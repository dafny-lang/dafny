#define TI_DEBUG_PRINT
//-----------------------------------------------------------------------------
//
// Copyright (C) Microsoft Corporation.  All Rights Reserved.
// Copyright by the contributors to the Dafny Project
// SPDX-License-Identifier: MIT
//
//-----------------------------------------------------------------------------
using System;
using System.Collections.Generic;
using System.Linq;
using System.Numerics;
using System.Diagnostics.Contracts;
using System.IO;
using System.Reflection;
using JetBrains.Annotations;
using Microsoft.BaseTypes;
using Microsoft.Boogie;
using Microsoft.CodeAnalysis.CSharp.Syntax;
using Microsoft.Dafny.Plugins;
using static Microsoft.Dafny.ErrorRegistry;

namespace Microsoft.Dafny {
  public partial class Resolver {
    /// <summary>
    /// There are two rounds of name resolution + type inference. The "initialRound" parameter says which one to do.
    /// </summary>
    void ResolveNamesAndInferTypes(List<TopLevelDecl> declarations, bool initialRound) {
      foreach (TopLevelDecl topd in declarations) {
        Contract.Assert(topd != null);
        Contract.Assert(VisibleInScope(topd));
        Contract.Assert(AllTypeConstraints.Count == 0);
        Contract.Assert(currentClass == null);

        allTypeParameters.PushMarker();
        ResolveTypeParameters(topd.TypeArgs, !initialRound, topd);

        if (initialRound) {
          ResolveNamesAndInferTypesForOneDeclarationInitial(topd);
        } else {
          ResolveNamesAndInferTypesForOneDeclaration(topd);
        }

        allTypeParameters.PopMarker();

        Contract.Assert(AllTypeConstraints.Count == 0);
        Contract.Assert(currentClass == null);
      }
    }

    /// <summary>
    /// Assumes type parameters of "topd" have already been pushed.
    /// </summary>
    void ResolveNamesAndInferTypesForOneDeclarationInitial(TopLevelDecl topd) {
      if (topd is NewtypeDecl newtypeDecl) {
        // this check can be done only after it has been determined that the redirected types do not involve cycles
        AddXConstraint(newtypeDecl.tok, "NumericType", newtypeDecl.BaseType, "newtypes must be based on some numeric type (got {0})");
        // type check the constraint, if any
        if (newtypeDecl.Var != null) {
          Contract.Assert(object.ReferenceEquals(newtypeDecl.Var.Type, newtypeDecl.BaseType));  // follows from NewtypeDecl invariant
          Contract.Assert(newtypeDecl.Constraint != null);  // follows from NewtypeDecl invariant

          scope.PushMarker();
          scope.AllowInstance = false;
          var added = scope.Push(newtypeDecl.Var.Name, newtypeDecl.Var);
          Contract.Assert(added == Scope<IVariable>.PushResult.Success);
          ResolveExpression(newtypeDecl.Constraint, new ResolutionContext(new CodeContextWrapper(newtypeDecl, true), false));
          Contract.Assert(newtypeDecl.Constraint.Type != null);  // follows from postcondition of ResolveExpression
          ConstrainTypeExprBool(newtypeDecl.Constraint, "newtype constraint must be of type bool (instead got {0})");
          scope.PopMarker();
        }
        SolveAllTypeConstraints();

      } else if (topd is SubsetTypeDecl subsetTypeDecl) {
        // type check the constraint
        Contract.Assert(object.ReferenceEquals(subsetTypeDecl.Var.Type, subsetTypeDecl.Rhs)); // follows from SubsetTypeDecl invariant
        Contract.Assert(subsetTypeDecl.Constraint != null); // follows from SubsetTypeDecl invariant
        scope.PushMarker();
        scope.AllowInstance = false;
        var added = scope.Push(subsetTypeDecl.Var.Name, subsetTypeDecl.Var);
        Contract.Assert(added == Scope<IVariable>.PushResult.Success);
        ResolveExpression(subsetTypeDecl.Constraint, new ResolutionContext(new CodeContextWrapper(subsetTypeDecl, true), false));
        Contract.Assert(subsetTypeDecl.Constraint.Type != null); // follows from postcondition of ResolveExpression
        ConstrainTypeExprBool(subsetTypeDecl.Constraint, "subset-type constraint must be of type bool (instead got {0})");
        scope.PopMarker();
        SolveAllTypeConstraints();
      }

      if (topd is TopLevelDeclWithMembers cl) {
        ResolveClassMemberBodiesInitial(cl);
      }
    }

    void ResolveNamesAndInferTypesForOneDeclaration(TopLevelDecl topd) {
      if (topd is NewtypeDecl newtypeDecl) {
        if (newtypeDecl.Witness != null) {
          var codeContext = new CodeContextWrapper(newtypeDecl, newtypeDecl.WitnessKind == SubsetTypeDecl.WKind.Ghost);
          scope.PushMarker();
          scope.AllowInstance = false;
          ResolveExpression(newtypeDecl.Witness, new ResolutionContext(codeContext, false));
          scope.PopMarker();
          ConstrainSubtypeRelation(newtypeDecl.Var.Type, newtypeDecl.Witness.Type, newtypeDecl.Witness, "witness expression must have type '{0}' (got '{1}')", newtypeDecl.Var.Type, newtypeDecl.Witness.Type);
        }
        SolveAllTypeConstraints();

      } else if (topd is SubsetTypeDecl subsetTypeDecl) {
        if (subsetTypeDecl.Witness != null) {
          var codeContext = new CodeContextWrapper(subsetTypeDecl, subsetTypeDecl.WitnessKind == SubsetTypeDecl.WKind.Ghost);
          scope.PushMarker();
          scope.AllowInstance = false;
          ResolveExpression(subsetTypeDecl.Witness, new ResolutionContext(codeContext, false));
          scope.PopMarker();
          ConstrainSubtypeRelation(subsetTypeDecl.Var.Type, subsetTypeDecl.Witness.Type, subsetTypeDecl.Witness,
            "witness expression must have type '{0}' (got '{1}')", subsetTypeDecl.Var.Type, subsetTypeDecl.Witness.Type);
        }
        SolveAllTypeConstraints();

      } else if (topd is IteratorDecl iteratorDecl) {
        ResolveIterator(iteratorDecl);

      } else if (topd is DatatypeDecl dt) {
        // resolve any default parameters
        foreach (var ctor in dt.Ctors) {
          scope.PushMarker();
          scope.AllowInstance = false;
          ctor.Formals.ForEach(p => scope.Push(p.Name, p));
          ResolveParameterDefaultValues(ctor.Formals, ResolutionContext.FromCodeContext(dt));
          ResolveAttributes(ctor, new ResolutionContext(new NoContext(topd.EnclosingModuleDefinition), false), true);
          scope.PopMarker();
        }
      }

      if (topd is TopLevelDeclWithMembers cl) {
        ResolveClassMemberBodies(cl);
      }

      // resolve attributes
      scope.PushMarker();
      Contract.Assert(currentClass == null);
      scope.AllowInstance = false;
      if (topd is IteratorDecl iter) {
        iter.Ins.ForEach(p => scope.Push(p.Name, p));
      }
      ResolveAttributes(topd, new ResolutionContext(new NoContext(topd.EnclosingModuleDefinition), false), true);
      scope.PopMarker();
    }

    void EagerAddAssignableConstraint(IToken tok, Type lhs, Type rhs, string errMsgFormat) {
      Contract.Requires(tok != null);
      Contract.Requires(lhs != null);
      Contract.Requires(rhs != null);
      Contract.Requires(errMsgFormat != null);
      var lhsNormalized = lhs.Normalize();
      var rhsNormalized = rhs.Normalize();
      if (lhsNormalized is TypeProxy lhsProxy && !(rhsNormalized is TypeProxy)) {
        Contract.Assert(lhsProxy.T == null); // otherwise, lhs.Normalize() above would have kept on going
        AssignProxyAndHandleItsConstraints(lhsProxy, rhsNormalized, true);
      } else {
        AddAssignableConstraint(tok, lhs, rhs, errMsgFormat);
      }
    }
    public void AddAssignableConstraint(IToken tok, Type lhs, Type rhs, string errMsgFormat) {
      Contract.Requires(tok != null);
      Contract.Requires(lhs != null);
      Contract.Requires(rhs != null);
      Contract.Requires(errMsgFormat != null);
      AddXConstraint(tok, "Assignable", lhs, rhs, errMsgFormat);
    }
    private void AddXConstraint(IToken tok, string constraintName, Type type, string errMsgFormat) {
      Contract.Requires(tok != null);
      Contract.Requires(constraintName != null);
      Contract.Requires(type != null);
      Contract.Requires(errMsgFormat != null);
      var types = new Type[] { type };
      AllXConstraints.Add(new XConstraint(tok, constraintName, types, new TypeConstraint.ErrorMsgWithToken(tok, errMsgFormat, types)));
    }
    void AddAssignableConstraint(IToken tok, Type lhs, Type rhs, TypeConstraint.ErrorMsg errMsg) {
      Contract.Requires(tok != null);
      Contract.Requires(lhs != null);
      Contract.Requires(rhs != null);
      Contract.Requires(errMsg != null);
      AddXConstraint(tok, "Assignable", lhs, rhs, errMsg);
    }
    private void AddXConstraint(IToken tok, string constraintName, Type type, TypeConstraint.ErrorMsg errMsg) {
      Contract.Requires(tok != null);
      Contract.Requires(constraintName != null);
      Contract.Requires(type != null);
      Contract.Requires(errMsg != null);
      var types = new Type[] { type };
      AllXConstraints.Add(new XConstraint(tok, constraintName, types, errMsg));
    }
    private void AddXConstraint(IToken tok, string constraintName, Type type0, Type type1, string errMsgFormat) {
      Contract.Requires(tok != null);
      Contract.Requires(constraintName != null);
      Contract.Requires(type0 != null);
      Contract.Requires(type1 != null);
      Contract.Requires(errMsgFormat != null);
      var types = new Type[] { type0, type1 };
      AllXConstraints.Add(new XConstraint(tok, constraintName, types, new TypeConstraint.ErrorMsgWithToken(tok, errMsgFormat, types)));
    }
    private void AddXConstraint(IToken tok, string constraintName, Type type0, Type type1, TypeConstraint.ErrorMsg errMsg) {
      Contract.Requires(tok != null);
      Contract.Requires(constraintName != null);
      Contract.Requires(type0 != null);
      Contract.Requires(type1 != null);
      Contract.Requires(errMsg != null);
      var types = new Type[] { type0, type1 };
      AllXConstraints.Add(new XConstraint(tok, constraintName, types, errMsg));
    }
    private void AddXConstraint(IToken tok, string constraintName, Type type, Expression expr0, Expression expr1, string errMsgFormat) {
      Contract.Requires(tok != null);
      Contract.Requires(constraintName != null);
      Contract.Requires(type != null);
      Contract.Requires(expr0 != null);
      Contract.Requires(expr1 != null);
      Contract.Requires(errMsgFormat != null);
      var types = new Type[] { type };
      var exprs = new Expression[] { expr0, expr1 };
      AllXConstraints.Add(new XConstraintWithExprs(tok, constraintName, types, exprs, new TypeConstraint.ErrorMsgWithToken(tok, errMsgFormat, types)));
    }

    [System.Diagnostics.Conditional("TI_DEBUG_PRINT")]
    void PrintTypeConstraintState(int lbl) {
      if (!Options.Get(CommonOptionBag.TypeInferenceDebug)) {
        return;
      }
      Options.OutputWriter.WriteLine("DEBUG: ---------- type constraints ---------- {0} {1}", lbl, lbl == 0 && currentMethod != null ? currentMethod.Name : "");
      foreach (var constraint in AllTypeConstraints) {
        var super = constraint.Super.Normalize();
        var sub = constraint.Sub.Normalize();
        Options.OutputWriter.WriteLine("    {0} :> {1}", super is IntVarietiesSupertype ? "int-like" : super is RealVarietiesSupertype ? "real-like" : super.ToString(), sub);
      }
      foreach (var xc in AllXConstraints) {
        Options.OutputWriter.WriteLine("    {0}", xc);
      }
      Options.OutputWriter.WriteLine();
      if (lbl % 2 == 1) {
        Options.OutputWriter.WriteLine("DEBUG: --------------------------------------");
      }
    }

    /// <summary>
    /// Attempts to fully solve all type constraints.
    /// Upon failure, reports errors.
    /// Clears all constraints.
    /// </summary>
    public void SolveAllTypeConstraints() {
      PrintTypeConstraintState(0);
      PartiallySolveTypeConstraints(true);
      PrintTypeConstraintState(1);
      foreach (var constraint in AllTypeConstraints) {
        if (Type.IsSupertype(constraint.Super, constraint.Sub)) {
          // unexpected condition -- PartiallySolveTypeConstraints is supposed to have continued until no more sub-typing constraints can be satisfied
          Contract.Assume(false, string.Format("DEBUG: Unexpectedly satisfied supertype relation ({0} :> {1}) |||| ", constraint.Super, constraint.Sub));
        } else {
          constraint.FlagAsError(this);
        }
      }
      foreach (var xc in AllXConstraints) {
        bool convertedIntoOtherTypeConstraints, moreXConstraints;
        if (xc.Confirm(this, true, out convertedIntoOtherTypeConstraints, out moreXConstraints)) {
          // unexpected condition -- PartiallySolveTypeConstraints is supposed to have continued until no more XConstraints were confirmable
          Contract.Assume(false, string.Format("DEBUG: Unexpectedly confirmed XConstraint: {0} |||| ", xc));
        } else if (xc.CouldBeAnything()) {
          // suppress the error message; it will later be flagged as an underspecified type
        } else {
          xc.errorMsg.FlagAsError(this);
        }
      }
      TypeConstraint.ReportErrors(this, reporter);
      AllTypeConstraints.Clear();
      AllXConstraints.Clear();
    }

    /// <summary>
    /// Adds type constraints for the expressions in the given attributes.
    ///
    /// If "solveConstraints" is "true", then the constraints are also solved. In this case, it is assumed on entry that there are no
    /// prior type constraints. That is, the only type constraints being solved for are the ones in the given attributes.
    /// </summary>
    public void ResolveAttributes(IAttributeBearingDeclaration attributeHost, ResolutionContext resolutionContext, bool solveConstraints = false) {
      Contract.Requires(resolutionContext != null);
      Contract.Requires(attributeHost != null);

      Contract.Assume(!solveConstraints || AllTypeConstraints.Count == 0);

      // order does not matter much for resolution, so resolve them in reverse order
      foreach (var attr in attributeHost.Attributes.AsEnumerable()) {
        if (attr is UserSuppliedAttributes) {
          var usa = (UserSuppliedAttributes)attr;
          usa.Recognized = IsRecognizedAttribute(usa, attributeHost);
        }
        if (attr.Args != null) {
          foreach (var arg in attr.Args) {
            Contract.Assert(arg != null);
            ResolveExpression(arg, resolutionContext);
          }
        }
      }

      if (solveConstraints) {
        SolveAllTypeConstraints();
      }
    }

    /// <summary>
    /// "IsTwoState" implies that "old" and "fresh" expressions are allowed.
    /// </summary>
    public void ResolveExpression(Expression expr, ResolutionContext resolutionContext) {

#if TEST_TYPE_SYNONYM_TRANSPARENCY
      ResolveExpressionX(expr, resolutionContext);
      // For testing purposes, change the type of "expr" to a type synonym (mwo-ha-ha-ha!)
      var t = expr.Type;
      Contract.Assert(t != null);
      var sd = new TypeSynonymDecl(expr.tok, "type#synonym#transparency#test", new TypeParameter.TypeParameterCharacteristics(false),
        new List<TypeParameter>(), resolutionContext.CodeContext.EnclosingModule, t, null);
      var ts = new UserDefinedType(expr.tok, "type#synonym#transparency#test", sd, new List<Type>(), null);
      expr.DebugTest_ChangeType(ts);
    }
    public void ResolveExpressionX(Expression expr, ResolutionContext resolutionContext) {
#endif
      Contract.Requires(expr != null);
      Contract.Requires(resolutionContext != null);
      Contract.Ensures(expr.Type != null);
      if (expr.Type != null) {
        // expression has already been resolved
        return;
      }

      // The following cases will resolve the subexpressions and will attempt to assign a type of expr.  However, if errors occur
      // and it cannot be determined what the type of expr is, then it is fine to leave expr.Type as null.  In that case, the end
      // of this method will assign proxy type to the expression, which reduces the number of error messages that are produced
      // while type checking the rest of the program.

      if (expr is ParensExpression) {
        var e = (ParensExpression)expr;
        ResolveExpression(e.E, resolutionContext);
        var innerRange = e.E.RangeToken;
        e.ResolvedExpression = e.E; // Overwrites the range, which is not suitable for ParensExpressions
        e.E.RangeToken = innerRange;
        e.Type = e.E.Type;

      } else if (expr is ChainingExpression) {
        var e = (ChainingExpression)expr;
        ResolveExpression(e.E, resolutionContext);
        e.ResolvedExpression = e.E;
        e.Type = e.E.Type;

      } else if (expr is NegationExpression) {
        var e = (NegationExpression)expr;
        ResolveExpression(e.E, resolutionContext);
        e.Type = e.E.Type;
        AddXConstraint(e.E.tok, "NumericOrBitvector", e.E.Type, "type of unary - must be of a numeric or bitvector type (instead got {0})");
        // Note, e.ResolvedExpression will be filled in during CheckTypeInference, at which time e.Type has been determined

      } else if (expr is LiteralExpr) {
        LiteralExpr e = (LiteralExpr)expr;

        if (e is StaticReceiverExpr) {
          StaticReceiverExpr eStatic = (StaticReceiverExpr)e;
          ResolveType(eStatic.tok, eStatic.UnresolvedType, resolutionContext, ResolveTypeOptionEnum.InferTypeProxies, null);
          eStatic.Type = eStatic.UnresolvedType;
        } else {
          if (e.Value == null) {
            e.Type = new InferredTypeProxy();
            AddXConstraint(e.tok, "IsNullableRefType", e.Type, "type of 'null' is a reference type, but it is used as {0}");
          } else if (e.Value is BigInteger) {
            var proxy = new InferredTypeProxy();
            e.Type = proxy;
            ConstrainSubtypeRelation(new IntVarietiesSupertype(), e.Type, e.tok, "integer literal used as if it had type {0}", e.Type);
          } else if (e.Value is BaseTypes.BigDec) {
            var proxy = new InferredTypeProxy();
            e.Type = proxy;
            ConstrainSubtypeRelation(new RealVarietiesSupertype(), e.Type, e.tok, "type of real literal is used as {0}", e.Type);
          } else if (e.Value is bool) {
            e.Type = Type.Bool;
          } else if (e is CharLiteralExpr) {
            e.Type = Type.Char;
          } else if (e is StringLiteralExpr) {
            e.Type = Type.String();
            ResolveType(e.tok, e.Type, resolutionContext, ResolveTypeOptionEnum.DontInfer, null);
          } else {
            Contract.Assert(false); throw new cce.UnreachableException();  // unexpected literal type
          }
        }
      } else if (expr is ThisExpr) {
        if (!scope.AllowInstance) {
          reporter.Error(MessageSource.Resolver, expr, "'this' is not allowed in a 'static' context");
        }
        if (currentClass is ClassDecl cd && cd.IsDefaultClass) {
          // there's no type
        } else {
          if (currentClass == null) {
            Contract.Assert(reporter.HasErrors);
          } else {
            expr.Type = GetThisType(expr.tok, currentClass);  // do this regardless of scope.AllowInstance, for better error reporting
          }
        }

      } else if (expr is IdentifierExpr) {
        var e = (IdentifierExpr)expr;
        e.Var = scope.Find(e.Name);
        if (e.Var != null) {
          expr.Type = e.Var.Type;
        } else {
          reporter.Error(MessageSource.Resolver, expr, "Identifier does not denote a local variable, parameter, or bound variable: {0}", e.Name);
        }

      } else if (expr is DatatypeValue) {
        DatatypeValue dtv = (DatatypeValue)expr;
        TopLevelDecl d;
        if (!moduleInfo.TopLevels.TryGetValue(dtv.DatatypeName, out d)) {
          reporter.Error(MessageSource.Resolver, expr.tok, "Undeclared datatype: {0}", dtv.DatatypeName);
        } else if (d is AmbiguousTopLevelDecl) {
          var ad = (AmbiguousTopLevelDecl)d;
          reporter.Error(MessageSource.Resolver, expr.tok, "The name {0} ambiguously refers to a type in one of the modules {1} (try qualifying the type name with the module name)", dtv.DatatypeName, ad.ModuleNames());
        } else if (!(d is DatatypeDecl)) {
          reporter.Error(MessageSource.Resolver, expr.tok, "Expected datatype: {0}", dtv.DatatypeName);
        } else {
          ResolveDatatypeValue(resolutionContext, dtv, (DatatypeDecl)d, null);
        }

      } else if (expr is DisplayExpression) {
        DisplayExpression e = (DisplayExpression)expr;
        Type elementType = new InferredTypeProxy() { KeepConstraints = true };
        foreach (Expression ee in e.Elements) {
          ResolveExpression(ee, resolutionContext);
          Contract.Assert(ee.Type != null);  // follows from postcondition of ResolveExpression
          ConstrainSubtypeRelation(elementType, ee.Type, ee.tok, "All elements of display must have some common supertype (got {0}, but needed type or type of previous elements is {1})", ee.Type, elementType);
        }
        if (expr is SetDisplayExpr) {
          var se = (SetDisplayExpr)expr;
          expr.Type = new SetType(se.Finite, elementType);
        } else if (expr is MultiSetDisplayExpr) {
          expr.Type = new MultiSetType(elementType);
        } else {
          expr.Type = new SeqType(elementType);
        }
      } else if (expr is MapDisplayExpr) {
        MapDisplayExpr e = (MapDisplayExpr)expr;
        Type domainType = new InferredTypeProxy();
        Type rangeType = new InferredTypeProxy();
        foreach (ExpressionPair p in e.Elements) {
          ResolveExpression(p.A, resolutionContext);
          Contract.Assert(p.A.Type != null);  // follows from postcondition of ResolveExpression
          ConstrainSubtypeRelation(domainType, p.A.Type, p.A.tok, "All elements of display must have some common supertype (got {0}, but needed type or type of previous elements is {1})", p.A.Type, domainType);
          ResolveExpression(p.B, resolutionContext);
          Contract.Assert(p.B.Type != null);  // follows from postcondition of ResolveExpression
          ConstrainSubtypeRelation(rangeType, p.B.Type, p.B.tok, "All elements of display must have some common supertype (got {0}, but needed type or type of previous elements is {1})", p.B.Type, rangeType);
        }
        expr.Type = new MapType(e.Finite, domainType, rangeType);
      } else if (expr is NameSegment) {
        var e = (NameSegment)expr;
        ResolveNameSegment(e, true, null, resolutionContext, false);

        if (e.Type is Resolver_IdentifierExpr.ResolverType_Module) {
          reporter.Error(MessageSource.Resolver, e.tok, "name of module ({0}) is used as a variable", e.Name);
          e.ResetTypeAssignment();  // the rest of type checking assumes actual types
        } else if (e.Type is Resolver_IdentifierExpr.ResolverType_Type) {
          reporter.Error(MessageSource.Resolver, e.tok, "name of type ({0}) is used as a variable", e.Name);
          e.ResetTypeAssignment();  // the rest of type checking assumes actual types
        }

      } else if (expr is ExprDotName) {
        var e = (ExprDotName)expr;
        ResolveDotSuffix(e, true, null, resolutionContext, false);
        if (e.Type is Resolver_IdentifierExpr.ResolverType_Module) {
          reporter.Error(MessageSource.Resolver, e.tok, "name of module ({0}) is used as a variable", e.SuffixName);
          e.ResetTypeAssignment();  // the rest of type checking assumes actual types
        } else if (e.Type is Resolver_IdentifierExpr.ResolverType_Type) {
          reporter.Error(MessageSource.Resolver, e.tok, "name of type ({0}) is used as a variable", e.SuffixName);
          e.ResetTypeAssignment();  // the rest of type checking assumes actual types
        }

      } else if (expr is ApplySuffix) {
        var e = (ApplySuffix)expr;
        ResolveApplySuffix(e, resolutionContext, false);

      } else if (expr is MemberSelectExpr) {
        var e = (MemberSelectExpr)expr;
        ResolveExpression(e.Obj, resolutionContext);
        Contract.Assert(e.Obj.Type != null);  // follows from postcondition of ResolveExpression
        NonProxyType tentativeReceiverType;
        var member = ResolveMember(expr.tok, e.Obj.Type, e.MemberName, out tentativeReceiverType);
        if (member == null) {
          // error has already been reported by ResolveMember
        } else if (member is Function) {
          var fn = member as Function;
          e.Member = fn;
          if (fn is TwoStateFunction && !resolutionContext.IsTwoState) {
            reporter.Error(MessageSource.Resolver, e.tok, "a two-state function can be used only in a two-state context");
          }
          // build the type substitution map
          e.TypeApplication_AtEnclosingClass = tentativeReceiverType.TypeArgs;
          e.TypeApplication_JustMember = new List<Type>();
          Dictionary<TypeParameter, Type> subst;
          var ctype = tentativeReceiverType as UserDefinedType;
          if (ctype == null) {
            subst = new Dictionary<TypeParameter, Type>();
          } else {
            subst = TypeParameter.SubstitutionMap(ctype.ResolvedClass.TypeArgs, ctype.TypeArgs);
          }
          foreach (var tp in fn.TypeArgs) {
            Type prox = new InferredTypeProxy();
            subst[tp] = prox;
            e.TypeApplication_JustMember.Add(prox);
          }
          subst = BuildTypeArgumentSubstitute(subst);
          e.Type = SelectAppropriateArrowTypeForFunction(fn, subst, builtIns);
        } else if (member is Field) {
          var field = (Field)member;
          e.Member = field;
          e.TypeApplication_AtEnclosingClass = tentativeReceiverType.TypeArgs;
          e.TypeApplication_JustMember = new List<Type>();
          if (e.Obj is StaticReceiverExpr && !field.IsStatic) {
            reporter.Error(MessageSource.Resolver, expr, "a field must be selected via an object, not just a class name");
          }
          var ctype = tentativeReceiverType as UserDefinedType;
          if (ctype == null) {
            e.Type = field.Type;
          } else {
            Contract.Assert(ctype.ResolvedClass != null); // follows from postcondition of ResolveMember
            // build the type substitution map
            var subst = TypeParameter.SubstitutionMap(ctype.ResolvedClass.TypeArgs, ctype.TypeArgs);
            e.Type = field.Type.Subst(subst);
          }
        } else {
          reporter.Error(MessageSource.Resolver, expr, "member {0} in type {1} does not refer to a field or a function", e.MemberName, tentativeReceiverType);
        }

      } else if (expr is SeqSelectExpr) {
        SeqSelectExpr e = (SeqSelectExpr)expr;
        ResolveSeqSelectExpr(e, resolutionContext);

      } else if (expr is MultiSelectExpr) {
        MultiSelectExpr e = (MultiSelectExpr)expr;

        ResolveExpression(e.Array, resolutionContext);
        Contract.Assert(e.Array.Type != null);  // follows from postcondition of ResolveExpression
        Contract.Assert(e.Array.Type.TypeArgs != null);  // if it is null, should make a 1-element list with a Proxy
        Type elementType = e.Array.Type.TypeArgs.Count > 0 ?
          e.Array.Type.TypeArgs[0] :
          new InferredTypeProxy();
        ConstrainSubtypeRelation(ResolvedArrayType(e.Array.tok, e.Indices.Count, elementType, resolutionContext, true), e.Array.Type, e.Array,
          "array selection requires an array{0} (got {1})", e.Indices.Count, e.Array.Type);
        int i = 0;
        foreach (Expression idx in e.Indices) {
          Contract.Assert(idx != null);
          ResolveExpression(idx, resolutionContext);
          Contract.Assert(idx.Type != null);  // follows from postcondition of ResolveExpression
          ConstrainToIntegerType(idx, true, "array selection requires integer- or bitvector-based numeric indices (got {0} for index " + i + ")");
          i++;
        }
        e.Type = elementType;

      } else if (expr is SeqUpdateExpr) {
        SeqUpdateExpr e = (SeqUpdateExpr)expr;
        ResolveExpression(e.Seq, resolutionContext);
        Contract.Assert(e.Seq.Type != null);  // follows from postcondition of ResolveExpression
        ResolveExpression(e.Index, resolutionContext);
        ResolveExpression(e.Value, resolutionContext);
        AddXConstraint(expr.tok, "SeqUpdatable", e.Seq.Type, e.Index, e.Value, "update requires a sequence, map, or multiset (got {0})");
        expr.Type = new InferredTypeProxy(); // drop type constraints
        ConstrainSubtypeRelation(
          super: expr.Type, sub: e.Seq.Type, // expr.Type generalizes e.Seq.Type by dropping constraints
          exprForToken: expr,
          msg: "Update expression used with type '{0}'", e.Seq.Type);
      } else if (expr is DatatypeUpdateExpr) {
        var e = (DatatypeUpdateExpr)expr;
        ResolveExpression(e.Root, resolutionContext);
        var ty = PartiallyResolveTypeForMemberSelection(expr.tok, e.Root.Type);
        if (!ty.IsDatatype) {
          reporter.Error(MessageSource.Resolver, expr, "datatype update expression requires a root expression of a datatype (got {0})", ty);
        } else {
          var (ghostLet, compiledLet) = ResolveDatatypeUpdate(expr.tok, e.Root, ty.AsDatatype, e.Updates, resolutionContext,
            out var members, out var legalSourceConstructors);
          Contract.Assert((ghostLet == null) == (compiledLet == null));
          if (ghostLet != null) {
            e.ResolvedExpression = ghostLet; // this might be replaced by e.ResolvedCompiledExpression in CheckIsCompilable
            e.ResolvedCompiledExpression = compiledLet;
            e.Members = members;
            e.LegalSourceConstructors = legalSourceConstructors;
            expr.Type = ghostLet.Type;
          }
        }

      } else if (expr is FunctionCallExpr) {
        var e = (FunctionCallExpr)expr;
        ResolveFunctionCallExpr(e, resolutionContext);

      } else if (expr is ApplyExpr) {
        var e = (ApplyExpr)expr;
        ResolveExpression(e.Function, resolutionContext);
        foreach (var arg in e.Args) {
          ResolveExpression(arg, resolutionContext);
        }

        // TODO: the following should be replaced by a type-class constraint that constrains the types of e.Function, e.Args[*], and e.Type
        var fnType = e.Function.Type.AsArrowType;
        if (fnType == null) {
          reporter.Error(MessageSource.Resolver, e.tok,
            "non-function expression (of type {0}) is called with parameters", e.Function.Type);
        } else if (fnType.Arity != e.Args.Count) {
          reporter.Error(MessageSource.Resolver, e.tok,
            "wrong number of arguments to function application (function type '{0}' expects {1}, got {2})", fnType,
            fnType.Arity, e.Args.Count);
        } else {
          for (var i = 0; i < fnType.Arity; i++) {
            AddAssignableConstraint(e.Args[i].tok, fnType.Args[i], e.Args[i].Type,
              "type mismatch for argument" + (fnType.Arity == 1 ? "" : " " + i) + " (function expects {0}, got {1})");
          }
        }

        expr.Type = fnType == null ? new InferredTypeProxy() : fnType.Result;

      } else if (expr is SeqConstructionExpr) {
        var e = (SeqConstructionExpr)expr;
        var elementType = e.ExplicitElementType ?? new InferredTypeProxy();
        ResolveType(e.tok, elementType, resolutionContext, ResolveTypeOptionEnum.InferTypeProxies, null);
        ResolveExpression(e.N, resolutionContext);
        ConstrainToIntegerType(e.N, false, "sequence construction must use an integer-based expression for the sequence size (got {0})");
        ResolveExpression(e.Initializer, resolutionContext);
        var arrowType = new ArrowType(e.tok, builtIns.ArrowTypeDecls[1], new List<Type>() { builtIns.Nat() }, elementType);
        var hintString = " (perhaps write '_ =>' in front of the expression you gave in order to make it an arrow type)";
        ConstrainSubtypeRelation(arrowType, e.Initializer.Type, e.Initializer, "sequence-construction initializer expression expected to have type '{0}' (instead got '{1}'){2}",
          arrowType, e.Initializer.Type, new LazyString_OnTypeEquals(elementType, e.Initializer.Type, hintString));
        expr.Type = new SeqType(elementType);

      } else if (expr is MultiSetFormingExpr) {
        MultiSetFormingExpr e = (MultiSetFormingExpr)expr;
        ResolveExpression(e.E, resolutionContext);
        var elementType = new InferredTypeProxy();
        AddXConstraint(e.E.tok, "MultiSetConvertible", e.E.Type, elementType, "can only form a multiset from a seq or set (got {0})");
        expr.Type = new MultiSetType(elementType);

      } else if (expr is OldExpr) {
        var e = (OldExpr)expr;
        e.AtLabel = ResolveDominatingLabelInExpr(expr.tok, e.At, "old", resolutionContext);
        ResolveExpression(e.E, new ResolutionContext(resolutionContext.CodeContext, false) with { InOld = true });
        expr.Type = e.E.Type;

      } else if (expr is UnchangedExpr) {
        var e = (UnchangedExpr)expr;
        e.AtLabel = ResolveDominatingLabelInExpr(expr.tok, e.At, "unchanged", resolutionContext);
        foreach (var fe in e.Frame) {
          ResolveFrameExpression(fe, FrameExpressionUse.Unchanged, resolutionContext);
        }
        expr.Type = Type.Bool;

      } else if (expr is FreshExpr) {
        var e = (FreshExpr)expr;
        ResolveExpression(e.E, resolutionContext);
        e.AtLabel = ResolveDominatingLabelInExpr(expr.tok, e.At, "fresh", resolutionContext);
        // the type of e.E must be either an object or a set/seq of objects
        AddXConstraint(expr.tok, "Freshable", e.E.Type, "the argument of a fresh expression must denote an object or a set or sequence of objects (instead got {0})");
        expr.Type = Type.Bool;

      } else if (expr is UnaryOpExpr) {
        var e = (UnaryOpExpr)expr;
        ResolveExpression(e.E, resolutionContext);
        Contract.Assert(e.E.Type != null);  // follows from postcondition of ResolveExpression
        switch (e.Op) {
          case UnaryOpExpr.Opcode.Not:
            AddXConstraint(e.E.tok, "BooleanBits", e.E.Type, "logical/bitwise negation expects a boolean or bitvector argument (instead got {0})");
            expr.Type = e.E.Type;
            break;
          case UnaryOpExpr.Opcode.Cardinality:
            AddXConstraint(expr.tok, "Sizeable", e.E.Type, "size operator expects a collection argument (instead got {0})");
            expr.Type = Type.Int;
            break;
          case UnaryOpExpr.Opcode.Allocated:
            // the argument is allowed to have any type at all
            expr.Type = Type.Bool;
            if (2 <= Options.Allocated &&
              ((resolutionContext.CodeContext is Function && !resolutionContext.InOld) || resolutionContext.CodeContext is ConstantField || CodeContextWrapper.Unwrap(resolutionContext.CodeContext) is RedirectingTypeDecl)) {
              var declKind = CodeContextWrapper.Unwrap(resolutionContext.CodeContext) is RedirectingTypeDecl redir ? redir.WhatKind : ((MemberDecl)resolutionContext.CodeContext).WhatKind;
              reporter.Error(MessageSource.Resolver, expr, "a {0} definition is not allowed to depend on the set of allocated references", declKind);
            }
            break;
          default:
            Contract.Assert(false); throw new cce.UnreachableException();  // unexpected unary operator
        }

        // We do not have enough information to compute `e.ResolvedOp` yet.
        // For binary operators the computation happens in `CheckTypeInference`.
        // For unary operators it happens lazily in the getter of `e.ResolvedOp`.
      } else if (expr is ConversionExpr) {
        var e = (ConversionExpr)expr;
        ResolveExpression(e.E, resolutionContext);
        var prevErrorCount = reporter.Count(ErrorLevel.Error);
        ResolveType(e.tok, e.ToType, resolutionContext, new ResolveTypeOption(ResolveTypeOptionEnum.InferTypeProxies), null);
        if (reporter.Count(ErrorLevel.Error) == prevErrorCount) {
          if (e.ToType.IsNumericBased(Type.NumericPersuasion.Int)) {
            AddXConstraint(expr.tok, "NumericOrBitvectorOrCharOrORDINAL", e.E.Type, "type conversion to an int-based type is allowed only from numeric and bitvector types, char, and ORDINAL (got {0})");
          } else if (e.ToType.IsNumericBased(Type.NumericPersuasion.Real)) {
            AddXConstraint(expr.tok, "NumericOrBitvectorOrCharOrORDINAL", e.E.Type, "type conversion to a real-based type is allowed only from numeric and bitvector types, char, and ORDINAL (got {0})");
          } else if (e.ToType.IsBitVectorType) {
            AddXConstraint(expr.tok, "NumericOrBitvectorOrCharOrORDINAL", e.E.Type, "type conversion to a bitvector-based type is allowed only from numeric and bitvector types, char, and ORDINAL (got {0})");
          } else if (e.ToType.IsCharType) {
            AddXConstraint(expr.tok, "NumericOrBitvectorOrCharOrORDINAL", e.E.Type, "type conversion to a char type is allowed only from numeric and bitvector types, char, and ORDINAL (got {0})");
          } else if (e.ToType.IsBigOrdinalType) {
            AddXConstraint(expr.tok, "NumericOrBitvectorOrCharOrORDINAL", e.E.Type, "type conversion to an ORDINAL type is allowed only from numeric and bitvector types, char, and ORDINAL (got {0})");
          } else if (e.ToType.IsRefType) {
            AddAssignableConstraint(expr.tok, e.ToType, e.E.Type, "type cast to reference type '{0}' must be from an expression assignable to it (got '{1}')");
          } else {
            reporter.Error(MessageSource.Resolver, expr, "type conversions are not supported to this type (got {0})", e.ToType);
          }
          e.Type = e.ToType;
        } else {
          e.Type = new InferredTypeProxy();
        }

      } else if (expr is TypeTestExpr) {
        var e = (TypeTestExpr)expr;
        ResolveExpression(e.E, resolutionContext);
        var prevErrorCount = reporter.Count(ErrorLevel.Error);
        ResolveType(e.tok, e.ToType, resolutionContext, new ResolveTypeOption(ResolveTypeOptionEnum.InferTypeProxies), null);
        AddAssignableConstraint(expr.tok, e.ToType, e.E.Type, "type test for type '{0}' must be from an expression assignable to it (got '{1}')");
        e.Type = Type.Bool;

      } else if (expr is BinaryExpr) {

        BinaryExpr e = (BinaryExpr)expr;
        ResolveExpression(e.E0, resolutionContext);
        Contract.Assert(e.E0.Type != null);  // follows from postcondition of ResolveExpression
        ResolveExpression(e.E1, resolutionContext);
        Contract.Assert(e.E1.Type != null);  // follows from postcondition of ResolveExpression

        switch (e.Op) {
          case BinaryExpr.Opcode.Iff:
          case BinaryExpr.Opcode.Imp:
          case BinaryExpr.Opcode.Exp:
          case BinaryExpr.Opcode.And:
          case BinaryExpr.Opcode.Or: {
              ConstrainSubtypeRelation(Type.Bool, e.E0.Type, expr, "first argument to {0} must be of type bool (instead got {1})", BinaryExpr.OpcodeString(e.Op), e.E0.Type);
              var secondArgumentDescription = e.E1.tok is QuantifiedVariableRangeToken
                ? "range of quantified variable" : "second argument to {0}";
              ConstrainSubtypeRelation(Type.Bool, e.E1.Type, expr, secondArgumentDescription + " must be of type bool (instead got {1})", BinaryExpr.OpcodeString(e.Op), e.E1.Type);
              expr.Type = Type.Bool;
              break;
            }

          case BinaryExpr.Opcode.Eq:
          case BinaryExpr.Opcode.Neq:
            AddXConstraint(expr.tok, "Equatable", e.E0.Type, e.E1.Type, "arguments must have comparable types (got {0} and {1})");
            expr.Type = Type.Bool;
            break;

          case BinaryExpr.Opcode.Disjoint:
            Type disjointArgumentsType = new InferredTypeProxy();
            ConstrainSubtypeRelation(disjointArgumentsType, e.E0.Type, expr, "arguments to {2} must have a common supertype (got {0} and {1})", e.E0.Type, e.E1.Type, BinaryExpr.OpcodeString(e.Op));
            ConstrainSubtypeRelation(disjointArgumentsType, e.E1.Type, expr, "arguments to {2} must have a common supertype (got {0} and {1})", e.E0.Type, e.E1.Type, BinaryExpr.OpcodeString(e.Op));
            AddXConstraint(expr.tok, "Disjointable", disjointArgumentsType, "arguments must be of a set or multiset type (got {0})");
            expr.Type = Type.Bool;
            break;

          case BinaryExpr.Opcode.Lt:
          case BinaryExpr.Opcode.Le: {
              if (e.Op == BinaryExpr.Opcode.Lt && (PartiallyResolveTypeForMemberSelection(e.E0.tok, e.E0.Type).IsIndDatatype || e.E0.Type.IsTypeParameter || PartiallyResolveTypeForMemberSelection(e.E1.tok, e.E1.Type).IsIndDatatype)) {
                AddXConstraint(expr.tok, "RankOrderable", e.E0.Type, e.E1.Type, "arguments to rank comparison must be datatypes (got {0} and {1})");
                e.ResolvedOp = BinaryExpr.ResolvedOpcode.RankLt;
              } else {
                var cmpType = new InferredTypeProxy();
                var err = new TypeConstraint.ErrorMsgWithToken(expr.tok, "arguments to {2} must have a common supertype (got {0} and {1})", e.E0.Type, e.E1.Type, BinaryExpr.OpcodeString(e.Op));
                ConstrainSubtypeRelation(cmpType, e.E0.Type, err);
                ConstrainSubtypeRelation(cmpType, e.E1.Type, err);
                AddXConstraint(expr.tok, "Orderable_Lt", e.E0.Type, e.E1.Type,
                  "arguments to " + BinaryExpr.OpcodeString(e.Op) + " must be of a numeric type, bitvector type, ORDINAL, char, a sequence type, or a set-like type (instead got {0} and {1})");
              }
              expr.Type = Type.Bool;
            }
            break;

          case BinaryExpr.Opcode.Gt:
          case BinaryExpr.Opcode.Ge: {
              if (e.Op == BinaryExpr.Opcode.Gt && (PartiallyResolveTypeForMemberSelection(e.E0.tok, e.E0.Type).IsIndDatatype || PartiallyResolveTypeForMemberSelection(e.E1.tok, e.E1.Type).IsIndDatatype || e.E1.Type.IsTypeParameter)) {
                AddXConstraint(expr.tok, "RankOrderable", e.E1.Type, e.E0.Type, "arguments to rank comparison must be datatypes (got {1} and {0})");
                e.ResolvedOp = BinaryExpr.ResolvedOpcode.RankGt;
              } else {
                var cmpType = new InferredTypeProxy();
                var err = new TypeConstraint.ErrorMsgWithToken(expr.tok, "arguments to {2} must have a common supertype (got {0} and {1})", e.E0.Type, e.E1.Type, BinaryExpr.OpcodeString(e.Op));
                ConstrainSubtypeRelation(cmpType, e.E0.Type, err);
                ConstrainSubtypeRelation(cmpType, e.E1.Type, err);
                AddXConstraint(expr.tok, "Orderable_Gt", e.E0.Type, e.E1.Type,
                  "arguments to " + BinaryExpr.OpcodeString(e.Op) + " must be of a numeric type, bitvector type, ORDINAL, char, or a set-like type (instead got {0} and {1})");
              }
              expr.Type = Type.Bool;
            }
            break;

          case BinaryExpr.Opcode.LeftShift:
          case BinaryExpr.Opcode.RightShift: {
              expr.Type = new InferredTypeProxy();
              AddXConstraint(e.tok, "IsBitvector", expr.Type, "type of " + BinaryExpr.OpcodeString(e.Op) + " must be a bitvector type (instead got {0})");
              ConstrainSubtypeRelation(expr.Type, e.E0.Type, expr.tok, "type of left argument to " + BinaryExpr.OpcodeString(e.Op) + " ({0}) must agree with the result type ({1})", e.E0.Type, expr.Type);
              AddXConstraint(expr.tok, "IntLikeOrBitvector", e.E1.Type, "type of right argument to " + BinaryExpr.OpcodeString(e.Op) + " ({0}) must be an integer-numeric or bitvector type");
            }
            break;

          case BinaryExpr.Opcode.Add: {
              expr.Type = new InferredTypeProxy();
              AddXConstraint(e.tok, "Plussable", expr.Type, "type of + must be of a numeric type, a bitvector type, ORDINAL, char, a sequence type, or a set-like or map-like type (instead got {0})");
              ConstrainSubtypeRelation(expr.Type, e.E0.Type, expr.tok, "type of left argument to + ({0}) must agree with the result type ({1})", e.E0.Type, expr.Type);
              ConstrainSubtypeRelation(expr.Type, e.E1.Type, expr.tok, "type of right argument to + ({0}) must agree with the result type ({1})", e.E1.Type, expr.Type);
            }
            break;

          case BinaryExpr.Opcode.Sub: {
              expr.Type = new InferredTypeProxy();
              AddXConstraint(e.tok, "Minusable", expr.Type, "type of - must be of a numeric type, bitvector type, ORDINAL, char, or a set-like or map-like type (instead got {0})");
              ConstrainSubtypeRelation(expr.Type, e.E0.Type, expr.tok, "type of left argument to - ({0}) must agree with the result type ({1})", e.E0.Type, expr.Type);
              // The following handles map subtraction, but does not in an unfortunately restrictive way.
              // First, it would be nice to delay the decision of it this is a map subtraction or not. This settles
              // for the simple way to decide based on what is currently known about the result type, which is also
              // done, for example, when deciding if "<" denotes rank ordering on datatypes.
              // Second, for map subtraction, it would be nice to allow the right-hand operand to be either a set or
              // an iset. That would also lead to further complexity in the code, so this code restricts the right-hand
              // operand to be a set.
              var eType = PartiallyResolveTypeForMemberSelection(expr.tok, expr.Type).AsMapType;
              if (eType != null) {
                // allow "map - set == map"
                var expected = new SetType(true, eType.Domain);
                ConstrainSubtypeRelation(expected, e.E1.Type, expr.tok, "map subtraction expects right-hand operand to have type {0} (instead got {1})", expected, e.E1.Type);
              } else {
                ConstrainSubtypeRelation(expr.Type, e.E1.Type, expr.tok, "type of right argument to - ({0}) must agree with the result type ({1})", e.E1.Type, expr.Type);
              }
            }
            break;

          case BinaryExpr.Opcode.Mul: {
              expr.Type = new InferredTypeProxy();
              AddXConstraint(e.tok, "Mullable", expr.Type, "type of * must be of a numeric type, bitvector type, or a set-like type (instead got {0})");
              ConstrainSubtypeRelation(expr.Type, e.E0.Type, expr.tok, "type of left argument to * ({0}) must agree with the result type ({1})", e.E0.Type, expr.Type);
              ConstrainSubtypeRelation(expr.Type, e.E1.Type, expr.tok, "type of right argument to * ({0}) must agree with the result type ({1})", e.E1.Type, expr.Type);
            }
            break;

          case BinaryExpr.Opcode.In:
          case BinaryExpr.Opcode.NotIn:
            var subjectDescription = e.E1.tok is QuantifiedVariableDomainToken
              ? "domain of quantified variable" : "second argument to \"" + BinaryExpr.OpcodeString(e.Op) + "\"";
            AddXConstraint(expr.tok, "Innable", e.E1.Type, e.E0.Type, subjectDescription + " must be a set, multiset, or sequence with elements of type {1}, or a map with domain {1} (instead got {0})");
            expr.Type = Type.Bool;
            break;

          case BinaryExpr.Opcode.Div:
            expr.Type = new InferredTypeProxy();
            AddXConstraint(expr.tok, "NumericOrBitvector", expr.Type, "arguments to " + BinaryExpr.OpcodeString(e.Op) + " must be numeric or bitvector types (got {0})");
            ConstrainSubtypeRelation(expr.Type, e.E0.Type,
              expr, "type of left argument to " + BinaryExpr.OpcodeString(e.Op) + " ({0}) must agree with the result type ({1})",
              e.E0.Type, expr.Type);
            ConstrainSubtypeRelation(expr.Type, e.E1.Type,
              expr, "type of right argument to " + BinaryExpr.OpcodeString(e.Op) + " ({0}) must agree with the result type ({1})",
              e.E1.Type, expr.Type);
            break;

          case BinaryExpr.Opcode.Mod:
            expr.Type = new InferredTypeProxy();
            AddXConstraint(expr.tok, "IntLikeOrBitvector", expr.Type, "arguments to " + BinaryExpr.OpcodeString(e.Op) + " must be integer-numeric or bitvector types (got {0})");
            ConstrainSubtypeRelation(expr.Type, e.E0.Type,
              expr, "type of left argument to " + BinaryExpr.OpcodeString(e.Op) + " ({0}) must agree with the result type ({1})",
              e.E0.Type, expr.Type);
            ConstrainSubtypeRelation(expr.Type, e.E1.Type,
              expr, "type of right argument to " + BinaryExpr.OpcodeString(e.Op) + " ({0}) must agree with the result type ({1})",
              e.E1.Type, expr.Type);
            break;

          case BinaryExpr.Opcode.BitwiseAnd:
          case BinaryExpr.Opcode.BitwiseOr:
          case BinaryExpr.Opcode.BitwiseXor:
            expr.Type = NewIntegerBasedProxy(expr.tok);
            var errFormat = "first argument to " + BinaryExpr.OpcodeString(e.Op) + " must be of a bitvector type (instead got {0})";
            ConstrainSubtypeRelation(expr.Type, e.E0.Type, expr, errFormat, e.E0.Type);
            AddXConstraint(expr.tok, "IsBitvector", e.E0.Type, errFormat);
            errFormat = "second argument to " + BinaryExpr.OpcodeString(e.Op) + " must be of a bitvector type (instead got {0})";
            ConstrainSubtypeRelation(expr.Type, e.E1.Type, expr, errFormat, e.E1.Type);
            AddXConstraint(expr.tok, "IsBitvector", e.E1.Type, errFormat);
            break;

          default:
            Contract.Assert(false); throw new cce.UnreachableException();  // unexpected operator
        }
        // We should also fill in e.ResolvedOp, but we may not have enough information for that yet.  So, instead, delay
        // setting e.ResolvedOp until inside CheckTypeInference.

      } else if (expr is TernaryExpr) {
        var e = (TernaryExpr)expr;
        ResolveExpression(e.E0, resolutionContext);
        ResolveExpression(e.E1, resolutionContext);
        ResolveExpression(e.E2, resolutionContext);
        switch (e.Op) {
          case TernaryExpr.Opcode.PrefixEqOp:
          case TernaryExpr.Opcode.PrefixNeqOp:
            AddXConstraint(expr.tok, "IntOrORDINAL", e.E0.Type, "prefix-equality limit argument must be an ORDINAL or integer expression (got {0})");
            AddXConstraint(expr.tok, "Equatable", e.E1.Type, e.E2.Type, "arguments must have the same type (got {0} and {1})");
            AddXConstraint(expr.tok, "IsCoDatatype", e.E1.Type, "arguments to prefix equality must be codatatypes (instead of {0})");
            expr.Type = Type.Bool;
            break;
          default:
            Contract.Assert(false);  // unexpected ternary operator
            break;
        }

      } else if (expr is LetExpr) {
        var e = (LetExpr)expr;
        if (e.Exact) {
          foreach (var rhs in e.RHSs) {
            ResolveExpression(rhs, resolutionContext);
          }
          scope.PushMarker();
          if (e.LHSs.Count != e.RHSs.Count) {
            reporter.Error(MessageSource.Resolver, expr, "let expression must have same number of LHSs (found {0}) as RHSs (found {1})", e.LHSs.Count, e.RHSs.Count);
          }
          var i = 0;
          foreach (var lhs in e.LHSs) {
            var rhsType = i < e.RHSs.Count ? e.RHSs[i].Type : new InferredTypeProxy();
            ResolveCasePattern(lhs, rhsType, resolutionContext);
            // Check for duplicate names now, because not until after resolving the case pattern do we know if identifiers inside it refer to bound variables or nullary constructors
            var c = 0;
            foreach (var v in lhs.Vars) {
              ScopePushAndReport(scope, v, "let-variable");
              c++;
            }
            if (c == 0) {
              // Every identifier-looking thing in the pattern resolved to a constructor; that is, this LHS is a constant literal
              reporter.Error(MessageSource.Resolver, lhs.tok, "LHS is a constant literal; to be legal, it must introduce at least one bound variable");
            }
            i++;
          }
        } else {
          // let-such-that expression
          if (e.RHSs.Count != 1) {
            reporter.Error(MessageSource.Resolver, expr, "let-such-that expression must have just one RHS (found {0})", e.RHSs.Count);
          }
          // the bound variables are in scope in the RHS of a let-such-that expression
          scope.PushMarker();
          foreach (var lhs in e.LHSs) {
            Contract.Assert(lhs.Var != null);  // the parser already checked that every LHS is a BoundVar, not a general pattern
            var v = lhs.Var;
            ScopePushAndReport(scope, v, "let-variable");
            ResolveType(v.tok, v.Type, resolutionContext, ResolveTypeOptionEnum.InferTypeProxies, null);
          }
          foreach (var rhs in e.RHSs) {
            ResolveExpression(rhs, resolutionContext);
            ConstrainTypeExprBool(rhs, "type of RHS of let-such-that expression must be boolean (got {0})");
          }
        }
        ResolveExpression(e.Body, resolutionContext);
        ResolveAttributes(e, resolutionContext);
        scope.PopMarker();
        expr.Type = e.Body.Type;
      } else if (expr is LetOrFailExpr) {
        var e = (LetOrFailExpr)expr;
        ResolveLetOrFailExpr(e, resolutionContext);
      } else if (expr is QuantifierExpr) {
        var e = (QuantifierExpr)expr;
        Contract.Assert(e.SplitQuantifier == null); // No split quantifiers during resolution
        int prevErrorCount = reporter.Count(ErrorLevel.Error);
        scope.PushMarker();
        foreach (BoundVar v in e.BoundVars) {
          ScopePushAndReport(scope, v, "bound-variable");
          var option = new ResolveTypeOption(ResolveTypeOptionEnum.InferTypeProxies);
          ResolveType(v.tok, v.Type, resolutionContext, option, null);
        }
        if (e.Range != null) {
          ResolveExpression(e.Range, resolutionContext);
          Contract.Assert(e.Range.Type != null);  // follows from postcondition of ResolveExpression
          ConstrainTypeExprBool(e.Range, "range of quantifier must be of type bool (instead got {0})");
        }
        ResolveExpression(e.Term, resolutionContext);
        Contract.Assert(e.Term.Type != null);  // follows from postcondition of ResolveExpression
        ConstrainTypeExprBool(e.Term, "body of quantifier must be of type bool (instead got {0})");
        // Since the body is more likely to infer the types of the bound variables, resolve it
        // first (above) and only then resolve the attributes (below).
        ResolveAttributes(e, resolutionContext);
        scope.PopMarker();
        expr.Type = Type.Bool;

      } else if (expr is SetComprehension) {
        var e = (SetComprehension)expr;
        int prevErrorCount = reporter.Count(ErrorLevel.Error);
        scope.PushMarker();
        foreach (BoundVar v in e.BoundVars) {
          ScopePushAndReport(scope, v, "bound-variable");
          ResolveType(v.tok, v.Type, resolutionContext, ResolveTypeOptionEnum.InferTypeProxies, null);
          var inferredProxy = v.Type as InferredTypeProxy;
          if (inferredProxy != null) {
            Contract.Assert(!inferredProxy.KeepConstraints);  // in general, this proxy is inferred to be a base type
          }
        }
        ResolveExpression(e.Range, resolutionContext);
        Contract.Assert(e.Range.Type != null);  // follows from postcondition of ResolveExpression
        ConstrainTypeExprBool(e.Range, "range of comprehension must be of type bool (instead got {0})");
        ResolveExpression(e.Term, resolutionContext);
        Contract.Assert(e.Term.Type != null);  // follows from postcondition of ResolveExpression

        ResolveAttributes(e, resolutionContext);
        scope.PopMarker();
        expr.Type = new SetType(e.Finite, e.Term.Type);

      } else if (expr is MapComprehension) {
        var e = (MapComprehension)expr;
        int prevErrorCount = reporter.Count(ErrorLevel.Error);
        scope.PushMarker();
        Contract.Assert(e.BoundVars.Count == 1 || (1 < e.BoundVars.Count && e.TermLeft != null));
        foreach (BoundVar v in e.BoundVars) {
          ScopePushAndReport(scope, v, "bound-variable");
          ResolveType(v.tok, v.Type, resolutionContext, ResolveTypeOptionEnum.InferTypeProxies, null);
          var inferredProxy = v.Type as InferredTypeProxy;
          if (inferredProxy != null) {
            Contract.Assert(!inferredProxy.KeepConstraints);  // in general, this proxy is inferred to be a base type
          }
        }
        ResolveExpression(e.Range, resolutionContext);
        Contract.Assert(e.Range.Type != null);  // follows from postcondition of ResolveExpression
        ConstrainTypeExprBool(e.Range, "range of comprehension must be of type bool (instead got {0})");
        if (e.TermLeft != null) {
          ResolveExpression(e.TermLeft, resolutionContext);
          Contract.Assert(e.TermLeft.Type != null);  // follows from postcondition of ResolveExpression
        }
        ResolveExpression(e.Term, resolutionContext);
        Contract.Assert(e.Term.Type != null);  // follows from postcondition of ResolveExpression

        ResolveAttributes(e, resolutionContext);
        scope.PopMarker();
        expr.Type = new MapType(e.Finite, e.TermLeft != null ? e.TermLeft.Type : e.BoundVars[0].Type, e.Term.Type);

      } else if (expr is LambdaExpr) {
        var e = (LambdaExpr)expr;
        int prevErrorCount = reporter.Count(ErrorLevel.Error);
        scope.PushMarker();
        foreach (BoundVar v in e.BoundVars) {
          ScopePushAndReport(scope, v, "bound-variable");
          ResolveType(v.tok, v.Type, resolutionContext, ResolveTypeOptionEnum.InferTypeProxies, null);
        }

        if (e.Range != null) {
          ResolveExpression(e.Range, resolutionContext);
          Contract.Assert(e.Range.Type != null);  // follows from postcondition of ResolveExpression
          ConstrainTypeExprBool(e.Range, "Precondition must be boolean (got {0})");
        }
        foreach (var read in e.Reads) {
          ResolveFrameExpression(read, FrameExpressionUse.Reads, resolutionContext);
        }
        ResolveExpression(e.Term, resolutionContext);
        Contract.Assert(e.Term.Type != null);
        scope.PopMarker();
        expr.Type = SelectAppropriateArrowType(e.tok, e.BoundVars.ConvertAll(v => v.Type), e.Body.Type, e.Reads.Count != 0, e.Range != null, builtIns);
      } else if (expr is WildcardExpr) {
        expr.Type = new SetType(true, builtIns.ObjectQ());
      } else if (expr is StmtExpr) {
        var e = (StmtExpr)expr;
        int prevErrorCount = reporter.Count(ErrorLevel.Error);

        ResolveStatement(e.S, resolutionContext);
        if (reporter.Count(ErrorLevel.Error) == prevErrorCount) {
          var r = e.S as UpdateStmt;
          if (r != null && r.ResolvedStatements.Count == 1) {
            var call = r.ResolvedStatements[0] as CallStmt;
            if (call.Method is TwoStateLemma && !resolutionContext.IsTwoState) {
              reporter.Error(MessageSource.Resolver, call, "two-state lemmas can only be used in two-state contexts");
            }
          }
        }

        ResolveExpression(e.E, resolutionContext);
        Contract.Assert(e.E.Type != null);  // follows from postcondition of ResolveExpression
        expr.Type = e.E.Type;

      } else if (expr is ITEExpr) {
        ITEExpr e = (ITEExpr)expr;
        ResolveExpression(e.Test, resolutionContext);
        Contract.Assert(e.Test.Type != null);  // follows from postcondition of ResolveExpression
        ResolveExpression(e.Thn, resolutionContext);
        Contract.Assert(e.Thn.Type != null);  // follows from postcondition of ResolveExpression
        ResolveExpression(e.Els, resolutionContext);
        Contract.Assert(e.Els.Type != null);  // follows from postcondition of ResolveExpression
        ConstrainTypeExprBool(e.Test, "guard condition in if-then-else expression must be a boolean (instead got {0})");
        expr.Type = new InferredTypeProxy();
        ConstrainSubtypeRelation(expr.Type, e.Thn.Type, expr, "the two branches of an if-then-else expression must have the same type (got {0} and {1})", e.Thn.Type, e.Els.Type);
        ConstrainSubtypeRelation(expr.Type, e.Els.Type, expr, "the two branches of an if-then-else expression must have the same type (got {0} and {1})", e.Thn.Type, e.Els.Type);

      } else if (expr is NestedMatchExpr nestedMatchExpr) {
        ResolveNestedMatchExpr(nestedMatchExpr, resolutionContext);
      } else {
        Contract.Assert(false); throw new cce.UnreachableException();  // unexpected expression
      }

      if (expr.Type == null) {
        // some resolution error occurred
        expr.Type = new InferredTypeProxy();
      }
    }

    void ResolveTypeParameters(List<TypeParameter/*!*/>/*!*/ tparams, bool emitErrors, TypeParameter.ParentType/*!*/ parent) {
      Contract.Requires(tparams != null);
      Contract.Requires(parent != null);
      // push non-duplicated type parameter names
      int index = 0;
      foreach (TypeParameter tp in tparams) {
        if (emitErrors) {
          // we're seeing this TypeParameter for the first time
          tp.Parent = parent;
          tp.PositionalIndex = index;
        }
        var r = allTypeParameters.Push(tp.Name, tp);
        if (emitErrors) {
          if (r == Scope<TypeParameter>.PushResult.Duplicate) {
            reporter.Error(MessageSource.Resolver, ErrorRegistry.NoneId, tp, "Duplicate type-parameter name: {0}", tp.Name);
          } else if (r == Scope<TypeParameter>.PushResult.Shadow) {
            reporter.Warning(MessageSource.Resolver, ErrorRegistry.NoneId, tp.tok, "Shadowed type-parameter name: {0}", tp.Name);
          }
        }
      }
    }

    private bool ConstrainSubtypeRelation(Type super, Type sub, Expression exprForToken, string msg, params object[] msgArgs) {
      Contract.Requires(sub != null);
      Contract.Requires(super != null);
      Contract.Requires(exprForToken != null);
      Contract.Requires(msg != null);
      Contract.Requires(msgArgs != null);
      return ConstrainSubtypeRelation(super, sub, exprForToken.tok, msg, msgArgs);
    }

    public void ConstrainTypeExprBool(Expression e, string msg) {
      Contract.Requires(e != null);
      Contract.Requires(msg != null);  // expected to have a {0} part
      ConstrainSubtypeRelation(Type.Bool, e.Type, e, msg, e.Type);
    }

    public bool ConstrainSubtypeRelation(Type super, Type sub, IToken tok, string msg, params object[] msgArgs) {
      Contract.Requires(sub != null);
      Contract.Requires(super != null);
      Contract.Requires(tok != null);
      Contract.Requires(msg != null);
      Contract.Requires(msgArgs != null);
      return ConstrainSubtypeRelation(super, sub, new TypeConstraint.ErrorMsgWithToken(tok, msg, msgArgs));
    }

    private void ConstrainAssignable(NonProxyType lhs, Type rhs, TypeConstraint.ErrorMsg errMsg, out bool moreXConstraints, bool allowDecisions) {
      Contract.Requires(lhs != null);
      Contract.Requires(rhs != null);
      Contract.Requires(errMsg != null);

      DetermineRootLeaf(lhs, out var isRoot, out _, out _, out _);
      if (isRoot) {
        ConstrainSubtypeRelation(lhs, rhs, errMsg, true, allowDecisions);
        moreXConstraints = false;
      } else {
        var lhsWithProxyArgs = Type.HeadWithProxyArgs(lhs);
        ConstrainSubtypeRelation(lhsWithProxyArgs, rhs, errMsg, false, allowDecisions);
        ConstrainAssignableTypeArgs(lhs, lhsWithProxyArgs.TypeArgs, lhs.TypeArgs, errMsg, out moreXConstraints);
        if (lhs.AsCollectionType == null) {
          var sameHead = Type.SameHead(lhs, rhs);
          if (!sameHead && lhs is UserDefinedType udtLhs && rhs is UserDefinedType udtRhs) {
            // also allow the case where lhs is a possibly-null type and rhs is a non-null type
            sameHead = udtLhs.ResolvedClass == (udtRhs.ResolvedClass as NonNullTypeDecl)?.Class;
          }
          if (sameHead) {
            bool more2;
            ConstrainAssignableTypeArgs(lhs, lhs.TypeArgs, rhs.TypeArgs, errMsg, out more2);
            moreXConstraints = moreXConstraints || more2;
          }
        }
      }
    }

    private void ConstrainAssignableTypeArgs(Type typeHead, List<Type> A, List<Type> B, TypeConstraint.ErrorMsg errMsg, out bool moreXConstraints) {
      Contract.Requires(typeHead != null);
      Contract.Requires(A != null);
      Contract.Requires(B != null);
      Contract.Requires(A.Count == B.Count);
      Contract.Requires(errMsg != null);

      var tok = errMsg.Tok;
      if (B.Count == 0) {
        // all done
        moreXConstraints = false;
      } else if (typeHead is MapType) {
        var em = new TypeConstraint.ErrorMsgWithBase(errMsg, "covariance for type parameter at index 0 expects {1} <: {0}", A[0], B[0]);
        AddAssignableConstraint(tok, A[0], B[0], em);
        em = new TypeConstraint.ErrorMsgWithBase(errMsg, "covariance for type parameter at index 1 expects {1} <: {0}", A[1], B[1]);
        AddAssignableConstraint(tok, A[1], B[1], em);
        moreXConstraints = true;
      } else if (typeHead is CollectionType) {
        var em = new TypeConstraint.ErrorMsgWithBase(errMsg, "covariance for type parameter expects {1} <: {0}", A[0], B[0]);
        AddAssignableConstraint(tok, A[0], B[0], em);
        moreXConstraints = true;
      } else {
        var udt = (UserDefinedType)typeHead;  // note, collections, maps, and user-defined types are the only one with TypeArgs.Count != 0
        var cl = udt.ResolvedClass;
        Contract.Assert(cl != null);
        Contract.Assert(cl.TypeArgs.Count == B.Count);
        moreXConstraints = false;
        for (int i = 0; i < B.Count; i++) {
          var msgFormat = "variance for type parameter" + (B.Count == 1 ? "" : " at index " + i) + " expects {0} {1} {2}";
          if (cl.TypeArgs[i].Variance == TypeParameter.TPVariance.Co) {
            var em = new TypeConstraint.ErrorMsgWithBase(errMsg, "co" + msgFormat, A[i], ":>", B[i]);
            AddAssignableConstraint(tok, A[i], B[i], em);
            moreXConstraints = true;
          } else if (cl.TypeArgs[i].Variance == TypeParameter.TPVariance.Contra) {
            var em = new TypeConstraint.ErrorMsgWithBase(errMsg, "contra" + msgFormat, A[i], "<:", B[i]);
            AddAssignableConstraint(tok, B[i], A[i], em);
            moreXConstraints = true;
          } else {
            var em = new TypeConstraint.ErrorMsgWithBase(errMsg, "non" + msgFormat, A[i], "=", B[i]);
            ConstrainSubtypeRelation_Equal(A[i], B[i], em);
          }
        }
      }
    }

    /// <summary>
    /// Adds the subtyping constraint that "a" and "b" are the same type.
    /// </summary>
    private void ConstrainSubtypeRelation_Equal(Type a, Type b, TypeConstraint.ErrorMsg errMsg) {
      Contract.Requires(a != null);
      Contract.Requires(b != null);
      Contract.Requires(errMsg != null);

      var proxy = a.Normalize() as TypeProxy;
      if (proxy != null && proxy.T == null && !Reaches(b, proxy, 1, new HashSet<TypeProxy>())) {
<<<<<<< HEAD
        if (Options.TypeInferenceDebug) {
          Options.OutputWriter.WriteLine("DEBUG: (invariance) assigning proxy {0}.T := {1}", proxy, b);
=======
        if (Options.Get(CommonOptionBag.TypeInferenceDebug)) {
          Console.WriteLine("DEBUG: (invariance) assigning proxy {0}.T := {1}", proxy, b);
>>>>>>> 61aeccf6
        }
        proxy.T = b;
      }
      proxy = b.Normalize() as TypeProxy;
      if (proxy != null && proxy.T == null && !Reaches(a, proxy, 1, new HashSet<TypeProxy>())) {
<<<<<<< HEAD
        if (Options.TypeInferenceDebug) {
          Options.OutputWriter.WriteLine("DEBUG: (invariance) assigning proxy {0}.T := {1}", proxy, a);
=======
        if (Options.Get(CommonOptionBag.TypeInferenceDebug)) {
          Console.WriteLine("DEBUG: (invariance) assigning proxy {0}.T := {1}", proxy, a);
>>>>>>> 61aeccf6
        }
        proxy.T = a;
      }

      ConstrainSubtypeRelation(a, b, errMsg, true);
      ConstrainSubtypeRelation(b, a, errMsg, true);
    }

    /// <summary>
    /// Adds the subtyping constraint that "sub" is a subtype of "super".
    /// If this constraint seems feasible, returns "true".  Otherwise, prints error message (either "errMsg" or something
    /// more specific) and returns "false".
    /// Note, if in doubt, this method can return "true", because the constraints will be checked for sure at a later stage.
    /// </summary>
    private bool ConstrainSubtypeRelation(Type super, Type sub, TypeConstraint.ErrorMsg errMsg, bool keepConstraints = false, bool allowDecisions = false) {
      Contract.Requires(sub != null);
      Contract.Requires(super != null);
      Contract.Requires(errMsg != null);

      if (!keepConstraints && super is InferredTypeProxy) {
        var ip = (InferredTypeProxy)super;
        if (ip.KeepConstraints) {
          keepConstraints = true;
        }
      }
      if (!keepConstraints && sub is InferredTypeProxy) {
        var ip = (InferredTypeProxy)sub;
        if (ip.KeepConstraints) {
          keepConstraints = true;
        }
      }

      super = super.NormalizeExpand(keepConstraints);
      sub = sub.NormalizeExpand(keepConstraints);
      var c = new TypeConstraint(super, sub, errMsg, keepConstraints);
      AllTypeConstraints.Add(c);
      return ConstrainSubtypeRelation_Aux(super, sub, c, keepConstraints, allowDecisions);
    }
    private bool ConstrainSubtypeRelation_Aux(Type super, Type sub, TypeConstraint c, bool keepConstraints, bool allowDecisions) {
      Contract.Requires(sub != null);
      Contract.Requires(!(sub is TypeProxy) || ((TypeProxy)sub).T == null);  // caller is expected to have Normalized away proxies
      Contract.Requires(super != null);
      Contract.Requires(!(super is TypeProxy) || ((TypeProxy)super).T == null);  // caller is expected to have Normalized away proxies
      Contract.Requires(c != null);

      if (object.ReferenceEquals(super, sub)) {
        return true;
      } else if (super is TypeProxy && sub is TypeProxy) {
        // both are proxies
        ((TypeProxy)sub).AddSupertype(c);
        ((TypeProxy)super).AddSubtype(c);
        return true;
      } else if (sub is TypeProxy) {
        var proxy = (TypeProxy)sub;
        proxy.AddSupertype(c);
        AssignKnownEnd(proxy, keepConstraints, allowDecisions);
        return true;
      } else if (super is TypeProxy) {
        var proxy = (TypeProxy)super;
        proxy.AddSubtype(c);
        AssignKnownEnd(proxy, keepConstraints, allowDecisions);
        return true;
      } else {
        // two non-proxy types
        // set "headSymbolsAgree" to "false" if it's clear the head symbols couldn't be the same; "true" means they may be the same
        bool headSymbolsAgree = Type.IsHeadSupertypeOf(super.NormalizeExpand(keepConstraints), sub);
        if (!headSymbolsAgree) {
          c.FlagAsError(this);
          return false;
        }
        // TODO: inspect type parameters in order to produce some error messages sooner
        return true;
      }
    }

    /// <summary>
    /// "root" says that the type is a non-artificial type (that is, not an ArtificialType) with no proper supertypes.
    /// "leaf" says that the only possible proper subtypes are subset types of the type. Thus, the only
    /// types that are not leaf types are traits and artificial types.
    /// The "headIs" versions speak only about the head symbols, so it is possible that the given
    /// type arguments would change the root/leaf status of the entire type.
    /// </summary>
    void DetermineRootLeaf(Type t, out bool isRoot, out bool isLeaf, out bool headIsRoot, out bool headIsLeaf) {
      Contract.Requires(t != null);
      Contract.Ensures(!Contract.ValueAtReturn(out isRoot) || Contract.ValueAtReturn(out headIsRoot)); // isRoot ==> headIsRoot
      Contract.Ensures(!Contract.ValueAtReturn(out isLeaf) || Contract.ValueAtReturn(out headIsLeaf)); // isLeaf ==> headIsLeaf
      t = t.NormalizeExpandKeepConstraints();
      if (t.IsObjectQ) {
        isRoot = true; isLeaf = false;
        headIsRoot = true; headIsLeaf = false;
      } else if (t is ArrowType) {
        var arr = (ArrowType)t;
        headIsRoot = true; headIsLeaf = true;  // these are definitely true
        isRoot = true; isLeaf = true;  // set these to true until proven otherwise
        Contract.Assert(arr.Arity + 1 == arr.TypeArgs.Count);
        for (int i = 0; i < arr.TypeArgs.Count; i++) {
          var arg = arr.TypeArgs[i];
          DetermineRootLeaf(arg, out var r, out var l, out _, out _);
          if (i < arr.Arity) {
            isRoot &= l; isLeaf &= r;  // argument types are contravariant
          } else {
            isRoot &= r; isLeaf &= l;  // result type is covariant
          }
        }
      } else if (t is UserDefinedType) {
        var udt = (UserDefinedType)t;
        var cl = udt.ResolvedClass;
        if (cl != null) {
          if (cl is TypeParameter) {
            var tp = udt.AsTypeParameter;
            Contract.Assert(tp != null);
            headIsRoot = true; headIsLeaf = true;  // all type parameters are non-variant
          } else if (cl is SubsetTypeDecl) {
            headIsRoot = false; headIsLeaf = true;
          } else if (cl is NewtypeDecl) {
            headIsRoot = true; headIsLeaf = true;
          } else if (cl is TraitDecl) {
            headIsRoot = false; headIsLeaf = false;
          } else if (cl is ClassDecl) {
            headIsRoot = false; headIsLeaf = true;
          } else if (cl is OpaqueTypeDecl) {
            headIsRoot = true; headIsLeaf = true;
          } else if (cl is InternalTypeSynonymDecl) {
            Contract.Assert(object.ReferenceEquals(t, t.NormalizeExpand())); // should be opaque in scope
            headIsRoot = true; headIsLeaf = true;
          } else {
            Contract.Assert(cl is DatatypeDecl);
            headIsRoot = true; headIsLeaf = true;
          }
          // for "isRoot" and "isLeaf", also take into consideration the root/leaf status of type arguments
          isRoot = headIsRoot; isLeaf = headIsLeaf;
          Contract.Assert(udt.TypeArgs.Count == cl.TypeArgs.Count);
          for (int i = 0; i < udt.TypeArgs.Count; i++) {
            var variance = cl.TypeArgs[i].Variance;
            if (variance != TypeParameter.TPVariance.Non) {
              DetermineRootLeaf(udt.TypeArgs[i], out var r, out var l, out _, out _);
              // isRoot and isLeaf aren't duals, so Co and Contra require separate consideration beyond inversion.
              switch (variance) {
                case TypeParameter.TPVariance.Co: { isRoot &= r; isLeaf &= l; break; }
                // A invariably constructible subtype becomes a supertype, and thus the enclosing type is never a root.
                case TypeParameter.TPVariance.Contra: { isRoot &= false; isLeaf &= r; break; }
              }
            }
          }
        } else {
          isRoot = false; isLeaf = false;  // don't know
          headIsRoot = false; headIsLeaf = false;
        }
      } else if (t.IsBoolType || t.IsCharType || t.IsIntegerType || t.IsRealType || t.AsNewtype != null || t.IsBitVectorType || t.IsBigOrdinalType) {
        isRoot = true; isLeaf = true;
        headIsRoot = true; headIsLeaf = true;
      } else if (t is ArtificialType) {
        isRoot = false; isLeaf = false;
        headIsRoot = false; headIsLeaf = false;
      } else if (t is MapType) {  // map, imap
        Contract.Assert(t.TypeArgs.Count == 2);
        DetermineRootLeaf(t.TypeArgs[0], out var r0, out _, out _, out _);
        DetermineRootLeaf(t.TypeArgs[1], out var r1, out _, out _, out _);
        isRoot = r0 & r1; isLeaf = r0 & r1;  // map types are covariant in both type arguments
        headIsRoot = true; headIsLeaf = true;
      } else if (t is CollectionType) {  // set, iset, multiset, seq
        Contract.Assert(t.TypeArgs.Count == 1);
        DetermineRootLeaf(t.TypeArgs[0], out isRoot, out isLeaf, out _, out _);  // type is covariant is type argument
        headIsRoot = true; headIsLeaf = true;
      } else {
        isRoot = false; isLeaf = false;  // don't know
        headIsRoot = false; headIsLeaf = false;
      }
    }

    int _recursionDepth = 0;
    private bool AssignProxyAndHandleItsConstraints(TypeProxy proxy, Type t, bool keepConstraints = false) {
      Contract.Requires(proxy != null);
      Contract.Requires(proxy.T == null);
      Contract.Requires(t != null);
      Contract.Requires(!(t is TypeProxy));
      Contract.Requires(!(t is ArtificialType));
      if (_recursionDepth == 20000) {
        Contract.Assume(false);  // possible infinite recursion
      }
      _recursionDepth++;
      var b = AssignProxyAndHandleItsConstraints_aux(proxy, t, keepConstraints);
      _recursionDepth--;
      return b;
    }
    /// <summary>
    /// This method is called if "proxy" is an unassigned proxy and "t" is a type whose head symbol is known.
    /// It always sets "proxy.T" to "t".
    /// Then, it deals with the constraints of "proxy" as follows:
    /// * If the constraint compares "t" with a non-proxy with a head comparable with that of "t",
    ///   then add constraints that the type arguments satisfy the desired subtyping constraint
    /// * If the constraint compares "t" with a non-proxy with a head not comparable with that of "t",
    ///   then report an error
    /// * If the constraint compares "t" with a proxy, then (depending on the constraint and "t") attempt
    ///   to recursively set it
    /// After this process, the proxy's .Supertypes and .Subtypes lists of constraints are no longer needed.
    /// If anything is found to be infeasible, "false" is returned (and the propagation may be interrupted);
    /// otherwise, "true" is returned.
    /// </summary>
    private bool AssignProxyAndHandleItsConstraints_aux(TypeProxy proxy, Type t, bool keepConstraints = false) {
      Contract.Requires(proxy != null);
      Contract.Requires(proxy.T == null);
      Contract.Requires(t != null);
      Contract.Requires(!(t is TypeProxy));
      Contract.Requires(!(t is ArtificialType));

      t = keepConstraints ? t.Normalize() : t.NormalizeExpand();
      // never violate the type constraint of a literal expression
      var followedRequestedAssignment = true;
      foreach (var su in proxy.Supertypes) {
        if (su is IntVarietiesSupertype) {
          var fam = TypeProxy.GetFamily(t);
          if (fam == TypeProxy.Family.IntLike || fam == TypeProxy.Family.BitVector || fam == TypeProxy.Family.Ordinal) {
            // good, let's continue with the request to equate the proxy with t
            // unless...
            if (t != t.NormalizeExpand()) {
              // force the type to be a base type
<<<<<<< HEAD
              if (Options.TypeInferenceDebug) {
                Options.OutputWriter.WriteLine("DEBUG: hijacking {0}.T := {1} to instead assign {2}", proxy, t, t.NormalizeExpand());
=======
              if (Options.Get(CommonOptionBag.TypeInferenceDebug)) {
                Console.WriteLine("DEBUG: hijacking {0}.T := {1} to instead assign {2}", proxy, t, t.NormalizeExpand());
>>>>>>> 61aeccf6
              }
              t = t.NormalizeExpand();
              followedRequestedAssignment = false;
            }
          } else {
            // hijack the setting of proxy; to do that, we decide on a particular int variety now
<<<<<<< HEAD
            if (Options.TypeInferenceDebug) {
              Options.OutputWriter.WriteLine("DEBUG: hijacking {0}.T := {1} to instead assign {2}", proxy, t, Type.Int);
=======
            if (Options.Get(CommonOptionBag.TypeInferenceDebug)) {
              Console.WriteLine("DEBUG: hijacking {0}.T := {1} to instead assign {2}", proxy, t, Type.Int);
>>>>>>> 61aeccf6
            }
            t = Type.Int;
            followedRequestedAssignment = false;
          }
          break;
        } else if (su is RealVarietiesSupertype) {
          if (TypeProxy.GetFamily(t) == TypeProxy.Family.RealLike) {
            // good, let's continue with the request to equate the proxy with t
            // unless...
            if (t != t.NormalizeExpand()) {
              // force the type to be a base type
<<<<<<< HEAD
              if (Options.TypeInferenceDebug) {
                Options.OutputWriter.WriteLine("DEBUG: hijacking {0}.T := {1} to instead assign {2}", proxy, t, t.NormalizeExpand());
=======
              if (Options.Get(CommonOptionBag.TypeInferenceDebug)) {
                Console.WriteLine("DEBUG: hijacking {0}.T := {1} to instead assign {2}", proxy, t, t.NormalizeExpand());
>>>>>>> 61aeccf6
              }
              t = t.NormalizeExpand();
              followedRequestedAssignment = false;
            }
          } else {
            // hijack the setting of proxy; to do that, we decide on a particular real variety now
<<<<<<< HEAD
            if (Options.TypeInferenceDebug) {
              Options.OutputWriter.WriteLine("DEBUG: hijacking {0}.T := {1} to instead assign {2}", proxy, t, Type.Real);
=======
            if (Options.Get(CommonOptionBag.TypeInferenceDebug)) {
              Console.WriteLine("DEBUG: hijacking {0}.T := {1} to instead assign {2}", proxy, t, Type.Real);
>>>>>>> 61aeccf6
            }
            t = Type.Real;
            followedRequestedAssignment = false;
          }
          break;
        }
      }
      // set proxy.T right away, so that we can freely recurse without having to worry about infinite recursion
<<<<<<< HEAD
      if (Options.TypeInferenceDebug) {
        Options.OutputWriter.WriteLine("DEBUG: setting proxy {0}.T := {1}", proxy, t);
=======
      if (Options.Get(CommonOptionBag.TypeInferenceDebug)) {
        Console.WriteLine("DEBUG: setting proxy {0}.T := {1}", proxy, t);
>>>>>>> 61aeccf6
      }
      proxy.T = t;

      // check feasibility
      DetermineRootLeaf(t, out var isRoot, out var isLeaf, out _, out _);
      // propagate up
      foreach (var c in proxy.SupertypeConstraints) {
        var u = keepConstraints ? c.Super.NormalizeExpandKeepConstraints() : c.Super.NormalizeExpand();
        if (!(u is TypeProxy)) {
          ImposeSubtypingConstraint(u, t, c.ErrMsg);
        } else if (isRoot) {
          // If t is a root, we might as well constrain u now.  Otherwise, we'll wait until the .Subtype constraint of u is dealt with.
          AssignProxyAndHandleItsConstraints((TypeProxy)u, t, keepConstraints);
        }
      }
      // propagate down
      foreach (var c in proxy.SubtypeConstraints) {
        var u = keepConstraints ? c.Sub.NormalizeExpandKeepConstraints() : c.Sub.NormalizeExpand();
        Contract.Assert(!TypeProxy.IsSupertypeOfLiteral(u));  // these should only appear among .Supertypes
        if (!(u is TypeProxy)) {
          ImposeSubtypingConstraint(t, u, c.ErrMsg);
        } else if (isLeaf) {
          // If t is a leaf (no pun intended), we might as well constrain u now.  Otherwise, we'll wait until the .Supertype constraint of u is dealt with.
          AssignProxyAndHandleItsConstraints((TypeProxy)u, t, keepConstraints);
        }
      }

      return followedRequestedAssignment;
    }

    /// <summary>
    /// Impose constraints that "sub" is a subtype of "super", returning "false" if this leads to an overconstrained situation.
    /// In most cases, "sub" being a subtype of "super" means that "sub" and "super" have the same head symbol and, therefore, the
    /// same number of type arguments. Depending on the polarities of the type parameters, the corresponding arguments
    /// of "sub" and "super" must be in co-, in-, or contra-variant relationships to each other.
    /// There are two ways "sub" can be a subtype of "super" without the two having the same head symbol.
    /// One way is that "sub" is a subset type. In this case, the method starts by moving "sub" up toward "super".
    /// The other way is that "super" is a trait (possibly
    /// the trait "object").  By a current restriction in Dafny's type system, traits have no type parameters, so in this case, it
    /// suffices to check that the head symbol of "super" is something that derives from "sub".
    /// </summary>
    private bool ImposeSubtypingConstraint(Type super, Type sub, TypeConstraint.ErrorMsg errorMsg) {
      Contract.Requires(super != null && !(super is TypeProxy));
      Contract.Requires(sub != null && !(sub is TypeProxy));
      Contract.Requires(errorMsg != null);
      super = super.NormalizeExpandKeepConstraints();
      sub = sub.NormalizeExpandKeepConstraints();
      List<int> polarities = ConstrainTypeHead_Recursive(super, ref sub);
      if (polarities == null) {
        errorMsg.FlagAsError(this);
        return false;
      }
      bool keepConstraints = KeepConstraints(super, sub);
      var p = polarities.Count;
      Contract.Assert(p == super.TypeArgs.Count);  // postcondition of ConstrainTypeHead
      Contract.Assert(p == 0 || sub.TypeArgs.Count == super.TypeArgs.Count);  // postcondition of ConstrainTypeHead
      for (int i = 0; i < p; i++) {
        var pol = polarities[i];
        var tp = p == 1 ? "" : " " + i;
        var errMsg = new TypeConstraint.ErrorMsgWithBase(errorMsg,
          pol < 0 ? "contravariant type parameter{0} would require {1} <: {2}" :
          pol > 0 ? "covariant type parameter{0} would require {2} <: {1}" :
          "non-variant type parameter{0} would require {1} = {2}",
          tp, super.TypeArgs[i], sub.TypeArgs[i]);
        if (pol >= 0) {
          if (!ConstrainSubtypeRelation(super.TypeArgs[i], sub.TypeArgs[i], errMsg, keepConstraints)) {
            return false;
          }
        }
        if (pol <= 0) {
          if (!ConstrainSubtypeRelation(sub.TypeArgs[i], super.TypeArgs[i], errMsg, keepConstraints)) {
            return false;
          }
        }
      }
      return true;
    }

    /// <summary>
    /// This is a more liberal version of "ConstrainTypeHead" below. It is willing to move "sub"
    /// upward toward its parents until it finds a head that matches "super", if any.
    /// </summary>
    private static List<int> ConstrainTypeHead_Recursive(Type super, ref Type sub) {
      Contract.Requires(super != null);
      Contract.Requires(sub != null);

      super = super.NormalizeExpandKeepConstraints();
      sub = sub.NormalizeExpandKeepConstraints();

      var polarities = ConstrainTypeHead(super, sub);
      if (polarities != null) {
        return polarities;
      }

      foreach (var subParentType in sub.ParentTypes()) {
        sub = subParentType;
        polarities = ConstrainTypeHead_Recursive(super, ref sub);
        if (polarities != null) {
          return polarities;
        }
      }

      return null;
    }

    /// <summary>
    /// Determines if the head of "sub" can be a subtype of "super".
    /// If this is not possible, null is returned.
    /// If it is possible, return a list of polarities, one for each type argument of "sub".  Polarities
    /// indicate:
    ///     +1  co-variant
    ///      0  invariant
    ///     -1  contra-variant
    /// "sub" is of some type that can (in general) have type parameters.
    /// See also note about Dafny's current type system in the description of method "ImposeSubtypingConstraint".
    /// </summary>
    private static List<int> ConstrainTypeHead(Type super, Type sub) {
      Contract.Requires(super != null && !(super is TypeProxy));
      Contract.Requires(sub != null && !(sub is TypeProxy));
      if (super is IntVarietiesSupertype) {
        var famSub = TypeProxy.GetFamily(sub);
        if (famSub == TypeProxy.Family.IntLike || famSub == TypeProxy.Family.BitVector || famSub == TypeProxy.Family.Ordinal || super.Equals(sub)) {
          return new List<int>();
        } else {
          return null;
        }
      } else if (super is RealVarietiesSupertype) {
        if (TypeProxy.GetFamily(sub) == TypeProxy.Family.RealLike || super.Equals(sub)) {
          return new List<int>();
        } else {
          return null;
        }
      }
      switch (TypeProxy.GetFamily(super)) {
        case TypeProxy.Family.Bool:
        case TypeProxy.Family.Char:
        case TypeProxy.Family.IntLike:
        case TypeProxy.Family.RealLike:
        case TypeProxy.Family.Ordinal:
        case TypeProxy.Family.BitVector:
          if (super.Equals(sub)) {
            return new List<int>();
          } else {
            return null;
          }
        case TypeProxy.Family.ValueType:
        case TypeProxy.Family.Ref:
        case TypeProxy.Family.Opaque:
          break;  // more elaborate work below
        case TypeProxy.Family.Unknown:
          return null;
        default:
          Contract.Assert(false);  // unexpected type (the precondition of ConstrainTypeHead says "no proxies")
          return null;  // please compiler
      }
      if (super is SetType) {
        var tt = (SetType)super;
        var uu = sub as SetType;
        return uu != null && tt.Finite == uu.Finite ? new List<int> { 1 } : null;
      } else if (super is SeqType) {
        return sub is SeqType ? new List<int> { 1 } : null;
      } else if (super is MultiSetType) {
        return sub is MultiSetType ? new List<int> { 1 } : null;
      } else if (super is MapType) {
        var tt = (MapType)super;
        var uu = sub as MapType;
        return uu != null && tt.Finite == uu.Finite ? new List<int> { 1, 1 } : null;
      } else if (super.IsObjectQ) {
        return sub.IsRefType ? new List<int>() : null;
      } else {
        // The only remaining cases are that "super" is a (co)datatype, opaque type, or non-object trait/class.
        // In each of these cases, "super" is a UserDefinedType.
        var udfSuper = (UserDefinedType)super;
        var clSuper = udfSuper.ResolvedClass;
        if (clSuper == null) {
          Contract.Assert(super.TypeArgs.Count == 0);
          if (super.IsTypeParameter) {
            // we're looking at a type parameter
            return super.AsTypeParameter == sub.AsTypeParameter ? new List<int>() : null;
          } else {
            Contract.Assert(super.IsInternalTypeSynonym);
            return super.AsInternalTypeSynonym == sub.AsInternalTypeSynonym ? new List<int>() : null;
          }
        }
        var udfSub = sub as UserDefinedType;
        var clSub = udfSub == null ? null : udfSub.ResolvedClass;
        if (clSub == null) {
          return null;
        } else if (clSuper == clSub) {
          // good
          var polarities = new List<int>();
          Contract.Assert(clSuper.TypeArgs.Count == udfSuper.TypeArgs.Count);
          Contract.Assert(clSuper.TypeArgs.Count == udfSub.TypeArgs.Count);
          foreach (var tp in clSuper.TypeArgs) {
            var polarity = TypeParameter.Direction(tp.Variance);
            polarities.Add(polarity);
          }

          return polarities;
        } else if (udfSub.IsRefType && super.IsObjectQ) {
          return new List<int>();
        } else if (udfSub.IsNonNullRefType && super.IsObject) {
          return new List<int>();
        } else {
          return null;
        }
      }
    }
    private static bool KeepConstraints(Type super, Type sub) {
      Contract.Requires(super != null && !(super is TypeProxy));
      Contract.Requires(sub != null && !(sub is TypeProxy));
      if (super is IntVarietiesSupertype) {
        return false;
      } else if (super is RealVarietiesSupertype) {
        return false;
      }
      switch (TypeProxy.GetFamily(super)) {
        case TypeProxy.Family.Bool:
        case TypeProxy.Family.Char:
        case TypeProxy.Family.IntLike:
        case TypeProxy.Family.RealLike:
        case TypeProxy.Family.Ordinal:
        case TypeProxy.Family.BitVector:
          return false;
        case TypeProxy.Family.ValueType:
        case TypeProxy.Family.Ref:
        case TypeProxy.Family.Opaque:
          break;  // more elaborate work below
        case TypeProxy.Family.Unknown:
          return false;
      }
      if (super is SetType || super is SeqType || super is MultiSetType || super is MapType) {
        return true;
      } else if (super is ArrowType) {
        return false;
      } else if (super.IsObjectQ) {
        return false;
      } else {
        // super is UserDefinedType
        return true;
      }
    }

    public List<TypeConstraint> AllTypeConstraints = new List<TypeConstraint>();
    public List<XConstraint> AllXConstraints = new List<XConstraint>();

    public class XConstraint {
      public readonly IToken tok;
      public readonly string ConstraintName;
      public readonly Type[] Types;
      public readonly TypeConstraint.ErrorMsg errorMsg;
      public XConstraint(IToken tok, string constraintName, Type[] types, TypeConstraint.ErrorMsg errMsg) {
        Contract.Requires(tok != null);
        Contract.Requires(constraintName != null);
        Contract.Requires(types != null);
        Contract.Requires(errMsg != null);
        this.tok = tok;
        ConstraintName = constraintName;
        Types = types;
        errorMsg = errMsg;
      }

      public override string ToString() {
        var s = ConstraintName + ":";
        foreach (var t in Types) {
          s += " " + t;
        }
        return s;
      }

      /// <summary>
      /// Tries to confirm the XConstraint.
      /// If the XConstraint can be confirmed, or at least is plausible enough to have been converted into other type
      /// constraints or more XConstraints, then "true" is returned and the out-parameters "convertedIntoOtherTypeConstraints"
      /// and "moreXConstraints" are set to true accordingly.
      /// If the XConstraint can be refuted, then an error message will be produced and "true" is returned (to indicate
      /// that this XConstraint has finished serving its purpose).
      /// If there's not enough information to confirm or refute the XConstraint, then "false" is returned.
      /// </summary>
      public bool Confirm(Resolver resolver, bool fullstrength, out bool convertedIntoOtherTypeConstraints, out bool moreXConstraints) {
        Contract.Requires(resolver != null);
        convertedIntoOtherTypeConstraints = false;
        moreXConstraints = false;
        var t = Types[0].NormalizeExpand();
        if (t is TypeProxy) {
          switch (ConstraintName) {
            case "Assignable":
            case "Equatable":
            case "EquatableArg":
            case "Indexable":
            case "Innable":
            case "MultiIndexable":
            case "IntOrORDINAL":
              // have a go downstairs
              break;
            default:
              return false;  // there's not enough information to confirm or refute this XConstraint
          }
        }
        bool satisfied;
        Type tUp, uUp;
        switch (ConstraintName) {
          case "Assignable": {
              Contract.Assert(t == t.Normalize());  // it's already been normalized above
              var u = Types[1].NormalizeExpand();
              if (CheckTypeInferenceVisitor.IsDetermined(t) &&
                  (fullstrength
                   || !ProxyWithNoSubTypeConstraint(u, resolver)
                   || (u is TypeProxy
                       && Types[0].NormalizeExpandKeepConstraints() is var t0constrained
                       && (t0constrained.IsNonNullRefType || t0constrained.AsSubsetType != null)
                       && resolver.HasApplicableNullableRefTypeConstraint(new HashSet<TypeProxy>() { (TypeProxy)u })))) {
                // This is the best case.  We convert Assignable(t, u) to the subtype constraint base(t) :> u.
                if (CheckTypeInferenceVisitor.IsDetermined(u) && t.IsSubtypeOf(u, false, true) && t.IsRefType) {
                  // But we also allow cases where the rhs is a proper supertype of the lhs, and let the verifier
                  // determine whether the rhs is provably an instance of the lhs.
                  resolver.ConstrainAssignable((NonProxyType)u, (NonProxyType)t, errorMsg, out moreXConstraints, fullstrength);
                } else {
                  resolver.ConstrainAssignable((NonProxyType)t, u, errorMsg, out moreXConstraints, fullstrength);
                }
                convertedIntoOtherTypeConstraints = true;
                return true;
              } else if (u.IsTypeParameter) {
                // we need the constraint base(t) :> u, which for a type parameter t can happen iff t :> u
                resolver.ConstrainSubtypeRelation(t, u, errorMsg);
                convertedIntoOtherTypeConstraints = true;
                return true;
              } else if (Type.FromSameHead(t, u, out tUp, out uUp)) {
                resolver.ConstrainAssignableTypeArgs(tUp, tUp.TypeArgs, uUp.TypeArgs, errorMsg, out moreXConstraints);
                return true;
              } else if (fullstrength && t is NonProxyType) {
                // We convert Assignable(t, u) to the subtype constraint base(t) :> u.
                resolver.ConstrainAssignable((NonProxyType)t, u, errorMsg, out moreXConstraints, fullstrength);
                convertedIntoOtherTypeConstraints = true;
                return true;
              } else if (fullstrength && u is NonProxyType) {
                // We're willing to change "base(t) :> u" to the stronger constraint "t :> u" for the sake of making progress.
                resolver.ConstrainSubtypeRelation(t, u, errorMsg);
                convertedIntoOtherTypeConstraints = true;
                return true;
              }
              // There's not enough information to say anything
              return false;
            }
          case "NumericType":
            satisfied = t.IsNumericBased();
            break;
          case "IntegerType":
            satisfied = t.IsNumericBased(Type.NumericPersuasion.Int);
            break;
          case "IsBitvector":
            satisfied = t.IsBitVectorType;
            break;
          case "IsRefType":
            satisfied = t.IsRefType;
            break;
          case "IsNullableRefType":
            satisfied = t.IsRefType && !t.IsNonNullRefType;
            break;
          case "Orderable_Lt":
            satisfied = t.IsNumericBased() || t.IsBitVectorType || t.IsBigOrdinalType || t.IsCharType || t is SeqType || t is SetType || t is MultiSetType;
            break;
          case "Orderable_Gt":
            satisfied = t.IsNumericBased() || t.IsBitVectorType || t.IsBigOrdinalType || t.IsCharType || t is SetType || t is MultiSetType;
            break;
          case "RankOrderable": {
              var u = Types[1].NormalizeExpand();
              if (u is TypeProxy) {
                return false;  // not enough information
              }
              satisfied = (t.IsIndDatatype || t.IsTypeParameter) && u.IsIndDatatype;
              break;
            }
          case "Plussable":
            satisfied = t.IsNumericBased() || t.IsBitVectorType || t.IsBigOrdinalType || t.IsCharType || t is SeqType || t is SetType || t is MultiSetType || t is MapType;
            break;
          case "Minusable":
            satisfied = t.IsNumericBased() || t.IsBitVectorType || t.IsBigOrdinalType || t.IsCharType || t is SetType || t is MultiSetType || t is MapType;
            break;
          case "Mullable":
            satisfied = t.IsNumericBased() || t.IsBitVectorType || t is SetType || t is MultiSetType;
            break;
          case "IntOrORDINAL":
            if (!(t is TypeProxy)) {
              if (TernaryExpr.PrefixEqUsesNat) {
                satisfied = t.IsNumericBased(Type.NumericPersuasion.Int);
              } else {
                satisfied = t.IsNumericBased(Type.NumericPersuasion.Int) || t.IsBigOrdinalType;
              }
            } else if (fullstrength) {
              var proxy = (TypeProxy)t;
              if (TernaryExpr.PrefixEqUsesNat) {
                resolver.AssignProxyAndHandleItsConstraints(proxy, Type.Int);
              } else {
                // let's choose ORDINAL over int
                resolver.AssignProxyAndHandleItsConstraints(proxy, Type.BigOrdinal);
              }
              convertedIntoOtherTypeConstraints = true;
              satisfied = true;
            } else {
              return false;
            }
            break;
          case "NumericOrBitvector":
            satisfied = t.IsNumericBased() || t.IsBitVectorType;
            break;
          case "NumericOrBitvectorOrCharOrORDINAL":
            satisfied = t.IsNumericBased() || t.IsBitVectorType || t.IsCharType || t.IsBigOrdinalType;
            break;
          case "IntLikeOrBitvector":
            satisfied = t.IsNumericBased(Type.NumericPersuasion.Int) || t.IsBitVectorType;
            break;
          case "BooleanBits":
            satisfied = t.IsBoolType || t.IsBitVectorType;
            break;
          case "Sizeable":
            satisfied = (t is SetType && ((SetType)t).Finite) || t is MultiSetType || t is SeqType || (t is MapType && ((MapType)t).Finite);
            break;
          case "Disjointable":
            satisfied = t is SetType || t is MultiSetType;
            break;
          case "MultiSetConvertible":
            satisfied = (t is SetType && ((SetType)t).Finite) || t is SeqType;
            if (satisfied) {
              Type elementType = ((CollectionType)t).Arg;
              var u = Types[1];  // note, it's okay if "u" is a TypeProxy
              var em = new TypeConstraint.ErrorMsgWithBase(errorMsg, "expecting element type {0} (got {1})", u, elementType);
              resolver.ConstrainSubtypeRelation_Equal(elementType, u, em);
              convertedIntoOtherTypeConstraints = true;
            }
            break;
          case "IsCoDatatype":
            satisfied = t.IsCoDatatype;
            break;
          case "Indexable":
            if (!(t is TypeProxy)) {
              satisfied = t is SeqType || t is MultiSetType || t is MapType || (t.IsArrayType && t.AsArrayType.Dims == 1);
            } else {
              // t is a proxy, but perhaps it stands for something between "object" and "array<?>".  If so, we can add a constraint
              // that it does have the form "array<?>", since "object" would not be Indexable.
              var proxy = (TypeProxy)t;
              Type join = null;
              if (resolver.JoinOfAllSubtypes(proxy, ref join, new HashSet<TypeProxy>()) && join != null) {
                var headWithProxyArgs = Type.HeadWithProxyArgs(join);
                var tt = headWithProxyArgs.NormalizeExpand();
                satisfied = tt is SeqType || tt is MultiSetType || tt is MapType || (tt.IsArrayType && tt.AsArrayType.Dims == 1);
                if (satisfied) {
                  resolver.AssignProxyAndHandleItsConstraints(proxy, headWithProxyArgs, true);
                  convertedIntoOtherTypeConstraints = true;
                }
              } else {
                return false;  // we can't determine the answer
              }
            }
            break;
          case "MultiIndexable":
            if (!(t is TypeProxy)) {
              satisfied = t is SeqType || (t.IsArrayType && t.AsArrayType.Dims == 1);
            } else {
              // t is a proxy, but perhaps it stands for something between "object" and "array<?>".  If so, we can add a constraint
              // that it does have the form "array<?>", since "object" would not be Indexable.
              var proxy = (TypeProxy)t;
              Type join = null;
              if (resolver.JoinOfAllSubtypes(proxy, ref join, new HashSet<TypeProxy>()) && join != null) {
                var headWithProxyArgs = Type.HeadWithProxyArgs(join);
                var tt = headWithProxyArgs.NormalizeExpand();
                satisfied = tt is SeqType || (tt.IsArrayType && tt.AsArrayType.Dims == 1);
                if (satisfied) {
                  resolver.AssignProxyAndHandleItsConstraints(proxy, headWithProxyArgs, true);
                  convertedIntoOtherTypeConstraints = true;
                }
              } else {
                return false;  // we can't determine the answer
              }
            }
            break;
          case "Innable": {
              var elementType = FindCollectionType(resolver.Options, t, true, new HashSet<TypeProxy>()) ?? FindCollectionType(resolver.Options, t, false, new HashSet<TypeProxy>());
              if (elementType != null) {
                var u = Types[1];  // note, it's okay if "u" is a TypeProxy
                resolver.AddXConstraint(this.tok, "Equatable", elementType, u, new TypeConstraint.ErrorMsgWithBase(errorMsg, "expecting element type to be assignable to {1} (got {0})", u, elementType));
                moreXConstraints = true;
                return true;
              }
              if (t is TypeProxy) {
                return false;  // not enough information to do anything
              }
              satisfied = false;
              break;
            }
          case "SeqUpdatable": {
              var xcWithExprs = (XConstraintWithExprs)this;
              var index = xcWithExprs.Exprs[0];
              var value = xcWithExprs.Exprs[1];
              if (t is SeqType) {
                var s = (SeqType)t;
                resolver.ConstrainToIntegerType(index, true, "sequence update requires integer- or bitvector-based index (got {0})");
                resolver.ConstrainSubtypeRelation(s.Arg, value.Type, value, "sequence update requires the value to have the element type of the sequence (got {0})", value.Type);
              } else if (t is MapType) {
                var s = (MapType)t;
                if (s.Finite) {
                  resolver.ConstrainSubtypeRelation(s.Domain, index.Type, index, "map update requires domain element to be of type {0} (got {1})", s.Domain, index.Type);
                  resolver.ConstrainSubtypeRelation(s.Range, value.Type, value, "map update requires the value to have the range type {0} (got {1})", s.Range, value.Type);
                } else {
                  resolver.ConstrainSubtypeRelation(s.Domain, index.Type, index, "imap update requires domain element to be of type {0} (got {1})", s.Domain, index.Type);
                  resolver.ConstrainSubtypeRelation(s.Range, value.Type, value, "imap update requires the value to have the range type {0} (got {1})", s.Range, value.Type);
                }
              } else if (t is MultiSetType) {
                var s = (MultiSetType)t;
                resolver.ConstrainSubtypeRelation(s.Arg, index.Type, index, "multiset update requires domain element to be of type {0} (got {1})", s.Arg, index.Type);
                resolver.ConstrainToIntegerType(value, false, "multiset update requires integer-based numeric value (got {0})");
              } else {
                satisfied = false;
                break;
              }
              convertedIntoOtherTypeConstraints = true;
              return true;
            }
          case "ContainerIndex":
            // The semantics of this XConstraint is that *if* the head is seq/array/map/multiset, then its element/domain type must a supertype of "u"
            Type indexType;
            if (t is SeqType || t.IsArrayType) {
              resolver.ConstrainToIntegerType(errorMsg.Tok, Types[1], true, errorMsg);
              convertedIntoOtherTypeConstraints = true;
              return true;
            } else if (t is MapType) {
              indexType = ((MapType)t).Domain;
            } else if (t is MultiSetType) {
              indexType = ((MultiSetType)t).Arg;
            } else {
              // some other head symbol; that's cool
              return true;
            }
            // note, it's okay if "Types[1]" is a TypeProxy
            resolver.ConstrainSubtypeRelation(indexType, Types[1], errorMsg);  // use the same error message
            convertedIntoOtherTypeConstraints = true;
            return true;
          case "ContainerResult":
            // The semantics of this XConstraint is that *if* the head is seq/array/map/multiset, then the type of a selection must a subtype of "u"
            Type resultType;
            if (t is SeqType) {
              resultType = ((SeqType)t).Arg;
            } else if (t.IsArrayType) {
              resultType = UserDefinedType.ArrayElementType(t);
            } else if (t is MapType) {
              resultType = ((MapType)t).Range;
            } else if (t is MultiSetType) {
              resultType = resolver.builtIns.Nat();
            } else {
              // some other head symbol; that's cool
              return true;
            }
            // note, it's okay if "Types[1]" is a TypeProxy
            resolver.ConstrainSubtypeRelation(Types[1], resultType, errorMsg);
            convertedIntoOtherTypeConstraints = true;
            return true;
          case "Equatable": {
              t = Types[0].NormalizeExpandKeepConstraints();
              var u = Types[1].NormalizeExpandKeepConstraints();
              if (object.ReferenceEquals(t, u)) {
                return true;
              }
              if (t is TypeProxy && u is TypeProxy) {
                return false;  // not enough information to do anything sensible
              } else if (t is TypeProxy || u is TypeProxy) {
                TypeProxy proxy;
                Type other;
                if (t is TypeProxy) {
                  proxy = (TypeProxy)t;
                  other = u;
                } else {
                  proxy = (TypeProxy)u;
                  other = t;
                }
                if (other.IsNumericBased() || other.IsBitVectorType || other.IsBigOrdinalType) {
                  resolver.ConstrainSubtypeRelation(other.NormalizeExpand(), proxy, errorMsg, true);
                  convertedIntoOtherTypeConstraints = true;
                  return true;
                } else if (fullstrength) {
                  // the following is rather aggressive
                  if (Resolver.TypeConstraintsIncludeProxy(other, proxy)) {
                    return false;
                  } else {
                    if (other.IsRefType && resolver.HasApplicableNullableRefTypeConstraint_SubDirection(proxy)) {
                      other = other.NormalizeExpand();  // shave off all constraints
                    }
                    satisfied = resolver.AssignProxyAndHandleItsConstraints(proxy, other, true);
                    convertedIntoOtherTypeConstraints = true;
                    break;
                  }
                } else {
                  return false;  // not enough information
                }
              }
              Type a, b;
              satisfied = Type.FromSameHead_Subtype(t, u, out a, out b);
              if (satisfied) {
                Contract.Assert(a.TypeArgs.Count == b.TypeArgs.Count);
                var cl = a is UserDefinedType ? ((UserDefinedType)a).ResolvedClass : null;
                for (int i = 0; i < a.TypeArgs.Count; i++) {
                  resolver.AllXConstraints.Add(new XConstraint_EquatableArg(tok,
                    a.TypeArgs[i], b.TypeArgs[i],
                    a is CollectionType || (cl != null && cl.TypeArgs[i].Variance != TypeParameter.TPVariance.Non),
                    a.IsRefType,
                    errorMsg));
                  moreXConstraints = true;
                }
              }
              break;
            }
          case "EquatableArg": {
              t = Types[0].NormalizeExpandKeepConstraints();
              var u = Types[1].NormalizeExpandKeepConstraints();
              var moreExactThis = (XConstraint_EquatableArg)this;
              if (t is TypeProxy && u is TypeProxy) {
                return false;  // not enough information to do anything sensible
              } else if (t is TypeProxy || u is TypeProxy) {
                TypeProxy proxy;
                Type other;
                if (t is TypeProxy) {
                  proxy = (TypeProxy)t;
                  other = u;
                } else {
                  proxy = (TypeProxy)u;
                  other = t;
                }
                if (other.IsNumericBased() || other.IsBitVectorType || other.IsBigOrdinalType) {
                  resolver.ConstrainSubtypeRelation(other.NormalizeExpand(), proxy, errorMsg, true);
                  convertedIntoOtherTypeConstraints = true;
                  return true;
                } else if (fullstrength) {
                  // the following is rather aggressive
                  if (Resolver.TypeConstraintsIncludeProxy(other, proxy)) {
                    return false;
                  } else {
                    if (other.IsRefType && resolver.HasApplicableNullableRefTypeConstraint_SubDirection(proxy)) {
                      other = other.NormalizeExpand();  // shave off all constraints
                    }
                    satisfied = resolver.AssignProxyAndHandleItsConstraints(proxy, other, true);
                    convertedIntoOtherTypeConstraints = true;
                    break;
                  }
                } else {
                  return false;  // not enough information
                }
              }
              if (moreExactThis.TreatTypeParamAsWild && (t.IsTypeParameter || u.IsTypeParameter || t.IsOpaqueType || u.IsOpaqueType)) {
                return true;
              } else if (!moreExactThis.AllowSuperSub) {
                resolver.ConstrainSubtypeRelation_Equal(t, u, errorMsg);
                convertedIntoOtherTypeConstraints = true;
                return true;
              }
              Type a, b;
              // okay if t<:u or u<:t (this makes type inference more manageable, though it is more liberal than one might wish)
              satisfied = Type.FromSameHead_Subtype(t, u, out a, out b);
              if (satisfied) {
                Contract.Assert(a.TypeArgs.Count == b.TypeArgs.Count);
                var cl = a is UserDefinedType ? ((UserDefinedType)a).ResolvedClass : null;
                for (int i = 0; i < a.TypeArgs.Count; i++) {
                  resolver.AllXConstraints.Add(new XConstraint_EquatableArg(tok,
                    a.TypeArgs[i], b.TypeArgs[i],
                    a is CollectionType || (cl != null && cl.TypeArgs[i].Variance != TypeParameter.TPVariance.Non),
                    false,
                    errorMsg));
                  moreXConstraints = true;
                }
              }
              break;
            }
          case "Freshable": {
              var collType = t.AsCollectionType;
              if (collType is SetType || collType is SeqType) {
                t = collType.Arg.NormalizeExpand();
              }
              if (t is TypeProxy) {
                return false;  // there is not enough information
              }
              satisfied = t.IsRefType;
              break;
            }
          case "ModifiesFrame": {
              var u = Types[1].NormalizeExpand();  // eventual ref type
              var collType = t is MapType ? null : t.AsCollectionType;
              if (collType != null) {
                t = collType.Arg.NormalizeExpand();
              }
              if (t is TypeProxy) {
                if (collType != null) {
                  // we know enough to convert into a subtyping constraint
                  resolver.AddXConstraint(Token.NoToken/*bogus, but it seems this token would be used only when integers are involved*/, "IsRefType", t, errorMsg);
                  moreXConstraints = true;
                  resolver.ConstrainSubtypeRelation_Equal(u, t, errorMsg);
                  moreXConstraints = true;
                  convertedIntoOtherTypeConstraints = true;
                  return true;
                } else {
                  return false;  // there is not enough information
                }
              }
              if (t.IsRefType) {
                resolver.ConstrainSubtypeRelation_Equal(u, t, errorMsg);
                convertedIntoOtherTypeConstraints = true;
                return true;
              }
              satisfied = false;
              break;
            }
          case "ReadsFrame": {
              var u = Types[1].NormalizeExpand();  // eventual ref type
              var arrTy = t.AsArrowType;
              if (arrTy != null) {
                t = arrTy.Result.NormalizeExpand();
              }
              var collType = t is MapType ? null : t.AsCollectionType;
              if (collType != null) {
                t = collType.Arg.NormalizeExpand();
              }
              if (t is TypeProxy) {
                if (collType != null) {
                  // we know enough to convert into a subtyping constraint
                  resolver.AddXConstraint(Token.NoToken/*bogus, but it seems this token would be used only when integers are involved*/, "IsRefType", t, errorMsg);
                  resolver.ConstrainSubtypeRelation_Equal(u, t, errorMsg);
                  moreXConstraints = true;
                  convertedIntoOtherTypeConstraints = true;
                  return true;
                } else {
                  return false;  // there is not enough information
                }
              }
              if (t.IsRefType && (arrTy == null || collType != null)) {
                resolver.ConstrainSubtypeRelation_Equal(u, t, errorMsg);
                convertedIntoOtherTypeConstraints = true;
                return true;
              }
              satisfied = false;
              break;
            }
          default:
            Contract.Assume(false);  // unknown XConstraint
            return false;  // to please the compiler
        }
        if (!satisfied) {
          errorMsg.FlagAsError(resolver);
        }
        return true;  // the XConstraint has served its purpose
      }

      public bool ProxyWithNoSubTypeConstraint(Type u, Resolver resolver) {
        Contract.Requires(u != null);
        Contract.Requires(resolver != null);
        var proxy = u as TypeProxy;
        if (proxy != null) {
          if (proxy.SubtypeConstraints.Any()) {
            return false;
          }
          foreach (var xc in resolver.AllXConstraints) {
            if (xc.ConstraintName == "Assignable" && xc.Types[0] == proxy) {
              return false;
            }
          }
          return true;
        }
        return false;
      }

      internal bool CouldBeAnything() {
        return Types.All(t => t.NormalizeExpand() is TypeProxy);
      }

      /// <summary>
      /// If "t" or any type among its transitive sub/super-types (depending on "towardsSub")
      /// is a collection type, then returns the element/domain type of that collection.
      /// Otherwise, returns null.
      /// </summary>
      Type FindCollectionType(DafnyOptions options, Type t, bool towardsSub, ISet<TypeProxy> visited) {
        Contract.Requires(t != null);
        Contract.Requires(visited != null);
        t = t.NormalizeExpand();
<<<<<<< HEAD
        if (options.TypeInferenceDebug) {
          options.OutputWriter.WriteLine("DEBUG: FindCollectionType({0}, {1})", t, towardsSub ? "sub" : "super");
        }
        if (t is CollectionType) {
          if (options.TypeInferenceDebug) {
            options.OutputWriter.WriteLine("DEBUG: FindCollectionType({0}) = {1}", t, ((CollectionType)t).Arg);
=======
        if (options.Get(CommonOptionBag.TypeInferenceDebug)) {
          Console.WriteLine("DEBUG: FindCollectionType({0}, {1})", t, towardsSub ? "sub" : "super");
        }
        if (t is CollectionType) {
          if (options.Get(CommonOptionBag.TypeInferenceDebug)) {
            Console.WriteLine("DEBUG: FindCollectionType({0}) = {1}", t, ((CollectionType)t).Arg);
>>>>>>> 61aeccf6
          }
          return ((CollectionType)t).Arg;
        }
        var proxy = t as TypeProxy;
        if (proxy == null || visited.Contains(proxy)) {
          return null;
        }
        visited.Add(proxy);
        foreach (var sub in towardsSub ? proxy.Subtypes : proxy.Supertypes) {
          var e = FindCollectionType(options, sub, towardsSub, visited);
          if (e != null) {
            return e;
          }
        }
        return null;
      }
    }

    public class XConstraintWithExprs : XConstraint {
      public readonly Expression[] Exprs;
      public XConstraintWithExprs(IToken tok, string constraintName, Type[] types, Expression[] exprs, TypeConstraint.ErrorMsg errMsg)
        : base(tok, constraintName, types, errMsg) {
        Contract.Requires(tok != null);
        Contract.Requires(constraintName != null);
        Contract.Requires(types != null);
        Contract.Requires(exprs != null);
        Contract.Requires(errMsg != null);
        this.Exprs = exprs;
      }
    }

    public class XConstraint_EquatableArg : XConstraint {
      public bool AllowSuperSub;
      public bool TreatTypeParamAsWild;
      public XConstraint_EquatableArg(IToken tok, Type a, Type b, bool allowSuperSub, bool treatTypeParamAsWild, TypeConstraint.ErrorMsg errMsg)
        : base(tok, "EquatableArg", new Type[] { a, b }, errMsg) {
        Contract.Requires(tok != null);
        Contract.Requires(a != null);
        Contract.Requires(b != null);
        Contract.Requires(errMsg != null);
        AllowSuperSub = allowSuperSub;
        TreatTypeParamAsWild = treatTypeParamAsWild;
      }
    }

    /// <summary>
    /// Solves or simplifies as many type constraints as possible.
    /// If "allowDecisions" is "false", then no decisions, only determined inferences, are made; this mode is
    /// appropriate for the partial solving that's done before a member lookup.
    /// </summary>
    public void PartiallySolveTypeConstraints(bool allowDecisions) {
      int state = 0;
      while (true) {
        if (2 <= state && !allowDecisions) {
          // time to say goodnight to Napoli
          return;
        } else if (AllTypeConstraints.Count == 0 && AllXConstraints.Count == 0) {
          // we're done
          return;
        }

        var anyNewConstraints = false;
        var fullStrength = false;
        // Process subtyping constraints
        PrintTypeConstraintState(220 + 2 * state);
        switch (state) {
          case 0: {
              var allTypeConstraints = AllTypeConstraints;
              AllTypeConstraints = new List<TypeConstraint>();
              var processed = new HashSet<TypeConstraint>();
              foreach (var c in allTypeConstraints) {
                ProcessOneSubtypingConstraintAndItsSubs(c, processed, fullStrength, ref anyNewConstraints);
              }

              allTypeConstraints = new List<TypeConstraint>(AllTypeConstraints);  // copy the list
              foreach (var c in allTypeConstraints) {
                var super = c.Super.NormalizeExpand() as TypeProxy;
                if (AssignKnownEnd(super, true, fullStrength)) {
                  anyNewConstraints = true;
                } else if (super != null && fullStrength && AssignKnownEndsFullstrength(super)) {  // KRML: is this used any more?
                  anyNewConstraints = true;
                }
              }
            }
            break;

          case 1: {
              // Process XConstraints
              // confirm as many XConstraints as possible, setting "anyNewConstraints" to "true" if the confirmation
              // of an XConstraint gives rise to new constraints to be handled in the loop above
              bool generatedMoreXConstraints;
              do {
                generatedMoreXConstraints = false;
                var allXConstraints = AllXConstraints;
                AllXConstraints = new List<XConstraint>();
                foreach (var xc in allXConstraints) {
                  bool convertedIntoOtherTypeConstraints, moreXConstraints;
                  if (xc.Confirm(this, fullStrength, out convertedIntoOtherTypeConstraints, out moreXConstraints)) {
                    if (convertedIntoOtherTypeConstraints) {
                      anyNewConstraints = true;
                    } else {
                      generatedMoreXConstraints = true;
                    }
                    if (moreXConstraints) {
                      generatedMoreXConstraints = true;
                    }
                  } else {
                    AllXConstraints.Add(xc);
                  }
                }
              } while (generatedMoreXConstraints);
            }
            break;

          case 2: {
              var assignables = AllXConstraints.Where(xc => xc.ConstraintName == "Assignable").ToList();
              var postponeForNow = new HashSet<TypeProxy>();
              foreach (var constraint in AllTypeConstraints) {
                var lhs = constraint.Super.NormalizeExpandKeepConstraints() as NonProxyType;
                if (lhs != null) {
                  foreach (var ta in lhs.TypeArgs) {
                    AddAllProxies(ta, postponeForNow);
                  }
                }
              }
              foreach (var constraint in AllTypeConstraints) {
                var lhs = constraint.Super.Normalize() as TypeProxy;
                if (lhs != null && !postponeForNow.Contains(lhs)) {
                  var rhss = assignables.Where(xc => xc.Types[0].Normalize() == lhs).Select(xc => xc.Types[1]).ToList();
                  if (ProcessAssignable(lhs, rhss)) {
                    anyNewConstraints = true;  // next time around the big loop, start with state 0 again
                  }
                }
              }
              foreach (var assignable in assignables) {
                var lhs = assignable.Types[0].Normalize() as TypeProxy;
                if (lhs != null && !postponeForNow.Contains(lhs)) {
                  var rhss = assignables.Where(xc => xc.Types[0].Normalize() == lhs).Select(xc => xc.Types[1]).ToList();
                  if (ProcessAssignable(lhs, rhss)) {
                    anyNewConstraints = true;  // next time around the big loop, start with state 0 again
                                               // process only one Assignable constraint in this way
                    break;
                  }
                }
              }
            }
            break;

          case 3:
            anyNewConstraints = ConvertAssignableToSubtypeConstraints(null);
            break;

          case 4: {
              var allTC = AllTypeConstraints;
              AllTypeConstraints = new List<TypeConstraint>();
              var proxyProcessed = new HashSet<TypeProxy>();
              foreach (var c in allTC) {
                ProcessFullStrength_SubDirection(c.Super, proxyProcessed, ref anyNewConstraints);
              }
              foreach (var xc in AllXConstraints) {
                if (xc.ConstraintName == "Assignable") {
                  ProcessFullStrength_SubDirection(xc.Types[0], proxyProcessed, ref anyNewConstraints);
                }
              }
              if (!anyNewConstraints) {
                // only do super-direction if sub-direction had no effect
                proxyProcessed = new HashSet<TypeProxy>();
                foreach (var c in allTC) {
                  ProcessFullStrength_SuperDirection(c.Sub, proxyProcessed, ref anyNewConstraints);
                }
                foreach (var xc in AllXConstraints) {
                  if (xc.ConstraintName == "Assignable") {
                    ProcessFullStrength_SuperDirection(xc.Types[1], proxyProcessed, ref anyNewConstraints);
                  }
                }
              }
              AllTypeConstraints.AddRange(allTC);
            }
            break;

          case 5: {
              // Process default numeric types
              var allTypeConstraints = AllTypeConstraints;
              AllTypeConstraints = new List<TypeConstraint>();
              foreach (var c in allTypeConstraints) {
                if (c.Super is ArtificialType) {
                  var proxy = c.Sub.NormalizeExpand() as TypeProxy;
                  if (proxy != null) {
                    AssignProxyAndHandleItsConstraints(proxy, c.Super is IntVarietiesSupertype ? (Type)Type.Int : Type.Real);
                    anyNewConstraints = true;
                    continue;
                  }
                }
                AllTypeConstraints.Add(c);
              }
            }
            break;

          case 6: {
              fullStrength = true;
              bool generatedMoreXConstraints;
              do {
                generatedMoreXConstraints = false;
                var allXConstraints = AllXConstraints;
                AllXConstraints = new List<XConstraint>();
                foreach (var xc in allXConstraints) {
                  bool convertedIntoOtherTypeConstraints, moreXConstraints;
                  if ((xc.ConstraintName == "Equatable" || xc.ConstraintName == "EquatableArg") && xc.Confirm(this, fullStrength, out convertedIntoOtherTypeConstraints, out moreXConstraints)) {
                    if (convertedIntoOtherTypeConstraints) {
                      anyNewConstraints = true;
                    } else {
                      generatedMoreXConstraints = true;
                    }
                    if (moreXConstraints) {
                      generatedMoreXConstraints = true;
                    }
                  } else {
                    AllXConstraints.Add(xc);
                  }
                }
              } while (generatedMoreXConstraints);
            }
            break;

          case 7: {
              // Process default reference types
              var allXConstraints = AllXConstraints;
              AllXConstraints = new List<XConstraint>();
              foreach (var xc in allXConstraints) {
                if (xc.ConstraintName == "IsRefType" || xc.ConstraintName == "IsNullableRefType") {
                  var proxy = xc.Types[0].Normalize() as TypeProxy;  // before we started processing default types, this would have been a proxy (since it's still in the A
                  if (proxy != null) {
                    AssignProxyAndHandleItsConstraints(proxy, builtIns.ObjectQ());
                    anyNewConstraints = true;
                    continue;
                  }
                }
                AllXConstraints.Add(xc);
              }
            }
            break;

          case 8: fullStrength = true; goto case 0;
          case 9: fullStrength = true; goto case 1;

          case 10: {
              // Finally, collapse constraints involving only proxies, which will have the effect of trading some type error
              // messages for type-underspecification messages.
              var allTypeConstraints = AllTypeConstraints;
              AllTypeConstraints = new List<TypeConstraint>();
              foreach (var c in allTypeConstraints) {
                var super = c.Super.NormalizeExpand();
                var sub = c.Sub.NormalizeExpand();
                if (super == sub) {
                  continue;
                } else if (super is TypeProxy && sub is TypeProxy) {
                  var proxy = (TypeProxy)super;
<<<<<<< HEAD
                  if (Options.TypeInferenceDebug) {
                    Options.OutputWriter.WriteLine("DEBUG: (merge in PartiallySolve) assigning proxy {0}.T := {1}", proxy, sub);
=======
                  if (Options.Get(CommonOptionBag.TypeInferenceDebug)) {
                    Console.WriteLine("DEBUG: (merge in PartiallySolve) assigning proxy {0}.T := {1}", proxy, sub);
>>>>>>> 61aeccf6
                  }
                  proxy.T = sub;
                  anyNewConstraints = true;  // signal a change in the constraints
                  continue;
                }
                AllTypeConstraints.Add(c);
              }
            }
            break;

          case 11: {
              // Last resort decisions. Sometimes get here even with some 'obvious'
              // inferences. Before this case was added, the type inference returned with
              // failure, so this is a conservative addition, and could be made more
              // capable.
              if (!allowDecisions) {
                break;
              }

              foreach (var c in AllXConstraints) {
                if (c.ConstraintName == "EquatableArg") {
                  ConstrainSubtypeRelation_Equal(c.Types[0], c.Types[1], c.errorMsg);
                  anyNewConstraints = true;
                  AllXConstraints.Remove(c);
                  break;
                }
              }
              if (anyNewConstraints) {
                break;
              }

              TypeConstraint.ErrorMsg oneSuperErrorMsg = null;
              TypeConstraint.ErrorMsg oneSubErrorMsg = null;
              var ss = new HashSet<Type>();
              foreach (var c in AllTypeConstraints) {
                var super = c.Super.NormalizeExpand();
                var sub = c.Sub.NormalizeExpand();
                if (super is TypeProxy && !ss.Contains(super)) {
                  ss.Add(super);
                }
                if (sub is TypeProxy && !ss.Contains(sub)) {
                  ss.Add(sub);
                }
              }

              foreach (var t in ss) {
                var lowers = new HashSet<Type>();
                var uppers = new HashSet<Type>();
                foreach (var c in AllTypeConstraints) {
                  var super = c.Super.NormalizeExpand();
                  var sub = c.Sub.NormalizeExpand();
                  if (t.Equals(super)) {
                    lowers.Add(sub);
                    oneSubErrorMsg = c.ErrMsg;
                  }
                  if (t.Equals(sub)) {
                    uppers.Add(super);
                    oneSuperErrorMsg = c.ErrMsg;
                  }
                }

                bool done = false;
                foreach (var tl in lowers) {
                  foreach (var tu in uppers) {
                    if (tl.Equals(tu)) {
                      if (!ContainsAsTypeParameter(tu, t)) {
                        var errorMsg = new TypeConstraint.ErrorMsgWithBase(AllTypeConstraints[0].ErrMsg,
                          "Decision: {0} is decided to be {1} because the latter is both the upper and lower bound to the proxy",
                          t, tu);
                        ConstrainSubtypeRelation_Equal(t, tu, errorMsg);
                        // The above changes t so that it is a proxy with an assigned type
                        anyNewConstraints = true;
                        done = true;
                        break;
                      }
                    }
                  }
                  if (done) {
                    break;
                  }
                }
              }
              if (anyNewConstraints) {
                break;
              }

              foreach (var t in ss) {
                var lowers = new HashSet<Type>();
                var uppers = new HashSet<Type>();
                foreach (var c in AllTypeConstraints) {
                  var super = c.Super.NormalizeExpand();
                  var sub = c.Sub.NormalizeExpand();
                  if (t.Equals(super)) {
                    lowers.Add(sub);
                  }

                  if (t.Equals(sub)) {
                    uppers.Add(super);
                  }
                }

                if (uppers.Count == 0) {
                  if (lowers.Count == 1) {
                    var em = lowers.GetEnumerator();
                    em.MoveNext();
                    if (!ContainsAsTypeParameter(em.Current, t)) {
                      var errorMsg = new TypeConstraint.ErrorMsgWithBase(oneSubErrorMsg,
                        "Decision: {0} is decided to be {1} because the latter is a lower bound to the proxy and there is no constraint with an upper bound",
                        t, em.Current);
                      ConstrainSubtypeRelation_Equal(t, em.Current, errorMsg);
                      anyNewConstraints = true;
                      break;
                    }
                  }
                }
                if (lowers.Count == 0) {
                  if (uppers.Count == 1) {
                    var em = uppers.GetEnumerator();
                    em.MoveNext();
                    if (!ContainsAsTypeParameter(em.Current, t)) {
                      var errorMsg = new TypeConstraint.ErrorMsgWithBase(oneSuperErrorMsg,
                        "Decision: {0} is decided to be {1} because the latter is an upper bound to the proxy and there is no constraint with a lower bound",
                        t, em.Current);
                      ConstrainSubtypeRelation_Equal(t, em.Current, errorMsg);
                      anyNewConstraints = true;
                      break;
                    }
                  }
                }
              }

              break;
            }

          case 12:
            // we're so out of here
            return;
        }
        if (anyNewConstraints) {
          state = 0;
        } else {
          state++;
        }
      }
    }

    TypeProxy NewIntegerBasedProxy(IToken tok) {
      Contract.Requires(tok != null);
      var proxy = new InferredTypeProxy();
      ConstrainSubtypeRelation(new IntVarietiesSupertype(), proxy, tok, "integer literal used as if it had type {0}", proxy);
      return proxy;
    }

    private bool ContainsAsTypeParameter(Type t, Type u) {
      if (t.Equals(u)) {
        return true;
      }

      if (t is UserDefinedType udt) {
        foreach (var tp in udt.TypeArgs) {
          if (ContainsAsTypeParameter(tp, u)) {
            return true;
          }
        }
      }
      if (t is CollectionType st) {
        foreach (var tp in st.TypeArgs) {
          if (ContainsAsTypeParameter(tp, u)) {
            return true;
          }
        }
      }
      return false;
    }

    private void AddAllProxies(Type type, HashSet<TypeProxy> proxies) {
      Contract.Requires(type != null);
      Contract.Requires(proxies != null);
      var proxy = type as TypeProxy;
      if (proxy != null) {
        proxies.Add(proxy);
      } else {
        foreach (var ta in type.TypeArgs) {
          AddAllProxies(ta, proxies);
        }
      }
    }

    /// <summary>
    /// Set "lhs" to the join of "rhss" and "lhs.Subtypes, if possible.
    /// Returns "true' if something was done, or "false" otherwise.
    /// </summary>
    private bool ProcessAssignable(TypeProxy lhs, List<Type> rhss) {
      Contract.Requires(lhs != null && lhs.T == null);
      Contract.Requires(rhss != null);
<<<<<<< HEAD
      if (Options.TypeInferenceDebug) {
        Options.OutputWriter.Write("DEBUG: ProcessAssignable: {0} with rhss:", lhs);
=======
      if (Options.Get(CommonOptionBag.TypeInferenceDebug)) {
        Console.Write("DEBUG: ProcessAssignable: {0} with rhss:", lhs);
>>>>>>> 61aeccf6
        foreach (var rhs in rhss) {
          Options.OutputWriter.Write(" {0}", rhs);
        }
        Options.OutputWriter.Write(" subtypes:");
        foreach (var sub in lhs.SubtypesKeepConstraints) {
          Options.OutputWriter.Write(" {0}", sub);
        }
        Options.OutputWriter.WriteLine();
      }
      Type join = null;
      foreach (var rhs in rhss) {
        if (rhs is TypeProxy) { return false; }
        join = join == null ? rhs : Type.Join(join, rhs, builtIns);
      }
      foreach (var sub in lhs.SubtypesKeepConstraints) {
        if (sub is TypeProxy) { return false; }
        join = join == null ? sub : Type.Join(join, sub, builtIns);
      }
      if (join == null) {
        return false;
      } else if (Reaches(join, lhs, 1, new HashSet<TypeProxy>())) {
        // would cause a cycle, so don't do it
        return false;
      } else {
<<<<<<< HEAD
        if (Options.TypeInferenceDebug) {
          Options.OutputWriter.WriteLine("DEBUG: ProcessAssignable: assigning proxy {0}.T := {1}", lhs, join);
=======
        if (Options.Get(CommonOptionBag.TypeInferenceDebug)) {
          Console.WriteLine("DEBUG: ProcessAssignable: assigning proxy {0}.T := {1}", lhs, join);
>>>>>>> 61aeccf6
        }
        lhs.T = join;
        return true;
      }
    }

    /// <summary>
    /// Convert each Assignable(A, B) constraint into a subtyping constraint A :> B,
    /// provided that:
    ///  - B is a non-proxy, and
    ///  - either "proxySpecialization" is null or some proxy in "proxySpecializations" prominently appears in A.
    /// </summary>
    bool ConvertAssignableToSubtypeConstraints(ISet<TypeProxy>/*?*/ proxySpecializations) {
      var anyNewConstraints = false;
      // If (the head of) the RHS of an Assignable is known, convert the XConstraint into a subtyping constraint
      var allX = AllXConstraints;
      AllXConstraints = new List<XConstraint>();
      foreach (var xc in allX) {
        if (xc.ConstraintName == "Assignable" && xc.Types[1].Normalize() is NonProxyType) {
          var t0 = xc.Types[0].NormalizeExpand();
          if (proxySpecializations == null
            || proxySpecializations.Contains(t0)
            || t0.TypeArgs.Exists(ta => proxySpecializations.Contains(ta))) {
            ConstrainSubtypeRelation(t0, xc.Types[1], xc.errorMsg, true);
            anyNewConstraints = true;
            continue;
          }
        }
        AllXConstraints.Add(xc);
      }
      return anyNewConstraints;
    }

    bool TightenUpEquatable(ISet<TypeProxy> proxiesOfInterest) {
      Contract.Requires(proxiesOfInterest != null);
      var anyNewConstraints = false;
      var allX = AllXConstraints;
      AllXConstraints = new List<XConstraint>();
      foreach (var xc in allX) {
        if (xc.ConstraintName == "Equatable" || xc.ConstraintName == "EquatableArg") {
          var t0 = xc.Types[0].NormalizeExpandKeepConstraints();
          var t1 = xc.Types[1].NormalizeExpandKeepConstraints();
          if (proxiesOfInterest.Contains(t0) || proxiesOfInterest.Contains(t1)) {
            ConstrainSubtypeRelation_Equal(t0, t1, xc.errorMsg);
            anyNewConstraints = true;
            continue;
          }
        }
        AllXConstraints.Add(xc);
      }
      return anyNewConstraints;
    }

    void ProcessOneSubtypingConstraintAndItsSubs(TypeConstraint c, ISet<TypeConstraint> processed, bool fullStrength, ref bool anyNewConstraints) {
      Contract.Requires(c != null);
      Contract.Requires(processed != null);
      if (processed.Contains(c)) {
        return;  // our job has already been done, or is at least in progress
      }
      processed.Add(c);

      var super = c.Super.NormalizeExpandKeepConstraints();
      var sub = c.Sub.NormalizeExpandKeepConstraints();
      // Process all subtype types before going on
      var subProxy = sub as TypeProxy;
      if (subProxy != null) {
        foreach (var cc in subProxy.SubtypeConstraints) {
          ProcessOneSubtypingConstraintAndItsSubs(cc, processed, fullStrength, ref anyNewConstraints);
        }
      }
      // the processing may have assigned some proxies, so we'll refresh super and sub
      super = super.NormalizeExpandKeepConstraints();
      sub = sub.NormalizeExpandKeepConstraints();

      if (super.Equals(sub)) {
        // the constraint is satisfied, so just drop it
      } else if ((super is NonProxyType || super is ArtificialType) && sub is NonProxyType) {
        ImposeSubtypingConstraint(super, sub, c.ErrMsg);
        anyNewConstraints = true;
      } else if (AssignKnownEnd(sub as TypeProxy, true, fullStrength)) {
        anyNewConstraints = true;
      } else if (sub is TypeProxy && fullStrength && AssignKnownEndsFullstrength((TypeProxy)sub)) {
        anyNewConstraints = true;
      } else {
        // keep the constraint for now
        AllTypeConstraints.Add(c);
      }
    }

    void ProcessFullStrength_SubDirection(Type t, ISet<TypeProxy> processed, ref bool anyNewConstraints) {
      Contract.Requires(t != null);
      Contract.Requires(processed != null);
      var proxy = t.NormalizeExpand() as TypeProxy;
      if (proxy != null) {
        if (processed.Contains(proxy)) {
          return;  // our job has already been done, or is at least in progress
        }
        processed.Add(proxy);

        foreach (var u in proxy.SubtypesKeepConstraints_WithAssignable(AllXConstraints)) {
          ProcessFullStrength_SubDirection(u, processed, ref anyNewConstraints);
        }
        proxy = proxy.NormalizeExpand() as TypeProxy;
        if (proxy != null && AssignKnownEndsFullstrength_SubDirection(proxy)) {
          anyNewConstraints = true;
        }
      }
    }

    void ProcessFullStrength_SuperDirection(Type t, ISet<TypeProxy> processed, ref bool anyNewConstraints) {
      Contract.Requires(t != null);
      Contract.Requires(processed != null);
      var proxy = t.NormalizeExpand() as TypeProxy;
      if (proxy != null) {
        if (processed.Contains(proxy)) {
          return;  // our job has already been done, or is at least in progress
        }
        processed.Add(proxy);

        foreach (var u in proxy.Supertypes) {
          ProcessFullStrength_SuperDirection(u, processed, ref anyNewConstraints);
        }
        proxy = proxy.NormalizeExpand() as TypeProxy;
        if (proxy != null && AssignKnownEndsFullstrength_SuperDirection(proxy)) {
          anyNewConstraints = true;
        }
      }
    }

    /// <summary>
    /// Returns true if anything happened.
    /// </summary>
    bool AssignKnownEnd(TypeProxy proxy, bool keepConstraints, bool fullStrength) {
      Contract.Requires(proxy == null || proxy.T == null);  // caller is supposed to have called NormalizeExpand
      if (proxy == null) {
        // nothing to do
        return false;
      }
      // ----- first, go light; also, prefer subtypes over supertypes
      IEnumerable<Type> subTypes = keepConstraints ? proxy.SubtypesKeepConstraints : proxy.Subtypes;
      foreach (var su in subTypes) {
        DetermineRootLeaf(su, out var isRoot, out _, out var headRoot, out _);
        Contract.Assert(!isRoot || headRoot);  // isRoot ==> headRoot
        if (isRoot) {
          if (Reaches(su, proxy, 1, new HashSet<TypeProxy>())) {
            // adding a constraint here would cause a bad cycle, so we don't
          } else {
            AssignProxyAndHandleItsConstraints(proxy, su, keepConstraints);
            return true;
          }
        } else if (headRoot) {
          if (Reaches(su, proxy, 1, new HashSet<TypeProxy>())) {
            // adding a constraint here would cause a bad cycle, so we don't
          } else {
            AssignProxyAndHandleItsConstraints(proxy, TypeProxy.HeadWithProxyArgs(su), keepConstraints);
            return true;
          }
        }
      }
      if (fullStrength) {
        IEnumerable<Type> superTypes = keepConstraints ? proxy.SupertypesKeepConstraints : proxy.Supertypes;
        foreach (var su in superTypes) {
          DetermineRootLeaf(su, out _, out var isLeaf, out _, out var headLeaf);
          Contract.Assert(!isLeaf || headLeaf);  // isLeaf ==> headLeaf
          if (isLeaf) {
            if (Reaches(su, proxy, -1, new HashSet<TypeProxy>())) {
              // adding a constraint here would cause a bad cycle, so we don't
            } else {
              AssignProxyAndHandleItsConstraints(proxy, su, keepConstraints);
              return true;
            }
          } else if (headLeaf) {
            if (Reaches(su, proxy, -1, new HashSet<TypeProxy>())) {
              // adding a constraint here would cause a bad cycle, so we don't
            } else {
              AssignProxyAndHandleItsConstraints(proxy, TypeProxy.HeadWithProxyArgs(su), keepConstraints);
              return true;
            }
          }
        }
      }
      return false;
    }

    bool AssignKnownEndsFullstrength(TypeProxy proxy) {
      Contract.Requires(proxy != null);
      // ----- continue with full strength
      // If the join of the subtypes exists, use it
      var joins = new List<Type>();
      foreach (var su in proxy.Subtypes) {
        if (su is TypeProxy) {
          continue;  // don't include proxies in the meet computation
        }
        int i = 0;
        for (; i < joins.Count; i++) {
          var j = Type.Join(joins[i], su, builtIns);
          if (j != null) {
            joins[i] = j;
            break;
          }
        }
        if (i == joins.Count) {
          // we went to the end without finding a place to meet up
          joins.Add(su);
        }
      }
      if (joins.Count == 1 && !Reaches(joins[0], proxy, 1, new HashSet<TypeProxy>())) {
        // we were able to compute a meet of all the subtyping constraints, so use it
        AssignProxyAndHandleItsConstraints(proxy, joins[0]);
        return true;
      }
      // If the meet of the supertypes exists, use it
      var meets = new List<Type>();
      foreach (var su in proxy.Supertypes) {
        if (su is TypeProxy) {
          continue;  // don't include proxies in the meet computation
        }
        int i = 0;
        for (; i < meets.Count; i++) {
          var j = Type.Meet(meets[i], su, builtIns);
          if (j != null) {
            meets[i] = j;
            break;
          }
        }
        if (i == meets.Count) {
          // we went to the end without finding a place to meet
          meets.Add(su);
        }
      }
      if (meets.Count == 1 && !(meets[0] is ArtificialType) && !Reaches(meets[0], proxy, -1, new HashSet<TypeProxy>())) {
        // we were able to compute a meet of all the subtyping constraints, so use it
        AssignProxyAndHandleItsConstraints(proxy, meets[0]);
        return true;
      }

      return false;
    }

    bool AssignKnownEndsFullstrength_SubDirection(TypeProxy proxy) {
      Contract.Requires(proxy != null && proxy.T == null);
      // If the join the subtypes exists, use it
      var joins = new List<Type>();
      var proxySubs = new HashSet<TypeProxy>();
      proxySubs.Add(proxy);
      foreach (var su in proxy.SubtypesKeepConstraints_WithAssignable(AllXConstraints)) {
        if (su is TypeProxy) {
          proxySubs.Add((TypeProxy)su);
        } else {
          int i = 0;
          for (; i < joins.Count; i++) {
            var j = Type.Join(joins[i], su, builtIns);
            if (j != null) {
              joins[i] = j;
              break;
            }
          }
          if (i == joins.Count) {
            // we went to the end without finding a place to join in
            joins.Add(su);
          }
        }
      }
      if (joins.Count == 1 && !Reaches(joins[0], proxy, 1, new HashSet<TypeProxy>())) {
        // We were able to compute a join of all the subtyping constraints, so use it.
        // Well, maybe.  If "join[0]" denotes a non-null type and "proxy" is something
        // that could be assigned "null", then set "proxy" to the nullable version of "join[0]".
        // Stated differently, think of an applicable "IsNullableRefType" constraint as
        // being part of the join computation, essentially throwing in a "...?".
        // Except: If the join is a tight bound--meaning, it is also a meet--then pick it
        // after all, because that seems to give rise to less confusing error messages.
        if (joins[0].IsNonNullRefType) {
          Type meet = null;
          if (MeetOfAllSupertypes(proxy, ref meet, new HashSet<TypeProxy>(), false) && meet != null && Type.SameHead(joins[0], meet)) {
            // leave it
          } else {
            CloseOverAssignableRhss(proxySubs);
            if (HasApplicableNullableRefTypeConstraint(proxySubs)) {
<<<<<<< HEAD
              if (Options.TypeInferenceDebug) {
                Options.OutputWriter.WriteLine("DEBUG: Found join {0} for proxy {1}, but weakening it to {2}", joins[0], proxy, joins[0].NormalizeExpand());
=======
              if (Options.Get(CommonOptionBag.TypeInferenceDebug)) {
                Console.WriteLine("DEBUG: Found join {0} for proxy {1}, but weakening it to {2}", joins[0], proxy, joins[0].NormalizeExpand());
>>>>>>> 61aeccf6
              }
              AssignProxyAndHandleItsConstraints(proxy, joins[0].NormalizeExpand(), true);
              return true;
            }
          }
        }
        AssignProxyAndHandleItsConstraints(proxy, joins[0], true);
        return true;
      }
      return false;
    }

    private void CloseOverAssignableRhss(ISet<TypeProxy> proxySet) {
      Contract.Requires(proxySet != null);
      while (true) {
        var moreChanges = false;
        foreach (var xc in AllXConstraints) {
          if (xc.ConstraintName == "Assignable") {
            var source = xc.Types[0].Normalize() as TypeProxy;
            var sink = xc.Types[1].Normalize() as TypeProxy;
            if (source != null && sink != null && proxySet.Contains(source) && !proxySet.Contains(sink)) {
              proxySet.Add(sink);
              moreChanges = true;
            }
          }
        }
        if (!moreChanges) {
          return;
        }
      }
    }
    private bool HasApplicableNullableRefTypeConstraint(ISet<TypeProxy> proxySet) {
      Contract.Requires(proxySet != null);
      var nullableProxies = new HashSet<TypeProxy>();
      foreach (var xc in AllXConstraints) {
        if (xc.ConstraintName == "IsNullableRefType") {
          var npr = xc.Types[0].Normalize() as TypeProxy;
          if (npr != null) {
            nullableProxies.Add(npr);
          }
        }
      }
      return proxySet.Any(nullableProxies.Contains);
    }
    private bool HasApplicableNullableRefTypeConstraint_SubDirection(TypeProxy proxy) {
      Contract.Requires(proxy != null);
      var nullableProxies = new HashSet<TypeProxy>();
      foreach (var xc in AllXConstraints) {
        if (xc.ConstraintName == "IsNullableRefType") {
          var npr = xc.Types[0].Normalize() as TypeProxy;
          if (npr != null) {
            nullableProxies.Add(npr);
          }
        }
      }
      return HasApplicableNullableRefTypeConstraint_SubDirection_aux(proxy, nullableProxies, new HashSet<TypeProxy>());
    }
    private bool HasApplicableNullableRefTypeConstraint_SubDirection_aux(TypeProxy proxy, ISet<TypeProxy> nullableProxies, ISet<TypeProxy> visitedProxies) {
      Contract.Requires(proxy != null);
      Contract.Requires(nullableProxies != null);
      Contract.Requires(visitedProxies != null);

      if (visitedProxies.Contains(proxy)) {
        return false;
      }
      visitedProxies.Add(proxy);

      if (nullableProxies.Contains(proxy)) {
        return true;
      }

      foreach (var sub in proxy.SubtypesKeepConstraints_WithAssignable(AllXConstraints)) {
        var psub = sub as TypeProxy;
        if (psub != null && HasApplicableNullableRefTypeConstraint_SubDirection_aux(psub, nullableProxies, visitedProxies)) {
          return true;
        }
      }
      return false;
    }

    bool AssignKnownEndsFullstrength_SuperDirection(TypeProxy proxy) {
      Contract.Requires(proxy != null && proxy.T == null);
      // First, compute the the join of the Assignable LHSs.  Then, compute
      // the meet of that join and the supertypes.
      var joins = new List<Type>();
      foreach (var xc in AllXConstraints) {
        if (xc.ConstraintName == "Assignable" && xc.Types[1].Normalize() == proxy) {
          var su = xc.Types[0].Normalize();
          if (su is TypeProxy) {
            continue; // don't include proxies in the join computation
          }
          int i = 0;
          for (; i < joins.Count; i++) {
            var j = Type.Join(joins[i], su, builtIns);
            if (j != null) {
              joins[i] = j;
              break;
            }
          }
          if (i == joins.Count) {
            // we went to the end without finding a place to join in
            joins.Add(su);
          }
        }
      }
      // If the meet of the supertypes exists, use it
      var meets = new List<Type>(joins);
      foreach (var su in proxy.SupertypesKeepConstraints) {
        if (su is TypeProxy) {
          continue;  // don't include proxies in the meet computation
        }
        int i = 0;
        for (; i < meets.Count; i++) {
          var j = Type.Meet(meets[i], su, builtIns);
          if (j != null) {
            meets[i] = j;
            break;
          }
        }
        if (i == meets.Count) {
          // we went to the end without finding a place to meet up
          meets.Add(su);
        }
      }
      if (meets.Count == 1 && !(meets[0] is ArtificialType) && !Reaches(meets[0], proxy, -1, new HashSet<TypeProxy>())) {
        // we were able to compute a meet of all the subtyping constraints, so use it
        AssignProxyAndHandleItsConstraints(proxy, meets[0], true);
        return true;
      }
      return false;
    }

    int _reaches_recursion;
    private bool Reaches(Type t, TypeProxy proxy, int direction, HashSet<TypeProxy> visited) {
      if (_reaches_recursion == 20) {
        Contract.Assume(false);  // possible infinite recursion
      }
      _reaches_recursion++;
      var b = Reaches_aux(t, proxy, direction, visited);
      _reaches_recursion--;
      return b;
    }
    private bool Reaches_aux(Type t, TypeProxy proxy, int direction, HashSet<TypeProxy> visited) {
      Contract.Requires(t != null);
      Contract.Requires(proxy != null);
      Contract.Requires(visited != null);
      t = t.NormalizeExpand();
      var tproxy = t as TypeProxy;
      if (tproxy == null) {
        var polarities = Type.GetPolarities(t).ConvertAll(TypeParameter.Direction);
        Contract.Assert(polarities != null);
        Contract.Assert(polarities.Count <= t.TypeArgs.Count);
        for (int i = 0; i < polarities.Count; i++) {
          if (Reaches(t.TypeArgs[i], proxy, direction * polarities[i], visited)) {
            return true;
          }
        }
        return false;
      } else if (tproxy == proxy) {
        return true;
      } else if (visited.Contains(tproxy)) {
        return false;
      } else {
        visited.Add(tproxy);
        if (0 <= direction && tproxy.Subtypes.Any(su => Reaches(su, proxy, direction, visited))) {
          return true;
        }
        if (direction <= 0 && tproxy.Supertypes.Any(su => Reaches(su, proxy, direction, visited))) {
          return true;
        }
        return false;
      }
    }

    /// <summary>
    /// Assumes type parameters have already been pushed, and that all types in class members have been resolved
    /// </summary>
    void ResolveClassMemberBodiesInitial(TopLevelDeclWithMembers cl) {
      Contract.Requires(cl != null);
      Contract.Requires(currentClass == null);
      Contract.Requires(AllTypeConstraints.Count == 0);
      Contract.Ensures(currentClass == null);
      Contract.Ensures(AllTypeConstraints.Count == 0);

      currentClass = cl;
      foreach (MemberDecl member in cl.Members) {
        Contract.Assert(VisibleInScope(member));
        if (member is ConstantField { Rhs: { } } constantField) {
          var resolutionContext = new ResolutionContext(constantField, false);
          scope.PushMarker();
          if (constantField.IsStatic || currentClass == null || !currentClass.AcceptThis) {
            scope.AllowInstance = false;
          }
          ResolveExpression(constantField.Rhs, resolutionContext);
          scope.PopMarker();
          AddAssignableConstraint(constantField.tok, constantField.Type, constantField.Rhs.Type,
            "type for constant '" + constantField.Name + "' is '{0}', but its initialization value type is '{1}'");
          SolveAllTypeConstraints();
        }
      }
      currentClass = null;
    }

    /// <summary>
    /// Assumes type parameters have already been pushed, and that all types in class members have been resolved
    /// </summary>
    void ResolveClassMemberBodies(TopLevelDeclWithMembers cl) {
      Contract.Requires(cl != null);
      Contract.Requires(currentClass == null);
      Contract.Requires(AllTypeConstraints.Count == 0);
      Contract.Ensures(currentClass == null);
      Contract.Ensures(AllTypeConstraints.Count == 0);

      currentClass = cl;
      foreach (MemberDecl member in cl.Members) {
        Contract.Assert(VisibleInScope(member));
        if (member is Field) {
          var resolutionContext = new ResolutionContext(new NoContext(currentClass.EnclosingModuleDefinition), false);
          scope.PushMarker();
          if (member.IsStatic) {
            scope.AllowInstance = false;
          }
          ResolveAttributes(member, resolutionContext, true);
          scope.PopMarker();

        } else if (member is Function function) {
          var ec = reporter.Count(ErrorLevel.Error);
          allTypeParameters.PushMarker();
          ResolveTypeParameters(function.TypeArgs, false, function);
          function.Resolve(this);
          allTypeParameters.PopMarker();
          if (function is ExtremePredicate { PrefixPredicate: { } prefixPredicate } && ec == reporter.Count(ErrorLevel.Error)) {
            allTypeParameters.PushMarker();
            ResolveTypeParameters(prefixPredicate.TypeArgs, false, prefixPredicate);
            prefixPredicate.Resolve(this);
            allTypeParameters.PopMarker();
          }

        } else if (member is Method method) {
          var ec = reporter.Count(ErrorLevel.Error);
          allTypeParameters.PushMarker();
          ResolveTypeParameters(method.TypeArgs, false, method);
          method.Resolve(this);
          allTypeParameters.PopMarker();
          if (method is ExtremeLemma { PrefixLemma: { } prefixLemma } && ec == reporter.Count(ErrorLevel.Error)) {
            allTypeParameters.PushMarker();
            ResolveTypeParameters(prefixLemma.TypeArgs, false, prefixLemma);
            prefixLemma.Resolve(this);
            allTypeParameters.PopMarker();
          }

        } else {
          Contract.Assert(false); throw new cce.UnreachableException();  // unexpected member type
        }
        Contract.Assert(AllTypeConstraints.Count == 0);
      }
      currentClass = null;
    }

    /// <summary>
    /// Assumes type parameters have already been pushed
    /// </summary>
    void ResolveCtorTypes(DatatypeDecl/*!*/ dt, Graph<IndDatatypeDecl/*!*/>/*!*/ dependencies, Graph<CoDatatypeDecl/*!*/>/*!*/ coDependencies) {
      Contract.Requires(dt != null);
      Contract.Requires(dependencies != null);
      Contract.Requires(coDependencies != null);
      foreach (DatatypeCtor ctor in dt.Ctors) {

        ctor.EnclosingDatatype = dt;

        allTypeParameters.PushMarker();
        ResolveCtorSignature(ctor, dt.TypeArgs);
        allTypeParameters.PopMarker();

        if (dt is IndDatatypeDecl) {
          // The dependencies of interest among inductive datatypes are all (inductive data)types mentioned in the parameter types
          var idt = (IndDatatypeDecl)dt;
          dependencies.AddVertex(idt);
          foreach (Formal p in ctor.Formals) {
            AddDatatypeDependencyEdge(idt, p.Type, dependencies);
          }
        } else {
          // The dependencies of interest among codatatypes are just the top-level types of parameters.
          var codt = (CoDatatypeDecl)dt;
          coDependencies.AddVertex(codt);
          foreach (var p in ctor.Formals) {
            var co = p.Type.AsCoDatatype;
            if (co != null && codt.EnclosingModuleDefinition == co.EnclosingModuleDefinition) {
              coDependencies.AddEdge(codt, co);
            }
          }
        }
      }
    }

    void ResolveCtorSignature(DatatypeCtor ctor, List<TypeParameter> dtTypeArguments) {
      Contract.Requires(ctor != null);
      Contract.Requires(ctor.EnclosingDatatype != null);
      Contract.Requires(dtTypeArguments != null);
      foreach (Formal p in ctor.Formals) {
        ResolveType(p.tok, p.Type, ctor.EnclosingDatatype, ResolveTypeOptionEnum.AllowPrefix, dtTypeArguments);
      }
    }

    void AddDatatypeDependencyEdge(IndDatatypeDecl dt, Type tp, Graph<IndDatatypeDecl> dependencies) {
      Contract.Requires(dt != null);
      Contract.Requires(tp != null);
      Contract.Requires(dependencies != null);  // more expensive check: Contract.Requires(cce.NonNullElements(dependencies));

      tp = tp.NormalizeExpand();
      var dependee = tp.AsIndDatatype;
      if (dependee != null && dt.EnclosingModuleDefinition == dependee.EnclosingModuleDefinition) {
        dependencies.AddEdge(dt, dependee);
        foreach (var ta in ((UserDefinedType)tp).TypeArgs) {
          AddDatatypeDependencyEdge(dt, ta, dependencies);
        }
      }
    }

    public void ResolveFrameExpressionTopLevel(FrameExpression fe, FrameExpressionUse use, ICodeContext codeContext) {
      ResolveFrameExpression(fe, use, new ResolutionContext(codeContext, false));
    }

    void ResolveFrameExpression(FrameExpression fe, FrameExpressionUse use, ResolutionContext resolutionContext) {
      Contract.Requires(fe != null);
      Contract.Requires(resolutionContext != null);

      ResolveExpression(fe.E, resolutionContext);
      Type t = fe.E.Type;
      Contract.Assert(t != null);  // follows from postcondition of ResolveExpression
      var eventualRefType = new InferredTypeProxy();
      if (use == FrameExpressionUse.Reads) {
        AddXConstraint(fe.E.tok, "ReadsFrame", t, eventualRefType,
          "a reads-clause expression must denote an object, a set/iset/multiset/seq of objects, or a function to a set/iset/multiset/seq of objects (instead got {0})");
      } else {
        AddXConstraint(fe.E.tok, "ModifiesFrame", t, eventualRefType,
          use == FrameExpressionUse.Modifies ?
          "a modifies-clause expression must denote an object or a set/iset/multiset/seq of objects (instead got {0})" :
          "an unchanged expression must denote an object or a set/iset/multiset/seq of objects (instead got {0})");
      }
      if (fe.FieldName != null) {
        NonProxyType tentativeReceiverType;
        var member = ResolveMember(fe.E.tok, eventualRefType, fe.FieldName, out tentativeReceiverType);
        var ctype = (UserDefinedType)tentativeReceiverType;  // correctness of cast follows from the DenotesClass test above
        if (member == null) {
          // error has already been reported by ResolveMember
        } else if (!(member is Field)) {
          reporter.Error(MessageSource.Resolver, fe.E, "member {0} in type {1} does not refer to a field", fe.FieldName, ctype.Name);
        } else if (member is ConstantField) {
          reporter.Error(MessageSource.Resolver, fe.E, "expression is not allowed to refer to constant field {0}", fe.FieldName);
        } else {
          Contract.Assert(ctype != null && ctype.ResolvedClass != null);  // follows from postcondition of ResolveMember
          fe.Field = (Field)member;
        }
      }
    }

    void ResolveIterator(IteratorDecl iter) {
      Contract.Requires(iter != null);
      Contract.Requires(currentClass == null);
      Contract.Ensures(currentClass == null);

      var initialErrorCount = reporter.Count(ErrorLevel.Error);

      // Add in-parameters to the scope, but don't care about any duplication errors, since they have already been reported
      scope.PushMarker();
      scope.AllowInstance = false;  // disallow 'this' from use, which means that the special fields and methods added are not accessible in the syntactically given spec
      iter.Ins.ForEach(p => scope.Push(p.Name, p));
      ResolveParameterDefaultValues(iter.Ins, new ResolutionContext(iter, false));

      // Start resolving specification...
      // we start with the decreases clause, because the _decreases<n> fields were only given type proxies before; we'll know
      // the types only after resolving the decreases clause (and it may be that some of resolution has already seen uses of
      // these fields; so, with no further ado, here we go
      ResolveAttributes(iter.Decreases, new ResolutionContext(iter, false));
      Contract.Assert(iter.Decreases.Expressions.Count == iter.DecreasesFields.Count);
      for (var i = 0; i < iter.Decreases.Expressions.Count; i++) {
        var e = iter.Decreases.Expressions[i];
        ResolveExpression(e, new ResolutionContext(iter, false));
        // any type is fine, but associate this type with the corresponding _decreases<n> field
        var d = iter.DecreasesFields[i];
        // If the following type constraint does not hold, then: Bummer, there was a use--and a bad use--of the field before, so this won't be the best of error messages
        ConstrainSubtypeRelation(d.Type, e.Type, e, "type of field {0} is {1}, but has been constrained elsewhere to be of type {2}", d.Name, e.Type, d.Type);
      }
      foreach (FrameExpression fe in iter.Reads.Expressions) {
        ResolveFrameExpressionTopLevel(fe, FrameExpressionUse.Reads, iter);
      }
      ResolveAttributes(iter.Modifies, new ResolutionContext(iter, false));
      foreach (FrameExpression fe in iter.Modifies.Expressions) {
        ResolveFrameExpressionTopLevel(fe, FrameExpressionUse.Modifies, iter);
      }
      foreach (AttributedExpression e in iter.Requires) {
        ResolveAttributes(e, new ResolutionContext(iter, false));
        ResolveExpression(e.E, new ResolutionContext(iter, false));
        Contract.Assert(e.E.Type != null);  // follows from postcondition of ResolveExpression
        ConstrainTypeExprBool(e.E, "Precondition must be a boolean (got {0})");
      }

      scope.PopMarker();  // for the in-parameters

      // We resolve the rest of the specification in an instance context.  So mentions of the in- or yield-parameters
      // get resolved as field dereferences (with an implicit "this")
      scope.PushMarker();
      currentClass = iter;
      Contract.Assert(scope.AllowInstance);

      foreach (AttributedExpression e in iter.YieldRequires) {
        ResolveAttributes(e, new ResolutionContext(iter, false));
        ResolveExpression(e.E, new ResolutionContext(iter, false));
        Contract.Assert(e.E.Type != null);  // follows from postcondition of ResolveExpression
        ConstrainTypeExprBool(e.E, "Yield precondition must be a boolean (got {0})");
      }
      foreach (AttributedExpression e in iter.YieldEnsures) {
        ResolveAttributes(e, new ResolutionContext(iter, true));
        ResolveExpression(e.E, new ResolutionContext(iter, true));
        Contract.Assert(e.E.Type != null);  // follows from postcondition of ResolveExpression
        ConstrainTypeExprBool(e.E, "Yield postcondition must be a boolean (got {0})");
      }
      foreach (AttributedExpression e in iter.Ensures) {
        ResolveAttributes(e, new ResolutionContext(iter, true));
        ResolveExpression(e.E, new ResolutionContext(iter, true));
        Contract.Assert(e.E.Type != null);  // follows from postcondition of ResolveExpression
        ConstrainTypeExprBool(e.E, "Postcondition must be a boolean (got {0})");
      }
      SolveAllTypeConstraints();

      var postSpecErrorCount = reporter.Count(ErrorLevel.Error);

      // Resolve body
      if (iter.Body != null) {
        DominatingStatementLabels.PushMarker();
        foreach (var req in iter.Requires) {
          if (req.Label != null) {
            if (DominatingStatementLabels.Find(req.Label.Name) != null) {
              reporter.Error(MessageSource.Resolver, req.Label.Tok, "assert label shadows a dominating label");
            } else {
              var rr = DominatingStatementLabels.Push(req.Label.Name, req.Label);
              Contract.Assert(rr == Scope<Label>.PushResult.Success);  // since we just checked for duplicates, we expect the Push to succeed
            }
          }
        }
        ResolveBlockStatement(iter.Body, ResolutionContext.FromCodeContext(iter));
        DominatingStatementLabels.PopMarker();
        SolveAllTypeConstraints();
      }

      currentClass = null;
      scope.PopMarker();  // pop off the AllowInstance setting

      if (postSpecErrorCount == initialErrorCount) {
        iter.CreateIteratorMethodSpecs(this);
      }
    }

    /// <summary>
    /// Checks if lhs, which is expected to be a successfully resolved expression, denotes something
    /// that can be assigned to.  In particular, this means that lhs denotes a mutable variable, field,
    /// or array element.  If a violation is detected, an error is reported.
    /// </summary>
    public void CheckIsLvalue(Expression lhs, ResolutionContext resolutionContext) {
      Contract.Requires(lhs != null);
      Contract.Requires(resolutionContext != null);
      if (lhs is IdentifierExpr) {
        var ll = (IdentifierExpr)lhs;
        if (!ll.Var.IsMutable) {
          reporter.Error(MessageSource.Resolver, lhs, "LHS of assignment must denote a mutable variable");
        }
      } else if (lhs is MemberSelectExpr) {
        var ll = (MemberSelectExpr)lhs;
        var field = ll.Member as Field;
        if (field == null || !field.IsUserMutable) {
          if (resolutionContext.InFirstPhaseConstructor && field is ConstantField cf && !cf.IsStatic && cf.Rhs == null) {
            if (Expression.AsThis(ll.Obj) != null) {
              // it's cool; this field can be assigned to here
            } else {
              reporter.Error(MessageSource.Resolver, lhs, "LHS of assignment must denote a mutable field of 'this'");
            }
          } else {
            reporter.Error(MessageSource.Resolver, lhs, "LHS of assignment must denote a mutable field");
          }
        }
      } else if (lhs is SeqSelectExpr) {
        var ll = (SeqSelectExpr)lhs;
        ConstrainSubtypeRelation(ResolvedArrayType(ll.Seq.tok, 1, new InferredTypeProxy(), resolutionContext, true), ll.Seq.Type, ll.Seq,
          "LHS of array assignment must denote an array element (found {0})", ll.Seq.Type);
        if (!ll.SelectOne) {
          reporter.Error(MessageSource.Resolver, ll.Seq, "cannot assign to a range of array elements (try the 'forall' statement)");
        }
      } else if (lhs is MultiSelectExpr) {
        // nothing to check; this can only denote an array element
      } else {
        reporter.Error(MessageSource.Resolver, lhs, "LHS of assignment must denote a mutable variable or field");
      }
    }

    public void ResolveBlockStatement(BlockStmt blockStmt, ResolutionContext resolutionContext) {
      Contract.Requires(blockStmt != null);
      Contract.Requires(resolutionContext != null);

      if (blockStmt is DividedBlockStmt) {
        var div = (DividedBlockStmt)blockStmt;
        Contract.Assert(currentMethod is Constructor);  // divided bodies occur only in class constructors
        Contract.Assert(!resolutionContext.InFirstPhaseConstructor);  // divided bodies are never nested
        foreach (Statement ss in div.BodyInit) {
          ResolveStatementWithLabels(ss, resolutionContext with { InFirstPhaseConstructor = true });
        }
        foreach (Statement ss in div.BodyProper) {
          ResolveStatementWithLabels(ss, resolutionContext);
        }
      } else {
        foreach (Statement ss in blockStmt.Body) {
          ResolveStatementWithLabels(ss, resolutionContext);
        }
      }
    }

    public void ResolveStatementWithLabels(Statement stmt, ResolutionContext resolutionContext) {
      Contract.Requires(stmt != null);
      Contract.Requires(resolutionContext != null);

      enclosingStatementLabels.PushMarker();
      // push labels
      for (var l = stmt.Labels; l != null; l = l.Next) {
        var lnode = l.Data;
        Contract.Assert(lnode.Name != null);  // LabelNode's with .Label==null are added only during resolution of the break statements with 'stmt' as their target, which hasn't happened yet
        var prev = enclosingStatementLabels.Find(lnode.Name);
        if (prev == stmt) {
          reporter.Error(MessageSource.Resolver, lnode.Tok, "duplicate label");
        } else if (prev != null) {
          reporter.Error(MessageSource.Resolver, lnode.Tok, "label shadows an enclosing label");
        } else {
          var r = enclosingStatementLabels.Push(lnode.Name, stmt);
          Contract.Assert(r == Scope<Statement>.PushResult.Success);  // since we just checked for duplicates, we expect the Push to succeed
          if (DominatingStatementLabels.Find(lnode.Name) != null) {
            reporter.Error(MessageSource.Resolver, lnode.Tok, "label shadows a dominating label");
          } else {
            var rr = DominatingStatementLabels.Push(lnode.Name, lnode);
            Contract.Assert(rr == Scope<Label>.PushResult.Success);  // since we just checked for duplicates, we expect the Push to succeed
          }
        }
      }
      ResolveStatement(stmt, resolutionContext);
      enclosingStatementLabels.PopMarker();
    }

    void ResolveAlternatives(List<GuardedAlternative> alternatives, AlternativeLoopStmt loopToCatchBreaks, ResolutionContext resolutionContext) {
      Contract.Requires(alternatives != null);
      Contract.Requires(resolutionContext != null);

      // first, resolve the guards
      foreach (var alternative in alternatives) {
        int prevErrorCount = reporter.Count(ErrorLevel.Error);
        ResolveExpression(alternative.Guard, resolutionContext);
        Contract.Assert(alternative.Guard.Type != null);  // follows from postcondition of ResolveExpression
        bool successfullyResolved = reporter.Count(ErrorLevel.Error) == prevErrorCount;
        ConstrainTypeExprBool(alternative.Guard, "condition is expected to be of type bool, but is {0}");
      }

      if (loopToCatchBreaks != null) {
        loopStack.Add(loopToCatchBreaks);  // push
      }
      foreach (var alternative in alternatives) {
        scope.PushMarker();
        DominatingStatementLabels.PushMarker();
        if (alternative.IsBindingGuard) {
          var exists = (ExistsExpr)alternative.Guard;
          foreach (var v in exists.BoundVars) {
            ScopePushAndReport(scope, v, "bound-variable");
          }
        }
        ResolveAttributes(alternative, resolutionContext);
        foreach (Statement ss in alternative.Body) {
          ResolveStatementWithLabels(ss, resolutionContext);
        }
        DominatingStatementLabels.PopMarker();
        scope.PopMarker();
      }
      if (loopToCatchBreaks != null) {
        loopStack.RemoveAt(loopStack.Count - 1);  // pop
      }
    }

    /// <summary>
    /// Resolves the given call statement.
    /// Assumes all LHSs have already been resolved (and checked for mutability).
    /// </summary>
    void ResolveCallStmt(CallStmt s, ResolutionContext resolutionContext, Type receiverType) {
      Contract.Requires(s != null);
      Contract.Requires(resolutionContext != null);
      bool isInitCall = receiverType != null;

      var callee = s.Method;
      Contract.Assert(callee != null);  // follows from the invariant of CallStmt
      if (!isInitCall && callee is Constructor) {
        reporter.Error(MessageSource.Resolver, s, "a constructor is allowed to be called only when an object is being allocated");
      }

      // resolve left-hand sides (the right-hand sides are resolved below)
      foreach (var lhs in s.Lhs) {
        Contract.Assume(lhs.Type != null);  // a sanity check that LHSs have already been resolved
      }

      bool tryToResolve = false;
      if (callee.Outs.Count != s.Lhs.Count) {
        if (isInitCall) {
          reporter.Error(MessageSource.Resolver, s, "a method called as an initialization method must not have any result arguments");
        } else {
          reporter.Error(MessageSource.Resolver, s, "wrong number of method result arguments (got {0}, expected {1})", s.Lhs.Count, callee.Outs.Count);
          tryToResolve = true;
        }
      } else {
        if (isInitCall) {
          if (callee.IsStatic) {
            reporter.Error(MessageSource.Resolver, s.Tok, "a method called as an initialization method must not be 'static'");
          } else {
            tryToResolve = true;
          }
        } else if (!callee.IsStatic) {
          if (!scope.AllowInstance && s.Receiver is ThisExpr) {
            // The call really needs an instance, but that instance is given as 'this', which is not
            // available in this context.  For more details, see comment in the resolution of a
            // FunctionCallExpr.
            reporter.Error(MessageSource.Resolver, s.Receiver, "'this' is not allowed in a 'static' context");
          } else if (s.Receiver is StaticReceiverExpr) {
            reporter.Error(MessageSource.Resolver, s.Receiver, "call to instance method requires an instance");
          } else {
            tryToResolve = true;
          }
        } else {
          tryToResolve = true;
        }
      }

      if (tryToResolve) {
        var typeMap = s.MethodSelect.TypeArgumentSubstitutionsAtMemberDeclaration();
        // resolve arguments
        ResolveActualParameters(s.Bindings, callee.Ins, s.Tok, callee, resolutionContext, typeMap,
          callee.IsStatic ? null : s.Receiver);
        // type check the out-parameter arguments (in-parameters were type checked as part of ResolveActualParameters)
        for (int i = 0; i < callee.Outs.Count && i < s.Lhs.Count; i++) {
          var outFormal = callee.Outs[i];
          var it = outFormal.Type;
          Type st = it.Subst(typeMap);
          var lhs = s.Lhs[i];
          var what = GetLocationInformation(outFormal, callee.Outs.Count(), i, "method out-parameter");

          AddAssignableConstraint(
            s.Tok, lhs.Type, st,
            $"incorrect return type {what} (expected {{1}}, got {{0}})");
        }
        for (int i = 0; i < s.Lhs.Count; i++) {
          var lhs = s.Lhs[i];
          // LHS must denote a mutable field.
          CheckIsLvalue(lhs.Resolved, resolutionContext);
        }
      }
      if (Contract.Exists(callee.Decreases.Expressions, e => e is WildcardExpr) && !resolutionContext.CodeContext.AllowsNontermination) {
        reporter.Error(MessageSource.Resolver, s.Tok, "a call to a possibly non-terminating method is allowed only if the calling method is also declared (with 'decreases *') to be possibly non-terminating");
      }
    }

    /// <summary>
    /// Resolve the actual arguments given in "bindings". Then, check that there is exactly one
    /// actual for each formal, and impose assignable constraints.
    /// "typeMap" is applied to the type of each formal.
    /// This method should be called only once. That is, bindings.arguments is required to be null on entry to this method.
    /// </summary>
    void ResolveActualParameters(ActualBindings bindings, List<Formal> formals, IToken callTok, object context, ResolutionContext resolutionContext,
      Dictionary<TypeParameter, Type> typeMap, Expression/*?*/ receiver) {
      Contract.Requires(bindings != null);
      Contract.Requires(formals != null);
      Contract.Requires(callTok != null);
      Contract.Requires(context is Method || context is Function || context is DatatypeCtor || context is ArrowType);
      Contract.Requires(typeMap != null);
      Contract.Requires(!bindings.WasResolved);

      string whatKind;
      string name;
      if (context is Method cMethod) {
        whatKind = cMethod.WhatKind;
        name = $"{whatKind} '{cMethod.Name}'";
      } else if (context is Function cFunction) {
        whatKind = cFunction.WhatKind;
        name = $"{whatKind} '{cFunction.Name}'";
      } else if (context is DatatypeCtor cCtor) {
        whatKind = "datatype constructor";
        name = $"{whatKind} '{cCtor.Name}'";
      } else {
        var cArrowType = (ArrowType)context;
        whatKind = "function application";
        name = $"function type '{cArrowType}'";
      }

      // If all arguments are passed positionally, use simple error messages that talk about the count of arguments.
      var onlyPositionalArguments = bindings.ArgumentBindings.TrueForAll(binding => binding.FormalParameterName == null);
      var simpleErrorReported = false;
      if (onlyPositionalArguments) {
        var requiredParametersCount = formals.Count(f => f.DefaultValue == null);
        var actualsCounts = bindings.ArgumentBindings.Count;
        var sig = "";
        for (int i = 0; i < formals.Count; i++) {
          sig += (", " + formals[i].Name + ": " + formals[i].Type.ToString());
        }
        if (formals.Count > 0) {
          sig = ": (" + sig[2..] + ")";
        }
        if (requiredParametersCount <= actualsCounts && actualsCounts <= formals.Count) {
          // the situation is plausible
        } else if (requiredParametersCount == formals.Count) {
          // this is the common, classical case of no default parameter values; generate a straightforward error message
          reporter.Error(MessageSource.Resolver, callTok, $"wrong number of arguments (got {actualsCounts}, but {name} expects {formals.Count}{sig})");
          simpleErrorReported = true;
        } else if (actualsCounts < requiredParametersCount) {
          reporter.Error(MessageSource.Resolver, callTok, $"wrong number of arguments (got {actualsCounts}, but {name} expects at least {requiredParametersCount}{sig})");
          simpleErrorReported = true;
        } else {
          reporter.Error(MessageSource.Resolver, callTok, $"wrong number of arguments (got {actualsCounts}, but {name} expects at most {formals.Count}{sig})");
          simpleErrorReported = true;
        }
      }

      // resolve given arguments and populate the "namesToActuals" map
      var namesToActuals = new Dictionary<string, ActualBinding>();
      formals.ForEach(f => namesToActuals.Add(f.Name, null)); // a name mapping to "null" says it hasn't been filled in yet
      var stillAcceptingPositionalArguments = true;
      var bindingIndex = 0;
      foreach (var binding in bindings.ArgumentBindings) {
        var arg = binding.Actual;
        // insert the actual into "namesToActuals" under an appropriate name, unless there is an error
        if (binding.FormalParameterName != null) {
          var pname = binding.FormalParameterName.val;
          stillAcceptingPositionalArguments = false;
          if (!namesToActuals.TryGetValue(pname, out var b)) {
            reporter.Error(MessageSource.Resolver, binding.FormalParameterName, $"the binding named '{pname}' does not correspond to any formal parameter");
          } else if (b == null) {
            // all is good
            namesToActuals[pname] = binding;
          } else if (b.FormalParameterName == null) {
            reporter.Error(MessageSource.Resolver, binding.FormalParameterName, $"the parameter named '{pname}' is already given positionally");
          } else {
            reporter.Error(MessageSource.Resolver, binding.FormalParameterName, $"duplicate binding for parameter name '{pname}'");
          }
        } else if (!stillAcceptingPositionalArguments) {
          reporter.Error(MessageSource.Resolver, arg.tok, "a positional argument is not allowed to follow named arguments");
        } else if (bindingIndex < formals.Count) {
          // use the name of formal corresponding to this positional argument, unless the parameter is named-only
          var formal = formals[bindingIndex];
          var pname = formal.Name;
          if (formal.IsNameOnly) {
            reporter.Error(MessageSource.Resolver, arg.tok,
              $"nameonly parameter '{pname}' must be passed using a name binding; it cannot be passed positionally");
          }
          Contract.Assert(namesToActuals[pname] == null); // we expect this, since we've only filled parameters positionally so far
          namesToActuals[pname] = binding;
        } else {
          // too many positional arguments
          if (onlyPositionalArguments) {
            // error was reported before the "foreach" loop
            Contract.Assert(simpleErrorReported);
          } else if (formals.Count < bindingIndex) {
            // error was reported on a previous iteration of this "foreach" loop
          } else {
            reporter.Error(MessageSource.Resolver, callTok,
              $"wrong number of arguments ({name} expects {formals.Count}, got {bindings.ArgumentBindings.Count})");
          }
        }

        // resolve argument
        ResolveExpression(arg, resolutionContext);
        bindingIndex++;
      }

      var actuals = new List<Expression>();
      var formalIndex = 0;
      var substMap = new Dictionary<IVariable, Expression>();
      foreach (var formal in formals) {
        var b = namesToActuals[formal.Name];
        if (b != null) {
          actuals.Add(b.Actual);
          substMap.Add(formal, b.Actual);
          var what = GetLocationInformation(formal,
            bindings.ArgumentBindings.Count(), bindings.ArgumentBindings.IndexOf(b),
            whatKind + (context is Method ? " in-parameter" : " parameter"));

          AddAssignableConstraint(
            callTok, formal.Type.Subst(typeMap), b.Actual.Type,
            $"incorrect argument type {what} (expected {{0}}, found {{1}})");
        } else if (formal.DefaultValue != null) {
          // Note, in the following line, "substMap" is passed in, but it hasn't been fully filled in until the
          // end of this foreach loop. Still, that's soon enough, because DefaultValueExpression won't use it
          // until FillInDefaultValueExpressions at the end of Pass 1 of the Resolver.
          var n = new DefaultValueExpression(callTok, formal, receiver, substMap, typeMap);
          allDefaultValueExpressions.Add(n);
          actuals.Add(n);
          substMap.Add(formal, n);
        } else {
          // parameter has no value
          if (onlyPositionalArguments) {
            // a simple error message has already been reported
            Contract.Assert(simpleErrorReported);
          } else {
            var formalDescription = whatKind + (context is Method ? " in-parameter" : " parameter");
            var nameWithIndex = formal.HasName && formal is not ImplicitFormal ? "'" + formal.Name + "'" : "";
            if (formals.Count > 1 || nameWithIndex == "") {
              nameWithIndex += nameWithIndex == "" ? "" : " ";
              nameWithIndex += $"at index {formalIndex}";
            }
            var message = $"{formalDescription} {nameWithIndex} requires an argument of type {formal.Type}";
            reporter.Error(MessageSource.Resolver, callTok, message);
          }
        }
        formalIndex++;
      }

      bindings.AcceptArgumentExpressionsAsExactParameterList(actuals);
    }

    private static string GetLocationInformation(Formal parameter, int bindingCount, int bindingIndex, string formalDescription) {
      var displayName = parameter.HasName && parameter is not ImplicitFormal;
      var description = "";
      if (bindingCount > 1) {
        description += $"at index {bindingIndex} ";
      }

      description += $"for {formalDescription}";

      if (displayName) {
        description += $" '{parameter.Name}'";
      }

      return description;
    }

    /// <summary>
    /// To resolve "id" in expression "E . id", do:
    ///  * If E denotes a module name M:
    ///      0. Member of module M:  sub-module (including submodules of imports), class, datatype, etc.
    ///         (if two imported types have the same name, an error message is produced here)
    ///      1. Static member of M._default denoting an async task type
    ///    (Note that in contrast to ResolveNameSegment_Type, imported modules, etc. are ignored)
    ///  * If E denotes a type:
    ///      2. a. Member of that type denoting an async task type, or:
    ///         b. If allowDanglingDotName:
    ///            Return the type "E" and the given "expr", letting the caller try to make sense of the final dot-name.
    ///
    /// Note: 1 and 2a are not used now, but they will be of interest when async task types are supported.
    /// </summary>
    ResolveTypeReturn ResolveDotSuffix_Type(ExprDotName expr, ResolutionContext resolutionContext, bool allowDanglingDotName, ResolveTypeOption option, List<TypeParameter> defaultTypeArguments) {
      Contract.Requires(expr != null);
      Contract.Requires(!expr.WasResolved());
      Contract.Requires(expr.Lhs is NameSegment || expr.Lhs is ExprDotName);
      Contract.Requires(resolutionContext != null);
      Contract.Ensures(Contract.Result<ResolveTypeReturn>() == null || allowDanglingDotName);

      // resolve the LHS expression
      if (expr.Lhs is NameSegment) {
        ResolveNameSegment_Type((NameSegment)expr.Lhs, resolutionContext, option, defaultTypeArguments);
      } else {
        ResolveDotSuffix_Type((ExprDotName)expr.Lhs, resolutionContext, false, option, defaultTypeArguments);
      }

      if (expr.OptTypeArguments != null) {
        foreach (var ty in expr.OptTypeArguments) {
          ResolveType(expr.tok, ty, resolutionContext, option, defaultTypeArguments);
        }
      }

      Expression r = null;  // the resolved expression, if successful

      var lhs = expr.Lhs.Resolved;
      if (lhs != null && lhs.Type is Resolver_IdentifierExpr.ResolverType_Module) {
        var ri = (Resolver_IdentifierExpr)lhs;
        var sig = ((ModuleDecl)ri.Decl).AccessibleSignature(useCompileSignatures);
        sig = GetSignature(sig);
        // For 0:
        TopLevelDecl decl;

        if (sig.TopLevels.TryGetValue(expr.SuffixName, out decl)) {
          // ----- 0. Member of the specified module
          if (decl is AmbiguousTopLevelDecl) {
            var ad = (AmbiguousTopLevelDecl)decl;
            reporter.Error(MessageSource.Resolver, expr.tok, "The name {0} ambiguously refers to a type in one of the modules {1} (try qualifying the type name with the module name)", expr.SuffixName, ad.ModuleNames());
          } else {
            // We have found a module name or a type name.  We create a temporary expression that will never be seen by the compiler
            // or verifier, just to have a placeholder where we can recorded what we have found.
            r = CreateResolver_IdentifierExpr(expr.tok, expr.SuffixName, expr.OptTypeArguments, decl);
          }
#if ASYNC_TASK_TYPES
        } else if (sig.StaticMembers.TryGetValue(expr.SuffixName, out member)) {
          // ----- 1. static member of the specified module
          Contract.Assert(member.IsStatic); // moduleInfo.StaticMembers is supposed to contain only static members of the module's implicit class _default
          if (ReallyAmbiguousThing(ref member)) {
            reporter.Error(MessageSource.Resolver, expr.tok, "The name {0} ambiguously refers to a static member in one of the modules {1} (try qualifying the member name with the module name)", expr.SuffixName, ((AmbiguousMemberDecl)member).ModuleNames());
          } else {
            var receiver = new StaticReceiverExpr(expr.tok, (ClassDecl)member.EnclosingClass);
            r = ResolveExprDotCall(expr.tok, receiver, member, expr.OptTypeArguments, opts.resolutionContext, allowMethodCall);
          }
#endif
        } else {
          reporter.Error(MessageSource.Resolver, expr.tok, "module '{0}' does not declare a type '{1}'", ri.Decl.Name, expr.SuffixName);
        }

      } else if (lhs != null && lhs.Type is Resolver_IdentifierExpr.ResolverType_Type) {
        var ri = (Resolver_IdentifierExpr)lhs;
        // ----- 2. Look up name in type
        var ty = new UserDefinedType(ri.tok, ri.Decl.Name, ri.Decl, ri.TypeArgs);
        if (allowDanglingDotName && ty.IsRefType) {
          return new ResolveTypeReturn(ty, expr);
        }
        if (r == null) {
          reporter.Error(MessageSource.Resolver, expr.tok, "member '{0}' does not exist in type '{1}' or cannot be part of type name", expr.SuffixName, ri.Decl.Name);
        }
      }

      if (r == null) {
        // an error has been reported above; we won't fill in .ResolvedExpression, but we still must fill in .Type
        expr.Type = new InferredTypeProxy();
      } else {
        expr.ResolvedExpression = r;
        expr.Type = r.Type;
      }
      return null;
    }

    internal Resolver_IdentifierExpr CreateResolver_IdentifierExpr(IToken tok, string name, List<Type> optTypeArguments, TopLevelDecl decl) {
      Contract.Requires(tok != null);
      Contract.Requires(name != null);
      Contract.Requires(decl != null);
      Contract.Ensures(Contract.Result<Resolver_IdentifierExpr>() != null);

      if (!moduleInfo.IsAbstract) {
        if (decl is ModuleDecl md && md.Signature.IsAbstract) {
          reporter.Error(MessageSource.Resolver, tok, "a compiled module is not allowed to use an abstract module ({0})", decl.Name);
        }
      }
      var n = optTypeArguments == null ? 0 : optTypeArguments.Count;
      if (optTypeArguments != null) {
        // type arguments were supplied; they must be equal in number to those expected
        if (n != decl.TypeArgs.Count) {
          reporter.Error(MessageSource.Resolver, tok, "Wrong number of type arguments ({0} instead of {1}) passed to {2}: {3}", n, decl.TypeArgs.Count, decl.WhatKind, name);
        }
      }
      List<Type> tpArgs = new List<Type>();
      for (int i = 0; i < decl.TypeArgs.Count; i++) {
        tpArgs.Add(i < n ? optTypeArguments[i] : new InferredTypeProxy());
      }
      return new Resolver_IdentifierExpr(tok, decl, tpArgs);
    }

    public void ResolveStatement(Statement stmt, ResolutionContext resolutionContext) {
      Contract.Requires(stmt != null);
      Contract.Requires(resolutionContext != null);
      if (stmt is ICanResolve canResolve) {
        canResolve.Resolve(this, resolutionContext);
        return;
      }
      if (!(stmt is ForallStmt || stmt is ForLoopStmt)) {  // "forall" and "for" statements do their own attribute resolution below
        ResolveAttributes(stmt, resolutionContext);
      }
      if (stmt is PredicateStmt) {
        PredicateStmt s = (PredicateStmt)stmt;
        var assertStmt = stmt as AssertStmt;
        if (assertStmt != null && assertStmt.Label != null) {
          if (DominatingStatementLabels.Find(assertStmt.Label.Name) != null) {
            reporter.Error(MessageSource.Resolver, assertStmt.Label.Tok, "assert label shadows a dominating label");
          } else {
            var rr = DominatingStatementLabels.Push(assertStmt.Label.Name, assertStmt.Label);
            Contract.Assert(rr == Scope<Label>.PushResult.Success);  // since we just checked for duplicates, we expect the Push to succeed
          }
        }
        ResolveExpression(s.Expr, resolutionContext);
        Contract.Assert(s.Expr.Type != null);  // follows from postcondition of ResolveExpression
        ConstrainTypeExprBool(s.Expr, "condition is expected to be of type bool, but is {0}");
        if (assertStmt != null && assertStmt.Proof != null) {
          // clear the labels for the duration of checking the proof body, because break statements are not allowed to leave a the proof body
          var prevLblStmts = enclosingStatementLabels;
          var prevLoopStack = loopStack;
          enclosingStatementLabels = new Scope<Statement>(Options);
          loopStack = new List<Statement>();
          ResolveStatement(assertStmt.Proof, resolutionContext);
          enclosingStatementLabels = prevLblStmts;
          loopStack = prevLoopStack;
        }
        var expectStmt = stmt as ExpectStmt;
        if (expectStmt != null) {
          if (expectStmt.Message == null) {
            expectStmt.Message = new StringLiteralExpr(s.Tok, "expectation violation", false);
          }
          ResolveExpression(expectStmt.Message, resolutionContext);
          Contract.Assert(expectStmt.Message.Type != null);  // follows from postcondition of ResolveExpression
        }

      } else if (stmt is PrintStmt) {
        var s = (PrintStmt)stmt;
        s.Args.Iter(e => ResolveExpression(e, resolutionContext));

      } else if (stmt is RevealStmt) {
        var s = (RevealStmt)stmt;
        foreach (var expr in s.Exprs) {
          var name = RevealStmt.SingleName(expr);
          var labeledAssert = name == null ? null : DominatingStatementLabels.Find(name) as AssertLabel;
          if (labeledAssert != null) {
            s.LabeledAsserts.Add(labeledAssert);
          } else {
            var revealResolutionContext = resolutionContext with { InReveal = true };
            if (expr is ApplySuffix) {
              var e = (ApplySuffix)expr;
              var methodCallInfo = ResolveApplySuffix(e, revealResolutionContext, true);
              if (methodCallInfo == null) {
                reporter.Error(MessageSource.Resolver, expr.tok, "expression has no reveal lemma");
              } else if (methodCallInfo.Callee.Member is TwoStateLemma && !revealResolutionContext.IsTwoState) {
                reporter.Error(MessageSource.Resolver, methodCallInfo.Tok, "a two-state function can only be revealed in a two-state context");
              } else if (methodCallInfo.Callee.AtLabel != null) {
                Contract.Assert(methodCallInfo.Callee.Member is TwoStateLemma);
                reporter.Error(MessageSource.Resolver, methodCallInfo.Tok, "to reveal a two-state function, do not list any parameters or @-labels");
              } else {
                var call = new CallStmt(s.RangeToken, new List<Expression>(), methodCallInfo.Callee, methodCallInfo.ActualParameters, methodCallInfo.Tok);
                s.ResolvedStatements.Add(call);
              }
            } else if (expr is NameSegment or ExprDotName) {
              if (expr is NameSegment) {
                ResolveNameSegment((NameSegment)expr, true, null, revealResolutionContext, true);
              } else {
                ResolveDotSuffix((ExprDotName)expr, true, null, revealResolutionContext, true);
              }
              MemberSelectExpr callee = (MemberSelectExpr)((ConcreteSyntaxExpression)expr).ResolvedExpression;
              if (callee == null) {
              } else if (callee.Member is Lemma or TwoStateLemma && Attributes.Contains(callee.Member.Attributes, "axiom")) {
                //The revealed member is a function
                reporter.Error(MessageSource.Resolver, callee.tok, "to reveal a function ({0}), append parentheses", callee.Member.ToString().Substring(7));
              } else {
                var call = new CallStmt(s.RangeToken, new List<Expression>(), callee, new List<ActualBinding>(), expr.tok);
                s.ResolvedStatements.Add(call);
              }
            } else {
              ResolveExpression(expr, revealResolutionContext);
            }
          }
        }
        foreach (var a in s.ResolvedStatements) {
          ResolveStatement(a, resolutionContext);
        }
      } else if (stmt is BreakStmt) {
        var s = (BreakStmt)stmt;
        if (s.TargetLabel != null) {
          Statement target = enclosingStatementLabels.Find(s.TargetLabel.val);
          if (target == null) {
            reporter.Error(MessageSource.Resolver, s.TargetLabel, $"{s.Kind} label is undefined or not in scope: {s.TargetLabel.val}");
          } else if (s.IsContinue && !(target is LoopStmt)) {
            reporter.Error(MessageSource.Resolver, s.TargetLabel, $"continue label must designate a loop: {s.TargetLabel.val}");
          } else {
            s.TargetStmt = target;
          }
        } else {
          Contract.Assert(1 <= s.BreakAndContinueCount); // follows from BreakStmt class invariant and the guard for this "else" branch
          var jumpStmt = s.BreakAndContinueCount == 1 ?
            $"a non-labeled '{s.Kind}' statement" :
            $"a '{Util.Repeat(s.BreakAndContinueCount - 1, "break ")}{s.Kind}' statement";
          if (loopStack.Count == 0) {
            reporter.Error(MessageSource.Resolver, s, $"{jumpStmt} is allowed only in loops");
          } else if (loopStack.Count < s.BreakAndContinueCount) {
            reporter.Error(MessageSource.Resolver, s,
              $"{jumpStmt} is allowed only in contexts with {s.BreakAndContinueCount} enclosing loops, but the current context only has {loopStack.Count}");
          } else {
            Statement target = loopStack[loopStack.Count - s.BreakAndContinueCount];
            if (target.Labels == null) {
              // make sure there is a label, because the compiler and translator will want to see a unique ID
              target.Labels = new LList<Label>(new Label(target.Tok, null), null);
            }
            s.TargetStmt = target;
          }
        }

      } else if (stmt is ProduceStmt) {
        var kind = stmt is YieldStmt ? "yield" : "return";
        if (stmt is YieldStmt && !(resolutionContext.CodeContext is IteratorDecl)) {
          reporter.Error(MessageSource.Resolver, stmt, "yield statement is allowed only in iterators");
        } else if (stmt is ReturnStmt && !(resolutionContext.CodeContext is Method)) {
          reporter.Error(MessageSource.Resolver, stmt, "return statement is allowed only in method");
        } else if (resolutionContext.InFirstPhaseConstructor) {
          reporter.Error(MessageSource.Resolver, stmt, "return statement is not allowed before 'new;' in a constructor");
        }
        var s = (ProduceStmt)stmt;
        if (s.Rhss != null) {
          var cmc = resolutionContext.CodeContext as IMethodCodeContext;
          if (cmc == null) {
            // an error has already been reported above
          } else if (cmc.Outs.Count != s.Rhss.Count) {
            reporter.Error(MessageSource.Resolver, s, "number of {2} parameters does not match declaration (found {0}, expected {1})", s.Rhss.Count, cmc.Outs.Count, kind);
          } else {
            Contract.Assert(s.Rhss.Count > 0);
            // Create a hidden update statement using the out-parameter formals, resolve the RHS, and check that the RHS is good.
            List<Expression> formals = new List<Expression>();
            foreach (Formal f in cmc.Outs) {
              Expression produceLhs;
              if (stmt is ReturnStmt) {
                var ident = new ImplicitIdentifierExpr(f.tok, f.Name);
                // resolve it here to avoid capture into more closely declared local variables
                ident.Var = f;
                ident.Type = ident.Var.Type;
                Contract.Assert(f.Type != null);
                produceLhs = ident;
              } else {
                var yieldIdent = new MemberSelectExpr(f.tok, new ImplicitThisExpr(f.tok), f.Name);
                ResolveExpression(yieldIdent, resolutionContext);
                produceLhs = yieldIdent;
              }
              formals.Add(produceLhs);
            }
            s.HiddenUpdate = new UpdateStmt(s.RangeToken, formals, s.Rhss, true);
            // resolving the update statement will check for return/yield statement specifics.
            ResolveStatement(s.HiddenUpdate, resolutionContext);
          }
        } else {// this is a regular return/yield statement.
          s.HiddenUpdate = null;
        }
      } else if (stmt is VarDeclStmt) {
        var s = (VarDeclStmt)stmt;
        // We have four cases.
        Contract.Assert(s.Update == null || s.Update is AssignSuchThatStmt || s.Update is UpdateStmt || s.Update is AssignOrReturnStmt);
        // 0.  There is no .Update.  This is easy, we will just resolve the locals.
        // 1.  The .Update is an AssignSuchThatStmt.  This is also straightforward:  first
        //     resolve the locals, which adds them to the scope, and then resolve the .Update.
        // 2.  The .Update is an UpdateStmt, which, resolved, means either a CallStmt or a bunch
        //     of parallel AssignStmt's.  Here, the right-hand sides should be resolved before
        //     the local variables have been added to the scope, but the left-hand sides should
        //     resolve to the newly introduced variables.
        // 3.  The .Update is a ":-" statement, for which resolution does two steps:
        //     First, desugar, then run the regular resolution on the desugared AST.
        // To accommodate these options, we first reach into the UpdateStmt, if any, to resolve
        // the left-hand sides of the UpdateStmt.  This will have the effect of shielding them
        // from a subsequent resolution (since expression resolution will do nothing if the .Type
        // field is already assigned.
        // Alright, so it is:

        // Resolve the types of the locals
        foreach (var local in s.Locals) {
          int prevErrorCount = reporter.Count(ErrorLevel.Error);
          ResolveType(local.Tok, local.OptionalType, resolutionContext, ResolveTypeOptionEnum.InferTypeProxies, null);
          if (reporter.Count(ErrorLevel.Error) == prevErrorCount) {
            local.type = local.OptionalType;
          } else {
            local.type = new InferredTypeProxy();
          }
        }
        // Resolve the UpdateStmt, if any
        if (s.Update is UpdateStmt) {
          var upd = (UpdateStmt)s.Update;
          // resolve the LHS
          Contract.Assert(upd.Lhss.Count == s.Locals.Count);
          for (int i = 0; i < upd.Lhss.Count; i++) {
            var local = s.Locals[i];
            var lhs = (IdentifierExpr)upd.Lhss[i];  // the LHS in this case will be an IdentifierExpr, because that's how the parser creates the VarDeclStmt
            Contract.Assert(lhs.Type == null);  // not yet resolved
            lhs.Var = local;
            lhs.Type = local.Type;
          }
          // resolve the whole thing
          s.Update.Resolve(this, resolutionContext);
        }

        if (s.Update is AssignOrReturnStmt) {
          var assignOrRet = (AssignOrReturnStmt)s.Update;
          // resolve the LHS
          Contract.Assert(assignOrRet.Lhss.Count == s.Locals.Count);
          for (int i = 0; i < s.Locals.Count; i++) {
            var local = s.Locals[i];
            var lhs = (IdentifierExpr)assignOrRet
              .Lhss[i]; // the LHS in this case will be an IdentifierExpr, because that's how the parser creates the VarDeclStmt
            Contract.Assert(lhs.Type == null); // not yet resolved
            lhs.Var = local;
            lhs.Type = local.Type;
          }

          // resolve the whole thing
          assignOrRet.Resolve(this, resolutionContext);
        }
        // Add the locals to the scope
        foreach (var local in s.Locals) {
          ScopePushAndReport(scope, local, "local-variable");
        }
        // With the new locals in scope, it's now time to resolve the attributes on all the locals
        foreach (var local in s.Locals) {
          ResolveAttributes(local, resolutionContext);
        }
        // Resolve the AssignSuchThatStmt, if any
        if (s.Update is AssignSuchThatStmt assignSuchThatStmt) {
          assignSuchThatStmt.Resolve(this, resolutionContext);
        }
        // Check on "assumption" variables
        foreach (var local in s.Locals) {
          if (Attributes.Contains(local.Attributes, "assumption")) {
            if (currentMethod != null) {
              ConstrainSubtypeRelation(Type.Bool, local.type, local.Tok, "assumption variable must be of type 'bool'");
              if (!local.IsGhost) {
                reporter.Error(MessageSource.Resolver, local.Tok, "assumption variable must be ghost");
              }
            } else {
              reporter.Error(MessageSource.Resolver, local.Tok, "assumption variable can only be declared in a method");
            }
          }
        }
      } else if (stmt is VarDeclPattern) {
        VarDeclPattern s = (VarDeclPattern)stmt;
        foreach (var local in s.LocalVars) {
          int prevErrorCount = reporter.Count(ErrorLevel.Error);
          ResolveType(local.Tok, local.OptionalType, resolutionContext, ResolveTypeOptionEnum.InferTypeProxies, null);
          if (reporter.Count(ErrorLevel.Error) == prevErrorCount) {
            local.type = local.OptionalType;
          } else {
            local.type = new InferredTypeProxy();
          }
        }
        ResolveExpression(s.RHS, resolutionContext);
        ResolveCasePattern(s.LHS, s.RHS.Type, resolutionContext);
        // Check for duplicate names now, because not until after resolving the case pattern do we know if identifiers inside it refer to bound variables or nullary constructors
        var c = 0;
        foreach (var bv in s.LHS.Vars) {
          ScopePushAndReport(scope, bv, "local_variable");
          c++;
        }
        if (c == 0) {
          // Every identifier-looking thing in the pattern resolved to a constructor; that is, this LHS is a constant literal
          reporter.Error(MessageSource.Resolver, s.LHS.tok, "LHS is a constant literal; to be legal, it must introduce at least one bound variable");
        }
      } else if (stmt is AssignStmt) {
        AssignStmt s = (AssignStmt)stmt;
        int prevErrorCount = reporter.Count(ErrorLevel.Error);
        ResolveExpression(s.Lhs, resolutionContext);  // allow ghosts for now, tighted up below
        bool lhsResolvedSuccessfully = reporter.Count(ErrorLevel.Error) == prevErrorCount;
        Contract.Assert(s.Lhs.Type != null);  // follows from postcondition of ResolveExpression
        // check that LHS denotes a mutable variable or a field
        var lhs = s.Lhs.Resolved;
        if (lhs is IdentifierExpr) {
          IVariable var = ((IdentifierExpr)lhs).Var;
          if (var == null) {
            // the LHS didn't resolve correctly; some error would already have been reported
          } else {
            CheckIsLvalue(lhs, resolutionContext);
          }
        } else if (lhs is MemberSelectExpr) {
          var fse = (MemberSelectExpr)lhs;
          if (fse.Member != null) {  // otherwise, an error was reported above
            CheckIsLvalue(fse, resolutionContext);
          }
        } else if (lhs is SeqSelectExpr) {
          var slhs = (SeqSelectExpr)lhs;
          // LHS is fine, provided the "sequence" is really an array
          if (lhsResolvedSuccessfully) {
            Contract.Assert(slhs.Seq.Type != null);
            CheckIsLvalue(slhs, resolutionContext);
          }
        } else if (lhs is MultiSelectExpr) {
          CheckIsLvalue(lhs, resolutionContext);
        } else {
          CheckIsLvalue(lhs, resolutionContext);
        }
        Type lhsType = s.Lhs.Type;
        if (s.Rhs is ExprRhs) {
          ExprRhs rr = (ExprRhs)s.Rhs;
          ResolveExpression(rr.Expr, resolutionContext);
          Contract.Assert(rr.Expr.Type != null);  // follows from postcondition of ResolveExpression

          if (s.Lhs is ImplicitIdentifierExpr { Var: Formal { InParam: false } }) {
            AddAssignableConstraint(stmt.Tok, lhsType, rr.Expr.Type, "Method return value mismatch (expected {0}, got {1})");
          } else {
            AddAssignableConstraint(stmt.Tok, lhsType, rr.Expr.Type, "RHS (of type {1}) not assignable to LHS (of type {0})");
          }
        } else if (s.Rhs is TypeRhs) {
          TypeRhs rr = (TypeRhs)s.Rhs;
          Type t = ResolveTypeRhs(rr, stmt, resolutionContext);
          AddAssignableConstraint(stmt.Tok, lhsType, t, "type {1} is not assignable to LHS (of type {0})");
        } else if (s.Rhs is HavocRhs) {
          // nothing else to do
        } else {
          Contract.Assert(false); throw new cce.UnreachableException();  // unexpected RHS
        }

      } else if (stmt is CallStmt) {
        CallStmt s = (CallStmt)stmt;
        ResolveCallStmt(s, resolutionContext, null);

      } else if (stmt is BlockStmt) {
        var s = (BlockStmt)stmt;
        scope.PushMarker();
        ResolveBlockStatement(s, resolutionContext);
        scope.PopMarker();

      } else if (stmt is IfStmt) {
        IfStmt s = (IfStmt)stmt;
        if (s.Guard != null) {
          ResolveExpression(s.Guard, resolutionContext);
          Contract.Assert(s.Guard.Type != null);  // follows from postcondition of ResolveExpression
          ConstrainTypeExprBool(s.Guard, "condition is expected to be of type bool, but is {0}");
        }

        scope.PushMarker();
        if (s.IsBindingGuard) {
          var exists = (ExistsExpr)s.Guard;
          foreach (var v in exists.BoundVars) {
            ScopePushAndReport(scope, v, "bound-variable");
          }
        }
        DominatingStatementLabels.PushMarker();
        ResolveBlockStatement(s.Thn, resolutionContext);
        DominatingStatementLabels.PopMarker();
        scope.PopMarker();

        if (s.Els != null) {
          DominatingStatementLabels.PushMarker();
          ResolveStatement(s.Els, resolutionContext);
          DominatingStatementLabels.PopMarker();
        }

      } else if (stmt is AlternativeStmt) {
        var s = (AlternativeStmt)stmt;
        ResolveAlternatives(s.Alternatives, null, resolutionContext);

      } else if (stmt is OneBodyLoopStmt) {
        var s = (OneBodyLoopStmt)stmt;
        var fvs = new HashSet<IVariable>();
        var usesHeap = false;
        if (s is WhileStmt whileS && whileS.Guard != null) {
          ResolveExpression(whileS.Guard, resolutionContext);
          Contract.Assert(whileS.Guard.Type != null);  // follows from postcondition of ResolveExpression
          FreeVariablesUtil.ComputeFreeVariables(Options, whileS.Guard, fvs, ref usesHeap);
          ConstrainTypeExprBool(whileS.Guard, "condition is expected to be of type bool, but is {0}");
        } else if (s is ForLoopStmt forS) {
          var loopIndex = forS.LoopIndex;
          int prevErrorCount = reporter.Count(ErrorLevel.Error);
          ResolveType(loopIndex.Tok, loopIndex.Type, resolutionContext, ResolveTypeOptionEnum.InferTypeProxies, null);
          var err = new TypeConstraint.ErrorMsgWithToken(loopIndex.Tok, "index variable is expected to be of an integer type (got {0})", loopIndex.Type);
          ConstrainToIntegerType(loopIndex.Tok, loopIndex.Type, false, err);
          fvs.Add(loopIndex);

          ResolveExpression(forS.Start, resolutionContext);
          FreeVariablesUtil.ComputeFreeVariables(Options, forS.Start, fvs, ref usesHeap);
          AddAssignableConstraint(forS.Start.tok, forS.LoopIndex.Type, forS.Start.Type, "lower bound (of type {1}) not assignable to index variable (of type {0})");
          if (forS.End != null) {
            ResolveExpression(forS.End, resolutionContext);
            FreeVariablesUtil.ComputeFreeVariables(Options, forS.End, fvs, ref usesHeap);
            AddAssignableConstraint(forS.End.tok, forS.LoopIndex.Type, forS.End.Type, "upper bound (of type {1}) not assignable to index variable (of type {0})");
            if (forS.Decreases.Expressions.Count != 0) {
              reporter.Error(MessageSource.Resolver, forS.Decreases.Expressions[0].tok,
                "a 'for' loop is allowed an explicit 'decreases' clause only if the end-expression is '*'");
            }
          } else if (forS.Decreases.Expressions.Count == 0 && !resolutionContext.CodeContext.AllowsNontermination) {
            // note, the following error message is also emitted elsewhere (if the loop bears a "decreases *")
            reporter.Error(MessageSource.Resolver, forS.Tok,
              "a possibly infinite loop is allowed only if the enclosing method is declared (with 'decreases *') to be possibly non-terminating" +
              " (or you can add a 'decreases' clause to this 'for' loop if you want to prove that it does indeed terminate)");
          }

          // Create a new scope, add the local to the scope, and resolve the attributes
          scope.PushMarker();
          ScopePushAndReport(scope, loopIndex, "index-variable");
          ResolveAttributes(s, resolutionContext);
        }

        ResolveLoopSpecificationComponents(s.Invariants, s.Decreases, s.Mod, resolutionContext, fvs, ref usesHeap);

        if (s.Body != null) {
          loopStack.Add(s);  // push
          DominatingStatementLabels.PushMarker();
          ResolveStatement(s.Body, resolutionContext);
          DominatingStatementLabels.PopMarker();
          loopStack.RemoveAt(loopStack.Count - 1);  // pop
        } else {
          Contract.Assert(s.BodySurrogate == null);  // .BodySurrogate is set only once
          var loopFrame = new List<IVariable>();
          if (s is ForLoopStmt forLoopStmt) {
            loopFrame.Add(forLoopStmt.LoopIndex);
          }
          loopFrame.AddRange(fvs.Where(fv => fv.IsMutable));
          s.BodySurrogate = new WhileStmt.LoopBodySurrogate(loopFrame, usesHeap);
          var text = Util.Comma(s.BodySurrogate.LocalLoopTargets, fv => fv.Name);
          if (s.BodySurrogate.UsesHeap) {
            text += text.Length == 0 ? "$Heap" : ", $Heap";
          }
          text = string.Format("note, this loop has no body{0}", text.Length == 0 ? "" : " (loop frame: " + text + ")");
          reporter.Warning(MessageSource.Resolver, ErrorRegistry.NoneId, s.Tok, text);
        }

        if (s is ForLoopStmt) {
          scope.PopMarker();
        }

      } else if (stmt is AlternativeLoopStmt) {
        var s = (AlternativeLoopStmt)stmt;
        ResolveAlternatives(s.Alternatives, s, resolutionContext);
        var usesHeapDontCare = false;
        ResolveLoopSpecificationComponents(s.Invariants, s.Decreases, s.Mod, resolutionContext, null, ref usesHeapDontCare);

      } else if (stmt is ForallStmt) {
        var s = (ForallStmt)stmt;

        int prevErrorCount = reporter.Count(ErrorLevel.Error);
        scope.PushMarker();
        foreach (BoundVar v in s.BoundVars) {
          ScopePushAndReport(scope, v, "local-variable");
          ResolveType(v.tok, v.Type, resolutionContext, ResolveTypeOptionEnum.InferTypeProxies, null);
        }
        ResolveExpression(s.Range, resolutionContext);
        Contract.Assert(s.Range.Type != null);  // follows from postcondition of ResolveExpression
        ConstrainTypeExprBool(s.Range, "range restriction in forall statement must be of type bool (instead got {0})");
        foreach (var ens in s.Ens) {
          ResolveExpression(ens.E, resolutionContext);
          Contract.Assert(ens.E.Type != null);  // follows from postcondition of ResolveExpression
          ConstrainTypeExprBool(ens.E, "ensures condition is expected to be of type bool, but is {0}");
        }
        // Since the range and postconditions are more likely to infer the types of the bound variables, resolve them
        // first (above) and only then resolve the attributes (below).
        ResolveAttributes(s, resolutionContext);

        if (s.Body != null) {
          // clear the labels for the duration of checking the body, because break statements are not allowed to leave a forall statement
          var prevLblStmts = enclosingStatementLabels;
          var prevLoopStack = loopStack;
          enclosingStatementLabels = new Scope<Statement>(Options);
          loopStack = new List<Statement>();
          ResolveStatement(s.Body, resolutionContext);
          enclosingStatementLabels = prevLblStmts;
          loopStack = prevLoopStack;
        } else {
          reporter.Warning(MessageSource.Resolver, ErrorRegistry.NoneId, s.Tok, "note, this forall statement has no body");
        }
        scope.PopMarker();

        if (prevErrorCount == reporter.Count(ErrorLevel.Error)) {
          // determine the Kind and run some additional checks on the body
          if (s.Ens.Count != 0) {
            // The only supported kind with ensures clauses is Proof.
            s.Kind = ForallStmt.BodyKind.Proof;
          } else {
            // There are three special cases:
            // * Assign, which is the only kind of the forall statement that allows a heap update.
            // * Call, which is a single call statement with no side effects or output parameters.
            // * A single calc statement, which is a special case of Proof where the postcondition can be inferred.
            // The effect of Assign and the postcondition of Call will be seen outside the forall
            // statement.
            Statement s0 = s.S0;
            if (s0 is AssignStmt) {
              s.Kind = ForallStmt.BodyKind.Assign;

              var rhs = ((AssignStmt)s0).Rhs;
              if (rhs is TypeRhs) {
                reporter.Error(MessageSource.Resolver, rhs.Tok, "new allocation not supported in aggregate assignments");
              }

            } else if (s0 is CallStmt) {
              s.Kind = ForallStmt.BodyKind.Call;
              var call = (CallStmt)s.S0;
              var method = call.Method;
              // if the called method is not in the same module as the ForallCall stmt
              // don't convert it to ForallExpression since the inlined called method's
              // ensure clause might not be resolved correctly(test\dafny3\GenericSort.dfy)
              if (method.EnclosingClass.EnclosingModuleDefinition != resolutionContext.CodeContext.EnclosingModule) {
                s.CanConvert = false;
              }
              // Additional information (namely, the postcondition of the call) will be reported later. But it cannot be
              // done yet, because the specification of the callee may not have been resolved yet.
            } else if (s0 is CalcStmt) {
              s.Kind = ForallStmt.BodyKind.Proof;
              // add the conclusion of the calc as a free postcondition
              var result = ((CalcStmt)s0).Result;
              s.Ens.Add(new AttributedExpression(result));
              reporter.Info(MessageSource.Resolver, s.Tok, "ensures " + Printer.ExprToString(Options, result));
            } else {
              s.Kind = ForallStmt.BodyKind.Proof;
              if (s.Body is BlockStmt && ((BlockStmt)s.Body).Body.Count == 0) {
                // an empty statement, so don't produce any warning
              } else {
                reporter.Warning(MessageSource.Resolver, ErrorRegistry.NoneId, s.Tok, "the conclusion of the body of this forall statement will not be known outside the forall statement; consider using an 'ensures' clause");
              }
            }
          }

          if (s.ForallExpressions != null) {
            foreach (Expression expr in s.ForallExpressions) {
              ResolveExpression(expr, resolutionContext);
            }
          }
        }

      } else if (stmt is ModifyStmt) {
        var s = (ModifyStmt)stmt;
        ResolveAttributes(s.Mod, resolutionContext);
        foreach (FrameExpression fe in s.Mod.Expressions) {
          ResolveFrameExpression(fe, FrameExpressionUse.Modifies, resolutionContext);
        }
        if (s.Body != null) {
          ResolveBlockStatement(s.Body, resolutionContext);
        }

      } else if (stmt is CalcStmt) {
        var prevErrorCount = reporter.Count(ErrorLevel.Error);
        CalcStmt s = (CalcStmt)stmt;
        // figure out s.Op
        Contract.Assert(s.Op == null);  // it hasn't been set yet
        if (s.UserSuppliedOp != null) {
          s.Op = s.UserSuppliedOp;
        } else {
          // Usually, we'd use == as the default main operator.  However, if the calculation
          // begins or ends with a boolean literal, then we can do better by selecting ==>
          // or <==.  Also, if the calculation begins or ends with an empty set, then we can
          // do better by selecting <= or >=.
          if (s.Lines.Count == 0) {
            s.Op = CalcStmt.DefaultOp;
          } else {
            bool b;
            if (Expression.IsBoolLiteral(s.Lines.First(), out b)) {
              s.Op = new CalcStmt.BinaryCalcOp(b ? BinaryExpr.Opcode.Imp : BinaryExpr.Opcode.Exp);
            } else if (Expression.IsBoolLiteral(s.Lines.Last(), out b)) {
              s.Op = new CalcStmt.BinaryCalcOp(b ? BinaryExpr.Opcode.Exp : BinaryExpr.Opcode.Imp);
            } else if (Expression.IsEmptySetOrMultiset(s.Lines.First())) {
              s.Op = new CalcStmt.BinaryCalcOp(BinaryExpr.Opcode.Ge);
            } else if (Expression.IsEmptySetOrMultiset(s.Lines.Last())) {
              s.Op = new CalcStmt.BinaryCalcOp(BinaryExpr.Opcode.Le);
            } else {
              s.Op = CalcStmt.DefaultOp;
            }
          }
          reporter.Info(MessageSource.Resolver, s.Tok, s.Op.ToString());
        }

        if (s.Lines.Count > 0) {
          Type lineType = new InferredTypeProxy();
          var e0 = s.Lines.First();
          ResolveExpression(e0, resolutionContext);
          Contract.Assert(e0.Type != null);  // follows from postcondition of ResolveExpression
          var err = new TypeConstraint.ErrorMsgWithToken(e0.tok, "all lines in a calculation must have the same type (got {0} after {1})", e0.Type, lineType);
          ConstrainSubtypeRelation(lineType, e0.Type, err);
          for (int i = 1; i < s.Lines.Count; i++) {
            var e1 = s.Lines[i];
            ResolveExpression(e1, resolutionContext);
            Contract.Assert(e1.Type != null);  // follows from postcondition of ResolveExpression
            // reuse the error object if we're on the dummy line; this prevents a duplicate error message
            if (i < s.Lines.Count - 1) {
              err = new TypeConstraint.ErrorMsgWithToken(e1.tok, "all lines in a calculation must have the same type (got {0} after {1})", e1.Type, lineType);
            }
            ConstrainSubtypeRelation(lineType, e1.Type, err);
            var step = (s.StepOps[i - 1] ?? s.Op).StepExpr(e0, e1); // Use custom line operator
            ResolveExpression(step, resolutionContext);
            s.Steps.Add(step);
            e0 = e1;
          }

          // clear the labels for the duration of checking the hints, because break statements are not allowed to leave a forall statement
          var prevLblStmts = enclosingStatementLabels;
          var prevLoopStack = loopStack;
          enclosingStatementLabels = new Scope<Statement>(Options);
          loopStack = new List<Statement>();
          foreach (var h in s.Hints) {
            foreach (var oneHint in h.Body) {
              DominatingStatementLabels.PushMarker();
              ResolveStatement(oneHint, resolutionContext);
              DominatingStatementLabels.PopMarker();
            }
          }
          enclosingStatementLabels = prevLblStmts;
          loopStack = prevLoopStack;

        }
        if (prevErrorCount == reporter.Count(ErrorLevel.Error) && s.Lines.Count > 0) {
          // do not build Result from the lines if there were errors, as it might be ill-typed and produce unnecessary resolution errors
          var resultOp = s.StepOps.Aggregate(s.Op, (op0, op1) => op1 == null ? op0 : op0.ResultOp(op1));
          s.Result = resultOp.StepExpr(s.Lines.First(), s.Lines.Last());
        } else {
          s.Result = CalcStmt.DefaultOp.StepExpr(Expression.CreateIntLiteral(s.Tok, 0), Expression.CreateIntLiteral(s.Tok, 0));
        }
        ResolveExpression(s.Result, resolutionContext);
        Contract.Assert(s.Result != null);
        Contract.Assert(prevErrorCount != reporter.Count(ErrorLevel.Error) || s.Steps.Count == s.Hints.Count);

      } else if (stmt is SkeletonStatement) {
        var s = (SkeletonStatement)stmt;
        reporter.Error(MessageSource.Resolver, s.Tok, "skeleton statements are allowed only in refining methods");
        // nevertheless, resolve the underlying statement; hey, why not
        if (s.S != null) {
          ResolveStatement(s.S, resolutionContext);
        }
      } else {
        Contract.Assert(false); throw new cce.UnreachableException();
      }
    }

    private void ResolveLoopSpecificationComponents(List<AttributedExpression> invariants, Specification<Expression> decreases,
      Specification<FrameExpression> modifies, ResolutionContext resolutionContext, HashSet<IVariable> fvs, ref bool usesHeap) {
      Contract.Requires(invariants != null);
      Contract.Requires(decreases != null);
      Contract.Requires(modifies != null);
      Contract.Requires(resolutionContext != null);

      foreach (AttributedExpression inv in invariants) {
        ResolveAttributes(inv, resolutionContext);
        ResolveExpression(inv.E, resolutionContext);
        Contract.Assert(inv.E.Type != null);  // follows from postcondition of ResolveExpression
        if (fvs != null) {
          FreeVariablesUtil.ComputeFreeVariables(Options, inv.E, fvs, ref usesHeap);
        }
        ConstrainTypeExprBool(inv.E, "invariant is expected to be of type bool, but is {0}");
      }

      ResolveAttributes(decreases, resolutionContext);
      foreach (Expression e in decreases.Expressions) {
        ResolveExpression(e, resolutionContext);
        if (e is WildcardExpr && !resolutionContext.CodeContext.AllowsNontermination) {
          reporter.Error(MessageSource.Resolver, e, "a possibly infinite loop is allowed only if the enclosing method is declared (with 'decreases *') to be possibly non-terminating");
        }
        if (fvs != null) {
          FreeVariablesUtil.ComputeFreeVariables(Options, e, fvs, ref usesHeap);
        }
        // any type is fine
      }

      ResolveAttributes(modifies, resolutionContext);
      if (modifies.Expressions != null) {
        usesHeap = true;  // bearing a modifies clause counts as using the heap
        foreach (FrameExpression fe in modifies.Expressions) {
          ResolveFrameExpression(fe, FrameExpressionUse.Modifies, resolutionContext);
        }
      }
    }

    /// <summary>
    /// Resolves the default-valued expression for each formal in "formals".
    /// Solves the resulting type constraints.
    /// Assumes these are the only type constraints to be solved.
    ///
    /// Reports an error for any cyclic dependency among the default-value expressions of the formals.
    /// </summary>
    public void ResolveParameterDefaultValues(List<Formal> formals, ResolutionContext resolutionContext) {
      Contract.Requires(formals != null);
      Contract.Requires(resolutionContext != null);

      Contract.Assume(AllTypeConstraints.Count == 0);

      var dependencies = new Graph<IVariable>();
      var allowMoreRequiredParameters = true;
      var allowNamelessParameters = true;
      foreach (var formal in formals) {
        var d = formal.DefaultValue;
        if (d != null) {
          allowMoreRequiredParameters = false;
          ResolveExpression(d, resolutionContext);
          AddAssignableConstraint(d.tok, formal.Type, d.Type, "default-value expression (of type '{1}') is not assignable to formal (of type '{0}')");
          foreach (var v in FreeVariables(d)) {
            dependencies.AddEdge(formal, v);
          }
        } else if (!allowMoreRequiredParameters) {
          reporter.Error(MessageSource.Resolver, formal.tok, "a required parameter must precede all optional parameters");
        }
        if (!allowNamelessParameters && !formal.HasName) {
          reporter.Error(MessageSource.Resolver, formal.tok, "a nameless parameter must precede all nameonly parameters");
        }
        if (formal.IsNameOnly) {
          allowNamelessParameters = false;
        }
      }
      SolveAllTypeConstraints();

      foreach (var cycle in dependencies.AllCycles()) {
        var cy = Util.Comma(" -> ", cycle, v => v.Name) + " -> " + cycle[0].Name;
        reporter.Error(MessageSource.Resolver, cycle[0], $"default-value expressions for parameters contain a cycle: {cy}");
      }
    }

    /// <summary>
    /// See ResolveTypeOption for a description of the option/defaultTypeArguments parameters.
    /// </summary>
    public void ResolveType(IToken tok, Type type, ResolutionContext resolutionContext, ResolveTypeOptionEnum eopt, List<TypeParameter> defaultTypeArguments) {
      Contract.Requires(tok != null);
      Contract.Requires(type != null);
      Contract.Requires(resolutionContext != null);
      Contract.Requires(eopt != ResolveTypeOptionEnum.AllowPrefixExtend);
      ResolveType(tok, type, resolutionContext, new ResolveTypeOption(eopt), defaultTypeArguments);
    }

    public void ResolveType(IToken tok, Type type, ICodeContext topLevelContext, ResolveTypeOptionEnum eopt, List<TypeParameter> defaultTypeArguments) {
      ResolveType(tok, type, ResolutionContext.FromCodeContext(topLevelContext), eopt, defaultTypeArguments);
    }

    public void ResolveType(IToken tok, Type type, ICodeContext topLevelContext, ResolveTypeOption option, List<TypeParameter> defaultTypeArguments) {
      ResolveType(tok, type, ResolutionContext.FromCodeContext(topLevelContext), option, defaultTypeArguments);
    }

    public void ResolveType(IToken tok, Type type, ResolutionContext resolutionContext, ResolveTypeOption option, List<TypeParameter> defaultTypeArguments) {
      Contract.Requires(tok != null);
      Contract.Requires(type != null);
      Contract.Requires(resolutionContext != null);
      Contract.Requires(option != null);
      Contract.Requires((option.Opt == ResolveTypeOptionEnum.DontInfer || option.Opt == ResolveTypeOptionEnum.InferTypeProxies) == (defaultTypeArguments == null));
      var r = ResolveTypeLenient(tok, type, resolutionContext, option, defaultTypeArguments, false);
      Contract.Assert(r == null);
    }

    public class ResolveTypeReturn {
      public readonly Type ReplacementType;
      public readonly ExprDotName LastComponent;
      public ResolveTypeReturn(Type replacementType, ExprDotName lastComponent) {
        Contract.Requires(replacementType != null);
        Contract.Requires(lastComponent != null);
        ReplacementType = replacementType;
        LastComponent = lastComponent;
      }
    }
    /// <summary>
    /// See ResolveTypeOption for a description of the option/defaultTypeArguments parameters.
    /// One more thing:  if "allowDanglingDotName" is true, then if the resolution would have produced
    ///   an error message that could have been avoided if "type" denoted an identifier sequence one
    ///   shorter, then return an unresolved replacement type where the identifier sequence is one
    ///   shorter.  (In all other cases, the method returns null.)
    /// </summary>
    public ResolveTypeReturn ResolveTypeLenient(IToken tok, Type type, ResolutionContext resolutionContext, ResolveTypeOption option, List<TypeParameter> defaultTypeArguments, bool allowDanglingDotName) {
      Contract.Requires(tok != null);
      Contract.Requires(type != null);
      Contract.Requires(resolutionContext != null);
      Contract.Requires((option.Opt == ResolveTypeOptionEnum.DontInfer || option.Opt == ResolveTypeOptionEnum.InferTypeProxies) == (defaultTypeArguments == null));
      if (type is BitvectorType) {
        var t = (BitvectorType)type;
        // nothing to resolve, but record the fact that this bitvector width is in use
        builtIns.Bitwidths.Add(t.Width);
      } else if (type is BasicType) {
        // nothing to resolve
      } else if (type is MapType) {
        var mt = (MapType)type;
        var errorCount = reporter.Count(ErrorLevel.Error);
        int typeArgumentCount;
        if (mt.HasTypeArg()) {
          ResolveType(tok, mt.Domain, resolutionContext, option, defaultTypeArguments);
          ResolveType(tok, mt.Range, resolutionContext, option, defaultTypeArguments);
          typeArgumentCount = 2;
        } else if (option.Opt == ResolveTypeOptionEnum.DontInfer) {
          mt.SetTypeArgs(new InferredTypeProxy(), new InferredTypeProxy());
          typeArgumentCount = 0;
        } else {
          var inferredTypeArgs = new List<Type>();
          FillInTypeArguments(tok, 2, inferredTypeArgs, defaultTypeArguments, option);
          Contract.Assert(inferredTypeArgs.Count <= 2);
          if (inferredTypeArgs.Count == 1) {
            mt.SetTypeArgs(inferredTypeArgs[0], new InferredTypeProxy());
            typeArgumentCount = 1;
          } else if (inferredTypeArgs.Count == 2) {
            mt.SetTypeArgs(inferredTypeArgs[0], inferredTypeArgs[1]);
            typeArgumentCount = 2;
          } else {
            mt.SetTypeArgs(new InferredTypeProxy(), new InferredTypeProxy());
            typeArgumentCount = 0;
          }
        }
        // defaults and auto have been applied; check if we now have the right number of arguments
        if (2 != typeArgumentCount) {
          reporter.Error(MessageSource.Resolver, tok, "Wrong number of type arguments ({0} instead of 2) passed to type: {1}", typeArgumentCount, mt.CollectionTypeName);
        }
      } else if (type is CollectionType) {
        var t = (CollectionType)type;
        var errorCount = reporter.Count(ErrorLevel.Error);
        if (t.HasTypeArg()) {
          ResolveType(tok, t.Arg, resolutionContext, option, defaultTypeArguments);
        } else if (option.Opt != ResolveTypeOptionEnum.DontInfer) {
          var inferredTypeArgs = new List<Type>();
          FillInTypeArguments(tok, 1, inferredTypeArgs, defaultTypeArguments, option);
          if (inferredTypeArgs.Count != 0) {
            Contract.Assert(inferredTypeArgs.Count == 1);
            t.SetTypeArg(inferredTypeArgs[0]);
          }
        }
        if (!t.HasTypeArg()) {
          // defaults and auto have been applied; check if we now have the right number of arguments
          reporter.Error(MessageSource.Resolver, tok, "Wrong number of type arguments (0 instead of 1) passed to type: {0}", t.CollectionTypeName);
          // add a proxy type, to make sure that CollectionType will have have a non-null Arg
          t.SetTypeArg(new InferredTypeProxy());
        }

      } else if (type is UserDefinedType) {
        var t = (UserDefinedType)type;
        if (t.ResolvedClass != null) {
          // Apparently, this type has already been resolved
          return null;
        }
        var prevErrorCount = reporter.Count(ErrorLevel.Error);
        if (t.NamePath is ExprDotName) {
          var ret = ResolveDotSuffix_Type((ExprDotName)t.NamePath, resolutionContext, allowDanglingDotName, option, defaultTypeArguments);
          if (ret != null) {
            return ret;
          }
        } else {
          var s = (NameSegment)t.NamePath;
          ResolveNameSegment_Type(s, resolutionContext, option, defaultTypeArguments);
        }
        if (reporter.Count(ErrorLevel.Error) == prevErrorCount) {
          var r = t.NamePath.Resolved as Resolver_IdentifierExpr;
          if (r == null || !(r.Type is Resolver_IdentifierExpr.ResolverType_Type)) {
            reporter.Error(MessageSource.Resolver, t.tok, "expected type");
          } else if (r.Type is Resolver_IdentifierExpr.ResolverType_Type) {
            var d = r.Decl;
            if (d is OpaqueTypeDecl) {
              // resolve like a type parameter, and it may have type parameters if it's an opaque type
              t.ResolvedClass = d;  // Store the decl, so the compiler will generate the fully qualified name
            } else if (d is RedirectingTypeDecl) {
              var dd = (RedirectingTypeDecl)d;
              var caller = CodeContextWrapper.Unwrap(resolutionContext.CodeContext) as ICallable;
              if (caller != null && !(d is SubsetTypeDecl && caller is SpecialFunction)) {
                if (caller != d) {
                } else if (d is TypeSynonymDecl && !(d is SubsetTypeDecl)) {
                  // detect self-loops here, since they don't show up in the graph's SCC methods
                  reporter.Error(MessageSource.Resolver, d.tok, "type-synonym cycle: {0} -> {0}", d.Name);
                } else {
                  // detect self-loops here, since they don't show up in the graph's SCC methods
                  reporter.Error(MessageSource.Resolver, d.tok, "recursive constraint dependency involving a {0}: {1} -> {1}", d.WhatKind, d.Name);
                }
              }
              t.ResolvedClass = d;
            } else if (d is DatatypeDecl) {
              t.ResolvedClass = d;
            } else {
              // d is a type parameter, coinductive datatype, or class, and it may have type parameters
              t.ResolvedClass = d;
            }
            if (option.Opt == ResolveTypeOptionEnum.DontInfer) {
              // don't add anything
            } else if (d.TypeArgs.Count != t.TypeArgs.Count && t.TypeArgs.Count == 0) {
              FillInTypeArguments(t.tok, d.TypeArgs.Count, t.TypeArgs, defaultTypeArguments, option);
            }
            // defaults and auto have been applied; check if we now have the right number of arguments
            if (d.TypeArgs.Count != t.TypeArgs.Count) {
              reporter.Error(MessageSource.Resolver, t.tok, "Wrong number of type arguments ({0} instead of {1}) passed to {2}: {3}", t.TypeArgs.Count, d.TypeArgs.Count, d.WhatKind, t.Name);
            }

          }
        }
        if (t.ResolvedClass == null) {
          // There was some error. Still, we will set .ResolvedClass to some value to prevent some crashes in the downstream resolution.  The
          // 0-tuple is convenient, because it is always in scope.
          t.ResolvedClass = builtIns.TupleType(t.tok, 0, false);
          // clear out the TypeArgs since 0-tuple doesn't take TypeArg
          t.TypeArgs = new List<Type>();
        }

      } else if (type is TypeProxy) {
        TypeProxy t = (TypeProxy)type;
        if (t.T != null) {
          ResolveType(tok, t.T, resolutionContext, option, defaultTypeArguments);
        }
      } else if (type is SelfType) {
        // do nothing.
      } else {
        Contract.Assert(false); throw new cce.UnreachableException();  // unexpected type
      }
      return null;
    }

    /// <summary>
    /// Adds to "typeArgs" a list of "n" type arguments, possibly extending "defaultTypeArguments".
    /// </summary>
    static void FillInTypeArguments(IToken tok, int n, List<Type> typeArgs, List<TypeParameter> defaultTypeArguments, ResolveTypeOption option) {
      Contract.Requires(tok != null);
      Contract.Requires(0 <= n);
      Contract.Requires(typeArgs != null && typeArgs.Count == 0);
      if (option.Opt == ResolveTypeOptionEnum.InferTypeProxies) {
        // add type arguments that will be inferred
        for (int i = 0; i < n; i++) {
          typeArgs.Add(new InferredTypeProxy());
        }
      } else if (option.Opt == ResolveTypeOptionEnum.AllowPrefix && defaultTypeArguments.Count < n) {
        // there aren't enough default arguments, so don't do anything
      } else {
        // we'll add arguments
        if (option.Opt == ResolveTypeOptionEnum.AllowPrefixExtend) {
          // extend defaultTypeArguments, if needed
          for (int i = defaultTypeArguments.Count; i < n; i++) {
            var tp = new TypeParameter(tok.ToRange(), new Name(tok.ToRange(), "_T" + i), i, option.Parent);
            if (option.Parent is IteratorDecl) {
              tp.Characteristics.AutoInit = Type.AutoInitInfo.CompilableValue;
            }
            defaultTypeArguments.Add(tp);
          }
        }
        Contract.Assert(n <= defaultTypeArguments.Count);
        // automatically supply a prefix of the arguments from defaultTypeArguments
        for (int i = 0; i < n; i++) {
          typeArgs.Add(new UserDefinedType(defaultTypeArguments[i]));
        }
      }
    }

    public static bool TypeConstraintsIncludeProxy(Type t, TypeProxy proxy) {
      return TypeConstraintsIncludeProxy_Aux(t, proxy, new HashSet<TypeProxy>());
    }
    static bool TypeConstraintsIncludeProxy_Aux(Type t, TypeProxy proxy, ISet<TypeProxy> visited) {
      Contract.Requires(t != null);
      Contract.Requires(!(t is TypeProxy) || ((TypeProxy)t).T == null);  // t is expected to have been normalized first
      Contract.Requires(proxy != null && proxy.T == null);
      Contract.Requires(visited != null);
      var tproxy = t as TypeProxy;
      if (tproxy != null) {
        if (object.ReferenceEquals(tproxy, proxy)) {
          return true;
        } else if (visited.Contains(tproxy)) {
          return false;
        }
        visited.Add(tproxy);
        foreach (var su in tproxy.Subtypes) {
          if (TypeConstraintsIncludeProxy_Aux(su, proxy, visited)) {
            return true;
          }
        }
        foreach (var su in tproxy.Supertypes) {
          if (TypeConstraintsIncludeProxy_Aux(su, proxy, visited)) {
            return true;
          }
        }
      } else {
        // check type arguments of t
        foreach (var ta in t.TypeArgs) {
          var a = ta.Normalize();
          if (TypeConstraintsIncludeProxy_Aux(a, proxy, visited)) {
            return true;
          }
        }
      }
      return false;
    }

    public Type ResolveTypeRhs(TypeRhs rr, Statement stmt, ResolutionContext resolutionContext) {
      Contract.Requires(rr != null);
      Contract.Requires(stmt != null);
      Contract.Requires(resolutionContext != null);
      Contract.Ensures(Contract.Result<Type>() != null);

      if (rr.Type == null) {
        if (rr.ArrayDimensions != null) {
          // ---------- new T[EE]    OR    new T[EE] (elementInit)
          Contract.Assert(rr.Bindings == null && rr.Path == null && rr.InitCall == null);
          ResolveType(stmt.Tok, rr.EType, resolutionContext, ResolveTypeOptionEnum.InferTypeProxies, null);
          int i = 0;
          foreach (Expression dim in rr.ArrayDimensions) {
            Contract.Assert(dim != null);
            ResolveExpression(dim, resolutionContext);
            ConstrainToIntegerType(dim, false, string.Format("new must use an integer-based expression for the array size (got {{0}}{0})", rr.ArrayDimensions.Count == 1 ? "" : " for index " + i));
            i++;
          }
          rr.Type = ResolvedArrayType(stmt.Tok, rr.ArrayDimensions.Count, rr.EType, resolutionContext, false);
          if (rr.ElementInit != null) {
            ResolveExpression(rr.ElementInit, resolutionContext);
            // Check
            //     int^N -> rr.EType  :>  rr.ElementInit.Type
            builtIns.CreateArrowTypeDecl(rr.ArrayDimensions.Count);  // TODO: should this be done already in the parser?
            var args = new List<Type>();
            for (int ii = 0; ii < rr.ArrayDimensions.Count; ii++) {
              args.Add(builtIns.Nat());
            }
            var arrowType = new ArrowType(rr.ElementInit.tok, builtIns.ArrowTypeDecls[rr.ArrayDimensions.Count], args, rr.EType);
            var lambdaType = rr.ElementInit.Type.AsArrowType;
            if (lambdaType != null && lambdaType.TypeArgs[0] is InferredTypeProxy) {
              (lambdaType.TypeArgs[0] as InferredTypeProxy).KeepConstraints = true;
            }
            string underscores;
            if (rr.ArrayDimensions.Count == 1) {
              underscores = "_";
            } else {
              underscores = "(" + Util.Comma(rr.ArrayDimensions.Count, x => "_") + ")";
            }
            var hintString = string.Format(" (perhaps write '{0} =>' in front of the expression you gave in order to make it an arrow type)", underscores);
            ConstrainSubtypeRelation(arrowType, rr.ElementInit.Type, rr.ElementInit, "array-allocation initialization expression expected to have type '{0}' (instead got '{1}'){2}",
              arrowType, rr.ElementInit.Type, new LazyString_OnTypeEquals(rr.EType, rr.ElementInit.Type, hintString));
          } else if (rr.InitDisplay != null) {
            foreach (var v in rr.InitDisplay) {
              ResolveExpression(v, resolutionContext);
              AddAssignableConstraint(v.tok, rr.EType, v.Type, "initial value must be assignable to array's elements (expected '{0}', got '{1}')");
            }
          }
        } else {
          bool callsConstructor = false;
          if (rr.Bindings == null) {
            ResolveType(stmt.Tok, rr.EType, resolutionContext, ResolveTypeOptionEnum.InferTypeProxies, null);
            var cl = (rr.EType as UserDefinedType)?.ResolvedClass as NonNullTypeDecl;
            if (cl != null && !(rr.EType.IsTraitType && !rr.EType.NormalizeExpand().IsObjectQ)) {
              // life is good
            } else {
              reporter.Error(MessageSource.Resolver, rr.tok, "new can be applied only to class types (got {0})", rr.EType);
            }
          } else {
            string initCallName = null;
            IToken initCallTok = null;
            // Resolve rr.Path and do one of three things:
            // * If rr.Path denotes a type, then set EType,initCallName to rr.Path,"_ctor", which sets up a call to the anonymous constructor.
            // * If the all-but-last components of rr.Path denote a type, then do EType,initCallName := allButLast(EType),last(EType)
            // * Otherwise, report an error
            var ret = ResolveTypeLenient(rr.Tok, rr.Path, resolutionContext, new ResolveTypeOption(ResolveTypeOptionEnum.InferTypeProxies), null, true);
            if (ret != null) {
              // The all-but-last components of rr.Path denote a type (namely, ret.ReplacementType).
              rr.EType = ret.ReplacementType;
              initCallName = ret.LastComponent.SuffixName;
              initCallTok = ret.LastComponent.tok;
            } else {
              // Either rr.Path resolved correctly as a type or there was no way to drop a last component to make it into something that looked
              // like a type.  In either case, set EType,initCallName to Path,"_ctor" and continue.
              rr.EType = rr.Path;
              initCallName = "_ctor";
              initCallTok = rr.Tok;
            }
            var cl = (rr.EType as UserDefinedType)?.ResolvedClass as NonNullTypeDecl;
            if (cl == null || rr.EType.IsTraitType) {
              reporter.Error(MessageSource.Resolver, rr.tok, "new can be applied only to class types (got {0})", rr.EType);
            } else {
              // ---------- new C.Init(EE)
              Contract.Assert(initCallName != null);
              var prevErrorCount = reporter.Count(ErrorLevel.Error);

              // We want to create a MemberSelectExpr for the initializing method.  To do that, we create a throw-away receiver of the appropriate
              // type, create a dot-suffix expression around this receiver, and then resolve it in the usual way for dot-suffix expressions.
              var lhs = new ImplicitThisExpr_ConstructorCall(initCallTok) { Type = rr.EType };
              var callLhs = new ExprDotName(((UserDefinedType)rr.EType).tok, lhs, initCallName, ret == null ? null : ret.LastComponent.OptTypeArguments);
              ResolveDotSuffix(callLhs, true, rr.Bindings.ArgumentBindings, resolutionContext, true);
              if (prevErrorCount == reporter.Count(ErrorLevel.Error)) {
                Contract.Assert(callLhs.ResolvedExpression is MemberSelectExpr);  // since ResolveApplySuffix succeeded and call.Lhs denotes an expression (not a module or a type)
                var methodSel = (MemberSelectExpr)callLhs.ResolvedExpression;
                if (methodSel.Member is Method) {
                  rr.InitCall = new CallStmt(stmt.RangeToken, new List<Expression>(), methodSel, rr.Bindings.ArgumentBindings, initCallTok);
                  ResolveCallStmt(rr.InitCall, resolutionContext, rr.EType);
                  if (rr.InitCall.Method is Constructor) {
                    callsConstructor = true;
                  }
                } else {
                  reporter.Error(MessageSource.Resolver, initCallTok, "object initialization must denote an initializing method or constructor ({0})", initCallName);
                }
              }
            }
          }
          if (rr.EType.IsRefType) {
            var udt = rr.EType.NormalizeExpand() as UserDefinedType;
            if (udt != null) {
              var cl = (ClassDecl)udt.ResolvedClass;  // cast is guaranteed by the call to rr.EType.IsRefType above, together with the "rr.EType is UserDefinedType" test
              if (!callsConstructor && !cl.IsObjectTrait && !udt.IsArrayType && (cl.HasConstructor || cl.EnclosingModuleDefinition != currentClass.EnclosingModuleDefinition)) {
                reporter.Error(MessageSource.Resolver, stmt, "when allocating an object of {1}type '{0}', one of its constructor methods must be called", cl.Name,
                  cl.HasConstructor ? "" : "imported ");
              }
            }
          }
          rr.Type = rr.EType;
        }
      }
      return rr.Type;
    }

    /// <summary>
    /// Resolve "memberName" in what currently is known as "receiverType". If "receiverType" is an unresolved
    /// proxy type, try to solve enough type constraints and use heuristics to figure out which type contains
    /// "memberName" and return that enclosing type as "tentativeReceiverType". However, try not to make
    /// type-inference decisions about "receiverType"; instead, lay down the further constraints that need to
    /// be satisfied in order for "tentativeReceiverType" to be where "memberName" is found.
    /// Consequently, if "memberName" is found and returned as a "MemberDecl", it may still be the case that
    /// "receiverType" is an unresolved proxy type and that, after solving more type constraints, "receiverType"
    /// eventually gets set to a type more specific than "tentativeReceiverType".
    /// </summary>
    public MemberDecl ResolveMember(IToken tok, Type receiverType, string memberName, out NonProxyType tentativeReceiverType) {
      Contract.Requires(tok != null);
      Contract.Requires(receiverType != null);
      Contract.Requires(memberName != null);
      Contract.Ensures(Contract.Result<MemberDecl>() == null || Contract.ValueAtReturn(out tentativeReceiverType) != null);

      receiverType = PartiallyResolveTypeForMemberSelection(tok, receiverType, memberName);

      if (receiverType is TypeProxy) {
        reporter.Error(MessageSource.Resolver, tok, "type of the receiver is not fully determined at this program point", receiverType);
        tentativeReceiverType = null;
        return null;
      }
      Contract.Assert(receiverType is NonProxyType);  // there are only two kinds of types: proxies and non-proxies

      foreach (var valuet in valuetypeDecls) {
        if (valuet.IsThisType(receiverType)) {
          MemberDecl member;
          if (valuet.Members.TryGetValue(memberName, out member)) {
            SelfType resultType = null;
            if (member is SpecialFunction) {
              resultType = ((SpecialFunction)member).ResultType as SelfType;
            } else if (member is SpecialField) {
              resultType = ((SpecialField)member).Type as SelfType;
            }
            if (resultType != null) {
              SelfTypeSubstitution = new Dictionary<TypeParameter, Type>();
              SelfTypeSubstitution.Add(resultType.TypeArg, receiverType);
              resultType.ResolvedType = receiverType;
            }
            tentativeReceiverType = (NonProxyType)receiverType;
            return member;
          }
          break;
        }
      }

      var ctype = receiverType.NormalizeExpand() as UserDefinedType;
      var cd = ctype?.AsTopLevelTypeWithMembersBypassInternalSynonym;
      if (cd != null) {
        Contract.Assert(ctype.TypeArgs.Count == cd.TypeArgs.Count);  // follows from the fact that ctype was resolved
        MemberDecl member;
        if (!classMembers[cd].TryGetValue(memberName, out member)) {
          if (memberName == "_ctor") {
            reporter.Error(MessageSource.Resolver, tok, "{0} {1} does not have an anonymous constructor", cd.WhatKind, cd.Name);
          } else {
            reporter.Error(MessageSource.Resolver, tok, "member '{0}' does not exist in {2} '{1}'", memberName, cd.Name, cd.WhatKind);
          }
        } else if (!VisibleInScope(member)) {
          reporter.Error(MessageSource.Resolver, tok, "member '{0}' has not been imported in this scope and cannot be accessed here", memberName);
        } else {
          tentativeReceiverType = ctype;
          return member;
        }
        tentativeReceiverType = null;
        return null;
      }

      reporter.Error(MessageSource.Resolver, tok, "type {0} does not have a member {1}", receiverType, memberName);
      tentativeReceiverType = null;
      return null;
    }

    /// <summary>
    /// Roughly speaking, tries to figure out the head of the type of "t", making as few inference decisions as possible.
    /// More precisely, returns a type that contains all the members of "t"; or if "memberName" is non-null, a type
    /// that at least contains the member "memberName" of "t".  Typically, this type is the head type of "t",
    /// but it may also be a type in a super- or subtype relation to "t".
    /// In some cases, it is necessary to make some inference decisions in order to figure out the type to return.
    /// </summary>
    public Type PartiallyResolveTypeForMemberSelection(IToken tok, Type t, string memberName = null, int strength = 0) {
      Contract.Requires(tok != null);
      Contract.Requires(t != null);
      Contract.Ensures(Contract.Result<Type>() != null);
      Contract.Ensures(!(Contract.Result<Type>() is TypeProxy) || ((TypeProxy)Contract.Result<Type>()).T == null);
      t = t.NormalizeExpand();
      if (!(t is TypeProxy)) {
        return t;  // we're good
      }

      // simplify constraints
      PrintTypeConstraintState(10);
      if (strength > 0) {
        var proxySpecializations = new HashSet<TypeProxy>();
        GetRelatedTypeProxies(t, proxySpecializations);
        var anyNewConstraintsAssignable = ConvertAssignableToSubtypeConstraints(proxySpecializations);
        var anyNewConstraintsEquatable = TightenUpEquatable(proxySpecializations);
        if ((strength > 1 && !anyNewConstraintsAssignable && !anyNewConstraintsEquatable) || strength == 10) {
          if (t is TypeProxy) {
            // One more try
            var r = GetBaseTypeFromProxy((TypeProxy)t, new Dictionary<TypeProxy, Type>());
            if (r != null) {
<<<<<<< HEAD
              if (Options.TypeInferenceDebug) {
                Options.OutputWriter.WriteLine("  ----> found improvement through GetBaseTypeFromProxy: {0}", r);
=======
              if (Options.Get(CommonOptionBag.TypeInferenceDebug)) {
                Console.WriteLine("  ----> found improvement through GetBaseTypeFromProxy: {0}", r);
>>>>>>> 61aeccf6
              }
              return r;
            }
          }

<<<<<<< HEAD
          if (Options.TypeInferenceDebug) {
            Options.OutputWriter.WriteLine("  ----> found no improvement, giving up");
=======
          if (Options.Get(CommonOptionBag.TypeInferenceDebug)) {
            Console.WriteLine("  ----> found no improvement, giving up");
>>>>>>> 61aeccf6
          }
          return t;
        }
      }
      PartiallySolveTypeConstraints(false);
      PrintTypeConstraintState(11);
      t = t.NormalizeExpandKeepConstraints();
      var proxy = t as TypeProxy;
      if (proxy == null) {
        return t;  // simplification did the trick
      }
<<<<<<< HEAD
      if (Options.TypeInferenceDebug) {
        Options.OutputWriter.WriteLine("DEBUG: Member selection{3}:  {1} :> {0} :> {2}", t,
=======
      if (Options.Get(CommonOptionBag.TypeInferenceDebug)) {
        Console.WriteLine("DEBUG: Member selection{3}:  {1} :> {0} :> {2}", t,
>>>>>>> 61aeccf6
          Util.Comma(proxy.SupertypesKeepConstraints, su => su.ToString()),
          Util.Comma(proxy.SubtypesKeepConstraints, su => su.ToString()),
          memberName == null ? "" : " (" + memberName + ")");
      }

      // Look for a join of head symbols among the proxy's subtypes
      Type joinType = null;
      if (JoinOfAllSubtypes(proxy, ref joinType, new HashSet<TypeProxy>()) && joinType != null) {
        DetermineRootLeaf(joinType, out _, out _, out var headIsRoot, out _);
        if (joinType.IsDatatype) {
<<<<<<< HEAD
          if (Options.TypeInferenceDebug) {
            Options.OutputWriter.WriteLine("  ----> join is a datatype: {0}", joinType);
=======
          if (Options.Get(CommonOptionBag.TypeInferenceDebug)) {
            Console.WriteLine("  ----> join is a datatype: {0}", joinType);
>>>>>>> 61aeccf6
          }
          ConstrainSubtypeRelation(t, joinType, tok, "Member selection requires a supertype of {0} (got something more like {1})", t, joinType);
          return joinType;
        } else if (headIsRoot) {
          // we're good to go -- by picking "join" (whose type parameters have been replaced by fresh proxies), we're not losing any generality
<<<<<<< HEAD
          if (Options.TypeInferenceDebug) {
            Options.OutputWriter.WriteLine("  ----> improved to {0} through join", joinType);
=======
          if (Options.Get(CommonOptionBag.TypeInferenceDebug)) {
            Console.WriteLine("  ----> improved to {0} through join", joinType);
>>>>>>> 61aeccf6
          }
          AssignProxyAndHandleItsConstraints(proxy, joinType, true);
          return proxy.NormalizeExpand();  // we return proxy.T instead of join, in case the assignment gets hijacked
        } else if (memberName == "_#apply" || memberName == "requires" || memberName == "reads") {
          var generalArrowType = joinType.AsArrowType;  // go all the way to the base type, to get to the general arrow type, if any0
          if (generalArrowType != null) {
            // pick the supertype "generalArrowType" of "join"
<<<<<<< HEAD
            if (Options.TypeInferenceDebug) {
              Options.OutputWriter.WriteLine("  ----> improved to {0} through join and function application", generalArrowType);
=======
            if (Options.Get(CommonOptionBag.TypeInferenceDebug)) {
              Console.WriteLine("  ----> improved to {0} through join and function application", generalArrowType);
>>>>>>> 61aeccf6
            }
            ConstrainSubtypeRelation(generalArrowType, t, tok, "Function application requires a subtype of {0} (got something more like {1})", generalArrowType, t);
            return generalArrowType;
          }
        } else if (memberName != null) {
          // If "join" has a member called "memberName" and no supertype of "join" does, then we'll pick this join
          if (joinType.IsRefType) {
            var joinExpanded = joinType.NormalizeExpand();  // go all the way to the base type, to get to the class
            if (!joinExpanded.IsObjectQ) {
              var cl = ((UserDefinedType)joinExpanded).ResolvedClass as ClassDecl;
              if (cl != null) {
                // TODO: the following could be improved by also supplying an upper bound of the search (computed as a join of the supertypes)
                var plausibleMembers = new HashSet<MemberDecl>();
                FindAllMembers(cl, memberName, plausibleMembers);
                if (plausibleMembers.Count == 1) {
                  var mbr = plausibleMembers.First();
                  if (mbr.EnclosingClass == cl) {
<<<<<<< HEAD
                    if (Options.TypeInferenceDebug) {
                      Options.OutputWriter.WriteLine("  ----> improved to {0} through member-selection join", joinType);
=======
                    if (Options.Get(CommonOptionBag.TypeInferenceDebug)) {
                      Console.WriteLine("  ----> improved to {0} through member-selection join", joinType);
>>>>>>> 61aeccf6
                    }
                    var joinRoot = joinType.NormalizeExpand();  // blow passed any constraints
                    ConstrainSubtypeRelation(joinRoot, t, tok, "Member selection requires a subtype of {0} (got something more like {1})", joinRoot, t);
                    return joinType;
                  } else {
                    // pick the supertype "mbr.EnclosingClass" of "cl"
                    Contract.Assert(mbr.EnclosingClass is TraitDecl);  // a proper supertype of a ClassDecl must be a TraitDecl
                    var typeMapping = cl.ParentFormalTypeParametersToActuals;
                    TopLevelDecl td = mbr.EnclosingClass;
                    foreach (var tt in cl.TraitAncestors()) {
                      // If there is a match, the list of Type actuals is unique
                      // (a class cannot inherit both Trait<T1> and Trait<T2> with T1 != T2).
                      if (tt == (TraitDecl)mbr.EnclosingClass) {
                        td = tt;
                      }
                    }
                    List<Type> proxyTypeArgs = td.TypeArgs.ConvertAll(t0 => typeMapping.ContainsKey(t0) ? typeMapping[t0] : (Type)new InferredTypeProxy());
                    var joinMapping = TypeParameter.SubstitutionMap(cl.TypeArgs, joinType.TypeArgs);
                    proxyTypeArgs = proxyTypeArgs.ConvertAll(t0 => t0.Subst(joinMapping));
                    proxyTypeArgs = proxyTypeArgs.ConvertAll(t0 => t0.AsTypeParameter == null ? t0 : (Type)new InferredTypeProxy());
                    var pickItFromHere = new UserDefinedType(tok, mbr.EnclosingClass.Name, mbr.EnclosingClass, proxyTypeArgs);
<<<<<<< HEAD
                    if (Options.TypeInferenceDebug) {
                      Options.OutputWriter.WriteLine("  ----> improved to {0} through join and member lookup", pickItFromHere);
=======
                    if (Options.Get(CommonOptionBag.TypeInferenceDebug)) {
                      Console.WriteLine("  ----> improved to {0} through join and member lookup", pickItFromHere);
>>>>>>> 61aeccf6
                    }
                    ConstrainSubtypeRelation(pickItFromHere, t, tok, "Member selection requires a subtype of {0} (got something more like {1})", pickItFromHere, t);
                    return pickItFromHere;
                  }
                }
              }
            }
          }
        }
<<<<<<< HEAD
        if (Options.TypeInferenceDebug) {
          Options.OutputWriter.WriteLine("  ----> found no improvement, because join does not determine type enough");
=======
        if (Options.Get(CommonOptionBag.TypeInferenceDebug)) {
          Console.WriteLine("  ----> found no improvement, because join does not determine type enough");
>>>>>>> 61aeccf6
        }
      }

      // Compute the meet of the proxy's supertypes
      Type meet = null;
      if (MeetOfAllSupertypes(proxy, ref meet, new HashSet<TypeProxy>(), false) && meet != null) {
        // If the meet does have the member, then this looks promising. It could be that the
        // type would get further constrained later to pick some subtype (in particular, a
        // subclass that overrides the member) of this meet. But this is the best we can do
        // now.
        if (meet is TypeProxy) {
          if (proxy == meet.Normalize()) {
            // can this really ever happen?
<<<<<<< HEAD
            if (Options.TypeInferenceDebug) {
              Options.OutputWriter.WriteLine("  ----> found no improvement (other than the proxy itself)");
            }
            return t;
          } else {
            if (Options.TypeInferenceDebug) {
              Options.OutputWriter.WriteLine("  ----> (merging, then trying to improve further) assigning proxy {0}.T := {1}", proxy, meet);
=======
            if (Options.Get(CommonOptionBag.TypeInferenceDebug)) {
              Console.WriteLine("  ----> found no improvement (other than the proxy itself)");
            }
            return t;
          } else {
            if (Options.Get(CommonOptionBag.TypeInferenceDebug)) {
              Console.WriteLine("  ----> (merging, then trying to improve further) assigning proxy {0}.T := {1}", proxy, meet);
>>>>>>> 61aeccf6
            }
            Contract.Assert(proxy != meet);
            proxy.T = meet;
            Contract.Assert(t.NormalizeExpand() == meet);
            return PartiallyResolveTypeForMemberSelection(tok, t, memberName, strength + 1);
          }
        }
        if (!(meet is ArtificialType)) {
<<<<<<< HEAD
          if (Options.TypeInferenceDebug) {
            Options.OutputWriter.WriteLine("  ----> improved to {0} through meet", meet);
=======
          if (Options.Get(CommonOptionBag.TypeInferenceDebug)) {
            Console.WriteLine("  ----> improved to {0} through meet", meet);
>>>>>>> 61aeccf6
          }
          if (memberName != null) {
            AssignProxyAndHandleItsConstraints(proxy, meet, true);
            return proxy.NormalizeExpand(); // we return proxy.T instead of meet, in case the assignment gets hijacked
          } else {
            return meet;
          }
        }
      }

      // as a last resort, act on any artificial type nearby the proxy
      var artificialSuper = proxy.InClusterOfArtificial(AllXConstraints);
      if (artificialSuper != null) {
<<<<<<< HEAD
        if (Options.TypeInferenceDebug) {
          Options.OutputWriter.WriteLine("  ----> use artificial supertype: {0}", artificialSuper);
=======
        if (Options.Get(CommonOptionBag.TypeInferenceDebug)) {
          Console.WriteLine("  ----> use artificial supertype: {0}", artificialSuper);
>>>>>>> 61aeccf6
        }
        return artificialSuper;
      }

      // we weren't able to do it
<<<<<<< HEAD
      if (Options.TypeInferenceDebug) {
        Options.OutputWriter.WriteLine("  ----> found no improvement using simple things, trying harder once more");
=======
      if (Options.Get(CommonOptionBag.TypeInferenceDebug)) {
        Console.WriteLine("  ----> found no improvement using simple things, trying harder once more");
>>>>>>> 61aeccf6
      }
      return PartiallyResolveTypeForMemberSelection(tok, t, memberName, strength + 1);
    }

    private Type/*?*/ GetBaseTypeFromProxy(TypeProxy proxy, Dictionary<TypeProxy, Type/*?*/> determinedProxies) {
      Contract.Requires(proxy != null);
      Contract.Requires(determinedProxies != null);
      Type t;
      if (determinedProxies.TryGetValue(proxy, out t)) {
        // "t" may be null (meaning search for "proxy" is underway or was unsuccessful) or non-null (search for
        // "proxy" has completed successfully), but we return it in either case
        return t;
      }
      determinedProxies.Add(proxy, null);  // record that search for "proxy" is underway
      // First, go through subtype constraints, treating each as if it were an equality
      foreach (var c in AllTypeConstraints) {
        t = GetBaseTypeFromProxy_Eq(proxy, c.Super, c.Sub, determinedProxies);
        if (t != null) {
          determinedProxies[proxy] = t;
          return t;
        }
      }
      // Next, check XConstraints that can be seen as equality constraints
      foreach (var xc in AllXConstraints) {
        switch (xc.ConstraintName) {
          case "Assignable":
          case "Equatable":
          case "EquatableArg":
            t = GetBaseTypeFromProxy_Eq(proxy, xc.Types[0], xc.Types[1], determinedProxies);
            if (t != null) {
              determinedProxies[proxy] = t;
              return t;
            }
            break;
          case "InSet":
            // etc. TODO
            break;
          default:
            break;
        }
      }
      return null;
    }
    /// <summary>
    /// Tries to find a non-proxy type corresponding to "proxy", under the assumption that "t" equals "u" and
    /// "determinedProxies" assumptions.  In the process, may add to "determinedProxies".
    /// </summary>
    private Type/*?*/ GetBaseTypeFromProxy_Eq(TypeProxy proxy, Type t, Type u, Dictionary<TypeProxy, Type/*?*/> determinedProxies) {
      Contract.Requires(proxy != null);
      Contract.Requires(determinedProxies != null);
      Contract.Requires(t != null);
      Contract.Requires(u != null);
      t = t.NormalizeExpand();
      u = u.NormalizeExpand();
      return GetBaseTypeFromProxy_EqAux(proxy, t, u, determinedProxies) ?? GetBaseTypeFromProxy_EqAux(proxy, u, t, determinedProxies);
    }
    private Type/*?*/ GetBaseTypeFromProxy_EqAux(TypeProxy proxy, Type t, Type u, Dictionary<TypeProxy, Type/*?*/> determinedProxies) {
      Contract.Requires(proxy != null);
      Contract.Requires(determinedProxies != null);
      Contract.Requires(t != null && (!(t is TypeProxy) || ((TypeProxy)t).T == null));
      Contract.Requires(u != null && (!(u is TypeProxy) || ((TypeProxy)u).T == null));
      if (t == proxy) {
        if (u is TypeProxy) {
          return GetBaseTypeFromProxy((TypeProxy)u, determinedProxies);
        } else {
          return u;
        }
      } else if (t.ContainsProxy(proxy)) {
        if (u is TypeProxy) {
          u = GetBaseTypeFromProxy((TypeProxy)u, determinedProxies);
          if (u == null) {
            return null;
          }
        }
        if (Type.SameHead(t, u)) {
          Contract.Assert(t.TypeArgs.Count == u.TypeArgs.Count);
          for (int i = 0; i < t.TypeArgs.Count; i++) {
            var r = GetBaseTypeFromProxy_Eq(proxy, t.TypeArgs[i], u.TypeArgs[i], determinedProxies);
            if (r != null) {
              return r;
            }
          }
        }
      }
      return null;
    }

    private void GetRelatedTypeProxies(Type t, ISet<TypeProxy> proxies) {
      Contract.Requires(t != null);
      Contract.Requires(proxies != null);
      var proxy = t.Normalize() as TypeProxy;
      if (proxy == null || proxies.Contains(proxy)) {
        return;
      }
<<<<<<< HEAD
      if (Options.TypeInferenceDebug) {
        Options.OutputWriter.WriteLine("DEBUG: GetRelatedTypeProxies: finding {0} interesting", proxy);
=======
      if (Options.Get(CommonOptionBag.TypeInferenceDebug)) {
        Console.WriteLine("DEBUG: GetRelatedTypeProxies: finding {0} interesting", proxy);
>>>>>>> 61aeccf6
      }
      proxies.Add(proxy);
      // close over interesting constraints
      foreach (var c in AllTypeConstraints) {
        var super = c.Super.Normalize();
        if (super.TypeArgs.Exists(ta => ta.Normalize() == proxy)) {
          GetRelatedTypeProxies(c.Sub, proxies);
        }
      }
      foreach (var xc in AllXConstraints) {
        var xc0 = xc.Types[0].Normalize();
        if (xc.ConstraintName == "Assignable" && (xc0 == proxy || xc0.TypeArgs.Exists(ta => ta.Normalize() == proxy))) {
          GetRelatedTypeProxies(xc.Types[1], proxies);
        } else if (xc.ConstraintName == "Innable" && xc.Types[1].Normalize() == proxy) {
          GetRelatedTypeProxies(xc.Types[0], proxies);
        } else if ((xc.ConstraintName == "ModifiesFrame" || xc.ConstraintName == "ReadsFrame") && xc.Types[1].Normalize() == proxy) {
          GetRelatedTypeProxies(xc.Types[0], proxies);
        }
      }
    }

    /// <summary>
    /// Attempts to compute the join of "join", "t", and all of "t"'s known subtype( constraint)s.  The join
    /// ignores type parameters.  It is assumed that "join" on entry already includes the join of all proxies
    /// in "visited". The empty join is represented by "null".
    /// The return is "true" if the join exists.
    /// </summary>
    bool JoinOfAllSubtypes(Type t, ref Type joinType, ISet<TypeProxy> visited) {
      Contract.Requires(t != null);
      Contract.Requires(visited != null);

      t = t.NormalizeExpandKeepConstraints();

      var proxy = t as TypeProxy;
      if (proxy != null) {
        if (visited.Contains(proxy)) {
          return true;
        }
        visited.Add(proxy);

        foreach (var c in proxy.SubtypeConstraints) {
          var s = c.Sub.NormalizeExpandKeepConstraints();
          if (!JoinOfAllSubtypes(s, ref joinType, visited)) {
            return false;
          }
        }
        if (joinType == null) {
          // also consider "Assignable" constraints
          foreach (var c in AllXConstraints) {
            if (c.ConstraintName == "Assignable" && c.Types[0].Normalize() == proxy) {
              var s = c.Types[1].NormalizeExpandKeepConstraints();
              if (!JoinOfAllSubtypes(s, ref joinType, visited)) {
                return false;
              }
            }
          }
        }
        return true;
      }

      if (joinType == null) {
        // stick with what we've got
        joinType = t;
        return true;
      } else if (Type.IsHeadSupertypeOf(joinType, t)) {
        // stick with what we've got
        return true;
      } else if (Type.IsHeadSupertypeOf(t, joinType)) {
        joinType = Type.HeadWithProxyArgs(t);
        return true;
      } else {
        joinType = Type.Join(joinType, Type.HeadWithProxyArgs(t), builtIns);  // the only way this can succeed is if we obtain a (non-null or nullable) trait
        Contract.Assert(joinType == null ||
                        joinType.IsObjectQ || joinType.IsObject ||
                        (joinType is UserDefinedType udt && (udt.ResolvedClass is TraitDecl || (udt.ResolvedClass is NonNullTypeDecl nntd && nntd.Class is TraitDecl))));
        return joinType != null;
      }
    }

    /// <summary>
    /// Attempts to compute the meet of "meet", all of "t"'s known supertype( constraint)s, and, if "includeT"
    /// and "t" has no supertype( constraint)s, "t".
    /// The meet ignores type parameters. (Really?? --KRML)
    /// It is assumed that "meet" on entry already includes the meet of all proxies
    /// in "visited". The empty meet is represented by "null".
    /// The return is "true" if the meet exists.
    /// </summary>
    bool MeetOfAllSupertypes(Type t, ref Type meet, ISet<TypeProxy> visited, bool includeT) {
      Contract.Requires(t != null);
      Contract.Requires(visited != null);

      t = t.NormalizeExpandKeepConstraints();
      var proxy = t as TypeProxy;
      if (proxy != null) {
        if (visited.Contains(proxy)) {
          return true;
        }
        visited.Add(proxy);

        var delegatedToOthers = false;
        foreach (var c in proxy.SupertypeConstraints) {
          var s = c.Super.NormalizeExpandKeepConstraints();
          delegatedToOthers = true;
          if (!MeetOfAllSupertypes(s, ref meet, visited, true)) {
            return false;
          }
        }
        if (!delegatedToOthers) {
          // also consider "Assignable" constraints
          foreach (var c in AllXConstraints) {
            if (c.ConstraintName == "Assignable" && c.Types[1].Normalize() == proxy) {
              var s = c.Types[0].NormalizeExpandKeepConstraints();
              delegatedToOthers = true;
              if (!MeetOfAllSupertypes(s, ref meet, visited, true)) {
                return false;
              }
            }
          }
        }
        if (delegatedToOthers) {
          return true;
        } else if (!includeT) {
          return true;
        } else if (meet == null || meet.Normalize() == proxy) {
          meet = proxy;
          return true;
        } else {
          return false;
        }
      }

      if (meet == null) {
        meet = Type.HeadWithProxyArgs(t);
        return true;
      } else if (Type.IsHeadSupertypeOf(t, meet)) {
        // stick with what we've got
        return true;
      } else if (Type.IsHeadSupertypeOf(meet, t)) {
        meet = Type.HeadWithProxyArgs(t);
        return true;
      } else {
        meet = Type.Meet(meet, Type.HeadWithProxyArgs(t), builtIns);
        return meet != null;
      }
    }

    /// <summary>
    /// Check that the type uses formal type parameters in a way that is agreeable with their variance specifications.
    /// "context == Co" says that "type" is allowed to vary in the positive direction.
    /// "context == Contra" says that "type" is allowed to vary in the negative direction.
    /// "context == Non" says that "type" must not vary at all.
    /// * "lax" says that the context is not strict -- type parameters declared to be strict must not be used in a lax context
    /// </summary>
    public void CheckVariance(Type type, ICallable enclosingTypeDefinition, TypeParameter.TPVariance context, bool lax) {
      Contract.Requires(type != null);
      Contract.Requires(enclosingTypeDefinition != null);

      type = type.Normalize();  // we keep constraints, since subset types have their own type-parameter variance specifications; we also keep synonys, since that gives rise to better error messages
      if (type is BasicType) {
        // fine
      } else if (type is MapType) {
        var t = (MapType)type;
        // If its an infinite map, the domain's context is lax
        CheckVariance(t.Domain, enclosingTypeDefinition, context, lax || !t.Finite);
        CheckVariance(t.Range, enclosingTypeDefinition, context, lax);
      } else if (type is SetType) {
        var t = (SetType)type;
        // If its an infinite set, the argument's context is lax
        CheckVariance(t.Arg, enclosingTypeDefinition, context, lax || !t.Finite);
      } else if (type is CollectionType) {
        var t = (CollectionType)type;
        CheckVariance(t.Arg, enclosingTypeDefinition, context, lax);
      } else if (type is UserDefinedType) {
        var t = (UserDefinedType)type;
        if (t.ResolvedClass is TypeParameter tp) {
          if (tp.Variance != TypeParameter.TPVariance.Non && tp.Variance != context) {
            reporter.Error(MessageSource.Resolver, t.tok, "formal type parameter '{0}' is not used according to its variance specification", tp.Name);
          } else if (tp.StrictVariance && lax) {
            string hint;
            if (tp.VarianceSyntax == TypeParameter.TPVarianceSyntax.NonVariant_Strict) {
              hint = string.Format(" (perhaps try declaring '{0}' as '-{0}' or '!{0}')", tp.Name);
            } else {
              Contract.Assert(tp.VarianceSyntax == TypeParameter.TPVarianceSyntax.Covariant_Strict);
              hint = string.Format(" (perhaps try changing the declaration from '+{0}' to '*{0}')", tp.Name);
            }
            reporter.Error(MessageSource.Resolver, t.tok, "formal type parameter '{0}' is not used according to its variance specification (it is used left of an arrow){1}", tp.Name, hint);
          }
        } else {
          var resolvedClass = t.ResolvedClass;
          Contract.Assert(resolvedClass != null);  // follows from that the given type was successfully resolved
          Contract.Assert(resolvedClass.TypeArgs.Count == t.TypeArgs.Count);
          if (lax) {
            // we have to be careful about uses of the type being defined
            var cg = enclosingTypeDefinition.EnclosingModule.CallGraph;
            var t0 = resolvedClass as ICallable;
            if (t0 != null && cg.GetSCCRepresentative(t0) == cg.GetSCCRepresentative(enclosingTypeDefinition)) {
              reporter.Error(MessageSource.Resolver, t.tok, "using the type being defined ('{0}') here would cause a logical inconsistency by defining a type whose cardinality exceeds itself (like the Continuum Transfunctioner, you might say its power would then be exceeded only by its mystery)", resolvedClass.Name);
            }
          }
          for (int i = 0; i < t.TypeArgs.Count; i++) {
            Type p = t.TypeArgs[i];
            var tpFormal = resolvedClass.TypeArgs[i];
            CheckVariance(p, enclosingTypeDefinition,
              context == TypeParameter.TPVariance.Non ? context :
              context == TypeParameter.TPVariance.Co ? tpFormal.Variance :
              TypeParameter.Negate(tpFormal.Variance),
              lax || !tpFormal.StrictVariance);
          }
        }
      } else {
        Contract.Assert(false); throw new cce.UnreachableException();  // unexpected type
      }
    }

    /// <summary>
    /// See ConstrainToIntegerType description for the overload above.
    /// </summary>
    void ConstrainToIntegerType(IToken tok, Type type, bool allowBitVector, TypeConstraint.ErrorMsg errorMsg) {
      Contract.Requires(tok != null);
      Contract.Requires(type != null);
      Contract.Requires(errorMsg != null);
      // We do two constraints: the first can aid in determining types, but allows bit-vectors; the second excludes bit-vectors.
      // However, we reuse the error message, so that only one error gets reported.
      ConstrainSubtypeRelation(new IntVarietiesSupertype(), type, errorMsg);
      if (!allowBitVector) {
        AddXConstraint(tok, "IntegerType", type, errorMsg);
      }
    }

    /// <summary>
    /// Attempts to rewrite a datatype update into more primitive operations, after doing the appropriate resolution checks.
    /// Upon success, returns that rewritten expression and sets "legalSourceConstructors".
    /// Upon some resolution error, return null.
    ///
    /// Actually, the method returns two expressions (or returns "(null, null)"). The first expression is the desugaring to be
    /// used when the DatatypeUpdateExpr is used in a ghost context. The second is to be used for a compiled context. In either
    /// case, "legalSourceConstructors" contains both ghost and compiled constructors.
    ///
    /// The reason for computing both desugarings here is that it's too early to tell if the DatatypeUpdateExpr is being used in
    /// a ghost or compiled context. This is a consequence of doing the deguaring so early. But it's also convenient to do the
    /// desugaring during resolution, because then the desugaring can be constructed as a non-resolved expression on which ResolveExpression
    /// is called--this is easier than constructing an already-resolved expression.
    /// </summary>
    (Expression, Expression) ResolveDatatypeUpdate(IToken tok, Expression root, DatatypeDecl dt, List<Tuple<IToken, string, Expression>> memberUpdates,
      ResolutionContext resolutionContext, out List<MemberDecl> members, out List<DatatypeCtor> legalSourceConstructors) {
      Contract.Requires(tok != null);
      Contract.Requires(root != null);
      Contract.Requires(dt != null);
      Contract.Requires(memberUpdates != null);
      Contract.Requires(resolutionContext != null);

      legalSourceConstructors = null;
      members = new List<MemberDecl>();

      // First, compute the list of candidate result constructors, that is, the constructors
      // that have all of the mentioned destructors. Issue errors for duplicated names and for
      // names that are not destructors in the datatype.
      var candidateResultCtors = dt.Ctors;  // list of constructors that have all the so-far-mentioned destructors
      var memberNames = new HashSet<string>();
      var rhsBindings = new Dictionary<string, Tuple<BoundVar/*let variable*/, IdentifierExpr/*id expr for let variable*/, Expression /*RHS in given syntax*/>>();
      var subst = TypeParameter.SubstitutionMap(dt.TypeArgs, root.Type.NormalizeExpand().TypeArgs);
      foreach (var entry in memberUpdates) {
        var destructor_str = entry.Item2;
        if (memberNames.Contains(destructor_str)) {
          reporter.Error(MessageSource.Resolver, entry.Item1, "duplicate update member '{0}'", destructor_str);
        } else {
          memberNames.Add(destructor_str);
          MemberDecl member;
          if (!classMembers[dt].TryGetValue(destructor_str, out member)) {
            reporter.Error(MessageSource.Resolver, entry.Item1, "member '{0}' does not exist in datatype '{1}'", destructor_str, dt.Name);
          } else if (!(member is DatatypeDestructor)) {
            reporter.Error(MessageSource.Resolver, entry.Item1, "member '{0}' is not a destructor in datatype '{1}'", destructor_str, dt.Name);
          } else {
            members.Add(member);
            var destructor = (DatatypeDestructor)member;
            var intersection = new List<DatatypeCtor>(candidateResultCtors.Intersect(destructor.EnclosingCtors));
            if (intersection.Count == 0) {
              reporter.Error(MessageSource.Resolver, entry.Item1,
                "updated datatype members must belong to the same constructor (unlike the previously mentioned destructors, '{0}' does not belong to {1})",
                destructor_str, DatatypeDestructor.PrintableCtorNameList(candidateResultCtors, "or"));
            } else {
              candidateResultCtors = intersection;
              if (destructor.IsGhost) {
                rhsBindings.Add(destructor_str, new Tuple<BoundVar, IdentifierExpr, Expression>(null, null, entry.Item3));
              } else {
                var xName = FreshTempVarName(string.Format("dt_update#{0}#", destructor_str), resolutionContext.CodeContext);
                var xVar = new BoundVar(new AutoGeneratedToken(tok), xName, destructor.Type.Subst(subst));
                var x = new IdentifierExpr(new AutoGeneratedToken(tok), xVar);
                rhsBindings.Add(destructor_str, new Tuple<BoundVar, IdentifierExpr, Expression>(xVar, x, entry.Item3));
              }
            }
          }
        }
      }
      if (candidateResultCtors.Count == 0) {
        return (null, null);
      }

      // Check that every candidate result constructor has given a name to all of its parameters.
      var hasError = false;
      foreach (var ctor in candidateResultCtors) {
        if (ctor.Formals.Exists(f => !f.HasName)) {
          reporter.Error(MessageSource.Resolver, tok,
            "candidate result constructor '{0}' has an anonymous parameter (to use in datatype update expression, name all the parameters of the candidate result constructors)",
            ctor.Name);
          hasError = true;
        }
      }
      if (hasError) {
        return (null, null);
      }

      // The legal source constructors are the candidate result constructors. (Yep, two names for the same thing.)
      legalSourceConstructors = candidateResultCtors;
      Contract.Assert(1 <= legalSourceConstructors.Count);

      var desugaringForGhostContext = DesugarDatatypeUpdate(tok, root, dt, candidateResultCtors, rhsBindings, resolutionContext);
      var nonGhostConstructors = candidateResultCtors.Where(ctor => !ctor.IsGhost).ToList();
      if (nonGhostConstructors.Count == candidateResultCtors.Count) {
        return (desugaringForGhostContext, desugaringForGhostContext);
      }
      var desugaringForCompiledContext = DesugarDatatypeUpdate(tok, root, dt, nonGhostConstructors, rhsBindings, resolutionContext);
      return (desugaringForGhostContext, desugaringForCompiledContext);
    }

    /// <summary>
    // Rewrite the datatype update root.(x := X, y := Y, ...) to:
    ///     var d := root;
    ///     var x := X;  // EXCEPT: don't do this for ghost fields
    ///     var y := Y;
    ///     ..
    ///     if d.CandidateResultConstructor0 then
    ///       CandidateResultConstructor0(x, y, ..., d.f0, d.f1, ...)  // for a ghost field x, use the expression X directly
    ///     else if d.CandidateResultConstructor1 then
    ///       CandidateResultConstructor0(x, y, ..., d.g0, d.g1, ...)
    ///     ...
    ///     else
    ///       CandidateResultConstructorN(x, y, ..., d.k0, d.k1, ...)
    /// </summary>
    private Expression DesugarDatatypeUpdate(IToken tok, Expression root, DatatypeDecl dt, List<DatatypeCtor> candidateResultCtors,
      Dictionary<string, Tuple<BoundVar, IdentifierExpr, Expression>> rhsBindings, ResolutionContext resolutionContext) {

      if (candidateResultCtors.Count == 0) {
        return root;
      }
      Expression rewrite = null;
      // Create a unique name for d', the variable we introduce in the let expression
      var dName = FreshTempVarName("dt_update_tmp#", resolutionContext.CodeContext);
      var dVar = new BoundVar(new AutoGeneratedToken(tok), dName, root.Type);
      var d = new IdentifierExpr(new AutoGeneratedToken(tok), dVar);
      Expression body = null;
      candidateResultCtors.Reverse();
      foreach (var crc in candidateResultCtors) {
        // Build the arguments to the datatype constructor, using the updated value in the appropriate slot
        var ctorArguments = new List<Expression>();
        var actualBindings = new List<ActualBinding>();
        foreach (var f in crc.Formals) {
          Expression ctorArg;
          if (rhsBindings.TryGetValue(f.Name, out var info)) {
            ctorArg = info.Item2 ?? info.Item3;
          } else {
            ctorArg = new ExprDotName(tok, d, f.Name, null);
          }
          ctorArguments.Add(ctorArg);
          var bindingName = new Token(tok.line, tok.col) {
            Filename = tok.Filename,
            val = f.Name
          };
          actualBindings.Add(new ActualBinding(bindingName, ctorArg));
        }
        var ctor_call = new DatatypeValue(tok, crc.EnclosingDatatype.Name, crc.Name, actualBindings);
        // in the following line, resolve to root.Type, so that type parameters get filled in appropriately
        ResolveDatatypeValue(resolutionContext, ctor_call, dt, root.Type.NormalizeExpand());

        if (body == null) {
          body = ctor_call;
        } else {
          // body = if d.crc? then ctor_call else body
          var guard = new ExprDotName(tok, d, crc.QueryField.Name, null);
          body = new ITEExpr(tok, false, guard, ctor_call, body);
        }
      }
      Contract.Assert(body != null); // because there was at least one element in candidateResultCtors

      // Wrap the let's around body
      rewrite = body;
      foreach (var entry in rhsBindings) {
        if (entry.Value.Item1 != null) {
          var lhs = new CasePattern<BoundVar>(tok, entry.Value.Item1);
          rewrite = new LetExpr(tok, new List<CasePattern<BoundVar>>() { lhs }, new List<Expression>() { entry.Value.Item3 }, rewrite, true);
        }
      }
      var dVarPat = new CasePattern<BoundVar>(tok, dVar);
      rewrite = new LetExpr(tok, new List<CasePattern<BoundVar>>() { dVarPat }, new List<Expression>() { root }, rewrite, true);
      Contract.Assert(rewrite != null);
      ResolveExpression(rewrite, resolutionContext);
      return rewrite;
    }

    public Expression ResolveNameSegment(NameSegment expr, bool isLastNameSegment, List<ActualBinding> args,
      ResolutionContext resolutionContext, bool allowMethodCall, bool complain = true) {
      return ResolveNameSegment(expr, isLastNameSegment, args, resolutionContext, allowMethodCall, complain, out _);
    }

    /// <summary>
    /// Look up expr.Name in the following order:
    ///  0. Local variable, parameter, or bound variable.
    ///     (Language design note:  If this clashes with something of interest, one can always rename the local variable locally.)
    ///  1. Member of enclosing class (an implicit "this" is inserted, if needed)
    ///  2. If isLastNameSegment:
    ///     Unambiguous constructor name of a datatype in the enclosing module (if two constructors have the same name, an error message is produced here)
    ///     (Language design note:  If the constructor name is ambiguous or if one of the steps above takes priority, one can qualify the constructor name with the name of the datatype)
    ///  3. Member of the enclosing module (type name or the name of a module)
    ///  4. Static function or method in the enclosing module or its imports
    ///  5. If !isLastNameSegment:
    ///     Unambiguous constructor name of a datatype in the enclosing module
    ///
    /// </summary>
    /// <param name="expr"></param>
    /// <param name="isLastNameSegment">Indicates that the NameSegment is not directly enclosed in another NameSegment or ExprDotName expression.</param>
    /// <param name="args">If the NameSegment is enclosed in an ApplySuffix, then these are the arguments.  The method returns null to indicate
    /// that these arguments, if any, were not used.  If args is non-null and the method does use them, the method returns the resolved expression
    /// that incorporates these arguments.</param>
    /// <param name="resolutionContext"></param>
    /// <param name="allowMethodCall">If false, generates an error if the name denotes a method. If true and the name denotes a method, returns
    /// a MemberSelectExpr whose .Member is a Method.</param>
    /// <param name="shadowedModule">If the name being resolved shadows an imported module, then that module is reported
    /// through this parameter.  This happens when module <c>Option</c> in <c>import opened Option</c> also contains a
    /// <c>datatype Option</c>, in which case <c>Option</c> refers to the datatype, not the module
    /// (https://github.com/dafny-lang/dafny/issues/1996).</param>
    Expression ResolveNameSegment(NameSegment expr, bool isLastNameSegment, List<ActualBinding> args, ResolutionContext resolutionContext, bool allowMethodCall, bool complain, out ModuleDecl shadowedModule) {
      Contract.Requires(expr != null);
      Contract.Requires(!expr.WasResolved());
      Contract.Requires(resolutionContext != null);
      Contract.Ensures(Contract.Result<Expression>() == null || args != null);

      shadowedModule = null;

      if (expr.OptTypeArguments != null) {
        foreach (var ty in expr.OptTypeArguments) {
          ResolveType(expr.tok, ty, resolutionContext, ResolveTypeOptionEnum.InferTypeProxies, null);
        }
      }

      Expression r = null;  // the resolved expression, if successful
      Expression rWithArgs = null;  // the resolved expression after incorporating "args"

      // For 0:
      IVariable v;
      // For 1:
      Dictionary<string, MemberDecl> members;
      // For 1 and 4:
      MemberDecl member = null;
      // For 2 and 5:
      Tuple<DatatypeCtor, bool> pair;
      // For 3:
      TopLevelDecl decl;

      var name = resolutionContext.InReveal ? "reveal_" + expr.Name : expr.Name;
      v = scope.Find(name);
      if (v != null) {
        // ----- 0. local variable, parameter, or bound variable
        if (expr.OptTypeArguments != null) {
          if (complain) {
            reporter.Error(MessageSource.Resolver, expr.tok, "variable '{0}' does not take any type parameters", name);
          } else {
            expr.ResolvedExpression = null;
            return null;
          }
        }
        r = new IdentifierExpr(expr.tok, v);
      } else if (currentClass is TopLevelDeclWithMembers cl && classMembers.TryGetValue(cl, out members) && members.TryGetValue(name, out member)) {
        // ----- 1. member of the enclosing class
        Expression receiver;
        if (member.IsStatic) {
          receiver = new StaticReceiverExpr(expr.tok, UserDefinedType.FromTopLevelDecl(expr.tok, currentClass, currentClass.TypeArgs), (TopLevelDeclWithMembers)member.EnclosingClass, true);
        } else {
          if (!scope.AllowInstance) {
            if (complain) {
              reporter.Error(MessageSource.Resolver, expr.tok, "'this' is not allowed in a 'static' context"); //TODO: Rephrase this
            } else {
              expr.ResolvedExpression = null;
              return null;
            }
            // nevertheless, set "receiver" to a value so we can continue resolution
          }
          receiver = new ImplicitThisExpr(expr.tok);
          receiver.Type = GetThisType(expr.tok, currentClass);  // resolve here
        }
        r = ResolveExprDotCall(expr.tok, receiver, null, member, args, expr.OptTypeArguments, resolutionContext, allowMethodCall);
      } else if (isLastNameSegment && moduleInfo.Ctors.TryGetValue(name, out pair)) {
        // ----- 2. datatype constructor
        if (ResolveDatatypeConstructor(expr, args, resolutionContext, complain, pair, name, ref r, ref rWithArgs)) {
          return null;
        }
      } else if (moduleInfo.TopLevels.TryGetValue(name, out decl)) {
        // ----- 3. Member of the enclosing module

        // Record which imported module, if any, was shadowed by `name` in the current module.
        shadowedModule = moduleInfo.ShadowedImportedModules.GetValueOrDefault(name);

        if (decl is AmbiguousTopLevelDecl) {
          var ad = (AmbiguousTopLevelDecl)decl;
          if (complain) {
            reporter.Error(MessageSource.Resolver, expr.tok, "The name {0} ambiguously refers to a type in one of the modules {1} (try qualifying the type name with the module name)", expr.Name, ad.ModuleNames());
          } else {
            expr.ResolvedExpression = null;
            return null;
          }
        } else {
          // We have found a module name or a type name, neither of which is an expression. However, the NameSegment we're
          // looking at may be followed by a further suffix that makes this into an expresion. We postpone the rest of the
          // resolution to any such suffix. For now, we create a temporary expression that will never be seen by the compiler
          // or verifier, just to have a placeholder where we can recorded what we have found.
          if (!isLastNameSegment) {
            if (decl is ClassDecl cd && cd.NonNullTypeDecl != null && name != cd.NonNullTypeDecl.Name) {
              // A possibly-null type C? was mentioned. But it does not have any further members. The program should have used
              // the name of the class, C. Report an error and continue.
              if (complain) {
                reporter.Error(MessageSource.Resolver, expr.tok, "To access members of {0} '{1}', write '{1}', not '{2}'", decl.WhatKind, decl.Name, name);
              } else {
                expr.ResolvedExpression = null;
                return null;
              }
            }
          }
          r = CreateResolver_IdentifierExpr(expr.tok, name, expr.OptTypeArguments, decl);
        }

      } else if (moduleInfo.StaticMembers.TryGetValue(name, out member)) {
        // ----- 4. static member of the enclosing module
        Contract.Assert(member.IsStatic); // moduleInfo.StaticMembers is supposed to contain only static members of the module's implicit class _default
        if (member is AmbiguousMemberDecl) {
          var ambiguousMember = (AmbiguousMemberDecl)member;
          if (complain) {
            reporter.Error(MessageSource.Resolver, expr.tok, "The name {0} ambiguously refers to a static member in one of the modules {1} (try qualifying the member name with the module name)", expr.Name, ambiguousMember.ModuleNames());
          } else {
            expr.ResolvedExpression = null;
            return null;
          }
        } else {
          var receiver = new StaticReceiverExpr(expr.tok, (ClassDecl)member.EnclosingClass, true);
          r = ResolveExprDotCall(expr.tok, receiver, null, member, args, expr.OptTypeArguments, resolutionContext, allowMethodCall);
        }

      } else if (!isLastNameSegment && moduleInfo.Ctors.TryGetValue(name, out pair)) {
        // ----- 5. datatype constructor
        if (ResolveDatatypeConstructor(expr, args, resolutionContext, complain, pair, name, ref r, ref rWithArgs)) {
          return null;
        }

      } else {
        // ----- None of the above
        if (complain) {
          reporter.Error(MessageSource.Resolver, expr.tok, "unresolved identifier: {0}", name);
        } else {
          expr.ResolvedExpression = null;
          return null;
        }
      }

      if (r == null) {
        // an error has been reported above; we won't fill in .ResolvedExpression, but we still must fill in .Type
        expr.Type = new InferredTypeProxy();
      } else {
        expr.ResolvedExpression = r;
        var rt = r.Type;
        var nt = rt.UseInternalSynonym();
        expr.Type = nt;
      }
      return rWithArgs;
    }

    private bool ResolveDatatypeConstructor(NameSegment expr, List<ActualBinding>/*?*/ args, ResolutionContext resolutionContext, bool complain, Tuple<DatatypeCtor, bool> pair, string name, ref Expression r, ref Expression rWithArgs) {
      Contract.Requires(expr != null);
      Contract.Requires(resolutionContext != null);

      if (pair.Item2) {
        // there is more than one constructor with this name
        if (complain) {
          reporter.Error(MessageSource.Resolver, expr.tok, "the name '{0}' denotes a datatype constructor, but does not do so uniquely; add an explicit qualification (for example, '{1}.{0}')", expr.Name,
            pair.Item1.EnclosingDatatype.Name);
        } else {
          expr.ResolvedExpression = null;
          return true;
        }
      } else {
        if (expr.OptTypeArguments != null) {
          if (complain) {
            reporter.Error(MessageSource.Resolver, expr.tok, "datatype constructor does not take any type parameters ('{0}')", name);
          } else {
            expr.ResolvedExpression = null;
            return true;
          }
        }
        var rr = new DatatypeValue(expr.tok, pair.Item1.EnclosingDatatype.Name, name, args ?? new List<ActualBinding>());
        bool ok = ResolveDatatypeValue(resolutionContext, rr, pair.Item1.EnclosingDatatype, null, complain);
        if (!ok) {
          expr.ResolvedExpression = null;
          return true;
        }
        if (args == null) {
          r = rr;
        } else {
          r = rr; // this doesn't really matter, since we're returning an "rWithArgs" (but if would have been proper to have returned the ctor as a lambda)
          rWithArgs = rr;
        }
      }
      return false;
    }

    /// <summary>
    /// Look up expr.Name in the following order:
    ///  0. Type parameter
    ///  1. Member of enclosing class (an implicit "this" is inserted, if needed)
    ///  2. Member of the enclosing module (type name or the name of a module)
    ///  3. Static function or method in the enclosing module or its imports
    ///
    /// Note: 1 and 3 are not used now, but they will be of interest when async task types are supported.
    /// </summary>
    void ResolveNameSegment_Type(NameSegment expr, ResolutionContext resolutionContext, ResolveTypeOption option, List<TypeParameter> defaultTypeArguments) {
      Contract.Requires(expr != null);
      Contract.Requires(!expr.WasResolved());
      Contract.Requires(resolutionContext != null);
      Contract.Requires((option.Opt == ResolveTypeOptionEnum.DontInfer || option.Opt == ResolveTypeOptionEnum.InferTypeProxies) == (defaultTypeArguments == null));

      if (expr.OptTypeArguments != null) {
        foreach (var ty in expr.OptTypeArguments) {
          ResolveType(expr.tok, ty, resolutionContext, option, defaultTypeArguments);
        }
      }

      Expression r = null;  // the resolved expression, if successful

      // For 0:
      TypeParameter tp;
#if ASYNC_TASK_TYPES
      // For 1:
      Dictionary<string, MemberDecl> members;
      // For 1 and 3:
      MemberDecl member = null;
#endif
      // For 2:
      TopLevelDecl decl;

      tp = allTypeParameters.Find(expr.Name);
      if (tp != null) {
        // ----- 0. type parameter
        if (expr.OptTypeArguments == null) {
          r = new Resolver_IdentifierExpr(expr.tok, tp);
        } else {
          reporter.Error(MessageSource.Resolver, expr.tok, "Type parameter expects no type arguments: {0}", expr.Name);
        }
#if ASYNC_TASK_TYPES  // At the moment, there is no way for a class member to part of a type name, but this changes with async task types
      } else if (currentClass != null && classMembers.TryGetValue(currentClass, out members) && members.TryGetValue(expr.Name, out member)) {
        // ----- 1. member of the enclosing class
        Expression receiver;
        if (member.IsStatic) {
          receiver = new StaticReceiverExpr(expr.tok, (ClassDecl)member.EnclosingClass);
        } else {
          if (!scope.AllowInstance) {
            reporter.Error(MessageSource.Resolver, expr.tok, "'this' is not allowed in a 'static' context");
            // nevertheless, set "receiver" to a value so we can continue resolution
          }
          receiver = new ImplicitThisExpr(expr.tok);
          receiver.Type = GetThisType(expr.tok, (ClassDecl)member.EnclosingClass);  // resolve here
        }
        r = ResolveExprDotCall(expr.tok, receiver, member, expr.OptTypeArguments, opts.resolutionContext, allowMethodCall);
#endif
      } else if (moduleInfo.TopLevels.TryGetValue(expr.Name, out decl)) {
        // ----- 2. Member of the enclosing module
        if (decl is AmbiguousTopLevelDecl) {
          var ad = (AmbiguousTopLevelDecl)decl;
          reporter.Error(MessageSource.Resolver, expr.tok, "The name {0} ambiguously refers to a type in one of the modules {1} (try qualifying the type name with the module name)", expr.Name, ad.ModuleNames());
        } else {
          // We have found a module name or a type name, neither of which is a type expression. However, the NameSegment we're
          // looking at may be followed by a further suffix that makes this into a type expresion. We postpone the rest of the
          // resolution to any such suffix. For now, we create a temporary expression that will never be seen by the compiler
          // or verifier, just to have a placeholder where we can recorded what we have found.
          r = CreateResolver_IdentifierExpr(expr.tok, expr.Name, expr.OptTypeArguments, decl);
        }

#if ASYNC_TASK_TYPES  // At the moment, there is no way for a class member to part of a type name, but this changes with async task types
      } else if (moduleInfo.StaticMembers.TryGetValue(expr.Name, out member)) {
        // ----- 3. static member of the enclosing module
        Contract.Assert(member.IsStatic); // moduleInfo.StaticMembers is supposed to contain only static members of the module's implicit class _default
        if (ReallyAmbiguousThing(ref member)) {
          reporter.Error(MessageSource.Resolver, expr.tok, "The name {0} ambiguously refers to a static member in one of the modules {1} (try qualifying the member name with the module name)", expr.Name, ((AmbiguousMemberDecl)member).ModuleNames());
        } else {
          var receiver = new StaticReceiverExpr(expr.tok, (ClassDecl)member.EnclosingClass);
          r = ResolveExprDotCall(expr.tok, receiver, member, expr.OptTypeArguments, opts.resolutionContext, allowMethodCall);
        }
#endif
      } else {
        // ----- None of the above
        reporter.Error(MessageSource.Resolver, expr.tok, "Type or type parameter is not declared in this scope: {0} (did you forget to qualify a name or declare a module import 'opened'? names in outer modules are not visible in nested modules)", expr.Name);
      }

      if (r == null) {
        // an error has been reported above; we won't fill in .ResolvedExpression, but we still must fill in .Type
        expr.Type = new InferredTypeProxy();
      } else {
        expr.ResolvedExpression = r;
        expr.Type = r.Type;
      }
    }

    /// <summary>
    /// To resolve "id" in expression "E . id", do:
    ///  * If E denotes a module name M:
    ///      0. If isLastNameSegment:
    ///         Unambiguous constructor name of a datatype in module M (if two constructors have the same name, an error message is produced here)
    ///         (Language design note:  If the constructor name is ambiguous or if one of the steps above takes priority, one can qualify the constructor name with the name of the datatype)
    ///      1. Member of module M:  sub-module (including submodules of imports), class, datatype, etc.
    ///         (if two imported types have the same name, an error message is produced here)
    ///      2. Static function or method of M._default
    ///    (Note that in contrast to ResolveNameSegment, imported modules, etc. are ignored)
    ///  * If E denotes a type:
    ///      3. Look up id as a member of that type
    ///  * If E denotes an expression:
    ///      4. Let T be the type of E.  Look up id in T.
    /// </summary>
    /// <param name="expr"></param>
    /// <param name="isLastNameSegment">Indicates that the ExprDotName is not directly enclosed in another ExprDotName expression.</param>
    /// <param name="args">If the ExprDotName is enclosed in an ApplySuffix, then these are the arguments.  The method returns null to indicate
    /// that these arguments, if any, were not used.  If args is non-null and the method does use them, the method returns the resolved expression
    /// that incorporates these arguments.</param>
    /// <param name="resolutionContext"></param>
    /// <param name="allowMethodCall">If false, generates an error if the name denotes a method. If true and the name denotes a method, returns
    /// a Resolver_MethodCall.</param>
    Expression ResolveDotSuffix(ExprDotName expr, bool isLastNameSegment, List<ActualBinding> args, ResolutionContext resolutionContext, bool allowMethodCall) {
      Contract.Requires(expr != null);
      Contract.Requires(!expr.WasResolved());
      Contract.Requires(resolutionContext != null);
      Contract.Ensures(Contract.Result<Expression>() == null || args != null);

      // resolve the LHS expression
      // LHS should not be reveal lemma
      ModuleDecl shadowedImport = null;
      ResolutionContext nonRevealOpts = resolutionContext with { InReveal = false };
      if (expr.Lhs is NameSegment) {
        ResolveNameSegment((NameSegment)expr.Lhs, false, null, nonRevealOpts, false, true, out shadowedImport);
      } else if (expr.Lhs is ExprDotName) {
        ResolveDotSuffix((ExprDotName)expr.Lhs, false, null, nonRevealOpts, false);
      } else {
        ResolveExpression(expr.Lhs, nonRevealOpts);
      }

      if (expr.OptTypeArguments != null) {
        foreach (var ty in expr.OptTypeArguments) {
          ResolveType(expr.tok, ty, resolutionContext, ResolveTypeOptionEnum.InferTypeProxies, null);
        }
      }

      Expression r = null;  // the resolved expression, if successful
      Expression rWithArgs = null;  // the resolved expression after incorporating "args"
      MemberDecl member = null;

      var name = resolutionContext.InReveal ? "reveal_" + expr.SuffixName : expr.SuffixName;
      if (!expr.Lhs.WasResolved()) {
        return null;
      }
      var lhs = expr.Lhs.Resolved;
      if (lhs != null && lhs.Type is Resolver_IdentifierExpr.ResolverType_Module) {
        var ri = (Resolver_IdentifierExpr)lhs;
        var sig = ((ModuleDecl)ri.Decl).AccessibleSignature(useCompileSignatures);
        sig = GetSignature(sig);
        // For 0:
        Tuple<DatatypeCtor, bool> pair;
        // For 1:
        TopLevelDecl decl;

        if (isLastNameSegment && sig.Ctors.TryGetValue(name, out pair)) {
          // ----- 0. datatype constructor
          if (pair.Item2) {
            // there is more than one constructor with this name
            reporter.Error(MessageSource.Resolver, expr.tok, "the name '{0}' denotes a datatype constructor in module {2}, but does not do so uniquely; add an explicit qualification (for example, '{1}.{0}')", name, pair.Item1.EnclosingDatatype.Name, ((ModuleDecl)ri.Decl).Name);
          } else {
            if (expr.OptTypeArguments != null) {
              reporter.Error(MessageSource.Resolver, expr.tok, "datatype constructor does not take any type parameters ('{0}')", name);
            }
            var rr = new DatatypeValue(expr.tok, pair.Item1.EnclosingDatatype.Name, name, args ?? new List<ActualBinding>());
            ResolveDatatypeValue(resolutionContext, rr, pair.Item1.EnclosingDatatype, null);

            if (args == null) {
              r = rr;
            } else {
              r = rr;  // this doesn't really matter, since we're returning an "rWithArgs" (but if would have been proper to have returned the ctor as a lambda)
              rWithArgs = rr;
            }
          }
        } else if (sig.TopLevels.TryGetValue(name, out decl)) {
          // ----- 1. Member of the specified module
          if (decl is AmbiguousTopLevelDecl) {
            var ad = (AmbiguousTopLevelDecl)decl;
            reporter.Error(MessageSource.Resolver, expr.tok, "The name {0} ambiguously refers to a type in one of the modules {1} (try qualifying the type name with the module name)", expr.SuffixName, ad.ModuleNames());
          } else {
            // We have found a module name or a type name, neither of which is an expression. However, the ExprDotName we're
            // looking at may be followed by a further suffix that makes this into an expresion. We postpone the rest of the
            // resolution to any such suffix. For now, we create a temporary expression that will never be seen by the compiler
            // or verifier, just to have a placeholder where we can recorded what we have found.
            if (!isLastNameSegment) {
              if (decl is ClassDecl cd && cd.NonNullTypeDecl != null && name != cd.NonNullTypeDecl.Name) {
                // A possibly-null type C? was mentioned. But it does not have any further members. The program should have used
                // the name of the class, C. Report an error and continue.
                reporter.Error(MessageSource.Resolver, expr.tok, "To access members of {0} '{1}', write '{1}', not '{2}'", decl.WhatKind, decl.Name, name);
              }
            }
            r = CreateResolver_IdentifierExpr(expr.tok, name, expr.OptTypeArguments, decl);
          }
        } else if (sig.StaticMembers.TryGetValue(name, out member)) {
          // ----- 2. static member of the specified module
          Contract.Assert(member.IsStatic); // moduleInfo.StaticMembers is supposed to contain only static members of the module's implicit class _default
          if (member is AmbiguousMemberDecl) {
            var ambiguousMember = (AmbiguousMemberDecl)member;
            reporter.Error(MessageSource.Resolver, expr.tok, "The name {0} ambiguously refers to a static member in one of the modules {1} (try qualifying the member name with the module name)", expr.SuffixName, ambiguousMember.ModuleNames());
          } else {
            var receiver = new StaticReceiverExpr(expr.Lhs.tok, (ClassDecl)member.EnclosingClass, false);
            receiver.ContainerExpression = expr.Lhs;
            r = ResolveExprDotCall(expr.tok, receiver, null, member, args, expr.OptTypeArguments, resolutionContext, allowMethodCall);
          }
        } else {
          reporter.Error(MessageSource.Resolver, expr.tok, "unresolved identifier: {0}", name);
        }

      } else if (lhs != null && lhs.Type is Resolver_IdentifierExpr.ResolverType_Type) {
        var ri = (Resolver_IdentifierExpr)lhs;
        // ----- 3. Look up name in type
        // expand any synonyms
        var ty = new UserDefinedType(expr.tok, ri.Decl.Name, ri.Decl, ri.TypeArgs).NormalizeExpand();
        if (ty.IsDatatype) {
          // ----- LHS is a datatype
          var dt = ty.AsDatatype;
          DatatypeCtor ctor;
          if (dt.ConstructorsByName != null && dt.ConstructorsByName.TryGetValue(name, out ctor)) {
            if (expr.OptTypeArguments != null) {
              reporter.Error(MessageSource.Resolver, expr.tok, "datatype constructor does not take any type parameters ('{0}')", name);
            }
            var rr = new DatatypeValue(expr.tok, ctor.EnclosingDatatype.Name, name, args ?? new List<ActualBinding>());
            ResolveDatatypeValue(resolutionContext, rr, ctor.EnclosingDatatype, ty);
            if (args == null) {
              r = rr;
            } else {
              r = rr;  // this doesn't really matter, since we're returning an "rWithArgs" (but if would have been proper to have returned the ctor as a lambda)
              rWithArgs = rr;
            }
          }
        }
        var cd = r == null ? ty.AsTopLevelTypeWithMembersBypassInternalSynonym : null;
        if (cd != null) {
          // ----- LHS is a type with members
          Dictionary<string, MemberDecl> members;
          if (classMembers.TryGetValue(cd, out members) && members.TryGetValue(name, out member)) {
            if (!VisibleInScope(member)) {
              reporter.Error(MessageSource.Resolver, expr.tok, "member '{0}' has not been imported in this scope and cannot be accessed here", name);
            }
            if (!member.IsStatic) {
              reporter.Error(MessageSource.Resolver, expr.tok, "accessing member '{0}' requires an instance expression", name); //TODO Unify with similar error messages
              // nevertheless, continue creating an expression that approximates a correct one
            }
            var receiver = new StaticReceiverExpr(expr.Lhs.tok, (UserDefinedType)ty.NormalizeExpand(), (TopLevelDeclWithMembers)member.EnclosingClass, false);
            receiver.ContainerExpression = expr.Lhs;
            r = ResolveExprDotCall(expr.tok, receiver, null, member, args, expr.OptTypeArguments, resolutionContext, allowMethodCall);
          }
        }
        if (r == null) {
          reporter.Error(MessageSource.Resolver, expr.tok, "member '{0}' does not exist in {2} '{1}'", name, ri.Decl.Name, ri.Decl.WhatKind);
        }
      } else if (lhs != null) {
        // ----- 4. Look up name in the type of the Lhs
        NonProxyType tentativeReceiverType;
        member = ResolveMember(expr.tok, expr.Lhs.Type, name, out tentativeReceiverType);
        if (member != null) {
          Expression receiver;
          if (!member.IsStatic) {
            receiver = expr.Lhs;
            AddAssignableConstraint(expr.tok, tentativeReceiverType, receiver.Type, "receiver type ({1}) does not have a member named " + name);
            r = ResolveExprDotCall(expr.tok, receiver, tentativeReceiverType, member, args, expr.OptTypeArguments, resolutionContext, allowMethodCall);
          } else {
            receiver = new StaticReceiverExpr(expr.tok, (UserDefinedType)tentativeReceiverType, (TopLevelDeclWithMembers)member.EnclosingClass, false, lhs);
            r = ResolveExprDotCall(expr.tok, receiver, null, member, args, expr.OptTypeArguments, resolutionContext, allowMethodCall);
          }
        }
      }

      if (r == null) {
        // an error has been reported above; we won't fill in .ResolvedExpression, but we still must fill in .Type
        expr.Type = new InferredTypeProxy();
      } else {
        CheckForAmbiguityInShadowedImportedModule(shadowedImport, name, expr.tok, useCompileSignatures, isLastNameSegment);
        expr.ResolvedExpression = r;
        expr.Type = r.Type;
      }
      return rWithArgs;
    }

    /// <summary>
    /// Check whether the name we just resolved may have been resolved differently if we didn't allow member `M.M` of
    /// module `M` to shadow `M` when the user writes `import opened M`.  Raising an error in that case allowed us to
    /// change the behavior of `import opened` without silently changing the meaning of existing programs.
    /// (https://github.com/dafny-lang/dafny/issues/1996)
    ///
    /// Note the extra care for the constructor case, which is needed because the constructors of datatype `M.M` are
    /// exposed through both `M` and `M.M`, without ambiguity.
    /// </summary>
    private void CheckForAmbiguityInShadowedImportedModule(ModuleDecl moduleDecl, string name,
      IToken tok, bool useCompileSignatures, bool isLastNameSegment) {
      if (moduleDecl != null && NameConflictsWithModuleContents(moduleDecl, name, useCompileSignatures, isLastNameSegment)) {
        reporter.Error(MessageSource.Resolver, tok,
          "Reference to member '{0}' is ambiguous: name '{1}' shadows an import-opened module of the same name, and "
          + "both have a member '{0}'. To solve this issue, give a different name to the imported module using "
          + "`import opened XYZ = ...` instead of `import opened ...`.",
          name, moduleDecl.Name);
      }
    }

    private bool NameConflictsWithModuleContents(ModuleDecl moduleDecl, string name, bool useCompileSignatures, bool isLastNameSegment) {
      var sig = GetSignature(moduleDecl.AccessibleSignature(useCompileSignatures));
      return (
        (isLastNameSegment
         && sig.Ctors.GetValueOrDefault(name) is { Item1: var constructor, Item2: var ambiguous }
         && !ambiguous && constructor.EnclosingDatatype.Name != moduleDecl.Name)
        || sig.TopLevels.ContainsKey(name)
        || sig.StaticMembers.ContainsKey(name)
      );
    }

    Expression ResolveExprDotCall(IToken tok, Expression receiver, Type receiverTypeBound/*?*/,
      MemberDecl member, List<ActualBinding> args, List<Type> optTypeArguments, ResolutionContext resolutionContext, bool allowMethodCall) {
      Contract.Requires(tok != null);
      Contract.Requires(receiver != null);
      Contract.Requires(receiver.WasResolved());
      Contract.Requires(member != null);
      Contract.Requires(resolutionContext != null && resolutionContext.CodeContext != null);

      var rr = new MemberSelectExpr(tok, receiver, member.Name);
      rr.Member = member;

      // Now, fill in rr.Type.  This requires taking into consideration the type parameters passed to the receiver's type as well as any type
      // parameters used in this NameSegment/ExprDotName.
      // Add to "subst" the type parameters given to the member's class/datatype
      rr.TypeApplication_AtEnclosingClass = new List<Type>();
      rr.TypeApplication_JustMember = new List<Type>();
      Dictionary<TypeParameter, Type> subst;
      var rType = (receiverTypeBound ?? receiver.Type).NormalizeExpand();
      if (rType is UserDefinedType udt && udt.ResolvedClass != null) {
        subst = TypeParameter.SubstitutionMap(udt.ResolvedClass.TypeArgs, udt.TypeArgs);
        if (member.EnclosingClass == null) {
          // this can happen for some special members, like real.Floor
        } else {
          rr.TypeApplication_AtEnclosingClass.AddRange(rType.AsParentType(member.EnclosingClass).TypeArgs);
        }
      } else {
        var vtd = AsValuetypeDecl(rType);
        if (vtd != null) {
          Contract.Assert(vtd.TypeArgs.Count == rType.TypeArgs.Count);
          subst = TypeParameter.SubstitutionMap(vtd.TypeArgs, rType.TypeArgs);
          rr.TypeApplication_AtEnclosingClass.AddRange(rType.TypeArgs);
        } else {
          Contract.Assert(rType.TypeArgs.Count == 0);
          subst = new Dictionary<TypeParameter, Type>();
        }
      }

      if (member is Field) {
        var field = (Field)member;
        if (optTypeArguments != null) {
          reporter.Error(MessageSource.Resolver, tok, "a field ({0}) does not take any type arguments (got {1})", field.Name, optTypeArguments.Count);
        }
        subst = BuildTypeArgumentSubstitute(subst, receiverTypeBound ?? receiver.Type);
        rr.Type = field.Type.Subst(subst);
      } else if (member is Function) {
        var fn = (Function)member;
        if (fn is TwoStateFunction && !resolutionContext.IsTwoState) {
          reporter.Error(MessageSource.Resolver, tok, "two-state function ('{0}') can only be called in a two-state context", member.Name);
        }
        int suppliedTypeArguments = optTypeArguments == null ? 0 : optTypeArguments.Count;
        if (optTypeArguments != null && suppliedTypeArguments != fn.TypeArgs.Count) {
          reporter.Error(MessageSource.Resolver, tok, "function '{0}' expects {1} type argument{2} (got {3})",
            member.Name, fn.TypeArgs.Count, Util.Plural(fn.TypeArgs.Count), suppliedTypeArguments);
        }
        for (int i = 0; i < fn.TypeArgs.Count; i++) {
          var ta = i < suppliedTypeArguments ? optTypeArguments[i] : new InferredTypeProxy();
          rr.TypeApplication_JustMember.Add(ta);
          subst.Add(fn.TypeArgs[i], ta);
        }
        subst = BuildTypeArgumentSubstitute(subst, receiverTypeBound ?? receiver.Type);
        rr.Type = SelectAppropriateArrowTypeForFunction(fn, subst, builtIns);
      } else {
        // the member is a method
        var m = (Method)member;
        if (!allowMethodCall) {
          // it's a method and method calls are not allowed in the given context
          reporter.Error(MessageSource.Resolver, tok, "expression is not allowed to invoke a {0} ({1})", member.WhatKind, member.Name);
        }
        int suppliedTypeArguments = optTypeArguments == null ? 0 : optTypeArguments.Count;
        if (optTypeArguments != null && suppliedTypeArguments != m.TypeArgs.Count) {
          reporter.Error(MessageSource.Resolver, tok, "method '{0}' expects {1} type argument{2} (got {3})",
            member.Name, m.TypeArgs.Count, Util.Plural(m.TypeArgs.Count), suppliedTypeArguments);
        }
        for (int i = 0; i < m.TypeArgs.Count; i++) {
          var ta = i < suppliedTypeArguments ? optTypeArguments[i] : new InferredTypeProxy();
          rr.TypeApplication_JustMember.Add(ta);
          subst.Add(m.TypeArgs[i], ta);
        }
        subst = BuildTypeArgumentSubstitute(subst, receiverTypeBound ?? receiver.Type);
        rr.ResolvedOutparameterTypes = m.Outs.ConvertAll(f => f.Type.Subst(subst));
        rr.Type = new InferredTypeProxy();  // fill in this field, in order to make "rr" resolved
      }
      return rr;
    }

    public MethodCallInformation ResolveApplySuffix(ApplySuffix e, ResolutionContext resolutionContext, bool allowMethodCall) {
      Contract.Requires(e != null);
      Contract.Requires(resolutionContext != null);
      Contract.Ensures(Contract.Result<MethodCallInformation>() == null || allowMethodCall);
      Expression r = null;  // upon success, the expression to which the ApplySuffix resolves
      var errorCount = reporter.Count(ErrorLevel.Error);
      if (e.Lhs is NameSegment) {
        r = ResolveNameSegment((NameSegment)e.Lhs, true, e.Bindings.ArgumentBindings, resolutionContext, allowMethodCall);
        // note, if r is non-null, then e.Args have been resolved and r is a resolved expression that incorporates e.Args
      } else if (e.Lhs is ExprDotName) {
        r = ResolveDotSuffix((ExprDotName)e.Lhs, true, e.Bindings.ArgumentBindings, resolutionContext, allowMethodCall);
        // note, if r is non-null, then e.Args have been resolved and r is a resolved expression that incorporates e.Args
      } else {
        ResolveExpression(e.Lhs, resolutionContext);
      }
      if (e.Lhs.Type == null) {
        // some error had been detected during the attempted resolution of e.Lhs
        e.Lhs.Type = new InferredTypeProxy();
      }
      Label atLabel = null;
      if (e.AtTok != null) {
        atLabel = DominatingStatementLabels.Find(e.AtTok.val);
        if (atLabel == null) {
          reporter.Error(MessageSource.Resolver, e.AtTok, "no label '{0}' in scope at this time", e.AtTok.val);
        }
      }
      if (r == null) {
        var improvedType = PartiallyResolveTypeForMemberSelection(e.Lhs.tok, e.Lhs.Type, "_#apply");
        var fnType = improvedType.AsArrowType;
        if (fnType == null) {
          var lhs = e.Lhs.Resolved;
          if (lhs != null && lhs.Type is Resolver_IdentifierExpr.ResolverType_Module) {
            reporter.Error(MessageSource.Resolver, e.tok, "name of module ({0}) is used as a function", ((Resolver_IdentifierExpr)lhs).Decl.Name);
          } else if (lhs != null && lhs.Type is Resolver_IdentifierExpr.ResolverType_Type) {
            var ri = (Resolver_IdentifierExpr)lhs;
            reporter.Error(MessageSource.Resolver, e.tok, "name of {0} ({1}) is used as a function", ri.Decl.WhatKind, ri.Decl.Name);
          } else {
            if (lhs is MemberSelectExpr mse && mse.Member is Method) {
              if (atLabel != null) {
                Contract.Assert(mse != null); // assured by the parser
                if (mse.Member is TwoStateLemma) {
                  mse.AtLabel = atLabel;
                } else {
                  reporter.Error(MessageSource.Resolver, e.AtTok, "an @-label can only be applied to a two-state lemma");
                }
              }
              if (allowMethodCall) {
                Contract.Assert(!e.Bindings.WasResolved); // we expect that .Bindings has not yet been processed, so we use just .ArgumentBindings in the next line
                var tok = Options.Get(DafnyConsolePrinter.ShowSnippets) ? e.RangeToken.ToToken() : e.tok;
                var cRhs = new MethodCallInformation(tok, mse, e.Bindings.ArgumentBindings);
                return cRhs;
              } else {
                reporter.Error(MessageSource.Resolver, e.tok, "{0} call is not allowed to be used in an expression context ({1})", mse.Member.WhatKind, mse.Member.Name);
              }
            } else if (lhs != null) {  // if e.Lhs.Resolved is null, then e.Lhs was not successfully resolved and an error has already been reported
              reporter.Error(MessageSource.Resolver, e.tok, "non-function expression (of type {0}) is called with parameters", e.Lhs.Type);
            }
          }
          // resolve the arguments, even in the presence of the errors above
          foreach (var binding in e.Bindings.ArgumentBindings) {
            ResolveExpression(binding.Actual, resolutionContext);
          }
        } else {
          var mse = e.Lhs is NameSegment || e.Lhs is ExprDotName ? e.Lhs.Resolved as MemberSelectExpr : null;
          var callee = mse == null ? null : mse.Member as Function;
          if (atLabel != null && !(callee is TwoStateFunction)) {
            reporter.Error(MessageSource.Resolver, e.AtTok, "an @-label can only be applied to a two-state function");
            atLabel = null;
          }
          if (callee != null) {
            // produce a FunctionCallExpr instead of an ApplyExpr(MemberSelectExpr)
            var rr = new FunctionCallExpr(e.Lhs.tok, callee.Name, mse.Obj, e.tok, e.CloseParen, e.Bindings, atLabel) {
              Function = callee,
              TypeApplication_AtEnclosingClass = mse.TypeApplication_AtEnclosingClass,
              TypeApplication_JustFunction = mse.TypeApplication_JustMember
            };
            var typeMap = BuildTypeArgumentSubstitute(mse.TypeArgumentSubstitutionsAtMemberDeclaration());
            ResolveActualParameters(rr.Bindings, callee.Formals, e.tok, callee, resolutionContext, typeMap, callee.IsStatic ? null : mse.Obj);
            rr.Type = callee.ResultType.Subst(typeMap);
            if (errorCount == reporter.Count(ErrorLevel.Error)) {
              Contract.Assert(!(mse.Obj is StaticReceiverExpr) || callee.IsStatic);  // this should have been checked already
              Contract.Assert(callee.Formals.Count == rr.Args.Count);  // this should have been checked already
            }
            r = rr;
          } else {
            List<Formal> formals;
            if (callee != null) {
              formals = callee.Formals;
            } else {
              formals = new List<Formal>();
              for (var i = 0; i < fnType.Args.Count; i++) {
                var argType = fnType.Args[i];
                var formal = new ImplicitFormal(e.tok, "_#p" + i, argType, true, false);
                formals.Add(formal);
              }
            }
            ResolveActualParameters(e.Bindings, formals, e.tok, fnType, resolutionContext, new Dictionary<TypeParameter, Type>(), null);
            r = new ApplyExpr(e.Lhs.tok, e.Lhs, e.Args, e.CloseParen);
            r.Type = fnType.Result;
          }
        }
      }
      if (r == null) {
        // an error has been reported above; we won't fill in .ResolvedExpression, but we still must fill in .Type
        e.Type = new InferredTypeProxy();
      } else {
        e.ResolvedExpression = r;
        e.Type = r.Type;
      }
      return null;
    }

    /// <summary>
    /// the return value is false iff there is an error in resolving the datatype value;
    /// if there is an error then an error message is emitted iff complain is true
    /// </summary>
    private bool ResolveDatatypeValue(ResolutionContext resolutionContext, DatatypeValue dtv, DatatypeDecl dt, Type ty, bool complain = true) {
      Contract.Requires(resolutionContext != null);
      Contract.Requires(dtv != null);
      Contract.Requires(dt != null);
      Contract.Requires(ty == null || (ty.AsDatatype == dt && ty.TypeArgs.Count == dt.TypeArgs.Count));

      var ok = true;
      var gt = new List<Type>(dt.TypeArgs.Count);
      var subst = new Dictionary<TypeParameter, Type>();
      for (int i = 0; i < dt.TypeArgs.Count; i++) {
        Type t = ty == null ? new InferredTypeProxy() : ty.TypeArgs[i];
        gt.Add(t);
        dtv.InferredTypeArgs.Add(t);
        subst.Add(dt.TypeArgs[i], t);
      }
      // Construct a resolved type directly, as we know the declaration is dt.
      dtv.Type = new UserDefinedType(dtv.tok, dt.Name, dt, gt);

      DatatypeCtor ctor;
      if (!dt.ConstructorsByName.TryGetValue(dtv.MemberName, out ctor)) {
        ok = false;
        if (complain) {
          reporter.Error(MessageSource.Resolver, dtv.tok, "undeclared constructor {0} in datatype {1}", dtv.MemberName, dtv.DatatypeName);
        }
      } else {
        Contract.Assert(ctor != null);  // follows from postcondition of TryGetValue
        dtv.Ctor = ctor;
      }
      if (complain && ctor != null) {
        ResolveActualParameters(dtv.Bindings, ctor.Formals, dtv.tok, ctor, resolutionContext, subst, null);
      } else {
        // still resolve the expressions
        foreach (var binding in dtv.Bindings.ArgumentBindings) {
          ResolveExpression(binding.Actual, resolutionContext);
        }
        dtv.Bindings.AcceptArgumentExpressionsAsExactParameterList();
      }

      return ok && ctor.Formals.Count == dtv.Arguments.Count;
    }

    public void ResolveFunctionCallExpr(FunctionCallExpr e, ResolutionContext resolutionContext) {
      Contract.Requires(e != null);
      Contract.Requires(e.Type == null);  // should not have been type checked before

      ResolveReceiver(e.Receiver, resolutionContext);
      Contract.Assert(e.Receiver.Type != null);  // follows from postcondition of ResolveExpression

      NonProxyType tentativeReceiverType;
      var member = ResolveMember(e.tok, e.Receiver.Type, e.Name, out tentativeReceiverType);
#if !NO_WORK_TO_BE_DONE
      var ctype = (UserDefinedType)tentativeReceiverType;
#endif
      if (member == null) {
        // error has already been reported by ResolveMember
      } else if (member is Method) {
        reporter.Error(MessageSource.Resolver, e, "member {0} in type {1} refers to a method, but only functions can be used in this context", e.Name, cce.NonNull(ctype).Name);
      } else if (!(member is Function)) {
        reporter.Error(MessageSource.Resolver, e, "member {0} in type {1} does not refer to a function", e.Name, cce.NonNull(ctype).Name);
      } else {
        Function function = (Function)member;
        e.Function = function;
        if (function is TwoStateFunction && !resolutionContext.IsTwoState) {
          reporter.Error(MessageSource.Resolver, e.tok, "a two-state function can be used only in a two-state context");
        }
        if (e.Receiver is StaticReceiverExpr && !function.IsStatic) {
          reporter.Error(MessageSource.Resolver, e, "an instance function must be selected via an object, not just a class name");
        }
        Contract.Assert(ctype != null);  // follows from postcondition of ResolveMember
        if (!function.IsStatic) {
          if (!scope.AllowInstance && e.Receiver is ThisExpr) {
            // The call really needs an instance, but that instance is given as 'this', which is not
            // available in this context.  In most cases, occurrences of 'this' inside e.Receiver would
            // have been caught in the recursive call to resolve e.Receiver, but not the specific case
            // of e.Receiver being 'this' (explicitly or implicitly), for that case needs to be allowed
            // in the event that a static function calls another static function (and note that we need the
            // type of the receiver in order to find the method, so we could not have made this check
            // earlier).
            reporter.Error(MessageSource.Resolver, e.Receiver, "'this' is not allowed in a 'static' context");
          } else if (e.Receiver is StaticReceiverExpr) {
            reporter.Error(MessageSource.Resolver, e.Receiver, "call to instance function requires an instance");
          }
        }
        // build the type substitution map
        var typeMap = new Dictionary<TypeParameter, Type>();
        for (int i = 0; i < ctype.TypeArgs.Count; i++) {
          typeMap.Add(ctype.ResolvedClass.TypeArgs[i], ctype.TypeArgs[i]);
        }
        var typeThatEnclosesMember = ctype.AsParentType(member.EnclosingClass);
        e.TypeApplication_AtEnclosingClass = new List<Type>();
        for (int i = 0; i < typeThatEnclosesMember.TypeArgs.Count; i++) {
          e.TypeApplication_AtEnclosingClass.Add(typeThatEnclosesMember.TypeArgs[i]);
        }
        e.TypeApplication_JustFunction = new List<Type>();
        foreach (TypeParameter p in function.TypeArgs) {
          var ty = new ParamTypeProxy(p);
          typeMap.Add(p, ty);
          e.TypeApplication_JustFunction.Add(ty);
        }
        Dictionary<TypeParameter, Type> subst = BuildTypeArgumentSubstitute(typeMap);

        // type check the arguments
        ResolveActualParameters(e.Bindings, function.Formals, e.tok, function, resolutionContext, subst, function.IsStatic ? null : e.Receiver);

        e.Type = function.ResultType.Subst(subst).NormalizeExpand();
      }
    }

    void ResolveReceiver(Expression expr, ResolutionContext resolutionContext) {
      Contract.Requires(expr != null);
      Contract.Ensures(expr.Type != null);

      if (expr is ThisExpr && !expr.WasResolved()) {
        // Allow 'this' here, regardless of scope.AllowInstance.  The caller is responsible for
        // making sure 'this' does not really get used when it's not available.
        Contract.Assume(currentClass != null);  // this is really a precondition, in this case
        expr.Type = GetThisType(expr.tok, currentClass);
      } else {
        ResolveExpression(expr, resolutionContext);
      }
    }

    void ResolveSeqSelectExpr(SeqSelectExpr e, ResolutionContext resolutionContext) {
      Contract.Requires(e != null);
      if (e.Type != null) {
        // already resolved
        return;
      }

      ResolveExpression(e.Seq, resolutionContext);
      Contract.Assert(e.Seq.Type != null);  // follows from postcondition of ResolveExpression

      if (e.SelectOne) {
        AddXConstraint(e.tok, "Indexable", e.Seq.Type, "element selection requires a sequence, array, multiset, or map (got {0})");
        ResolveExpression(e.E0, resolutionContext);
        AddXConstraint(e.E0.tok, "ContainerIndex", e.Seq.Type, e.E0.Type, "incorrect type for selection into {0} (got {1})");
        Contract.Assert(e.E1 == null);
        e.Type = new InferredTypeProxy() { KeepConstraints = true };
        AddXConstraint(e.tok, "ContainerResult",
          e.Seq.Type, e.Type,
          new SeqSelectOneErrorMsg(e.tok, e.Seq.Type, e.Type));
      } else {
        AddXConstraint(e.tok, "MultiIndexable", e.Seq.Type, "multi-selection of elements requires a sequence or array (got {0})");
        if (e.E0 != null) {
          ResolveExpression(e.E0, resolutionContext);
          AddXConstraint(e.E0.tok, "ContainerIndex", e.Seq.Type, e.E0.Type, "incorrect type for selection into {0} (got {1})");
          ConstrainSubtypeRelation(NewIntegerBasedProxy(e.tok), e.E0.Type, e.E0, "wrong number of indices for multi-selection");
        }
        if (e.E1 != null) {
          ResolveExpression(e.E1, resolutionContext);
          AddXConstraint(e.E1.tok, "ContainerIndex", e.Seq.Type, e.E1.Type, "incorrect type for selection into {0} (got {1})");
          ConstrainSubtypeRelation(NewIntegerBasedProxy(e.tok), e.E1.Type, e.E1, "wrong number of indices for multi-selection");
        }
        var resultType = new InferredTypeProxy() { KeepConstraints = true };
        e.Type = new SeqType(resultType);
        AddXConstraint(e.tok, "ContainerResult", e.Seq.Type, resultType, "multi-selection has type {0} which is incompatible with expected type {1}");
      }
    }

  }

  public class MethodCallInformation {
    public readonly IToken Tok;
    public readonly MemberSelectExpr Callee;
    public readonly List<ActualBinding> ActualParameters;

    [ContractInvariantMethod]
    void ObjectInvariant() {
      Contract.Invariant(Tok != null);
      Contract.Invariant(Callee != null);
      Contract.Invariant(Callee.Member is Method);
      Contract.Invariant(ActualParameters != null);
    }

    public MethodCallInformation(IToken tok, MemberSelectExpr callee, List<ActualBinding> actualParameters) {
      Contract.Requires(tok != null);
      Contract.Requires(callee != null);
      Contract.Requires(callee.Member is Method);
      Contract.Requires(actualParameters != null);
      this.Tok = tok;
      this.Callee = callee;
      this.ActualParameters = actualParameters;
    }
  }
}<|MERGE_RESOLUTION|>--- conflicted
+++ resolved
@@ -1222,25 +1222,15 @@
 
       var proxy = a.Normalize() as TypeProxy;
       if (proxy != null && proxy.T == null && !Reaches(b, proxy, 1, new HashSet<TypeProxy>())) {
-<<<<<<< HEAD
-        if (Options.TypeInferenceDebug) {
+        if (Options.Get(CommonOptionBag.TypeInferenceDebug)) {
           Options.OutputWriter.WriteLine("DEBUG: (invariance) assigning proxy {0}.T := {1}", proxy, b);
-=======
-        if (Options.Get(CommonOptionBag.TypeInferenceDebug)) {
-          Console.WriteLine("DEBUG: (invariance) assigning proxy {0}.T := {1}", proxy, b);
->>>>>>> 61aeccf6
         }
         proxy.T = b;
       }
       proxy = b.Normalize() as TypeProxy;
       if (proxy != null && proxy.T == null && !Reaches(a, proxy, 1, new HashSet<TypeProxy>())) {
-<<<<<<< HEAD
-        if (Options.TypeInferenceDebug) {
+        if (Options.Get(CommonOptionBag.TypeInferenceDebug)) {
           Options.OutputWriter.WriteLine("DEBUG: (invariance) assigning proxy {0}.T := {1}", proxy, a);
-=======
-        if (Options.Get(CommonOptionBag.TypeInferenceDebug)) {
-          Console.WriteLine("DEBUG: (invariance) assigning proxy {0}.T := {1}", proxy, a);
->>>>>>> 61aeccf6
         }
         proxy.T = a;
       }
@@ -1458,26 +1448,16 @@
             // unless...
             if (t != t.NormalizeExpand()) {
               // force the type to be a base type
-<<<<<<< HEAD
-              if (Options.TypeInferenceDebug) {
+              if (Options.Get(CommonOptionBag.TypeInferenceDebug)) {
                 Options.OutputWriter.WriteLine("DEBUG: hijacking {0}.T := {1} to instead assign {2}", proxy, t, t.NormalizeExpand());
-=======
-              if (Options.Get(CommonOptionBag.TypeInferenceDebug)) {
-                Console.WriteLine("DEBUG: hijacking {0}.T := {1} to instead assign {2}", proxy, t, t.NormalizeExpand());
->>>>>>> 61aeccf6
               }
               t = t.NormalizeExpand();
               followedRequestedAssignment = false;
             }
           } else {
             // hijack the setting of proxy; to do that, we decide on a particular int variety now
-<<<<<<< HEAD
-            if (Options.TypeInferenceDebug) {
+            if (Options.Get(CommonOptionBag.TypeInferenceDebug)) {
               Options.OutputWriter.WriteLine("DEBUG: hijacking {0}.T := {1} to instead assign {2}", proxy, t, Type.Int);
-=======
-            if (Options.Get(CommonOptionBag.TypeInferenceDebug)) {
-              Console.WriteLine("DEBUG: hijacking {0}.T := {1} to instead assign {2}", proxy, t, Type.Int);
->>>>>>> 61aeccf6
             }
             t = Type.Int;
             followedRequestedAssignment = false;
@@ -1489,26 +1469,16 @@
             // unless...
             if (t != t.NormalizeExpand()) {
               // force the type to be a base type
-<<<<<<< HEAD
-              if (Options.TypeInferenceDebug) {
+              if (Options.Get(CommonOptionBag.TypeInferenceDebug)) {
                 Options.OutputWriter.WriteLine("DEBUG: hijacking {0}.T := {1} to instead assign {2}", proxy, t, t.NormalizeExpand());
-=======
-              if (Options.Get(CommonOptionBag.TypeInferenceDebug)) {
-                Console.WriteLine("DEBUG: hijacking {0}.T := {1} to instead assign {2}", proxy, t, t.NormalizeExpand());
->>>>>>> 61aeccf6
               }
               t = t.NormalizeExpand();
               followedRequestedAssignment = false;
             }
           } else {
             // hijack the setting of proxy; to do that, we decide on a particular real variety now
-<<<<<<< HEAD
-            if (Options.TypeInferenceDebug) {
+            if (Options.Get(CommonOptionBag.TypeInferenceDebug)) {
               Options.OutputWriter.WriteLine("DEBUG: hijacking {0}.T := {1} to instead assign {2}", proxy, t, Type.Real);
-=======
-            if (Options.Get(CommonOptionBag.TypeInferenceDebug)) {
-              Console.WriteLine("DEBUG: hijacking {0}.T := {1} to instead assign {2}", proxy, t, Type.Real);
->>>>>>> 61aeccf6
             }
             t = Type.Real;
             followedRequestedAssignment = false;
@@ -1517,13 +1487,8 @@
         }
       }
       // set proxy.T right away, so that we can freely recurse without having to worry about infinite recursion
-<<<<<<< HEAD
-      if (Options.TypeInferenceDebug) {
+      if (Options.Get(CommonOptionBag.TypeInferenceDebug)) {
         Options.OutputWriter.WriteLine("DEBUG: setting proxy {0}.T := {1}", proxy, t);
-=======
-      if (Options.Get(CommonOptionBag.TypeInferenceDebug)) {
-        Console.WriteLine("DEBUG: setting proxy {0}.T := {1}", proxy, t);
->>>>>>> 61aeccf6
       }
       proxy.T = t;
 
@@ -2303,21 +2268,12 @@
         Contract.Requires(t != null);
         Contract.Requires(visited != null);
         t = t.NormalizeExpand();
-<<<<<<< HEAD
-        if (options.TypeInferenceDebug) {
-          options.OutputWriter.WriteLine("DEBUG: FindCollectionType({0}, {1})", t, towardsSub ? "sub" : "super");
-        }
-        if (t is CollectionType) {
-          if (options.TypeInferenceDebug) {
-            options.OutputWriter.WriteLine("DEBUG: FindCollectionType({0}) = {1}", t, ((CollectionType)t).Arg);
-=======
         if (options.Get(CommonOptionBag.TypeInferenceDebug)) {
-          Console.WriteLine("DEBUG: FindCollectionType({0}, {1})", t, towardsSub ? "sub" : "super");
+          Options.OutputWriter.WriteLine("DEBUG: FindCollectionType({0}, {1})", t, towardsSub ? "sub" : "super");
         }
         if (t is CollectionType) {
           if (options.Get(CommonOptionBag.TypeInferenceDebug)) {
-            Console.WriteLine("DEBUG: FindCollectionType({0}) = {1}", t, ((CollectionType)t).Arg);
->>>>>>> 61aeccf6
+            Options.OutputWriter.WriteLine("DEBUG: FindCollectionType({0}) = {1}", t, ((CollectionType)t).Arg);
           }
           return ((CollectionType)t).Arg;
         }
@@ -2575,13 +2531,8 @@
                   continue;
                 } else if (super is TypeProxy && sub is TypeProxy) {
                   var proxy = (TypeProxy)super;
-<<<<<<< HEAD
-                  if (Options.TypeInferenceDebug) {
+                  if (Options.Get(CommonOptionBag.TypeInferenceDebug)) {
                     Options.OutputWriter.WriteLine("DEBUG: (merge in PartiallySolve) assigning proxy {0}.T := {1}", proxy, sub);
-=======
-                  if (Options.Get(CommonOptionBag.TypeInferenceDebug)) {
-                    Console.WriteLine("DEBUG: (merge in PartiallySolve) assigning proxy {0}.T := {1}", proxy, sub);
->>>>>>> 61aeccf6
                   }
                   proxy.T = sub;
                   anyNewConstraints = true;  // signal a change in the constraints
@@ -2777,13 +2728,8 @@
     private bool ProcessAssignable(TypeProxy lhs, List<Type> rhss) {
       Contract.Requires(lhs != null && lhs.T == null);
       Contract.Requires(rhss != null);
-<<<<<<< HEAD
-      if (Options.TypeInferenceDebug) {
-        Options.OutputWriter.Write("DEBUG: ProcessAssignable: {0} with rhss:", lhs);
-=======
       if (Options.Get(CommonOptionBag.TypeInferenceDebug)) {
         Console.Write("DEBUG: ProcessAssignable: {0} with rhss:", lhs);
->>>>>>> 61aeccf6
         foreach (var rhs in rhss) {
           Options.OutputWriter.Write(" {0}", rhs);
         }
@@ -2808,13 +2754,8 @@
         // would cause a cycle, so don't do it
         return false;
       } else {
-<<<<<<< HEAD
-        if (Options.TypeInferenceDebug) {
+        if (Options.Get(CommonOptionBag.TypeInferenceDebug)) {
           Options.OutputWriter.WriteLine("DEBUG: ProcessAssignable: assigning proxy {0}.T := {1}", lhs, join);
-=======
-        if (Options.Get(CommonOptionBag.TypeInferenceDebug)) {
-          Console.WriteLine("DEBUG: ProcessAssignable: assigning proxy {0}.T := {1}", lhs, join);
->>>>>>> 61aeccf6
         }
         lhs.T = join;
         return true;
@@ -3093,13 +3034,8 @@
           } else {
             CloseOverAssignableRhss(proxySubs);
             if (HasApplicableNullableRefTypeConstraint(proxySubs)) {
-<<<<<<< HEAD
-              if (Options.TypeInferenceDebug) {
+              if (Options.Get(CommonOptionBag.TypeInferenceDebug)) {
                 Options.OutputWriter.WriteLine("DEBUG: Found join {0} for proxy {1}, but weakening it to {2}", joins[0], proxy, joins[0].NormalizeExpand());
-=======
-              if (Options.Get(CommonOptionBag.TypeInferenceDebug)) {
-                Console.WriteLine("DEBUG: Found join {0} for proxy {1}, but weakening it to {2}", joins[0], proxy, joins[0].NormalizeExpand());
->>>>>>> 61aeccf6
               }
               AssignProxyAndHandleItsConstraints(proxy, joins[0].NormalizeExpand(), true);
               return true;
@@ -5248,25 +5184,15 @@
             // One more try
             var r = GetBaseTypeFromProxy((TypeProxy)t, new Dictionary<TypeProxy, Type>());
             if (r != null) {
-<<<<<<< HEAD
-              if (Options.TypeInferenceDebug) {
+              if (Options.Get(CommonOptionBag.TypeInferenceDebug)) {
                 Options.OutputWriter.WriteLine("  ----> found improvement through GetBaseTypeFromProxy: {0}", r);
-=======
-              if (Options.Get(CommonOptionBag.TypeInferenceDebug)) {
-                Console.WriteLine("  ----> found improvement through GetBaseTypeFromProxy: {0}", r);
->>>>>>> 61aeccf6
               }
               return r;
             }
           }
 
-<<<<<<< HEAD
-          if (Options.TypeInferenceDebug) {
+          if (Options.Get(CommonOptionBag.TypeInferenceDebug)) {
             Options.OutputWriter.WriteLine("  ----> found no improvement, giving up");
-=======
-          if (Options.Get(CommonOptionBag.TypeInferenceDebug)) {
-            Console.WriteLine("  ----> found no improvement, giving up");
->>>>>>> 61aeccf6
           }
           return t;
         }
@@ -5278,13 +5204,8 @@
       if (proxy == null) {
         return t;  // simplification did the trick
       }
-<<<<<<< HEAD
-      if (Options.TypeInferenceDebug) {
+      if (Options.Get(CommonOptionBag.TypeInferenceDebug)) {
         Options.OutputWriter.WriteLine("DEBUG: Member selection{3}:  {1} :> {0} :> {2}", t,
-=======
-      if (Options.Get(CommonOptionBag.TypeInferenceDebug)) {
-        Console.WriteLine("DEBUG: Member selection{3}:  {1} :> {0} :> {2}", t,
->>>>>>> 61aeccf6
           Util.Comma(proxy.SupertypesKeepConstraints, su => su.ToString()),
           Util.Comma(proxy.SubtypesKeepConstraints, su => su.ToString()),
           memberName == null ? "" : " (" + memberName + ")");
@@ -5295,25 +5216,15 @@
       if (JoinOfAllSubtypes(proxy, ref joinType, new HashSet<TypeProxy>()) && joinType != null) {
         DetermineRootLeaf(joinType, out _, out _, out var headIsRoot, out _);
         if (joinType.IsDatatype) {
-<<<<<<< HEAD
-          if (Options.TypeInferenceDebug) {
+          if (Options.Get(CommonOptionBag.TypeInferenceDebug)) {
             Options.OutputWriter.WriteLine("  ----> join is a datatype: {0}", joinType);
-=======
-          if (Options.Get(CommonOptionBag.TypeInferenceDebug)) {
-            Console.WriteLine("  ----> join is a datatype: {0}", joinType);
->>>>>>> 61aeccf6
           }
           ConstrainSubtypeRelation(t, joinType, tok, "Member selection requires a supertype of {0} (got something more like {1})", t, joinType);
           return joinType;
         } else if (headIsRoot) {
           // we're good to go -- by picking "join" (whose type parameters have been replaced by fresh proxies), we're not losing any generality
-<<<<<<< HEAD
-          if (Options.TypeInferenceDebug) {
+          if (Options.Get(CommonOptionBag.TypeInferenceDebug)) {
             Options.OutputWriter.WriteLine("  ----> improved to {0} through join", joinType);
-=======
-          if (Options.Get(CommonOptionBag.TypeInferenceDebug)) {
-            Console.WriteLine("  ----> improved to {0} through join", joinType);
->>>>>>> 61aeccf6
           }
           AssignProxyAndHandleItsConstraints(proxy, joinType, true);
           return proxy.NormalizeExpand();  // we return proxy.T instead of join, in case the assignment gets hijacked
@@ -5321,13 +5232,8 @@
           var generalArrowType = joinType.AsArrowType;  // go all the way to the base type, to get to the general arrow type, if any0
           if (generalArrowType != null) {
             // pick the supertype "generalArrowType" of "join"
-<<<<<<< HEAD
-            if (Options.TypeInferenceDebug) {
+            if (Options.Get(CommonOptionBag.TypeInferenceDebug)) {
               Options.OutputWriter.WriteLine("  ----> improved to {0} through join and function application", generalArrowType);
-=======
-            if (Options.Get(CommonOptionBag.TypeInferenceDebug)) {
-              Console.WriteLine("  ----> improved to {0} through join and function application", generalArrowType);
->>>>>>> 61aeccf6
             }
             ConstrainSubtypeRelation(generalArrowType, t, tok, "Function application requires a subtype of {0} (got something more like {1})", generalArrowType, t);
             return generalArrowType;
@@ -5345,13 +5251,8 @@
                 if (plausibleMembers.Count == 1) {
                   var mbr = plausibleMembers.First();
                   if (mbr.EnclosingClass == cl) {
-<<<<<<< HEAD
-                    if (Options.TypeInferenceDebug) {
+                    if (Options.Get(CommonOptionBag.TypeInferenceDebug)) {
                       Options.OutputWriter.WriteLine("  ----> improved to {0} through member-selection join", joinType);
-=======
-                    if (Options.Get(CommonOptionBag.TypeInferenceDebug)) {
-                      Console.WriteLine("  ----> improved to {0} through member-selection join", joinType);
->>>>>>> 61aeccf6
                     }
                     var joinRoot = joinType.NormalizeExpand();  // blow passed any constraints
                     ConstrainSubtypeRelation(joinRoot, t, tok, "Member selection requires a subtype of {0} (got something more like {1})", joinRoot, t);
@@ -5373,13 +5274,8 @@
                     proxyTypeArgs = proxyTypeArgs.ConvertAll(t0 => t0.Subst(joinMapping));
                     proxyTypeArgs = proxyTypeArgs.ConvertAll(t0 => t0.AsTypeParameter == null ? t0 : (Type)new InferredTypeProxy());
                     var pickItFromHere = new UserDefinedType(tok, mbr.EnclosingClass.Name, mbr.EnclosingClass, proxyTypeArgs);
-<<<<<<< HEAD
-                    if (Options.TypeInferenceDebug) {
+                    if (Options.Get(CommonOptionBag.TypeInferenceDebug)) {
                       Options.OutputWriter.WriteLine("  ----> improved to {0} through join and member lookup", pickItFromHere);
-=======
-                    if (Options.Get(CommonOptionBag.TypeInferenceDebug)) {
-                      Console.WriteLine("  ----> improved to {0} through join and member lookup", pickItFromHere);
->>>>>>> 61aeccf6
                     }
                     ConstrainSubtypeRelation(pickItFromHere, t, tok, "Member selection requires a subtype of {0} (got something more like {1})", pickItFromHere, t);
                     return pickItFromHere;
@@ -5389,13 +5285,8 @@
             }
           }
         }
-<<<<<<< HEAD
-        if (Options.TypeInferenceDebug) {
+        if (Options.Get(CommonOptionBag.TypeInferenceDebug)) {
           Options.OutputWriter.WriteLine("  ----> found no improvement, because join does not determine type enough");
-=======
-        if (Options.Get(CommonOptionBag.TypeInferenceDebug)) {
-          Console.WriteLine("  ----> found no improvement, because join does not determine type enough");
->>>>>>> 61aeccf6
         }
       }
 
@@ -5409,7 +5300,6 @@
         if (meet is TypeProxy) {
           if (proxy == meet.Normalize()) {
             // can this really ever happen?
-<<<<<<< HEAD
             if (Options.TypeInferenceDebug) {
               Options.OutputWriter.WriteLine("  ----> found no improvement (other than the proxy itself)");
             }
@@ -5417,15 +5307,6 @@
           } else {
             if (Options.TypeInferenceDebug) {
               Options.OutputWriter.WriteLine("  ----> (merging, then trying to improve further) assigning proxy {0}.T := {1}", proxy, meet);
-=======
-            if (Options.Get(CommonOptionBag.TypeInferenceDebug)) {
-              Console.WriteLine("  ----> found no improvement (other than the proxy itself)");
-            }
-            return t;
-          } else {
-            if (Options.Get(CommonOptionBag.TypeInferenceDebug)) {
-              Console.WriteLine("  ----> (merging, then trying to improve further) assigning proxy {0}.T := {1}", proxy, meet);
->>>>>>> 61aeccf6
             }
             Contract.Assert(proxy != meet);
             proxy.T = meet;
@@ -5434,13 +5315,8 @@
           }
         }
         if (!(meet is ArtificialType)) {
-<<<<<<< HEAD
-          if (Options.TypeInferenceDebug) {
+          if (Options.Get(CommonOptionBag.TypeInferenceDebug)) {
             Options.OutputWriter.WriteLine("  ----> improved to {0} through meet", meet);
-=======
-          if (Options.Get(CommonOptionBag.TypeInferenceDebug)) {
-            Console.WriteLine("  ----> improved to {0} through meet", meet);
->>>>>>> 61aeccf6
           }
           if (memberName != null) {
             AssignProxyAndHandleItsConstraints(proxy, meet, true);
@@ -5454,25 +5330,15 @@
       // as a last resort, act on any artificial type nearby the proxy
       var artificialSuper = proxy.InClusterOfArtificial(AllXConstraints);
       if (artificialSuper != null) {
-<<<<<<< HEAD
-        if (Options.TypeInferenceDebug) {
+        if (Options.Get(CommonOptionBag.TypeInferenceDebug)) {
           Options.OutputWriter.WriteLine("  ----> use artificial supertype: {0}", artificialSuper);
-=======
-        if (Options.Get(CommonOptionBag.TypeInferenceDebug)) {
-          Console.WriteLine("  ----> use artificial supertype: {0}", artificialSuper);
->>>>>>> 61aeccf6
         }
         return artificialSuper;
       }
 
       // we weren't able to do it
-<<<<<<< HEAD
-      if (Options.TypeInferenceDebug) {
+      if (Options.Get(CommonOptionBag.TypeInferenceDebug)) {
         Options.OutputWriter.WriteLine("  ----> found no improvement using simple things, trying harder once more");
-=======
-      if (Options.Get(CommonOptionBag.TypeInferenceDebug)) {
-        Console.WriteLine("  ----> found no improvement using simple things, trying harder once more");
->>>>>>> 61aeccf6
       }
       return PartiallyResolveTypeForMemberSelection(tok, t, memberName, strength + 1);
     }
@@ -5567,13 +5433,8 @@
       if (proxy == null || proxies.Contains(proxy)) {
         return;
       }
-<<<<<<< HEAD
-      if (Options.TypeInferenceDebug) {
+      if (Options.Get(CommonOptionBag.TypeInferenceDebug)) {
         Options.OutputWriter.WriteLine("DEBUG: GetRelatedTypeProxies: finding {0} interesting", proxy);
-=======
-      if (Options.Get(CommonOptionBag.TypeInferenceDebug)) {
-        Console.WriteLine("DEBUG: GetRelatedTypeProxies: finding {0} interesting", proxy);
->>>>>>> 61aeccf6
       }
       proxies.Add(proxy);
       // close over interesting constraints
