#define TI_DEBUG_PRINT
//-----------------------------------------------------------------------------
//
// Copyright (C) Microsoft Corporation.  All Rights Reserved.
// Copyright by the contributors to the Dafny Project
// SPDX-License-Identifier: MIT
//
//-----------------------------------------------------------------------------
using System;
using System.Collections.Generic;
using System.Linq;
using System.Numerics;
using System.Diagnostics.Contracts;
using System.IO;
using System.Reflection;
using JetBrains.Annotations;
using Microsoft.BaseTypes;
using Microsoft.Boogie;
using Microsoft.CodeAnalysis.CSharp.Syntax;
using Microsoft.Dafny.Plugins;
using static Microsoft.Dafny.ErrorRegistry;

namespace Microsoft.Dafny {
  public partial class Resolver {
    /// <summary>
    /// There are two rounds of name resolution + type inference. The "initialRound" parameter says which one to do.
    /// </summary>
    void ResolveNamesAndInferTypes(List<TopLevelDecl> declarations, bool initialRound) {
      foreach (TopLevelDecl topd in declarations) {
        Contract.Assert(topd != null);
        Contract.Assert(VisibleInScope(topd));
        Contract.Assert(AllTypeConstraints.Count == 0);
        Contract.Assert(currentClass == null);

        allTypeParameters.PushMarker();
        ResolveTypeParameters(topd.TypeArgs, !initialRound, topd);

        if (initialRound) {
          ResolveNamesAndInferTypesForOneDeclarationInitial(topd);
        } else {
          ResolveNamesAndInferTypesForOneDeclaration(topd);
        }

        allTypeParameters.PopMarker();

        Contract.Assert(AllTypeConstraints.Count == 0);
        Contract.Assert(currentClass == null);
      }
    }

    /// <summary>
    /// Assumes type parameters of "topd" have already been pushed.
    /// </summary>
    void ResolveNamesAndInferTypesForOneDeclarationInitial(TopLevelDecl topd) {
      if (topd is NewtypeDecl newtypeDecl) {
        // this check can be done only after it has been determined that the redirected types do not involve cycles
        AddXConstraint(newtypeDecl.tok, "NumericType", newtypeDecl.BaseType, "newtypes must be based on some numeric type (got {0})");
        // type check the constraint, if any
        if (newtypeDecl.Var != null) {
          Contract.Assert(object.ReferenceEquals(newtypeDecl.Var.Type, newtypeDecl.BaseType));  // follows from NewtypeDecl invariant
          Contract.Assert(newtypeDecl.Constraint != null);  // follows from NewtypeDecl invariant

          scope.PushMarker();
          scope.AllowInstance = false;
          var added = scope.Push(newtypeDecl.Var.Name, newtypeDecl.Var);
          Contract.Assert(added == Scope<IVariable>.PushResult.Success);
          ResolveExpression(newtypeDecl.Constraint, new ResolutionContext(new CodeContextWrapper(newtypeDecl, true), false));
          Contract.Assert(newtypeDecl.Constraint.Type != null);  // follows from postcondition of ResolveExpression
          ConstrainTypeExprBool(newtypeDecl.Constraint, "newtype constraint must be of type bool (instead got {0})");
          scope.PopMarker();
        }
        SolveAllTypeConstraints();

      } else if (topd is SubsetTypeDecl subsetTypeDecl) {
        // type check the constraint
        Contract.Assert(object.ReferenceEquals(subsetTypeDecl.Var.Type, subsetTypeDecl.Rhs)); // follows from SubsetTypeDecl invariant
        Contract.Assert(subsetTypeDecl.Constraint != null); // follows from SubsetTypeDecl invariant
        scope.PushMarker();
        scope.AllowInstance = false;
        var added = scope.Push(subsetTypeDecl.Var.Name, subsetTypeDecl.Var);
        Contract.Assert(added == Scope<IVariable>.PushResult.Success);
        ResolveExpression(subsetTypeDecl.Constraint, new ResolutionContext(new CodeContextWrapper(subsetTypeDecl, true), false));
        Contract.Assert(subsetTypeDecl.Constraint.Type != null); // follows from postcondition of ResolveExpression
        ConstrainTypeExprBool(subsetTypeDecl.Constraint, "subset-type constraint must be of type bool (instead got {0})");
        scope.PopMarker();
        SolveAllTypeConstraints();
      }

      if (topd is TopLevelDeclWithMembers cl) {
        ResolveClassMemberBodiesInitial(cl);
      }
    }

    void ResolveNamesAndInferTypesForOneDeclaration(TopLevelDecl topd) {
      if (topd is NewtypeDecl newtypeDecl) {
        if (newtypeDecl.Witness != null) {
          var codeContext = new CodeContextWrapper(newtypeDecl, newtypeDecl.WitnessKind == SubsetTypeDecl.WKind.Ghost);
          scope.PushMarker();
          scope.AllowInstance = false;
          ResolveExpression(newtypeDecl.Witness, new ResolutionContext(codeContext, false));
          scope.PopMarker();
          ConstrainSubtypeRelation(newtypeDecl.Var.Type, newtypeDecl.Witness.Type, newtypeDecl.Witness, "witness expression must have type '{0}' (got '{1}')", newtypeDecl.Var.Type, newtypeDecl.Witness.Type);
        }
        SolveAllTypeConstraints();

      } else if (topd is SubsetTypeDecl subsetTypeDecl) {
        if (subsetTypeDecl.Witness != null) {
          var codeContext = new CodeContextWrapper(subsetTypeDecl, subsetTypeDecl.WitnessKind == SubsetTypeDecl.WKind.Ghost);
          scope.PushMarker();
          scope.AllowInstance = false;
          ResolveExpression(subsetTypeDecl.Witness, new ResolutionContext(codeContext, false));
          scope.PopMarker();
          ConstrainSubtypeRelation(subsetTypeDecl.Var.Type, subsetTypeDecl.Witness.Type, subsetTypeDecl.Witness,
            "witness expression must have type '{0}' (got '{1}')", subsetTypeDecl.Var.Type, subsetTypeDecl.Witness.Type);
        }
        SolveAllTypeConstraints();

      } else if (topd is IteratorDecl iteratorDecl) {
        ResolveIterator(iteratorDecl);

      } else if (topd is DatatypeDecl dt) {
        // resolve any default parameters
        foreach (var ctor in dt.Ctors) {
          scope.PushMarker();
          scope.AllowInstance = false;
          ctor.Formals.ForEach(p => scope.Push(p.Name, p));
          ResolveAttributes(ctor, new ResolutionContext(new NoContext(topd.EnclosingModuleDefinition), false), true);
          ResolveParameterDefaultValues(ctor.Formals, ResolutionContext.FromCodeContext(dt));
          scope.PopMarker();
        }
      }

      if (topd is TopLevelDeclWithMembers cl) {
        ResolveClassMemberBodies(cl);
      }

      // resolve attributes
      scope.PushMarker();
      Contract.Assert(currentClass == null);
      scope.AllowInstance = false;
      if (topd is IteratorDecl iter) {
        iter.Ins.ForEach(p => scope.Push(p.Name, p));
      }
      ResolveAttributes(topd, new ResolutionContext(new NoContext(topd.EnclosingModuleDefinition), false), true);
      scope.PopMarker();
    }

    void EagerAddAssignableConstraint(IToken tok, Type lhs, Type rhs, string errMsgFormat) {
      Contract.Requires(tok != null);
      Contract.Requires(lhs != null);
      Contract.Requires(rhs != null);
      Contract.Requires(errMsgFormat != null);
      var lhsNormalized = lhs.Normalize();
      var rhsNormalized = rhs.Normalize();
      if (lhsNormalized is TypeProxy lhsProxy && !(rhsNormalized is TypeProxy)) {
        Contract.Assert(lhsProxy.T == null); // otherwise, lhs.Normalize() above would have kept on going
        AssignProxyAndHandleItsConstraints(lhsProxy, rhsNormalized, true);
      } else {
        AddAssignableConstraint(tok, lhs, rhs, errMsgFormat);
      }
    }
    public void AddAssignableConstraint(IToken tok, Type lhs, Type rhs, string errMsgFormat) {
      Contract.Requires(tok != null);
      Contract.Requires(lhs != null);
      Contract.Requires(rhs != null);
      Contract.Requires(errMsgFormat != null);
      AddXConstraint(tok, "Assignable", lhs, rhs, errMsgFormat);
    }
    private void AddXConstraint(IToken tok, string constraintName, Type type, string errMsgFormat) {
      Contract.Requires(tok != null);
      Contract.Requires(constraintName != null);
      Contract.Requires(type != null);
      Contract.Requires(errMsgFormat != null);
      var types = new Type[] { type };
      AllXConstraints.Add(new XConstraint(tok, constraintName, types, new TypeConstraint.ErrorMsgWithToken(tok, errMsgFormat, types)));
    }
    void AddAssignableConstraint(IToken tok, Type lhs, Type rhs, TypeConstraint.ErrorMsg errMsg) {
      Contract.Requires(tok != null);
      Contract.Requires(lhs != null);
      Contract.Requires(rhs != null);
      Contract.Requires(errMsg != null);
      AddXConstraint(tok, "Assignable", lhs, rhs, errMsg);
    }
    private void AddXConstraint(IToken tok, string constraintName, Type type, TypeConstraint.ErrorMsg errMsg) {
      Contract.Requires(tok != null);
      Contract.Requires(constraintName != null);
      Contract.Requires(type != null);
      Contract.Requires(errMsg != null);
      var types = new Type[] { type };
      AllXConstraints.Add(new XConstraint(tok, constraintName, types, errMsg));
    }
    private void AddXConstraint(IToken tok, string constraintName, Type type0, Type type1, string errMsgFormat) {
      Contract.Requires(tok != null);
      Contract.Requires(constraintName != null);
      Contract.Requires(type0 != null);
      Contract.Requires(type1 != null);
      Contract.Requires(errMsgFormat != null);
      var types = new Type[] { type0, type1 };
      AllXConstraints.Add(new XConstraint(tok, constraintName, types, new TypeConstraint.ErrorMsgWithToken(tok, errMsgFormat, types)));
    }
    private void AddXConstraint(IToken tok, string constraintName, Type type0, Type type1, TypeConstraint.ErrorMsg errMsg) {
      Contract.Requires(tok != null);
      Contract.Requires(constraintName != null);
      Contract.Requires(type0 != null);
      Contract.Requires(type1 != null);
      Contract.Requires(errMsg != null);
      var types = new Type[] { type0, type1 };
      AllXConstraints.Add(new XConstraint(tok, constraintName, types, errMsg));
    }
    private void AddXConstraint(IToken tok, string constraintName, Type type, Expression expr0, Expression expr1, string errMsgFormat) {
      Contract.Requires(tok != null);
      Contract.Requires(constraintName != null);
      Contract.Requires(type != null);
      Contract.Requires(expr0 != null);
      Contract.Requires(expr1 != null);
      Contract.Requires(errMsgFormat != null);
      var types = new Type[] { type };
      var exprs = new Expression[] { expr0, expr1 };
      AllXConstraints.Add(new XConstraintWithExprs(tok, constraintName, types, exprs, new TypeConstraint.ErrorMsgWithToken(tok, errMsgFormat, types)));
    }

    [System.Diagnostics.Conditional("TI_DEBUG_PRINT")]
    void PrintTypeConstraintState(int lbl) {
      if (!Options.Get(CommonOptionBag.TypeInferenceDebug)) {
        return;
      }
      Options.OutputWriter.WriteLine("DEBUG: ---------- type constraints ---------- {0} {1}", lbl, lbl == 0 && currentMethod != null ? currentMethod.Name : "");
      foreach (var constraint in AllTypeConstraints) {
        var super = constraint.Super.Normalize();
        var sub = constraint.Sub.Normalize();
        Options.OutputWriter.WriteLine("    {0} :> {1}", super is IntVarietiesSupertype ? "int-like" : super is RealVarietiesSupertype ? "real-like" : super.ToString(), sub);
      }
      foreach (var xc in AllXConstraints) {
        Options.OutputWriter.WriteLine("    {0}", xc);
      }
      Options.OutputWriter.WriteLine();
      if (lbl % 2 == 1) {
        Options.OutputWriter.WriteLine("DEBUG: --------------------------------------");
      }
    }

    /// <summary>
    /// Attempts to fully solve all type constraints.
    /// Upon failure, reports errors.
    /// Clears all constraints.
    /// </summary>
    public void SolveAllTypeConstraints() {
      PrintTypeConstraintState(0);
      PartiallySolveTypeConstraints(true);
      PrintTypeConstraintState(1);
      foreach (var constraint in AllTypeConstraints) {
        if (Type.IsSupertype(constraint.Super, constraint.Sub)) {
          // unexpected condition -- PartiallySolveTypeConstraints is supposed to have continued until no more sub-typing constraints can be satisfied
          Contract.Assume(false, string.Format("DEBUG: Unexpectedly satisfied supertype relation ({0} :> {1}) |||| ", constraint.Super, constraint.Sub));
        } else {
          constraint.FlagAsError(this);
        }
      }
      foreach (var xc in AllXConstraints) {
        if (xc.Confirm(this, true, out var convertedIntoOtherTypeConstraints, out var moreXConstraints)) {
          // unexpected condition -- PartiallySolveTypeConstraints is supposed to have continued until no more XConstraints were confirmable
          Contract.Assume(false, string.Format("DEBUG: Unexpectedly confirmed XConstraint: {0} |||| ", xc));
        } else if (xc.CouldBeAnything()) {
          // suppress the error message; it will later be flagged as an underspecified type
        } else {
          xc.errorMsg.FlagAsError(this);
        }
      }
      TypeConstraint.ReportErrors(this, reporter);
      AllTypeConstraints.Clear();
      AllXConstraints.Clear();
    }

    /// <summary>
    /// Adds type constraints for the expressions in the given attributes.
    ///
    /// If "solveConstraints" is "true", then the constraints are also solved. In this case, it is assumed on entry that there are no
    /// prior type constraints. That is, the only type constraints being solved for are the ones in the given attributes.
    /// </summary>
    public void ResolveAttributes(IAttributeBearingDeclaration attributeHost, ResolutionContext resolutionContext, bool solveConstraints = false) {
      Contract.Requires(resolutionContext != null);
      Contract.Requires(attributeHost != null);

      Contract.Assume(!solveConstraints || AllTypeConstraints.Count == 0);

      // order does not matter much for resolution, so resolve them in reverse order
      foreach (var attr in attributeHost.Attributes.AsEnumerable()) {
        if (attr is UserSuppliedAttributes) {
          var usa = (UserSuppliedAttributes)attr;
          usa.Recognized = IsRecognizedAttribute(usa, attributeHost);
        }
        if (attr.Args != null) {
          foreach (var arg in attr.Args) {
            Contract.Assert(arg != null);
            ResolveExpression(arg, resolutionContext);
          }
        }
      }

      if (solveConstraints) {
        SolveAllTypeConstraints();
      }
    }

    /// <summary>
    /// "IsTwoState" implies that "old" and "fresh" expressions are allowed.
    /// </summary>
    public void ResolveExpression(Expression expr, ResolutionContext resolutionContext) {

#if TEST_TYPE_SYNONYM_TRANSPARENCY
      ResolveExpressionX(expr, resolutionContext);
      // For testing purposes, change the type of "expr" to a type synonym (mwo-ha-ha-ha!)
      var t = expr.Type;
      Contract.Assert(t != null);
      var sd = new TypeSynonymDecl(expr.tok, "type#synonym#transparency#test", new TypeParameter.TypeParameterCharacteristics(false),
        new List<TypeParameter>(), resolutionContext.CodeContext.EnclosingModule, t, null);
      var ts = new UserDefinedType(expr.tok, "type#synonym#transparency#test", sd, new List<Type>(), null);
      expr.DebugTest_ChangeType(ts);
    }
    public void ResolveExpressionX(Expression expr, ResolutionContext resolutionContext) {
#endif
      Contract.Requires(expr != null);
      Contract.Requires(resolutionContext != null);
      Contract.Ensures(expr.Type != null);
      if (expr.Type != null) {
        // expression has already been resolved
        return;
      }
      DominatingStatementLabels.PushMarker();

      // The following cases will resolve the subexpressions and will attempt to assign a type of expr.  However, if errors occur
      // and it cannot be determined what the type of expr is, then it is fine to leave expr.Type as null.  In that case, the end
      // of this method will assign proxy type to the expression, which reduces the number of error messages that are produced
      // while type checking the rest of the program.

      if (expr is ParensExpression) {
        var e = (ParensExpression)expr;
        ResolveExpression(e.E, resolutionContext);
        var innerRange = e.E.RangeToken;
        e.ResolvedExpression = e.E; // Overwrites the range, which is not suitable for ParensExpressions
        e.E.RangeToken = innerRange;
        e.Type = e.E.Type;

      } else if (expr is ChainingExpression) {
        var e = (ChainingExpression)expr;
        ResolveExpression(e.E, resolutionContext);
        e.ResolvedExpression = e.E;
        e.Type = e.E.Type;

      } else if (expr is NegationExpression) {
        var e = (NegationExpression)expr;
        ResolveExpression(e.E, resolutionContext);
        e.Type = e.E.Type;
        AddXConstraint(e.E.tok, "NumericOrBitvector", e.E.Type, "type of unary - must be of a numeric or bitvector type (instead got {0})");
        // Note, e.ResolvedExpression will be filled in during CheckTypeInference, at which time e.Type has been determined

      } else if (expr is LiteralExpr) {
        LiteralExpr e = (LiteralExpr)expr;

        if (e is StaticReceiverExpr) {
          StaticReceiverExpr eStatic = (StaticReceiverExpr)e;
          ResolveType(eStatic.tok, eStatic.UnresolvedType, resolutionContext, ResolveTypeOptionEnum.InferTypeProxies, null);
          eStatic.Type = eStatic.UnresolvedType;
        } else {
          if (e.Value == null) {
            e.Type = new InferredTypeProxy();
            AddXConstraint(e.tok, "IsNullableRefType", e.Type, "type of 'null' is a reference type, but it is used as {0}");
          } else if (e.Value is BigInteger) {
            var proxy = new InferredTypeProxy();
            e.Type = proxy;
            ConstrainSubtypeRelation(new IntVarietiesSupertype(), e.Type, e.tok, "integer literal used as if it had type {0}", e.Type);
          } else if (e.Value is BaseTypes.BigDec) {
            var proxy = new InferredTypeProxy();
            e.Type = proxy;
            ConstrainSubtypeRelation(new RealVarietiesSupertype(), e.Type, e.tok, "type of real literal is used as {0}", e.Type);
          } else if (e.Value is bool) {
            e.Type = Type.Bool;
          } else if (e is CharLiteralExpr) {
            e.Type = Type.Char;
          } else if (e is StringLiteralExpr) {
            e.Type = Type.String();
            ResolveType(e.tok, e.Type, resolutionContext, ResolveTypeOptionEnum.DontInfer, null);
          } else {
            Contract.Assert(false); throw new cce.UnreachableException();  // unexpected literal type
          }
        }
      } else if (expr is ThisExpr) {
        if (!scope.AllowInstance) {
          reporter.Error(MessageSource.Resolver, expr, "'this' is not allowed in a 'static' context");
        }
        if (currentClass is DefaultClassDecl) {
          // there's no type
        } else {
          if (currentClass == null) {
            Contract.Assert(reporter.HasErrors);
          } else {
            expr.Type = GetThisType(expr.tok, currentClass);  // do this regardless of scope.AllowInstance, for better error reporting
          }
        }

      } else if (expr is IdentifierExpr) {
        var e = (IdentifierExpr)expr;
        e.Var = scope.Find(e.Name);
        if (e.Var != null) {
          expr.Type = e.Var.Type;
        } else {
          reporter.Error(MessageSource.Resolver, expr, "Identifier does not denote a local variable, parameter, or bound variable: {0}", e.Name);
        }

      } else if (expr is DatatypeValue) {
        DatatypeValue dtv = (DatatypeValue)expr;
        if (!moduleInfo.TopLevels.TryGetValue(dtv.DatatypeName, out var d)) {
          reporter.Error(MessageSource.Resolver, expr.tok, "Undeclared datatype: {0}", dtv.DatatypeName);
        } else if (d is AmbiguousTopLevelDecl) {
          var ad = (AmbiguousTopLevelDecl)d;
          reporter.Error(MessageSource.Resolver, expr.tok, "The name {0} ambiguously refers to a type in one of the modules {1} (try qualifying the type name with the module name)", dtv.DatatypeName, ad.ModuleNames());
        } else if (!(d is DatatypeDecl)) {
          reporter.Error(MessageSource.Resolver, expr.tok, "Expected datatype: {0}", dtv.DatatypeName);
        } else {
          ResolveDatatypeValue(resolutionContext, dtv, (DatatypeDecl)d, null);
        }

      } else if (expr is DisplayExpression) {
        DisplayExpression e = (DisplayExpression)expr;
        Type elementType = new InferredTypeProxy() { KeepConstraints = true };
        foreach (Expression ee in e.Elements) {
          ResolveExpression(ee, resolutionContext);
          Contract.Assert(ee.Type != null);  // follows from postcondition of ResolveExpression
          ConstrainSubtypeRelation(elementType, ee.Type, ee.tok, "All elements of display must have some common supertype (got {0}, but needed type or type of previous elements is {1})", ee.Type, elementType);
        }
        if (expr is SetDisplayExpr) {
          var se = (SetDisplayExpr)expr;
          expr.Type = new SetType(se.Finite, elementType);
        } else if (expr is MultiSetDisplayExpr) {
          expr.Type = new MultiSetType(elementType);
        } else {
          expr.Type = new SeqType(elementType);
        }
      } else if (expr is MapDisplayExpr) {
        MapDisplayExpr e = (MapDisplayExpr)expr;
        Type domainType = new InferredTypeProxy();
        Type rangeType = new InferredTypeProxy();
        foreach (ExpressionPair p in e.Elements) {
          ResolveExpression(p.A, resolutionContext);
          Contract.Assert(p.A.Type != null);  // follows from postcondition of ResolveExpression
          ConstrainSubtypeRelation(domainType, p.A.Type, p.A.tok, "All elements of display must have some common supertype (got {0}, but needed type or type of previous elements is {1})", p.A.Type, domainType);
          ResolveExpression(p.B, resolutionContext);
          Contract.Assert(p.B.Type != null);  // follows from postcondition of ResolveExpression
          ConstrainSubtypeRelation(rangeType, p.B.Type, p.B.tok, "All elements of display must have some common supertype (got {0}, but needed type or type of previous elements is {1})", p.B.Type, rangeType);
        }
        expr.Type = new MapType(e.Finite, domainType, rangeType);
      } else if (expr is NameSegment) {
        var e = (NameSegment)expr;
        ResolveNameSegment(e, true, null, resolutionContext, false);

        if (e.Type is Resolver_IdentifierExpr.ResolverType_Module) {
          reporter.Error(MessageSource.Resolver, e.tok, "name of module ({0}) is used as a variable", e.Name);
          e.ResetTypeAssignment();  // the rest of type checking assumes actual types
        } else if (e.Type is Resolver_IdentifierExpr.ResolverType_Type) {
          reporter.Error(MessageSource.Resolver, e.tok, "name of type ({0}) is used as a variable", e.Name);
          e.ResetTypeAssignment();  // the rest of type checking assumes actual types
        }

      } else if (expr is ExprDotName) {
        var e = (ExprDotName)expr;
        ResolveDotSuffix(e, true, null, resolutionContext, false);
        if (e.Type is Resolver_IdentifierExpr.ResolverType_Module) {
          reporter.Error(MessageSource.Resolver, e.tok, "name of module ({0}) is used as a variable", e.SuffixName);
          e.ResetTypeAssignment();  // the rest of type checking assumes actual types
        } else if (e.Type is Resolver_IdentifierExpr.ResolverType_Type) {
          reporter.Error(MessageSource.Resolver, e.tok, "name of type ({0}) is used as a variable", e.SuffixName);
          e.ResetTypeAssignment();  // the rest of type checking assumes actual types
        }

      } else if (expr is ApplySuffix) {
        var e = (ApplySuffix)expr;
        ResolveApplySuffix(e, resolutionContext, false);

      } else if (expr is MemberSelectExpr) {
        var e = (MemberSelectExpr)expr;
        ResolveExpression(e.Obj, resolutionContext);
        Contract.Assert(e.Obj.Type != null);  // follows from postcondition of ResolveExpression
        var member = ResolveMember(expr.tok, e.Obj.Type, e.MemberName, out var tentativeReceiverType);
        if (member == null) {
          // error has already been reported by ResolveMember
        } else if (member is Function) {
          var fn = member as Function;
          e.Member = fn;
          if (fn is TwoStateFunction && !resolutionContext.IsTwoState) {
            reporter.Error(MessageSource.Resolver, e.tok, "a two-state function can be used only in a two-state context");
          }
          // build the type substitution map
          e.TypeApplication_AtEnclosingClass = tentativeReceiverType.TypeArgs;
          e.TypeApplication_JustMember = new List<Type>();
          Dictionary<TypeParameter, Type> subst;
          var ctype = tentativeReceiverType as UserDefinedType;
          if (ctype == null) {
            subst = new Dictionary<TypeParameter, Type>();
          } else {
            subst = TypeParameter.SubstitutionMap(ctype.ResolvedClass.TypeArgs, ctype.TypeArgs);
          }
          foreach (var tp in fn.TypeArgs) {
            Type prox = new InferredTypeProxy();
            subst[tp] = prox;
            e.TypeApplication_JustMember.Add(prox);
          }
          subst = BuildTypeArgumentSubstitute(subst);
          e.Type = SelectAppropriateArrowTypeForFunction(fn, subst, builtIns);
        } else if (member is Field) {
          var field = (Field)member;
          e.Member = field;
          e.TypeApplication_AtEnclosingClass = tentativeReceiverType.TypeArgs;
          e.TypeApplication_JustMember = new List<Type>();
          if (e.Obj is StaticReceiverExpr && !field.IsStatic) {
            reporter.Error(MessageSource.Resolver, expr, "a field must be selected via an object, not just a class name");
          }
          var ctype = tentativeReceiverType as UserDefinedType;
          if (ctype == null) {
            e.Type = field.Type;
          } else {
            Contract.Assert(ctype.ResolvedClass != null); // follows from postcondition of ResolveMember
            // build the type substitution map
            var subst = TypeParameter.SubstitutionMap(ctype.ResolvedClass.TypeArgs, ctype.TypeArgs);
            e.Type = field.Type.Subst(subst);
          }
        } else {
          reporter.Error(MessageSource.Resolver, expr, "member {0} in type {1} does not refer to a field or a function", e.MemberName, tentativeReceiverType);
        }

      } else if (expr is SeqSelectExpr) {
        SeqSelectExpr e = (SeqSelectExpr)expr;
        ResolveSeqSelectExpr(e, resolutionContext);

      } else if (expr is MultiSelectExpr) {
        MultiSelectExpr e = (MultiSelectExpr)expr;

        ResolveExpression(e.Array, resolutionContext);
        Contract.Assert(e.Array.Type != null);  // follows from postcondition of ResolveExpression
        Contract.Assert(e.Array.Type.TypeArgs != null);  // if it is null, should make a 1-element list with a Proxy
        Type elementType = e.Array.Type.TypeArgs.Count > 0 ?
          e.Array.Type.TypeArgs[0] :
          new InferredTypeProxy();
        ConstrainSubtypeRelation(ResolvedArrayType(e.Array.tok, e.Indices.Count, elementType, resolutionContext, true), e.Array.Type, e.Array,
          "array selection requires an array{0} (got {1})", e.Indices.Count, e.Array.Type);
        int i = 0;
        foreach (Expression idx in e.Indices) {
          Contract.Assert(idx != null);
          ResolveExpression(idx, resolutionContext);
          Contract.Assert(idx.Type != null);  // follows from postcondition of ResolveExpression
          ConstrainToIntegerType(idx, true, "array selection requires integer- or bitvector-based numeric indices (got {0} for index " + i + ")");
          i++;
        }
        e.Type = elementType;

      } else if (expr is SeqUpdateExpr) {
        SeqUpdateExpr e = (SeqUpdateExpr)expr;
        ResolveExpression(e.Seq, resolutionContext);
        Contract.Assert(e.Seq.Type != null);  // follows from postcondition of ResolveExpression
        ResolveExpression(e.Index, resolutionContext);
        ResolveExpression(e.Value, resolutionContext);
        AddXConstraint(expr.tok, "SeqUpdatable", e.Seq.Type, e.Index, e.Value, "update requires a sequence, map, or multiset (got {0})");
        expr.Type = new InferredTypeProxy(); // drop type constraints
        ConstrainSubtypeRelation(
          super: expr.Type, sub: e.Seq.Type, // expr.Type generalizes e.Seq.Type by dropping constraints
          exprForToken: expr,
          msg: "Update expression used with type '{0}'", e.Seq.Type);
      } else if (expr is DatatypeUpdateExpr) {
        var e = (DatatypeUpdateExpr)expr;
        ResolveExpression(e.Root, resolutionContext);
        var ty = PartiallyResolveTypeForMemberSelection(expr.tok, e.Root.Type);
        if (!ty.IsDatatype) {
          reporter.Error(MessageSource.Resolver, expr, "datatype update expression requires a root expression of a datatype (got {0})", ty);
        } else {
          var (ghostLet, compiledLet) = ResolveDatatypeUpdate(expr.tok, e.Root, ty.AsDatatype, e.Updates, resolutionContext,
            out var members, out var legalSourceConstructors);
          Contract.Assert((ghostLet == null) == (compiledLet == null));
          if (ghostLet != null) {
            e.ResolvedExpression = ghostLet; // this might be replaced by e.ResolvedCompiledExpression in CheckIsCompilable
            e.ResolvedCompiledExpression = compiledLet;
            e.Members = members;
            e.LegalSourceConstructors = legalSourceConstructors;
            expr.Type = ghostLet.Type;
          }
        }

      } else if (expr is FunctionCallExpr) {
        var e = (FunctionCallExpr)expr;
        ResolveFunctionCallExpr(e, resolutionContext);

      } else if (expr is ApplyExpr) {
        var e = (ApplyExpr)expr;
        ResolveExpression(e.Function, resolutionContext);
        foreach (var arg in e.Args) {
          ResolveExpression(arg, resolutionContext);
        }

        // TODO: the following should be replaced by a type-class constraint that constrains the types of e.Function, e.Args[*], and e.Type
        var fnType = e.Function.Type.AsArrowType;
        if (fnType == null) {
          reporter.Error(MessageSource.Resolver, e.tok,
            "non-function expression (of type {0}) is called with parameters", e.Function.Type);
        } else if (fnType.Arity != e.Args.Count) {
          reporter.Error(MessageSource.Resolver, e.tok,
            "wrong number of arguments to function application (function type '{0}' expects {1}, got {2})", fnType,
            fnType.Arity, e.Args.Count);
        } else {
          for (var i = 0; i < fnType.Arity; i++) {
            AddAssignableConstraint(e.Args[i].tok, fnType.Args[i], e.Args[i].Type,
              "type mismatch for argument" + (fnType.Arity == 1 ? "" : " " + i) + " (function expects {0}, got {1})");
          }
        }

        expr.Type = fnType == null ? new InferredTypeProxy() : fnType.Result;

      } else if (expr is SeqConstructionExpr) {
        var e = (SeqConstructionExpr)expr;
        var elementType = e.ExplicitElementType ?? new InferredTypeProxy();
        ResolveType(e.tok, elementType, resolutionContext, ResolveTypeOptionEnum.InferTypeProxies, null);
        ResolveExpression(e.N, resolutionContext);
        ConstrainToIntegerType(e.N, false, "sequence construction must use an integer-based expression for the sequence size (got {0})");
        ResolveExpression(e.Initializer, resolutionContext);
        var arrowType = new ArrowType(e.tok, builtIns.ArrowTypeDecls[1], new List<Type>() { builtIns.Nat() }, elementType);
        var hintString = " (perhaps write '_ =>' in front of the expression you gave in order to make it an arrow type)";
        ConstrainSubtypeRelation(arrowType, e.Initializer.Type, e.Initializer, "sequence-construction initializer expression expected to have type '{0}' (instead got '{1}'){2}",
          arrowType, e.Initializer.Type, new LazyString_OnTypeEquals(elementType, e.Initializer.Type, hintString));
        expr.Type = new SeqType(elementType);

      } else if (expr is MultiSetFormingExpr) {
        MultiSetFormingExpr e = (MultiSetFormingExpr)expr;
        ResolveExpression(e.E, resolutionContext);
        var elementType = new InferredTypeProxy();
        AddXConstraint(e.E.tok, "MultiSetConvertible", e.E.Type, elementType, "can only form a multiset from a seq or set (got {0})");
        expr.Type = new MultiSetType(elementType);

      } else if (expr is OldExpr) {
        var e = (OldExpr)expr;
        e.AtLabel = ResolveDominatingLabelInExpr(expr.tok, e.At, "old", resolutionContext);
        ResolveExpression(e.E, new ResolutionContext(resolutionContext.CodeContext, false) with { InOld = true });
        expr.Type = e.E.Type;

      } else if (expr is UnchangedExpr) {
        var e = (UnchangedExpr)expr;
        e.AtLabel = ResolveDominatingLabelInExpr(expr.tok, e.At, "unchanged", resolutionContext);
        foreach (var fe in e.Frame) {
          ResolveFrameExpression(fe, FrameExpressionUse.Unchanged, resolutionContext);
        }
        expr.Type = Type.Bool;

      } else if (expr is FreshExpr) {
        var e = (FreshExpr)expr;
        ResolveExpression(e.E, resolutionContext);
        e.AtLabel = ResolveDominatingLabelInExpr(expr.tok, e.At, "fresh", resolutionContext);
        // the type of e.E must be either an object or a set/seq of objects
        AddXConstraint(expr.tok, "Freshable", e.E.Type, "the argument of a fresh expression must denote an object or a set or sequence of objects (instead got {0})");
        expr.Type = Type.Bool;

      } else if (expr is UnaryOpExpr) {
        var e = (UnaryOpExpr)expr;
        ResolveExpression(e.E, resolutionContext);
        Contract.Assert(e.E.Type != null);  // follows from postcondition of ResolveExpression
        switch (e.Op) {
          case UnaryOpExpr.Opcode.Not:
            AddXConstraint(e.E.tok, "BooleanBits", e.E.Type, "logical/bitwise negation expects a boolean or bitvector argument (instead got {0})");
            expr.Type = e.E.Type;
            break;
          case UnaryOpExpr.Opcode.Cardinality:
            AddXConstraint(expr.tok, "Sizeable", e.E.Type, "size operator expects a collection argument (instead got {0})");
            expr.Type = Type.Int;
            break;
          case UnaryOpExpr.Opcode.Allocated:
            // the argument is allowed to have any type at all
            expr.Type = Type.Bool;
            if (2 <= Options.Allocated &&
              ((resolutionContext.CodeContext is Function && !resolutionContext.InOld) || resolutionContext.CodeContext is ConstantField || CodeContextWrapper.Unwrap(resolutionContext.CodeContext) is RedirectingTypeDecl)) {
              var declKind = CodeContextWrapper.Unwrap(resolutionContext.CodeContext) is RedirectingTypeDecl redir ? redir.WhatKind : ((MemberDecl)resolutionContext.CodeContext).WhatKind;
              reporter.Error(MessageSource.Resolver, expr, "a {0} definition is not allowed to depend on the set of allocated references", declKind);
            }
            break;
          default:
            Contract.Assert(false); throw new cce.UnreachableException();  // unexpected unary operator
        }

        // We do not have enough information to compute `e.ResolvedOp` yet.
        // For binary operators the computation happens in `CheckTypeInference`.
        // For unary operators it happens lazily in the getter of `e.ResolvedOp`.
      } else if (expr is ConversionExpr) {
        var e = (ConversionExpr)expr;
        ResolveExpression(e.E, resolutionContext);
        var prevErrorCount = reporter.Count(ErrorLevel.Error);
        ResolveType(e.tok, e.ToType, resolutionContext, new ResolveTypeOption(ResolveTypeOptionEnum.InferTypeProxies), null);
        if (reporter.Count(ErrorLevel.Error) == prevErrorCount) {
          if (e.ToType.IsNumericBased(Type.NumericPersuasion.Int)) {
            AddXConstraint(expr.tok, "NumericOrBitvectorOrCharOrORDINAL", e.E.Type, "type conversion to an int-based type is allowed only from numeric and bitvector types, char, and ORDINAL (got {0})");
          } else if (e.ToType.IsNumericBased(Type.NumericPersuasion.Real)) {
            AddXConstraint(expr.tok, "NumericOrBitvectorOrCharOrORDINAL", e.E.Type, "type conversion to a real-based type is allowed only from numeric and bitvector types, char, and ORDINAL (got {0})");
          } else if (e.ToType.IsBitVectorType) {
            AddXConstraint(expr.tok, "NumericOrBitvectorOrCharOrORDINAL", e.E.Type, "type conversion to a bitvector-based type is allowed only from numeric and bitvector types, char, and ORDINAL (got {0})");
          } else if (e.ToType.IsCharType) {
            AddXConstraint(expr.tok, "NumericOrBitvectorOrCharOrORDINAL", e.E.Type, "type conversion to a char type is allowed only from numeric and bitvector types, char, and ORDINAL (got {0})");
          } else if (e.ToType.IsBigOrdinalType) {
            AddXConstraint(expr.tok, "NumericOrBitvectorOrCharOrORDINAL", e.E.Type, "type conversion to an ORDINAL type is allowed only from numeric and bitvector types, char, and ORDINAL (got {0})");
          } else if (e.ToType.IsRefType) {
            AddAssignableConstraint(expr.tok, e.ToType, e.E.Type, "type cast to reference type '{0}' must be from an expression assignable to it (got '{1}')");
          } else if (e.ToType.IsTraitType) {
            AddAssignableConstraint(expr.tok, e.ToType, e.E.Type, "type cast to trait type '{0}' must be from an expression assignable to it (got '{1}')");
          } else {
            reporter.Error(MessageSource.Resolver, expr, "type conversions are not supported to this type (got {0})", e.ToType);
          }
          e.Type = e.ToType;
        } else {
          e.Type = new InferredTypeProxy();
        }

      } else if (expr is TypeTestExpr) {
        var e = (TypeTestExpr)expr;
        ResolveExpression(e.E, resolutionContext);
        var prevErrorCount = reporter.Count(ErrorLevel.Error);
        ResolveType(e.tok, e.ToType, resolutionContext, new ResolveTypeOption(ResolveTypeOptionEnum.InferTypeProxies), null);
        AddAssignableConstraint(expr.tok, e.ToType, e.E.Type, "type test for type '{0}' must be from an expression assignable to it (got '{1}')");
        e.Type = Type.Bool;

      } else if (expr is BinaryExpr) {

        BinaryExpr e = (BinaryExpr)expr;
        ResolveExpression(e.E0, resolutionContext);
        Contract.Assert(e.E0.Type != null);  // follows from postcondition of ResolveExpression
        ResolveExpression(e.E1, resolutionContext);
        Contract.Assert(e.E1.Type != null);  // follows from postcondition of ResolveExpression

        switch (e.Op) {
          case BinaryExpr.Opcode.Iff:
          case BinaryExpr.Opcode.Imp:
          case BinaryExpr.Opcode.Exp:
          case BinaryExpr.Opcode.And:
          case BinaryExpr.Opcode.Or: {
              ConstrainSubtypeRelation(Type.Bool, e.E0.Type, expr, "first argument to {0} must be of type bool (instead got {1})", BinaryExpr.OpcodeString(e.Op), e.E0.Type);
              var secondArgumentDescription = e.E1.tok is QuantifiedVariableRangeToken
                ? "range of quantified variable" : "second argument to {0}";
              ConstrainSubtypeRelation(Type.Bool, e.E1.Type, expr, secondArgumentDescription + " must be of type bool (instead got {1})", BinaryExpr.OpcodeString(e.Op), e.E1.Type);
              expr.Type = Type.Bool;
              break;
            }

          case BinaryExpr.Opcode.Eq:
          case BinaryExpr.Opcode.Neq:
            AddXConstraint(expr.tok, "Equatable", e.E0.Type, e.E1.Type, "arguments must have comparable types (got {0} and {1})");
            expr.Type = Type.Bool;
            break;

          case BinaryExpr.Opcode.Disjoint:
            Type disjointArgumentsType = new InferredTypeProxy();
            ConstrainSubtypeRelation(disjointArgumentsType, e.E0.Type, expr, "arguments to {2} must have a common supertype (got {0} and {1})", e.E0.Type, e.E1.Type, BinaryExpr.OpcodeString(e.Op));
            ConstrainSubtypeRelation(disjointArgumentsType, e.E1.Type, expr, "arguments to {2} must have a common supertype (got {0} and {1})", e.E0.Type, e.E1.Type, BinaryExpr.OpcodeString(e.Op));
            AddXConstraint(expr.tok, "Disjointable", disjointArgumentsType, "arguments must be of a set or multiset type (got {0})");
            expr.Type = Type.Bool;
            break;

          case BinaryExpr.Opcode.Lt:
          case BinaryExpr.Opcode.Le: {
              if (e.Op == BinaryExpr.Opcode.Lt && (PartiallyResolveTypeForMemberSelection(e.E0.tok, e.E0.Type).IsIndDatatype || e.E0.Type.IsTypeParameter || PartiallyResolveTypeForMemberSelection(e.E1.tok, e.E1.Type).IsIndDatatype)) {
                AddXConstraint(expr.tok, "RankOrderable", e.E0.Type, e.E1.Type, "arguments to rank comparison must be datatypes (got {0} and {1})");
                e.ResolvedOp = BinaryExpr.ResolvedOpcode.RankLt;
              } else {
                var cmpType = new InferredTypeProxy();
                var err = new TypeConstraint.ErrorMsgWithToken(expr.tok, "arguments to {2} must have a common supertype (got {0} and {1})", e.E0.Type, e.E1.Type, BinaryExpr.OpcodeString(e.Op));
                ConstrainSubtypeRelation(cmpType, e.E0.Type, err);
                ConstrainSubtypeRelation(cmpType, e.E1.Type, err);
                AddXConstraint(expr.tok, "Orderable_Lt", e.E0.Type, e.E1.Type,
                  "arguments to " + BinaryExpr.OpcodeString(e.Op) + " must be of a numeric type, bitvector type, ORDINAL, char, a sequence type, or a set-like type (instead got {0} and {1})");
              }
              expr.Type = Type.Bool;
            }
            break;

          case BinaryExpr.Opcode.Gt:
          case BinaryExpr.Opcode.Ge: {
              if (e.Op == BinaryExpr.Opcode.Gt && (PartiallyResolveTypeForMemberSelection(e.E0.tok, e.E0.Type).IsIndDatatype || PartiallyResolveTypeForMemberSelection(e.E1.tok, e.E1.Type).IsIndDatatype || e.E1.Type.IsTypeParameter)) {
                AddXConstraint(expr.tok, "RankOrderable", e.E1.Type, e.E0.Type, "arguments to rank comparison must be datatypes (got {1} and {0})");
                e.ResolvedOp = BinaryExpr.ResolvedOpcode.RankGt;
              } else {
                var cmpType = new InferredTypeProxy();
                var err = new TypeConstraint.ErrorMsgWithToken(expr.tok, "arguments to {2} must have a common supertype (got {0} and {1})", e.E0.Type, e.E1.Type, BinaryExpr.OpcodeString(e.Op));
                ConstrainSubtypeRelation(cmpType, e.E0.Type, err);
                ConstrainSubtypeRelation(cmpType, e.E1.Type, err);
                AddXConstraint(expr.tok, "Orderable_Gt", e.E0.Type, e.E1.Type,
                  "arguments to " + BinaryExpr.OpcodeString(e.Op) + " must be of a numeric type, bitvector type, ORDINAL, char, or a set-like type (instead got {0} and {1})");
              }
              expr.Type = Type.Bool;
            }
            break;

          case BinaryExpr.Opcode.LeftShift:
          case BinaryExpr.Opcode.RightShift: {
              expr.Type = new InferredTypeProxy();
              AddXConstraint(e.tok, "IsBitvector", expr.Type, "type of " + BinaryExpr.OpcodeString(e.Op) + " must be a bitvector type (instead got {0})");
              ConstrainSubtypeRelation(expr.Type, e.E0.Type, expr.tok, "type of left argument to " + BinaryExpr.OpcodeString(e.Op) + " ({0}) must agree with the result type ({1})", e.E0.Type, expr.Type);
              AddXConstraint(expr.tok, "IntLikeOrBitvector", e.E1.Type, "type of right argument to " + BinaryExpr.OpcodeString(e.Op) + " ({0}) must be an integer-numeric or bitvector type");
            }
            break;

          case BinaryExpr.Opcode.Add: {
              expr.Type = new InferredTypeProxy();
              AddXConstraint(e.tok, "Plussable", expr.Type, "type of + must be of a numeric type, a bitvector type, ORDINAL, char, a sequence type, or a set-like or map-like type (instead got {0})");
              ConstrainSubtypeRelation(expr.Type, e.E0.Type, expr.tok, "type of left argument to + ({0}) must agree with the result type ({1})", e.E0.Type, expr.Type);
              ConstrainSubtypeRelation(expr.Type, e.E1.Type, expr.tok, "type of right argument to + ({0}) must agree with the result type ({1})", e.E1.Type, expr.Type);
            }
            break;

          case BinaryExpr.Opcode.Sub: {
              expr.Type = new InferredTypeProxy();
              AddXConstraint(e.tok, "Minusable", expr.Type, "type of - must be of a numeric type, bitvector type, ORDINAL, char, or a set-like or map-like type (instead got {0})");
              ConstrainSubtypeRelation(expr.Type, e.E0.Type, expr.tok, "type of left argument to - ({0}) must agree with the result type ({1})", e.E0.Type, expr.Type);
              // The following handles map subtraction, but does not in an unfortunately restrictive way.
              // First, it would be nice to delay the decision of it this is a map subtraction or not. This settles
              // for the simple way to decide based on what is currently known about the result type, which is also
              // done, for example, when deciding if "<" denotes rank ordering on datatypes.
              // Second, for map subtraction, it would be nice to allow the right-hand operand to be either a set or
              // an iset. That would also lead to further complexity in the code, so this code restricts the right-hand
              // operand to be a set.
              var eType = PartiallyResolveTypeForMemberSelection(expr.tok, expr.Type).AsMapType;
              if (eType != null) {
                // allow "map - set == map"
                var expected = new SetType(true, eType.Domain);
                ConstrainSubtypeRelation(expected, e.E1.Type, expr.tok, "map subtraction expects right-hand operand to have type {0} (instead got {1})", expected, e.E1.Type);
              } else {
                ConstrainSubtypeRelation(expr.Type, e.E1.Type, expr.tok, "type of right argument to - ({0}) must agree with the result type ({1})", e.E1.Type, expr.Type);
              }
            }
            break;

          case BinaryExpr.Opcode.Mul: {
              expr.Type = new InferredTypeProxy();
              AddXConstraint(e.tok, "Mullable", expr.Type, "type of * must be of a numeric type, bitvector type, or a set-like type (instead got {0})");
              ConstrainSubtypeRelation(expr.Type, e.E0.Type, expr.tok, "type of left argument to * ({0}) must agree with the result type ({1})", e.E0.Type, expr.Type);
              ConstrainSubtypeRelation(expr.Type, e.E1.Type, expr.tok, "type of right argument to * ({0}) must agree with the result type ({1})", e.E1.Type, expr.Type);
            }
            break;

          case BinaryExpr.Opcode.In:
          case BinaryExpr.Opcode.NotIn:
            var subjectDescription = e.E1.tok is QuantifiedVariableDomainToken
              ? "domain of quantified variable" : "second argument to \"" + BinaryExpr.OpcodeString(e.Op) + "\"";
            AddXConstraint(expr.tok, "Innable", e.E1.Type, e.E0.Type, subjectDescription + " must be a set, multiset, or sequence with elements of type {1}, or a map with domain {1} (instead got {0})");
            expr.Type = Type.Bool;
            break;

          case BinaryExpr.Opcode.Div:
            expr.Type = new InferredTypeProxy();
            AddXConstraint(expr.tok, "NumericOrBitvector", expr.Type, "arguments to " + BinaryExpr.OpcodeString(e.Op) + " must be numeric or bitvector types (got {0})");
            ConstrainSubtypeRelation(expr.Type, e.E0.Type,
              expr, "type of left argument to " + BinaryExpr.OpcodeString(e.Op) + " ({0}) must agree with the result type ({1})",
              e.E0.Type, expr.Type);
            ConstrainSubtypeRelation(expr.Type, e.E1.Type,
              expr, "type of right argument to " + BinaryExpr.OpcodeString(e.Op) + " ({0}) must agree with the result type ({1})",
              e.E1.Type, expr.Type);
            break;

          case BinaryExpr.Opcode.Mod:
            expr.Type = new InferredTypeProxy();
            AddXConstraint(expr.tok, "IntLikeOrBitvector", expr.Type, "arguments to " + BinaryExpr.OpcodeString(e.Op) + " must be integer-numeric or bitvector types (got {0})");
            ConstrainSubtypeRelation(expr.Type, e.E0.Type,
              expr, "type of left argument to " + BinaryExpr.OpcodeString(e.Op) + " ({0}) must agree with the result type ({1})",
              e.E0.Type, expr.Type);
            ConstrainSubtypeRelation(expr.Type, e.E1.Type,
              expr, "type of right argument to " + BinaryExpr.OpcodeString(e.Op) + " ({0}) must agree with the result type ({1})",
              e.E1.Type, expr.Type);
            break;

          case BinaryExpr.Opcode.BitwiseAnd:
          case BinaryExpr.Opcode.BitwiseOr:
          case BinaryExpr.Opcode.BitwiseXor:
            expr.Type = NewIntegerBasedProxy(expr.tok);
            var errFormat = "first argument to " + BinaryExpr.OpcodeString(e.Op) + " must be of a bitvector type (instead got {0})";
            ConstrainSubtypeRelation(expr.Type, e.E0.Type, expr, errFormat, e.E0.Type);
            AddXConstraint(expr.tok, "IsBitvector", e.E0.Type, errFormat);
            errFormat = "second argument to " + BinaryExpr.OpcodeString(e.Op) + " must be of a bitvector type (instead got {0})";
            ConstrainSubtypeRelation(expr.Type, e.E1.Type, expr, errFormat, e.E1.Type);
            AddXConstraint(expr.tok, "IsBitvector", e.E1.Type, errFormat);
            break;

          default:
            Contract.Assert(false); throw new cce.UnreachableException();  // unexpected operator
        }
        // We should also fill in e.ResolvedOp, but we may not have enough information for that yet.  So, instead, delay
        // setting e.ResolvedOp until inside CheckTypeInference.

      } else if (expr is TernaryExpr) {
        var e = (TernaryExpr)expr;
        ResolveExpression(e.E0, resolutionContext);
        ResolveExpression(e.E1, resolutionContext);
        ResolveExpression(e.E2, resolutionContext);
        switch (e.Op) {
          case TernaryExpr.Opcode.PrefixEqOp:
          case TernaryExpr.Opcode.PrefixNeqOp:
            AddXConstraint(expr.tok, "IntOrORDINAL", e.E0.Type, "prefix-equality limit argument must be an ORDINAL or integer expression (got {0})");
            AddXConstraint(expr.tok, "Equatable", e.E1.Type, e.E2.Type, "arguments must have the same type (got {0} and {1})");
            AddXConstraint(expr.tok, "IsCoDatatype", e.E1.Type, "arguments to prefix equality must be codatatypes (instead of {0})");
            expr.Type = Type.Bool;
            break;
          default:
            Contract.Assert(false);  // unexpected ternary operator
            break;
        }

      } else if (expr is LetExpr) {
        var e = (LetExpr)expr;
        if (e.Exact) {
          foreach (var rhs in e.RHSs) {
            ResolveExpression(rhs, resolutionContext);
          }
          scope.PushMarker();
          if (e.LHSs.Count != e.RHSs.Count) {
            reporter.Error(MessageSource.Resolver, expr, "let expression must have same number of LHSs (found {0}) as RHSs (found {1})", e.LHSs.Count, e.RHSs.Count);
          }
          var i = 0;
          foreach (var lhs in e.LHSs) {
            var rhsType = i < e.RHSs.Count ? e.RHSs[i].Type : new InferredTypeProxy();
            ResolveCasePattern(lhs, rhsType, resolutionContext);
            // Check for duplicate names now, because not until after resolving the case pattern do we know if identifiers inside it refer to bound variables or nullary constructors
            var c = 0;
            foreach (var v in lhs.Vars) {
              ScopePushAndReport(scope, v, "let-variable");
              c++;
            }
            if (c == 0) {
              // Every identifier-looking thing in the pattern resolved to a constructor; that is, this LHS is a constant literal
              reporter.Error(MessageSource.Resolver, lhs.tok, "LHS is a constant literal; to be legal, it must introduce at least one bound variable");
            }
            i++;
          }
        } else {
          // let-such-that expression
          if (e.RHSs.Count != 1) {
            reporter.Error(MessageSource.Resolver, expr, "let-such-that expression must have just one RHS (found {0})", e.RHSs.Count);
          }
          // the bound variables are in scope in the RHS of a let-such-that expression
          scope.PushMarker();
          foreach (var lhs in e.LHSs) {
            Contract.Assert(lhs.Var != null);  // the parser already checked that every LHS is a BoundVar, not a general pattern
            var v = lhs.Var;
            ScopePushAndReport(scope, v, "let-variable");
            ResolveType(v.tok, v.Type, resolutionContext, ResolveTypeOptionEnum.InferTypeProxies, null);
          }
          foreach (var rhs in e.RHSs) {
            ResolveExpression(rhs, resolutionContext);
            ConstrainTypeExprBool(rhs, "type of RHS of let-such-that expression must be boolean (got {0})");
          }
        }
        ResolveExpression(e.Body, resolutionContext);
        ResolveAttributes(e, resolutionContext);
        scope.PopMarker();
        expr.Type = e.Body.Type;
      } else if (expr is LetOrFailExpr) {
        var e = (LetOrFailExpr)expr;
        ResolveLetOrFailExpr(e, resolutionContext);
      } else if (expr is QuantifierExpr) {
        var e = (QuantifierExpr)expr;
        Contract.Assert(e.SplitQuantifier == null); // No split quantifiers during resolution
        int prevErrorCount = reporter.Count(ErrorLevel.Error);
        scope.PushMarker();
        foreach (BoundVar v in e.BoundVars) {
          ScopePushAndReport(scope, v, "bound-variable");
          var option = new ResolveTypeOption(ResolveTypeOptionEnum.InferTypeProxies);
          ResolveType(v.tok, v.Type, resolutionContext, option, null);
        }
        if (e.Range != null) {
          ResolveExpression(e.Range, resolutionContext);
          Contract.Assert(e.Range.Type != null);  // follows from postcondition of ResolveExpression
          ConstrainTypeExprBool(e.Range, "range of quantifier must be of type bool (instead got {0})");
        }
        ResolveExpression(e.Term, resolutionContext);
        Contract.Assert(e.Term.Type != null);  // follows from postcondition of ResolveExpression
        ConstrainTypeExprBool(e.Term, "body of quantifier must be of type bool (instead got {0})");
        // Since the body is more likely to infer the types of the bound variables, resolve it
        // first (above) and only then resolve the attributes (below).
        ResolveAttributes(e, resolutionContext);
        scope.PopMarker();
        expr.Type = Type.Bool;

      } else if (expr is SetComprehension) {
        var e = (SetComprehension)expr;
        int prevErrorCount = reporter.Count(ErrorLevel.Error);
        scope.PushMarker();
        foreach (BoundVar v in e.BoundVars) {
          ScopePushAndReport(scope, v, "bound-variable");
          ResolveType(v.tok, v.Type, resolutionContext, ResolveTypeOptionEnum.InferTypeProxies, null);
          var inferredProxy = v.Type as InferredTypeProxy;
          if (inferredProxy != null) {
            Contract.Assert(!inferredProxy.KeepConstraints);  // in general, this proxy is inferred to be a base type
          }
        }
        ResolveExpression(e.Range, resolutionContext);
        Contract.Assert(e.Range.Type != null);  // follows from postcondition of ResolveExpression
        ConstrainTypeExprBool(e.Range, "range of comprehension must be of type bool (instead got {0})");
        ResolveExpression(e.Term, resolutionContext);
        Contract.Assert(e.Term.Type != null);  // follows from postcondition of ResolveExpression

        ResolveAttributes(e, resolutionContext);
        scope.PopMarker();
        expr.Type = new SetType(e.Finite, e.Term.Type);

      } else if (expr is MapComprehension) {
        var e = (MapComprehension)expr;
        int prevErrorCount = reporter.Count(ErrorLevel.Error);
        scope.PushMarker();
        Contract.Assert(e.BoundVars.Count == 1 || (1 < e.BoundVars.Count && e.TermLeft != null));
        foreach (BoundVar v in e.BoundVars) {
          ScopePushAndReport(scope, v, "bound-variable");
          ResolveType(v.tok, v.Type, resolutionContext, ResolveTypeOptionEnum.InferTypeProxies, null);
          var inferredProxy = v.Type as InferredTypeProxy;
          if (inferredProxy != null) {
            Contract.Assert(!inferredProxy.KeepConstraints);  // in general, this proxy is inferred to be a base type
          }
        }
        ResolveExpression(e.Range, resolutionContext);
        Contract.Assert(e.Range.Type != null);  // follows from postcondition of ResolveExpression
        ConstrainTypeExprBool(e.Range, "range of comprehension must be of type bool (instead got {0})");
        if (e.TermLeft != null) {
          ResolveExpression(e.TermLeft, resolutionContext);
          Contract.Assert(e.TermLeft.Type != null);  // follows from postcondition of ResolveExpression
        }
        ResolveExpression(e.Term, resolutionContext);
        Contract.Assert(e.Term.Type != null);  // follows from postcondition of ResolveExpression

        ResolveAttributes(e, resolutionContext);
        scope.PopMarker();
        expr.Type = new MapType(e.Finite, e.TermLeft != null ? e.TermLeft.Type : e.BoundVars[0].Type, e.Term.Type);

      } else if (expr is LambdaExpr) {
        var e = (LambdaExpr)expr;
        int prevErrorCount = reporter.Count(ErrorLevel.Error);
        scope.PushMarker();
        foreach (BoundVar v in e.BoundVars) {
          ScopePushAndReport(scope, v, "bound-variable");
          ResolveType(v.tok, v.Type, resolutionContext, ResolveTypeOptionEnum.InferTypeProxies, null);
        }

        if (e.Range != null) {
          ResolveExpression(e.Range, resolutionContext);
          Contract.Assert(e.Range.Type != null);  // follows from postcondition of ResolveExpression
          ConstrainTypeExprBool(e.Range, "Precondition must be boolean (got {0})");
        }
        foreach (var read in e.Reads) {
          ResolveFrameExpression(read, FrameExpressionUse.Reads, resolutionContext);
        }
        ResolveExpression(e.Term, resolutionContext);
        Contract.Assert(e.Term.Type != null);
        scope.PopMarker();
        expr.Type = SelectAppropriateArrowType(e.tok, e.BoundVars.ConvertAll(v => v.Type), e.Body.Type, e.Reads.Count != 0, e.Range != null, builtIns);
      } else if (expr is WildcardExpr) {
        expr.Type = new SetType(true, builtIns.ObjectQ());
      } else if (expr is StmtExpr) {
        var e = (StmtExpr)expr;
        int prevErrorCount = reporter.Count(ErrorLevel.Error);

        ResolveStatement(e.S, resolutionContext);
        if (reporter.Count(ErrorLevel.Error) == prevErrorCount) {
          var r = e.S as UpdateStmt;
          if (r != null && r.ResolvedStatements.Count == 1) {
            var call = r.ResolvedStatements[0] as CallStmt;
            if (call.Method is TwoStateLemma && !resolutionContext.IsTwoState) {
              reporter.Error(MessageSource.Resolver, call, "two-state lemmas can only be used in two-state contexts");
            }
          }
        }

        ResolveExpression(e.E, resolutionContext);
        Contract.Assert(e.E.Type != null);  // follows from postcondition of ResolveExpression
        expr.Type = e.E.Type;

      } else if (expr is ITEExpr) {
        ITEExpr e = (ITEExpr)expr;
        ResolveExpression(e.Test, resolutionContext);
        Contract.Assert(e.Test.Type != null);  // follows from postcondition of ResolveExpression
        ResolveExpression(e.Thn, resolutionContext);
        Contract.Assert(e.Thn.Type != null);  // follows from postcondition of ResolveExpression
        ResolveExpression(e.Els, resolutionContext);
        Contract.Assert(e.Els.Type != null);  // follows from postcondition of ResolveExpression
        ConstrainTypeExprBool(e.Test, "guard condition in if-then-else expression must be a boolean (instead got {0})");
        expr.Type = new InferredTypeProxy();
        ConstrainSubtypeRelation(expr.Type, e.Thn.Type, expr, "the two branches of an if-then-else expression must have the same type (got {0} and {1})", e.Thn.Type, e.Els.Type);
        ConstrainSubtypeRelation(expr.Type, e.Els.Type, expr, "the two branches of an if-then-else expression must have the same type (got {0} and {1})", e.Thn.Type, e.Els.Type);

      } else if (expr is NestedMatchExpr nestedMatchExpr) {
        ResolveNestedMatchExpr(nestedMatchExpr, resolutionContext);
      } else {
        Contract.Assert(false); throw new cce.UnreachableException();  // unexpected expression
      }

      if (expr.Type == null) {
        // some resolution error occurred
        expr.Type = new InferredTypeProxy();
      }

      DominatingStatementLabels.PopMarker();
    }

    void ResolveTypeParameters(List<TypeParameter/*!*/>/*!*/ tparams, bool emitErrors, TypeParameter.ParentType/*!*/ parent) {
      Contract.Requires(tparams != null);
      Contract.Requires(parent != null);
      // push non-duplicated type parameter names
      int index = 0;
      foreach (TypeParameter tp in tparams) {
        if (emitErrors) {
          // we're seeing this TypeParameter for the first time
          tp.Parent = parent;
          tp.PositionalIndex = index;
        }
        var r = allTypeParameters.Push(tp.Name, tp);
        if (emitErrors) {
          if (r == Scope<TypeParameter>.PushResult.Duplicate) {
            reporter.Error(MessageSource.Resolver, ErrorRegistry.NoneId, tp, "Duplicate type-parameter name: {0}", tp.Name);
          } else if (r == Scope<TypeParameter>.PushResult.Shadow) {
            reporter.Warning(MessageSource.Resolver, ErrorRegistry.NoneId, tp.tok, "Shadowed type-parameter name: {0}", tp.Name);
          }
        }
      }
    }

    private bool ConstrainSubtypeRelation(Type super, Type sub, Expression exprForToken, string msg, params object[] msgArgs) {
      Contract.Requires(sub != null);
      Contract.Requires(super != null);
      Contract.Requires(exprForToken != null);
      Contract.Requires(msg != null);
      Contract.Requires(msgArgs != null);
      return ConstrainSubtypeRelation(super, sub, exprForToken.tok, msg, msgArgs);
    }

    public void ConstrainTypeExprBool(Expression e, string msg) {
      Contract.Requires(e != null);
      Contract.Requires(msg != null);  // expected to have a {0} part
      ConstrainSubtypeRelation(Type.Bool, e.Type, e, msg, e.Type);
    }

    public bool ConstrainSubtypeRelation(Type super, Type sub, IToken tok, string msg, params object[] msgArgs) {
      Contract.Requires(sub != null);
      Contract.Requires(super != null);
      Contract.Requires(tok != null);
      Contract.Requires(msg != null);
      Contract.Requires(msgArgs != null);
      return ConstrainSubtypeRelation(super, sub, new TypeConstraint.ErrorMsgWithToken(tok, msg, msgArgs));
    }

    private void ConstrainAssignable(NonProxyType lhs, Type rhs, TypeConstraint.ErrorMsg errMsg, out bool moreXConstraints, bool allowDecisions) {
      Contract.Requires(lhs != null);
      Contract.Requires(rhs != null);
      Contract.Requires(errMsg != null);

      DetermineRootLeaf(lhs, out var isRoot, out _, out _, out _);
      if (isRoot) {
        ConstrainSubtypeRelation(lhs, rhs, errMsg, true, allowDecisions);
        moreXConstraints = false;
      } else {
        var lhsWithProxyArgs = Type.HeadWithProxyArgs(lhs);
        ConstrainSubtypeRelation(lhsWithProxyArgs, rhs, errMsg, false, allowDecisions);
        ConstrainAssignableTypeArgs(lhs, lhsWithProxyArgs.TypeArgs, lhs.TypeArgs, errMsg, out moreXConstraints);
        if (lhs.AsCollectionType == null) {
          var sameHead = Type.SameHead(lhs, rhs);
          if (!sameHead && lhs is UserDefinedType udtLhs && rhs is UserDefinedType udtRhs) {
            // also allow the case where lhs is a possibly-null type and rhs is a non-null type
            sameHead = udtLhs.ResolvedClass == (udtRhs.ResolvedClass as NonNullTypeDecl)?.Class;
          }
          if (sameHead) {
            ConstrainAssignableTypeArgs(lhs, lhs.TypeArgs, rhs.TypeArgs, errMsg, out var more2);
            moreXConstraints = moreXConstraints || more2;
          }
        }
      }
    }

    private void ConstrainAssignableTypeArgs(Type typeHead, List<Type> A, List<Type> B, TypeConstraint.ErrorMsg errMsg, out bool moreXConstraints) {
      Contract.Requires(typeHead != null);
      Contract.Requires(A != null);
      Contract.Requires(B != null);
      Contract.Requires(A.Count == B.Count);
      Contract.Requires(errMsg != null);

      var tok = errMsg.Tok;
      if (B.Count == 0) {
        // all done
        moreXConstraints = false;
      } else if (typeHead is MapType) {
        var em = new TypeConstraint.ErrorMsgWithBase(errMsg, "covariance for type parameter at index 0 expects {1} <: {0}", A[0], B[0]);
        AddAssignableConstraint(tok, A[0], B[0], em);
        em = new TypeConstraint.ErrorMsgWithBase(errMsg, "covariance for type parameter at index 1 expects {1} <: {0}", A[1], B[1]);
        AddAssignableConstraint(tok, A[1], B[1], em);
        moreXConstraints = true;
      } else if (typeHead is CollectionType) {
        var em = new TypeConstraint.ErrorMsgWithBase(errMsg, "covariance for type parameter expects {1} <: {0}", A[0], B[0]);
        AddAssignableConstraint(tok, A[0], B[0], em);
        moreXConstraints = true;
      } else {
        var udt = (UserDefinedType)typeHead;  // note, collections, maps, and user-defined types are the only one with TypeArgs.Count != 0
        var cl = udt.ResolvedClass;
        Contract.Assert(cl != null);
        Contract.Assert(cl.TypeArgs.Count == B.Count);
        moreXConstraints = false;
        for (int i = 0; i < B.Count; i++) {
          var msgFormat = "variance for type parameter" + (B.Count == 1 ? "" : " at index " + i) + " expects {0} {1} {2}";
          if (cl.TypeArgs[i].Variance == TypeParameter.TPVariance.Co) {
            var em = new TypeConstraint.ErrorMsgWithBase(errMsg, "co" + msgFormat, A[i], ":>", B[i]);
            AddAssignableConstraint(tok, A[i], B[i], em);
            moreXConstraints = true;
          } else if (cl.TypeArgs[i].Variance == TypeParameter.TPVariance.Contra) {
            var em = new TypeConstraint.ErrorMsgWithBase(errMsg, "contra" + msgFormat, A[i], "<:", B[i]);
            AddAssignableConstraint(tok, B[i], A[i], em);
            moreXConstraints = true;
          } else {
            var em = new TypeConstraint.ErrorMsgWithBase(errMsg, "non" + msgFormat, A[i], "=", B[i]);
            ConstrainSubtypeRelation_Equal(A[i], B[i], em);
          }
        }
      }
    }

    /// <summary>
    /// Adds the subtyping constraint that "a" and "b" are the same type.
    /// </summary>
    private void ConstrainSubtypeRelation_Equal(Type a, Type b, TypeConstraint.ErrorMsg errMsg) {
      Contract.Requires(a != null);
      Contract.Requires(b != null);
      Contract.Requires(errMsg != null);

      var proxy = a.Normalize() as TypeProxy;
      if (proxy != null && proxy.T == null && !Reaches(b, proxy, 1, new HashSet<TypeProxy>())) {
        if (Options.Get(CommonOptionBag.TypeInferenceDebug)) {
          Options.OutputWriter.WriteLine("DEBUG: (invariance) assigning proxy {0}.T := {1}", proxy, b);
        }
        proxy.T = b;
      }
      proxy = b.Normalize() as TypeProxy;
      if (proxy != null && proxy.T == null && !Reaches(a, proxy, 1, new HashSet<TypeProxy>())) {
        if (Options.Get(CommonOptionBag.TypeInferenceDebug)) {
          Options.OutputWriter.WriteLine("DEBUG: (invariance) assigning proxy {0}.T := {1}", proxy, a);
        }
        proxy.T = a;
      }

      ConstrainSubtypeRelation(a, b, errMsg, true);
      ConstrainSubtypeRelation(b, a, errMsg, true);
    }

    /// <summary>
    /// Adds the subtyping constraint that "sub" is a subtype of "super".
    /// If this constraint seems feasible, returns "true".  Otherwise, prints error message (either "errMsg" or something
    /// more specific) and returns "false".
    /// Note, if in doubt, this method can return "true", because the constraints will be checked for sure at a later stage.
    /// </summary>
    private bool ConstrainSubtypeRelation(Type super, Type sub, TypeConstraint.ErrorMsg errMsg, bool keepConstraints = false, bool allowDecisions = false) {
      Contract.Requires(sub != null);
      Contract.Requires(super != null);
      Contract.Requires(errMsg != null);

      if (!keepConstraints && super is InferredTypeProxy) {
        var ip = (InferredTypeProxy)super;
        if (ip.KeepConstraints) {
          keepConstraints = true;
        }
      }
      if (!keepConstraints && sub is InferredTypeProxy) {
        var ip = (InferredTypeProxy)sub;
        if (ip.KeepConstraints) {
          keepConstraints = true;
        }
      }

      super = super.NormalizeExpand(keepConstraints);
      sub = sub.NormalizeExpand(keepConstraints);
      var c = new TypeConstraint(super, sub, errMsg, keepConstraints);
      AllTypeConstraints.Add(c);
      return ConstrainSubtypeRelation_Aux(super, sub, c, keepConstraints, allowDecisions);
    }
    private bool ConstrainSubtypeRelation_Aux(Type super, Type sub, TypeConstraint c, bool keepConstraints, bool allowDecisions) {
      Contract.Requires(sub != null);
      Contract.Requires(!(sub is TypeProxy) || ((TypeProxy)sub).T == null);  // caller is expected to have Normalized away proxies
      Contract.Requires(super != null);
      Contract.Requires(!(super is TypeProxy) || ((TypeProxy)super).T == null);  // caller is expected to have Normalized away proxies
      Contract.Requires(c != null);

      if (object.ReferenceEquals(super, sub)) {
        return true;
      } else if (super is TypeProxy && sub is TypeProxy) {
        // both are proxies
        ((TypeProxy)sub).AddSupertype(c);
        ((TypeProxy)super).AddSubtype(c);
        return true;
      } else if (sub is TypeProxy) {
        var proxy = (TypeProxy)sub;
        proxy.AddSupertype(c);
        AssignKnownEnd(proxy, keepConstraints, allowDecisions);
        return true;
      } else if (super is TypeProxy) {
        var proxy = (TypeProxy)super;
        proxy.AddSubtype(c);
        AssignKnownEnd(proxy, keepConstraints, allowDecisions);
        return true;
      } else {
        // two non-proxy types
        // set "headSymbolsAgree" to "false" if it's clear the head symbols couldn't be the same; "true" means they may be the same
        bool headSymbolsAgree = Type.IsHeadSupertypeOf(super.NormalizeExpand(keepConstraints), sub);
        if (!headSymbolsAgree) {
          c.FlagAsError(this);
          return false;
        }
        // TODO: inspect type parameters in order to produce some error messages sooner
        return true;
      }
    }

    /// <summary>
    /// "root" says that the type is a non-artificial type (that is, not an ArtificialType) with no proper supertypes.
    /// "leaf" says that the only possible proper subtypes are subset types of the type. Thus, the only
    /// types that are not leaf types are traits and artificial types.
    /// The "headIs" versions speak only about the head symbols, so it is possible that the given
    /// type arguments would change the root/leaf status of the entire type.
    /// </summary>
    void DetermineRootLeaf(Type t, out bool isRoot, out bool isLeaf, out bool headIsRoot, out bool headIsLeaf) {
      Contract.Requires(t != null);
      Contract.Ensures(!Contract.ValueAtReturn(out isRoot) || Contract.ValueAtReturn(out headIsRoot)); // isRoot ==> headIsRoot
      Contract.Ensures(!Contract.ValueAtReturn(out isLeaf) || Contract.ValueAtReturn(out headIsLeaf)); // isLeaf ==> headIsLeaf
      t = t.NormalizeExpandKeepConstraints();
      if (t.IsObjectQ) {
        isRoot = true; isLeaf = false;
        headIsRoot = true; headIsLeaf = false;
      } else if (t is ArrowType) {
        var arr = (ArrowType)t;
        headIsRoot = true; headIsLeaf = true;  // these are definitely true
        isRoot = true; isLeaf = true;  // set these to true until proven otherwise
        Contract.Assert(arr.Arity + 1 == arr.TypeArgs.Count);
        for (int i = 0; i < arr.TypeArgs.Count; i++) {
          var arg = arr.TypeArgs[i];
          DetermineRootLeaf(arg, out var r, out var l, out _, out _);
          if (i < arr.Arity) {
            isRoot &= l; isLeaf &= r;  // argument types are contravariant
          } else {
            isRoot &= r; isLeaf &= l;  // result type is covariant
          }
        }
      } else if (t is UserDefinedType) {
        var udt = (UserDefinedType)t;
        var cl = udt.ResolvedClass;
        if (cl != null) {
          if (cl is TypeParameter) {
            var tp = udt.AsTypeParameter;
            Contract.Assert(tp != null);
            headIsRoot = true; headIsLeaf = true;  // all type parameters are non-variant
          } else if (cl is SubsetTypeDecl) {
            headIsRoot = false; headIsLeaf = true;
          } else if (cl is NewtypeDecl) {
            headIsRoot = true; headIsLeaf = true;
          } else if (cl is TraitDecl) {
            headIsRoot = false; headIsLeaf = false;
          } else if (cl is ClassDecl) {
            headIsRoot = false; headIsLeaf = true;
          } else if (cl is AbstractTypeDecl) {
            headIsRoot = true; headIsLeaf = true;
          } else if (cl is InternalTypeSynonymDecl) {
            Contract.Assert(object.ReferenceEquals(t, t.NormalizeExpand())); // should be opaque in scope
            headIsRoot = true; headIsLeaf = true;
          } else {
            Contract.Assert(cl is DatatypeDecl);
            headIsRoot = true; headIsLeaf = true;
          }
          // for "isRoot" and "isLeaf", also take into consideration the root/leaf status of type arguments
          isRoot = headIsRoot; isLeaf = headIsLeaf;
          Contract.Assert(udt.TypeArgs.Count == cl.TypeArgs.Count);
          for (int i = 0; i < udt.TypeArgs.Count; i++) {
            var variance = cl.TypeArgs[i].Variance;
            if (variance != TypeParameter.TPVariance.Non) {
              DetermineRootLeaf(udt.TypeArgs[i], out var r, out var l, out _, out _);
              // isRoot and isLeaf aren't duals, so Co and Contra require separate consideration beyond inversion.
              switch (variance) {
                case TypeParameter.TPVariance.Co: { isRoot &= r; isLeaf &= l; break; }
                // A invariably constructible subtype becomes a supertype, and thus the enclosing type is never a root.
                case TypeParameter.TPVariance.Contra: { isRoot &= false; isLeaf &= r; break; }
              }
            }
          }
        } else {
          isRoot = false; isLeaf = false;  // don't know
          headIsRoot = false; headIsLeaf = false;
        }
      } else if (t.IsBoolType || t.IsCharType || t.IsIntegerType || t.IsRealType || t.AsNewtype != null || t.IsBitVectorType || t.IsBigOrdinalType) {
        isRoot = true; isLeaf = true;
        headIsRoot = true; headIsLeaf = true;
      } else if (t is ArtificialType) {
        isRoot = false; isLeaf = false;
        headIsRoot = false; headIsLeaf = false;
      } else if (t is MapType) {  // map, imap
        Contract.Assert(t.TypeArgs.Count == 2);
        DetermineRootLeaf(t.TypeArgs[0], out var r0, out _, out _, out _);
        DetermineRootLeaf(t.TypeArgs[1], out var r1, out _, out _, out _);
        isRoot = r0 & r1; isLeaf = r0 & r1;  // map types are covariant in both type arguments
        headIsRoot = true; headIsLeaf = true;
      } else if (t is CollectionType) {  // set, iset, multiset, seq
        Contract.Assert(t.TypeArgs.Count == 1);
        DetermineRootLeaf(t.TypeArgs[0], out isRoot, out isLeaf, out _, out _);  // type is covariant is type argument
        headIsRoot = true; headIsLeaf = true;
      } else {
        isRoot = false; isLeaf = false;  // don't know
        headIsRoot = false; headIsLeaf = false;
      }
    }

    int _recursionDepth = 0;
    private bool AssignProxyAndHandleItsConstraints(TypeProxy proxy, Type t, bool keepConstraints = false) {
      Contract.Requires(proxy != null);
      Contract.Requires(proxy.T == null);
      Contract.Requires(t != null);
      Contract.Requires(!(t is TypeProxy));
      Contract.Requires(!(t is ArtificialType));
      if (_recursionDepth == 20000) {
        Contract.Assume(false);  // possible infinite recursion
      }
      _recursionDepth++;
      var b = AssignProxyAndHandleItsConstraints_aux(proxy, t, keepConstraints);
      _recursionDepth--;
      return b;
    }
    /// <summary>
    /// This method is called if "proxy" is an unassigned proxy and "t" is a type whose head symbol is known.
    /// It always sets "proxy.T" to "t".
    /// Then, it deals with the constraints of "proxy" as follows:
    /// * If the constraint compares "t" with a non-proxy with a head comparable with that of "t",
    ///   then add constraints that the type arguments satisfy the desired subtyping constraint
    /// * If the constraint compares "t" with a non-proxy with a head not comparable with that of "t",
    ///   then report an error
    /// * If the constraint compares "t" with a proxy, then (depending on the constraint and "t") attempt
    ///   to recursively set it
    /// After this process, the proxy's .Supertypes and .Subtypes lists of constraints are no longer needed.
    /// If anything is found to be infeasible, "false" is returned (and the propagation may be interrupted);
    /// otherwise, "true" is returned.
    /// </summary>
    private bool AssignProxyAndHandleItsConstraints_aux(TypeProxy proxy, Type t, bool keepConstraints = false) {
      Contract.Requires(proxy != null);
      Contract.Requires(proxy.T == null);
      Contract.Requires(t != null);
      Contract.Requires(!(t is TypeProxy));
      Contract.Requires(!(t is ArtificialType));

      t = keepConstraints ? t.Normalize() : t.NormalizeExpand();
      // never violate the type constraint of a literal expression
      var followedRequestedAssignment = true;
      foreach (var su in proxy.Supertypes) {
        if (su is IntVarietiesSupertype) {
          var fam = TypeProxy.GetFamily(t);
          if (fam == TypeProxy.Family.IntLike || fam == TypeProxy.Family.BitVector || fam == TypeProxy.Family.Ordinal) {
            // good, let's continue with the request to equate the proxy with t
            // unless...
            if (t != t.NormalizeExpand()) {
              // force the type to be a base type
              if (Options.Get(CommonOptionBag.TypeInferenceDebug)) {
                Options.OutputWriter.WriteLine("DEBUG: hijacking {0}.T := {1} to instead assign {2}", proxy, t, t.NormalizeExpand());
              }
              t = t.NormalizeExpand();
              followedRequestedAssignment = false;
            }
          } else {
            // hijack the setting of proxy; to do that, we decide on a particular int variety now
            if (Options.Get(CommonOptionBag.TypeInferenceDebug)) {
              Options.OutputWriter.WriteLine("DEBUG: hijacking {0}.T := {1} to instead assign {2}", proxy, t, Type.Int);
            }
            t = Type.Int;
            followedRequestedAssignment = false;
          }
          break;
        } else if (su is RealVarietiesSupertype) {
          if (TypeProxy.GetFamily(t) == TypeProxy.Family.RealLike) {
            // good, let's continue with the request to equate the proxy with t
            // unless...
            if (t != t.NormalizeExpand()) {
              // force the type to be a base type
              if (Options.Get(CommonOptionBag.TypeInferenceDebug)) {
                Options.OutputWriter.WriteLine("DEBUG: hijacking {0}.T := {1} to instead assign {2}", proxy, t, t.NormalizeExpand());
              }
              t = t.NormalizeExpand();
              followedRequestedAssignment = false;
            }
          } else {
            // hijack the setting of proxy; to do that, we decide on a particular real variety now
            if (Options.Get(CommonOptionBag.TypeInferenceDebug)) {
              Options.OutputWriter.WriteLine("DEBUG: hijacking {0}.T := {1} to instead assign {2}", proxy, t, Type.Real);
            }
            t = Type.Real;
            followedRequestedAssignment = false;
          }
          break;
        }
      }
      // set proxy.T right away, so that we can freely recurse without having to worry about infinite recursion
      if (Options.Get(CommonOptionBag.TypeInferenceDebug)) {
        Options.OutputWriter.WriteLine("DEBUG: setting proxy {0}.T := {1}", proxy, t);
      }
      proxy.T = t;

      // check feasibility
      DetermineRootLeaf(t, out var isRoot, out var isLeaf, out _, out _);
      // propagate up
      foreach (var c in proxy.SupertypeConstraints) {
        var u = keepConstraints ? c.Super.NormalizeExpandKeepConstraints() : c.Super.NormalizeExpand();
        if (!(u is TypeProxy)) {
          ImposeSubtypingConstraint(u, t, c.ErrMsg);
        } else if (isRoot) {
          // If t is a root, we might as well constrain u now.  Otherwise, we'll wait until the .Subtype constraint of u is dealt with.
          AssignProxyAndHandleItsConstraints((TypeProxy)u, t, keepConstraints);
        }
      }
      // propagate down
      foreach (var c in proxy.SubtypeConstraints) {
        var u = keepConstraints ? c.Sub.NormalizeExpandKeepConstraints() : c.Sub.NormalizeExpand();
        Contract.Assert(!TypeProxy.IsSupertypeOfLiteral(u));  // these should only appear among .Supertypes
        if (!(u is TypeProxy)) {
          ImposeSubtypingConstraint(t, u, c.ErrMsg);
        } else if (isLeaf) {
          // If t is a leaf (no pun intended), we might as well constrain u now.  Otherwise, we'll wait until the .Supertype constraint of u is dealt with.
          AssignProxyAndHandleItsConstraints((TypeProxy)u, t, keepConstraints);
        }
      }

      return followedRequestedAssignment;
    }

    /// <summary>
    /// Impose constraints that "sub" is a subtype of "super", returning "false" if this leads to an overconstrained situation.
    /// In most cases, "sub" being a subtype of "super" means that "sub" and "super" have the same head symbol and, therefore, the
    /// same number of type arguments. Depending on the polarities of the type parameters, the corresponding arguments
    /// of "sub" and "super" must be in co-, in-, or contra-variant relationships to each other.
    /// There are two ways "sub" can be a subtype of "super" without the two having the same head symbol.
    /// One way is that "sub" is a subset type. In this case, the method starts by moving "sub" up toward "super".
    /// The other way is that "super" is a trait (possibly
    /// the trait "object").  By a current restriction in Dafny's type system, traits have no type parameters, so in this case, it
    /// suffices to check that the head symbol of "super" is something that derives from "sub".
    /// </summary>
    private bool ImposeSubtypingConstraint(Type super, Type sub, TypeConstraint.ErrorMsg errorMsg) {
      Contract.Requires(super != null && !(super is TypeProxy));
      Contract.Requires(sub != null && !(sub is TypeProxy));
      Contract.Requires(errorMsg != null);
      super = super.NormalizeExpandKeepConstraints();
      sub = sub.NormalizeExpandKeepConstraints();
      List<int> polarities = ConstrainTypeHead_Recursive(super, ref sub);
      if (polarities == null) {
        errorMsg.FlagAsError(this);
        return false;
      }
      bool keepConstraints = KeepConstraints(super, sub);
      var p = polarities.Count;
      Contract.Assert(p == super.TypeArgs.Count);  // postcondition of ConstrainTypeHead
      Contract.Assert(p == 0 || sub.TypeArgs.Count == super.TypeArgs.Count);  // postcondition of ConstrainTypeHead
      for (int i = 0; i < p; i++) {
        var pol = polarities[i];
        var tp = p == 1 ? "" : " " + i;
        var errMsg = new TypeConstraint.ErrorMsgWithBase(errorMsg,
          pol < 0 ? "contravariant type parameter{0} would require {1} <: {2}" :
          pol > 0 ? "covariant type parameter{0} would require {2} <: {1}" :
          "non-variant type parameter{0} would require {1} = {2}",
          tp, super.TypeArgs[i], sub.TypeArgs[i]);
        if (pol >= 0) {
          if (!ConstrainSubtypeRelation(super.TypeArgs[i], sub.TypeArgs[i], errMsg, keepConstraints)) {
            return false;
          }
        }
        if (pol <= 0) {
          if (!ConstrainSubtypeRelation(sub.TypeArgs[i], super.TypeArgs[i], errMsg, keepConstraints)) {
            return false;
          }
        }
      }
      return true;
    }

    /// <summary>
    /// This is a more liberal version of "ConstrainTypeHead" below. It is willing to move "sub"
    /// upward toward its parents until it finds a head that matches "super", if any.
    /// </summary>
    private static List<int> ConstrainTypeHead_Recursive(Type super, ref Type sub) {
      Contract.Requires(super != null);
      Contract.Requires(sub != null);

      super = super.NormalizeExpandKeepConstraints();
      sub = sub.NormalizeExpandKeepConstraints();

      var polarities = ConstrainTypeHead(super, sub);
      if (polarities != null) {
        return polarities;
      }

      foreach (var subParentType in sub.ParentTypes()) {
        sub = subParentType;
        polarities = ConstrainTypeHead_Recursive(super, ref sub);
        if (polarities != null) {
          return polarities;
        }
      }

      return null;
    }

    /// <summary>
    /// Determines if the head of "sub" can be a subtype of "super".
    /// If this is not possible, null is returned.
    /// If it is possible, return a list of polarities, one for each type argument of "sub".  Polarities
    /// indicate:
    ///     +1  co-variant
    ///      0  invariant
    ///     -1  contra-variant
    /// "sub" is of some type that can (in general) have type parameters.
    /// See also note about Dafny's current type system in the description of method "ImposeSubtypingConstraint".
    /// </summary>
    private static List<int> ConstrainTypeHead(Type super, Type sub) {
      Contract.Requires(super != null && !(super is TypeProxy));
      Contract.Requires(sub != null && !(sub is TypeProxy));
      if (super is IntVarietiesSupertype) {
        var famSub = TypeProxy.GetFamily(sub);
        if (famSub == TypeProxy.Family.IntLike || famSub == TypeProxy.Family.BitVector || famSub == TypeProxy.Family.Ordinal || super.Equals(sub)) {
          return new List<int>();
        } else {
          return null;
        }
      } else if (super is RealVarietiesSupertype) {
        if (TypeProxy.GetFamily(sub) == TypeProxy.Family.RealLike || super.Equals(sub)) {
          return new List<int>();
        } else {
          return null;
        }
      }
      switch (TypeProxy.GetFamily(super)) {
        case TypeProxy.Family.Bool:
        case TypeProxy.Family.Char:
        case TypeProxy.Family.IntLike:
        case TypeProxy.Family.RealLike:
        case TypeProxy.Family.Ordinal:
        case TypeProxy.Family.BitVector:
          if (super.Equals(sub)) {
            if (sub is UserDefinedType subUserDefinedType) {
              return subUserDefinedType.ResolvedClass.TypeArgs.ConvertAll(tp => TypeParameter.Direction(tp.Variance));
            } else {
              return new List<int>();
            }
          } else {
            return null;
          }
        case TypeProxy.Family.ValueType:
        case TypeProxy.Family.Ref:
        case TypeProxy.Family.Opaque:
          break;  // more elaborate work below
        case TypeProxy.Family.Unknown:
          if (super is UserDefinedType) {
            // more elaborate work below
            break;
          } else {
            return null;
          }
        default:
          Contract.Assert(false);  // unexpected type (the precondition of ConstrainTypeHead says "no proxies")
          return null;  // please compiler
      }
      if (super is SetType) {
        var tt = (SetType)super;
        var uu = sub as SetType;
        return uu != null && tt.Finite == uu.Finite ? new List<int> { 1 } : null;
      } else if (super is SeqType) {
        return sub is SeqType ? new List<int> { 1 } : null;
      } else if (super is MultiSetType) {
        return sub is MultiSetType ? new List<int> { 1 } : null;
      } else if (super is MapType) {
        var tt = (MapType)super;
        var uu = sub as MapType;
        return uu != null && tt.Finite == uu.Finite ? new List<int> { 1, 1 } : null;
      } else if (super.IsObjectQ) {
        return sub.IsRefType ? new List<int>() : null;
      } else {
        // The only remaining cases are that "super" is a (co)datatype, abstract type, or non-object trait/class.
        // In each of these cases, "super" is a UserDefinedType.
        var udfSuper = (UserDefinedType)super;
        var clSuper = udfSuper.ResolvedClass;
        if (clSuper == null) {
          Contract.Assert(super.TypeArgs.Count == 0);
          if (super.IsTypeParameter) {
            // we're looking at a type parameter
            return super.AsTypeParameter == sub.AsTypeParameter ? new List<int>() : null;
          } else {
            Contract.Assert(super.IsInternalTypeSynonym);
            return super.AsInternalTypeSynonym == sub.AsInternalTypeSynonym ? new List<int>() : null;
          }
        }
        var udfSub = sub as UserDefinedType;
        var clSub = udfSub == null ? null : udfSub.ResolvedClass;
        if (clSub == null) {
          return null;
        } else if (clSuper == clSub) {
          // good
          var polarities = new List<int>();
          Contract.Assert(clSuper.TypeArgs.Count == udfSuper.TypeArgs.Count);
          Contract.Assert(clSuper.TypeArgs.Count == udfSub.TypeArgs.Count);
          foreach (var tp in clSuper.TypeArgs) {
            var polarity = TypeParameter.Direction(tp.Variance);
            polarities.Add(polarity);
          }

          return polarities;
        } else if (udfSub.IsRefType && super.IsObjectQ) {
          return new List<int>();
        } else if (udfSub.IsNonNullRefType && super.IsObject) {
          return new List<int>();
        } else {
          return null;
        }
      }
    }
    private static bool KeepConstraints(Type super, Type sub) {
      Contract.Requires(super != null && !(super is TypeProxy));
      Contract.Requires(sub != null && !(sub is TypeProxy));
      if (super is IntVarietiesSupertype) {
        return false;
      } else if (super is RealVarietiesSupertype) {
        return false;
      }
      switch (TypeProxy.GetFamily(super)) {
        case TypeProxy.Family.Bool:
        case TypeProxy.Family.Char:
        case TypeProxy.Family.IntLike:
        case TypeProxy.Family.RealLike:
        case TypeProxy.Family.Ordinal:
        case TypeProxy.Family.BitVector:
          return false;
        case TypeProxy.Family.ValueType:
        case TypeProxy.Family.Ref:
        case TypeProxy.Family.Opaque:
          break;  // more elaborate work below
        case TypeProxy.Family.Unknown:
          return false;
      }
      if (super is SetType || super is SeqType || super is MultiSetType || super is MapType) {
        return true;
      } else if (super is ArrowType) {
        return false;
      } else if (super.IsObjectQ) {
        return false;
      } else {
        // super is UserDefinedType
        return true;
      }
    }

    public List<TypeConstraint> AllTypeConstraints = new List<TypeConstraint>();
    public List<XConstraint> AllXConstraints = new List<XConstraint>();

    public class XConstraint {
      public readonly IToken tok;
      public readonly string ConstraintName;
      public readonly Type[] Types;
      public readonly TypeConstraint.ErrorMsg errorMsg;
      public XConstraint(IToken tok, string constraintName, Type[] types, TypeConstraint.ErrorMsg errMsg) {
        Contract.Requires(tok != null);
        Contract.Requires(constraintName != null);
        Contract.Requires(types != null);
        Contract.Requires(errMsg != null);
        this.tok = tok;
        ConstraintName = constraintName;
        Types = types;
        errorMsg = errMsg;
      }

      public override string ToString() {
        var s = ConstraintName + ":";
        foreach (var t in Types) {
          s += " " + t;
        }
        return s;
      }

      /// <summary>
      /// Tries to confirm the XConstraint.
      /// If the XConstraint can be confirmed, or at least is plausible enough to have been converted into other type
      /// constraints or more XConstraints, then "true" is returned and the out-parameters "convertedIntoOtherTypeConstraints"
      /// and "moreXConstraints" are set to true accordingly.
      /// If the XConstraint can be refuted, then an error message will be produced and "true" is returned (to indicate
      /// that this XConstraint has finished serving its purpose).
      /// If there's not enough information to confirm or refute the XConstraint, then "false" is returned.
      /// </summary>
      public bool Confirm(Resolver resolver, bool fullstrength, out bool convertedIntoOtherTypeConstraints, out bool moreXConstraints) {
        Contract.Requires(resolver != null);
        convertedIntoOtherTypeConstraints = false;
        moreXConstraints = false;
        var t = Types[0].NormalizeExpand();
        if (t is TypeProxy) {
          switch (ConstraintName) {
            case "Assignable":
            case "Equatable":
            case "EquatableArg":
            case "Indexable":
            case "Innable":
            case "MultiIndexable":
            case "IntOrORDINAL":
              // have a go downstairs
              break;
            default:
              return false;  // there's not enough information to confirm or refute this XConstraint
          }
        }
        bool satisfied;
        switch (ConstraintName) {
          case "Assignable": {
              Contract.Assert(t == t.Normalize());  // it's already been normalized above
              var u = Types[1].NormalizeExpand();
              if (CheckTypeInferenceVisitor.IsDetermined(t) &&
                  (fullstrength
                   || !ProxyWithNoSubTypeConstraint(u, resolver)
                   || (u is TypeProxy
                       && Types[0].NormalizeExpandKeepConstraints() is var t0constrained
                       && (t0constrained.IsNonNullRefType || t0constrained.AsSubsetType != null)
                       && resolver.HasApplicableNullableRefTypeConstraint(new HashSet<TypeProxy>() { (TypeProxy)u })))) {
                // This is the best case.  We convert Assignable(t, u) to the subtype constraint base(t) :> u.
                if (CheckTypeInferenceVisitor.IsDetermined(u) && t.IsSubtypeOf(u, false, true) && t.IsRefType) {
                  // But we also allow cases where the rhs is a proper supertype of the lhs, and let the verifier
                  // determine whether the rhs is provably an instance of the lhs.
                  resolver.ConstrainAssignable((NonProxyType)u, (NonProxyType)t, errorMsg, out moreXConstraints, fullstrength);
                } else {
                  resolver.ConstrainAssignable((NonProxyType)t, u, errorMsg, out moreXConstraints, fullstrength);
                }
                convertedIntoOtherTypeConstraints = true;
                return true;
              } else if (u.IsTypeParameter) {
                // we need the constraint base(t) :> u, which for a type parameter t can happen iff t :> u
                resolver.ConstrainSubtypeRelation(t, u, errorMsg);
                convertedIntoOtherTypeConstraints = true;
                return true;
              } else if (Type.FromSameHead(t, u, out var tUp, out var uUp)) {
                resolver.ConstrainAssignableTypeArgs(tUp, tUp.TypeArgs, uUp.TypeArgs, errorMsg, out moreXConstraints);
                return true;
              } else if (fullstrength && t is NonProxyType) {
                // We convert Assignable(t, u) to the subtype constraint base(t) :> u.
                resolver.ConstrainAssignable((NonProxyType)t, u, errorMsg, out moreXConstraints, fullstrength);
                convertedIntoOtherTypeConstraints = true;
                return true;
              } else if (fullstrength && u is NonProxyType) {
                // We're willing to change "base(t) :> u" to the stronger constraint "t :> u" for the sake of making progress.
                resolver.ConstrainSubtypeRelation(t, u, errorMsg);
                convertedIntoOtherTypeConstraints = true;
                return true;
              }
              // There's not enough information to say anything
              return false;
            }
          case "NumericType":
            satisfied = t.IsNumericBased();
            break;
          case "IntegerType":
            satisfied = t.IsNumericBased(Type.NumericPersuasion.Int);
            break;
          case "IsBitvector":
            satisfied = t.IsBitVectorType;
            break;
          case "IsRefType":
            satisfied = t.IsRefType;
            break;
          case "IsNullableRefType":
            satisfied = t.IsRefType && !t.IsNonNullRefType;
            break;
          case "Orderable_Lt":
            satisfied = t.IsNumericBased() || t.IsBitVectorType || t.IsBigOrdinalType || t.IsCharType || t is SeqType || t is SetType || t is MultiSetType;
            break;
          case "Orderable_Gt":
            satisfied = t.IsNumericBased() || t.IsBitVectorType || t.IsBigOrdinalType || t.IsCharType || t is SetType || t is MultiSetType;
            break;
          case "RankOrderable": {
              var u = Types[1].NormalizeExpand();
              if (u is TypeProxy) {
                return false;  // not enough information
              }
              satisfied = (t.IsIndDatatype || t.IsTypeParameter) && u.IsIndDatatype;
              break;
            }
          case "Plussable":
            satisfied = t.IsNumericBased() || t.IsBitVectorType || t.IsBigOrdinalType || t.IsCharType || t is SeqType || t is SetType || t is MultiSetType || t is MapType;
            break;
          case "Minusable":
            satisfied = t.IsNumericBased() || t.IsBitVectorType || t.IsBigOrdinalType || t.IsCharType || t is SetType || t is MultiSetType || t is MapType;
            break;
          case "Mullable":
            satisfied = t.IsNumericBased() || t.IsBitVectorType || t is SetType || t is MultiSetType;
            break;
          case "IntOrORDINAL":
            if (!(t is TypeProxy)) {
              if (TernaryExpr.PrefixEqUsesNat) {
                satisfied = t.IsNumericBased(Type.NumericPersuasion.Int);
              } else {
                satisfied = t.IsNumericBased(Type.NumericPersuasion.Int) || t.IsBigOrdinalType;
              }
            } else if (fullstrength) {
              var proxy = (TypeProxy)t;
              if (TernaryExpr.PrefixEqUsesNat) {
                resolver.AssignProxyAndHandleItsConstraints(proxy, Type.Int);
              } else {
                // let's choose ORDINAL over int
                resolver.AssignProxyAndHandleItsConstraints(proxy, Type.BigOrdinal);
              }
              convertedIntoOtherTypeConstraints = true;
              satisfied = true;
            } else {
              return false;
            }
            break;
          case "NumericOrBitvector":
            satisfied = t.IsNumericBased() || t.IsBitVectorType;
            break;
          case "NumericOrBitvectorOrCharOrORDINAL":
            satisfied = t.IsNumericBased() || t.IsBitVectorType || t.IsCharType || t.IsBigOrdinalType;
            break;
          case "IntLikeOrBitvector":
            satisfied = t.IsNumericBased(Type.NumericPersuasion.Int) || t.IsBitVectorType;
            break;
          case "BooleanBits":
            satisfied = t.IsBoolType || t.IsBitVectorType;
            break;
          case "Sizeable":
            satisfied = (t is SetType && ((SetType)t).Finite) || t is MultiSetType || t is SeqType || (t is MapType && ((MapType)t).Finite);
            break;
          case "Disjointable":
            satisfied = t is SetType || t is MultiSetType;
            break;
          case "MultiSetConvertible":
            satisfied = (t is SetType && ((SetType)t).Finite) || t is SeqType;
            if (satisfied) {
              Type elementType = ((CollectionType)t).Arg;
              var u = Types[1];  // note, it's okay if "u" is a TypeProxy
              var em = new TypeConstraint.ErrorMsgWithBase(errorMsg, "expecting element type {0} (got {1})", u, elementType);
              resolver.ConstrainSubtypeRelation_Equal(elementType, u, em);
              convertedIntoOtherTypeConstraints = true;
            }
            break;
          case "IsCoDatatype":
            satisfied = t.IsCoDatatype;
            break;
          case "Indexable":
            if (!(t is TypeProxy)) {
              satisfied = t is SeqType || t is MultiSetType || t is MapType || (t.IsArrayType && t.AsArrayType.Dims == 1);
            } else {
              // t is a proxy, but perhaps it stands for something between "object" and "array<?>".  If so, we can add a constraint
              // that it does have the form "array<?>", since "object" would not be Indexable.
              var proxy = (TypeProxy)t;
              Type join = null;
              if (resolver.JoinOfAllSubtypes(proxy, ref join, new HashSet<TypeProxy>()) && join != null) {
                var headWithProxyArgs = Type.HeadWithProxyArgs(join);
                var tt = headWithProxyArgs.NormalizeExpand();
                satisfied = tt is SeqType || tt is MultiSetType || tt is MapType || (tt.IsArrayType && tt.AsArrayType.Dims == 1);
                if (satisfied) {
                  resolver.AssignProxyAndHandleItsConstraints(proxy, headWithProxyArgs, true);
                  convertedIntoOtherTypeConstraints = true;
                }
              } else {
                return false;  // we can't determine the answer
              }
            }
            break;
          case "MultiIndexable":
            if (!(t is TypeProxy)) {
              satisfied = t is SeqType || (t.IsArrayType && t.AsArrayType.Dims == 1);
            } else {
              // t is a proxy, but perhaps it stands for something between "object" and "array<?>".  If so, we can add a constraint
              // that it does have the form "array<?>", since "object" would not be Indexable.
              var proxy = (TypeProxy)t;
              Type join = null;
              if (resolver.JoinOfAllSubtypes(proxy, ref join, new HashSet<TypeProxy>()) && join != null) {
                var headWithProxyArgs = Type.HeadWithProxyArgs(join);
                var tt = headWithProxyArgs.NormalizeExpand();
                satisfied = tt is SeqType || (tt.IsArrayType && tt.AsArrayType.Dims == 1);
                if (satisfied) {
                  resolver.AssignProxyAndHandleItsConstraints(proxy, headWithProxyArgs, true);
                  convertedIntoOtherTypeConstraints = true;
                }
              } else {
                return false;  // we can't determine the answer
              }
            }
            break;
          case "Innable": {
              var elementType = FindCollectionType(resolver.Options, t, true, new HashSet<TypeProxy>()) ?? FindCollectionType(resolver.Options, t, false, new HashSet<TypeProxy>());
              if (elementType != null) {
                var u = Types[1];  // note, it's okay if "u" is a TypeProxy
                resolver.AddXConstraint(this.tok, "Equatable", elementType, u, new TypeConstraint.ErrorMsgWithBase(errorMsg, "expecting element type to be assignable to {1} (got {0})", u, elementType));
                moreXConstraints = true;
                return true;
              }
              if (t is TypeProxy) {
                return false;  // not enough information to do anything
              }
              satisfied = false;
              break;
            }
          case "SeqUpdatable": {
              var xcWithExprs = (XConstraintWithExprs)this;
              var index = xcWithExprs.Exprs[0];
              var value = xcWithExprs.Exprs[1];
              if (t is SeqType) {
                var s = (SeqType)t;
                resolver.ConstrainToIntegerType(index, true, "sequence update requires integer- or bitvector-based index (got {0})");
                resolver.ConstrainSubtypeRelation(s.Arg, value.Type, value, "sequence update requires the value to have the element type of the sequence (got {0})", value.Type);
              } else if (t is MapType) {
                var s = (MapType)t;
                if (s.Finite) {
                  resolver.ConstrainSubtypeRelation(s.Domain, index.Type, index, "map update requires domain element to be of type {0} (got {1})", s.Domain, index.Type);
                  resolver.ConstrainSubtypeRelation(s.Range, value.Type, value, "map update requires the value to have the range type {0} (got {1})", s.Range, value.Type);
                } else {
                  resolver.ConstrainSubtypeRelation(s.Domain, index.Type, index, "imap update requires domain element to be of type {0} (got {1})", s.Domain, index.Type);
                  resolver.ConstrainSubtypeRelation(s.Range, value.Type, value, "imap update requires the value to have the range type {0} (got {1})", s.Range, value.Type);
                }
              } else if (t is MultiSetType) {
                var s = (MultiSetType)t;
                resolver.ConstrainSubtypeRelation(s.Arg, index.Type, index, "multiset update requires domain element to be of type {0} (got {1})", s.Arg, index.Type);
                resolver.ConstrainToIntegerType(value, false, "multiset update requires integer-based numeric value (got {0})");
              } else {
                satisfied = false;
                break;
              }
              convertedIntoOtherTypeConstraints = true;
              return true;
            }
          case "ContainerIndex":
            // The semantics of this XConstraint is that *if* the head is seq/array/map/multiset, then its element/domain type must a supertype of "u"
            Type indexType;
            if (t is SeqType || t.IsArrayType) {
              resolver.ConstrainToIntegerType(errorMsg.Tok, Types[1], true, errorMsg);
              convertedIntoOtherTypeConstraints = true;
              return true;
            } else if (t is MapType) {
              indexType = ((MapType)t).Domain;
            } else if (t is MultiSetType) {
              indexType = ((MultiSetType)t).Arg;
            } else {
              // some other head symbol; that's cool
              return true;
            }
            // note, it's okay if "Types[1]" is a TypeProxy
            resolver.ConstrainSubtypeRelation(indexType, Types[1], errorMsg);  // use the same error message
            convertedIntoOtherTypeConstraints = true;
            return true;
          case "ContainerResult":
            // The semantics of this XConstraint is that *if* the head is seq/array/map/multiset, then the type of a selection must a subtype of "u"
            Type resultType;
            if (t is SeqType) {
              resultType = ((SeqType)t).Arg;
            } else if (t.IsArrayType) {
              resultType = UserDefinedType.ArrayElementType(t);
            } else if (t is MapType) {
              resultType = ((MapType)t).Range;
            } else if (t is MultiSetType) {
              resultType = resolver.builtIns.Nat();
            } else {
              // some other head symbol; that's cool
              return true;
            }
            // note, it's okay if "Types[1]" is a TypeProxy
            resolver.ConstrainSubtypeRelation(Types[1], resultType, errorMsg);
            convertedIntoOtherTypeConstraints = true;
            return true;
          case "Equatable": {
              t = Types[0].NormalizeExpandKeepConstraints();
              var u = Types[1].NormalizeExpandKeepConstraints();
              if (object.ReferenceEquals(t, u)) {
                return true;
              }
              if (t is TypeProxy && u is TypeProxy) {
                return false;  // not enough information to do anything sensible
              } else if (t is TypeProxy || u is TypeProxy) {
                TypeProxy proxy;
                Type other;
                if (t is TypeProxy) {
                  proxy = (TypeProxy)t;
                  other = u;
                } else {
                  proxy = (TypeProxy)u;
                  other = t;
                }
                if (other.IsNumericBased() || other.IsBitVectorType || other.IsBigOrdinalType) {
                  resolver.ConstrainSubtypeRelation(other.NormalizeExpand(), proxy, errorMsg, true);
                  convertedIntoOtherTypeConstraints = true;
                  return true;
                } else if (fullstrength) {
                  // the following is rather aggressive
                  if (Resolver.TypeConstraintsIncludeProxy(other, proxy)) {
                    return false;
                  } else {
                    if (other.IsRefType && resolver.HasApplicableNullableRefTypeConstraint_SubDirection(proxy)) {
                      other = other.NormalizeExpand();  // shave off all constraints
                    }
                    satisfied = resolver.AssignProxyAndHandleItsConstraints(proxy, other, true);
                    convertedIntoOtherTypeConstraints = true;
                    break;
                  }
                } else {
                  return false;  // not enough information
                }
              }

              satisfied = Type.FromSameHead_Subtype(t, u, out var a, out var b);
              if (satisfied) {
                Contract.Assert(a.TypeArgs.Count == b.TypeArgs.Count);
                var cl = a is UserDefinedType ? ((UserDefinedType)a).ResolvedClass : null;
                for (int i = 0; i < a.TypeArgs.Count; i++) {
                  resolver.AllXConstraints.Add(new XConstraint_EquatableArg(tok,
                    a.TypeArgs[i], b.TypeArgs[i],
                    a is CollectionType || (cl != null && cl.TypeArgs[i].Variance != TypeParameter.TPVariance.Non),
                    a.IsRefType,
                    errorMsg));
                  moreXConstraints = true;
                }
              }
              break;
            }
          case "EquatableArg": {
              t = Types[0].NormalizeExpandKeepConstraints();
              var u = Types[1].NormalizeExpandKeepConstraints();
              var moreExactThis = (XConstraint_EquatableArg)this;
              if (t is TypeProxy && u is TypeProxy) {
                return false;  // not enough information to do anything sensible
              } else if (t is TypeProxy || u is TypeProxy) {
                TypeProxy proxy;
                Type other;
                if (t is TypeProxy) {
                  proxy = (TypeProxy)t;
                  other = u;
                } else {
                  proxy = (TypeProxy)u;
                  other = t;
                }
                if (other.IsNumericBased() || other.IsBitVectorType || other.IsBigOrdinalType) {
                  resolver.ConstrainSubtypeRelation(other.NormalizeExpand(), proxy, errorMsg, true);
                  convertedIntoOtherTypeConstraints = true;
                  return true;
                } else if (fullstrength) {
                  // the following is rather aggressive
                  if (Resolver.TypeConstraintsIncludeProxy(other, proxy)) {
                    return false;
                  } else {
                    if (other.IsRefType && resolver.HasApplicableNullableRefTypeConstraint_SubDirection(proxy)) {
                      other = other.NormalizeExpand();  // shave off all constraints
                    }
                    satisfied = resolver.AssignProxyAndHandleItsConstraints(proxy, other, true);
                    convertedIntoOtherTypeConstraints = true;
                    break;
                  }
                } else {
                  return false;  // not enough information
                }
              }
              if (moreExactThis.TreatTypeParamAsWild && (t.IsTypeParameter || u.IsTypeParameter || t.IsAbstractType || u.IsAbstractType)) {
                return true;
              } else if (!moreExactThis.AllowSuperSub) {
                resolver.ConstrainSubtypeRelation_Equal(t, u, errorMsg);
                convertedIntoOtherTypeConstraints = true;
                return true;
              }

              // okay if t<:u or u<:t (this makes type inference more manageable, though it is more liberal than one might wish)
              satisfied = Type.FromSameHead_Subtype(t, u, out var a, out var b);
              if (satisfied) {
                Contract.Assert(a.TypeArgs.Count == b.TypeArgs.Count);
                var cl = a is UserDefinedType ? ((UserDefinedType)a).ResolvedClass : null;
                for (int i = 0; i < a.TypeArgs.Count; i++) {
                  resolver.AllXConstraints.Add(new XConstraint_EquatableArg(tok,
                    a.TypeArgs[i], b.TypeArgs[i],
                    a is CollectionType || (cl != null && cl.TypeArgs[i].Variance != TypeParameter.TPVariance.Non),
                    false,
                    errorMsg));
                  moreXConstraints = true;
                }
              }
              break;
            }
          case "Freshable": {
              var collType = t.AsCollectionType;
              if (collType is SetType || collType is SeqType) {
                t = collType.Arg.NormalizeExpand();
              }
              if (t is TypeProxy) {
                return false;  // there is not enough information
              }
              satisfied = t.IsRefType;
              break;
            }
          case "ModifiesFrame": {
              var u = Types[1].NormalizeExpand();  // eventual ref type
              var collType = t is MapType ? null : t.AsCollectionType;
              if (collType != null) {
                t = collType.Arg.NormalizeExpand();
              }
              if (t is TypeProxy) {
                if (collType != null) {
                  // we know enough to convert into a subtyping constraint
                  resolver.AddXConstraint(Token.NoToken/*bogus, but it seems this token would be used only when integers are involved*/, "IsRefType", t, errorMsg);
                  moreXConstraints = true;
                  resolver.ConstrainSubtypeRelation_Equal(u, t, errorMsg);
                  moreXConstraints = true;
                  convertedIntoOtherTypeConstraints = true;
                  return true;
                } else {
                  return false;  // there is not enough information
                }
              }
              if (t.IsRefType) {
                resolver.ConstrainSubtypeRelation_Equal(u, t, errorMsg);
                convertedIntoOtherTypeConstraints = true;
                return true;
              }
              satisfied = false;
              break;
            }
          case "ReadsFrame": {
              var u = Types[1].NormalizeExpand();  // eventual ref type
              var arrTy = t.AsArrowType;
              if (arrTy != null) {
                t = arrTy.Result.NormalizeExpand();
              }
              var collType = t is MapType ? null : t.AsCollectionType;
              if (collType != null) {
                t = collType.Arg.NormalizeExpand();
              }
              if (t is TypeProxy) {
                if (collType != null) {
                  // we know enough to convert into a subtyping constraint
                  resolver.AddXConstraint(Token.NoToken/*bogus, but it seems this token would be used only when integers are involved*/, "IsRefType", t, errorMsg);
                  resolver.ConstrainSubtypeRelation_Equal(u, t, errorMsg);
                  moreXConstraints = true;
                  convertedIntoOtherTypeConstraints = true;
                  return true;
                } else {
                  return false;  // there is not enough information
                }
              }
              if (t.IsRefType && (arrTy == null || collType != null)) {
                resolver.ConstrainSubtypeRelation_Equal(u, t, errorMsg);
                convertedIntoOtherTypeConstraints = true;
                return true;
              }
              satisfied = false;
              break;
            }
          default:
            Contract.Assume(false);  // unknown XConstraint
            return false;  // to please the compiler
        }
        if (!satisfied) {
          errorMsg.FlagAsError(resolver);
        }
        return true;  // the XConstraint has served its purpose
      }

      public bool ProxyWithNoSubTypeConstraint(Type u, Resolver resolver) {
        Contract.Requires(u != null);
        Contract.Requires(resolver != null);
        var proxy = u as TypeProxy;
        if (proxy != null) {
          if (proxy.SubtypeConstraints.Any()) {
            return false;
          }
          foreach (var xc in resolver.AllXConstraints) {
            if (xc.ConstraintName == "Assignable" && xc.Types[0] == proxy) {
              return false;
            }
          }
          return true;
        }
        return false;
      }

      internal bool CouldBeAnything() {
        return Types.All(t => t.NormalizeExpand() is TypeProxy);
      }

      /// <summary>
      /// If "t" or any type among its transitive sub/super-types (depending on "towardsSub")
      /// is a collection type, then returns the element/domain type of that collection.
      /// Otherwise, returns null.
      /// </summary>
      Type FindCollectionType(DafnyOptions options, Type t, bool towardsSub, ISet<TypeProxy> visited) {
        Contract.Requires(t != null);
        Contract.Requires(visited != null);
        t = t.NormalizeExpand();
        if (options.Get(CommonOptionBag.TypeInferenceDebug)) {
          options.OutputWriter.WriteLine("DEBUG: FindCollectionType({0}, {1})", t, towardsSub ? "sub" : "super");
        }
        if (t is CollectionType) {
          if (options.Get(CommonOptionBag.TypeInferenceDebug)) {
            options.OutputWriter.WriteLine("DEBUG: FindCollectionType({0}) = {1}", t, ((CollectionType)t).Arg);
          }
          return ((CollectionType)t).Arg;
        }
        var proxy = t as TypeProxy;
        if (proxy == null || visited.Contains(proxy)) {
          return null;
        }
        visited.Add(proxy);
        foreach (var sub in towardsSub ? proxy.Subtypes : proxy.Supertypes) {
          var e = FindCollectionType(options, sub, towardsSub, visited);
          if (e != null) {
            return e;
          }
        }
        return null;
      }
    }

    public class XConstraintWithExprs : XConstraint {
      public readonly Expression[] Exprs;
      public XConstraintWithExprs(IToken tok, string constraintName, Type[] types, Expression[] exprs, TypeConstraint.ErrorMsg errMsg)
        : base(tok, constraintName, types, errMsg) {
        Contract.Requires(tok != null);
        Contract.Requires(constraintName != null);
        Contract.Requires(types != null);
        Contract.Requires(exprs != null);
        Contract.Requires(errMsg != null);
        this.Exprs = exprs;
      }
    }

    public class XConstraint_EquatableArg : XConstraint {
      public bool AllowSuperSub;
      public bool TreatTypeParamAsWild;
      public XConstraint_EquatableArg(IToken tok, Type a, Type b, bool allowSuperSub, bool treatTypeParamAsWild, TypeConstraint.ErrorMsg errMsg)
        : base(tok, "EquatableArg", new Type[] { a, b }, errMsg) {
        Contract.Requires(tok != null);
        Contract.Requires(a != null);
        Contract.Requires(b != null);
        Contract.Requires(errMsg != null);
        AllowSuperSub = allowSuperSub;
        TreatTypeParamAsWild = treatTypeParamAsWild;
      }
    }

    /// <summary>
    /// Solves or simplifies as many type constraints as possible.
    /// If "allowDecisions" is "false", then no decisions, only determined inferences, are made; this mode is
    /// appropriate for the partial solving that's done before a member lookup.
    /// </summary>
    public void PartiallySolveTypeConstraints(bool allowDecisions) {
      int state = 0;
      while (true) {
        if (2 <= state && !allowDecisions) {
          // time to say goodnight to Napoli
          return;
        } else if (AllTypeConstraints.Count == 0 && AllXConstraints.Count == 0) {
          // we're done
          return;
        }

        var anyNewConstraints = false;
        var fullStrength = false;
        // Process subtyping constraints
        PrintTypeConstraintState(220 + 2 * state);
        switch (state) {
          case 0: {
              var allTypeConstraints = AllTypeConstraints;
              AllTypeConstraints = new List<TypeConstraint>();
              var processed = new HashSet<TypeConstraint>();
              foreach (var c in allTypeConstraints) {
                ProcessOneSubtypingConstraintAndItsSubs(c, processed, fullStrength, ref anyNewConstraints);
              }

              allTypeConstraints = new List<TypeConstraint>(AllTypeConstraints);  // copy the list
              foreach (var c in allTypeConstraints) {
                var super = c.Super.NormalizeExpand() as TypeProxy;
                if (AssignKnownEnd(super, true, fullStrength)) {
                  anyNewConstraints = true;
                } else if (super != null && fullStrength && AssignKnownEndsFullstrength(super)) {  // KRML: is this used any more?
                  anyNewConstraints = true;
                }
              }
            }
            break;

          case 1: {
              // Process XConstraints
              // confirm as many XConstraints as possible, setting "anyNewConstraints" to "true" if the confirmation
              // of an XConstraint gives rise to new constraints to be handled in the loop above
              bool generatedMoreXConstraints;
              do {
                generatedMoreXConstraints = false;
                var allXConstraints = AllXConstraints;
                AllXConstraints = new List<XConstraint>();
                foreach (var xc in allXConstraints) {
                  if (xc.Confirm(this, fullStrength, out var convertedIntoOtherTypeConstraints, out var moreXConstraints)) {
                    if (convertedIntoOtherTypeConstraints) {
                      anyNewConstraints = true;
                    } else {
                      generatedMoreXConstraints = true;
                    }
                    if (moreXConstraints) {
                      generatedMoreXConstraints = true;
                    }
                  } else {
                    AllXConstraints.Add(xc);
                  }
                }
              } while (generatedMoreXConstraints);
            }
            break;

          case 2: {
              var assignables = AllXConstraints.Where(xc => xc.ConstraintName == "Assignable").ToList();
              var postponeForNow = new HashSet<TypeProxy>();
              foreach (var constraint in AllTypeConstraints) {
                var lhs = constraint.Super.NormalizeExpandKeepConstraints() as NonProxyType;
                if (lhs != null) {
                  foreach (var ta in lhs.TypeArgs) {
                    AddAllProxies(ta, postponeForNow);
                  }
                }
              }
              foreach (var constraint in AllTypeConstraints) {
                var lhs = constraint.Super.Normalize() as TypeProxy;
                if (lhs != null && !postponeForNow.Contains(lhs)) {
                  var rhss = assignables.Where(xc => xc.Types[0].Normalize() == lhs).Select(xc => xc.Types[1]).ToList();
                  if (ProcessAssignable(lhs, rhss)) {
                    anyNewConstraints = true;  // next time around the big loop, start with state 0 again
                  }
                }
              }
              foreach (var assignable in assignables) {
                var lhs = assignable.Types[0].Normalize() as TypeProxy;
                if (lhs != null && !postponeForNow.Contains(lhs)) {
                  var rhss = assignables.Where(xc => xc.Types[0].Normalize() == lhs).Select(xc => xc.Types[1]).ToList();
                  if (ProcessAssignable(lhs, rhss)) {
                    anyNewConstraints = true;  // next time around the big loop, start with state 0 again
                                               // process only one Assignable constraint in this way
                    break;
                  }
                }
              }
            }
            break;

          case 3:
            anyNewConstraints = ConvertAssignableToSubtypeConstraints(null);
            break;

          case 4: {
              var allTC = AllTypeConstraints;
              AllTypeConstraints = new List<TypeConstraint>();
              var proxyProcessed = new HashSet<TypeProxy>();
              foreach (var c in allTC) {
                ProcessFullStrength_SubDirection(c.Super, proxyProcessed, ref anyNewConstraints);
              }
              foreach (var xc in AllXConstraints) {
                if (xc.ConstraintName == "Assignable") {
                  ProcessFullStrength_SubDirection(xc.Types[0], proxyProcessed, ref anyNewConstraints);
                }
              }
              if (!anyNewConstraints) {
                // only do super-direction if sub-direction had no effect
                proxyProcessed = new HashSet<TypeProxy>();
                foreach (var c in allTC) {
                  ProcessFullStrength_SuperDirection(c.Sub, proxyProcessed, ref anyNewConstraints);
                }
                foreach (var xc in AllXConstraints) {
                  if (xc.ConstraintName == "Assignable") {
                    ProcessFullStrength_SuperDirection(xc.Types[1], proxyProcessed, ref anyNewConstraints);
                  }
                }
              }
              AllTypeConstraints.AddRange(allTC);
            }
            break;

          case 5: {
              // Process default numeric types
              var allTypeConstraints = AllTypeConstraints;
              AllTypeConstraints = new List<TypeConstraint>();
              foreach (var c in allTypeConstraints) {
                if (c.Super is ArtificialType) {
                  var proxy = c.Sub.NormalizeExpand() as TypeProxy;
                  if (proxy != null) {
                    AssignProxyAndHandleItsConstraints(proxy, c.Super is IntVarietiesSupertype ? (Type)Type.Int : Type.Real);
                    anyNewConstraints = true;
                    continue;
                  }
                }
                AllTypeConstraints.Add(c);
              }
            }
            break;

          case 6: {
              fullStrength = true;
              bool generatedMoreXConstraints;
              do {
                generatedMoreXConstraints = false;
                var allXConstraints = AllXConstraints;
                AllXConstraints = new List<XConstraint>();
                foreach (var xc in allXConstraints) {
                  if ((xc.ConstraintName == "Equatable" || xc.ConstraintName == "EquatableArg") && xc.Confirm(this, fullStrength, out var convertedIntoOtherTypeConstraints, out var moreXConstraints)) {
                    if (convertedIntoOtherTypeConstraints) {
                      anyNewConstraints = true;
                    } else {
                      generatedMoreXConstraints = true;
                    }
                    if (moreXConstraints) {
                      generatedMoreXConstraints = true;
                    }
                  } else {
                    AllXConstraints.Add(xc);
                  }
                }
              } while (generatedMoreXConstraints);
            }
            break;

          case 7: {
              // Process default reference types
              var allXConstraints = AllXConstraints;
              AllXConstraints = new List<XConstraint>();
              foreach (var xc in allXConstraints) {
                if (xc.ConstraintName == "IsRefType" || xc.ConstraintName == "IsNullableRefType") {
                  var proxy = xc.Types[0].Normalize() as TypeProxy;  // before we started processing default types, this would have been a proxy (since it's still in the A
                  if (proxy != null) {
                    AssignProxyAndHandleItsConstraints(proxy, builtIns.ObjectQ());
                    anyNewConstraints = true;
                    continue;
                  }
                }
                AllXConstraints.Add(xc);
              }
            }
            break;

          case 8: fullStrength = true; goto case 0;
          case 9: fullStrength = true; goto case 1;

          case 10: {
              // Finally, collapse constraints involving only proxies, which will have the effect of trading some type error
              // messages for type-underspecification messages.
              var allTypeConstraints = AllTypeConstraints;
              AllTypeConstraints = new List<TypeConstraint>();
              foreach (var c in allTypeConstraints) {
                var super = c.Super.NormalizeExpand();
                var sub = c.Sub.NormalizeExpand();
                if (super == sub) {
                  continue;
                } else if (super is TypeProxy && sub is TypeProxy) {
                  var proxy = (TypeProxy)super;
                  if (Options.Get(CommonOptionBag.TypeInferenceDebug)) {
                    Options.OutputWriter.WriteLine("DEBUG: (merge in PartiallySolve) assigning proxy {0}.T := {1}", proxy, sub);
                  }
                  proxy.T = sub;
                  anyNewConstraints = true;  // signal a change in the constraints
                  continue;
                }
                AllTypeConstraints.Add(c);
              }
            }
            break;

          case 11: {
              // Last resort decisions. Sometimes get here even with some 'obvious'
              // inferences. Before this case was added, the type inference returned with
              // failure, so this is a conservative addition, and could be made more
              // capable.
              if (!allowDecisions) {
                break;
              }

              foreach (var c in AllXConstraints) {
                if (c.ConstraintName == "EquatableArg") {
                  ConstrainSubtypeRelation_Equal(c.Types[0], c.Types[1], c.errorMsg);
                  anyNewConstraints = true;
                  AllXConstraints.Remove(c);
                  break;
                }
              }
              if (anyNewConstraints) {
                break;
              }

              TypeConstraint.ErrorMsg oneSuperErrorMsg = null;
              TypeConstraint.ErrorMsg oneSubErrorMsg = null;
              var ss = new HashSet<Type>();
              foreach (var c in AllTypeConstraints) {
                var super = c.Super.NormalizeExpand();
                var sub = c.Sub.NormalizeExpand();
                if (super is TypeProxy && !ss.Contains(super)) {
                  ss.Add(super);
                }
                if (sub is TypeProxy && !ss.Contains(sub)) {
                  ss.Add(sub);
                }
              }

              foreach (var t in ss) {
                var lowers = new HashSet<Type>();
                var uppers = new HashSet<Type>();
                foreach (var c in AllTypeConstraints) {
                  var super = c.Super.NormalizeExpand();
                  var sub = c.Sub.NormalizeExpand();
                  if (t.Equals(super)) {
                    lowers.Add(sub);
                    oneSubErrorMsg = c.ErrMsg;
                  }
                  if (t.Equals(sub)) {
                    uppers.Add(super);
                    oneSuperErrorMsg = c.ErrMsg;
                  }
                }

                bool done = false;
                foreach (var tl in lowers) {
                  foreach (var tu in uppers) {
                    if (tl.Equals(tu)) {
                      if (!ContainsAsTypeParameter(tu, t)) {
                        var errorMsg = new TypeConstraint.ErrorMsgWithBase(AllTypeConstraints[0].ErrMsg,
                          "Decision: {0} is decided to be {1} because the latter is both the upper and lower bound to the proxy",
                          t, tu);
                        ConstrainSubtypeRelation_Equal(t, tu, errorMsg);
                        // The above changes t so that it is a proxy with an assigned type
                        anyNewConstraints = true;
                        done = true;
                        break;
                      }
                    }
                  }
                  if (done) {
                    break;
                  }
                }
              }
              if (anyNewConstraints) {
                break;
              }

              foreach (var t in ss) {
                var lowers = new HashSet<Type>();
                var uppers = new HashSet<Type>();
                foreach (var c in AllTypeConstraints) {
                  var super = c.Super.NormalizeExpand();
                  var sub = c.Sub.NormalizeExpand();
                  if (t.Equals(super)) {
                    lowers.Add(sub);
                  }

                  if (t.Equals(sub)) {
                    uppers.Add(super);
                  }
                }

                if (uppers.Count == 0) {
                  if (lowers.Count == 1) {
                    var em = lowers.GetEnumerator();
                    em.MoveNext();
                    if (!ContainsAsTypeParameter(em.Current, t)) {
                      var errorMsg = new TypeConstraint.ErrorMsgWithBase(oneSubErrorMsg,
                        "Decision: {0} is decided to be {1} because the latter is a lower bound to the proxy and there is no constraint with an upper bound",
                        t, em.Current);
                      ConstrainSubtypeRelation_Equal(t, em.Current, errorMsg);
                      anyNewConstraints = true;
                      break;
                    }
                  }
                }
                if (lowers.Count == 0) {
                  if (uppers.Count == 1) {
                    var em = uppers.GetEnumerator();
                    em.MoveNext();
                    if (!ContainsAsTypeParameter(em.Current, t)) {
                      var errorMsg = new TypeConstraint.ErrorMsgWithBase(oneSuperErrorMsg,
                        "Decision: {0} is decided to be {1} because the latter is an upper bound to the proxy and there is no constraint with a lower bound",
                        t, em.Current);
                      ConstrainSubtypeRelation_Equal(t, em.Current, errorMsg);
                      anyNewConstraints = true;
                      break;
                    }
                  }
                }
              }

              break;
            }

          case 12:
            // we're so out of here
            return;
        }
        if (anyNewConstraints) {
          state = 0;
        } else {
          state++;
        }
      }
    }

    TypeProxy NewIntegerBasedProxy(IToken tok) {
      Contract.Requires(tok != null);
      var proxy = new InferredTypeProxy();
      ConstrainSubtypeRelation(new IntVarietiesSupertype(), proxy, tok, "integer literal used as if it had type {0}", proxy);
      return proxy;
    }

    private bool ContainsAsTypeParameter(Type t, Type u) {
      if (t.Equals(u)) {
        return true;
      }

      if (t is UserDefinedType udt) {
        foreach (var tp in udt.TypeArgs) {
          if (ContainsAsTypeParameter(tp, u)) {
            return true;
          }
        }
      }
      if (t is CollectionType st) {
        foreach (var tp in st.TypeArgs) {
          if (ContainsAsTypeParameter(tp, u)) {
            return true;
          }
        }
      }
      return false;
    }

    private void AddAllProxies(Type type, HashSet<TypeProxy> proxies) {
      Contract.Requires(type != null);
      Contract.Requires(proxies != null);
      var proxy = type as TypeProxy;
      if (proxy != null) {
        proxies.Add(proxy);
      } else {
        foreach (var ta in type.TypeArgs) {
          AddAllProxies(ta, proxies);
        }
      }
    }

    /// <summary>
    /// Set "lhs" to the join of "rhss" and "lhs.Subtypes, if possible.
    /// Returns "true' if something was done, or "false" otherwise.
    /// </summary>
    private bool ProcessAssignable(TypeProxy lhs, List<Type> rhss) {
      Contract.Requires(lhs != null && lhs.T == null);
      Contract.Requires(rhss != null);
      if (Options.Get(CommonOptionBag.TypeInferenceDebug)) {
        Console.Write("DEBUG: ProcessAssignable: {0} with rhss:", lhs);
        foreach (var rhs in rhss) {
          Options.OutputWriter.Write(" {0}", rhs);
        }
        Options.OutputWriter.Write(" subtypes:");
        foreach (var sub in lhs.SubtypesKeepConstraints) {
          Options.OutputWriter.Write(" {0}", sub);
        }
        Options.OutputWriter.WriteLine();
      }
      Type join = null;
      foreach (var rhs in rhss) {
        if (rhs is TypeProxy) { return false; }
        join = join == null ? rhs : Type.Join(join, rhs, builtIns);
      }
      foreach (var sub in lhs.SubtypesKeepConstraints) {
        if (sub is TypeProxy) { return false; }
        join = join == null ? sub : Type.Join(join, sub, builtIns);
      }
      if (join == null) {
        return false;
      } else if (Reaches(join, lhs, 1, new HashSet<TypeProxy>())) {
        // would cause a cycle, so don't do it
        return false;
      } else {
        if (Options.Get(CommonOptionBag.TypeInferenceDebug)) {
          Options.OutputWriter.WriteLine("DEBUG: ProcessAssignable: assigning proxy {0}.T := {1}", lhs, join);
        }
        lhs.T = join;
        return true;
      }
    }

    /// <summary>
    /// Convert each Assignable(A, B) constraint into a subtyping constraint A :> B,
    /// provided that:
    ///  - B is a non-proxy, and
    ///  - either "proxySpecialization" is null or some proxy in "proxySpecializations" prominently appears in A.
    /// </summary>
    bool ConvertAssignableToSubtypeConstraints(ISet<TypeProxy>/*?*/ proxySpecializations) {
      var anyNewConstraints = false;
      // If (the head of) the RHS of an Assignable is known, convert the XConstraint into a subtyping constraint
      var allX = AllXConstraints;
      AllXConstraints = new List<XConstraint>();
      foreach (var xc in allX) {
        if (xc.ConstraintName == "Assignable" && xc.Types[1].Normalize() is NonProxyType) {
          var t0 = xc.Types[0].NormalizeExpand();
          if (proxySpecializations == null
            || proxySpecializations.Contains(t0)
            || t0.TypeArgs.Exists(ta => proxySpecializations.Contains(ta))) {
            ConstrainSubtypeRelation(t0, xc.Types[1], xc.errorMsg, true);
            anyNewConstraints = true;
            continue;
          }
        }
        AllXConstraints.Add(xc);
      }
      return anyNewConstraints;
    }

    bool TightenUpEquatable(ISet<TypeProxy> proxiesOfInterest) {
      Contract.Requires(proxiesOfInterest != null);
      var anyNewConstraints = false;
      var allX = AllXConstraints;
      AllXConstraints = new List<XConstraint>();
      foreach (var xc in allX) {
        if (xc.ConstraintName == "Equatable" || xc.ConstraintName == "EquatableArg") {
          var t0 = xc.Types[0].NormalizeExpandKeepConstraints();
          var t1 = xc.Types[1].NormalizeExpandKeepConstraints();
          if (proxiesOfInterest.Contains(t0) || proxiesOfInterest.Contains(t1)) {
            ConstrainSubtypeRelation_Equal(t0, t1, xc.errorMsg);
            anyNewConstraints = true;
            continue;
          }
        }
        AllXConstraints.Add(xc);
      }
      return anyNewConstraints;
    }

    void ProcessOneSubtypingConstraintAndItsSubs(TypeConstraint c, ISet<TypeConstraint> processed, bool fullStrength, ref bool anyNewConstraints) {
      Contract.Requires(c != null);
      Contract.Requires(processed != null);
      if (processed.Contains(c)) {
        return;  // our job has already been done, or is at least in progress
      }
      processed.Add(c);

      var super = c.Super.NormalizeExpandKeepConstraints();
      var sub = c.Sub.NormalizeExpandKeepConstraints();
      // Process all subtype types before going on
      var subProxy = sub as TypeProxy;
      if (subProxy != null) {
        foreach (var cc in subProxy.SubtypeConstraints) {
          ProcessOneSubtypingConstraintAndItsSubs(cc, processed, fullStrength, ref anyNewConstraints);
        }
      }
      // the processing may have assigned some proxies, so we'll refresh super and sub
      super = super.NormalizeExpandKeepConstraints();
      sub = sub.NormalizeExpandKeepConstraints();

      if (super.Equals(sub)) {
        // the constraint is satisfied, so just drop it
      } else if ((super is NonProxyType || super is ArtificialType) && sub is NonProxyType) {
        ImposeSubtypingConstraint(super, sub, c.ErrMsg);
        anyNewConstraints = true;
      } else if (AssignKnownEnd(sub as TypeProxy, true, fullStrength)) {
        anyNewConstraints = true;
      } else if (sub is TypeProxy && fullStrength && AssignKnownEndsFullstrength((TypeProxy)sub)) {
        anyNewConstraints = true;
      } else {
        // keep the constraint for now
        AllTypeConstraints.Add(c);
      }
    }

    void ProcessFullStrength_SubDirection(Type t, ISet<TypeProxy> processed, ref bool anyNewConstraints) {
      Contract.Requires(t != null);
      Contract.Requires(processed != null);
      var proxy = t.NormalizeExpand() as TypeProxy;
      if (proxy != null) {
        if (processed.Contains(proxy)) {
          return;  // our job has already been done, or is at least in progress
        }
        processed.Add(proxy);

        foreach (var u in proxy.SubtypesKeepConstraints_WithAssignable(AllXConstraints)) {
          ProcessFullStrength_SubDirection(u, processed, ref anyNewConstraints);
        }
        proxy = proxy.NormalizeExpand() as TypeProxy;
        if (proxy != null && AssignKnownEndsFullstrength_SubDirection(proxy)) {
          anyNewConstraints = true;
        }
      }
    }

    void ProcessFullStrength_SuperDirection(Type t, ISet<TypeProxy> processed, ref bool anyNewConstraints) {
      Contract.Requires(t != null);
      Contract.Requires(processed != null);
      var proxy = t.NormalizeExpand() as TypeProxy;
      if (proxy != null) {
        if (processed.Contains(proxy)) {
          return;  // our job has already been done, or is at least in progress
        }
        processed.Add(proxy);

        foreach (var u in proxy.Supertypes) {
          ProcessFullStrength_SuperDirection(u, processed, ref anyNewConstraints);
        }
        proxy = proxy.NormalizeExpand() as TypeProxy;
        if (proxy != null && AssignKnownEndsFullstrength_SuperDirection(proxy)) {
          anyNewConstraints = true;
        }
      }
    }

    /// <summary>
    /// Returns true if anything happened.
    /// </summary>
    bool AssignKnownEnd(TypeProxy proxy, bool keepConstraints, bool fullStrength) {
      Contract.Requires(proxy == null || proxy.T == null);  // caller is supposed to have called NormalizeExpand
      if (proxy == null) {
        // nothing to do
        return false;
      }
      // ----- first, go light; also, prefer subtypes over supertypes
      IEnumerable<Type> subTypes = keepConstraints ? proxy.SubtypesKeepConstraints : proxy.Subtypes;
      foreach (var su in subTypes) {
        DetermineRootLeaf(su, out var isRoot, out _, out var headRoot, out _);
        Contract.Assert(!isRoot || headRoot);  // isRoot ==> headRoot
        if (isRoot) {
          if (Reaches(su, proxy, 1, new HashSet<TypeProxy>())) {
            // adding a constraint here would cause a bad cycle, so we don't
          } else {
            AssignProxyAndHandleItsConstraints(proxy, su, keepConstraints);
            return true;
          }
        } else if (headRoot) {
          if (Reaches(su, proxy, 1, new HashSet<TypeProxy>())) {
            // adding a constraint here would cause a bad cycle, so we don't
          } else {
            AssignProxyAndHandleItsConstraints(proxy, TypeProxy.HeadWithProxyArgs(su), keepConstraints);
            return true;
          }
        }
      }
      if (fullStrength) {
        IEnumerable<Type> superTypes = keepConstraints ? proxy.SupertypesKeepConstraints : proxy.Supertypes;
        foreach (var su in superTypes) {
          DetermineRootLeaf(su, out _, out var isLeaf, out _, out var headLeaf);
          Contract.Assert(!isLeaf || headLeaf);  // isLeaf ==> headLeaf
          if (isLeaf) {
            if (Reaches(su, proxy, -1, new HashSet<TypeProxy>())) {
              // adding a constraint here would cause a bad cycle, so we don't
            } else {
              AssignProxyAndHandleItsConstraints(proxy, su, keepConstraints);
              return true;
            }
          } else if (headLeaf) {
            if (Reaches(su, proxy, -1, new HashSet<TypeProxy>())) {
              // adding a constraint here would cause a bad cycle, so we don't
            } else {
              AssignProxyAndHandleItsConstraints(proxy, TypeProxy.HeadWithProxyArgs(su), keepConstraints);
              return true;
            }
          }
        }
      }
      return false;
    }

    bool AssignKnownEndsFullstrength(TypeProxy proxy) {
      Contract.Requires(proxy != null);
      // ----- continue with full strength
      // If the join of the subtypes exists, use it
      var joins = new List<Type>();
      foreach (var su in proxy.Subtypes) {
        if (su is TypeProxy) {
          continue;  // don't include proxies in the meet computation
        }
        int i = 0;
        for (; i < joins.Count; i++) {
          var j = Type.Join(joins[i], su, builtIns);
          if (j != null) {
            joins[i] = j;
            break;
          }
        }
        if (i == joins.Count) {
          // we went to the end without finding a place to meet up
          joins.Add(su);
        }
      }
      if (joins.Count == 1 && !Reaches(joins[0], proxy, 1, new HashSet<TypeProxy>())) {
        // we were able to compute a meet of all the subtyping constraints, so use it
        AssignProxyAndHandleItsConstraints(proxy, joins[0]);
        return true;
      }
      // If the meet of the supertypes exists, use it
      var meets = new List<Type>();
      foreach (var su in proxy.Supertypes) {
        if (su is TypeProxy) {
          continue;  // don't include proxies in the meet computation
        }
        int i = 0;
        for (; i < meets.Count; i++) {
          var j = Type.Meet(meets[i], su, builtIns);
          if (j != null) {
            meets[i] = j;
            break;
          }
        }
        if (i == meets.Count) {
          // we went to the end without finding a place to meet
          meets.Add(su);
        }
      }
      if (meets.Count == 1 && !(meets[0] is ArtificialType) && !Reaches(meets[0], proxy, -1, new HashSet<TypeProxy>())) {
        // we were able to compute a meet of all the subtyping constraints, so use it
        AssignProxyAndHandleItsConstraints(proxy, meets[0]);
        return true;
      }

      return false;
    }

    bool AssignKnownEndsFullstrength_SubDirection(TypeProxy proxy) {
      Contract.Requires(proxy != null && proxy.T == null);
      // If the join the subtypes exists, use it
      var joins = new List<Type>();
      var proxySubs = new HashSet<TypeProxy>();
      proxySubs.Add(proxy);
      foreach (var su in proxy.SubtypesKeepConstraints_WithAssignable(AllXConstraints)) {
        if (su is TypeProxy) {
          proxySubs.Add((TypeProxy)su);
        } else {
          int i = 0;
          for (; i < joins.Count; i++) {
            var j = Type.Join(joins[i], su, builtIns);
            if (j != null) {
              joins[i] = j;
              break;
            }
          }
          if (i == joins.Count) {
            // we went to the end without finding a place to join in
            joins.Add(su);
          }
        }
      }
      if (joins.Count == 1 && !Reaches(joins[0], proxy, 1, new HashSet<TypeProxy>())) {
        // We were able to compute a join of all the subtyping constraints, so use it.
        // Well, maybe.  If "join[0]" denotes a non-null type and "proxy" is something
        // that could be assigned "null", then set "proxy" to the nullable version of "join[0]".
        // Stated differently, think of an applicable "IsNullableRefType" constraint as
        // being part of the join computation, essentially throwing in a "...?".
        // Except: If the join is a tight bound--meaning, it is also a meet--then pick it
        // after all, because that seems to give rise to less confusing error messages.
        if (joins[0].IsNonNullRefType) {
          Type meet = null;
          if (MeetOfAllSupertypes(proxy, ref meet, new HashSet<TypeProxy>(), false) && meet != null && Type.SameHead(joins[0], meet)) {
            // leave it
          } else {
            CloseOverAssignableRhss(proxySubs);
            if (HasApplicableNullableRefTypeConstraint(proxySubs)) {
              if (Options.Get(CommonOptionBag.TypeInferenceDebug)) {
                Options.OutputWriter.WriteLine("DEBUG: Found join {0} for proxy {1}, but weakening it to {2}", joins[0], proxy, joins[0].NormalizeExpand());
              }
              AssignProxyAndHandleItsConstraints(proxy, joins[0].NormalizeExpand(), true);
              return true;
            }
          }
        }
        AssignProxyAndHandleItsConstraints(proxy, joins[0], true);
        return true;
      }
      return false;
    }

    private void CloseOverAssignableRhss(ISet<TypeProxy> proxySet) {
      Contract.Requires(proxySet != null);
      while (true) {
        var moreChanges = false;
        foreach (var xc in AllXConstraints) {
          if (xc.ConstraintName == "Assignable") {
            var source = xc.Types[0].Normalize() as TypeProxy;
            var sink = xc.Types[1].Normalize() as TypeProxy;
            if (source != null && sink != null && proxySet.Contains(source) && !proxySet.Contains(sink)) {
              proxySet.Add(sink);
              moreChanges = true;
            }
          }
        }
        if (!moreChanges) {
          return;
        }
      }
    }
    private bool HasApplicableNullableRefTypeConstraint(ISet<TypeProxy> proxySet) {
      Contract.Requires(proxySet != null);
      var nullableProxies = new HashSet<TypeProxy>();
      foreach (var xc in AllXConstraints) {
        if (xc.ConstraintName == "IsNullableRefType") {
          var npr = xc.Types[0].Normalize() as TypeProxy;
          if (npr != null) {
            nullableProxies.Add(npr);
          }
        }
      }
      return proxySet.Any(nullableProxies.Contains);
    }
    private bool HasApplicableNullableRefTypeConstraint_SubDirection(TypeProxy proxy) {
      Contract.Requires(proxy != null);
      var nullableProxies = new HashSet<TypeProxy>();
      foreach (var xc in AllXConstraints) {
        if (xc.ConstraintName == "IsNullableRefType") {
          var npr = xc.Types[0].Normalize() as TypeProxy;
          if (npr != null) {
            nullableProxies.Add(npr);
          }
        }
      }
      return HasApplicableNullableRefTypeConstraint_SubDirection_aux(proxy, nullableProxies, new HashSet<TypeProxy>());
    }
    private bool HasApplicableNullableRefTypeConstraint_SubDirection_aux(TypeProxy proxy, ISet<TypeProxy> nullableProxies, ISet<TypeProxy> visitedProxies) {
      Contract.Requires(proxy != null);
      Contract.Requires(nullableProxies != null);
      Contract.Requires(visitedProxies != null);

      if (visitedProxies.Contains(proxy)) {
        return false;
      }
      visitedProxies.Add(proxy);

      if (nullableProxies.Contains(proxy)) {
        return true;
      }

      foreach (var sub in proxy.SubtypesKeepConstraints_WithAssignable(AllXConstraints)) {
        var psub = sub as TypeProxy;
        if (psub != null && HasApplicableNullableRefTypeConstraint_SubDirection_aux(psub, nullableProxies, visitedProxies)) {
          return true;
        }
      }
      return false;
    }

    bool AssignKnownEndsFullstrength_SuperDirection(TypeProxy proxy) {
      Contract.Requires(proxy != null && proxy.T == null);
      // First, compute the the join of the Assignable LHSs.  Then, compute
      // the meet of that join and the supertypes.
      var joins = new List<Type>();
      foreach (var xc in AllXConstraints) {
        if (xc.ConstraintName == "Assignable" && xc.Types[1].Normalize() == proxy) {
          var su = xc.Types[0].Normalize();
          if (su is TypeProxy) {
            continue; // don't include proxies in the join computation
          }
          int i = 0;
          for (; i < joins.Count; i++) {
            var j = Type.Join(joins[i], su, builtIns);
            if (j != null) {
              joins[i] = j;
              break;
            }
          }
          if (i == joins.Count) {
            // we went to the end without finding a place to join in
            joins.Add(su);
          }
        }
      }
      // If the meet of the supertypes exists, use it
      var meets = new List<Type>(joins);
      foreach (var su in proxy.SupertypesKeepConstraints) {
        if (su is TypeProxy) {
          continue;  // don't include proxies in the meet computation
        }
        int i = 0;
        for (; i < meets.Count; i++) {
          var j = Type.Meet(meets[i], su, builtIns);
          if (j != null) {
            meets[i] = j;
            break;
          }
        }
        if (i == meets.Count) {
          // we went to the end without finding a place to meet up
          meets.Add(su);
        }
      }
      if (meets.Count == 1 && !(meets[0] is ArtificialType) && !Reaches(meets[0], proxy, -1, new HashSet<TypeProxy>())) {
        // we were able to compute a meet of all the subtyping constraints, so use it
        AssignProxyAndHandleItsConstraints(proxy, meets[0], true);
        return true;
      }
      return false;
    }

    int _reaches_recursion;
    private bool Reaches(Type t, TypeProxy proxy, int direction, HashSet<TypeProxy> visited) {
      if (_reaches_recursion == 20) {
        Contract.Assume(false);  // possible infinite recursion
      }
      _reaches_recursion++;
      var b = Reaches_aux(t, proxy, direction, visited);
      _reaches_recursion--;
      return b;
    }
    private bool Reaches_aux(Type t, TypeProxy proxy, int direction, HashSet<TypeProxy> visited) {
      Contract.Requires(t != null);
      Contract.Requires(proxy != null);
      Contract.Requires(visited != null);
      t = t.NormalizeExpand();
      var tproxy = t as TypeProxy;
      if (tproxy == null) {
        var polarities = Type.GetPolarities(t).ConvertAll(TypeParameter.Direction);
        Contract.Assert(polarities != null);
        Contract.Assert(polarities.Count <= t.TypeArgs.Count);
        for (int i = 0; i < polarities.Count; i++) {
          if (Reaches(t.TypeArgs[i], proxy, direction * polarities[i], visited)) {
            return true;
          }
        }
        return false;
      } else if (tproxy == proxy) {
        return true;
      } else if (visited.Contains(tproxy)) {
        return false;
      } else {
        visited.Add(tproxy);
        if (0 <= direction && tproxy.Subtypes.Any(su => Reaches(su, proxy, direction, visited))) {
          return true;
        }
        if (direction <= 0 && tproxy.Supertypes.Any(su => Reaches(su, proxy, direction, visited))) {
          return true;
        }
        return false;
      }
    }

    /// <summary>
    /// Assumes type parameters have already been pushed, and that all types in class members have been resolved
    /// </summary>
    void ResolveClassMemberBodiesInitial(TopLevelDeclWithMembers cl) {
      Contract.Requires(cl != null);
      Contract.Requires(currentClass == null);
      Contract.Requires(AllTypeConstraints.Count == 0);
      Contract.Ensures(currentClass == null);
      Contract.Ensures(AllTypeConstraints.Count == 0);

      currentClass = cl;
      foreach (MemberDecl member in cl.Members) {
        Contract.Assert(VisibleInScope(member));
        if (member is ConstantField { Rhs: { } } constantField) {
          var resolutionContext = new ResolutionContext(constantField, false);
          scope.PushMarker();
          if (constantField.IsStatic || currentClass == null || !currentClass.AcceptThis) {
            scope.AllowInstance = false;
          }
          ResolveExpression(constantField.Rhs, resolutionContext);
          scope.PopMarker();
          AddAssignableConstraint(constantField.tok, constantField.Type, constantField.Rhs.Type,
            "type for constant '" + constantField.Name + "' is '{0}', but its initialization value type is '{1}'");
          SolveAllTypeConstraints();
        }
      }
      currentClass = null;
    }

    /// <summary>
    /// Assumes type parameters have already been pushed, and that all types in class members have been resolved
    /// </summary>
    void ResolveClassMemberBodies(TopLevelDeclWithMembers cl) {
      Contract.Requires(cl != null);
      Contract.Requires(currentClass == null);
      Contract.Requires(AllTypeConstraints.Count == 0);
      Contract.Ensures(currentClass == null);
      Contract.Ensures(AllTypeConstraints.Count == 0);

      currentClass = cl;
      foreach (MemberDecl member in cl.Members) {
        Contract.Assert(VisibleInScope(member));
        if (member is Field) {
          var resolutionContext = new ResolutionContext(new NoContext(currentClass.EnclosingModuleDefinition), false);
          scope.PushMarker();
          if (member.IsStatic) {
            scope.AllowInstance = false;
          }
          ResolveAttributes(member, resolutionContext, true);
          scope.PopMarker();

        } else if (member is Function function) {
          var ec = reporter.Count(ErrorLevel.Error);
          allTypeParameters.PushMarker();
          ResolveTypeParameters(function.TypeArgs, false, function);

          function.Resolve(this);
          allTypeParameters.PopMarker();
          if (function is ExtremePredicate { PrefixPredicate: { } prefixPredicate } && ec == reporter.Count(ErrorLevel.Error)) {
            allTypeParameters.PushMarker();
            ResolveTypeParameters(prefixPredicate.TypeArgs, false, prefixPredicate);
            prefixPredicate.Resolve(this);
            allTypeParameters.PopMarker();
          }

        } else if (member is Method method) {
          var ec = reporter.Count(ErrorLevel.Error);
          allTypeParameters.PushMarker();
          ResolveTypeParameters(method.TypeArgs, false, method);
          method.Resolve(this);
          allTypeParameters.PopMarker();
          if (method is ExtremeLemma { PrefixLemma: { } prefixLemma } && ec == reporter.Count(ErrorLevel.Error)) {
            allTypeParameters.PushMarker();
            ResolveTypeParameters(prefixLemma.TypeArgs, false, prefixLemma);
            prefixLemma.Resolve(this);
            allTypeParameters.PopMarker();
          }

        } else {
          Contract.Assert(false); throw new cce.UnreachableException();  // unexpected member type
        }
        Contract.Assert(AllTypeConstraints.Count == 0);
      }
      currentClass = null;
    }

    /// <summary>
    /// Assumes type parameters have already been pushed
    /// </summary>
    void ResolveCtorTypes(DatatypeDecl/*!*/ dt, Graph<IndDatatypeDecl/*!*/>/*!*/ dependencies, Graph<CoDatatypeDecl/*!*/>/*!*/ coDependencies) {
      Contract.Requires(dt != null);
      Contract.Requires(dependencies != null);
      Contract.Requires(coDependencies != null);
      foreach (DatatypeCtor ctor in dt.Ctors) {

        ctor.EnclosingDatatype = dt;

        allTypeParameters.PushMarker();
        ResolveCtorSignature(ctor, dt.TypeArgs);
        allTypeParameters.PopMarker();

        if (dt is IndDatatypeDecl) {
          // The dependencies of interest among inductive datatypes are all (inductive data)types mentioned in the parameter types
          var idt = (IndDatatypeDecl)dt;
          dependencies.AddVertex(idt);
          foreach (Formal p in ctor.Formals) {
            AddDatatypeDependencyEdge(idt, p.Type, dependencies);
          }
        } else {
          // The dependencies of interest among codatatypes are just the top-level types of parameters.
          var codt = (CoDatatypeDecl)dt;
          coDependencies.AddVertex(codt);
          foreach (var p in ctor.Formals) {
            var co = p.Type.AsCoDatatype;
            if (co != null && codt.EnclosingModuleDefinition == co.EnclosingModuleDefinition) {
              coDependencies.AddEdge(codt, co);
            }
          }
        }
      }
    }

    void ResolveCtorSignature(DatatypeCtor ctor, List<TypeParameter> dtTypeArguments) {
      Contract.Requires(ctor != null);
      Contract.Requires(ctor.EnclosingDatatype != null);
      Contract.Requires(dtTypeArguments != null);
      foreach (Formal p in ctor.Formals) {
        ResolveType(p.tok, p.Type, ctor.EnclosingDatatype, ResolveTypeOptionEnum.AllowPrefix, dtTypeArguments);
      }
    }

    void AddDatatypeDependencyEdge(IndDatatypeDecl dt, Type tp, Graph<IndDatatypeDecl> dependencies) {
      Contract.Requires(dt != null);
      Contract.Requires(tp != null);
      Contract.Requires(dependencies != null);  // more expensive check: Contract.Requires(cce.NonNullElements(dependencies));

      tp = tp.NormalizeExpand();
      var dependee = tp.AsIndDatatype;
      if (dependee != null && dt.EnclosingModuleDefinition == dependee.EnclosingModuleDefinition) {
        dependencies.AddEdge(dt, dependee);
        foreach (var ta in ((UserDefinedType)tp).TypeArgs) {
          AddDatatypeDependencyEdge(dt, ta, dependencies);
        }
      }
    }

    public void ResolveFrameExpressionTopLevel(FrameExpression fe, FrameExpressionUse use, ICodeContext codeContext) {
      ResolveFrameExpression(fe, use, new ResolutionContext(codeContext, false));
    }

    void ResolveFrameExpression(FrameExpression fe, FrameExpressionUse use, ResolutionContext resolutionContext) {
      Contract.Requires(fe != null);
      Contract.Requires(resolutionContext != null);

      ResolveExpression(fe.E, resolutionContext);
      Type t = fe.E.Type;
      Contract.Assert(t != null);  // follows from postcondition of ResolveExpression
      var eventualRefType = new InferredTypeProxy();
      if (use == FrameExpressionUse.Reads) {
        AddXConstraint(fe.E.tok, "ReadsFrame", t, eventualRefType,
          "a reads-clause expression must denote an object, a set/iset/multiset/seq of objects, or a function to a set/iset/multiset/seq of objects (instead got {0})");
      } else {
        AddXConstraint(fe.E.tok, "ModifiesFrame", t, eventualRefType,
          use == FrameExpressionUse.Modifies ?
          "a modifies-clause expression must denote an object or a set/iset/multiset/seq of objects (instead got {0})" :
          "an unchanged expression must denote an object or a set/iset/multiset/seq of objects (instead got {0})");
      }
      if (fe.FieldName != null) {
        var member = ResolveMember(fe.E.tok, eventualRefType, fe.FieldName, out var tentativeReceiverType);
        var ctype = (UserDefinedType)tentativeReceiverType;  // correctness of cast follows from the DenotesClass test above
        if (member == null) {
          // error has already been reported by ResolveMember
        } else if (!(member is Field)) {
          reporter.Error(MessageSource.Resolver, fe.E, "member {0} in type {1} does not refer to a field", fe.FieldName, ctype.Name);
        } else if (member is ConstantField) {
          reporter.Error(MessageSource.Resolver, fe.E, "expression is not allowed to refer to constant field {0}", fe.FieldName);
        } else {
          Contract.Assert(ctype != null && ctype.ResolvedClass != null);  // follows from postcondition of ResolveMember
          fe.Field = (Field)member;
        }
      }
    }

    void ResolveIterator(IteratorDecl iter) {
      Contract.Requires(iter != null);
      Contract.Requires(currentClass == null);
      Contract.Ensures(currentClass == null);

      var initialErrorCount = reporter.Count(ErrorLevel.Error);

      // Add in-parameters to the scope, but don't care about any duplication errors, since they have already been reported
      scope.PushMarker();
      scope.AllowInstance = false;  // disallow 'this' from use, which means that the special fields and methods added are not accessible in the syntactically given spec
      iter.Ins.ForEach(p => scope.Push(p.Name, p));
      ResolveParameterDefaultValues(iter.Ins, new ResolutionContext(iter, false));

      // Start resolving specification...
      // we start with the decreases clause, because the _decreases<n> fields were only given type proxies before; we'll know
      // the types only after resolving the decreases clause (and it may be that some of resolution has already seen uses of
      // these fields; so, with no further ado, here we go
      ResolveAttributes(iter.Decreases, new ResolutionContext(iter, false));
      Contract.Assert(iter.Decreases.Expressions.Count == iter.DecreasesFields.Count);
      for (var i = 0; i < iter.Decreases.Expressions.Count; i++) {
        var e = iter.Decreases.Expressions[i];
        ResolveExpression(e, new ResolutionContext(iter, false));
        // any type is fine, but associate this type with the corresponding _decreases<n> field
        var d = iter.DecreasesFields[i];
        // If the following type constraint does not hold, then: Bummer, there was a use--and a bad use--of the field before, so this won't be the best of error messages
        ConstrainSubtypeRelation(d.Type, e.Type, e, "type of field {0} is {1}, but has been constrained elsewhere to be of type {2}", d.Name, e.Type, d.Type);
      }
      foreach (FrameExpression fe in iter.Reads.Expressions) {
        ResolveFrameExpressionTopLevel(fe, FrameExpressionUse.Reads, iter);
      }
      ResolveAttributes(iter.Modifies, new ResolutionContext(iter, false));
      foreach (FrameExpression fe in iter.Modifies.Expressions) {
        ResolveFrameExpressionTopLevel(fe, FrameExpressionUse.Modifies, iter);
      }
      foreach (AttributedExpression e in iter.Requires) {
        ResolveAttributes(e, new ResolutionContext(iter, false));
        ResolveExpression(e.E, new ResolutionContext(iter, false));
        Contract.Assert(e.E.Type != null);  // follows from postcondition of ResolveExpression
        ConstrainTypeExprBool(e.E, "Precondition must be a boolean (got {0})");
      }

      scope.PopMarker();  // for the in-parameters

      // We resolve the rest of the specification in an instance context.  So mentions of the in- or yield-parameters
      // get resolved as field dereferences (with an implicit "this")
      scope.PushMarker();
      currentClass = iter;
      Contract.Assert(scope.AllowInstance);

      foreach (AttributedExpression e in iter.YieldRequires) {
        ResolveAttributes(e, new ResolutionContext(iter, false));
        ResolveExpression(e.E, new ResolutionContext(iter, false));
        Contract.Assert(e.E.Type != null);  // follows from postcondition of ResolveExpression
        ConstrainTypeExprBool(e.E, "Yield precondition must be a boolean (got {0})");
      }
      foreach (AttributedExpression e in iter.YieldEnsures) {
        ResolveAttributes(e, new ResolutionContext(iter, true));
        ResolveExpression(e.E, new ResolutionContext(iter, true));
        Contract.Assert(e.E.Type != null);  // follows from postcondition of ResolveExpression
        ConstrainTypeExprBool(e.E, "Yield postcondition must be a boolean (got {0})");
      }
      foreach (AttributedExpression e in iter.Ensures) {
        ResolveAttributes(e, new ResolutionContext(iter, true));
        ResolveExpression(e.E, new ResolutionContext(iter, true));
        Contract.Assert(e.E.Type != null);  // follows from postcondition of ResolveExpression
        ConstrainTypeExprBool(e.E, "Postcondition must be a boolean (got {0})");
      }
      SolveAllTypeConstraints();

      var postSpecErrorCount = reporter.Count(ErrorLevel.Error);

      // Resolve body
      if (iter.Body != null) {
        DominatingStatementLabels.PushMarker();
        foreach (var req in iter.Requires) {
          if (req.Label != null) {
            if (DominatingStatementLabels.Find(req.Label.Name) != null) {
              reporter.Error(MessageSource.Resolver, req.Label.Tok, "assert label shadows a dominating label");
            } else {
              var rr = DominatingStatementLabels.Push(req.Label.Name, req.Label);
              Contract.Assert(rr == Scope<Label>.PushResult.Success);  // since we just checked for duplicates, we expect the Push to succeed
            }
          }
        }
        ResolveBlockStatement(iter.Body, ResolutionContext.FromCodeContext(iter));
        DominatingStatementLabels.PopMarker();
        SolveAllTypeConstraints();
      }

      currentClass = null;
      scope.PopMarker();  // pop off the AllowInstance setting

      if (postSpecErrorCount == initialErrorCount) {
        iter.CreateIteratorMethodSpecs(this);
      }
    }

    /// <summary>
    /// Checks if lhs, which is expected to be a successfully resolved expression, denotes something
    /// that can be assigned to.  In particular, this means that lhs denotes a mutable variable, field,
    /// or array element.  If a violation is detected, an error is reported.
    /// </summary>
    public void CheckIsLvalue(Expression lhs, ResolutionContext resolutionContext) {
      Contract.Requires(lhs != null);
      Contract.Requires(resolutionContext != null);
      if (lhs is IdentifierExpr) {
        var ll = (IdentifierExpr)lhs;
        if (!ll.Var.IsMutable) {
          reporter.Error(MessageSource.Resolver, lhs, "LHS of assignment must denote a mutable variable");
        }
      } else if (lhs is MemberSelectExpr) {
        var ll = (MemberSelectExpr)lhs;
        var field = ll.Member as Field;
        if (field == null || !field.IsUserMutable) {
          if (resolutionContext.InFirstPhaseConstructor && field is ConstantField cf && !cf.IsStatic && cf.Rhs == null) {
            if (Expression.AsThis(ll.Obj) != null) {
              // it's cool; this field can be assigned to here
            } else {
              reporter.Error(MessageSource.Resolver, lhs, "LHS of assignment must denote a mutable field of 'this'");
            }
          } else {
            reporter.Error(MessageSource.Resolver, lhs, "LHS of assignment must denote a mutable field");
          }
        }
      } else if (lhs is SeqSelectExpr) {
        var ll = (SeqSelectExpr)lhs;
        ConstrainSubtypeRelation(ResolvedArrayType(ll.Seq.tok, 1, new InferredTypeProxy(), resolutionContext, true), ll.Seq.Type, ll.Seq,
          "LHS of array assignment must denote an array element (found {0})", ll.Seq.Type);
        if (!ll.SelectOne) {
          reporter.Error(MessageSource.Resolver, ll.Seq, "cannot assign to a range of array elements (try the 'forall' statement)");
        }
      } else if (lhs is MultiSelectExpr) {
        // nothing to check; this can only denote an array element
      } else {
        reporter.Error(MessageSource.Resolver, lhs, "LHS of assignment must denote a mutable variable or field");
      }
    }

    public void ResolveBlockStatement(BlockStmt blockStmt, ResolutionContext resolutionContext) {
      Contract.Requires(blockStmt != null);
      Contract.Requires(resolutionContext != null);

      if (blockStmt is DividedBlockStmt) {
        var div = (DividedBlockStmt)blockStmt;
        Contract.Assert(currentMethod is Constructor);  // divided bodies occur only in class constructors
        Contract.Assert(!resolutionContext.InFirstPhaseConstructor);  // divided bodies are never nested
        foreach (Statement ss in div.BodyInit) {
          ResolveStatementWithLabels(ss, resolutionContext with { InFirstPhaseConstructor = true });
        }
        foreach (Statement ss in div.BodyProper) {
          ResolveStatementWithLabels(ss, resolutionContext);
        }
      } else {
        foreach (Statement ss in blockStmt.Body) {
          ResolveStatementWithLabels(ss, resolutionContext);
        }
      }
    }

    public void ResolveStatementWithLabels(Statement stmt, ResolutionContext resolutionContext) {
      Contract.Requires(stmt != null);
      Contract.Requires(resolutionContext != null);

      enclosingStatementLabels.PushMarker();
      // push labels
      for (var l = stmt.Labels; l != null; l = l.Next) {
        var lnode = l.Data;
        Contract.Assert(lnode.Name != null);  // LabelNode's with .Label==null are added only during resolution of the break statements with 'stmt' as their target, which hasn't happened yet
        var prev = enclosingStatementLabels.Find(lnode.Name);
        if (prev == stmt) {
          reporter.Error(MessageSource.Resolver, lnode.Tok, "duplicate label");
        } else if (prev != null) {
          reporter.Error(MessageSource.Resolver, lnode.Tok, "label shadows an enclosing label");
        } else {
          var r = enclosingStatementLabels.Push(lnode.Name, stmt);
          Contract.Assert(r == Scope<Statement>.PushResult.Success);  // since we just checked for duplicates, we expect the Push to succeed
          if (DominatingStatementLabels.Find(lnode.Name) != null) {
            reporter.Error(MessageSource.Resolver, lnode.Tok, "label shadows a dominating label");
          } else {
            var rr = DominatingStatementLabels.Push(lnode.Name, lnode);
            Contract.Assert(rr == Scope<Label>.PushResult.Success);  // since we just checked for duplicates, we expect the Push to succeed
          }
        }
      }
      ResolveStatement(stmt, resolutionContext);
      enclosingStatementLabels.PopMarker();
    }

    void ResolveAlternatives(List<GuardedAlternative> alternatives, AlternativeLoopStmt loopToCatchBreaks, ResolutionContext resolutionContext) {
      Contract.Requires(alternatives != null);
      Contract.Requires(resolutionContext != null);

      // first, resolve the guards
      foreach (var alternative in alternatives) {
        int prevErrorCount = reporter.Count(ErrorLevel.Error);
        ResolveExpression(alternative.Guard, resolutionContext);
        Contract.Assert(alternative.Guard.Type != null);  // follows from postcondition of ResolveExpression
        bool successfullyResolved = reporter.Count(ErrorLevel.Error) == prevErrorCount;
        ConstrainTypeExprBool(alternative.Guard, "condition is expected to be of type bool, but is {0}");
      }

      if (loopToCatchBreaks != null) {
        loopStack.Add(loopToCatchBreaks);  // push
      }
      foreach (var alternative in alternatives) {
        scope.PushMarker();
        DominatingStatementLabels.PushMarker();
        if (alternative.IsBindingGuard) {
          var exists = (ExistsExpr)alternative.Guard;
          foreach (var v in exists.BoundVars) {
            ScopePushAndReport(scope, v, "bound-variable");
          }
        }
        ResolveAttributes(alternative, resolutionContext);
        foreach (Statement ss in alternative.Body) {
          ResolveStatementWithLabels(ss, resolutionContext);
        }
        DominatingStatementLabels.PopMarker();
        scope.PopMarker();
      }
      if (loopToCatchBreaks != null) {
        loopStack.RemoveAt(loopStack.Count - 1);  // pop
      }
    }

    /// <summary>
    /// Resolves the given call statement.
    /// Assumes all LHSs have already been resolved (and checked for mutability).
    /// </summary>
    void ResolveCallStmt(CallStmt s, ResolutionContext resolutionContext, Type receiverType) {
      Contract.Requires(s != null);
      Contract.Requires(resolutionContext != null);
      bool isInitCall = receiverType != null;

      var callee = s.Method;
      Contract.Assert(callee != null);  // follows from the invariant of CallStmt
      if (!isInitCall && callee is Constructor) {
        reporter.Error(MessageSource.Resolver, s, "a constructor is allowed to be called only when an object is being allocated");
      }

      // resolve left-hand sides (the right-hand sides are resolved below)
      foreach (var lhs in s.Lhs) {
        Contract.Assume(lhs.Type != null);  // a sanity check that LHSs have already been resolved
      }

      bool tryToResolve = false;
      if (callee.Outs.Count != s.Lhs.Count) {
        if (isInitCall) {
          reporter.Error(MessageSource.Resolver, s, "a method called as an initialization method must not have any result arguments");
        } else {
          reporter.Error(MessageSource.Resolver, s, "wrong number of method result arguments (got {0}, expected {1})", s.Lhs.Count, callee.Outs.Count);
          tryToResolve = true;
        }
      } else {
        if (isInitCall) {
          if (callee.IsStatic) {
            reporter.Error(MessageSource.Resolver, s.Tok, "a method called as an initialization method must not be 'static'");
          } else {
            tryToResolve = true;
          }
        } else if (!callee.IsStatic) {
          if (!scope.AllowInstance && s.Receiver is ThisExpr) {
            // The call really needs an instance, but that instance is given as 'this', which is not
            // available in this context.  For more details, see comment in the resolution of a
            // FunctionCallExpr.
            reporter.Error(MessageSource.Resolver, s.Receiver, "'this' is not allowed in a 'static' context");
          } else if (s.Receiver is StaticReceiverExpr) {
            reporter.Error(MessageSource.Resolver, s.Receiver, "call to instance method requires an instance");
          } else {
            tryToResolve = true;
          }
        } else {
          tryToResolve = true;
        }
      }

      if (tryToResolve) {
        var typeMap = s.MethodSelect.TypeArgumentSubstitutionsAtMemberDeclaration();
        // resolve arguments
        ResolveActualParameters(s.Bindings, callee.Ins, s.Tok, callee, resolutionContext, typeMap,
          callee.IsStatic ? null : s.Receiver);
        // type check the out-parameter arguments (in-parameters were type checked as part of ResolveActualParameters)
        for (int i = 0; i < callee.Outs.Count && i < s.Lhs.Count; i++) {
          var outFormal = callee.Outs[i];
          var it = outFormal.Type;
          Type st = it.Subst(typeMap);
          var lhs = s.Lhs[i];
          var what = GetLocationInformation(outFormal, callee.Outs.Count(), i, "method out-parameter");

          AddAssignableConstraint(
            s.Tok, lhs.Type, st,
            $"incorrect return type {what} (expected {{1}}, got {{0}})");
        }
        for (int i = 0; i < s.Lhs.Count; i++) {
          var lhs = s.Lhs[i];
          // LHS must denote a mutable field.
          CheckIsLvalue(lhs.Resolved, resolutionContext);
        }
      }
      if (Contract.Exists(callee.Decreases.Expressions, e => e is WildcardExpr) && !resolutionContext.CodeContext.AllowsNontermination) {
        reporter.Error(MessageSource.Resolver, s.Tok, "a call to a possibly non-terminating method is allowed only if the calling method is also declared (with 'decreases *') to be possibly non-terminating");
      }
    }

    /// <summary>
    /// Resolve the actual arguments given in "bindings". Then, check that there is exactly one
    /// actual for each formal, and impose assignable constraints.
    /// "typeMap" is applied to the type of each formal.
    /// This method should be called only once. That is, bindings.arguments is required to be null on entry to this method.
    /// </summary>
    void ResolveActualParameters(ActualBindings bindings, List<Formal> formals, IToken callTok, object context, ResolutionContext resolutionContext,
      Dictionary<TypeParameter, Type> typeMap, Expression/*?*/ receiver) {
      Contract.Requires(bindings != null);
      Contract.Requires(formals != null);
      Contract.Requires(callTok != null);
      Contract.Requires(context is Method || context is Function || context is DatatypeCtor || context is ArrowType);
      Contract.Requires(typeMap != null);
      Contract.Requires(!bindings.WasResolved);

      string whatKind;
      string name;
      if (context is Method cMethod) {
        whatKind = cMethod.WhatKind;
        name = $"{whatKind} '{cMethod.Name}'";
      } else if (context is Function cFunction) {
        whatKind = cFunction.WhatKind;
        name = $"{whatKind} '{cFunction.Name}'";
      } else if (context is DatatypeCtor cCtor) {
        whatKind = "datatype constructor";
        name = $"{whatKind} '{cCtor.Name}'";
      } else {
        var cArrowType = (ArrowType)context;
        whatKind = "function application";
        name = $"function type '{cArrowType}'";
      }

      // If all arguments are passed positionally, use simple error messages that talk about the count of arguments.
      var onlyPositionalArguments = bindings.ArgumentBindings.TrueForAll(binding => binding.FormalParameterName == null);
      var simpleErrorReported = false;
      if (onlyPositionalArguments) {
        var requiredParametersCount = formals.Count(f => f.DefaultValue == null);
        var actualsCounts = bindings.ArgumentBindings.Count;
        var sig = "";
        for (int i = 0; i < formals.Count; i++) {
          sig += (", " + formals[i].Name + ": " + formals[i].Type.ToString());
        }
        if (formals.Count > 0) {
          sig = ": (" + sig[2..] + ")";
        }
        if (requiredParametersCount <= actualsCounts && actualsCounts <= formals.Count) {
          // the situation is plausible
        } else if (requiredParametersCount == formals.Count) {
          // this is the common, classical case of no default parameter values; generate a straightforward error message
          reporter.Error(MessageSource.Resolver, callTok, $"wrong number of arguments (got {actualsCounts}, but {name} expects {formals.Count}{sig})");
          simpleErrorReported = true;
        } else if (actualsCounts < requiredParametersCount) {
          reporter.Error(MessageSource.Resolver, callTok, $"wrong number of arguments (got {actualsCounts}, but {name} expects at least {requiredParametersCount}{sig})");
          simpleErrorReported = true;
        } else {
          reporter.Error(MessageSource.Resolver, callTok, $"wrong number of arguments (got {actualsCounts}, but {name} expects at most {formals.Count}{sig})");
          simpleErrorReported = true;
        }
      }

      // resolve given arguments and populate the "namesToActuals" map
      var namesToActuals = new Dictionary<string, ActualBinding>();
      formals.ForEach(f => namesToActuals.Add(f.Name, null)); // a name mapping to "null" says it hasn't been filled in yet
      var stillAcceptingPositionalArguments = true;
      var bindingIndex = 0;
      foreach (var binding in bindings.ArgumentBindings) {
        var arg = binding.Actual;
        // insert the actual into "namesToActuals" under an appropriate name, unless there is an error
        if (binding.FormalParameterName != null) {
          var pname = binding.FormalParameterName.val;
          stillAcceptingPositionalArguments = false;
          if (!namesToActuals.TryGetValue(pname, out var b)) {
            reporter.Error(MessageSource.Resolver, binding.FormalParameterName, $"the binding named '{pname}' does not correspond to any formal parameter");
          } else if (b == null) {
            // all is good
            namesToActuals[pname] = binding;
          } else if (b.FormalParameterName == null) {
            reporter.Error(MessageSource.Resolver, binding.FormalParameterName, $"the parameter named '{pname}' is already given positionally");
          } else {
            reporter.Error(MessageSource.Resolver, binding.FormalParameterName, $"duplicate binding for parameter name '{pname}'");
          }
        } else if (!stillAcceptingPositionalArguments) {
          reporter.Error(MessageSource.Resolver, arg.tok, "a positional argument is not allowed to follow named arguments");
        } else if (bindingIndex < formals.Count) {
          // use the name of formal corresponding to this positional argument, unless the parameter is named-only
          var formal = formals[bindingIndex];
          var pname = formal.Name;
          if (formal.IsNameOnly) {
            reporter.Error(MessageSource.Resolver, arg.tok,
              $"nameonly parameter '{pname}' must be passed using a name binding; it cannot be passed positionally");
          }
          Contract.Assert(namesToActuals[pname] == null); // we expect this, since we've only filled parameters positionally so far
          namesToActuals[pname] = binding;
        } else {
          // too many positional arguments
          if (onlyPositionalArguments) {
            // error was reported before the "foreach" loop
            Contract.Assert(simpleErrorReported);
          } else if (formals.Count < bindingIndex) {
            // error was reported on a previous iteration of this "foreach" loop
          } else {
            reporter.Error(MessageSource.Resolver, callTok,
              $"wrong number of arguments ({name} expects {formals.Count}, got {bindings.ArgumentBindings.Count})");
          }
        }

        // resolve argument
        ResolveExpression(arg, resolutionContext);
        bindingIndex++;
      }

      var actuals = new List<Expression>();
      var formalIndex = 0;
      var substMap = new Dictionary<IVariable, Expression>();
      foreach (var formal in formals) {
        var b = namesToActuals[formal.Name];
        if (b != null) {
          actuals.Add(b.Actual);
          substMap.Add(formal, b.Actual);
          var what = GetLocationInformation(formal,
            bindings.ArgumentBindings.Count(), bindings.ArgumentBindings.IndexOf(b),
            whatKind + (context is Method ? " in-parameter" : " parameter"));

          AddAssignableConstraint(
            callTok, formal.Type.Subst(typeMap), b.Actual.Type,
            $"incorrect argument type {what} (expected {{0}}, found {{1}})");
        } else if (formal.DefaultValue != null) {
          // Note, in the following line, "substMap" is passed in, but it hasn't been fully filled in until the
          // end of this foreach loop. Still, that's soon enough, because DefaultValueExpression won't use it
          // until FillInDefaultValueExpressions at the end of Pass 1 of the Resolver.
          var n = new DefaultValueExpression(callTok, formal, receiver, substMap, typeMap);
          allDefaultValueExpressions.Add(n);
          actuals.Add(n);
          substMap.Add(formal, n);
        } else {
          // parameter has no value
          if (onlyPositionalArguments) {
            // a simple error message has already been reported
            Contract.Assert(simpleErrorReported);
          } else {
            var formalDescription = whatKind + (context is Method ? " in-parameter" : " parameter");
            var nameWithIndex = formal.HasName && formal is not ImplicitFormal ? "'" + formal.Name + "'" : "";
            if (formals.Count > 1 || nameWithIndex == "") {
              nameWithIndex += nameWithIndex == "" ? "" : " ";
              nameWithIndex += $"at index {formalIndex}";
            }
            var message = $"{formalDescription} {nameWithIndex} requires an argument of type {formal.Type}";
            reporter.Error(MessageSource.Resolver, callTok, message);
          }
        }
        formalIndex++;
      }

      bindings.AcceptArgumentExpressionsAsExactParameterList(actuals);
    }

    private static string GetLocationInformation(Formal parameter, int bindingCount, int bindingIndex, string formalDescription) {
      var displayName = parameter.HasName && parameter is not ImplicitFormal;
      var description = "";
      if (bindingCount > 1) {
        description += $"at index {bindingIndex} ";
      }

      description += $"for {formalDescription}";

      if (displayName) {
        description += $" '{parameter.Name}'";
      }

      return description;
    }

    /// <summary>
    /// To resolve "id" in expression "E . id", do:
    ///  * If E denotes a module name M:
    ///      0. Member of module M:  sub-module (including submodules of imports), class, datatype, etc.
    ///         (if two imported types have the same name, an error message is produced here)
    ///      1. Static member of M._default denoting an async task type
    ///    (Note that in contrast to ResolveNameSegment_Type, imported modules, etc. are ignored)
    ///  * If E denotes a type:
    ///      2. a. Member of that type denoting an async task type, or:
    ///         b. If allowDanglingDotName:
    ///            Return the type "E" and the given "expr", letting the caller try to make sense of the final dot-name.
    ///
    /// Note: 1 and 2a are not used now, but they will be of interest when async task types are supported.
    /// </summary>
    ResolveTypeReturn ResolveDotSuffix_Type(ExprDotName expr, ResolutionContext resolutionContext, bool allowDanglingDotName, ResolveTypeOption option, List<TypeParameter> defaultTypeArguments) {
      Contract.Requires(expr != null);
      Contract.Requires(!expr.WasResolved());
      Contract.Requires(expr.Lhs is NameSegment || expr.Lhs is ExprDotName);
      Contract.Requires(resolutionContext != null);
      Contract.Ensures(Contract.Result<ResolveTypeReturn>() == null || allowDanglingDotName);

      // resolve the LHS expression
      if (expr.Lhs is NameSegment) {
        ResolveNameSegment_Type((NameSegment)expr.Lhs, resolutionContext, option, defaultTypeArguments);
      } else {
        ResolveDotSuffix_Type((ExprDotName)expr.Lhs, resolutionContext, false, option, defaultTypeArguments);
      }

      if (expr.OptTypeArguments != null) {
        foreach (var ty in expr.OptTypeArguments) {
          ResolveType(expr.tok, ty, resolutionContext, option, defaultTypeArguments);
        }
      }

      Expression r = null;  // the resolved expression, if successful

      var lhs = expr.Lhs.Resolved;
      if (lhs != null && lhs.Type is Resolver_IdentifierExpr.ResolverType_Module) {
        var ri = (Resolver_IdentifierExpr)lhs;
        var sig = ((ModuleDecl)ri.Decl).AccessibleSignature(useCompileSignatures);
        sig = GetSignature(sig);
        // For 0:

        if (sig.TopLevels.TryGetValue(expr.SuffixName, out var decl)) {
          // ----- 0. Member of the specified module
          if (decl is AmbiguousTopLevelDecl) {
            var ad = (AmbiguousTopLevelDecl)decl;
            reporter.Error(MessageSource.Resolver, expr.tok, "The name {0} ambiguously refers to a type in one of the modules {1} (try qualifying the type name with the module name)", expr.SuffixName, ad.ModuleNames());
          } else {
            // We have found a module name or a type name.  We create a temporary expression that will never be seen by the compiler
            // or verifier, just to have a placeholder where we can recorded what we have found.
            r = CreateResolver_IdentifierExpr(expr.tok, expr.SuffixName, expr.OptTypeArguments, decl);
          }
#if ASYNC_TASK_TYPES
        } else if (sig.StaticMembers.TryGetValue(expr.SuffixName, out member)) {
          // ----- 1. static member of the specified module
          Contract.Assert(member.IsStatic); // moduleInfo.StaticMembers is supposed to contain only static members of the module's implicit class _default
          if (ReallyAmbiguousThing(ref member)) {
            reporter.Error(MessageSource.Resolver, expr.tok, "The name {0} ambiguously refers to a static member in one of the modules {1} (try qualifying the member name with the module name)", expr.SuffixName, ((AmbiguousMemberDecl)member).ModuleNames());
          } else {
            var receiver = new StaticReceiverExpr(expr.tok, (ClassLikeDecl)member.EnclosingClass);
            r = ResolveExprDotCall(expr.tok, receiver, member, expr.OptTypeArguments, opts.resolutionContext, allowMethodCall);
          }
#endif
        } else {
          reporter.Error(MessageSource.Resolver, expr.tok, "module '{0}' does not declare a type '{1}'", ri.Decl.Name, expr.SuffixName);
        }

      } else if (lhs != null && lhs.Type is Resolver_IdentifierExpr.ResolverType_Type) {
        var ri = (Resolver_IdentifierExpr)lhs;
        // ----- 2. Look up name in type
        var ty = new UserDefinedType(ri.tok, ri.Decl.Name, ri.Decl, ri.TypeArgs);
        if (allowDanglingDotName && ty.IsRefType) {
          return new ResolveTypeReturn(ty, expr);
        }
        if (r == null) {
          reporter.Error(MessageSource.Resolver, expr.tok, "member '{0}' does not exist in type '{1}' or cannot be part of type name", expr.SuffixName, ri.Decl.Name);
        }
      }

      if (r == null) {
        // an error has been reported above; we won't fill in .ResolvedExpression, but we still must fill in .Type
        expr.Type = new InferredTypeProxy();
      } else {
        expr.ResolvedExpression = r;
        expr.Type = r.Type;
      }
      return null;
    }

    internal Resolver_IdentifierExpr CreateResolver_IdentifierExpr(IToken tok, string name, List<Type> optTypeArguments, TopLevelDecl decl) {
      Contract.Requires(tok != null);
      Contract.Requires(name != null);
      Contract.Requires(decl != null);
      Contract.Ensures(Contract.Result<Resolver_IdentifierExpr>() != null);

      if (!moduleInfo.IsAbstract) {
        if (decl is ModuleDecl md && md.Signature.IsAbstract) {
          reporter.Error(MessageSource.Resolver, tok, "a compiled module is not allowed to use an abstract module ({0})", decl.Name);
        }
      }
      var n = optTypeArguments == null ? 0 : optTypeArguments.Count;
      if (optTypeArguments != null) {
        // type arguments were supplied; they must be equal in number to those expected
        if (n != decl.TypeArgs.Count) {
          reporter.Error(MessageSource.Resolver, tok, "Wrong number of type arguments ({0} instead of {1}) passed to {2}: {3}", n, decl.TypeArgs.Count, decl.WhatKind, name);
        }
      }
      List<Type> tpArgs = new List<Type>();
      for (int i = 0; i < decl.TypeArgs.Count; i++) {
        tpArgs.Add(i < n ? optTypeArguments[i] : new InferredTypeProxy());
      }
      return new Resolver_IdentifierExpr(tok, decl, tpArgs);
    }

    public void ResolveStatement(Statement stmt, ResolutionContext resolutionContext) {
      Contract.Requires(stmt != null);
      Contract.Requires(resolutionContext != null);
      if (stmt is ICanResolve canResolve) {
        canResolve.Resolve(this, resolutionContext);
        return;
      }
      if (!(stmt is ForallStmt || stmt is ForLoopStmt)) {  // "forall" and "for" statements do their own attribute resolution below
        ResolveAttributes(stmt, resolutionContext);
      }
      if (stmt is PredicateStmt) {
        PredicateStmt s = (PredicateStmt)stmt;
        var assertStmt = stmt as AssertStmt;
        if (assertStmt != null && assertStmt.Label != null) {
          if (DominatingStatementLabels.Find(assertStmt.Label.Name) != null) {
            reporter.Error(MessageSource.Resolver, assertStmt.Label.Tok, "assert label shadows a dominating label");
          } else {
            var rr = DominatingStatementLabels.Push(assertStmt.Label.Name, assertStmt.Label);
            Contract.Assert(rr == Scope<Label>.PushResult.Success);  // since we just checked for duplicates, we expect the Push to succeed
          }
        }

        if (assertStmt != null && Attributes.Find(assertStmt.Attributes, "only") is UserSuppliedAttributes attribute) {
          reporter.Warning(MessageSource.Verifier, ResolutionErrors.ErrorId.r_assert_only_assumes_others.ToString(), attribute.RangeToken.ToToken(),
            "Assertion with {:only} temporarily transforms other assertions into assumptions");
          if (attribute.Args.Count >= 1
              && attribute.Args[0] is LiteralExpr { Value: string value }
              && value != "before" && value != "after") {
            reporter.Warning(MessageSource.Verifier, ResolutionErrors.ErrorId.r_assert_only_before_after.ToString(), attribute.Args[0].RangeToken.ToToken(),
              "{:only} only accepts \"before\" or \"after\" as an optional argument");
          }
        }
        ResolveExpression(s.Expr, resolutionContext);
        Contract.Assert(s.Expr.Type != null);  // follows from postcondition of ResolveExpression
        ConstrainTypeExprBool(s.Expr, "condition is expected to be of type bool, but is {0}");
        if (assertStmt != null && assertStmt.Proof != null) {
          // clear the labels for the duration of checking the proof body, because break statements are not allowed to leave a the proof body
          var prevLblStmts = enclosingStatementLabels;
          var prevLoopStack = loopStack;
          enclosingStatementLabels = new Scope<Statement>(Options);
          loopStack = new List<Statement>();
          ResolveStatement(assertStmt.Proof, resolutionContext);
          enclosingStatementLabels = prevLblStmts;
          loopStack = prevLoopStack;
        }
        var expectStmt = stmt as ExpectStmt;
        if (expectStmt != null) {
          if (expectStmt.Message == null) {
            expectStmt.Message = new StringLiteralExpr(s.Tok, "expectation violation", false);
          }
          ResolveExpression(expectStmt.Message, resolutionContext);
          Contract.Assert(expectStmt.Message.Type != null);  // follows from postcondition of ResolveExpression
        }

      } else if (stmt is PrintStmt) {
        var s = (PrintStmt)stmt;
        s.Args.Iter(e => ResolveExpression(e, resolutionContext));

      } else if (stmt is RevealStmt) {
        var s = (RevealStmt)stmt;
        foreach (var expr in s.Exprs) {
          var name = RevealStmt.SingleName(expr);
          var labeledAssert = name == null ? null : DominatingStatementLabels.Find(name) as AssertLabel;
          if (labeledAssert != null) {
            s.LabeledAsserts.Add(labeledAssert);
          } else {
            var revealResolutionContext = resolutionContext with { InReveal = true };
            if (expr is ApplySuffix) {
              var e = (ApplySuffix)expr;
              var methodCallInfo = ResolveApplySuffix(e, revealResolutionContext, true);
              if (methodCallInfo == null) {
                reporter.Error(MessageSource.Resolver, expr.tok, "expression has no reveal lemma");
              } else if (methodCallInfo.Callee.Member is TwoStateLemma && !revealResolutionContext.IsTwoState) {
                reporter.Error(MessageSource.Resolver, methodCallInfo.Tok, "a two-state function can only be revealed in a two-state context");
              } else if (methodCallInfo.Callee.AtLabel != null) {
                Contract.Assert(methodCallInfo.Callee.Member is TwoStateLemma);
                reporter.Error(MessageSource.Resolver, methodCallInfo.Tok, "to reveal a two-state function, do not list any parameters or @-labels");
              } else {
                var call = new CallStmt(s.RangeToken, new List<Expression>(), methodCallInfo.Callee, methodCallInfo.ActualParameters, methodCallInfo.Tok);
                s.ResolvedStatements.Add(call);
              }
            } else if (expr is NameSegment or ExprDotName) {
              if (expr is NameSegment) {
                ResolveNameSegment((NameSegment)expr, true, null, revealResolutionContext, true);
              } else {
                ResolveDotSuffix((ExprDotName)expr, true, null, revealResolutionContext, true);
              }
              MemberSelectExpr callee = (MemberSelectExpr)((ConcreteSyntaxExpression)expr).ResolvedExpression;
              if (callee == null) {
              } else if (callee.Member is Lemma or TwoStateLemma && Attributes.Contains(callee.Member.Attributes, "axiom")) {
                //The revealed member is a function
                reporter.Error(MessageSource.Resolver, callee.tok, "to reveal a function ({0}), append parentheses", callee.Member.ToString().Substring(7));
              } else {
                var call = new CallStmt(s.RangeToken, new List<Expression>(), callee, new List<ActualBinding>(), expr.tok);
                s.ResolvedStatements.Add(call);
              }
            } else {
              ResolveExpression(expr, revealResolutionContext);
            }
          }
        }
        foreach (var a in s.ResolvedStatements) {
          ResolveStatement(a, resolutionContext);
        }
      } else if (stmt is BreakStmt) {
        var s = (BreakStmt)stmt;
        if (s.TargetLabel != null) {
          Statement target = enclosingStatementLabels.Find(s.TargetLabel.val);
          if (target == null) {
            reporter.Error(MessageSource.Resolver, s.TargetLabel, $"{s.Kind} label is undefined or not in scope: {s.TargetLabel.val}");
          } else if (s.IsContinue && !(target is LoopStmt)) {
            reporter.Error(MessageSource.Resolver, s.TargetLabel, $"continue label must designate a loop: {s.TargetLabel.val}");
          } else {
            s.TargetStmt = target;
          }
        } else {
          Contract.Assert(1 <= s.BreakAndContinueCount); // follows from BreakStmt class invariant and the guard for this "else" branch
          var jumpStmt = s.BreakAndContinueCount == 1 ?
            $"a non-labeled '{s.Kind}' statement" :
            $"a '{Util.Repeat(s.BreakAndContinueCount - 1, "break ")}{s.Kind}' statement";
          if (loopStack.Count == 0) {
            reporter.Error(MessageSource.Resolver, s, $"{jumpStmt} is allowed only in loops");
          } else if (loopStack.Count < s.BreakAndContinueCount) {
            reporter.Error(MessageSource.Resolver, s,
              $"{jumpStmt} is allowed only in contexts with {s.BreakAndContinueCount} enclosing loops, but the current context only has {loopStack.Count}");
          } else {
            Statement target = loopStack[loopStack.Count - s.BreakAndContinueCount];
            if (target.Labels == null) {
              // make sure there is a label, because the compiler and translator will want to see a unique ID
              target.Labels = new LList<Label>(new Label(target.Tok, null), null);
            }
            s.TargetStmt = target;
          }
        }

      } else if (stmt is ProduceStmt) {
        var kind = stmt is YieldStmt ? "yield" : "return";
        if (stmt is YieldStmt && !(resolutionContext.CodeContext is IteratorDecl)) {
          reporter.Error(MessageSource.Resolver, stmt, "yield statement is allowed only in iterators");
        } else if (stmt is ReturnStmt && !(resolutionContext.CodeContext is Method)) {
          reporter.Error(MessageSource.Resolver, stmt, "return statement is allowed only in method");
        } else if (resolutionContext.InFirstPhaseConstructor) {
          reporter.Error(MessageSource.Resolver, stmt, "return statement is not allowed before 'new;' in a constructor");
        }
        var s = (ProduceStmt)stmt;
        if (s.Rhss != null) {
          var cmc = resolutionContext.CodeContext as IMethodCodeContext;
          if (cmc == null) {
            // an error has already been reported above
          } else if (cmc.Outs.Count != s.Rhss.Count) {
            reporter.Error(MessageSource.Resolver, s, "number of {2} parameters does not match declaration (found {0}, expected {1})", s.Rhss.Count, cmc.Outs.Count, kind);
          } else {
            Contract.Assert(s.Rhss.Count > 0);
            // Create a hidden update statement using the out-parameter formals, resolve the RHS, and check that the RHS is good.
            List<Expression> formals = new List<Expression>();
            foreach (Formal f in cmc.Outs) {
              Expression produceLhs;
              if (stmt is ReturnStmt) {
                var ident = new ImplicitIdentifierExpr(f.tok, f.Name);
                // resolve it here to avoid capture into more closely declared local variables
                ident.Var = f;
                ident.Type = ident.Var.Type;
                Contract.Assert(f.Type != null);
                produceLhs = ident;
              } else {
                var yieldIdent = new MemberSelectExpr(f.tok, new ImplicitThisExpr(f.tok), f.Name);
                ResolveExpression(yieldIdent, resolutionContext);
                produceLhs = yieldIdent;
              }
              formals.Add(produceLhs);
            }
            s.HiddenUpdate = new UpdateStmt(s.RangeToken, formals, s.Rhss, true);
            // resolving the update statement will check for return/yield statement specifics.
            ResolveStatement(s.HiddenUpdate, resolutionContext);
          }
        } else {// this is a regular return/yield statement.
          s.HiddenUpdate = null;
        }
      } else if (stmt is VarDeclStmt) {
        var s = (VarDeclStmt)stmt;
        // We have four cases.
        Contract.Assert(s.Update == null || s.Update is AssignSuchThatStmt || s.Update is UpdateStmt || s.Update is AssignOrReturnStmt);
        // 0.  There is no .Update.  This is easy, we will just resolve the locals.
        // 1.  The .Update is an AssignSuchThatStmt.  This is also straightforward:  first
        //     resolve the locals, which adds them to the scope, and then resolve the .Update.
        // 2.  The .Update is an UpdateStmt, which, resolved, means either a CallStmt or a bunch
        //     of parallel AssignStmt's.  Here, the right-hand sides should be resolved before
        //     the local variables have been added to the scope, but the left-hand sides should
        //     resolve to the newly introduced variables.
        // 3.  The .Update is a ":-" statement, for which resolution does two steps:
        //     First, desugar, then run the regular resolution on the desugared AST.
        // To accommodate these options, we first reach into the UpdateStmt, if any, to resolve
        // the left-hand sides of the UpdateStmt.  This will have the effect of shielding them
        // from a subsequent resolution (since expression resolution will do nothing if the .Type
        // field is already assigned.
        // Alright, so it is:

        // Resolve the types of the locals
        foreach (var local in s.Locals) {
          int prevErrorCount = reporter.Count(ErrorLevel.Error);
          ResolveType(local.Tok, local.OptionalType, resolutionContext, ResolveTypeOptionEnum.InferTypeProxies, null);
          if (reporter.Count(ErrorLevel.Error) == prevErrorCount) {
            local.type = local.OptionalType;
          } else {
            local.type = new InferredTypeProxy();
          }
        }
        // Resolve the UpdateStmt, if any
        if (s.Update is UpdateStmt) {
          var upd = (UpdateStmt)s.Update;
          // resolve the LHS
          Contract.Assert(upd.Lhss.Count == s.Locals.Count);
          for (int i = 0; i < upd.Lhss.Count; i++) {
            var local = s.Locals[i];
            var lhs = (IdentifierExpr)upd.Lhss[i];  // the LHS in this case will be an IdentifierExpr, because that's how the parser creates the VarDeclStmt
            Contract.Assert(lhs.Type == null);  // not yet resolved
            lhs.Var = local;
            lhs.Type = local.Type;
          }
          // resolve the whole thing
          s.Update.Resolve(this, resolutionContext);
        }

        if (s.Update is AssignOrReturnStmt) {
          var assignOrRet = (AssignOrReturnStmt)s.Update;
          // resolve the LHS
          Contract.Assert(assignOrRet.Lhss.Count == s.Locals.Count);
          for (int i = 0; i < s.Locals.Count; i++) {
            var local = s.Locals[i];
            var lhs = (IdentifierExpr)assignOrRet
              .Lhss[i]; // the LHS in this case will be an IdentifierExpr, because that's how the parser creates the VarDeclStmt
            Contract.Assert(lhs.Type == null); // not yet resolved
            lhs.Var = local;
            lhs.Type = local.Type;
          }

          // resolve the whole thing
          assignOrRet.Resolve(this, resolutionContext);
        }
        // Add the locals to the scope
        foreach (var local in s.Locals) {
          ScopePushAndReport(scope, local, "local-variable");
        }
        // With the new locals in scope, it's now time to resolve the attributes on all the locals
        foreach (var local in s.Locals) {
          ResolveAttributes(local, resolutionContext);
        }
        // Resolve the AssignSuchThatStmt, if any
        if (s.Update is AssignSuchThatStmt assignSuchThatStmt) {
          assignSuchThatStmt.Resolve(this, resolutionContext);
        }
      } else if (stmt is VarDeclPattern) {
        VarDeclPattern s = (VarDeclPattern)stmt;
        foreach (var local in s.LocalVars) {
          int prevErrorCount = reporter.Count(ErrorLevel.Error);
          ResolveType(local.Tok, local.OptionalType, resolutionContext, ResolveTypeOptionEnum.InferTypeProxies, null);
          if (reporter.Count(ErrorLevel.Error) == prevErrorCount) {
            local.type = local.OptionalType;
          } else {
            local.type = new InferredTypeProxy();
          }
        }
        ResolveExpression(s.RHS, resolutionContext);
        ResolveCasePattern(s.LHS, s.RHS.Type, resolutionContext);
        // Check for duplicate names now, because not until after resolving the case pattern do we know if identifiers inside it refer to bound variables or nullary constructors
        var c = 0;
        foreach (var bv in s.LHS.Vars) {
          ScopePushAndReport(scope, bv, "local_variable");
          c++;
        }
        if (c == 0) {
          // Every identifier-looking thing in the pattern resolved to a constructor; that is, this LHS is a constant literal
          reporter.Error(MessageSource.Resolver, s.LHS.tok, "LHS is a constant literal; to be legal, it must introduce at least one bound variable");
        }
      } else if (stmt is AssignStmt) {
        AssignStmt s = (AssignStmt)stmt;
        int prevErrorCount = reporter.Count(ErrorLevel.Error);
        ResolveExpression(s.Lhs, resolutionContext);  // allow ghosts for now, tighted up below
        bool lhsResolvedSuccessfully = reporter.Count(ErrorLevel.Error) == prevErrorCount;
        Contract.Assert(s.Lhs.Type != null);  // follows from postcondition of ResolveExpression
        // check that LHS denotes a mutable variable or a field
        var lhs = s.Lhs.Resolved;
        if (lhs is IdentifierExpr) {
          IVariable var = ((IdentifierExpr)lhs).Var;
          if (var == null) {
            // the LHS didn't resolve correctly; some error would already have been reported
          } else {
            CheckIsLvalue(lhs, resolutionContext);
          }
        } else if (lhs is MemberSelectExpr) {
          var fse = (MemberSelectExpr)lhs;
          if (fse.Member != null) {  // otherwise, an error was reported above
            CheckIsLvalue(fse, resolutionContext);
          }
        } else if (lhs is SeqSelectExpr) {
          var slhs = (SeqSelectExpr)lhs;
          // LHS is fine, provided the "sequence" is really an array
          if (lhsResolvedSuccessfully) {
            Contract.Assert(slhs.Seq.Type != null);
            CheckIsLvalue(slhs, resolutionContext);
          }
        } else if (lhs is MultiSelectExpr) {
          CheckIsLvalue(lhs, resolutionContext);
        } else {
          CheckIsLvalue(lhs, resolutionContext);
        }
        Type lhsType = s.Lhs.Type;
        if (s.Rhs is ExprRhs) {
          ExprRhs rr = (ExprRhs)s.Rhs;
          ResolveExpression(rr.Expr, resolutionContext);
          Contract.Assert(rr.Expr.Type != null);  // follows from postcondition of ResolveExpression

          if (s.Lhs is ImplicitIdentifierExpr { Var: Formal { InParam: false } }) {
            AddAssignableConstraint(stmt.Tok, lhsType, rr.Expr.Type, "Method return value mismatch (expected {0}, got {1})");
          } else {
            AddAssignableConstraint(stmt.Tok, lhsType, rr.Expr.Type, "RHS (of type {1}) not assignable to LHS (of type {0})");
          }
        } else if (s.Rhs is TypeRhs) {
          TypeRhs rr = (TypeRhs)s.Rhs;
          Type t = ResolveTypeRhs(rr, stmt, resolutionContext);
          AddAssignableConstraint(stmt.Tok, lhsType, t, "type {1} is not assignable to LHS (of type {0})");
        } else if (s.Rhs is HavocRhs) {
          // nothing else to do
        } else {
          Contract.Assert(false); throw new cce.UnreachableException();  // unexpected RHS
        }

      } else if (stmt is CallStmt) {
        CallStmt s = (CallStmt)stmt;
        ResolveCallStmt(s, resolutionContext, null);

      } else if (stmt is BlockStmt) {
        var s = (BlockStmt)stmt;
        scope.PushMarker();
        ResolveBlockStatement(s, resolutionContext);
        scope.PopMarker();

      } else if (stmt is IfStmt) {
        IfStmt s = (IfStmt)stmt;
        if (s.Guard != null) {
          ResolveExpression(s.Guard, resolutionContext);
          Contract.Assert(s.Guard.Type != null);  // follows from postcondition of ResolveExpression
          ConstrainTypeExprBool(s.Guard, "condition is expected to be of type bool, but is {0}");
        }

        scope.PushMarker();
        if (s.IsBindingGuard) {
          var exists = (ExistsExpr)s.Guard;
          foreach (var v in exists.BoundVars) {
            ScopePushAndReport(scope, v, "bound-variable");
          }
        }
        DominatingStatementLabels.PushMarker();
        ResolveBlockStatement(s.Thn, resolutionContext);
        DominatingStatementLabels.PopMarker();
        scope.PopMarker();

        if (s.Els != null) {
          DominatingStatementLabels.PushMarker();
          ResolveStatement(s.Els, resolutionContext);
          DominatingStatementLabels.PopMarker();
        }

      } else if (stmt is AlternativeStmt) {
        var s = (AlternativeStmt)stmt;
        ResolveAlternatives(s.Alternatives, null, resolutionContext);

      } else if (stmt is OneBodyLoopStmt) {
        var s = (OneBodyLoopStmt)stmt;
        if (s is WhileStmt whileS && whileS.Guard != null) {
          ResolveExpression(whileS.Guard, resolutionContext);
          Contract.Assert(whileS.Guard.Type != null);  // follows from postcondition of ResolveExpression
          ConstrainTypeExprBool(whileS.Guard, "condition is expected to be of type bool, but is {0}");
        } else if (s is ForLoopStmt forS) {
          var loopIndex = forS.LoopIndex;
          int prevErrorCount = reporter.Count(ErrorLevel.Error);
          ResolveType(loopIndex.Tok, loopIndex.Type, resolutionContext, ResolveTypeOptionEnum.InferTypeProxies, null);
          var err = new TypeConstraint.ErrorMsgWithToken(loopIndex.Tok, "index variable is expected to be of an integer type (got {0})", loopIndex.Type);
          ConstrainToIntegerType(loopIndex.Tok, loopIndex.Type, false, err);

          ResolveExpression(forS.Start, resolutionContext);
          AddAssignableConstraint(forS.Start.tok, forS.LoopIndex.Type, forS.Start.Type, "lower bound (of type {1}) not assignable to index variable (of type {0})");
          if (forS.End != null) {
            ResolveExpression(forS.End, resolutionContext);
            AddAssignableConstraint(forS.End.tok, forS.LoopIndex.Type, forS.End.Type, "upper bound (of type {1}) not assignable to index variable (of type {0})");
            if (forS.Decreases.Expressions.Count != 0) {
              reporter.Error(MessageSource.Resolver, forS.Decreases.Expressions[0].tok,
                "a 'for' loop is allowed an explicit 'decreases' clause only if the end-expression is '*'");
            }
          } else if (forS.Decreases.Expressions.Count == 0 && !resolutionContext.CodeContext.AllowsNontermination) {
            // note, the following error message is also emitted elsewhere (if the loop bears a "decreases *")
            reporter.Error(MessageSource.Resolver, forS.Tok,
              "a possibly infinite loop is allowed only if the enclosing method is declared (with 'decreases *') to be possibly non-terminating" +
              " (or you can add a 'decreases' clause to this 'for' loop if you want to prove that it does indeed terminate)");
          }

          // Create a new scope, add the local to the scope, and resolve the attributes
          scope.PushMarker();
          ScopePushAndReport(scope, loopIndex, "index-variable");
          ResolveAttributes(s, resolutionContext);
        }

        ResolveLoopSpecificationComponents(s.Invariants, s.Decreases, s.Mod, resolutionContext);

        if (s.Body != null) {
          loopStack.Add(s);  // push
          DominatingStatementLabels.PushMarker();
          ResolveStatement(s.Body, resolutionContext);
          DominatingStatementLabels.PopMarker();
          loopStack.RemoveAt(loopStack.Count - 1);  // pop
        }

        if (s is ForLoopStmt) {
          scope.PopMarker();
        }

      } else if (stmt is AlternativeLoopStmt) {
        var s = (AlternativeLoopStmt)stmt;
        ResolveAlternatives(s.Alternatives, s, resolutionContext);
        ResolveLoopSpecificationComponents(s.Invariants, s.Decreases, s.Mod, resolutionContext);

      } else if (stmt is ForallStmt) {
        var s = (ForallStmt)stmt;

        int prevErrorCount = reporter.Count(ErrorLevel.Error);
        scope.PushMarker();
        foreach (BoundVar v in s.BoundVars) {
          ScopePushAndReport(scope, v, "local-variable");
          ResolveType(v.tok, v.Type, resolutionContext, ResolveTypeOptionEnum.InferTypeProxies, null);
        }
        ResolveExpression(s.Range, resolutionContext);
        Contract.Assert(s.Range.Type != null);  // follows from postcondition of ResolveExpression
        ConstrainTypeExprBool(s.Range, "range restriction in forall statement must be of type bool (instead got {0})");
        foreach (var ens in s.Ens) {
          ResolveExpression(ens.E, resolutionContext);
          Contract.Assert(ens.E.Type != null);  // follows from postcondition of ResolveExpression
          ConstrainTypeExprBool(ens.E, "ensures condition is expected to be of type bool, but is {0}");
        }
        // Since the range and postconditions are more likely to infer the types of the bound variables, resolve them
        // first (above) and only then resolve the attributes (below).
        ResolveAttributes(s, resolutionContext);

        if (s.Body != null) {
          // clear the labels for the duration of checking the body, because break statements are not allowed to leave a forall statement
          var prevLblStmts = enclosingStatementLabels;
          var prevLoopStack = loopStack;
          enclosingStatementLabels = new Scope<Statement>(Options);
          loopStack = new List<Statement>();
          ResolveStatement(s.Body, resolutionContext);
          enclosingStatementLabels = prevLblStmts;
          loopStack = prevLoopStack;
        }
        scope.PopMarker();

        if (prevErrorCount == reporter.Count(ErrorLevel.Error)) {
          // determine the Kind and run some additional checks on the body
          if (s.Ens.Count != 0) {
            // The only supported kind with ensures clauses is Proof.
            s.Kind = ForallStmt.BodyKind.Proof;
          } else {
            // There are three special cases:
            // * Assign, which is the only kind of the forall statement that allows a heap update.
            // * Call, which is a single call statement with no side effects or output parameters.
            // * A single calc statement, which is a special case of Proof where the postcondition can be inferred.
            // The effect of Assign and the postcondition of Call will be seen outside the forall
            // statement.
            Statement s0 = s.S0;
            if (s0 is AssignStmt) {
              s.Kind = ForallStmt.BodyKind.Assign;

              var rhs = ((AssignStmt)s0).Rhs;
              if (rhs is TypeRhs) {
                reporter.Error(MessageSource.Resolver, rhs.Tok, "new allocation not supported in aggregate assignments");
              }

            } else if (s0 is CallStmt) {
              s.Kind = ForallStmt.BodyKind.Call;
              var call = (CallStmt)s.S0;
              var method = call.Method;
              // if the called method is not in the same module as the ForallCall stmt
              // don't convert it to ForallExpression since the inlined called method's
              // ensure clause might not be resolved correctly(test\dafny3\GenericSort.dfy)
              if (method.EnclosingClass.EnclosingModuleDefinition != resolutionContext.CodeContext.EnclosingModule) {
                s.CanConvert = false;
              }
              // Additional information (namely, the postcondition of the call) will be reported later. But it cannot be
              // done yet, because the specification of the callee may not have been resolved yet.
            } else if (s0 is CalcStmt) {
              s.Kind = ForallStmt.BodyKind.Proof;
              // add the conclusion of the calc as a free postcondition
              var result = ((CalcStmt)s0).Result;
              s.Ens.Add(new AttributedExpression(result));
              reporter.Info(MessageSource.Resolver, s.Tok, "ensures " + Printer.ExprToString(Options, result));
            } else {
              s.Kind = ForallStmt.BodyKind.Proof;
              if (s.Body is BlockStmt && ((BlockStmt)s.Body).Body.Count == 0) {
                // an empty statement, so don't produce any warning
              } else {
                reporter.Warning(MessageSource.Resolver, ErrorRegistry.NoneId, s.Tok, "the conclusion of the body of this forall statement will not be known outside the forall statement; consider using an 'ensures' clause");
              }
            }
          }

          if (s.ForallExpressions != null) {
            foreach (Expression expr in s.ForallExpressions) {
              ResolveExpression(expr, resolutionContext);
            }
          }
        }

      } else if (stmt is ModifyStmt) {
        var s = (ModifyStmt)stmt;
        ResolveAttributes(s.Mod, resolutionContext);
        foreach (FrameExpression fe in s.Mod.Expressions) {
          ResolveFrameExpression(fe, FrameExpressionUse.Modifies, resolutionContext);
        }
        if (s.Body != null) {
          ResolveBlockStatement(s.Body, resolutionContext);
        }

      } else if (stmt is CalcStmt) {
        var prevErrorCount = reporter.Count(ErrorLevel.Error);
        CalcStmt s = (CalcStmt)stmt;
        // figure out s.Op
        Contract.Assert(s.Op == null);  // it hasn't been set yet
        if (s.UserSuppliedOp != null) {
          s.Op = s.UserSuppliedOp;
        } else {
          s.Op = s.GetInferredDefaultOp() ?? CalcStmt.DefaultOp;
          reporter.Info(MessageSource.Resolver, s.Tok, s.Op.ToString());
        }

        if (s.Lines.Count > 0) {
          Type lineType = new InferredTypeProxy();
          var e0 = s.Lines.First();
          ResolveExpression(e0, resolutionContext);
          Contract.Assert(e0.Type != null);  // follows from postcondition of ResolveExpression
          var err = new TypeConstraint.ErrorMsgWithToken(e0.tok, "all lines in a calculation must have the same type (got {0} after {1})", e0.Type, lineType);
          ConstrainSubtypeRelation(lineType, e0.Type, err);
          for (int i = 1; i < s.Lines.Count; i++) {
            var e1 = s.Lines[i];
            ResolveExpression(e1, resolutionContext);
            Contract.Assert(e1.Type != null);  // follows from postcondition of ResolveExpression
            // reuse the error object if we're on the dummy line; this prevents a duplicate error message
            if (i < s.Lines.Count - 1) {
              err = new TypeConstraint.ErrorMsgWithToken(e1.tok, "all lines in a calculation must have the same type (got {0} after {1})", e1.Type, lineType);
            }
            ConstrainSubtypeRelation(lineType, e1.Type, err);
            var step = (s.StepOps[i - 1] ?? s.Op).StepExpr(e0, e1); // Use custom line operator
            ResolveExpression(step, resolutionContext);
            s.Steps.Add(step);
            e0 = e1;
          }

          // clear the labels for the duration of checking the hints, because break statements are not allowed to leave a forall statement
          var prevLblStmts = enclosingStatementLabels;
          var prevLoopStack = loopStack;
          enclosingStatementLabels = new Scope<Statement>(Options);
          loopStack = new List<Statement>();
          foreach (var h in s.Hints) {
            foreach (var oneHint in h.Body) {
              DominatingStatementLabels.PushMarker();
              ResolveStatement(oneHint, resolutionContext);
              DominatingStatementLabels.PopMarker();
            }
          }
          enclosingStatementLabels = prevLblStmts;
          loopStack = prevLoopStack;

        }
        if (prevErrorCount == reporter.Count(ErrorLevel.Error) && s.Lines.Count > 0) {
          // do not build Result from the lines if there were errors, as it might be ill-typed and produce unnecessary resolution errors
          var resultOp = s.StepOps.Aggregate(s.Op, (op0, op1) => op1 == null ? op0 : op0.ResultOp(op1));
          s.Result = resultOp.StepExpr(s.Lines.First(), s.Lines.Last());
        } else {
          s.Result = CalcStmt.DefaultOp.StepExpr(Expression.CreateIntLiteral(s.Tok, 0), Expression.CreateIntLiteral(s.Tok, 0));
        }
        ResolveExpression(s.Result, resolutionContext);
        Contract.Assert(s.Result != null);
        Contract.Assert(prevErrorCount != reporter.Count(ErrorLevel.Error) || s.Steps.Count == s.Hints.Count);

      } else if (stmt is SkeletonStatement) {
        var s = (SkeletonStatement)stmt;
        reporter.Error(MessageSource.Resolver, s.Tok, "skeleton statements are allowed only in refining methods");
        // nevertheless, resolve the underlying statement; hey, why not
        if (s.S != null) {
          ResolveStatement(s.S, resolutionContext);
        }
      } else {
        Contract.Assert(false); throw new cce.UnreachableException();
      }
    }

    private void ResolveLoopSpecificationComponents(List<AttributedExpression> invariants, Specification<Expression> decreases,
      Specification<FrameExpression> modifies, ResolutionContext resolutionContext) {
      Contract.Requires(invariants != null);
      Contract.Requires(decreases != null);
      Contract.Requires(modifies != null);
      Contract.Requires(resolutionContext != null);

      foreach (AttributedExpression inv in invariants) {
        ResolveAttributes(inv, resolutionContext);
        ResolveExpression(inv.E, resolutionContext);
        Contract.Assert(inv.E.Type != null);  // follows from postcondition of ResolveExpression
        ConstrainTypeExprBool(inv.E, "invariant is expected to be of type bool, but is {0}");
      }

      ResolveAttributes(decreases, resolutionContext);
      foreach (Expression e in decreases.Expressions) {
        ResolveExpression(e, resolutionContext);
        if (e is WildcardExpr && !resolutionContext.CodeContext.AllowsNontermination) {
          reporter.Error(MessageSource.Resolver, e, "a possibly infinite loop is allowed only if the enclosing method is declared (with 'decreases *') to be possibly non-terminating");
        }
        // any type is fine
      }

      ResolveAttributes(modifies, resolutionContext);
      if (modifies.Expressions != null) {
        foreach (FrameExpression fe in modifies.Expressions) {
          ResolveFrameExpression(fe, FrameExpressionUse.Modifies, resolutionContext);
        }
      }
    }

    /// <summary>
    /// Resolves the default-valued expression for each formal in "formals".
    /// Solves the resulting type constraints.
    /// Assumes these are the only type constraints to be solved.
    ///
    /// Reports an error for any cyclic dependency among the default-value expressions of the formals.
    /// </summary>
    public void ResolveParameterDefaultValues(List<Formal> formals, ResolutionContext resolutionContext) {
      Contract.Requires(formals != null);
      Contract.Requires(resolutionContext != null);

      Contract.Assume(AllTypeConstraints.Count == 0);

      // Formal parameters have three ways to indicate how they are to be passed in:
      //   * nameonly: the only way to give a specific argument value is to name the parameter
      //   * positional only: these are nameless parameters (which are allowed only for datatype constructor parameters)
      //   * either positional or by name: this is the most common parameter
      // A parameter is either required or optional:
      //   * required: a caller has to supply an argument
      //   * optional: the parameter has a default value that is used if a caller omits passing a specific argument
      //
      // The syntax for giving a positional-only (i.e., nameless) parameter does not allow a default-value expression, so
      // a positional-only parameter is always required.
      //
      // At a call site, positional arguments are not allowed to follow named arguments. Therefore, if "x" is
      // a nameonly parameter, then there is no way to supply the parameters after "x" by position. Thus, any
      // parameter that follows "x" must either be passed by name or have a default value. That is, if a later
      // parameter does not have a default value, it is _effectively_ nameonly. We impose the rule that
      //   * an effectively nameonly parameter must be declared as nameonly
      //
      // For a positional-only parameter "x", every parameter preceding "x" is _effectively_ required. We impose
      // the rule that
      //   * an effectively required parameter must not have a default-value expression
      var dependencies = new Graph<IVariable>();
      string nameOfMostRecentNameonlyParameter = null;
      var previousParametersWithDefaultValue = new HashSet<Formal>();
      foreach (var formal in formals) {
        if (!formal.HasName) {
          foreach (var previousFormal in previousParametersWithDefaultValue) {
            reporter.Error(MessageSource.Resolver, previousFormal.DefaultValue.tok,
              $"because of a later nameless parameter, this default value is never used; remove it or name all subsequent parameters");
          }
          previousParametersWithDefaultValue.Clear();
        }
        var d = formal.DefaultValue;
        if (d != null) {
          ResolveExpression(d, resolutionContext);
          AddAssignableConstraint(d.tok, formal.Type, d.Type, "default-value expression (of type '{1}') is not assignable to formal (of type '{0}')");
          foreach (var v in FreeVariables(d)) {
            dependencies.AddEdge(formal, v);
          }
          previousParametersWithDefaultValue.Add(formal);
        } else if (nameOfMostRecentNameonlyParameter != null && !formal.IsNameOnly) {
          // "formal" is preceded by a nameonly parameter, but itself is neither nameonly nor has a default value
          reporter.Error(MessageSource.Resolver, formal.tok,
            $"this parameter is effectively nameonly (because of the earlier nameonly parameter '{nameOfMostRecentNameonlyParameter}'); " +
            "declare it as nameonly or give it a default-value expression");
        }
        if (formal.IsNameOnly) {
          nameOfMostRecentNameonlyParameter = formal.Name;
        }
      }
      SolveAllTypeConstraints();

      foreach (var cycle in dependencies.AllCycles()) {
        var cy = Util.Comma(" -> ", cycle, v => v.Name) + " -> " + cycle[0].Name;
        reporter.Error(MessageSource.Resolver, cycle[0], $"default-value expressions for parameters contain a cycle: {cy}");
      }
    }

    /// <summary>
    /// See ResolveTypeOption for a description of the option/defaultTypeArguments parameters.
    /// </summary>
    public void ResolveType(IToken tok, Type type, ResolutionContext resolutionContext, ResolveTypeOptionEnum eopt, List<TypeParameter> defaultTypeArguments) {
      Contract.Requires(tok != null);
      Contract.Requires(type != null);
      Contract.Requires(resolutionContext != null);
      Contract.Requires(eopt != ResolveTypeOptionEnum.AllowPrefixExtend);
      ResolveType(tok, type, resolutionContext, new ResolveTypeOption(eopt), defaultTypeArguments);
    }

    public void ResolveType(IToken tok, Type type, ICodeContext topLevelContext, ResolveTypeOptionEnum eopt, List<TypeParameter> defaultTypeArguments) {
      ResolveType(tok, type, ResolutionContext.FromCodeContext(topLevelContext), eopt, defaultTypeArguments);
    }

    public void ResolveType(IToken tok, Type type, ICodeContext topLevelContext, ResolveTypeOption option, List<TypeParameter> defaultTypeArguments) {
      ResolveType(tok, type, ResolutionContext.FromCodeContext(topLevelContext), option, defaultTypeArguments);
    }

    public void ResolveType(IToken tok, Type type, ResolutionContext resolutionContext, ResolveTypeOption option, List<TypeParameter> defaultTypeArguments) {
      Contract.Requires(tok != null);
      Contract.Requires(type != null);
      Contract.Requires(resolutionContext != null);
      Contract.Requires(option != null);
      Contract.Requires((option.Opt == ResolveTypeOptionEnum.DontInfer || option.Opt == ResolveTypeOptionEnum.InferTypeProxies) == (defaultTypeArguments == null));
      var r = ResolveTypeLenient(tok, type, resolutionContext, option, defaultTypeArguments, false);
      Contract.Assert(r == null);
    }

    public class ResolveTypeReturn {
      public readonly Type ReplacementType;
      public readonly ExprDotName LastComponent;
      public ResolveTypeReturn(Type replacementType, ExprDotName lastComponent) {
        Contract.Requires(replacementType != null);
        Contract.Requires(lastComponent != null);
        ReplacementType = replacementType;
        LastComponent = lastComponent;
      }
    }
    /// <summary>
    /// See ResolveTypeOption for a description of the option/defaultTypeArguments parameters.
    /// One more thing:  if "allowDanglingDotName" is true, then if the resolution would have produced
    ///   an error message that could have been avoided if "type" denoted an identifier sequence one
    ///   shorter, then return an unresolved replacement type where the identifier sequence is one
    ///   shorter.  (In all other cases, the method returns null.)
    /// </summary>
    public ResolveTypeReturn ResolveTypeLenient(IToken tok, Type type, ResolutionContext resolutionContext, ResolveTypeOption option, List<TypeParameter> defaultTypeArguments, bool allowDanglingDotName) {
      Contract.Requires(tok != null);
      Contract.Requires(type != null);
      Contract.Requires(resolutionContext != null);
      Contract.Requires((option.Opt == ResolveTypeOptionEnum.DontInfer || option.Opt == ResolveTypeOptionEnum.InferTypeProxies) == (defaultTypeArguments == null));
      if (type is BitvectorType) {
        var t = (BitvectorType)type;
        // nothing to resolve, but record the fact that this bitvector width is in use
        builtIns.Bitwidths.Add(t.Width);
      } else if (type is BasicType) {
        // nothing to resolve
      } else if (type is MapType) {
        var mt = (MapType)type;
        var errorCount = reporter.Count(ErrorLevel.Error);
        int typeArgumentCount;
        if (mt.HasTypeArg()) {
          ResolveType(tok, mt.Domain, resolutionContext, option, defaultTypeArguments);
          ResolveType(tok, mt.Range, resolutionContext, option, defaultTypeArguments);
          typeArgumentCount = 2;
        } else if (option.Opt == ResolveTypeOptionEnum.DontInfer) {
          mt.SetTypeArgs(new InferredTypeProxy(), new InferredTypeProxy());
          typeArgumentCount = 0;
        } else {
          var inferredTypeArgs = new List<Type>();
          FillInTypeArguments(tok, 2, inferredTypeArgs, defaultTypeArguments, option);
          Contract.Assert(inferredTypeArgs.Count <= 2);
          if (inferredTypeArgs.Count == 1) {
            mt.SetTypeArgs(inferredTypeArgs[0], new InferredTypeProxy());
            typeArgumentCount = 1;
          } else if (inferredTypeArgs.Count == 2) {
            mt.SetTypeArgs(inferredTypeArgs[0], inferredTypeArgs[1]);
            typeArgumentCount = 2;
          } else {
            mt.SetTypeArgs(new InferredTypeProxy(), new InferredTypeProxy());
            typeArgumentCount = 0;
          }
        }
        // defaults and auto have been applied; check if we now have the right number of arguments
        if (2 != typeArgumentCount) {
          reporter.Error(MessageSource.Resolver, tok, "Wrong number of type arguments ({0} instead of 2) passed to type: {1}", typeArgumentCount, mt.CollectionTypeName);
        }
      } else if (type is CollectionType) {
        var t = (CollectionType)type;
        var errorCount = reporter.Count(ErrorLevel.Error);
        if (t.HasTypeArg()) {
          ResolveType(tok, t.Arg, resolutionContext, option, defaultTypeArguments);
        } else if (option.Opt != ResolveTypeOptionEnum.DontInfer) {
          var inferredTypeArgs = new List<Type>();
          FillInTypeArguments(tok, 1, inferredTypeArgs, defaultTypeArguments, option);
          if (inferredTypeArgs.Count != 0) {
            Contract.Assert(inferredTypeArgs.Count == 1);
            t.SetTypeArg(inferredTypeArgs[0]);
          }
        }
        if (!t.HasTypeArg()) {
          // defaults and auto have been applied; check if we now have the right number of arguments
          reporter.Error(MessageSource.Resolver, tok, "Wrong number of type arguments (0 instead of 1) passed to type: {0}", t.CollectionTypeName);
          // add a proxy type, to make sure that CollectionType will have have a non-null Arg
          t.SetTypeArg(new InferredTypeProxy());
        }

      } else if (type is UserDefinedType) {
        var t = (UserDefinedType)type;
        if (t.ResolvedClass != null) {
          // Apparently, this type has already been resolved
          return null;
        }
        var prevErrorCount = reporter.Count(ErrorLevel.Error);
        if (t.NamePath is ExprDotName) {
          var ret = ResolveDotSuffix_Type((ExprDotName)t.NamePath, resolutionContext, allowDanglingDotName, option, defaultTypeArguments);
          if (ret != null) {
            return ret;
          }
        } else {
          var s = (NameSegment)t.NamePath;
          ResolveNameSegment_Type(s, resolutionContext, option, defaultTypeArguments);
        }
        if (reporter.Count(ErrorLevel.Error) == prevErrorCount) {
          var r = t.NamePath.Resolved as Resolver_IdentifierExpr;
          if (r == null || !(r.Type is Resolver_IdentifierExpr.ResolverType_Type)) {
            reporter.Error(MessageSource.Resolver, t.tok, "expected type");
          } else if (r.Type is Resolver_IdentifierExpr.ResolverType_Type) {
            var d = r.Decl;
            if (d is AbstractTypeDecl) {
              // resolve like a type parameter, and it may have type parameters if it's an abstract type
              t.ResolvedClass = d;  // Store the decl, so the compiler will generate the fully qualified name
            } else if (d is RedirectingTypeDecl) {
              var dd = (RedirectingTypeDecl)d;
              var caller = CodeContextWrapper.Unwrap(resolutionContext.CodeContext) as ICallable;
              if (caller != null && !(d is SubsetTypeDecl && caller is SpecialFunction)) {
                if (caller != d) {
                } else if (d is TypeSynonymDecl && !(d is SubsetTypeDecl)) {
                  // detect self-loops here, since they don't show up in the graph's SCC methods
                  reporter.Error(MessageSource.Resolver, d.tok, "type-synonym cycle: {0} -> {0}", d.Name);
                } else {
                  // detect self-loops here, since they don't show up in the graph's SCC methods
                  reporter.Error(MessageSource.Resolver, d.tok, "recursive constraint dependency involving a {0}: {1} -> {1}", d.WhatKind, d.Name);
                }
              }
              t.ResolvedClass = d;
            } else if (d is DatatypeDecl) {
              t.ResolvedClass = d;
            } else {
              // d is a type parameter, coinductive datatype, or class, and it may have type parameters
              t.ResolvedClass = d;
            }
            if (option.Opt == ResolveTypeOptionEnum.DontInfer) {
              // don't add anything
            } else if (d.TypeArgs.Count != t.TypeArgs.Count && t.TypeArgs.Count == 0) {
              FillInTypeArguments(t.tok, d.TypeArgs.Count, t.TypeArgs, defaultTypeArguments, option);
            }
            // defaults and auto have been applied; check if we now have the right number of arguments
            if (d.TypeArgs.Count != t.TypeArgs.Count) {
              reporter.Error(MessageSource.Resolver, t.tok, "Wrong number of type arguments ({0} instead of {1}) passed to {2}: {3}", t.TypeArgs.Count, d.TypeArgs.Count, d.WhatKind, t.Name);
            }

          }
        }
        if (t.ResolvedClass == null) {
          // There was some error. Still, we will set .ResolvedClass to some value to prevent some crashes in the downstream resolution.  The
          // 0-tuple is convenient, because it is always in scope.
          t.ResolvedClass = builtIns.TupleType(t.tok, 0, false);
          // clear out the TypeArgs since 0-tuple doesn't take TypeArg
          t.TypeArgs = new List<Type>();
        }

      } else if (type is TypeProxy) {
        TypeProxy t = (TypeProxy)type;
        if (t.T != null) {
          ResolveType(tok, t.T, resolutionContext, option, defaultTypeArguments);
        }
      } else if (type is SelfType) {
        // do nothing.
      } else {
        Contract.Assert(false); throw new cce.UnreachableException();  // unexpected type
      }
      return null;
    }

    /// <summary>
    /// Adds to "typeArgs" a list of "n" type arguments, possibly extending "defaultTypeArguments".
    /// </summary>
    static void FillInTypeArguments(IToken tok, int n, List<Type> typeArgs, List<TypeParameter> defaultTypeArguments, ResolveTypeOption option) {
      Contract.Requires(tok != null);
      Contract.Requires(0 <= n);
      Contract.Requires(typeArgs != null && typeArgs.Count == 0);
      if (option.Opt == ResolveTypeOptionEnum.InferTypeProxies) {
        // add type arguments that will be inferred
        for (int i = 0; i < n; i++) {
          typeArgs.Add(new InferredTypeProxy());
        }
      } else if (option.Opt == ResolveTypeOptionEnum.AllowPrefix && defaultTypeArguments.Count < n) {
        // there aren't enough default arguments, so don't do anything
      } else {
        // we'll add arguments
        if (option.Opt == ResolveTypeOptionEnum.AllowPrefixExtend) {
          // extend defaultTypeArguments, if needed
          for (int i = defaultTypeArguments.Count; i < n; i++) {
            var tp = new TypeParameter(tok.ToRange(), new Name(tok.ToRange(), "_T" + i), i, option.Parent);
            if (option.Parent is IteratorDecl) {
              tp.Characteristics.AutoInit = Type.AutoInitInfo.CompilableValue;
            }
            defaultTypeArguments.Add(tp);
          }
        }
        Contract.Assert(n <= defaultTypeArguments.Count);
        // automatically supply a prefix of the arguments from defaultTypeArguments
        for (int i = 0; i < n; i++) {
          typeArgs.Add(new UserDefinedType(defaultTypeArguments[i]));
        }
      }
    }

    public static bool TypeConstraintsIncludeProxy(Type t, TypeProxy proxy) {
      return TypeConstraintsIncludeProxy_Aux(t, proxy, new HashSet<TypeProxy>());
    }
    static bool TypeConstraintsIncludeProxy_Aux(Type t, TypeProxy proxy, ISet<TypeProxy> visited) {
      Contract.Requires(t != null);
      Contract.Requires(!(t is TypeProxy) || ((TypeProxy)t).T == null);  // t is expected to have been normalized first
      Contract.Requires(proxy != null && proxy.T == null);
      Contract.Requires(visited != null);
      var tproxy = t as TypeProxy;
      if (tproxy != null) {
        if (object.ReferenceEquals(tproxy, proxy)) {
          return true;
        } else if (visited.Contains(tproxy)) {
          return false;
        }
        visited.Add(tproxy);
        foreach (var su in tproxy.Subtypes) {
          if (TypeConstraintsIncludeProxy_Aux(su, proxy, visited)) {
            return true;
          }
        }
        foreach (var su in tproxy.Supertypes) {
          if (TypeConstraintsIncludeProxy_Aux(su, proxy, visited)) {
            return true;
          }
        }
      } else {
        // check type arguments of t
        foreach (var ta in t.TypeArgs) {
          var a = ta.Normalize();
          if (TypeConstraintsIncludeProxy_Aux(a, proxy, visited)) {
            return true;
          }
        }
      }
      return false;
    }

    public Type ResolveTypeRhs(TypeRhs rr, Statement stmt, ResolutionContext resolutionContext) {
      Contract.Requires(rr != null);
      Contract.Requires(stmt != null);
      Contract.Requires(resolutionContext != null);
      Contract.Ensures(Contract.Result<Type>() != null);

      if (rr.Type == null) {
        if (rr.ArrayDimensions != null) {
          // ---------- new T[EE]    OR    new T[EE] (elementInit)
          Contract.Assert(rr.Bindings == null && rr.Path == null && rr.InitCall == null);
          ResolveType(stmt.Tok, rr.EType, resolutionContext, ResolveTypeOptionEnum.InferTypeProxies, null);
          int i = 0;
          foreach (Expression dim in rr.ArrayDimensions) {
            Contract.Assert(dim != null);
            ResolveExpression(dim, resolutionContext);
            ConstrainToIntegerType(dim, false, string.Format("new must use an integer-based expression for the array size (got {{0}}{0})", rr.ArrayDimensions.Count == 1 ? "" : " for index " + i));
            i++;
          }
          rr.Type = ResolvedArrayType(stmt.Tok, rr.ArrayDimensions.Count, rr.EType, resolutionContext, false);
          if (rr.ElementInit != null) {
            ResolveExpression(rr.ElementInit, resolutionContext);
            // Check
            //     int^N -> rr.EType  :>  rr.ElementInit.Type
            builtIns.CreateArrowTypeDecl(rr.ArrayDimensions.Count);  // TODO: should this be done already in the parser?
            var args = new List<Type>();
            for (int ii = 0; ii < rr.ArrayDimensions.Count; ii++) {
              args.Add(builtIns.Nat());
            }
            var arrowType = new ArrowType(rr.ElementInit.tok, builtIns.ArrowTypeDecls[rr.ArrayDimensions.Count], args, rr.EType);
            var lambdaType = rr.ElementInit.Type.AsArrowType;
            if (lambdaType != null && lambdaType.TypeArgs[0] is InferredTypeProxy) {
              (lambdaType.TypeArgs[0] as InferredTypeProxy).KeepConstraints = true;
            }
            string underscores;
            if (rr.ArrayDimensions.Count == 1) {
              underscores = "_";
            } else {
              underscores = "(" + Util.Comma(rr.ArrayDimensions.Count, x => "_") + ")";
            }
            var hintString = string.Format(" (perhaps write '{0} =>' in front of the expression you gave in order to make it an arrow type)", underscores);
            ConstrainSubtypeRelation(arrowType, rr.ElementInit.Type, rr.ElementInit, "array-allocation initialization expression expected to have type '{0}' (instead got '{1}'){2}",
              arrowType, rr.ElementInit.Type, new LazyString_OnTypeEquals(rr.EType, rr.ElementInit.Type, hintString));
          } else if (rr.InitDisplay != null) {
            foreach (var v in rr.InitDisplay) {
              ResolveExpression(v, resolutionContext);
              AddAssignableConstraint(v.tok, rr.EType, v.Type, "initial value must be assignable to array's elements (expected '{0}', got '{1}')");
            }
          }
        } else {
          bool callsConstructor = false;
          if (rr.Bindings == null) {
            ResolveType(stmt.Tok, rr.EType, resolutionContext, ResolveTypeOptionEnum.InferTypeProxies, null);
            var cl = (rr.EType as UserDefinedType)?.ResolvedClass as NonNullTypeDecl;
            if (cl != null && !(rr.EType.IsTraitType && !rr.EType.NormalizeExpand().IsObjectQ)) {
              // life is good
            } else {
              reporter.Error(MessageSource.Resolver, rr.tok, "new can be applied only to class types (got {0})", rr.EType);
            }
          } else {
            string initCallName = null;
            IToken initCallTok = null;
            // Resolve rr.Path and do one of three things:
            // * If rr.Path denotes a type, then set EType,initCallName to rr.Path,"_ctor", which sets up a call to the anonymous constructor.
            // * If the all-but-last components of rr.Path denote a type, then do EType,initCallName := allButLast(EType),last(EType)
            // * Otherwise, report an error
            var ret = ResolveTypeLenient(rr.Tok, rr.Path, resolutionContext, new ResolveTypeOption(ResolveTypeOptionEnum.InferTypeProxies), null, true);
            if (ret != null) {
              // The all-but-last components of rr.Path denote a type (namely, ret.ReplacementType).
              rr.EType = ret.ReplacementType;
              initCallName = ret.LastComponent.SuffixName;
              initCallTok = ret.LastComponent.tok;
            } else {
              // Either rr.Path resolved correctly as a type or there was no way to drop a last component to make it into something that looked
              // like a type.  In either case, set EType,initCallName to Path,"_ctor" and continue.
              rr.EType = rr.Path;
              initCallName = "_ctor";
              initCallTok = rr.Tok;
            }
            var cl = (rr.EType as UserDefinedType)?.ResolvedClass as NonNullTypeDecl;
            if (cl == null || rr.EType.IsTraitType) {
              reporter.Error(MessageSource.Resolver, rr.tok, "new can be applied only to class types (got {0})", rr.EType);
            } else {
              // ---------- new C.Init(EE)
              Contract.Assert(initCallName != null);
              var prevErrorCount = reporter.Count(ErrorLevel.Error);

              // We want to create a MemberSelectExpr for the initializing method.  To do that, we create a throw-away receiver of the appropriate
              // type, create a dot-suffix expression around this receiver, and then resolve it in the usual way for dot-suffix expressions.
              var lhs = new ImplicitThisExpr_ConstructorCall(initCallTok) { Type = rr.EType };
              var callLhs = new ExprDotName(((UserDefinedType)rr.EType).tok, lhs, initCallName, ret == null ? null : ret.LastComponent.OptTypeArguments);
              ResolveDotSuffix(callLhs, true, rr.Bindings.ArgumentBindings, resolutionContext, true);
              if (prevErrorCount == reporter.Count(ErrorLevel.Error)) {
                Contract.Assert(callLhs.ResolvedExpression is MemberSelectExpr);  // since ResolveApplySuffix succeeded and call.Lhs denotes an expression (not a module or a type)
                var methodSel = (MemberSelectExpr)callLhs.ResolvedExpression;
                if (methodSel.Member is Method) {
                  rr.InitCall = new CallStmt(stmt.RangeToken, new List<Expression>(), methodSel, rr.Bindings.ArgumentBindings, initCallTok);
                  ResolveCallStmt(rr.InitCall, resolutionContext, rr.EType);
                  if (rr.InitCall.Method is Constructor) {
                    callsConstructor = true;
                  }
                } else {
                  reporter.Error(MessageSource.Resolver, initCallTok, "object initialization must denote an initializing method or constructor ({0})", initCallName);
                }
              }
            }
          }
          if (rr.EType.IsRefType) {
            var udt = rr.EType.NormalizeExpand() as UserDefinedType;
            if (udt != null) {
              var cl = (ClassLikeDecl)udt.ResolvedClass;  // cast is guaranteed by the call to rr.EType.IsRefType above, together with the "rr.EType is UserDefinedType" test
              if (!callsConstructor && !cl.IsObjectTrait && !udt.IsArrayType &&
                  (cl is ClassDecl { HasConstructor: true } || cl.EnclosingModuleDefinition != currentClass.EnclosingModuleDefinition)) {
                reporter.Error(MessageSource.Resolver, stmt,
                  "when allocating an object of {1}type '{0}', one of its constructor methods must be called", cl.Name,
                  cl is ClassDecl { HasConstructor: true } ? "" : "imported ");
              }
            }
          }
          rr.Type = rr.EType;
        }
      }
      return rr.Type;
    }

    /// <summary>
    /// Resolve "memberName" in what currently is known as "receiverType". If "receiverType" is an unresolved
    /// proxy type, try to solve enough type constraints and use heuristics to figure out which type contains
    /// "memberName" and return that enclosing type as "tentativeReceiverType". However, try not to make
    /// type-inference decisions about "receiverType"; instead, lay down the further constraints that need to
    /// be satisfied in order for "tentativeReceiverType" to be where "memberName" is found.
    /// Consequently, if "memberName" is found and returned as a "MemberDecl", it may still be the case that
    /// "receiverType" is an unresolved proxy type and that, after solving more type constraints, "receiverType"
    /// eventually gets set to a type more specific than "tentativeReceiverType".
    /// </summary>
    public MemberDecl ResolveMember(IToken tok, Type receiverType, string memberName, out NonProxyType tentativeReceiverType) {
      Contract.Requires(tok != null);
      Contract.Requires(receiverType != null);
      Contract.Requires(memberName != null);
      Contract.Ensures(Contract.Result<MemberDecl>() == null || Contract.ValueAtReturn(out tentativeReceiverType) != null);

      receiverType = PartiallyResolveTypeForMemberSelection(tok, receiverType, memberName);

      if (receiverType is TypeProxy) {
        reporter.Error(MessageSource.Resolver, tok, "type of the receiver is not fully determined at this program point", receiverType);
        tentativeReceiverType = null;
        return null;
      }
      Contract.Assert(receiverType is NonProxyType);  // there are only two kinds of types: proxies and non-proxies

      foreach (var valuet in valuetypeDecls) {
        if (valuet.IsThisType(receiverType)) {
<<<<<<< HEAD
          MemberDecl member;
          if (classMembers[valuet].TryGetValue(memberName, out member)) {
=======
          if (classMembers[valuet].TryGetValue(memberName, out var member)) {
>>>>>>> 4ea662bc
            SelfType resultType = null;
            if (member is SpecialFunction) {
              resultType = ((SpecialFunction)member).ResultType as SelfType;
            } else if (member is SpecialField) {
              resultType = ((SpecialField)member).Type as SelfType;
            }
            if (resultType != null) {
              SelfTypeSubstitution = new Dictionary<TypeParameter, Type>();
              SelfTypeSubstitution.Add(resultType.TypeArg, receiverType);
              resultType.ResolvedType = receiverType;
            }
            tentativeReceiverType = (NonProxyType)receiverType;
            return member;
          }
          break;
        }
      }

      var ctype = receiverType.NormalizeExpand() as UserDefinedType;
      var cd = ctype?.AsTopLevelTypeWithMembersBypassInternalSynonym;
      if (cd != null) {
        Contract.Assert(ctype.TypeArgs.Count == cd.TypeArgs.Count);  // follows from the fact that ctype was resolved
        if (!classMembers[cd].TryGetValue(memberName, out var member)) {
          if (memberName == "_ctor") {
            reporter.Error(MessageSource.Resolver, tok, "{0} {1} does not have an anonymous constructor", cd.WhatKind, cd.Name);
          } else {
            reporter.Error(MessageSource.Resolver, tok, "member '{0}' does not exist in {2} '{1}'", memberName, cd.Name, cd.WhatKind);
          }
        } else if (!VisibleInScope(member)) {
          reporter.Error(MessageSource.Resolver, tok, "member '{0}' has not been imported in this scope and cannot be accessed here", memberName);
        } else {
          tentativeReceiverType = ctype;
          return member;
        }
        tentativeReceiverType = null;
        return null;
      }

      reporter.Error(MessageSource.Resolver, tok, "type {0} does not have a member {1}", receiverType, memberName);
      tentativeReceiverType = null;
      return null;
    }

    /// <summary>
    /// Roughly speaking, tries to figure out the head of the type of "t", making as few inference decisions as possible.
    /// More precisely, returns a type that contains all the members of "t"; or if "memberName" is non-null, a type
    /// that at least contains the member "memberName" of "t".  Typically, this type is the head type of "t",
    /// but it may also be a type in a super- or subtype relation to "t".
    /// In some cases, it is necessary to make some inference decisions in order to figure out the type to return.
    /// </summary>
    public Type PartiallyResolveTypeForMemberSelection(IToken tok, Type t, string memberName = null, int strength = 0) {
      Contract.Requires(tok != null);
      Contract.Requires(t != null);
      Contract.Ensures(Contract.Result<Type>() != null);
      Contract.Ensures(!(Contract.Result<Type>() is TypeProxy) || ((TypeProxy)Contract.Result<Type>()).T == null);
      t = t.NormalizeExpand();
      if (!(t is TypeProxy)) {
        return t;  // we're good
      }

      // simplify constraints
      PrintTypeConstraintState(10);
      if (strength > 0) {
        var proxySpecializations = new HashSet<TypeProxy>();
        GetRelatedTypeProxies(t, proxySpecializations);
        var anyNewConstraintsAssignable = ConvertAssignableToSubtypeConstraints(proxySpecializations);
        var anyNewConstraintsEquatable = TightenUpEquatable(proxySpecializations);
        if ((strength > 1 && !anyNewConstraintsAssignable && !anyNewConstraintsEquatable) || strength == 10) {
          if (t is TypeProxy) {
            // One more try
            var r = GetBaseTypeFromProxy((TypeProxy)t, new Dictionary<TypeProxy, Type>());
            if (r != null) {
              if (Options.Get(CommonOptionBag.TypeInferenceDebug)) {
                Options.OutputWriter.WriteLine("  ----> found improvement through GetBaseTypeFromProxy: {0}", r);
              }
              return r;
            }
          }

          if (Options.Get(CommonOptionBag.TypeInferenceDebug)) {
            Options.OutputWriter.WriteLine("  ----> found no improvement, giving up");
          }
          return t;
        }
      }
      PartiallySolveTypeConstraints(false);
      PrintTypeConstraintState(11);
      t = t.NormalizeExpandKeepConstraints();
      var proxy = t as TypeProxy;
      if (proxy == null) {
        return t;  // simplification did the trick
      }
      if (Options.Get(CommonOptionBag.TypeInferenceDebug)) {
        Options.OutputWriter.WriteLine("DEBUG: Member selection{3}:  {1} :> {0} :> {2}", t,
          Util.Comma(proxy.SupertypesKeepConstraints, su => su.ToString()),
          Util.Comma(proxy.SubtypesKeepConstraints, su => su.ToString()),
          memberName == null ? "" : " (" + memberName + ")");
      }

      // Look for a join of head symbols among the proxy's subtypes
      Type joinType = null;
      if (JoinOfAllSubtypes(proxy, ref joinType, new HashSet<TypeProxy>()) && joinType != null) {
        DetermineRootLeaf(joinType, out _, out _, out var headIsRoot, out _);
        if (joinType.IsDatatype) {
          if (Options.Get(CommonOptionBag.TypeInferenceDebug)) {
            Options.OutputWriter.WriteLine("  ----> join is a datatype: {0}", joinType);
          }
          ConstrainSubtypeRelation(t, joinType, tok, "Member selection requires a supertype of {0} (got something more like {1})", t, joinType);
          return joinType;
        } else if (headIsRoot) {
          // we're good to go -- by picking "join" (whose type parameters have been replaced by fresh proxies), we're not losing any generality
          if (Options.Get(CommonOptionBag.TypeInferenceDebug)) {
            Options.OutputWriter.WriteLine("  ----> improved to {0} through join", joinType);
          }
          AssignProxyAndHandleItsConstraints(proxy, joinType, true);
          return proxy.NormalizeExpand();  // we return proxy.T instead of join, in case the assignment gets hijacked
        } else if (memberName == "_#apply" || memberName == "requires" || memberName == "reads") {
          var generalArrowType = joinType.AsArrowType;  // go all the way to the base type, to get to the general arrow type, if any0
          if (generalArrowType != null) {
            // pick the supertype "generalArrowType" of "join"
            if (Options.Get(CommonOptionBag.TypeInferenceDebug)) {
              Options.OutputWriter.WriteLine("  ----> improved to {0} through join and function application", generalArrowType);
            }
            ConstrainSubtypeRelation(generalArrowType, t, tok, "Function application requires a subtype of {0} (got something more like {1})", generalArrowType, t);
            return generalArrowType;
          }
        } else if (memberName != null) {
          // If "join" has a member called "memberName" and no supertype of "join" does, then we'll pick this join
          if (joinType.IsRefType) {
            var joinExpanded = joinType.NormalizeExpand();  // go all the way to the base type, to get to the class
            if (!joinExpanded.IsObjectQ) {
              var cl = ((UserDefinedType)joinExpanded).ResolvedClass as ClassLikeDecl;
              if (cl != null) {
                // TODO: the following could be improved by also supplying an upper bound of the search (computed as a join of the supertypes)
                var plausibleMembers = new HashSet<MemberDecl>();
                FindAllMembers(cl, memberName, plausibleMembers);
                if (plausibleMembers.Count == 1) {
                  var mbr = plausibleMembers.First();
                  if (mbr.EnclosingClass == cl) {
                    if (Options.Get(CommonOptionBag.TypeInferenceDebug)) {
                      Options.OutputWriter.WriteLine("  ----> improved to {0} through member-selection join", joinType);
                    }
                    var joinRoot = joinType.NormalizeExpand();  // blow passed any constraints
                    ConstrainSubtypeRelation(joinRoot, t, tok, "Member selection requires a subtype of {0} (got something more like {1})", joinRoot, t);
                    return joinType;
                  } else {
                    // pick the supertype "mbr.EnclosingClass" of "cl"
                    Contract.Assert(mbr.EnclosingClass is TraitDecl);  // a proper supertype of a ClassDecl must be a TraitDecl
                    var typeMapping = cl.ParentFormalTypeParametersToActuals;
                    TopLevelDecl td = mbr.EnclosingClass;
                    foreach (var tt in cl.TraitAncestors()) {
                      // If there is a match, the list of Type actuals is unique
                      // (a class cannot inherit both Trait<T1> and Trait<T2> with T1 != T2).
                      if (tt == (TraitDecl)mbr.EnclosingClass) {
                        td = tt;
                      }
                    }
                    List<Type> proxyTypeArgs = td.TypeArgs.ConvertAll(t0 => typeMapping.ContainsKey(t0) ? typeMapping[t0] : (Type)new InferredTypeProxy());
                    var joinMapping = TypeParameter.SubstitutionMap(cl.TypeArgs, joinType.TypeArgs);
                    proxyTypeArgs = proxyTypeArgs.ConvertAll(t0 => t0.Subst(joinMapping));
                    proxyTypeArgs = proxyTypeArgs.ConvertAll(t0 => t0.AsTypeParameter == null ? t0 : (Type)new InferredTypeProxy());
                    var pickItFromHere = new UserDefinedType(tok, mbr.EnclosingClass.Name, mbr.EnclosingClass, proxyTypeArgs);
                    if (Options.Get(CommonOptionBag.TypeInferenceDebug)) {
                      Options.OutputWriter.WriteLine("  ----> improved to {0} through join and member lookup", pickItFromHere);
                    }
                    ConstrainSubtypeRelation(pickItFromHere, t, tok, "Member selection requires a subtype of {0} (got something more like {1})", pickItFromHere, t);
                    return pickItFromHere;
                  }
                }
              }
            }
          }
        }
        if (Options.Get(CommonOptionBag.TypeInferenceDebug)) {
          Options.OutputWriter.WriteLine("  ----> found no improvement, because join does not determine type enough");
        }
      }

      // Compute the meet of the proxy's supertypes
      Type meet = null;
      if (MeetOfAllSupertypes(proxy, ref meet, new HashSet<TypeProxy>(), false) && meet != null) {
        // If the meet does have the member, then this looks promising. It could be that the
        // type would get further constrained later to pick some subtype (in particular, a
        // subclass that overrides the member) of this meet. But this is the best we can do
        // now.
        if (meet is TypeProxy) {
          if (proxy == meet.Normalize()) {
            // can this really ever happen?
            if (Options.Get(CommonOptionBag.TypeInferenceDebug)) {
              Options.OutputWriter.WriteLine("  ----> found no improvement (other than the proxy itself)");
            }
            return t;
          } else {
            if (Options.Get(CommonOptionBag.TypeInferenceDebug)) {
              Options.OutputWriter.WriteLine("  ----> (merging, then trying to improve further) assigning proxy {0}.T := {1}", proxy, meet);
            }
            Contract.Assert(proxy != meet);
            proxy.T = meet;
            Contract.Assert(t.NormalizeExpand() == meet);
            return PartiallyResolveTypeForMemberSelection(tok, t, memberName, strength + 1);
          }
        }
        if (!(meet is ArtificialType)) {
          if (Options.Get(CommonOptionBag.TypeInferenceDebug)) {
            Options.OutputWriter.WriteLine("  ----> improved to {0} through meet", meet);
          }
          if (memberName != null) {
            AssignProxyAndHandleItsConstraints(proxy, meet, true);
            return proxy.NormalizeExpand(); // we return proxy.T instead of meet, in case the assignment gets hijacked
          } else {
            return meet;
          }
        }
      }

      // as a last resort, act on any artificial type nearby the proxy
      var artificialSuper = proxy.InClusterOfArtificial(AllXConstraints);
      if (artificialSuper != null) {
        if (Options.Get(CommonOptionBag.TypeInferenceDebug)) {
          Options.OutputWriter.WriteLine("  ----> use artificial supertype: {0}", artificialSuper);
        }
        return artificialSuper;
      }

      // we weren't able to do it
      if (Options.Get(CommonOptionBag.TypeInferenceDebug)) {
        Options.OutputWriter.WriteLine("  ----> found no improvement using simple things, trying harder once more");
      }
      return PartiallyResolveTypeForMemberSelection(tok, t, memberName, strength + 1);
    }

    private Type/*?*/ GetBaseTypeFromProxy(TypeProxy proxy, Dictionary<TypeProxy, Type/*?*/> determinedProxies) {
      Contract.Requires(proxy != null);
      Contract.Requires(determinedProxies != null);
      if (determinedProxies.TryGetValue(proxy, out var t)) {
        // "t" may be null (meaning search for "proxy" is underway or was unsuccessful) or non-null (search for
        // "proxy" has completed successfully), but we return it in either case
        return t;
      }
      determinedProxies.Add(proxy, null);  // record that search for "proxy" is underway
      // First, go through subtype constraints, treating each as if it were an equality
      foreach (var c in AllTypeConstraints) {
        t = GetBaseTypeFromProxy_Eq(proxy, c.Super, c.Sub, determinedProxies);
        if (t != null) {
          determinedProxies[proxy] = t;
          return t;
        }
      }
      // Next, check XConstraints that can be seen as equality constraints
      foreach (var xc in AllXConstraints) {
        switch (xc.ConstraintName) {
          case "Assignable":
          case "Equatable":
          case "EquatableArg":
            t = GetBaseTypeFromProxy_Eq(proxy, xc.Types[0], xc.Types[1], determinedProxies);
            if (t != null) {
              determinedProxies[proxy] = t;
              return t;
            }
            break;
          case "InSet":
            // etc. TODO
            break;
          default:
            break;
        }
      }
      return null;
    }
    /// <summary>
    /// Tries to find a non-proxy type corresponding to "proxy", under the assumption that "t" equals "u" and
    /// "determinedProxies" assumptions.  In the process, may add to "determinedProxies".
    /// </summary>
    private Type/*?*/ GetBaseTypeFromProxy_Eq(TypeProxy proxy, Type t, Type u, Dictionary<TypeProxy, Type/*?*/> determinedProxies) {
      Contract.Requires(proxy != null);
      Contract.Requires(determinedProxies != null);
      Contract.Requires(t != null);
      Contract.Requires(u != null);
      t = t.NormalizeExpand();
      u = u.NormalizeExpand();
      return GetBaseTypeFromProxy_EqAux(proxy, t, u, determinedProxies) ?? GetBaseTypeFromProxy_EqAux(proxy, u, t, determinedProxies);
    }
    private Type/*?*/ GetBaseTypeFromProxy_EqAux(TypeProxy proxy, Type t, Type u, Dictionary<TypeProxy, Type/*?*/> determinedProxies) {
      Contract.Requires(proxy != null);
      Contract.Requires(determinedProxies != null);
      Contract.Requires(t != null && (!(t is TypeProxy) || ((TypeProxy)t).T == null));
      Contract.Requires(u != null && (!(u is TypeProxy) || ((TypeProxy)u).T == null));
      if (t == proxy) {
        if (u is TypeProxy) {
          return GetBaseTypeFromProxy((TypeProxy)u, determinedProxies);
        } else {
          return u;
        }
      } else if (t.ContainsProxy(proxy)) {
        if (u is TypeProxy) {
          u = GetBaseTypeFromProxy((TypeProxy)u, determinedProxies);
          if (u == null) {
            return null;
          }
        }
        if (Type.SameHead(t, u)) {
          Contract.Assert(t.TypeArgs.Count == u.TypeArgs.Count);
          for (int i = 0; i < t.TypeArgs.Count; i++) {
            var r = GetBaseTypeFromProxy_Eq(proxy, t.TypeArgs[i], u.TypeArgs[i], determinedProxies);
            if (r != null) {
              return r;
            }
          }
        }
      }
      return null;
    }

    private void GetRelatedTypeProxies(Type t, ISet<TypeProxy> proxies) {
      Contract.Requires(t != null);
      Contract.Requires(proxies != null);
      var proxy = t.Normalize() as TypeProxy;
      if (proxy == null || proxies.Contains(proxy)) {
        return;
      }
      if (Options.Get(CommonOptionBag.TypeInferenceDebug)) {
        Options.OutputWriter.WriteLine("DEBUG: GetRelatedTypeProxies: finding {0} interesting", proxy);
      }
      proxies.Add(proxy);
      // close over interesting constraints
      foreach (var c in AllTypeConstraints) {
        var super = c.Super.Normalize();
        if (super.TypeArgs.Exists(ta => ta.Normalize() == proxy)) {
          GetRelatedTypeProxies(c.Sub, proxies);
        }
      }
      foreach (var xc in AllXConstraints) {
        var xc0 = xc.Types[0].Normalize();
        if (xc.ConstraintName == "Assignable" && (xc0 == proxy || xc0.TypeArgs.Exists(ta => ta.Normalize() == proxy))) {
          GetRelatedTypeProxies(xc.Types[1], proxies);
        } else if (xc.ConstraintName == "Innable" && xc.Types[1].Normalize() == proxy) {
          GetRelatedTypeProxies(xc.Types[0], proxies);
        } else if ((xc.ConstraintName == "ModifiesFrame" || xc.ConstraintName == "ReadsFrame") && xc.Types[1].Normalize() == proxy) {
          GetRelatedTypeProxies(xc.Types[0], proxies);
        }
      }
    }

    /// <summary>
    /// Attempts to compute the join of "join", "t", and all of "t"'s known subtype( constraint)s.  The join
    /// ignores type parameters.  It is assumed that "join" on entry already includes the join of all proxies
    /// in "visited". The empty join is represented by "null".
    /// The return is "true" if the join exists.
    /// </summary>
    bool JoinOfAllSubtypes(Type t, ref Type joinType, ISet<TypeProxy> visited) {
      Contract.Requires(t != null);
      Contract.Requires(visited != null);

      t = t.NormalizeExpandKeepConstraints();

      var proxy = t as TypeProxy;
      if (proxy != null) {
        if (visited.Contains(proxy)) {
          return true;
        }
        visited.Add(proxy);

        foreach (var c in proxy.SubtypeConstraints) {
          var s = c.Sub.NormalizeExpandKeepConstraints();
          if (!JoinOfAllSubtypes(s, ref joinType, visited)) {
            return false;
          }
        }
        if (joinType == null) {
          // also consider "Assignable" constraints
          foreach (var c in AllXConstraints) {
            if (c.ConstraintName == "Assignable" && c.Types[0].Normalize() == proxy) {
              var s = c.Types[1].NormalizeExpandKeepConstraints();
              if (!JoinOfAllSubtypes(s, ref joinType, visited)) {
                return false;
              }
            }
          }
        }
        return true;
      }

      if (joinType == null) {
        // stick with what we've got
        joinType = t;
        return true;
      } else if (Type.IsHeadSupertypeOf(joinType, t)) {
        // stick with what we've got
        return true;
      } else if (Type.IsHeadSupertypeOf(t, joinType)) {
        joinType = Type.HeadWithProxyArgs(t);
        return true;
      } else {
        joinType = Type.Join(joinType, Type.HeadWithProxyArgs(t), builtIns);  // the only way this can succeed is if we obtain a (non-null or nullable) trait
        Contract.Assert(joinType == null ||
                        joinType.IsObjectQ || joinType.IsObject ||
                        (joinType is UserDefinedType udt && (udt.ResolvedClass is TraitDecl || (udt.ResolvedClass is NonNullTypeDecl nntd && nntd.Class is TraitDecl))));
        return joinType != null;
      }
    }

    /// <summary>
    /// Attempts to compute the meet of "meet", all of "t"'s known supertype( constraint)s, and, if "includeT"
    /// and "t" has no supertype( constraint)s, "t".
    /// The meet ignores type parameters. (Really?? --KRML)
    /// It is assumed that "meet" on entry already includes the meet of all proxies
    /// in "visited". The empty meet is represented by "null".
    /// The return is "true" if the meet exists.
    /// </summary>
    bool MeetOfAllSupertypes(Type t, ref Type meet, ISet<TypeProxy> visited, bool includeT) {
      Contract.Requires(t != null);
      Contract.Requires(visited != null);

      t = t.NormalizeExpandKeepConstraints();
      var proxy = t as TypeProxy;
      if (proxy != null) {
        if (visited.Contains(proxy)) {
          return true;
        }
        visited.Add(proxy);

        var delegatedToOthers = false;
        foreach (var c in proxy.SupertypeConstraints) {
          var s = c.Super.NormalizeExpandKeepConstraints();
          delegatedToOthers = true;
          if (!MeetOfAllSupertypes(s, ref meet, visited, true)) {
            return false;
          }
        }
        if (!delegatedToOthers) {
          // also consider "Assignable" constraints
          foreach (var c in AllXConstraints) {
            if (c.ConstraintName == "Assignable" && c.Types[1].Normalize() == proxy) {
              var s = c.Types[0].NormalizeExpandKeepConstraints();
              delegatedToOthers = true;
              if (!MeetOfAllSupertypes(s, ref meet, visited, true)) {
                return false;
              }
            }
          }
        }
        if (delegatedToOthers) {
          return true;
        } else if (!includeT) {
          return true;
        } else if (meet == null || meet.Normalize() == proxy) {
          meet = proxy;
          return true;
        } else {
          return false;
        }
      }

      if (meet == null) {
        meet = Type.HeadWithProxyArgs(t);
        return true;
      } else if (Type.IsHeadSupertypeOf(t, meet)) {
        // stick with what we've got
        return true;
      } else if (Type.IsHeadSupertypeOf(meet, t)) {
        meet = Type.HeadWithProxyArgs(t);
        return true;
      } else {
        meet = Type.Meet(meet, Type.HeadWithProxyArgs(t), builtIns);
        return meet != null;
      }
    }

    /// <summary>
    /// Check that the type uses formal type parameters in a way that is agreeable with their variance specifications.
    /// "context == Co" says that "type" is allowed to vary in the positive direction.
    /// "context == Contra" says that "type" is allowed to vary in the negative direction.
    /// "context == Non" says that "type" must not vary at all.
    /// * "lax" says that the context is not strict -- type parameters declared to be strict must not be used in a lax context
    /// </summary>
    public void CheckVariance(Type type, ICallable enclosingTypeDefinition, TypeParameter.TPVariance context, bool lax) {
      Contract.Requires(type != null);
      Contract.Requires(enclosingTypeDefinition != null);

      type = type.Normalize();  // we keep constraints, since subset types have their own type-parameter variance specifications; we also keep synonys, since that gives rise to better error messages
      if (type is BasicType) {
        // fine
      } else if (type is MapType) {
        var t = (MapType)type;
        // If its an infinite map, the domain's context is lax
        CheckVariance(t.Domain, enclosingTypeDefinition, context, lax || !t.Finite);
        CheckVariance(t.Range, enclosingTypeDefinition, context, lax);
      } else if (type is SetType) {
        var t = (SetType)type;
        // If its an infinite set, the argument's context is lax
        CheckVariance(t.Arg, enclosingTypeDefinition, context, lax || !t.Finite);
      } else if (type is CollectionType) {
        var t = (CollectionType)type;
        CheckVariance(t.Arg, enclosingTypeDefinition, context, lax);
      } else if (type is UserDefinedType) {
        var t = (UserDefinedType)type;
        if (t.ResolvedClass is TypeParameter tp) {
          if (tp.Variance != TypeParameter.TPVariance.Non && tp.Variance != context) {
            reporter.Error(MessageSource.Resolver, t.tok, "formal type parameter '{0}' is not used according to its variance specification", tp.Name);
          } else if (tp.StrictVariance && lax) {
            string hint;
            if (tp.VarianceSyntax == TypeParameter.TPVarianceSyntax.NonVariant_Strict) {
              hint = string.Format(" (perhaps try declaring '{0}' as '-{0}' or '!{0}')", tp.Name);
            } else {
              Contract.Assert(tp.VarianceSyntax == TypeParameter.TPVarianceSyntax.Covariant_Strict);
              hint = string.Format(" (perhaps try changing the declaration from '+{0}' to '*{0}')", tp.Name);
            }
            reporter.Error(MessageSource.Resolver, t.tok, "formal type parameter '{0}' is not used according to its variance specification (it is used left of an arrow){1}", tp.Name, hint);
          }
        } else {
          var resolvedClass = t.ResolvedClass;
          Contract.Assert(resolvedClass != null);  // follows from that the given type was successfully resolved
          Contract.Assert(resolvedClass.TypeArgs.Count == t.TypeArgs.Count);
          if (lax) {
            // we have to be careful about uses of the type being defined
            var cg = enclosingTypeDefinition.EnclosingModule.CallGraph;
            var t0 = resolvedClass as ICallable;
            if (t0 != null && cg.GetSCCRepresentative(t0) == cg.GetSCCRepresentative(enclosingTypeDefinition)) {
              reporter.Error(MessageSource.Resolver, t.tok, "using the type being defined ('{0}') here would cause a logical inconsistency by defining a type whose cardinality exceeds itself (like the Continuum Transfunctioner, you might say its power would then be exceeded only by its mystery)", resolvedClass.Name);
            }
          }
          for (int i = 0; i < t.TypeArgs.Count; i++) {
            Type p = t.TypeArgs[i];
            var tpFormal = resolvedClass.TypeArgs[i];
            CheckVariance(p, enclosingTypeDefinition,
              context == TypeParameter.TPVariance.Non ? context :
              context == TypeParameter.TPVariance.Co ? tpFormal.Variance :
              TypeParameter.Negate(tpFormal.Variance),
              lax || !tpFormal.StrictVariance);
          }
        }
      } else {
        Contract.Assert(false); throw new cce.UnreachableException();  // unexpected type
      }
    }

    /// <summary>
    /// See ConstrainToIntegerType description for the overload above.
    /// </summary>
    void ConstrainToIntegerType(IToken tok, Type type, bool allowBitVector, TypeConstraint.ErrorMsg errorMsg) {
      Contract.Requires(tok != null);
      Contract.Requires(type != null);
      Contract.Requires(errorMsg != null);
      // We do two constraints: the first can aid in determining types, but allows bit-vectors; the second excludes bit-vectors.
      // However, we reuse the error message, so that only one error gets reported.
      ConstrainSubtypeRelation(new IntVarietiesSupertype(), type, errorMsg);
      if (!allowBitVector) {
        AddXConstraint(tok, "IntegerType", type, errorMsg);
      }
    }

    /// <summary>
    /// Attempts to rewrite a datatype update into more primitive operations, after doing the appropriate resolution checks.
    /// Upon success, returns that rewritten expression and sets "legalSourceConstructors".
    /// Upon some resolution error, return null.
    ///
    /// Actually, the method returns two expressions (or returns "(null, null)"). The first expression is the desugaring to be
    /// used when the DatatypeUpdateExpr is used in a ghost context. The second is to be used for a compiled context. In either
    /// case, "legalSourceConstructors" contains both ghost and compiled constructors.
    ///
    /// The reason for computing both desugarings here is that it's too early to tell if the DatatypeUpdateExpr is being used in
    /// a ghost or compiled context. This is a consequence of doing the deguaring so early. But it's also convenient to do the
    /// desugaring during resolution, because then the desugaring can be constructed as a non-resolved expression on which ResolveExpression
    /// is called--this is easier than constructing an already-resolved expression.
    /// </summary>
    (Expression, Expression) ResolveDatatypeUpdate(IToken tok, Expression root, DatatypeDecl dt, List<Tuple<IToken, string, Expression>> memberUpdates,
      ResolutionContext resolutionContext, out List<MemberDecl> members, out List<DatatypeCtor> legalSourceConstructors) {
      Contract.Requires(tok != null);
      Contract.Requires(root != null);
      Contract.Requires(dt != null);
      Contract.Requires(memberUpdates != null);
      Contract.Requires(resolutionContext != null);

      legalSourceConstructors = null;
      members = new List<MemberDecl>();

      // First, compute the list of candidate result constructors, that is, the constructors
      // that have all of the mentioned destructors. Issue errors for duplicated names and for
      // names that are not destructors in the datatype.
      var candidateResultCtors = dt.Ctors;  // list of constructors that have all the so-far-mentioned destructors
      var memberNames = new HashSet<string>();
      var rhsBindings = new Dictionary<string, Tuple<BoundVar/*let variable*/, IdentifierExpr/*id expr for let variable*/, Expression /*RHS in given syntax*/>>();
      var subst = TypeParameter.SubstitutionMap(dt.TypeArgs, root.Type.NormalizeExpand().TypeArgs);
      foreach (var entry in memberUpdates) {
        var destructor_str = entry.Item2;
        if (memberNames.Contains(destructor_str)) {
          reporter.Error(MessageSource.Resolver, entry.Item1, "duplicate update member '{0}'", destructor_str);
        } else {
          memberNames.Add(destructor_str);
          if (!classMembers[dt].TryGetValue(destructor_str, out var member)) {
            reporter.Error(MessageSource.Resolver, entry.Item1, "member '{0}' does not exist in datatype '{1}'", destructor_str, dt.Name);
          } else if (!(member is DatatypeDestructor)) {
            reporter.Error(MessageSource.Resolver, entry.Item1, "member '{0}' is not a destructor in datatype '{1}'", destructor_str, dt.Name);
          } else {
            members.Add(member);
            var destructor = (DatatypeDestructor)member;
            var intersection = new List<DatatypeCtor>(candidateResultCtors.Intersect(destructor.EnclosingCtors));
            if (intersection.Count == 0) {
              reporter.Error(MessageSource.Resolver, entry.Item1,
                "updated datatype members must belong to the same constructor (unlike the previously mentioned destructors, '{0}' does not belong to {1})",
                destructor_str, DatatypeDestructor.PrintableCtorNameList(candidateResultCtors, "or"));
            } else {
              candidateResultCtors = intersection;
              if (destructor.IsGhost) {
                rhsBindings.Add(destructor_str, new Tuple<BoundVar, IdentifierExpr, Expression>(null, null, entry.Item3));
              } else {
                var xName = FreshTempVarName(string.Format("dt_update#{0}#", destructor_str), resolutionContext.CodeContext);
                var xVar = new BoundVar(new AutoGeneratedToken(tok), xName, destructor.Type.Subst(subst));
                var x = new IdentifierExpr(new AutoGeneratedToken(tok), xVar);
                rhsBindings.Add(destructor_str, new Tuple<BoundVar, IdentifierExpr, Expression>(xVar, x, entry.Item3));
              }
            }
          }
        }
      }
      if (candidateResultCtors.Count == 0) {
        return (null, null);
      }

      // Check that every candidate result constructor has given a name to all of its parameters.
      var hasError = false;
      foreach (var ctor in candidateResultCtors) {
        if (ctor.Formals.Exists(f => !f.HasName)) {
          reporter.Error(MessageSource.Resolver, tok,
            "candidate result constructor '{0}' has an anonymous parameter (to use in datatype update expression, name all the parameters of the candidate result constructors)",
            ctor.Name);
          hasError = true;
        }
      }
      if (hasError) {
        return (null, null);
      }

      // The legal source constructors are the candidate result constructors. (Yep, two names for the same thing.)
      legalSourceConstructors = candidateResultCtors;
      Contract.Assert(1 <= legalSourceConstructors.Count);

      var desugaringForGhostContext = DesugarDatatypeUpdate(tok, root, dt, candidateResultCtors, rhsBindings, resolutionContext);
      var nonGhostConstructors = candidateResultCtors.Where(ctor => !ctor.IsGhost).ToList();
      if (nonGhostConstructors.Count == candidateResultCtors.Count) {
        return (desugaringForGhostContext, desugaringForGhostContext);
      }
      var desugaringForCompiledContext = DesugarDatatypeUpdate(tok, root, dt, nonGhostConstructors, rhsBindings, resolutionContext);
      return (desugaringForGhostContext, desugaringForCompiledContext);
    }

    /// <summary>
    // Rewrite the datatype update root.(x := X, y := Y, ...) to:
    ///     var d := root;
    ///     var x := X;  // EXCEPT: don't do this for ghost fields
    ///     var y := Y;
    ///     ..
    ///     if d.CandidateResultConstructor0 then
    ///       CandidateResultConstructor0(x, y, ..., d.f0, d.f1, ...)  // for a ghost field x, use the expression X directly
    ///     else if d.CandidateResultConstructor1 then
    ///       CandidateResultConstructor0(x, y, ..., d.g0, d.g1, ...)
    ///     ...
    ///     else
    ///       CandidateResultConstructorN(x, y, ..., d.k0, d.k1, ...)
    /// </summary>
    private Expression DesugarDatatypeUpdate(IToken tok, Expression root, DatatypeDecl dt, List<DatatypeCtor> candidateResultCtors,
      Dictionary<string, Tuple<BoundVar, IdentifierExpr, Expression>> rhsBindings, ResolutionContext resolutionContext) {

      if (candidateResultCtors.Count == 0) {
        return root;
      }
      Expression rewrite = null;
      // Create a unique name for d', the variable we introduce in the let expression
      var dName = FreshTempVarName("dt_update_tmp#", resolutionContext.CodeContext);
      var dVar = new BoundVar(new AutoGeneratedToken(tok), dName, root.Type);
      var d = new IdentifierExpr(new AutoGeneratedToken(tok), dVar);
      Expression body = null;
      candidateResultCtors.Reverse();
      foreach (var crc in candidateResultCtors) {
        // Build the arguments to the datatype constructor, using the updated value in the appropriate slot
        var ctorArguments = new List<Expression>();
        var actualBindings = new List<ActualBinding>();
        foreach (var f in crc.Formals) {
          Expression ctorArg;
          if (rhsBindings.TryGetValue(f.Name, out var info)) {
            ctorArg = info.Item2 ?? info.Item3;
          } else {
            ctorArg = new ExprDotName(tok, d, f.Name, null);
          }
          ctorArguments.Add(ctorArg);
          var bindingName = new Token(tok.line, tok.col) {
            Uri = tok.Uri,
            val = f.Name
          };
          actualBindings.Add(new ActualBinding(bindingName, ctorArg));
        }
        var ctor_call = new DatatypeValue(tok, crc.EnclosingDatatype.Name, crc.Name, actualBindings);
        // in the following line, resolve to root.Type, so that type parameters get filled in appropriately
        ResolveDatatypeValue(resolutionContext, ctor_call, dt, root.Type.NormalizeExpand());

        if (body == null) {
          body = ctor_call;
        } else {
          // body = if d.crc? then ctor_call else body
          var guard = new ExprDotName(tok, d, crc.QueryField.Name, null);
          body = new ITEExpr(tok, false, guard, ctor_call, body);
        }
      }
      Contract.Assert(body != null); // because there was at least one element in candidateResultCtors

      // Wrap the let's around body
      rewrite = body;
      foreach (var entry in rhsBindings) {
        if (entry.Value.Item1 != null) {
          var lhs = new CasePattern<BoundVar>(tok, entry.Value.Item1);
          rewrite = new LetExpr(tok, new List<CasePattern<BoundVar>>() { lhs }, new List<Expression>() { entry.Value.Item3 }, rewrite, true);
        }
      }
      var dVarPat = new CasePattern<BoundVar>(tok, dVar);
      rewrite = new LetExpr(tok, new List<CasePattern<BoundVar>>() { dVarPat }, new List<Expression>() { root }, rewrite, true);
      Contract.Assert(rewrite != null);
      ResolveExpression(rewrite, resolutionContext);
      return rewrite;
    }

    public Expression ResolveNameSegment(NameSegment expr, bool isLastNameSegment, List<ActualBinding> args,
      ResolutionContext resolutionContext, bool allowMethodCall, bool complain = true) {
      return ResolveNameSegment(expr, isLastNameSegment, args, resolutionContext, allowMethodCall, complain, out _);
    }

    /// <summary>
    /// Look up expr.Name in the following order:
    ///  0. Local variable, parameter, or bound variable.
    ///     (Language design note:  If this clashes with something of interest, one can always rename the local variable locally.)
    ///  1. Member of enclosing class (an implicit "this" is inserted, if needed)
    ///  2. If isLastNameSegment:
    ///     Unambiguous constructor name of a datatype in the enclosing module (if two constructors have the same name, an error message is produced here)
    ///     (Language design note:  If the constructor name is ambiguous or if one of the steps above takes priority, one can qualify the constructor name with the name of the datatype)
    ///  3. Member of the enclosing module (type name or the name of a module)
    ///  4. Static function or method in the enclosing module or its imports
    ///  5. If !isLastNameSegment:
    ///     Unambiguous constructor name of a datatype in the enclosing module
    ///
    /// </summary>
    /// <param name="expr"></param>
    /// <param name="isLastNameSegment">Indicates that the NameSegment is not directly enclosed in another NameSegment or ExprDotName expression.</param>
    /// <param name="args">If the NameSegment is enclosed in an ApplySuffix, then these are the arguments.  The method returns null to indicate
    /// that these arguments, if any, were not used.  If args is non-null and the method does use them, the method returns the resolved expression
    /// that incorporates these arguments.</param>
    /// <param name="resolutionContext"></param>
    /// <param name="allowMethodCall">If false, generates an error if the name denotes a method. If true and the name denotes a method, returns
    /// a MemberSelectExpr whose .Member is a Method.</param>
    /// <param name="shadowedModule">If the name being resolved shadows an imported module, then that module is reported
    /// through this parameter.  This happens when module <c>Option</c> in <c>import opened Option</c> also contains a
    /// <c>datatype Option</c>, in which case <c>Option</c> refers to the datatype, not the module
    /// (https://github.com/dafny-lang/dafny/issues/1996).</param>
    Expression ResolveNameSegment(NameSegment expr, bool isLastNameSegment, List<ActualBinding> args, ResolutionContext resolutionContext, bool allowMethodCall, bool complain, out ModuleDecl shadowedModule) {
      Contract.Requires(expr != null);
      Contract.Requires(!expr.WasResolved());
      Contract.Requires(resolutionContext != null);
      Contract.Ensures(Contract.Result<Expression>() == null || args != null);

      shadowedModule = null;

      if (expr.OptTypeArguments != null) {
        foreach (var ty in expr.OptTypeArguments) {
          ResolveType(expr.tok, ty, resolutionContext, ResolveTypeOptionEnum.InferTypeProxies, null);
        }
      }

      Expression r = null;  // the resolved expression, if successful
      Expression rWithArgs = null;  // the resolved expression after incorporating "args"

      // For 0:
      IVariable v;
      // For 1:
      // For 1 and 4:
      MemberDecl member = null;
      // For 2 and 5:
      // For 3:

      var name = resolutionContext.InReveal ? "reveal_" + expr.Name : expr.Name;
      v = scope.Find(name);
      if (v != null) {
        // ----- 0. local variable, parameter, or bound variable
        if (expr.OptTypeArguments != null) {
          if (complain) {
            reporter.Error(MessageSource.Resolver, expr.tok, "variable '{0}' does not take any type parameters", name);
          } else {
            expr.ResolvedExpression = null;
            return null;
          }
        }
        r = new IdentifierExpr(expr.tok, v);
      } else if (currentClass is TopLevelDeclWithMembers cl && classMembers.TryGetValue(cl, out var members) && members.TryGetValue(name, out member)) {
        // ----- 1. member of the enclosing class
        Expression receiver;
        if (member.IsStatic) {
          receiver = new StaticReceiverExpr(expr.tok, UserDefinedType.FromTopLevelDecl(expr.tok, currentClass, currentClass.TypeArgs), (TopLevelDeclWithMembers)member.EnclosingClass, true);
        } else {
          if (!scope.AllowInstance) {
            if (complain) {
              reporter.Error(MessageSource.Resolver, expr.tok, "'this' is not allowed in a 'static' context"); //TODO: Rephrase this
            } else {
              expr.ResolvedExpression = null;
              return null;
            }
            // nevertheless, set "receiver" to a value so we can continue resolution
          }
          receiver = new ImplicitThisExpr(expr.tok);
          receiver.Type = GetThisType(expr.tok, currentClass);  // resolve here
        }
        r = ResolveExprDotCall(expr.tok, receiver, null, member, args, expr.OptTypeArguments, resolutionContext, allowMethodCall);
      } else if (isLastNameSegment && moduleInfo.Ctors.TryGetValue(name, out var pair)) {
        // ----- 2. datatype constructor
        if (ResolveDatatypeConstructor(expr, args, resolutionContext, complain, pair, name, ref r, ref rWithArgs)) {
          return null;
        }
      } else if (moduleInfo.TopLevels.TryGetValue(name, out var decl)) {
        // ----- 3. Member of the enclosing module

        // Record which imported module, if any, was shadowed by `name` in the current module.
        shadowedModule = moduleInfo.ShadowedImportedModules.GetValueOrDefault(name);

        if (decl is AmbiguousTopLevelDecl) {
          var ad = (AmbiguousTopLevelDecl)decl;
          if (complain) {
            reporter.Error(MessageSource.Resolver, expr.tok, "The name {0} ambiguously refers to a type in one of the modules {1} (try qualifying the type name with the module name)", expr.Name, ad.ModuleNames());
          } else {
            expr.ResolvedExpression = null;
            return null;
          }
        } else {
          // We have found a module name or a type name, neither of which is an expression. However, the NameSegment we're
          // looking at may be followed by a further suffix that makes this into an expresion. We postpone the rest of the
          // resolution to any such suffix. For now, we create a temporary expression that will never be seen by the compiler
          // or verifier, just to have a placeholder where we can recorded what we have found.
          if (!isLastNameSegment) {
            if (decl is ClassLikeDecl cd && cd.NonNullTypeDecl != null && name != cd.NonNullTypeDecl.Name) {
              // A possibly-null type C? was mentioned. But it does not have any further members. The program should have used
              // the name of the class, C. Report an error and continue.
              if (complain) {
                reporter.Error(MessageSource.Resolver, expr.tok, "To access members of {0} '{1}', write '{1}', not '{2}'", decl.WhatKind, decl.Name, name);
              } else {
                expr.ResolvedExpression = null;
                return null;
              }
            }
          }
          r = CreateResolver_IdentifierExpr(expr.tok, name, expr.OptTypeArguments, decl);
        }

      } else if (moduleInfo.StaticMembers.TryGetValue(name, out member)) {
        // ----- 4. static member of the enclosing module
        Contract.Assert(member.IsStatic); // moduleInfo.StaticMembers is supposed to contain only static members of the module's implicit class _default
        if (member is AmbiguousMemberDecl) {
          var ambiguousMember = (AmbiguousMemberDecl)member;
          if (complain) {
            reporter.Error(MessageSource.Resolver, expr.tok, "The name {0} ambiguously refers to a static member in one of the modules {1} (try qualifying the member name with the module name)", expr.Name, ambiguousMember.ModuleNames());
          } else {
            expr.ResolvedExpression = null;
            return null;
          }
        } else {
          var receiver = new StaticReceiverExpr(expr.tok, (TopLevelDeclWithMembers)member.EnclosingClass, true);
          r = ResolveExprDotCall(expr.tok, receiver, null, member, args, expr.OptTypeArguments, resolutionContext, allowMethodCall);
        }

      } else if (!isLastNameSegment && moduleInfo.Ctors.TryGetValue(name, out pair)) {
        // ----- 5. datatype constructor
        if (ResolveDatatypeConstructor(expr, args, resolutionContext, complain, pair, name, ref r, ref rWithArgs)) {
          return null;
        }

      } else {
        // ----- None of the above
        if (complain) {
          if (resolutionContext.InReveal) {
            reporter.Error(MessageSource.Resolver, expr.tok, "cannot reveal '{0}' because no constant, assert label, or requires label in the current scope is named '{0}'", expr.Name);
          } else {
            reporter.Error(MessageSource.Resolver, expr.tok, "unresolved identifier: {0}", name);
          }
        } else {
          expr.ResolvedExpression = null;
          return null;
        }
      }

      if (r == null) {
        // an error has been reported above; we won't fill in .ResolvedExpression, but we still must fill in .Type
        expr.Type = new InferredTypeProxy();
      } else {
        expr.ResolvedExpression = r;
        var rt = r.Type;
        var nt = rt.UseInternalSynonym();
        expr.Type = nt;
      }
      return rWithArgs;
    }

    private bool ResolveDatatypeConstructor(NameSegment expr, List<ActualBinding>/*?*/ args, ResolutionContext resolutionContext, bool complain, Tuple<DatatypeCtor, bool> pair, string name, ref Expression r, ref Expression rWithArgs) {
      Contract.Requires(expr != null);
      Contract.Requires(resolutionContext != null);

      if (pair.Item2) {
        // there is more than one constructor with this name
        if (complain) {
          reporter.Error(MessageSource.Resolver, expr.tok, "the name '{0}' denotes a datatype constructor, but does not do so uniquely; add an explicit qualification (for example, '{1}.{0}')", expr.Name,
            pair.Item1.EnclosingDatatype.Name);
        } else {
          expr.ResolvedExpression = null;
          return true;
        }
      } else {
        if (expr.OptTypeArguments != null) {
          if (complain) {
            reporter.Error(MessageSource.Resolver, expr.tok, "datatype constructor does not take any type parameters ('{0}')", name);
          } else {
            expr.ResolvedExpression = null;
            return true;
          }
        }
        var rr = new DatatypeValue(expr.tok, pair.Item1.EnclosingDatatype.Name, name, args ?? new List<ActualBinding>());
        bool ok = ResolveDatatypeValue(resolutionContext, rr, pair.Item1.EnclosingDatatype, null, complain);
        if (!ok) {
          expr.ResolvedExpression = null;
          return true;
        }
        if (args == null) {
          r = rr;
        } else {
          r = rr; // this doesn't really matter, since we're returning an "rWithArgs" (but if would have been proper to have returned the ctor as a lambda)
          rWithArgs = rr;
        }
      }
      return false;
    }

    /// <summary>
    /// Look up expr.Name in the following order:
    ///  0. Type parameter
    ///  1. Member of enclosing class (an implicit "this" is inserted, if needed)
    ///  2. Member of the enclosing module (type name or the name of a module)
    ///  3. Static function or method in the enclosing module or its imports
    ///
    /// Note: 1 and 3 are not used now, but they will be of interest when async task types are supported.
    /// </summary>
    void ResolveNameSegment_Type(NameSegment expr, ResolutionContext resolutionContext, ResolveTypeOption option, List<TypeParameter> defaultTypeArguments) {
      Contract.Requires(expr != null);
      Contract.Requires(!expr.WasResolved());
      Contract.Requires(resolutionContext != null);
      Contract.Requires((option.Opt == ResolveTypeOptionEnum.DontInfer || option.Opt == ResolveTypeOptionEnum.InferTypeProxies) == (defaultTypeArguments == null));

      if (expr.OptTypeArguments != null) {
        foreach (var ty in expr.OptTypeArguments) {
          ResolveType(expr.tok, ty, resolutionContext, option, defaultTypeArguments);
        }
      }

      Expression r = null;  // the resolved expression, if successful

      // For 0:
      TypeParameter tp;
#if ASYNC_TASK_TYPES
      // For 1:
      Dictionary<string, MemberDecl> members;
      // For 1 and 3:
      MemberDecl member = null;
#endif
      // For 2:

      tp = allTypeParameters.Find(expr.Name);
      if (tp != null) {
        // ----- 0. type parameter
        if (expr.OptTypeArguments == null) {
          r = new Resolver_IdentifierExpr(expr.tok, tp);
        } else {
          reporter.Error(MessageSource.Resolver, expr.tok, "Type parameter expects no type arguments: {0}", expr.Name);
        }
#if ASYNC_TASK_TYPES  // At the moment, there is no way for a class member to part of a type name, but this changes with async task types
      } else if (currentClass != null && classMembers.TryGetValue(currentClass, out members) && members.TryGetValue(expr.Name, out member)) {
        // ----- 1. member of the enclosing class
        Expression receiver;
        if (member.IsStatic) {
          receiver = new StaticReceiverExpr(expr.tok, (ClassLikeDecl)member.EnclosingClass);
        } else {
          if (!scope.AllowInstance) {
            reporter.Error(MessageSource.Resolver, expr.tok, "'this' is not allowed in a 'static' context");
            // nevertheless, set "receiver" to a value so we can continue resolution
          }
          receiver = new ImplicitThisExpr(expr.tok);
          receiver.Type = GetThisType(expr.tok, (ClassLikeDecl)member.EnclosingClass);  // resolve here
        }
        r = ResolveExprDotCall(expr.tok, receiver, member, expr.OptTypeArguments, opts.resolutionContext, allowMethodCall);
#endif
      } else if (moduleInfo.TopLevels.TryGetValue(expr.Name, out var decl)) {
        // ----- 2. Member of the enclosing module
        if (decl is AmbiguousTopLevelDecl) {
          var ad = (AmbiguousTopLevelDecl)decl;
          reporter.Error(MessageSource.Resolver, expr.tok, "The name {0} ambiguously refers to a type in one of the modules {1} (try qualifying the type name with the module name)", expr.Name, ad.ModuleNames());
        } else {
          // We have found a module name or a type name, neither of which is a type expression. However, the NameSegment we're
          // looking at may be followed by a further suffix that makes this into a type expresion. We postpone the rest of the
          // resolution to any such suffix. For now, we create a temporary expression that will never be seen by the compiler
          // or verifier, just to have a placeholder where we can recorded what we have found.
          r = CreateResolver_IdentifierExpr(expr.tok, expr.Name, expr.OptTypeArguments, decl);
        }

#if ASYNC_TASK_TYPES  // At the moment, there is no way for a class member to part of a type name, but this changes with async task types
      } else if (moduleInfo.StaticMembers.TryGetValue(expr.Name, out member)) {
        // ----- 3. static member of the enclosing module
        Contract.Assert(member.IsStatic); // moduleInfo.StaticMembers is supposed to contain only static members of the module's implicit class _default
        if (ReallyAmbiguousThing(ref member)) {
          reporter.Error(MessageSource.Resolver, expr.tok, "The name {0} ambiguously refers to a static member in one of the modules {1} (try qualifying the member name with the module name)", expr.Name, ((AmbiguousMemberDecl)member).ModuleNames());
        } else {
          var receiver = new StaticReceiverExpr(expr.tok, (ClassLikeDecl)member.EnclosingClass);
          r = ResolveExprDotCall(expr.tok, receiver, member, expr.OptTypeArguments, opts.resolutionContext, allowMethodCall);
        }
#endif
      } else {
        // ----- None of the above
        var hint0 = "(did you forget to qualify a name or declare a module import 'opened'?)";
        var hint1 = " (note that names in outer modules are not visible in nested modules)";
        var hint2 = "";
        if (Options.Get(CommonOptionBag.GeneralTraits) && expr.Name.EndsWith("?")) {
          var nameWithoutQuestionMark = expr.Name.Substring(0, expr.Name.Length - 1);
          if (nameWithoutQuestionMark.Length != 0 &&
              moduleInfo.TopLevels.TryGetValue(nameWithoutQuestionMark, out decl) && decl is TraitDecl) {
            hint2 =
              $" (if you intended to refer to a possibly null '{nameWithoutQuestionMark}', " +
              "then you must declare that trait with 'extends object' to make it a reference type)";
          }
        }
        reporter.Error(MessageSource.Resolver, expr.tok, $"Type or type parameter is not declared in this scope: {expr.Name} {hint0}{hint1}{hint2}");
      }

      if (r == null) {
        // an error has been reported above; we won't fill in .ResolvedExpression, but we still must fill in .Type
        expr.Type = new InferredTypeProxy();
      } else {
        expr.ResolvedExpression = r;
        expr.Type = r.Type;
      }
    }

    /// <summary>
    /// To resolve "id" in expression "E . id", do:
    ///  * If E denotes a module name M:
    ///      0. If isLastNameSegment:
    ///         Unambiguous constructor name of a datatype in module M (if two constructors have the same name, an error message is produced here)
    ///         (Language design note:  If the constructor name is ambiguous or if one of the steps above takes priority, one can qualify the constructor name with the name of the datatype)
    ///      1. Member of module M:  sub-module (including submodules of imports), class, datatype, etc.
    ///         (if two imported types have the same name, an error message is produced here)
    ///      2. Static function or method of M._default
    ///    (Note that in contrast to ResolveNameSegment, imported modules, etc. are ignored)
    ///  * If E denotes a type:
    ///      3. Look up id as a member of that type
    ///  * If E denotes an expression:
    ///      4. Let T be the type of E.  Look up id in T.
    /// </summary>
    /// <param name="expr"></param>
    /// <param name="isLastNameSegment">Indicates that the ExprDotName is not directly enclosed in another ExprDotName expression.</param>
    /// <param name="args">If the ExprDotName is enclosed in an ApplySuffix, then these are the arguments.  The method returns null to indicate
    /// that these arguments, if any, were not used.  If args is non-null and the method does use them, the method returns the resolved expression
    /// that incorporates these arguments.</param>
    /// <param name="resolutionContext"></param>
    /// <param name="allowMethodCall">If false, generates an error if the name denotes a method. If true and the name denotes a method, returns
    /// a Resolver_MethodCall.</param>
    Expression ResolveDotSuffix(ExprDotName expr, bool isLastNameSegment, List<ActualBinding> args, ResolutionContext resolutionContext, bool allowMethodCall) {
      Contract.Requires(expr != null);
      Contract.Requires(!expr.WasResolved());
      Contract.Requires(resolutionContext != null);
      Contract.Ensures(Contract.Result<Expression>() == null || args != null);

      // resolve the LHS expression
      // LHS should not be reveal lemma
      ModuleDecl shadowedImport = null;
      ResolutionContext nonRevealOpts = resolutionContext with { InReveal = false };
      if (expr.Lhs is NameSegment) {
        ResolveNameSegment((NameSegment)expr.Lhs, false, null, nonRevealOpts, false, true, out shadowedImport);
      } else if (expr.Lhs is ExprDotName) {
        ResolveDotSuffix((ExprDotName)expr.Lhs, false, null, nonRevealOpts, false);
      } else {
        ResolveExpression(expr.Lhs, nonRevealOpts);
      }

      if (expr.OptTypeArguments != null) {
        foreach (var ty in expr.OptTypeArguments) {
          ResolveType(expr.tok, ty, resolutionContext, ResolveTypeOptionEnum.InferTypeProxies, null);
        }
      }

      Expression r = null;  // the resolved expression, if successful
      Expression rWithArgs = null;  // the resolved expression after incorporating "args"
      MemberDecl member = null;

      var name = resolutionContext.InReveal ? "reveal_" + expr.SuffixName : expr.SuffixName;
      if (!expr.Lhs.WasResolved()) {
        return null;
      }
      var lhs = expr.Lhs.Resolved;
      if (lhs != null && lhs.Type is Resolver_IdentifierExpr.ResolverType_Module) {
        var ri = (Resolver_IdentifierExpr)lhs;
        var sig = ((ModuleDecl)ri.Decl).AccessibleSignature(useCompileSignatures);
        sig = GetSignature(sig);
        // For 0:
        // For 1:

        if (isLastNameSegment && sig.Ctors.TryGetValue(name, out var pair)) {
          // ----- 0. datatype constructor
          if (pair.Item2) {
            // there is more than one constructor with this name
            reporter.Error(MessageSource.Resolver, expr.tok, "the name '{0}' denotes a datatype constructor in module {2}, but does not do so uniquely; add an explicit qualification (for example, '{1}.{0}')", name, pair.Item1.EnclosingDatatype.Name, ((ModuleDecl)ri.Decl).Name);
          } else {
            if (expr.OptTypeArguments != null) {
              reporter.Error(MessageSource.Resolver, expr.tok, "datatype constructor does not take any type parameters ('{0}')", name);
            }
            var rr = new DatatypeValue(expr.tok, pair.Item1.EnclosingDatatype.Name, name, args ?? new List<ActualBinding>());
            ResolveDatatypeValue(resolutionContext, rr, pair.Item1.EnclosingDatatype, null);

            if (args == null) {
              r = rr;
            } else {
              r = rr;  // this doesn't really matter, since we're returning an "rWithArgs" (but if would have been proper to have returned the ctor as a lambda)
              rWithArgs = rr;
            }
          }
        } else if (sig.TopLevels.TryGetValue(name, out var decl)) {
          // ----- 1. Member of the specified module
          if (decl is AmbiguousTopLevelDecl) {
            var ad = (AmbiguousTopLevelDecl)decl;
            reporter.Error(MessageSource.Resolver, expr.tok, "The name {0} ambiguously refers to a type in one of the modules {1} (try qualifying the type name with the module name)", expr.SuffixName, ad.ModuleNames());
          } else {
            // We have found a module name or a type name, neither of which is an expression. However, the ExprDotName we're
            // looking at may be followed by a further suffix that makes this into an expresion. We postpone the rest of the
            // resolution to any such suffix. For now, we create a temporary expression that will never be seen by the compiler
            // or verifier, just to have a placeholder where we can recorded what we have found.
            if (!isLastNameSegment) {
              if (decl is ClassLikeDecl cd && cd.NonNullTypeDecl != null && name != cd.NonNullTypeDecl.Name) {
                // A possibly-null type C? was mentioned. But it does not have any further members. The program should have used
                // the name of the class, C. Report an error and continue.
                reporter.Error(MessageSource.Resolver, expr.tok, "To access members of {0} '{1}', write '{1}', not '{2}'", decl.WhatKind, decl.Name, name);
              }
            }
            r = CreateResolver_IdentifierExpr(expr.tok, name, expr.OptTypeArguments, decl);
          }
        } else if (sig.StaticMembers.TryGetValue(name, out member)) {
          // ----- 2. static member of the specified module
          Contract.Assert(member.IsStatic); // moduleInfo.StaticMembers is supposed to contain only static members of the module's implicit class _default
          if (member is AmbiguousMemberDecl) {
            var ambiguousMember = (AmbiguousMemberDecl)member;
            reporter.Error(MessageSource.Resolver, expr.tok, "The name {0} ambiguously refers to a static member in one of the modules {1} (try qualifying the member name with the module name)", expr.SuffixName, ambiguousMember.ModuleNames());
          } else {
            var receiver = new StaticReceiverExpr(expr.Lhs.tok, (TopLevelDeclWithMembers)member.EnclosingClass, false);
            receiver.ContainerExpression = expr.Lhs;
            r = ResolveExprDotCall(expr.tok, receiver, null, member, args, expr.OptTypeArguments, resolutionContext, allowMethodCall);
          }
        } else {
          reporter.Error(MessageSource.Resolver, expr.tok, "unresolved identifier: {0}", name);
        }

      } else if (lhs != null && lhs.Type is Resolver_IdentifierExpr.ResolverType_Type) {
        var ri = (Resolver_IdentifierExpr)lhs;
        // ----- 3. Look up name in type
        // expand any synonyms
        var ty = new UserDefinedType(expr.tok, ri.Decl.Name, ri.Decl, ri.TypeArgs).NormalizeExpand();
        if (ty.IsDatatype) {
          // ----- LHS is a datatype
          var dt = ty.AsDatatype;
          if (dt.ConstructorsByName != null && dt.ConstructorsByName.TryGetValue(name, out var ctor)) {
            if (expr.OptTypeArguments != null) {
              reporter.Error(MessageSource.Resolver, expr.tok, "datatype constructor does not take any type parameters ('{0}')", name);
            }
            var rr = new DatatypeValue(expr.tok, ctor.EnclosingDatatype.Name, name, args ?? new List<ActualBinding>());
            ResolveDatatypeValue(resolutionContext, rr, ctor.EnclosingDatatype, ty);
            if (args == null) {
              r = rr;
            } else {
              r = rr;  // this doesn't really matter, since we're returning an "rWithArgs" (but if would have been proper to have returned the ctor as a lambda)
              rWithArgs = rr;
            }
          }
        }
        var cd = r == null ? ty.AsTopLevelTypeWithMembersBypassInternalSynonym : null;
        if (cd != null) {
          // ----- LHS is a type with members
          if (classMembers.TryGetValue(cd, out var members) && members.TryGetValue(name, out member)) {
            if (!VisibleInScope(member)) {
              reporter.Error(MessageSource.Resolver, expr.tok, "member '{0}' has not been imported in this scope and cannot be accessed here", name);
            }
            if (!member.IsStatic) {
              reporter.Error(MessageSource.Resolver, expr.tok, "accessing member '{0}' requires an instance expression", name); //TODO Unify with similar error messages
              // nevertheless, continue creating an expression that approximates a correct one
            }
            var receiver = new StaticReceiverExpr(expr.Lhs.tok, (UserDefinedType)ty.NormalizeExpand(), (TopLevelDeclWithMembers)member.EnclosingClass, false);
            receiver.ContainerExpression = expr.Lhs;
            r = ResolveExprDotCall(expr.tok, receiver, null, member, args, expr.OptTypeArguments, resolutionContext, allowMethodCall);
          }
        }
        if (r == null) {
          reporter.Error(MessageSource.Resolver, expr.tok, "member '{0}' does not exist in {2} '{1}'", name, ri.Decl.Name, ri.Decl.WhatKind);
        }
      } else if (lhs != null) {
        // ----- 4. Look up name in the type of the Lhs
        member = ResolveMember(expr.tok, expr.Lhs.Type, name, out var tentativeReceiverType);
        if (member != null) {
          Expression receiver;
          if (!member.IsStatic) {
            receiver = expr.Lhs;
            AddAssignableConstraint(expr.tok, tentativeReceiverType, receiver.Type, "receiver type ({1}) does not have a member named " + name);
            r = ResolveExprDotCall(expr.tok, receiver, tentativeReceiverType, member, args, expr.OptTypeArguments, resolutionContext, allowMethodCall);
          } else {
            receiver = new StaticReceiverExpr(expr.tok, (UserDefinedType)tentativeReceiverType, (TopLevelDeclWithMembers)member.EnclosingClass, false, lhs);
            r = ResolveExprDotCall(expr.tok, receiver, null, member, args, expr.OptTypeArguments, resolutionContext, allowMethodCall);
          }
        }
      }

      if (r == null) {
        // an error has been reported above; we won't fill in .ResolvedExpression, but we still must fill in .Type
        expr.Type = new InferredTypeProxy();
      } else {
        CheckForAmbiguityInShadowedImportedModule(shadowedImport, name, expr.tok, useCompileSignatures, isLastNameSegment);
        expr.ResolvedExpression = r;
        expr.Type = r.Type;
      }
      return rWithArgs;
    }

    /// <summary>
    /// Check whether the name we just resolved may have been resolved differently if we didn't allow member `M.M` of
    /// module `M` to shadow `M` when the user writes `import opened M`.  Raising an error in that case allowed us to
    /// change the behavior of `import opened` without silently changing the meaning of existing programs.
    /// (https://github.com/dafny-lang/dafny/issues/1996)
    ///
    /// Note the extra care for the constructor case, which is needed because the constructors of datatype `M.M` are
    /// exposed through both `M` and `M.M`, without ambiguity.
    /// </summary>
    private void CheckForAmbiguityInShadowedImportedModule(ModuleDecl moduleDecl, string name,
      IToken tok, bool useCompileSignatures, bool isLastNameSegment) {
      if (moduleDecl != null && NameConflictsWithModuleContents(moduleDecl, name, useCompileSignatures, isLastNameSegment)) {
        reporter.Error(MessageSource.Resolver, tok,
          "Reference to member '{0}' is ambiguous: name '{1}' shadows an import-opened module of the same name, and "
          + "both have a member '{0}'. To solve this issue, give a different name to the imported module using "
          + "`import opened XYZ = ...` instead of `import opened ...`.",
          name, moduleDecl.Name);
      }
    }

    private bool NameConflictsWithModuleContents(ModuleDecl moduleDecl, string name, bool useCompileSignatures, bool isLastNameSegment) {
      var sig = GetSignature(moduleDecl.AccessibleSignature(useCompileSignatures));
      return (
        (isLastNameSegment
         && sig.Ctors.GetValueOrDefault(name) is { Item1: var constructor, Item2: var ambiguous }
         && !ambiguous && constructor.EnclosingDatatype.Name != moduleDecl.Name)
        || sig.TopLevels.ContainsKey(name)
        || sig.StaticMembers.ContainsKey(name)
      );
    }

    Expression ResolveExprDotCall(IToken tok, Expression receiver, Type receiverTypeBound/*?*/,
      MemberDecl member, List<ActualBinding> args, List<Type> optTypeArguments, ResolutionContext resolutionContext, bool allowMethodCall) {
      Contract.Requires(tok != null);
      Contract.Requires(receiver != null);
      Contract.Requires(receiver.WasResolved());
      Contract.Requires(member != null);
      Contract.Requires(resolutionContext != null && resolutionContext.CodeContext != null);

      var rr = new MemberSelectExpr(tok, receiver, member.Name);
      rr.Member = member;

      // Now, fill in rr.Type.  This requires taking into consideration the type parameters passed to the receiver's type as well as any type
      // parameters used in this NameSegment/ExprDotName.
      // Add to "subst" the type parameters given to the member's class/datatype
      rr.TypeApplication_AtEnclosingClass = new List<Type>();
      rr.TypeApplication_JustMember = new List<Type>();
      Dictionary<TypeParameter, Type> subst;
      var rType = (receiverTypeBound ?? receiver.Type).NormalizeExpand();
      if (rType is UserDefinedType udt && udt.ResolvedClass != null) {
        subst = TypeParameter.SubstitutionMap(udt.ResolvedClass.TypeArgs, udt.TypeArgs);
        if (member.EnclosingClass == null) {
          // this can happen for some special members, like real.Floor
        } else {
          rr.TypeApplication_AtEnclosingClass.AddRange(rType.AsParentType(member.EnclosingClass).TypeArgs);
        }
      } else {
        var vtd = AsValuetypeDecl(rType);
        if (vtd != null) {
          Contract.Assert(vtd.TypeArgs.Count == rType.TypeArgs.Count);
          subst = TypeParameter.SubstitutionMap(vtd.TypeArgs, rType.TypeArgs);
          rr.TypeApplication_AtEnclosingClass.AddRange(rType.TypeArgs);
        } else {
          Contract.Assert(rType.TypeArgs.Count == 0);
          subst = new Dictionary<TypeParameter, Type>();
        }
      }

      if (member is Field) {
        var field = (Field)member;
        if (optTypeArguments != null) {
          reporter.Error(MessageSource.Resolver, tok, "a field ({0}) does not take any type arguments (got {1})", field.Name, optTypeArguments.Count);
        }
        subst = BuildTypeArgumentSubstitute(subst, receiverTypeBound ?? receiver.Type);
        rr.Type = field.Type.Subst(subst);
      } else if (member is Function) {
        var fn = (Function)member;
        if (fn is TwoStateFunction && !resolutionContext.IsTwoState) {
          reporter.Error(MessageSource.Resolver, tok, "two-state function ('{0}') can only be called in a two-state context", member.Name);
        }
        int suppliedTypeArguments = optTypeArguments == null ? 0 : optTypeArguments.Count;
        if (optTypeArguments != null && suppliedTypeArguments != fn.TypeArgs.Count) {
          reporter.Error(MessageSource.Resolver, tok, "function '{0}' expects {1} type argument{2} (got {3})",
            member.Name, fn.TypeArgs.Count, Util.Plural(fn.TypeArgs.Count), suppliedTypeArguments);
        }
        for (int i = 0; i < fn.TypeArgs.Count; i++) {
          var ta = i < suppliedTypeArguments ? optTypeArguments[i] : new InferredTypeProxy();
          rr.TypeApplication_JustMember.Add(ta);
          subst.Add(fn.TypeArgs[i], ta);
        }
        subst = BuildTypeArgumentSubstitute(subst, receiverTypeBound ?? receiver.Type);
        rr.Type = SelectAppropriateArrowTypeForFunction(fn, subst, builtIns);
      } else {
        // the member is a method
        var m = (Method)member;
        if (!allowMethodCall) {
          // it's a method and method calls are not allowed in the given context
          reporter.Error(MessageSource.Resolver, tok, "expression is not allowed to invoke a {0} ({1})", member.WhatKind, member.Name);
        }
        int suppliedTypeArguments = optTypeArguments == null ? 0 : optTypeArguments.Count;
        if (optTypeArguments != null && suppliedTypeArguments != m.TypeArgs.Count) {
          reporter.Error(MessageSource.Resolver, tok, "method '{0}' expects {1} type argument{2} (got {3})",
            member.Name, m.TypeArgs.Count, Util.Plural(m.TypeArgs.Count), suppliedTypeArguments);
        }
        for (int i = 0; i < m.TypeArgs.Count; i++) {
          var ta = i < suppliedTypeArguments ? optTypeArguments[i] : new InferredTypeProxy();
          rr.TypeApplication_JustMember.Add(ta);
          subst.Add(m.TypeArgs[i], ta);
        }
        subst = BuildTypeArgumentSubstitute(subst, receiverTypeBound ?? receiver.Type);
        rr.ResolvedOutparameterTypes = m.Outs.ConvertAll(f => f.Type.Subst(subst));
        rr.Type = new InferredTypeProxy();  // fill in this field, in order to make "rr" resolved
      }
      return rr;
    }

    public MethodCallInformation ResolveApplySuffix(ApplySuffix e, ResolutionContext resolutionContext, bool allowMethodCall) {
      Contract.Requires(e != null);
      Contract.Requires(resolutionContext != null);
      Contract.Ensures(Contract.Result<MethodCallInformation>() == null || allowMethodCall);
      Expression r = null;  // upon success, the expression to which the ApplySuffix resolves
      var errorCount = reporter.Count(ErrorLevel.Error);
      if (e.Lhs is NameSegment) {
        r = ResolveNameSegment((NameSegment)e.Lhs, true, e.Bindings.ArgumentBindings, resolutionContext, allowMethodCall);
        // note, if r is non-null, then e.Args have been resolved and r is a resolved expression that incorporates e.Args
      } else if (e.Lhs is ExprDotName) {
        r = ResolveDotSuffix((ExprDotName)e.Lhs, true, e.Bindings.ArgumentBindings, resolutionContext, allowMethodCall);
        // note, if r is non-null, then e.Args have been resolved and r is a resolved expression that incorporates e.Args
      } else {
        ResolveExpression(e.Lhs, resolutionContext);
      }
      if (e.Lhs.Type == null) {
        // some error had been detected during the attempted resolution of e.Lhs
        e.Lhs.Type = new InferredTypeProxy();
      }
      Label atLabel = null;
      if (e.AtTok != null) {
        atLabel = DominatingStatementLabels.Find(e.AtTok.val);
        if (atLabel == null) {
          reporter.Error(MessageSource.Resolver, e.AtTok, "no label '{0}' in scope at this time", e.AtTok.val);
        }
      }
      if (r == null) {
        var improvedType = PartiallyResolveTypeForMemberSelection(e.Lhs.tok, e.Lhs.Type, "_#apply");
        var fnType = improvedType.AsArrowType;
        if (fnType == null) {
          var lhs = e.Lhs.Resolved;
          if (lhs != null && lhs.Type is Resolver_IdentifierExpr.ResolverType_Module) {
            reporter.Error(MessageSource.Resolver, e.tok, "name of module ({0}) is used as a function", ((Resolver_IdentifierExpr)lhs).Decl.Name);
          } else if (lhs != null && lhs.Type is Resolver_IdentifierExpr.ResolverType_Type) {
            var ri = (Resolver_IdentifierExpr)lhs;
            reporter.Error(MessageSource.Resolver, e.tok, "name of {0} ({1}) is used as a function", ri.Decl.WhatKind, ri.Decl.Name);
          } else {
            if (lhs is MemberSelectExpr mse && mse.Member is Method) {
              if (atLabel != null) {
                Contract.Assert(mse != null); // assured by the parser
                if (mse.Member is TwoStateLemma) {
                  mse.AtLabel = atLabel;
                } else {
                  reporter.Error(MessageSource.Resolver, e.AtTok, "an @-label can only be applied to a two-state lemma");
                }
              }
              if (allowMethodCall) {
                Contract.Assert(!e.Bindings.WasResolved); // we expect that .Bindings has not yet been processed, so we use just .ArgumentBindings in the next line
                var tok = Options.Get(DafnyConsolePrinter.ShowSnippets) ? e.RangeToken.ToToken() : e.tok;
                var cRhs = new MethodCallInformation(tok, mse, e.Bindings.ArgumentBindings);
                return cRhs;
              } else {
                reporter.Error(MessageSource.Resolver, e.tok, "{0} call is not allowed to be used in an expression context ({1})", mse.Member.WhatKind, mse.Member.Name);
              }
            } else if (lhs != null) {  // if e.Lhs.Resolved is null, then e.Lhs was not successfully resolved and an error has already been reported
              reporter.Error(MessageSource.Resolver, e.tok, "non-function expression (of type {0}) is called with parameters", e.Lhs.Type);
            }
          }
          // resolve the arguments, even in the presence of the errors above
          foreach (var binding in e.Bindings.ArgumentBindings) {
            ResolveExpression(binding.Actual, resolutionContext);
          }
        } else {
          var mse = e.Lhs is NameSegment || e.Lhs is ExprDotName ? e.Lhs.Resolved as MemberSelectExpr : null;
          var callee = mse == null ? null : mse.Member as Function;
          if (atLabel != null && !(callee is TwoStateFunction)) {
            reporter.Error(MessageSource.Resolver, e.AtTok, "an @-label can only be applied to a two-state function");
            atLabel = null;
          }
          if (callee != null) {
            // produce a FunctionCallExpr instead of an ApplyExpr(MemberSelectExpr)
            var rr = new FunctionCallExpr(e.Lhs.tok, callee.Name, mse.Obj, e.tok, e.CloseParen, e.Bindings, atLabel) {
              Function = callee,
              TypeApplication_AtEnclosingClass = mse.TypeApplication_AtEnclosingClass,
              TypeApplication_JustFunction = mse.TypeApplication_JustMember
            };
            var typeMap = BuildTypeArgumentSubstitute(mse.TypeArgumentSubstitutionsAtMemberDeclaration());
            ResolveActualParameters(rr.Bindings, callee.Formals, e.tok, callee, resolutionContext, typeMap, callee.IsStatic ? null : mse.Obj);
            rr.Type = callee.ResultType.Subst(typeMap);
            if (errorCount == reporter.Count(ErrorLevel.Error)) {
              Contract.Assert(!(mse.Obj is StaticReceiverExpr) || callee.IsStatic);  // this should have been checked already
              Contract.Assert(callee.Formals.Count == rr.Args.Count);  // this should have been checked already
            }
            r = rr;
          } else {
            List<Formal> formals;
            if (callee != null) {
              formals = callee.Formals;
            } else {
              formals = new List<Formal>();
              for (var i = 0; i < fnType.Args.Count; i++) {
                var argType = fnType.Args[i];
                var formal = new ImplicitFormal(e.tok, "_#p" + i, argType, true, false);
                formals.Add(formal);
              }
            }
            ResolveActualParameters(e.Bindings, formals, e.tok, fnType, resolutionContext, new Dictionary<TypeParameter, Type>(), null);
            r = new ApplyExpr(e.Lhs.tok, e.Lhs, e.Args, e.CloseParen);
            r.Type = fnType.Result;
          }
        }
      }
      if (r == null) {
        // an error has been reported above; we won't fill in .ResolvedExpression, but we still must fill in .Type
        e.Type = new InferredTypeProxy();
      } else {
        e.ResolvedExpression = r;
        e.Type = r.Type;
      }
      return null;
    }

    /// <summary>
    /// the return value is false iff there is an error in resolving the datatype value;
    /// if there is an error then an error message is emitted iff complain is true
    /// </summary>
    private bool ResolveDatatypeValue(ResolutionContext resolutionContext, DatatypeValue dtv, DatatypeDecl dt, Type ty, bool complain = true) {
      Contract.Requires(resolutionContext != null);
      Contract.Requires(dtv != null);
      Contract.Requires(dt != null);
      Contract.Requires(ty == null || (ty.AsDatatype == dt && ty.TypeArgs.Count == dt.TypeArgs.Count));

      var ok = true;
      var gt = new List<Type>(dt.TypeArgs.Count);
      var subst = new Dictionary<TypeParameter, Type>();
      for (int i = 0; i < dt.TypeArgs.Count; i++) {
        Type t = ty == null ? new InferredTypeProxy() : ty.TypeArgs[i];
        gt.Add(t);
        dtv.InferredTypeArgs.Add(t);
        subst.Add(dt.TypeArgs[i], t);
      }
      // Construct a resolved type directly, as we know the declaration is dt.
      dtv.Type = new UserDefinedType(dtv.tok, dt.Name, dt, gt);

      if (!dt.ConstructorsByName.TryGetValue(dtv.MemberName, out var ctor)) {
        ok = false;
        if (complain) {
          reporter.Error(MessageSource.Resolver, dtv.tok, "undeclared constructor {0} in datatype {1}", dtv.MemberName, dtv.DatatypeName);
        }
      } else {
        Contract.Assert(ctor != null);  // follows from postcondition of TryGetValue
        dtv.Ctor = ctor;
      }
      if (complain && ctor != null) {
        ResolveActualParameters(dtv.Bindings, ctor.Formals, dtv.tok, ctor, resolutionContext, subst, null);
      } else {
        // still resolve the expressions
        foreach (var binding in dtv.Bindings.ArgumentBindings) {
          ResolveExpression(binding.Actual, resolutionContext);
        }
        dtv.Bindings.AcceptArgumentExpressionsAsExactParameterList();
      }

      return ok && ctor.Formals.Count == dtv.Arguments.Count;
    }

    public void ResolveFunctionCallExpr(FunctionCallExpr e, ResolutionContext resolutionContext) {
      Contract.Requires(e != null);
      Contract.Requires(e.Type == null);  // should not have been type checked before

      ResolveReceiver(e.Receiver, resolutionContext);
      Contract.Assert(e.Receiver.Type != null);  // follows from postcondition of ResolveExpression

      var member = ResolveMember(e.tok, e.Receiver.Type, e.Name, out var tentativeReceiverType);
#if !NO_WORK_TO_BE_DONE
      var ctype = (UserDefinedType)tentativeReceiverType;
#endif
      if (member == null) {
        // error has already been reported by ResolveMember
      } else if (member is Method) {
        reporter.Error(MessageSource.Resolver, e, "member {0} in type {1} refers to a method, but only functions can be used in this context", e.Name, cce.NonNull(ctype).Name);
      } else if (!(member is Function)) {
        reporter.Error(MessageSource.Resolver, e, "member {0} in type {1} does not refer to a function", e.Name, cce.NonNull(ctype).Name);
      } else {
        Function function = (Function)member;
        e.Function = function;
        if (function is TwoStateFunction && !resolutionContext.IsTwoState) {
          reporter.Error(MessageSource.Resolver, e.tok, "a two-state function can be used only in a two-state context");
        }
        if (e.Receiver is StaticReceiverExpr && !function.IsStatic) {
          reporter.Error(MessageSource.Resolver, e, "an instance function must be selected via an object, not just a class name");
        }
        Contract.Assert(ctype != null);  // follows from postcondition of ResolveMember
        if (!function.IsStatic) {
          if (!scope.AllowInstance && e.Receiver is ThisExpr) {
            // The call really needs an instance, but that instance is given as 'this', which is not
            // available in this context.  In most cases, occurrences of 'this' inside e.Receiver would
            // have been caught in the recursive call to resolve e.Receiver, but not the specific case
            // of e.Receiver being 'this' (explicitly or implicitly), for that case needs to be allowed
            // in the event that a static function calls another static function (and note that we need the
            // type of the receiver in order to find the method, so we could not have made this check
            // earlier).
            reporter.Error(MessageSource.Resolver, e.Receiver, "'this' is not allowed in a 'static' context");
          } else if (e.Receiver is StaticReceiverExpr) {
            reporter.Error(MessageSource.Resolver, e.Receiver, "call to instance function requires an instance");
          }
        }
        // build the type substitution map
        var typeMap = new Dictionary<TypeParameter, Type>();
        for (int i = 0; i < ctype.TypeArgs.Count; i++) {
          typeMap.Add(ctype.ResolvedClass.TypeArgs[i], ctype.TypeArgs[i]);
        }
        var typeThatEnclosesMember = ctype.AsParentType(member.EnclosingClass);
        e.TypeApplication_AtEnclosingClass = new List<Type>();
        for (int i = 0; i < typeThatEnclosesMember.TypeArgs.Count; i++) {
          e.TypeApplication_AtEnclosingClass.Add(typeThatEnclosesMember.TypeArgs[i]);
        }
        e.TypeApplication_JustFunction = new List<Type>();
        foreach (TypeParameter p in function.TypeArgs) {
          var ty = new ParamTypeProxy(p);
          typeMap.Add(p, ty);
          e.TypeApplication_JustFunction.Add(ty);
        }
        Dictionary<TypeParameter, Type> subst = BuildTypeArgumentSubstitute(typeMap);

        // type check the arguments
        ResolveActualParameters(e.Bindings, function.Formals, e.tok, function, resolutionContext, subst, function.IsStatic ? null : e.Receiver);

        e.Type = function.ResultType.Subst(subst).NormalizeExpand();
      }
    }

    void ResolveReceiver(Expression expr, ResolutionContext resolutionContext) {
      Contract.Requires(expr != null);
      Contract.Ensures(expr.Type != null);

      if (expr is ThisExpr && !expr.WasResolved()) {
        // Allow 'this' here, regardless of scope.AllowInstance.  The caller is responsible for
        // making sure 'this' does not really get used when it's not available.
        Contract.Assume(currentClass != null);  // this is really a precondition, in this case
        expr.Type = GetThisType(expr.tok, currentClass);
      } else {
        ResolveExpression(expr, resolutionContext);
      }
    }

    void ResolveSeqSelectExpr(SeqSelectExpr e, ResolutionContext resolutionContext) {
      Contract.Requires(e != null);
      if (e.Type != null) {
        // already resolved
        return;
      }

      ResolveExpression(e.Seq, resolutionContext);
      Contract.Assert(e.Seq.Type != null);  // follows from postcondition of ResolveExpression

      if (e.SelectOne) {
        AddXConstraint(e.tok, "Indexable", e.Seq.Type, "element selection requires a sequence, array, multiset, or map (got {0})");
        ResolveExpression(e.E0, resolutionContext);
        AddXConstraint(e.E0.tok, "ContainerIndex", e.Seq.Type, e.E0.Type, "incorrect type for selection into {0} (got {1})");
        Contract.Assert(e.E1 == null);
        e.Type = new InferredTypeProxy() { KeepConstraints = true };
        AddXConstraint(e.tok, "ContainerResult",
          e.Seq.Type, e.Type,
          new SeqSelectOneErrorMsg(e.tok, e.Seq.Type, e.Type));
      } else {
        AddXConstraint(e.tok, "MultiIndexable", e.Seq.Type, "multi-selection of elements requires a sequence or array (got {0})");
        if (e.E0 != null) {
          ResolveExpression(e.E0, resolutionContext);
          AddXConstraint(e.E0.tok, "ContainerIndex", e.Seq.Type, e.E0.Type, "incorrect type for selection into {0} (got {1})");
          ConstrainSubtypeRelation(NewIntegerBasedProxy(e.tok), e.E0.Type, e.E0, "wrong number of indices for multi-selection");
        }
        if (e.E1 != null) {
          ResolveExpression(e.E1, resolutionContext);
          AddXConstraint(e.E1.tok, "ContainerIndex", e.Seq.Type, e.E1.Type, "incorrect type for selection into {0} (got {1})");
          ConstrainSubtypeRelation(NewIntegerBasedProxy(e.tok), e.E1.Type, e.E1, "wrong number of indices for multi-selection");
        }
        var resultType = new InferredTypeProxy() { KeepConstraints = true };
        e.Type = new SeqType(resultType);
        AddXConstraint(e.tok, "ContainerResult", e.Seq.Type, resultType, "multi-selection has type {0} which is incompatible with expected type {1}");
      }
    }

  }

  public class MethodCallInformation {
    public readonly IToken Tok;
    public readonly MemberSelectExpr Callee;
    public readonly List<ActualBinding> ActualParameters;

    [ContractInvariantMethod]
    void ObjectInvariant() {
      Contract.Invariant(Tok != null);
      Contract.Invariant(Callee != null);
      Contract.Invariant(Callee.Member is Method);
      Contract.Invariant(ActualParameters != null);
    }

    public MethodCallInformation(IToken tok, MemberSelectExpr callee, List<ActualBinding> actualParameters) {
      Contract.Requires(tok != null);
      Contract.Requires(callee != null);
      Contract.Requires(callee.Member is Method);
      Contract.Requires(actualParameters != null);
      this.Tok = tok;
      this.Callee = callee;
      this.ActualParameters = actualParameters;
    }
  }
}<|MERGE_RESOLUTION|>--- conflicted
+++ resolved
@@ -5093,12 +5093,7 @@
 
       foreach (var valuet in valuetypeDecls) {
         if (valuet.IsThisType(receiverType)) {
-<<<<<<< HEAD
-          MemberDecl member;
-          if (classMembers[valuet].TryGetValue(memberName, out member)) {
-=======
           if (classMembers[valuet].TryGetValue(memberName, out var member)) {
->>>>>>> 4ea662bc
             SelfType resultType = null;
             if (member is SpecialFunction) {
               resultType = ((SpecialFunction)member).ResultType as SelfType;
