#define TI_DEBUG_PRINT
//-----------------------------------------------------------------------------
//
// Copyright (C) Microsoft Corporation.  All Rights Reserved.
// Copyright by the contributors to the Dafny Project
// SPDX-License-Identifier: MIT
//
//-----------------------------------------------------------------------------
using System;
using System.Collections.Generic;
using System.Linq;
using System.Numerics;
using System.Diagnostics.Contracts;
using System.IO;
using System.Reflection;
using JetBrains.Annotations;
using Microsoft.BaseTypes;
using Microsoft.Boogie;
using Microsoft.CodeAnalysis.CSharp.Syntax;
using Microsoft.Dafny.Plugins;
using static Microsoft.Dafny.ErrorDetail;

namespace Microsoft.Dafny {
  public partial class Resolver {
    /// <summary>
    /// There are two rounds of name resolution + type inference. The "initialRound" parameter says which one to do.
    /// </summary>
    void ResolveNamesAndInferTypes(List<TopLevelDecl> declarations, bool initialRound) {
      foreach (TopLevelDecl topd in declarations) {
        Contract.Assert(topd != null);
        Contract.Assert(VisibleInScope(topd));
        Contract.Assert(AllTypeConstraints.Count == 0);
        Contract.Assert(currentClass == null);

        allTypeParameters.PushMarker();
        ResolveTypeParameters(topd.TypeArgs, !initialRound, topd);

        if (initialRound) {
          ResolveNamesAndInferTypesForOneDeclarationInitial(topd);
        } else {
          ResolveNamesAndInferTypesForOneDeclaration(topd);
        }

        allTypeParameters.PopMarker();

        Contract.Assert(AllTypeConstraints.Count == 0);
        Contract.Assert(currentClass == null);
      }
    }

    /// <summary>
    /// Assumes type parameters of "topd" have already been pushed.
    /// </summary>
    void ResolveNamesAndInferTypesForOneDeclarationInitial(TopLevelDecl topd) {
      if (topd is NewtypeDecl newtypeDecl) {
        // this check can be done only after it has been determined that the redirected types do not involve cycles
        AddXConstraint(newtypeDecl.tok, "NumericType", newtypeDecl.BaseType, "newtypes must be based on some numeric type (got {0})");
        // type check the constraint, if any
        if (newtypeDecl.Var != null) {
          Contract.Assert(object.ReferenceEquals(newtypeDecl.Var.Type, newtypeDecl.BaseType));  // follows from NewtypeDecl invariant
          Contract.Assert(newtypeDecl.Constraint != null);  // follows from NewtypeDecl invariant

          scope.PushMarker();
          scope.AllowInstance = false;
          var added = scope.Push(newtypeDecl.Var.Name, newtypeDecl.Var);
          Contract.Assert(added == Scope<IVariable>.PushResult.Success);
          ResolveExpression(newtypeDecl.Constraint, new ResolutionContext(new CodeContextWrapper(newtypeDecl, true), false));
          Contract.Assert(newtypeDecl.Constraint.Type != null);  // follows from postcondition of ResolveExpression
          ConstrainTypeExprBool(newtypeDecl.Constraint, "newtype constraint must be of type bool (instead got {0})");
          scope.PopMarker();
        }
        SolveAllTypeConstraints();

      } else if (topd is SubsetTypeDecl subsetTypeDecl) {
        // type check the constraint
        Contract.Assert(object.ReferenceEquals(subsetTypeDecl.Var.Type, subsetTypeDecl.Rhs)); // follows from SubsetTypeDecl invariant
        Contract.Assert(subsetTypeDecl.Constraint != null); // follows from SubsetTypeDecl invariant
        scope.PushMarker();
        scope.AllowInstance = false;
        var added = scope.Push(subsetTypeDecl.Var.Name, subsetTypeDecl.Var);
        Contract.Assert(added == Scope<IVariable>.PushResult.Success);
        ResolveExpression(subsetTypeDecl.Constraint, new ResolutionContext(new CodeContextWrapper(subsetTypeDecl, true), false));
        Contract.Assert(subsetTypeDecl.Constraint.Type != null); // follows from postcondition of ResolveExpression
        ConstrainTypeExprBool(subsetTypeDecl.Constraint, "subset-type constraint must be of type bool (instead got {0})");
        scope.PopMarker();
        SolveAllTypeConstraints();
      }

      if (topd is TopLevelDeclWithMembers cl) {
        ResolveClassMemberBodiesInitial(cl);
      }
    }

    void ResolveNamesAndInferTypesForOneDeclaration(TopLevelDecl topd) {
      if (topd is NewtypeDecl newtypeDecl) {
        if (newtypeDecl.Witness != null) {
          var codeContext = new CodeContextWrapper(newtypeDecl, newtypeDecl.WitnessKind == SubsetTypeDecl.WKind.Ghost);
          scope.PushMarker();
          scope.AllowInstance = false;
          ResolveExpression(newtypeDecl.Witness, new ResolutionContext(codeContext, false));
          scope.PopMarker();
          ConstrainSubtypeRelation(newtypeDecl.Var.Type, newtypeDecl.Witness.Type, newtypeDecl.Witness, "witness expression must have type '{0}' (got '{1}')", newtypeDecl.Var.Type, newtypeDecl.Witness.Type);
        }
        SolveAllTypeConstraints();

      } else if (topd is SubsetTypeDecl subsetTypeDecl) {
        if (subsetTypeDecl.Witness != null) {
          var codeContext = new CodeContextWrapper(subsetTypeDecl, subsetTypeDecl.WitnessKind == SubsetTypeDecl.WKind.Ghost);
          scope.PushMarker();
          scope.AllowInstance = false;
          ResolveExpression(subsetTypeDecl.Witness, new ResolutionContext(codeContext, false));
          scope.PopMarker();
          ConstrainSubtypeRelation(subsetTypeDecl.Var.Type, subsetTypeDecl.Witness.Type, subsetTypeDecl.Witness,
            "witness expression must have type '{0}' (got '{1}')", subsetTypeDecl.Var.Type, subsetTypeDecl.Witness.Type);
        }
        SolveAllTypeConstraints();

      } else if (topd is IteratorDecl iteratorDecl) {
        ResolveIterator(iteratorDecl);

      } else if (topd is DatatypeDecl dt) {
        // resolve any default parameters
        foreach (var ctor in dt.Ctors) {
          scope.PushMarker();
          scope.AllowInstance = false;
          ctor.Formals.ForEach(p => scope.Push(p.Name, p));
          ResolveParameterDefaultValues(ctor.Formals, ResolutionContext.FromCodeContext(dt));
          ResolveAttributes(ctor, new ResolutionContext(new NoContext(topd.EnclosingModuleDefinition), false), true);
          scope.PopMarker();
        }
      }

      if (topd is TopLevelDeclWithMembers cl) {
        ResolveClassMemberBodies(cl);
      }

      // resolve attributes
      scope.PushMarker();
      Contract.Assert(currentClass == null);
      scope.AllowInstance = false;
      if (topd is IteratorDecl iter) {
        iter.Ins.ForEach(p => scope.Push(p.Name, p));
      }
      ResolveAttributes(topd, new ResolutionContext(new NoContext(topd.EnclosingModuleDefinition), false), true);
      scope.PopMarker();
    }

    void EagerAddAssignableConstraint(IToken tok, Type lhs, Type rhs, string errMsgFormat) {
      Contract.Requires(tok != null);
      Contract.Requires(lhs != null);
      Contract.Requires(rhs != null);
      Contract.Requires(errMsgFormat != null);
      var lhsNormalized = lhs.Normalize();
      var rhsNormalized = rhs.Normalize();
      if (lhsNormalized is TypeProxy lhsProxy && !(rhsNormalized is TypeProxy)) {
        Contract.Assert(lhsProxy.T == null); // otherwise, lhs.Normalize() above would have kept on going
        AssignProxyAndHandleItsConstraints(lhsProxy, rhsNormalized, true);
      } else {
        AddAssignableConstraint(tok, lhs, rhs, errMsgFormat);
      }
    }
    public void AddAssignableConstraint(IToken tok, Type lhs, Type rhs, string errMsgFormat) {
      Contract.Requires(tok != null);
      Contract.Requires(lhs != null);
      Contract.Requires(rhs != null);
      Contract.Requires(errMsgFormat != null);
      AddXConstraint(tok, "Assignable", lhs, rhs, errMsgFormat);
    }
    private void AddXConstraint(IToken tok, string constraintName, Type type, string errMsgFormat) {
      Contract.Requires(tok != null);
      Contract.Requires(constraintName != null);
      Contract.Requires(type != null);
      Contract.Requires(errMsgFormat != null);
      var types = new Type[] { type };
      AllXConstraints.Add(new XConstraint(tok, constraintName, types, new TypeConstraint.ErrorMsgWithToken(tok, errMsgFormat, types)));
    }
    void AddAssignableConstraint(IToken tok, Type lhs, Type rhs, TypeConstraint.ErrorMsg errMsg) {
      Contract.Requires(tok != null);
      Contract.Requires(lhs != null);
      Contract.Requires(rhs != null);
      Contract.Requires(errMsg != null);
      AddXConstraint(tok, "Assignable", lhs, rhs, errMsg);
    }
    private void AddXConstraint(IToken tok, string constraintName, Type type, TypeConstraint.ErrorMsg errMsg) {
      Contract.Requires(tok != null);
      Contract.Requires(constraintName != null);
      Contract.Requires(type != null);
      Contract.Requires(errMsg != null);
      var types = new Type[] { type };
      AllXConstraints.Add(new XConstraint(tok, constraintName, types, errMsg));
    }
    private void AddXConstraint(IToken tok, string constraintName, Type type0, Type type1, string errMsgFormat) {
      Contract.Requires(tok != null);
      Contract.Requires(constraintName != null);
      Contract.Requires(type0 != null);
      Contract.Requires(type1 != null);
      Contract.Requires(errMsgFormat != null);
      var types = new Type[] { type0, type1 };
      AllXConstraints.Add(new XConstraint(tok, constraintName, types, new TypeConstraint.ErrorMsgWithToken(tok, errMsgFormat, types)));
    }
    private void AddXConstraint(IToken tok, string constraintName, Type type0, Type type1, TypeConstraint.ErrorMsg errMsg) {
      Contract.Requires(tok != null);
      Contract.Requires(constraintName != null);
      Contract.Requires(type0 != null);
      Contract.Requires(type1 != null);
      Contract.Requires(errMsg != null);
      var types = new Type[] { type0, type1 };
      AllXConstraints.Add(new XConstraint(tok, constraintName, types, errMsg));
    }
    private void AddXConstraint(IToken tok, string constraintName, Type type, Expression expr0, Expression expr1, string errMsgFormat) {
      Contract.Requires(tok != null);
      Contract.Requires(constraintName != null);
      Contract.Requires(type != null);
      Contract.Requires(expr0 != null);
      Contract.Requires(expr1 != null);
      Contract.Requires(errMsgFormat != null);
      var types = new Type[] { type };
      var exprs = new Expression[] { expr0, expr1 };
      AllXConstraints.Add(new XConstraintWithExprs(tok, constraintName, types, exprs, new TypeConstraint.ErrorMsgWithToken(tok, errMsgFormat, types)));
    }

    [System.Diagnostics.Conditional("TI_DEBUG_PRINT")]
    void PrintTypeConstraintState(int lbl) {
      if (!Options.TypeInferenceDebug) {
        return;
      }
      Console.WriteLine("DEBUG: ---------- type constraints ---------- {0} {1}", lbl, lbl == 0 && currentMethod != null ? currentMethod.Name : "");
      foreach (var constraint in AllTypeConstraints) {
        var super = constraint.Super.Normalize();
        var sub = constraint.Sub.Normalize();
        Console.WriteLine("    {0} :> {1}", super is IntVarietiesSupertype ? "int-like" : super is RealVarietiesSupertype ? "real-like" : super.ToString(), sub);
      }
      foreach (var xc in AllXConstraints) {
        Console.WriteLine("    {0}", xc);
      }
      Console.WriteLine();
      if (lbl % 2 == 1) {
        Console.WriteLine("DEBUG: --------------------------------------");
      }
    }

    /// <summary>
    /// Attempts to fully solve all type constraints.
    /// Upon failure, reports errors.
    /// Clears all constraints.
    /// </summary>
    public void SolveAllTypeConstraints() {
      PrintTypeConstraintState(0);
      PartiallySolveTypeConstraints(true);
      PrintTypeConstraintState(1);
      foreach (var constraint in AllTypeConstraints) {
        if (Type.IsSupertype(constraint.Super, constraint.Sub)) {
          // unexpected condition -- PartiallySolveTypeConstraints is supposed to have continued until no more sub-typing constraints can be satisfied
          Contract.Assume(false, string.Format("DEBUG: Unexpectedly satisfied supertype relation ({0} :> {1}) |||| ", constraint.Super, constraint.Sub));
        } else {
          constraint.FlagAsError(this);
        }
      }
      foreach (var xc in AllXConstraints) {
        bool convertedIntoOtherTypeConstraints, moreXConstraints;
        if (xc.Confirm(this, true, out convertedIntoOtherTypeConstraints, out moreXConstraints)) {
          // unexpected condition -- PartiallySolveTypeConstraints is supposed to have continued until no more XConstraints were confirmable
          Contract.Assume(false, string.Format("DEBUG: Unexpectedly confirmed XConstraint: {0} |||| ", xc));
        } else if (xc.CouldBeAnything()) {
          // suppress the error message; it will later be flagged as an underspecified type
        } else {
          xc.errorMsg.FlagAsError(this);
        }
      }
      TypeConstraint.ReportErrors(this, reporter);
      AllTypeConstraints.Clear();
      AllXConstraints.Clear();
    }

    /// <summary>
    /// Adds type constraints for the expressions in the given attributes.
    ///
    /// If "solveConstraints" is "true", then the constraints are also solved. In this case, it is assumed on entry that there are no
    /// prior type constraints. That is, the only type constraints being solved for are the ones in the given attributes.
    /// </summary>
    public void ResolveAttributes(IAttributeBearingDeclaration attributeHost, ResolutionContext resolutionContext, bool solveConstraints = false) {
      Contract.Requires(resolutionContext != null);
      Contract.Requires(attributeHost != null);

      Contract.Assume(!solveConstraints || AllTypeConstraints.Count == 0);

      // order does not matter much for resolution, so resolve them in reverse order
      foreach (var attr in attributeHost.Attributes.AsEnumerable()) {
        if (attr is UserSuppliedAttributes) {
          var usa = (UserSuppliedAttributes)attr;
          usa.Recognized = IsRecognizedAttribute(usa, attributeHost);
        }
        if (attr.Args != null) {
          foreach (var arg in attr.Args) {
            Contract.Assert(arg != null);
            ResolveExpression(arg, resolutionContext);
          }
        }
      }

      if (solveConstraints) {
        SolveAllTypeConstraints();
      }
    }

    /// <summary>
    /// "IsTwoState" implies that "old" and "fresh" expressions are allowed.
    /// </summary>
    public void ResolveExpression(Expression expr, ResolutionContext resolutionContext) {

#if TEST_TYPE_SYNONYM_TRANSPARENCY
      ResolveExpressionX(expr, resolutionContext);
      // For testing purposes, change the type of "expr" to a type synonym (mwo-ha-ha-ha!)
      var t = expr.Type;
      Contract.Assert(t != null);
      var sd = new TypeSynonymDecl(expr.tok, "type#synonym#transparency#test", new TypeParameter.TypeParameterCharacteristics(false),
        new List<TypeParameter>(), resolutionContext.CodeContext.EnclosingModule, t, null);
      var ts = new UserDefinedType(expr.tok, "type#synonym#transparency#test", sd, new List<Type>(), null);
      expr.DebugTest_ChangeType(ts);
    }
    public void ResolveExpressionX(Expression expr, ResolutionContext resolutionContext) {
#endif
      Contract.Requires(expr != null);
      Contract.Requires(resolutionContext != null);
      Contract.Ensures(expr.Type != null);
      if (expr.Type != null) {
        // expression has already been resolved
        return;
      }

      // The following cases will resolve the subexpressions and will attempt to assign a type of expr.  However, if errors occur
      // and it cannot be determined what the type of expr is, then it is fine to leave expr.Type as null.  In that case, the end
      // of this method will assign proxy type to the expression, which reduces the number of error messages that are produced
      // while type checking the rest of the program.

      if (expr is ParensExpression) {
        var e = (ParensExpression)expr;
        ResolveExpression(e.E, resolutionContext);
        e.ResolvedExpression = e.E;
        e.Type = e.E.Type;

      } else if (expr is ChainingExpression) {
        var e = (ChainingExpression)expr;
        ResolveExpression(e.E, resolutionContext);
        e.ResolvedExpression = e.E;
        e.Type = e.E.Type;

      } else if (expr is NegationExpression) {
        var e = (NegationExpression)expr;
        ResolveExpression(e.E, resolutionContext);
        e.Type = e.E.Type;
        AddXConstraint(e.E.tok, "NumericOrBitvector", e.E.Type, "type of unary - must be of a numeric or bitvector type (instead got {0})");
        // Note, e.ResolvedExpression will be filled in during CheckTypeInference, at which time e.Type has been determined

      } else if (expr is LiteralExpr) {
        LiteralExpr e = (LiteralExpr)expr;

        if (e is StaticReceiverExpr) {
          StaticReceiverExpr eStatic = (StaticReceiverExpr)e;
          ResolveType(eStatic.tok, eStatic.UnresolvedType, resolutionContext, ResolveTypeOptionEnum.InferTypeProxies, null);
          eStatic.Type = eStatic.UnresolvedType;
        } else {
          if (e.Value == null) {
            e.Type = new InferredTypeProxy();
            AddXConstraint(e.tok, "IsNullableRefType", e.Type, "type of 'null' is a reference type, but it is used as {0}");
          } else if (e.Value is BigInteger) {
            var proxy = new InferredTypeProxy();
            e.Type = proxy;
            ConstrainSubtypeRelation(new IntVarietiesSupertype(), e.Type, e.tok, "integer literal used as if it had type {0}", e.Type);
          } else if (e.Value is BaseTypes.BigDec) {
            var proxy = new InferredTypeProxy();
            e.Type = proxy;
            ConstrainSubtypeRelation(new RealVarietiesSupertype(), e.Type, e.tok, "type of real literal is used as {0}", e.Type);
          } else if (e.Value is bool) {
            e.Type = Type.Bool;
          } else if (e is CharLiteralExpr) {
            e.Type = Type.Char;
          } else if (e is StringLiteralExpr) {
            e.Type = Type.String();
            ResolveType(e.tok, e.Type, resolutionContext, ResolveTypeOptionEnum.DontInfer, null);
          } else {
            Contract.Assert(false); throw new cce.UnreachableException();  // unexpected literal type
          }
        }
      } else if (expr is ThisExpr) {
        if (!scope.AllowInstance) {
          reporter.Error(MessageSource.Resolver, expr, "'this' is not allowed in a 'static' context");
        }
        if (currentClass is ClassDecl cd && cd.IsDefaultClass) {
          // there's no type
        } else {
          if (currentClass == null) {
            Contract.Assert(reporter.HasErrors);
          } else {
            expr.Type = GetThisType(expr.tok, currentClass);  // do this regardless of scope.AllowInstance, for better error reporting
          }
        }

      } else if (expr is IdentifierExpr) {
        var e = (IdentifierExpr)expr;
        e.Var = scope.Find(e.Name);
        if (e.Var != null) {
          expr.Type = e.Var.Type;
        } else {
          reporter.Error(MessageSource.Resolver, expr, "Identifier does not denote a local variable, parameter, or bound variable: {0}", e.Name);
        }

      } else if (expr is DatatypeValue) {
        DatatypeValue dtv = (DatatypeValue)expr;
        TopLevelDecl d;
        if (!moduleInfo.TopLevels.TryGetValue(dtv.DatatypeName, out d)) {
          reporter.Error(MessageSource.Resolver, expr.tok, "Undeclared datatype: {0}", dtv.DatatypeName);
        } else if (d is AmbiguousTopLevelDecl) {
          var ad = (AmbiguousTopLevelDecl)d;
          reporter.Error(MessageSource.Resolver, expr.tok, "The name {0} ambiguously refers to a type in one of the modules {1} (try qualifying the type name with the module name)", dtv.DatatypeName, ad.ModuleNames());
        } else if (!(d is DatatypeDecl)) {
          reporter.Error(MessageSource.Resolver, expr.tok, "Expected datatype: {0}", dtv.DatatypeName);
        } else {
          ResolveDatatypeValue(resolutionContext, dtv, (DatatypeDecl)d, null);
        }

      } else if (expr is DisplayExpression) {
        DisplayExpression e = (DisplayExpression)expr;
        Type elementType = new InferredTypeProxy() { KeepConstraints = true };
        foreach (Expression ee in e.Elements) {
          ResolveExpression(ee, resolutionContext);
          Contract.Assert(ee.Type != null);  // follows from postcondition of ResolveExpression
          ConstrainSubtypeRelation(elementType, ee.Type, ee.tok, "All elements of display must have some common supertype (got {0}, but needed type or type of previous elements is {1})", ee.Type, elementType);
        }
        if (expr is SetDisplayExpr) {
          var se = (SetDisplayExpr)expr;
          expr.Type = new SetType(se.Finite, elementType);
        } else if (expr is MultiSetDisplayExpr) {
          expr.Type = new MultiSetType(elementType);
        } else {
          expr.Type = new SeqType(elementType);
        }
      } else if (expr is MapDisplayExpr) {
        MapDisplayExpr e = (MapDisplayExpr)expr;
        Type domainType = new InferredTypeProxy();
        Type rangeType = new InferredTypeProxy();
        foreach (ExpressionPair p in e.Elements) {
          ResolveExpression(p.A, resolutionContext);
          Contract.Assert(p.A.Type != null);  // follows from postcondition of ResolveExpression
          ConstrainSubtypeRelation(domainType, p.A.Type, p.A.tok, "All elements of display must have some common supertype (got {0}, but needed type or type of previous elements is {1})", p.A.Type, domainType);
          ResolveExpression(p.B, resolutionContext);
          Contract.Assert(p.B.Type != null);  // follows from postcondition of ResolveExpression
          ConstrainSubtypeRelation(rangeType, p.B.Type, p.B.tok, "All elements of display must have some common supertype (got {0}, but needed type or type of previous elements is {1})", p.B.Type, rangeType);
        }
        expr.Type = new MapType(e.Finite, domainType, rangeType);
      } else if (expr is NameSegment) {
        var e = (NameSegment)expr;
        ResolveNameSegment(e, true, null, resolutionContext, false);

        if (e.Type is Resolver_IdentifierExpr.ResolverType_Module) {
          reporter.Error(MessageSource.Resolver, e.tok, "name of module ({0}) is used as a variable", e.Name);
          e.ResetTypeAssignment();  // the rest of type checking assumes actual types
        } else if (e.Type is Resolver_IdentifierExpr.ResolverType_Type) {
          reporter.Error(MessageSource.Resolver, e.tok, "name of type ({0}) is used as a variable", e.Name);
          e.ResetTypeAssignment();  // the rest of type checking assumes actual types
        }

      } else if (expr is ExprDotName) {
        var e = (ExprDotName)expr;
        ResolveDotSuffix(e, true, null, resolutionContext, false);
        if (e.Type is Resolver_IdentifierExpr.ResolverType_Module) {
          reporter.Error(MessageSource.Resolver, e.tok, "name of module ({0}) is used as a variable", e.SuffixName);
          e.ResetTypeAssignment();  // the rest of type checking assumes actual types
        } else if (e.Type is Resolver_IdentifierExpr.ResolverType_Type) {
          reporter.Error(MessageSource.Resolver, e.tok, "name of type ({0}) is used as a variable", e.SuffixName);
          e.ResetTypeAssignment();  // the rest of type checking assumes actual types
        }

      } else if (expr is ApplySuffix) {
        var e = (ApplySuffix)expr;
        ResolveApplySuffix(e, resolutionContext, false);

      } else if (expr is MemberSelectExpr) {
        var e = (MemberSelectExpr)expr;
        ResolveExpression(e.Obj, resolutionContext);
        Contract.Assert(e.Obj.Type != null);  // follows from postcondition of ResolveExpression
        NonProxyType tentativeReceiverType;
        var member = ResolveMember(expr.tok, e.Obj.Type, e.MemberName, out tentativeReceiverType);
        if (member == null) {
          // error has already been reported by ResolveMember
        } else if (member is Function) {
          var fn = member as Function;
          e.Member = fn;
          if (fn is TwoStateFunction && !resolutionContext.IsTwoState) {
            reporter.Error(MessageSource.Resolver, e.tok, "a two-state function can be used only in a two-state context");
          }
          // build the type substitution map
          e.TypeApplication_AtEnclosingClass = tentativeReceiverType.TypeArgs;
          e.TypeApplication_JustMember = new List<Type>();
          Dictionary<TypeParameter, Type> subst;
          var ctype = tentativeReceiverType as UserDefinedType;
          if (ctype == null) {
            subst = new Dictionary<TypeParameter, Type>();
          } else {
            subst = TypeParameter.SubstitutionMap(ctype.ResolvedClass.TypeArgs, ctype.TypeArgs);
          }
          foreach (var tp in fn.TypeArgs) {
            Type prox = new InferredTypeProxy();
            subst[tp] = prox;
            e.TypeApplication_JustMember.Add(prox);
          }
          subst = BuildTypeArgumentSubstitute(subst);
          e.Type = SelectAppropriateArrowType(fn.tok,
            fn.Formals.ConvertAll(f => f.Type.Subst(subst)),
            fn.ResultType.Subst(subst),
            fn.Reads.Count != 0, fn.Req.Count != 0);
        } else if (member is Field) {
          var field = (Field)member;
          e.Member = field;
          e.TypeApplication_AtEnclosingClass = tentativeReceiverType.TypeArgs;
          e.TypeApplication_JustMember = new List<Type>();
          if (e.Obj is StaticReceiverExpr && !field.IsStatic) {
            reporter.Error(MessageSource.Resolver, expr, "a field must be selected via an object, not just a class name");
          }
          var ctype = tentativeReceiverType as UserDefinedType;
          if (ctype == null) {
            e.Type = field.Type;
          } else {
            Contract.Assert(ctype.ResolvedClass != null); // follows from postcondition of ResolveMember
            // build the type substitution map
            var subst = TypeParameter.SubstitutionMap(ctype.ResolvedClass.TypeArgs, ctype.TypeArgs);
            e.Type = field.Type.Subst(subst);
          }
        } else {
          reporter.Error(MessageSource.Resolver, expr, "member {0} in type {1} does not refer to a field or a function", e.MemberName, tentativeReceiverType);
        }

      } else if (expr is SeqSelectExpr) {
        SeqSelectExpr e = (SeqSelectExpr)expr;
        ResolveSeqSelectExpr(e, resolutionContext);

      } else if (expr is MultiSelectExpr) {
        MultiSelectExpr e = (MultiSelectExpr)expr;

        ResolveExpression(e.Array, resolutionContext);
        Contract.Assert(e.Array.Type != null);  // follows from postcondition of ResolveExpression
        Contract.Assert(e.Array.Type.TypeArgs != null);  // if it is null, should make a 1-element list with a Proxy
        Type elementType = e.Array.Type.TypeArgs.Count > 0 ?
          e.Array.Type.TypeArgs[0] :
          new InferredTypeProxy();
        ConstrainSubtypeRelation(ResolvedArrayType(e.Array.tok, e.Indices.Count, elementType, resolutionContext, true), e.Array.Type, e.Array,
          "array selection requires an array{0} (got {1})", e.Indices.Count, e.Array.Type);
        int i = 0;
        foreach (Expression idx in e.Indices) {
          Contract.Assert(idx != null);
          ResolveExpression(idx, resolutionContext);
          Contract.Assert(idx.Type != null);  // follows from postcondition of ResolveExpression
          ConstrainToIntegerType(idx, true, "array selection requires integer- or bitvector-based numeric indices (got {0} for index " + i + ")");
          i++;
        }
        e.Type = elementType;

      } else if (expr is SeqUpdateExpr) {
        SeqUpdateExpr e = (SeqUpdateExpr)expr;
        ResolveExpression(e.Seq, resolutionContext);
        Contract.Assert(e.Seq.Type != null);  // follows from postcondition of ResolveExpression
        ResolveExpression(e.Index, resolutionContext);
        ResolveExpression(e.Value, resolutionContext);
        AddXConstraint(expr.tok, "SeqUpdatable", e.Seq.Type, e.Index, e.Value, "update requires a sequence, map, or multiset (got {0})");
        expr.Type = new InferredTypeProxy(); // drop type constraints
        ConstrainSubtypeRelation(
          super: expr.Type, sub: e.Seq.Type, // expr.Type generalizes e.Seq.Type by dropping constraints
          exprForToken: expr,
          msg: "Update expression used with type '{0}'", e.Seq.Type);
      } else if (expr is DatatypeUpdateExpr) {
        var e = (DatatypeUpdateExpr)expr;
        ResolveExpression(e.Root, resolutionContext);
        var ty = PartiallyResolveTypeForMemberSelection(expr.tok, e.Root.Type);
        if (!ty.IsDatatype) {
          reporter.Error(MessageSource.Resolver, expr, "datatype update expression requires a root expression of a datatype (got {0})", ty);
        } else {
          var (ghostLet, compiledLet) = ResolveDatatypeUpdate(expr.tok, e.Root, ty.AsDatatype, e.Updates, resolutionContext,
            out var members, out var legalSourceConstructors);
          Contract.Assert((ghostLet == null) == (compiledLet == null));
          if (ghostLet != null) {
            e.ResolvedExpression = ghostLet; // this might be replaced by e.ResolvedCompiledExpression in CheckIsCompilable
            e.ResolvedCompiledExpression = compiledLet;
            e.Members = members;
            e.LegalSourceConstructors = legalSourceConstructors;
            expr.Type = ghostLet.Type;
          }
        }

      } else if (expr is FunctionCallExpr) {
        var e = (FunctionCallExpr)expr;
        ResolveFunctionCallExpr(e, resolutionContext);

      } else if (expr is ApplyExpr) {
        var e = (ApplyExpr)expr;
        ResolveExpression(e.Function, resolutionContext);
        foreach (var arg in e.Args) {
          ResolveExpression(arg, resolutionContext);
        }

        // TODO: the following should be replaced by a type-class constraint that constrains the types of e.Function, e.Args[*], and e.Type
        var fnType = e.Function.Type.AsArrowType;
        if (fnType == null) {
          reporter.Error(MessageSource.Resolver, e.tok,
            "non-function expression (of type {0}) is called with parameters", e.Function.Type);
        } else if (fnType.Arity != e.Args.Count) {
          reporter.Error(MessageSource.Resolver, e.tok,
            "wrong number of arguments to function application (function type '{0}' expects {1}, got {2})", fnType,
            fnType.Arity, e.Args.Count);
        } else {
          for (var i = 0; i < fnType.Arity; i++) {
            AddAssignableConstraint(e.Args[i].tok, fnType.Args[i], e.Args[i].Type,
              "type mismatch for argument" + (fnType.Arity == 1 ? "" : " " + i) + " (function expects {0}, got {1})");
          }
        }

        expr.Type = fnType == null ? new InferredTypeProxy() : fnType.Result;

      } else if (expr is SeqConstructionExpr) {
        var e = (SeqConstructionExpr)expr;
        var elementType = e.ExplicitElementType ?? new InferredTypeProxy();
        ResolveType(e.tok, elementType, resolutionContext, ResolveTypeOptionEnum.InferTypeProxies, null);
        ResolveExpression(e.N, resolutionContext);
        ConstrainToIntegerType(e.N, false, "sequence construction must use an integer-based expression for the sequence size (got {0})");
        ResolveExpression(e.Initializer, resolutionContext);
        var arrowType = new ArrowType(e.tok, builtIns.ArrowTypeDecls[1], new List<Type>() { builtIns.Nat() }, elementType);
        var hintString = " (perhaps write '_ =>' in front of the expression you gave in order to make it an arrow type)";
        ConstrainSubtypeRelation(arrowType, e.Initializer.Type, e.Initializer, "sequence-construction initializer expression expected to have type '{0}' (instead got '{1}'){2}",
          arrowType, e.Initializer.Type, new LazyString_OnTypeEquals(elementType, e.Initializer.Type, hintString));
        expr.Type = new SeqType(elementType);

      } else if (expr is MultiSetFormingExpr) {
        MultiSetFormingExpr e = (MultiSetFormingExpr)expr;
        ResolveExpression(e.E, resolutionContext);
        var elementType = new InferredTypeProxy();
        AddXConstraint(e.E.tok, "MultiSetConvertible", e.E.Type, elementType, "can only form a multiset from a seq or set (got {0})");
        expr.Type = new MultiSetType(elementType);

      } else if (expr is OldExpr) {
        var e = (OldExpr)expr;
        e.AtLabel = ResolveDominatingLabelInExpr(expr.tok, e.At, "old", resolutionContext);
        ResolveExpression(e.E, new ResolutionContext(resolutionContext.CodeContext, false) with { InOld = true });
        expr.Type = e.E.Type;

      } else if (expr is UnchangedExpr) {
        var e = (UnchangedExpr)expr;
        e.AtLabel = ResolveDominatingLabelInExpr(expr.tok, e.At, "unchanged", resolutionContext);
        foreach (var fe in e.Frame) {
          ResolveFrameExpression(fe, FrameExpressionUse.Unchanged, resolutionContext);
        }
        expr.Type = Type.Bool;

      } else if (expr is FreshExpr) {
        var e = (FreshExpr)expr;
        ResolveExpression(e.E, resolutionContext);
        e.AtLabel = ResolveDominatingLabelInExpr(expr.tok, e.At, "fresh", resolutionContext);
        // the type of e.E must be either an object or a set/seq of objects
        AddXConstraint(expr.tok, "Freshable", e.E.Type, "the argument of a fresh expression must denote an object or a set or sequence of objects (instead got {0})");
        expr.Type = Type.Bool;

      } else if (expr is UnaryOpExpr) {
        var e = (UnaryOpExpr)expr;
        ResolveExpression(e.E, resolutionContext);
        Contract.Assert(e.E.Type != null);  // follows from postcondition of ResolveExpression
        switch (e.Op) {
          case UnaryOpExpr.Opcode.Not:
            AddXConstraint(e.E.tok, "BooleanBits", e.E.Type, "logical/bitwise negation expects a boolean or bitvector argument (instead got {0})");
            expr.Type = e.E.Type;
            break;
          case UnaryOpExpr.Opcode.Cardinality:
            AddXConstraint(expr.tok, "Sizeable", e.E.Type, "size operator expects a collection argument (instead got {0})");
            expr.Type = Type.Int;
            break;
          case UnaryOpExpr.Opcode.Allocated:
            // the argument is allowed to have any type at all
            expr.Type = Type.Bool;
            if (2 <= Options.Allocated &&
              ((resolutionContext.CodeContext is Function && !resolutionContext.InOld) || resolutionContext.CodeContext is ConstantField || CodeContextWrapper.Unwrap(resolutionContext.CodeContext) is RedirectingTypeDecl)) {
              var declKind = CodeContextWrapper.Unwrap(resolutionContext.CodeContext) is RedirectingTypeDecl redir ? redir.WhatKind : ((MemberDecl)resolutionContext.CodeContext).WhatKind;
              reporter.Error(MessageSource.Resolver, expr, "a {0} definition is not allowed to depend on the set of allocated references", declKind);
            }
            break;
          default:
            Contract.Assert(false); throw new cce.UnreachableException();  // unexpected unary operator
        }

        // We do not have enough information to compute `e.ResolvedOp` yet.
        // For binary operators the computation happens in `CheckTypeInference`.
        // For unary operators it happens lazily in the getter of `e.ResolvedOp`.
      } else if (expr is ConversionExpr) {
        var e = (ConversionExpr)expr;
        ResolveExpression(e.E, resolutionContext);
        var prevErrorCount = reporter.Count(ErrorLevel.Error);
        ResolveType(e.tok, e.ToType, resolutionContext, new ResolveTypeOption(ResolveTypeOptionEnum.InferTypeProxies), null);
        if (reporter.Count(ErrorLevel.Error) == prevErrorCount) {
          if (e.ToType.IsNumericBased(Type.NumericPersuasion.Int)) {
            AddXConstraint(expr.tok, "NumericOrBitvectorOrCharOrORDINAL", e.E.Type, "type conversion to an int-based type is allowed only from numeric and bitvector types, char, and ORDINAL (got {0})");
          } else if (e.ToType.IsNumericBased(Type.NumericPersuasion.Real)) {
            AddXConstraint(expr.tok, "NumericOrBitvectorOrCharOrORDINAL", e.E.Type, "type conversion to a real-based type is allowed only from numeric and bitvector types, char, and ORDINAL (got {0})");
          } else if (e.ToType.IsBitVectorType) {
            AddXConstraint(expr.tok, "NumericOrBitvectorOrCharOrORDINAL", e.E.Type, "type conversion to a bitvector-based type is allowed only from numeric and bitvector types, char, and ORDINAL (got {0})");
          } else if (e.ToType.IsCharType) {
            AddXConstraint(expr.tok, "NumericOrBitvectorOrCharOrORDINAL", e.E.Type, "type conversion to a char type is allowed only from numeric and bitvector types, char, and ORDINAL (got {0})");
          } else if (e.ToType.IsBigOrdinalType) {
            AddXConstraint(expr.tok, "NumericOrBitvectorOrCharOrORDINAL", e.E.Type, "type conversion to an ORDINAL type is allowed only from numeric and bitvector types, char, and ORDINAL (got {0})");
          } else if (e.ToType.IsRefType) {
            AddAssignableConstraint(expr.tok, e.ToType, e.E.Type, "type cast to reference type '{0}' must be from an expression assignable to it (got '{1}')");
          } else {
            reporter.Error(MessageSource.Resolver, expr, "type conversions are not supported to this type (got {0})", e.ToType);
          }
          e.Type = e.ToType;
        } else {
          e.Type = new InferredTypeProxy();
        }

      } else if (expr is TypeTestExpr) {
        var e = (TypeTestExpr)expr;
        ResolveExpression(e.E, resolutionContext);
        var prevErrorCount = reporter.Count(ErrorLevel.Error);
        ResolveType(e.tok, e.ToType, resolutionContext, new ResolveTypeOption(ResolveTypeOptionEnum.InferTypeProxies), null);
        AddAssignableConstraint(expr.tok, e.ToType, e.E.Type, "type test for type '{0}' must be from an expression assignable to it (got '{1}')");
        e.Type = Type.Bool;

      } else if (expr is BinaryExpr) {

        BinaryExpr e = (BinaryExpr)expr;
        ResolveExpression(e.E0, resolutionContext);
        Contract.Assert(e.E0.Type != null);  // follows from postcondition of ResolveExpression
        ResolveExpression(e.E1, resolutionContext);
        Contract.Assert(e.E1.Type != null);  // follows from postcondition of ResolveExpression

        switch (e.Op) {
          case BinaryExpr.Opcode.Iff:
          case BinaryExpr.Opcode.Imp:
          case BinaryExpr.Opcode.Exp:
          case BinaryExpr.Opcode.And:
          case BinaryExpr.Opcode.Or: {
              ConstrainSubtypeRelation(Type.Bool, e.E0.Type, expr, "first argument to {0} must be of type bool (instead got {1})", BinaryExpr.OpcodeString(e.Op), e.E0.Type);
              var secondArgumentDescription = e.E1.tok is QuantifiedVariableRangeToken
                ? "range of quantified variable" : "second argument to {0}";
              ConstrainSubtypeRelation(Type.Bool, e.E1.Type, expr, secondArgumentDescription + " must be of type bool (instead got {1})", BinaryExpr.OpcodeString(e.Op), e.E1.Type);
              expr.Type = Type.Bool;
              break;
            }

          case BinaryExpr.Opcode.Eq:
          case BinaryExpr.Opcode.Neq:
            AddXConstraint(expr.tok, "Equatable", e.E0.Type, e.E1.Type, "arguments must have comparable types (got {0} and {1})");
            expr.Type = Type.Bool;
            break;

          case BinaryExpr.Opcode.Disjoint:
            Type disjointArgumentsType = new InferredTypeProxy();
            ConstrainSubtypeRelation(disjointArgumentsType, e.E0.Type, expr, "arguments to {2} must have a common supertype (got {0} and {1})", e.E0.Type, e.E1.Type, BinaryExpr.OpcodeString(e.Op));
            ConstrainSubtypeRelation(disjointArgumentsType, e.E1.Type, expr, "arguments to {2} must have a common supertype (got {0} and {1})", e.E0.Type, e.E1.Type, BinaryExpr.OpcodeString(e.Op));
            AddXConstraint(expr.tok, "Disjointable", disjointArgumentsType, "arguments must be of a set or multiset type (got {0})");
            expr.Type = Type.Bool;
            break;

          case BinaryExpr.Opcode.Lt:
          case BinaryExpr.Opcode.Le: {
              if (e.Op == BinaryExpr.Opcode.Lt && (PartiallyResolveTypeForMemberSelection(e.E0.tok, e.E0.Type).IsIndDatatype || e.E0.Type.IsTypeParameter || PartiallyResolveTypeForMemberSelection(e.E1.tok, e.E1.Type).IsIndDatatype)) {
                AddXConstraint(expr.tok, "RankOrderable", e.E0.Type, e.E1.Type, "arguments to rank comparison must be datatypes (got {0} and {1})");
                e.ResolvedOp = BinaryExpr.ResolvedOpcode.RankLt;
              } else {
                var cmpType = new InferredTypeProxy();
                var err = new TypeConstraint.ErrorMsgWithToken(expr.tok, "arguments to {2} must have a common supertype (got {0} and {1})", e.E0.Type, e.E1.Type, BinaryExpr.OpcodeString(e.Op));
                ConstrainSubtypeRelation(cmpType, e.E0.Type, err);
                ConstrainSubtypeRelation(cmpType, e.E1.Type, err);
                AddXConstraint(expr.tok, "Orderable_Lt", e.E0.Type, e.E1.Type,
                  "arguments to " + BinaryExpr.OpcodeString(e.Op) + " must be of a numeric type, bitvector type, ORDINAL, char, a sequence type, or a set-like type (instead got {0} and {1})");
              }
              expr.Type = Type.Bool;
            }
            break;

          case BinaryExpr.Opcode.Gt:
          case BinaryExpr.Opcode.Ge: {
              if (e.Op == BinaryExpr.Opcode.Gt && (PartiallyResolveTypeForMemberSelection(e.E0.tok, e.E0.Type).IsIndDatatype || PartiallyResolveTypeForMemberSelection(e.E1.tok, e.E1.Type).IsIndDatatype || e.E1.Type.IsTypeParameter)) {
                AddXConstraint(expr.tok, "RankOrderable", e.E1.Type, e.E0.Type, "arguments to rank comparison must be datatypes (got {1} and {0})");
                e.ResolvedOp = BinaryExpr.ResolvedOpcode.RankGt;
              } else {
                var cmpType = new InferredTypeProxy();
                var err = new TypeConstraint.ErrorMsgWithToken(expr.tok, "arguments to {2} must have a common supertype (got {0} and {1})", e.E0.Type, e.E1.Type, BinaryExpr.OpcodeString(e.Op));
                ConstrainSubtypeRelation(cmpType, e.E0.Type, err);
                ConstrainSubtypeRelation(cmpType, e.E1.Type, err);
                AddXConstraint(expr.tok, "Orderable_Gt", e.E0.Type, e.E1.Type,
                  "arguments to " + BinaryExpr.OpcodeString(e.Op) + " must be of a numeric type, bitvector type, ORDINAL, char, or a set-like type (instead got {0} and {1})");
              }
              expr.Type = Type.Bool;
            }
            break;

          case BinaryExpr.Opcode.LeftShift:
          case BinaryExpr.Opcode.RightShift: {
              expr.Type = new InferredTypeProxy();
              AddXConstraint(e.tok, "IsBitvector", expr.Type, "type of " + BinaryExpr.OpcodeString(e.Op) + " must be a bitvector type (instead got {0})");
              ConstrainSubtypeRelation(expr.Type, e.E0.Type, expr.tok, "type of left argument to " + BinaryExpr.OpcodeString(e.Op) + " ({0}) must agree with the result type ({1})", e.E0.Type, expr.Type);
              AddXConstraint(expr.tok, "IntLikeOrBitvector", e.E1.Type, "type of right argument to " + BinaryExpr.OpcodeString(e.Op) + " ({0}) must be an integer-numeric or bitvector type");
            }
            break;

          case BinaryExpr.Opcode.Add: {
              expr.Type = new InferredTypeProxy();
              AddXConstraint(e.tok, "Plussable", expr.Type, "type of + must be of a numeric type, a bitvector type, ORDINAL, char, a sequence type, or a set-like or map-like type (instead got {0})");
              ConstrainSubtypeRelation(expr.Type, e.E0.Type, expr.tok, "type of left argument to + ({0}) must agree with the result type ({1})", e.E0.Type, expr.Type);
              ConstrainSubtypeRelation(expr.Type, e.E1.Type, expr.tok, "type of right argument to + ({0}) must agree with the result type ({1})", e.E1.Type, expr.Type);
            }
            break;

          case BinaryExpr.Opcode.Sub: {
              expr.Type = new InferredTypeProxy();
              AddXConstraint(e.tok, "Minusable", expr.Type, "type of - must be of a numeric type, bitvector type, ORDINAL, char, or a set-like or map-like type (instead got {0})");
              ConstrainSubtypeRelation(expr.Type, e.E0.Type, expr.tok, "type of left argument to - ({0}) must agree with the result type ({1})", e.E0.Type, expr.Type);
              // The following handles map subtraction, but does not in an unfortunately restrictive way.
              // First, it would be nice to delay the decision of it this is a map subtraction or not. This settles
              // for the simple way to decide based on what is currently known about the result type, which is also
              // done, for example, when deciding if "<" denotes rank ordering on datatypes.
              // Second, for map subtraction, it would be nice to allow the right-hand operand to be either a set or
              // an iset. That would also lead to further complexity in the code, so this code restricts the right-hand
              // operand to be a set.
              var eType = PartiallyResolveTypeForMemberSelection(expr.tok, expr.Type).AsMapType;
              if (eType != null) {
                // allow "map - set == map"
                var expected = new SetType(true, eType.Domain);
                ConstrainSubtypeRelation(expected, e.E1.Type, expr.tok, "map subtraction expects right-hand operand to have type {0} (instead got {1})", expected, e.E1.Type);
              } else {
                ConstrainSubtypeRelation(expr.Type, e.E1.Type, expr.tok, "type of right argument to - ({0}) must agree with the result type ({1})", e.E1.Type, expr.Type);
              }
            }
            break;

          case BinaryExpr.Opcode.Mul: {
              expr.Type = new InferredTypeProxy();
              AddXConstraint(e.tok, "Mullable", expr.Type, "type of * must be of a numeric type, bitvector type, or a set-like type (instead got {0})");
              ConstrainSubtypeRelation(expr.Type, e.E0.Type, expr.tok, "type of left argument to * ({0}) must agree with the result type ({1})", e.E0.Type, expr.Type);
              ConstrainSubtypeRelation(expr.Type, e.E1.Type, expr.tok, "type of right argument to * ({0}) must agree with the result type ({1})", e.E1.Type, expr.Type);
            }
            break;

          case BinaryExpr.Opcode.In:
          case BinaryExpr.Opcode.NotIn:
            var subjectDescription = e.E1.tok is QuantifiedVariableDomainToken
              ? "domain of quantified variable" : "second argument to \"" + BinaryExpr.OpcodeString(e.Op) + "\"";
            AddXConstraint(expr.tok, "Innable", e.E1.Type, e.E0.Type, subjectDescription + " must be a set, multiset, or sequence with elements of type {1}, or a map with domain {1} (instead got {0})");
            expr.Type = Type.Bool;
            break;

          case BinaryExpr.Opcode.Div:
            expr.Type = new InferredTypeProxy();
            AddXConstraint(expr.tok, "NumericOrBitvector", expr.Type, "arguments to " + BinaryExpr.OpcodeString(e.Op) + " must be numeric or bitvector types (got {0})");
            ConstrainSubtypeRelation(expr.Type, e.E0.Type,
              expr, "type of left argument to " + BinaryExpr.OpcodeString(e.Op) + " ({0}) must agree with the result type ({1})",
              e.E0.Type, expr.Type);
            ConstrainSubtypeRelation(expr.Type, e.E1.Type,
              expr, "type of right argument to " + BinaryExpr.OpcodeString(e.Op) + " ({0}) must agree with the result type ({1})",
              e.E1.Type, expr.Type);
            break;

          case BinaryExpr.Opcode.Mod:
            expr.Type = new InferredTypeProxy();
            AddXConstraint(expr.tok, "IntLikeOrBitvector", expr.Type, "arguments to " + BinaryExpr.OpcodeString(e.Op) + " must be integer-numeric or bitvector types (got {0})");
            ConstrainSubtypeRelation(expr.Type, e.E0.Type,
              expr, "type of left argument to " + BinaryExpr.OpcodeString(e.Op) + " ({0}) must agree with the result type ({1})",
              e.E0.Type, expr.Type);
            ConstrainSubtypeRelation(expr.Type, e.E1.Type,
              expr, "type of right argument to " + BinaryExpr.OpcodeString(e.Op) + " ({0}) must agree with the result type ({1})",
              e.E1.Type, expr.Type);
            break;

          case BinaryExpr.Opcode.BitwiseAnd:
          case BinaryExpr.Opcode.BitwiseOr:
          case BinaryExpr.Opcode.BitwiseXor:
            expr.Type = NewIntegerBasedProxy(expr.tok);
            var errFormat = "first argument to " + BinaryExpr.OpcodeString(e.Op) + " must be of a bitvector type (instead got {0})";
            ConstrainSubtypeRelation(expr.Type, e.E0.Type, expr, errFormat, e.E0.Type);
            AddXConstraint(expr.tok, "IsBitvector", e.E0.Type, errFormat);
            errFormat = "second argument to " + BinaryExpr.OpcodeString(e.Op) + " must be of a bitvector type (instead got {0})";
            ConstrainSubtypeRelation(expr.Type, e.E1.Type, expr, errFormat, e.E1.Type);
            AddXConstraint(expr.tok, "IsBitvector", e.E1.Type, errFormat);
            break;

          default:
            Contract.Assert(false); throw new cce.UnreachableException();  // unexpected operator
        }
        // We should also fill in e.ResolvedOp, but we may not have enough information for that yet.  So, instead, delay
        // setting e.ResolvedOp until inside CheckTypeInference.

      } else if (expr is TernaryExpr) {
        var e = (TernaryExpr)expr;
        ResolveExpression(e.E0, resolutionContext);
        ResolveExpression(e.E1, resolutionContext);
        ResolveExpression(e.E2, resolutionContext);
        switch (e.Op) {
          case TernaryExpr.Opcode.PrefixEqOp:
          case TernaryExpr.Opcode.PrefixNeqOp:
            AddXConstraint(expr.tok, "IntOrORDINAL", e.E0.Type, "prefix-equality limit argument must be an ORDINAL or integer expression (got {0})");
            AddXConstraint(expr.tok, "Equatable", e.E1.Type, e.E2.Type, "arguments must have the same type (got {0} and {1})");
            AddXConstraint(expr.tok, "IsCoDatatype", e.E1.Type, "arguments to prefix equality must be codatatypes (instead of {0})");
            expr.Type = Type.Bool;
            break;
          default:
            Contract.Assert(false);  // unexpected ternary operator
            break;
        }

      } else if (expr is LetExpr) {
        var e = (LetExpr)expr;
        if (e.Exact) {
          foreach (var rhs in e.RHSs) {
            ResolveExpression(rhs, resolutionContext);
          }
          scope.PushMarker();
          if (e.LHSs.Count != e.RHSs.Count) {
            reporter.Error(MessageSource.Resolver, expr, "let expression must have same number of LHSs (found {0}) as RHSs (found {1})", e.LHSs.Count, e.RHSs.Count);
          }
          var i = 0;
          foreach (var lhs in e.LHSs) {
            var rhsType = i < e.RHSs.Count ? e.RHSs[i].Type : new InferredTypeProxy();
            ResolveCasePattern(lhs, rhsType, resolutionContext);
            // Check for duplicate names now, because not until after resolving the case pattern do we know if identifiers inside it refer to bound variables or nullary constructors
            var c = 0;
            foreach (var v in lhs.Vars) {
              ScopePushAndReport(scope, v, "let-variable");
              c++;
            }
            if (c == 0) {
              // Every identifier-looking thing in the pattern resolved to a constructor; that is, this LHS is a constant literal
              reporter.Error(MessageSource.Resolver, lhs.tok, "LHS is a constant literal; to be legal, it must introduce at least one bound variable");
            }
            i++;
          }
        } else {
          // let-such-that expression
          if (e.RHSs.Count != 1) {
            reporter.Error(MessageSource.Resolver, expr, "let-such-that expression must have just one RHS (found {0})", e.RHSs.Count);
          }
          // the bound variables are in scope in the RHS of a let-such-that expression
          scope.PushMarker();
          foreach (var lhs in e.LHSs) {
            Contract.Assert(lhs.Var != null);  // the parser already checked that every LHS is a BoundVar, not a general pattern
            var v = lhs.Var;
            ScopePushAndReport(scope, v, "let-variable");
            ResolveType(v.tok, v.Type, resolutionContext, ResolveTypeOptionEnum.InferTypeProxies, null);
          }
          foreach (var rhs in e.RHSs) {
            ResolveExpression(rhs, resolutionContext);
            ConstrainTypeExprBool(rhs, "type of RHS of let-such-that expression must be boolean (got {0})");
          }
        }
        ResolveExpression(e.Body, resolutionContext);
        ResolveAttributes(e, resolutionContext);
        scope.PopMarker();
        expr.Type = e.Body.Type;
      } else if (expr is LetOrFailExpr) {
        var e = (LetOrFailExpr)expr;
        ResolveLetOrFailExpr(e, resolutionContext);
      } else if (expr is QuantifierExpr) {
        var e = (QuantifierExpr)expr;
        Contract.Assert(e.SplitQuantifier == null); // No split quantifiers during resolution
        int prevErrorCount = reporter.Count(ErrorLevel.Error);
        scope.PushMarker();
        foreach (BoundVar v in e.BoundVars) {
          ScopePushAndReport(scope, v, "bound-variable");
          var option = new ResolveTypeOption(ResolveTypeOptionEnum.InferTypeProxies);
          ResolveType(v.tok, v.Type, resolutionContext, option, null);
        }
        if (e.Range != null) {
          ResolveExpression(e.Range, resolutionContext);
          Contract.Assert(e.Range.Type != null);  // follows from postcondition of ResolveExpression
          ConstrainTypeExprBool(e.Range, "range of quantifier must be of type bool (instead got {0})");
        }
        ResolveExpression(e.Term, resolutionContext);
        Contract.Assert(e.Term.Type != null);  // follows from postcondition of ResolveExpression
        ConstrainTypeExprBool(e.Term, "body of quantifier must be of type bool (instead got {0})");
        // Since the body is more likely to infer the types of the bound variables, resolve it
        // first (above) and only then resolve the attributes (below).
        ResolveAttributes(e, resolutionContext);
        scope.PopMarker();
        expr.Type = Type.Bool;

      } else if (expr is SetComprehension) {
        var e = (SetComprehension)expr;
        int prevErrorCount = reporter.Count(ErrorLevel.Error);
        scope.PushMarker();
        foreach (BoundVar v in e.BoundVars) {
          ScopePushAndReport(scope, v, "bound-variable");
          ResolveType(v.tok, v.Type, resolutionContext, ResolveTypeOptionEnum.InferTypeProxies, null);
          var inferredProxy = v.Type as InferredTypeProxy;
          if (inferredProxy != null) {
            Contract.Assert(!inferredProxy.KeepConstraints);  // in general, this proxy is inferred to be a base type
          }
        }
        ResolveExpression(e.Range, resolutionContext);
        Contract.Assert(e.Range.Type != null);  // follows from postcondition of ResolveExpression
        ConstrainTypeExprBool(e.Range, "range of comprehension must be of type bool (instead got {0})");
        ResolveExpression(e.Term, resolutionContext);
        Contract.Assert(e.Term.Type != null);  // follows from postcondition of ResolveExpression

        ResolveAttributes(e, resolutionContext);
        scope.PopMarker();
        expr.Type = new SetType(e.Finite, e.Term.Type);

      } else if (expr is MapComprehension) {
        var e = (MapComprehension)expr;
        int prevErrorCount = reporter.Count(ErrorLevel.Error);
        scope.PushMarker();
        Contract.Assert(e.BoundVars.Count == 1 || (1 < e.BoundVars.Count && e.TermLeft != null));
        foreach (BoundVar v in e.BoundVars) {
          ScopePushAndReport(scope, v, "bound-variable");
          ResolveType(v.tok, v.Type, resolutionContext, ResolveTypeOptionEnum.InferTypeProxies, null);
          var inferredProxy = v.Type as InferredTypeProxy;
          if (inferredProxy != null) {
            Contract.Assert(!inferredProxy.KeepConstraints);  // in general, this proxy is inferred to be a base type
          }
        }
        ResolveExpression(e.Range, resolutionContext);
        Contract.Assert(e.Range.Type != null);  // follows from postcondition of ResolveExpression
        ConstrainTypeExprBool(e.Range, "range of comprehension must be of type bool (instead got {0})");
        if (e.TermLeft != null) {
          ResolveExpression(e.TermLeft, resolutionContext);
          Contract.Assert(e.TermLeft.Type != null);  // follows from postcondition of ResolveExpression
        }
        ResolveExpression(e.Term, resolutionContext);
        Contract.Assert(e.Term.Type != null);  // follows from postcondition of ResolveExpression

        ResolveAttributes(e, resolutionContext);
        scope.PopMarker();
        expr.Type = new MapType(e.Finite, e.TermLeft != null ? e.TermLeft.Type : e.BoundVars[0].Type, e.Term.Type);

      } else if (expr is LambdaExpr) {
        var e = (LambdaExpr)expr;
        int prevErrorCount = reporter.Count(ErrorLevel.Error);
        scope.PushMarker();
        foreach (BoundVar v in e.BoundVars) {
          ScopePushAndReport(scope, v, "bound-variable");
          ResolveType(v.tok, v.Type, resolutionContext, ResolveTypeOptionEnum.InferTypeProxies, null);
        }

        if (e.Range != null) {
          ResolveExpression(e.Range, resolutionContext);
          Contract.Assert(e.Range.Type != null);  // follows from postcondition of ResolveExpression
          ConstrainTypeExprBool(e.Range, "Precondition must be boolean (got {0})");
        }
        foreach (var read in e.Reads) {
          ResolveFrameExpression(read, FrameExpressionUse.Reads, resolutionContext);
        }
        ResolveExpression(e.Term, resolutionContext);
        Contract.Assert(e.Term.Type != null);
        scope.PopMarker();
        expr.Type = SelectAppropriateArrowType(e.tok, e.BoundVars.ConvertAll(v => v.Type), e.Body.Type, e.Reads.Count != 0, e.Range != null);
      } else if (expr is WildcardExpr) {
        expr.Type = new SetType(true, builtIns.ObjectQ());
      } else if (expr is StmtExpr) {
        var e = (StmtExpr)expr;
        int prevErrorCount = reporter.Count(ErrorLevel.Error);

        ResolveStatement(e.S, resolutionContext);
        if (reporter.Count(ErrorLevel.Error) == prevErrorCount) {
          var r = e.S as UpdateStmt;
          if (r != null && r.ResolvedStatements.Count == 1) {
            var call = r.ResolvedStatements[0] as CallStmt;
            if (call.Method is TwoStateLemma && !resolutionContext.IsTwoState) {
              reporter.Error(MessageSource.Resolver, call, "two-state lemmas can only be used in two-state contexts");
            }
          }
        }

        ResolveExpression(e.E, resolutionContext);
        Contract.Assert(e.E.Type != null);  // follows from postcondition of ResolveExpression
        expr.Type = e.E.Type;

      } else if (expr is ITEExpr) {
        ITEExpr e = (ITEExpr)expr;
        ResolveExpression(e.Test, resolutionContext);
        Contract.Assert(e.Test.Type != null);  // follows from postcondition of ResolveExpression
        ResolveExpression(e.Thn, resolutionContext);
        Contract.Assert(e.Thn.Type != null);  // follows from postcondition of ResolveExpression
        ResolveExpression(e.Els, resolutionContext);
        Contract.Assert(e.Els.Type != null);  // follows from postcondition of ResolveExpression
        ConstrainTypeExprBool(e.Test, "guard condition in if-then-else expression must be a boolean (instead got {0})");
        expr.Type = new InferredTypeProxy();
        ConstrainSubtypeRelation(expr.Type, e.Thn.Type, expr, "the two branches of an if-then-else expression must have the same type (got {0} and {1})", e.Thn.Type, e.Els.Type);
        ConstrainSubtypeRelation(expr.Type, e.Els.Type, expr, "the two branches of an if-then-else expression must have the same type (got {0} and {1})", e.Thn.Type, e.Els.Type);

      } else if (expr is NestedMatchExpr nestedMatchExpr) {
        ResolveNestedMatchExpr(nestedMatchExpr, resolutionContext);
      } else {
        Contract.Assert(false); throw new cce.UnreachableException();  // unexpected expression
      }

      if (expr.Type == null) {
        // some resolution error occurred
        expr.Type = new InferredTypeProxy();
      }
    }

    void ResolveTypeParameters(List<TypeParameter/*!*/>/*!*/ tparams, bool emitErrors, TypeParameter.ParentType/*!*/ parent) {
      Contract.Requires(tparams != null);
      Contract.Requires(parent != null);
      // push non-duplicated type parameter names
      int index = 0;
      foreach (TypeParameter tp in tparams) {
        if (emitErrors) {
          // we're seeing this TypeParameter for the first time
          tp.Parent = parent;
          tp.PositionalIndex = index;
        }
        var r = allTypeParameters.Push(tp.Name, tp);
        if (emitErrors) {
          if (r == Scope<TypeParameter>.PushResult.Duplicate) {
            reporter.Error(MessageSource.Resolver, ErrorID.None, tp, "Duplicate type-parameter name: {0}", tp.Name);
          } else if (r == Scope<TypeParameter>.PushResult.Shadow) {
            reporter.Warning(MessageSource.Resolver, ErrorID.None, tp.tok, "Shadowed type-parameter name: {0}", tp.Name);
          }
        }
      }
    }

    private bool ConstrainSubtypeRelation(Type super, Type sub, Expression exprForToken, string msg, params object[] msgArgs) {
      Contract.Requires(sub != null);
      Contract.Requires(super != null);
      Contract.Requires(exprForToken != null);
      Contract.Requires(msg != null);
      Contract.Requires(msgArgs != null);
      return ConstrainSubtypeRelation(super, sub, exprForToken.tok, msg, msgArgs);
    }

    public void ConstrainTypeExprBool(Expression e, string msg) {
      Contract.Requires(e != null);
      Contract.Requires(msg != null);  // expected to have a {0} part
      ConstrainSubtypeRelation(Type.Bool, e.Type, e, msg, e.Type);
    }

    public bool ConstrainSubtypeRelation(Type super, Type sub, IToken tok, string msg, params object[] msgArgs) {
      Contract.Requires(sub != null);
      Contract.Requires(super != null);
      Contract.Requires(tok != null);
      Contract.Requires(msg != null);
      Contract.Requires(msgArgs != null);
      return ConstrainSubtypeRelation(super, sub, new TypeConstraint.ErrorMsgWithToken(tok, msg, msgArgs));
    }

    private void ConstrainAssignable(NonProxyType lhs, Type rhs, TypeConstraint.ErrorMsg errMsg, out bool moreXConstraints, bool allowDecisions) {
      Contract.Requires(lhs != null);
      Contract.Requires(rhs != null);
      Contract.Requires(errMsg != null);

      DetermineRootLeaf(lhs, out var isRoot, out _, out _, out _);
      if (isRoot) {
        ConstrainSubtypeRelation(lhs, rhs, errMsg, true, allowDecisions);
        moreXConstraints = false;
      } else {
        var lhsWithProxyArgs = Type.HeadWithProxyArgs(lhs);
        ConstrainSubtypeRelation(lhsWithProxyArgs, rhs, errMsg, false, allowDecisions);
        ConstrainAssignableTypeArgs(lhs, lhsWithProxyArgs.TypeArgs, lhs.TypeArgs, errMsg, out moreXConstraints);
        if (lhs.AsCollectionType == null) {
          var sameHead = Type.SameHead(lhs, rhs);
          if (!sameHead && lhs is UserDefinedType udtLhs && rhs is UserDefinedType udtRhs) {
            // also allow the case where lhs is a possibly-null type and rhs is a non-null type
            sameHead = udtLhs.ResolvedClass == (udtRhs.ResolvedClass as NonNullTypeDecl)?.Class;
          }
          if (sameHead) {
            bool more2;
            ConstrainAssignableTypeArgs(lhs, lhs.TypeArgs, rhs.TypeArgs, errMsg, out more2);
            moreXConstraints = moreXConstraints || more2;
          }
        }
      }
    }

    private void ConstrainAssignableTypeArgs(Type typeHead, List<Type> A, List<Type> B, TypeConstraint.ErrorMsg errMsg, out bool moreXConstraints) {
      Contract.Requires(typeHead != null);
      Contract.Requires(A != null);
      Contract.Requires(B != null);
      Contract.Requires(A.Count == B.Count);
      Contract.Requires(errMsg != null);

      var tok = errMsg.Tok;
      if (B.Count == 0) {
        // all done
        moreXConstraints = false;
      } else if (typeHead is MapType) {
        var em = new TypeConstraint.ErrorMsgWithBase(errMsg, "covariance for type parameter at index 0 expects {1} <: {0}", A[0], B[0]);
        AddAssignableConstraint(tok, A[0], B[0], em);
        em = new TypeConstraint.ErrorMsgWithBase(errMsg, "covariance for type parameter at index 1 expects {1} <: {0}", A[1], B[1]);
        AddAssignableConstraint(tok, A[1], B[1], em);
        moreXConstraints = true;
      } else if (typeHead is CollectionType) {
        var em = new TypeConstraint.ErrorMsgWithBase(errMsg, "covariance for type parameter expects {1} <: {0}", A[0], B[0]);
        AddAssignableConstraint(tok, A[0], B[0], em);
        moreXConstraints = true;
      } else {
        var udt = (UserDefinedType)typeHead;  // note, collections, maps, and user-defined types are the only one with TypeArgs.Count != 0
        var cl = udt.ResolvedClass;
        Contract.Assert(cl != null);
        Contract.Assert(cl.TypeArgs.Count == B.Count);
        moreXConstraints = false;
        for (int i = 0; i < B.Count; i++) {
          var msgFormat = "variance for type parameter" + (B.Count == 1 ? "" : " at index " + i) + " expects {0} {1} {2}";
          if (cl.TypeArgs[i].Variance == TypeParameter.TPVariance.Co) {
            var em = new TypeConstraint.ErrorMsgWithBase(errMsg, "co" + msgFormat, A[i], ":>", B[i]);
            AddAssignableConstraint(tok, A[i], B[i], em);
            moreXConstraints = true;
          } else if (cl.TypeArgs[i].Variance == TypeParameter.TPVariance.Contra) {
            var em = new TypeConstraint.ErrorMsgWithBase(errMsg, "contra" + msgFormat, A[i], "<:", B[i]);
            AddAssignableConstraint(tok, B[i], A[i], em);
            moreXConstraints = true;
          } else {
            var em = new TypeConstraint.ErrorMsgWithBase(errMsg, "non" + msgFormat, A[i], "=", B[i]);
            ConstrainSubtypeRelation_Equal(A[i], B[i], em);
          }
        }
      }
    }

    /// <summary>
    /// Adds the subtyping constraint that "a" and "b" are the same type.
    /// </summary>
    private void ConstrainSubtypeRelation_Equal(Type a, Type b, TypeConstraint.ErrorMsg errMsg) {
      Contract.Requires(a != null);
      Contract.Requires(b != null);
      Contract.Requires(errMsg != null);

      var proxy = a.Normalize() as TypeProxy;
      if (proxy != null && proxy.T == null && !Reaches(b, proxy, 1, new HashSet<TypeProxy>())) {
        if (Options.TypeInferenceDebug) {
          Console.WriteLine("DEBUG: (invariance) assigning proxy {0}.T := {1}", proxy, b);
        }
        proxy.T = b;
      }
      proxy = b.Normalize() as TypeProxy;
      if (proxy != null && proxy.T == null && !Reaches(a, proxy, 1, new HashSet<TypeProxy>())) {
        if (Options.TypeInferenceDebug) {
          Console.WriteLine("DEBUG: (invariance) assigning proxy {0}.T := {1}", proxy, a);
        }
        proxy.T = a;
      }

      ConstrainSubtypeRelation(a, b, errMsg, true);
      ConstrainSubtypeRelation(b, a, errMsg, true);
    }

    /// <summary>
    /// Adds the subtyping constraint that "sub" is a subtype of "super".
    /// If this constraint seems feasible, returns "true".  Otherwise, prints error message (either "errMsg" or something
    /// more specific) and returns "false".
    /// Note, if in doubt, this method can return "true", because the constraints will be checked for sure at a later stage.
    /// </summary>
    private bool ConstrainSubtypeRelation(Type super, Type sub, TypeConstraint.ErrorMsg errMsg, bool keepConstraints = false, bool allowDecisions = false) {
      Contract.Requires(sub != null);
      Contract.Requires(super != null);
      Contract.Requires(errMsg != null);

      if (!keepConstraints && super is InferredTypeProxy) {
        var ip = (InferredTypeProxy)super;
        if (ip.KeepConstraints) {
          keepConstraints = true;
        }
      }
      if (!keepConstraints && sub is InferredTypeProxy) {
        var ip = (InferredTypeProxy)sub;
        if (ip.KeepConstraints) {
          keepConstraints = true;
        }
      }

      super = super.NormalizeExpand(keepConstraints);
      sub = sub.NormalizeExpand(keepConstraints);
      var c = new TypeConstraint(super, sub, errMsg, keepConstraints);
      AllTypeConstraints.Add(c);
      return ConstrainSubtypeRelation_Aux(super, sub, c, keepConstraints, allowDecisions);
    }
    private bool ConstrainSubtypeRelation_Aux(Type super, Type sub, TypeConstraint c, bool keepConstraints, bool allowDecisions) {
      Contract.Requires(sub != null);
      Contract.Requires(!(sub is TypeProxy) || ((TypeProxy)sub).T == null);  // caller is expected to have Normalized away proxies
      Contract.Requires(super != null);
      Contract.Requires(!(super is TypeProxy) || ((TypeProxy)super).T == null);  // caller is expected to have Normalized away proxies
      Contract.Requires(c != null);

      if (object.ReferenceEquals(super, sub)) {
        return true;
      } else if (super is TypeProxy && sub is TypeProxy) {
        // both are proxies
        ((TypeProxy)sub).AddSupertype(c);
        ((TypeProxy)super).AddSubtype(c);
        return true;
      } else if (sub is TypeProxy) {
        var proxy = (TypeProxy)sub;
        proxy.AddSupertype(c);
        AssignKnownEnd(proxy, keepConstraints, allowDecisions);
        return true;
      } else if (super is TypeProxy) {
        var proxy = (TypeProxy)super;
        proxy.AddSubtype(c);
        AssignKnownEnd(proxy, keepConstraints, allowDecisions);
        return true;
      } else {
        // two non-proxy types
        // set "headSymbolsAgree" to "false" if it's clear the head symbols couldn't be the same; "true" means they may be the same
        bool headSymbolsAgree = Type.IsHeadSupertypeOf(super.NormalizeExpand(keepConstraints), sub);
        if (!headSymbolsAgree) {
          c.FlagAsError(this);
          return false;
        }
        // TODO: inspect type parameters in order to produce some error messages sooner
        return true;
      }
    }

    /// <summary>
    /// "root" says that the type is a non-artificial type (that is, not an ArtificialType) with no proper supertypes.
    /// "leaf" says that the only possible proper subtypes are subset types of the type. Thus, the only
    /// types that are not leaf types are traits and artificial types.
    /// The "headIs" versions speak only about the head symbols, so it is possible that the given
    /// type arguments would change the root/leaf status of the entire type.
    /// </summary>
    void DetermineRootLeaf(Type t, out bool isRoot, out bool isLeaf, out bool headIsRoot, out bool headIsLeaf) {
      Contract.Requires(t != null);
      Contract.Ensures(!Contract.ValueAtReturn(out isRoot) || Contract.ValueAtReturn(out headIsRoot)); // isRoot ==> headIsRoot
      Contract.Ensures(!Contract.ValueAtReturn(out isLeaf) || Contract.ValueAtReturn(out headIsLeaf)); // isLeaf ==> headIsLeaf
      t = t.NormalizeExpandKeepConstraints();
      if (t.IsObjectQ) {
        isRoot = true; isLeaf = false;
        headIsRoot = true; headIsLeaf = false;
      } else if (t is ArrowType) {
        var arr = (ArrowType)t;
        headIsRoot = true; headIsLeaf = true;  // these are definitely true
        isRoot = true; isLeaf = true;  // set these to true until proven otherwise
        Contract.Assert(arr.Arity + 1 == arr.TypeArgs.Count);
        for (int i = 0; i < arr.TypeArgs.Count; i++) {
          var arg = arr.TypeArgs[i];
          DetermineRootLeaf(arg, out var r, out var l, out _, out _);
          if (i < arr.Arity) {
            isRoot &= l; isLeaf &= r;  // argument types are contravariant
          } else {
            isRoot &= r; isLeaf &= l;  // result type is covariant
          }
        }
      } else if (t is UserDefinedType) {
        var udt = (UserDefinedType)t;
        var cl = udt.ResolvedClass;
        if (cl != null) {
          if (cl is TypeParameter) {
            var tp = udt.AsTypeParameter;
            Contract.Assert(tp != null);
            headIsRoot = true; headIsLeaf = true;  // all type parameters are non-variant
          } else if (cl is SubsetTypeDecl) {
            headIsRoot = false; headIsLeaf = true;
          } else if (cl is NewtypeDecl) {
            headIsRoot = true; headIsLeaf = true;
          } else if (cl is TraitDecl) {
            headIsRoot = false; headIsLeaf = false;
          } else if (cl is ClassDecl) {
            headIsRoot = false; headIsLeaf = true;
          } else if (cl is OpaqueTypeDecl) {
            headIsRoot = true; headIsLeaf = true;
          } else if (cl is InternalTypeSynonymDecl) {
            Contract.Assert(object.ReferenceEquals(t, t.NormalizeExpand())); // should be opaque in scope
            headIsRoot = true; headIsLeaf = true;
          } else {
            Contract.Assert(cl is DatatypeDecl);
            headIsRoot = true; headIsLeaf = true;
          }
          // for "isRoot" and "isLeaf", also take into consideration the root/leaf status of type arguments
          isRoot = headIsRoot; isLeaf = headIsLeaf;
          Contract.Assert(udt.TypeArgs.Count == cl.TypeArgs.Count);
          for (int i = 0; i < udt.TypeArgs.Count; i++) {
            var variance = cl.TypeArgs[i].Variance;
            if (variance != TypeParameter.TPVariance.Non) {
              DetermineRootLeaf(udt.TypeArgs[i], out var r, out var l, out _, out _);
              // isRoot and isLeaf aren't duals, so Co and Contra require separate consideration beyond inversion.
              switch (variance) {
                case TypeParameter.TPVariance.Co: { isRoot &= r; isLeaf &= l; break; }
                // A invariably constructible subtype becomes a supertype, and thus the enclosing type is never a root.
                case TypeParameter.TPVariance.Contra: { isRoot &= false; isLeaf &= r; break; }
              }
            }
          }
        } else {
          isRoot = false; isLeaf = false;  // don't know
          headIsRoot = false; headIsLeaf = false;
        }
      } else if (t.IsBoolType || t.IsCharType || t.IsIntegerType || t.IsRealType || t.AsNewtype != null || t.IsBitVectorType || t.IsBigOrdinalType) {
        isRoot = true; isLeaf = true;
        headIsRoot = true; headIsLeaf = true;
      } else if (t is ArtificialType) {
        isRoot = false; isLeaf = false;
        headIsRoot = false; headIsLeaf = false;
      } else if (t is MapType) {  // map, imap
        Contract.Assert(t.TypeArgs.Count == 2);
        DetermineRootLeaf(t.TypeArgs[0], out var r0, out _, out _, out _);
        DetermineRootLeaf(t.TypeArgs[1], out var r1, out _, out _, out _);
        isRoot = r0 & r1; isLeaf = r0 & r1;  // map types are covariant in both type arguments
        headIsRoot = true; headIsLeaf = true;
      } else if (t is CollectionType) {  // set, iset, multiset, seq
        Contract.Assert(t.TypeArgs.Count == 1);
        DetermineRootLeaf(t.TypeArgs[0], out isRoot, out isLeaf, out _, out _);  // type is covariant is type argument
        headIsRoot = true; headIsLeaf = true;
      } else {
        isRoot = false; isLeaf = false;  // don't know
        headIsRoot = false; headIsLeaf = false;
      }
    }

    int _recursionDepth = 0;
    private bool AssignProxyAndHandleItsConstraints(TypeProxy proxy, Type t, bool keepConstraints = false) {
      Contract.Requires(proxy != null);
      Contract.Requires(proxy.T == null);
      Contract.Requires(t != null);
      Contract.Requires(!(t is TypeProxy));
      Contract.Requires(!(t is ArtificialType));
      if (_recursionDepth == 20000) {
        Contract.Assume(false);  // possible infinite recursion
      }
      _recursionDepth++;
      var b = AssignProxyAndHandleItsConstraints_aux(proxy, t, keepConstraints);
      _recursionDepth--;
      return b;
    }
    /// <summary>
    /// This method is called if "proxy" is an unassigned proxy and "t" is a type whose head symbol is known.
    /// It always sets "proxy.T" to "t".
    /// Then, it deals with the constraints of "proxy" as follows:
    /// * If the constraint compares "t" with a non-proxy with a head comparable with that of "t",
    ///   then add constraints that the type arguments satisfy the desired subtyping constraint
    /// * If the constraint compares "t" with a non-proxy with a head not comparable with that of "t",
    ///   then report an error
    /// * If the constraint compares "t" with a proxy, then (depending on the constraint and "t") attempt
    ///   to recursively set it
    /// After this process, the proxy's .Supertypes and .Subtypes lists of constraints are no longer needed.
    /// If anything is found to be infeasible, "false" is returned (and the propagation may be interrupted);
    /// otherwise, "true" is returned.
    /// </summary>
    private bool AssignProxyAndHandleItsConstraints_aux(TypeProxy proxy, Type t, bool keepConstraints = false) {
      Contract.Requires(proxy != null);
      Contract.Requires(proxy.T == null);
      Contract.Requires(t != null);
      Contract.Requires(!(t is TypeProxy));
      Contract.Requires(!(t is ArtificialType));

      t = keepConstraints ? t.Normalize() : t.NormalizeExpand();
      // never violate the type constraint of a literal expression
      var followedRequestedAssignment = true;
      foreach (var su in proxy.Supertypes) {
        if (su is IntVarietiesSupertype) {
          var fam = TypeProxy.GetFamily(t);
          if (fam == TypeProxy.Family.IntLike || fam == TypeProxy.Family.BitVector || fam == TypeProxy.Family.Ordinal) {
            // good, let's continue with the request to equate the proxy with t
            // unless...
            if (t != t.NormalizeExpand()) {
              // force the type to be a base type
              if (Options.TypeInferenceDebug) {
                Console.WriteLine("DEBUG: hijacking {0}.T := {1} to instead assign {2}", proxy, t, t.NormalizeExpand());
              }
              t = t.NormalizeExpand();
              followedRequestedAssignment = false;
            }
          } else {
            // hijack the setting of proxy; to do that, we decide on a particular int variety now
            if (Options.TypeInferenceDebug) {
              Console.WriteLine("DEBUG: hijacking {0}.T := {1} to instead assign {2}", proxy, t, Type.Int);
            }
            t = Type.Int;
            followedRequestedAssignment = false;
          }
          break;
        } else if (su is RealVarietiesSupertype) {
          if (TypeProxy.GetFamily(t) == TypeProxy.Family.RealLike) {
            // good, let's continue with the request to equate the proxy with t
            // unless...
            if (t != t.NormalizeExpand()) {
              // force the type to be a base type
              if (Options.TypeInferenceDebug) {
                Console.WriteLine("DEBUG: hijacking {0}.T := {1} to instead assign {2}", proxy, t, t.NormalizeExpand());
              }
              t = t.NormalizeExpand();
              followedRequestedAssignment = false;
            }
          } else {
            // hijack the setting of proxy; to do that, we decide on a particular real variety now
            if (Options.TypeInferenceDebug) {
              Console.WriteLine("DEBUG: hijacking {0}.T := {1} to instead assign {2}", proxy, t, Type.Real);
            }
            t = Type.Real;
            followedRequestedAssignment = false;
          }
          break;
        }
      }
      // set proxy.T right away, so that we can freely recurse without having to worry about infinite recursion
      if (Options.TypeInferenceDebug) {
        Console.WriteLine("DEBUG: setting proxy {0}.T := {1}", proxy, t);
      }
      proxy.T = t;

      // check feasibility
      DetermineRootLeaf(t, out var isRoot, out var isLeaf, out _, out _);
      // propagate up
      foreach (var c in proxy.SupertypeConstraints) {
        var u = keepConstraints ? c.Super.NormalizeExpandKeepConstraints() : c.Super.NormalizeExpand();
        if (!(u is TypeProxy)) {
          ImposeSubtypingConstraint(u, t, c.ErrMsg);
        } else if (isRoot) {
          // If t is a root, we might as well constrain u now.  Otherwise, we'll wait until the .Subtype constraint of u is dealt with.
          AssignProxyAndHandleItsConstraints((TypeProxy)u, t, keepConstraints);
        }
      }
      // propagate down
      foreach (var c in proxy.SubtypeConstraints) {
        var u = keepConstraints ? c.Sub.NormalizeExpandKeepConstraints() : c.Sub.NormalizeExpand();
        Contract.Assert(!TypeProxy.IsSupertypeOfLiteral(u));  // these should only appear among .Supertypes
        if (!(u is TypeProxy)) {
          ImposeSubtypingConstraint(t, u, c.ErrMsg);
        } else if (isLeaf) {
          // If t is a leaf (no pun intended), we might as well constrain u now.  Otherwise, we'll wait until the .Supertype constraint of u is dealt with.
          AssignProxyAndHandleItsConstraints((TypeProxy)u, t, keepConstraints);
        }
      }

      return followedRequestedAssignment;
    }

    /// <summary>
    /// Impose constraints that "sub" is a subtype of "super", returning "false" if this leads to an overconstrained situation.
    /// In most cases, "sub" being a subtype of "super" means that "sub" and "super" have the same head symbol and, therefore, the
    /// same number of type arguments. Depending on the polarities of the type parameters, the corresponding arguments
    /// of "sub" and "super" must be in co-, in-, or contra-variant relationships to each other.
    /// There are two ways "sub" can be a subtype of "super" without the two having the same head symbol.
    /// One way is that "sub" is a subset type. In this case, the method starts by moving "sub" up toward "super".
    /// The other way is that "super" is a trait (possibly
    /// the trait "object").  By a current restriction in Dafny's type system, traits have no type parameters, so in this case, it
    /// suffices to check that the head symbol of "super" is something that derives from "sub".
    /// </summary>
    private bool ImposeSubtypingConstraint(Type super, Type sub, TypeConstraint.ErrorMsg errorMsg) {
      Contract.Requires(super != null && !(super is TypeProxy));
      Contract.Requires(sub != null && !(sub is TypeProxy));
      Contract.Requires(errorMsg != null);
      super = super.NormalizeExpandKeepConstraints();
      sub = sub.NormalizeExpandKeepConstraints();
      List<int> polarities = ConstrainTypeHead_Recursive(super, ref sub);
      if (polarities == null) {
        errorMsg.FlagAsError(this);
        return false;
      }
      bool keepConstraints = KeepConstraints(super, sub);
      var p = polarities.Count;
      Contract.Assert(p == super.TypeArgs.Count);  // postcondition of ConstrainTypeHead
      Contract.Assert(p == 0 || sub.TypeArgs.Count == super.TypeArgs.Count);  // postcondition of ConstrainTypeHead
      for (int i = 0; i < p; i++) {
        var pol = polarities[i];
        var tp = p == 1 ? "" : " " + i;
        var errMsg = new TypeConstraint.ErrorMsgWithBase(errorMsg,
          pol < 0 ? "contravariant type parameter{0} would require {1} <: {2}" :
          pol > 0 ? "covariant type parameter{0} would require {2} <: {1}" :
          "non-variant type parameter{0} would require {1} = {2}",
          tp, super.TypeArgs[i], sub.TypeArgs[i]);
        if (pol >= 0) {
          if (!ConstrainSubtypeRelation(super.TypeArgs[i], sub.TypeArgs[i], errMsg, keepConstraints)) {
            return false;
          }
        }
        if (pol <= 0) {
          if (!ConstrainSubtypeRelation(sub.TypeArgs[i], super.TypeArgs[i], errMsg, keepConstraints)) {
            return false;
          }
        }
      }
      return true;
    }

    /// <summary>
    /// This is a more liberal version of "ConstrainTypeHead" below. It is willing to move "sub"
    /// upward toward its parents until it finds a head that matches "super", if any.
    /// </summary>
    private static List<int> ConstrainTypeHead_Recursive(Type super, ref Type sub) {
      Contract.Requires(super != null);
      Contract.Requires(sub != null);

      super = super.NormalizeExpandKeepConstraints();
      sub = sub.NormalizeExpandKeepConstraints();

      var polarities = ConstrainTypeHead(super, sub);
      if (polarities != null) {
        return polarities;
      }

      foreach (var subParentType in sub.ParentTypes()) {
        sub = subParentType;
        polarities = ConstrainTypeHead_Recursive(super, ref sub);
        if (polarities != null) {
          return polarities;
        }
      }

      return null;
    }

    /// <summary>
    /// Determines if the head of "sub" can be a subtype of "super".
    /// If this is not possible, null is returned.
    /// If it is possible, return a list of polarities, one for each type argument of "sub".  Polarities
    /// indicate:
    ///     +1  co-variant
    ///      0  invariant
    ///     -1  contra-variant
    /// "sub" is of some type that can (in general) have type parameters.
    /// See also note about Dafny's current type system in the description of method "ImposeSubtypingConstraint".
    /// </summary>
    private static List<int> ConstrainTypeHead(Type super, Type sub) {
      Contract.Requires(super != null && !(super is TypeProxy));
      Contract.Requires(sub != null && !(sub is TypeProxy));
      if (super is IntVarietiesSupertype) {
        var famSub = TypeProxy.GetFamily(sub);
        if (famSub == TypeProxy.Family.IntLike || famSub == TypeProxy.Family.BitVector || famSub == TypeProxy.Family.Ordinal || super.Equals(sub)) {
          return new List<int>();
        } else {
          return null;
        }
      } else if (super is RealVarietiesSupertype) {
        if (TypeProxy.GetFamily(sub) == TypeProxy.Family.RealLike || super.Equals(sub)) {
          return new List<int>();
        } else {
          return null;
        }
      }
      switch (TypeProxy.GetFamily(super)) {
        case TypeProxy.Family.Bool:
        case TypeProxy.Family.Char:
        case TypeProxy.Family.IntLike:
        case TypeProxy.Family.RealLike:
        case TypeProxy.Family.Ordinal:
        case TypeProxy.Family.BitVector:
          if (super.Equals(sub)) {
            return new List<int>();
          } else {
            return null;
          }
        case TypeProxy.Family.ValueType:
        case TypeProxy.Family.Ref:
        case TypeProxy.Family.Opaque:
          break;  // more elaborate work below
        case TypeProxy.Family.Unknown:
          return null;
        default:
          Contract.Assert(false);  // unexpected type (the precondition of ConstrainTypeHead says "no proxies")
          return null;  // please compiler
      }
      if (super is SetType) {
        var tt = (SetType)super;
        var uu = sub as SetType;
        return uu != null && tt.Finite == uu.Finite ? new List<int> { 1 } : null;
      } else if (super is SeqType) {
        return sub is SeqType ? new List<int> { 1 } : null;
      } else if (super is MultiSetType) {
        return sub is MultiSetType ? new List<int> { 1 } : null;
      } else if (super is MapType) {
        var tt = (MapType)super;
        var uu = sub as MapType;
        return uu != null && tt.Finite == uu.Finite ? new List<int> { 1, 1 } : null;
      } else if (super.IsObjectQ) {
        return sub.IsRefType ? new List<int>() : null;
      } else {
        // The only remaining cases are that "super" is a (co)datatype, opaque type, or non-object trait/class.
        // In each of these cases, "super" is a UserDefinedType.
        var udfSuper = (UserDefinedType)super;
        var clSuper = udfSuper.ResolvedClass;
        if (clSuper == null) {
          Contract.Assert(super.TypeArgs.Count == 0);
          if (super.IsTypeParameter) {
            // we're looking at a type parameter
            return super.AsTypeParameter == sub.AsTypeParameter ? new List<int>() : null;
          } else {
            Contract.Assert(super.IsInternalTypeSynonym);
            return super.AsInternalTypeSynonym == sub.AsInternalTypeSynonym ? new List<int>() : null;
          }
        }
        var udfSub = sub as UserDefinedType;
        var clSub = udfSub == null ? null : udfSub.ResolvedClass;
        if (clSub == null) {
          return null;
        } else if (clSuper == clSub) {
          // good
          var polarities = new List<int>();
          Contract.Assert(clSuper.TypeArgs.Count == udfSuper.TypeArgs.Count);
          Contract.Assert(clSuper.TypeArgs.Count == udfSub.TypeArgs.Count);
          foreach (var tp in clSuper.TypeArgs) {
            var polarity = TypeParameter.Direction(tp.Variance);
            polarities.Add(polarity);
          }

          return polarities;
        } else if (udfSub.IsRefType && super.IsObjectQ) {
          return new List<int>();
        } else if (udfSub.IsNonNullRefType && super.IsObject) {
          return new List<int>();
        } else {
          return null;
        }
      }
    }
    private static bool KeepConstraints(Type super, Type sub) {
      Contract.Requires(super != null && !(super is TypeProxy));
      Contract.Requires(sub != null && !(sub is TypeProxy));
      if (super is IntVarietiesSupertype) {
        return false;
      } else if (super is RealVarietiesSupertype) {
        return false;
      }
      switch (TypeProxy.GetFamily(super)) {
        case TypeProxy.Family.Bool:
        case TypeProxy.Family.Char:
        case TypeProxy.Family.IntLike:
        case TypeProxy.Family.RealLike:
        case TypeProxy.Family.Ordinal:
        case TypeProxy.Family.BitVector:
          return false;
        case TypeProxy.Family.ValueType:
        case TypeProxy.Family.Ref:
        case TypeProxy.Family.Opaque:
          break;  // more elaborate work below
        case TypeProxy.Family.Unknown:
          return false;
      }
      if (super is SetType || super is SeqType || super is MultiSetType || super is MapType) {
        return true;
      } else if (super is ArrowType) {
        return false;
      } else if (super.IsObjectQ) {
        return false;
      } else {
        // super is UserDefinedType
        return true;
      }
    }

    public List<TypeConstraint> AllTypeConstraints = new List<TypeConstraint>();
    public List<XConstraint> AllXConstraints = new List<XConstraint>();

    public class XConstraint {
      public readonly IToken tok;
      public readonly string ConstraintName;
      public readonly Type[] Types;
      public readonly TypeConstraint.ErrorMsg errorMsg;
      public XConstraint(IToken tok, string constraintName, Type[] types, TypeConstraint.ErrorMsg errMsg) {
        Contract.Requires(tok != null);
        Contract.Requires(constraintName != null);
        Contract.Requires(types != null);
        Contract.Requires(errMsg != null);
        this.tok = tok;
        ConstraintName = constraintName;
        Types = types;
        errorMsg = errMsg;
      }

      public override string ToString() {
        var s = ConstraintName + ":";
        foreach (var t in Types) {
          s += " " + t;
        }
        return s;
      }

      /// <summary>
      /// Tries to confirm the XConstraint.
      /// If the XConstraint can be confirmed, or at least is plausible enough to have been converted into other type
      /// constraints or more XConstraints, then "true" is returned and the out-parameters "convertedIntoOtherTypeConstraints"
      /// and "moreXConstraints" are set to true accordingly.
      /// If the XConstraint can be refuted, then an error message will be produced and "true" is returned (to indicate
      /// that this XConstraint has finished serving its purpose).
      /// If there's not enough information to confirm or refute the XConstraint, then "false" is returned.
      /// </summary>
      public bool Confirm(Resolver resolver, bool fullstrength, out bool convertedIntoOtherTypeConstraints, out bool moreXConstraints) {
        Contract.Requires(resolver != null);
        convertedIntoOtherTypeConstraints = false;
        moreXConstraints = false;
        var t = Types[0].NormalizeExpand();
        if (t is TypeProxy) {
          switch (ConstraintName) {
            case "Assignable":
            case "Equatable":
            case "EquatableArg":
            case "Indexable":
            case "Innable":
            case "MultiIndexable":
            case "IntOrORDINAL":
              // have a go downstairs
              break;
            default:
              return false;  // there's not enough information to confirm or refute this XConstraint
          }
        }
        bool satisfied;
        Type tUp, uUp;
        switch (ConstraintName) {
          case "Assignable": {
              Contract.Assert(t == t.Normalize());  // it's already been normalized above
              var u = Types[1].NormalizeExpand();
              if (CheckTypeInferenceVisitor.IsDetermined(t) &&
                  (fullstrength
                   || !ProxyWithNoSubTypeConstraint(u, resolver)
                   || (u is TypeProxy
                       && Types[0].NormalizeExpandKeepConstraints() is var t0constrained
                       && (t0constrained.IsNonNullRefType || t0constrained.AsSubsetType != null)
                       && resolver.HasApplicableNullableRefTypeConstraint(new HashSet<TypeProxy>() { (TypeProxy)u })))) {
                // This is the best case.  We convert Assignable(t, u) to the subtype constraint base(t) :> u.
                if (CheckTypeInferenceVisitor.IsDetermined(u) && t.IsSubtypeOf(u, false, true) && t.IsRefType) {
                  // But we also allow cases where the rhs is a proper supertype of the lhs, and let the verifier
                  // determine whether the rhs is provably an instance of the lhs.
                  resolver.ConstrainAssignable((NonProxyType)u, (NonProxyType)t, errorMsg, out moreXConstraints, fullstrength);
                } else {
                  resolver.ConstrainAssignable((NonProxyType)t, u, errorMsg, out moreXConstraints, fullstrength);
                }
                convertedIntoOtherTypeConstraints = true;
                return true;
              } else if (u.IsTypeParameter) {
                // we need the constraint base(t) :> u, which for a type parameter t can happen iff t :> u
                resolver.ConstrainSubtypeRelation(t, u, errorMsg);
                convertedIntoOtherTypeConstraints = true;
                return true;
              } else if (Type.FromSameHead(t, u, out tUp, out uUp)) {
                resolver.ConstrainAssignableTypeArgs(tUp, tUp.TypeArgs, uUp.TypeArgs, errorMsg, out moreXConstraints);
                return true;
              } else if (fullstrength && t is NonProxyType) {
                // We convert Assignable(t, u) to the subtype constraint base(t) :> u.
                resolver.ConstrainAssignable((NonProxyType)t, u, errorMsg, out moreXConstraints, fullstrength);
                convertedIntoOtherTypeConstraints = true;
                return true;
              } else if (fullstrength && u is NonProxyType) {
                // We're willing to change "base(t) :> u" to the stronger constraint "t :> u" for the sake of making progress.
                resolver.ConstrainSubtypeRelation(t, u, errorMsg);
                convertedIntoOtherTypeConstraints = true;
                return true;
              }
              // There's not enough information to say anything
              return false;
            }
          case "NumericType":
            satisfied = t.IsNumericBased();
            break;
          case "IntegerType":
            satisfied = t.IsNumericBased(Type.NumericPersuasion.Int);
            break;
          case "IsBitvector":
            satisfied = t.IsBitVectorType;
            break;
          case "IsRefType":
            satisfied = t.IsRefType;
            break;
          case "IsNullableRefType":
            satisfied = t.IsRefType && !t.IsNonNullRefType;
            break;
          case "Orderable_Lt":
            satisfied = t.IsNumericBased() || t.IsBitVectorType || t.IsBigOrdinalType || t.IsCharType || t is SeqType || t is SetType || t is MultiSetType;
            break;
          case "Orderable_Gt":
            satisfied = t.IsNumericBased() || t.IsBitVectorType || t.IsBigOrdinalType || t.IsCharType || t is SetType || t is MultiSetType;
            break;
          case "RankOrderable": {
              var u = Types[1].NormalizeExpand();
              if (u is TypeProxy) {
                return false;  // not enough information
              }
              satisfied = (t.IsIndDatatype || t.IsTypeParameter) && u.IsIndDatatype;
              break;
            }
          case "Plussable":
            satisfied = t.IsNumericBased() || t.IsBitVectorType || t.IsBigOrdinalType || t.IsCharType || t is SeqType || t is SetType || t is MultiSetType || t is MapType;
            break;
          case "Minusable":
            satisfied = t.IsNumericBased() || t.IsBitVectorType || t.IsBigOrdinalType || t.IsCharType || t is SetType || t is MultiSetType || t is MapType;
            break;
          case "Mullable":
            satisfied = t.IsNumericBased() || t.IsBitVectorType || t is SetType || t is MultiSetType;
            break;
          case "IntOrORDINAL":
            if (!(t is TypeProxy)) {
              if (TernaryExpr.PrefixEqUsesNat) {
                satisfied = t.IsNumericBased(Type.NumericPersuasion.Int);
              } else {
                satisfied = t.IsNumericBased(Type.NumericPersuasion.Int) || t.IsBigOrdinalType;
              }
            } else if (fullstrength) {
              var proxy = (TypeProxy)t;
              if (TernaryExpr.PrefixEqUsesNat) {
                resolver.AssignProxyAndHandleItsConstraints(proxy, Type.Int);
              } else {
                // let's choose ORDINAL over int
                resolver.AssignProxyAndHandleItsConstraints(proxy, Type.BigOrdinal);
              }
              convertedIntoOtherTypeConstraints = true;
              satisfied = true;
            } else {
              return false;
            }
            break;
          case "NumericOrBitvector":
            satisfied = t.IsNumericBased() || t.IsBitVectorType;
            break;
          case "NumericOrBitvectorOrCharOrORDINAL":
            satisfied = t.IsNumericBased() || t.IsBitVectorType || t.IsCharType || t.IsBigOrdinalType;
            break;
          case "IntLikeOrBitvector":
            satisfied = t.IsNumericBased(Type.NumericPersuasion.Int) || t.IsBitVectorType;
            break;
          case "BooleanBits":
            satisfied = t.IsBoolType || t.IsBitVectorType;
            break;
          case "Sizeable":
            satisfied = (t is SetType && ((SetType)t).Finite) || t is MultiSetType || t is SeqType || (t is MapType && ((MapType)t).Finite);
            break;
          case "Disjointable":
            satisfied = t is SetType || t is MultiSetType;
            break;
          case "MultiSetConvertible":
            satisfied = (t is SetType && ((SetType)t).Finite) || t is SeqType;
            if (satisfied) {
              Type elementType = ((CollectionType)t).Arg;
              var u = Types[1];  // note, it's okay if "u" is a TypeProxy
              var em = new TypeConstraint.ErrorMsgWithBase(errorMsg, "expecting element type {0} (got {1})", u, elementType);
              resolver.ConstrainSubtypeRelation_Equal(elementType, u, em);
              convertedIntoOtherTypeConstraints = true;
            }
            break;
          case "IsCoDatatype":
            satisfied = t.IsCoDatatype;
            break;
          case "Indexable":
            if (!(t is TypeProxy)) {
              satisfied = t is SeqType || t is MultiSetType || t is MapType || (t.IsArrayType && t.AsArrayType.Dims == 1);
            } else {
              // t is a proxy, but perhaps it stands for something between "object" and "array<?>".  If so, we can add a constraint
              // that it does have the form "array<?>", since "object" would not be Indexable.
              var proxy = (TypeProxy)t;
              Type join = null;
              if (resolver.JoinOfAllSubtypes(proxy, ref join, new HashSet<TypeProxy>()) && join != null) {
                var headWithProxyArgs = Type.HeadWithProxyArgs(join);
                var tt = headWithProxyArgs.NormalizeExpand();
                satisfied = tt is SeqType || tt is MultiSetType || tt is MapType || (tt.IsArrayType && tt.AsArrayType.Dims == 1);
                if (satisfied) {
                  resolver.AssignProxyAndHandleItsConstraints(proxy, headWithProxyArgs, true);
                  convertedIntoOtherTypeConstraints = true;
                }
              } else {
                return false;  // we can't determine the answer
              }
            }
            break;
          case "MultiIndexable":
            if (!(t is TypeProxy)) {
              satisfied = t is SeqType || (t.IsArrayType && t.AsArrayType.Dims == 1);
            } else {
              // t is a proxy, but perhaps it stands for something between "object" and "array<?>".  If so, we can add a constraint
              // that it does have the form "array<?>", since "object" would not be Indexable.
              var proxy = (TypeProxy)t;
              Type join = null;
              if (resolver.JoinOfAllSubtypes(proxy, ref join, new HashSet<TypeProxy>()) && join != null) {
                var headWithProxyArgs = Type.HeadWithProxyArgs(join);
                var tt = headWithProxyArgs.NormalizeExpand();
                satisfied = tt is SeqType || (tt.IsArrayType && tt.AsArrayType.Dims == 1);
                if (satisfied) {
                  resolver.AssignProxyAndHandleItsConstraints(proxy, headWithProxyArgs, true);
                  convertedIntoOtherTypeConstraints = true;
                }
              } else {
                return false;  // we can't determine the answer
              }
            }
            break;
          case "Innable": {
              var elementType = FindCollectionType(resolver.Options, t, true, new HashSet<TypeProxy>()) ?? FindCollectionType(resolver.Options, t, false, new HashSet<TypeProxy>());
              if (elementType != null) {
                var u = Types[1];  // note, it's okay if "u" is a TypeProxy
                resolver.AddXConstraint(this.tok, "Equatable", elementType, u, new TypeConstraint.ErrorMsgWithBase(errorMsg, "expecting element type to be assignable to {1} (got {0})", u, elementType));
                moreXConstraints = true;
                return true;
              }
              if (t is TypeProxy) {
                return false;  // not enough information to do anything
              }
              satisfied = false;
              break;
            }
          case "SeqUpdatable": {
              var xcWithExprs = (XConstraintWithExprs)this;
              var index = xcWithExprs.Exprs[0];
              var value = xcWithExprs.Exprs[1];
              if (t is SeqType) {
                var s = (SeqType)t;
                resolver.ConstrainToIntegerType(index, true, "sequence update requires integer- or bitvector-based index (got {0})");
                resolver.ConstrainSubtypeRelation(s.Arg, value.Type, value, "sequence update requires the value to have the element type of the sequence (got {0})", value.Type);
              } else if (t is MapType) {
                var s = (MapType)t;
                if (s.Finite) {
                  resolver.ConstrainSubtypeRelation(s.Domain, index.Type, index, "map update requires domain element to be of type {0} (got {1})", s.Domain, index.Type);
                  resolver.ConstrainSubtypeRelation(s.Range, value.Type, value, "map update requires the value to have the range type {0} (got {1})", s.Range, value.Type);
                } else {
                  resolver.ConstrainSubtypeRelation(s.Domain, index.Type, index, "imap update requires domain element to be of type {0} (got {1})", s.Domain, index.Type);
                  resolver.ConstrainSubtypeRelation(s.Range, value.Type, value, "imap update requires the value to have the range type {0} (got {1})", s.Range, value.Type);
                }
              } else if (t is MultiSetType) {
                var s = (MultiSetType)t;
                resolver.ConstrainSubtypeRelation(s.Arg, index.Type, index, "multiset update requires domain element to be of type {0} (got {1})", s.Arg, index.Type);
                resolver.ConstrainToIntegerType(value, false, "multiset update requires integer-based numeric value (got {0})");
              } else {
                satisfied = false;
                break;
              }
              convertedIntoOtherTypeConstraints = true;
              return true;
            }
          case "ContainerIndex":
            // The semantics of this XConstraint is that *if* the head is seq/array/map/multiset, then its element/domain type must a supertype of "u"
            Type indexType;
            if (t is SeqType || t.IsArrayType) {
              resolver.ConstrainToIntegerType(errorMsg.Tok, Types[1], true, errorMsg);
              convertedIntoOtherTypeConstraints = true;
              return true;
            } else if (t is MapType) {
              indexType = ((MapType)t).Domain;
            } else if (t is MultiSetType) {
              indexType = ((MultiSetType)t).Arg;
            } else {
              // some other head symbol; that's cool
              return true;
            }
            // note, it's okay if "Types[1]" is a TypeProxy
            resolver.ConstrainSubtypeRelation(indexType, Types[1], errorMsg);  // use the same error message
            convertedIntoOtherTypeConstraints = true;
            return true;
          case "ContainerResult":
            // The semantics of this XConstraint is that *if* the head is seq/array/map/multiset, then the type of a selection must a subtype of "u"
            Type resultType;
            if (t is SeqType) {
              resultType = ((SeqType)t).Arg;
            } else if (t.IsArrayType) {
              resultType = UserDefinedType.ArrayElementType(t);
            } else if (t is MapType) {
              resultType = ((MapType)t).Range;
            } else if (t is MultiSetType) {
              resultType = resolver.builtIns.Nat();
            } else {
              // some other head symbol; that's cool
              return true;
            }
            // note, it's okay if "Types[1]" is a TypeProxy
            resolver.ConstrainSubtypeRelation(Types[1], resultType, errorMsg);
            convertedIntoOtherTypeConstraints = true;
            return true;
          case "Equatable": {
              t = Types[0].NormalizeExpandKeepConstraints();
              var u = Types[1].NormalizeExpandKeepConstraints();
              if (object.ReferenceEquals(t, u)) {
                return true;
              }
              if (t is TypeProxy && u is TypeProxy) {
                return false;  // not enough information to do anything sensible
              } else if (t is TypeProxy || u is TypeProxy) {
                TypeProxy proxy;
                Type other;
                if (t is TypeProxy) {
                  proxy = (TypeProxy)t;
                  other = u;
                } else {
                  proxy = (TypeProxy)u;
                  other = t;
                }
                if (other.IsNumericBased() || other.IsBitVectorType || other.IsBigOrdinalType) {
                  resolver.ConstrainSubtypeRelation(other.NormalizeExpand(), proxy, errorMsg, true);
                  convertedIntoOtherTypeConstraints = true;
                  return true;
                } else if (fullstrength) {
                  // the following is rather aggressive
                  if (Resolver.TypeConstraintsIncludeProxy(other, proxy)) {
                    return false;
                  } else {
                    if (other.IsRefType && resolver.HasApplicableNullableRefTypeConstraint_SubDirection(proxy)) {
                      other = other.NormalizeExpand();  // shave off all constraints
                    }
                    satisfied = resolver.AssignProxyAndHandleItsConstraints(proxy, other, true);
                    convertedIntoOtherTypeConstraints = true;
                    break;
                  }
                } else {
                  return false;  // not enough information
                }
              }
              Type a, b;
              satisfied = Type.FromSameHead_Subtype(t, u, out a, out b);
              if (satisfied) {
                Contract.Assert(a.TypeArgs.Count == b.TypeArgs.Count);
                var cl = a is UserDefinedType ? ((UserDefinedType)a).ResolvedClass : null;
                for (int i = 0; i < a.TypeArgs.Count; i++) {
                  resolver.AllXConstraints.Add(new XConstraint_EquatableArg(tok,
                    a.TypeArgs[i], b.TypeArgs[i],
                    a is CollectionType || (cl != null && cl.TypeArgs[i].Variance != TypeParameter.TPVariance.Non),
                    a.IsRefType,
                    errorMsg));
                  moreXConstraints = true;
                }
              }
              break;
            }
          case "EquatableArg": {
              t = Types[0].NormalizeExpandKeepConstraints();
              var u = Types[1].NormalizeExpandKeepConstraints();
              var moreExactThis = (XConstraint_EquatableArg)this;
              if (t is TypeProxy && u is TypeProxy) {
                return false;  // not enough information to do anything sensible
              } else if (t is TypeProxy || u is TypeProxy) {
                TypeProxy proxy;
                Type other;
                if (t is TypeProxy) {
                  proxy = (TypeProxy)t;
                  other = u;
                } else {
                  proxy = (TypeProxy)u;
                  other = t;
                }
                if (other.IsNumericBased() || other.IsBitVectorType || other.IsBigOrdinalType) {
                  resolver.ConstrainSubtypeRelation(other.NormalizeExpand(), proxy, errorMsg, true);
                  convertedIntoOtherTypeConstraints = true;
                  return true;
                } else if (fullstrength) {
                  // the following is rather aggressive
                  if (Resolver.TypeConstraintsIncludeProxy(other, proxy)) {
                    return false;
                  } else {
                    if (other.IsRefType && resolver.HasApplicableNullableRefTypeConstraint_SubDirection(proxy)) {
                      other = other.NormalizeExpand();  // shave off all constraints
                    }
                    satisfied = resolver.AssignProxyAndHandleItsConstraints(proxy, other, true);
                    convertedIntoOtherTypeConstraints = true;
                    break;
                  }
                } else {
                  return false;  // not enough information
                }
              }
              if (moreExactThis.TreatTypeParamAsWild && (t.IsTypeParameter || u.IsTypeParameter || t.IsOpaqueType || u.IsOpaqueType)) {
                return true;
              } else if (!moreExactThis.AllowSuperSub) {
                resolver.ConstrainSubtypeRelation_Equal(t, u, errorMsg);
                convertedIntoOtherTypeConstraints = true;
                return true;
              }
              Type a, b;
              // okay if t<:u or u<:t (this makes type inference more manageable, though it is more liberal than one might wish)
              satisfied = Type.FromSameHead_Subtype(t, u, out a, out b);
              if (satisfied) {
                Contract.Assert(a.TypeArgs.Count == b.TypeArgs.Count);
                var cl = a is UserDefinedType ? ((UserDefinedType)a).ResolvedClass : null;
                for (int i = 0; i < a.TypeArgs.Count; i++) {
                  resolver.AllXConstraints.Add(new XConstraint_EquatableArg(tok,
                    a.TypeArgs[i], b.TypeArgs[i],
                    a is CollectionType || (cl != null && cl.TypeArgs[i].Variance != TypeParameter.TPVariance.Non),
                    false,
                    errorMsg));
                  moreXConstraints = true;
                }
              }
              break;
            }
          case "Freshable": {
              var collType = t.AsCollectionType;
              if (collType is SetType || collType is SeqType) {
                t = collType.Arg.NormalizeExpand();
              }
              if (t is TypeProxy) {
                return false;  // there is not enough information
              }
              satisfied = t.IsRefType;
              break;
            }
          case "ModifiesFrame": {
              var u = Types[1].NormalizeExpand();  // eventual ref type
              var collType = t is MapType ? null : t.AsCollectionType;
              if (collType != null) {
                t = collType.Arg.NormalizeExpand();
              }
              if (t is TypeProxy) {
                if (collType != null) {
                  // we know enough to convert into a subtyping constraint
                  resolver.AddXConstraint(Token.NoToken/*bogus, but it seems this token would be used only when integers are involved*/, "IsRefType", t, errorMsg);
                  moreXConstraints = true;
                  resolver.ConstrainSubtypeRelation_Equal(u, t, errorMsg);
                  moreXConstraints = true;
                  convertedIntoOtherTypeConstraints = true;
                  return true;
                } else {
                  return false;  // there is not enough information
                }
              }
              if (t.IsRefType) {
                resolver.ConstrainSubtypeRelation_Equal(u, t, errorMsg);
                convertedIntoOtherTypeConstraints = true;
                return true;
              }
              satisfied = false;
              break;
            }
          case "ReadsFrame": {
              var u = Types[1].NormalizeExpand();  // eventual ref type
              var arrTy = t.AsArrowType;
              if (arrTy != null) {
                t = arrTy.Result.NormalizeExpand();
              }
              var collType = t is MapType ? null : t.AsCollectionType;
              if (collType != null) {
                t = collType.Arg.NormalizeExpand();
              }
              if (t is TypeProxy) {
                if (collType != null) {
                  // we know enough to convert into a subtyping constraint
                  resolver.AddXConstraint(Token.NoToken/*bogus, but it seems this token would be used only when integers are involved*/, "IsRefType", t, errorMsg);
                  resolver.ConstrainSubtypeRelation_Equal(u, t, errorMsg);
                  moreXConstraints = true;
                  convertedIntoOtherTypeConstraints = true;
                  return true;
                } else {
                  return false;  // there is not enough information
                }
              }
              if (t.IsRefType && (arrTy == null || collType != null)) {
                resolver.ConstrainSubtypeRelation_Equal(u, t, errorMsg);
                convertedIntoOtherTypeConstraints = true;
                return true;
              }
              satisfied = false;
              break;
            }
          default:
            Contract.Assume(false);  // unknown XConstraint
            return false;  // to please the compiler
        }
        if (!satisfied) {
          errorMsg.FlagAsError(resolver);
        }
        return true;  // the XConstraint has served its purpose
      }

      public bool ProxyWithNoSubTypeConstraint(Type u, Resolver resolver) {
        Contract.Requires(u != null);
        Contract.Requires(resolver != null);
        var proxy = u as TypeProxy;
        if (proxy != null) {
          if (proxy.SubtypeConstraints.Any()) {
            return false;
          }
          foreach (var xc in resolver.AllXConstraints) {
            if (xc.ConstraintName == "Assignable" && xc.Types[0] == proxy) {
              return false;
            }
          }
          return true;
        }
        return false;
      }

      internal bool CouldBeAnything() {
        return Types.All(t => t.NormalizeExpand() is TypeProxy);
      }

      /// <summary>
      /// If "t" or any type among its transitive sub/super-types (depending on "towardsSub")
      /// is a collection type, then returns the element/domain type of that collection.
      /// Otherwise, returns null.
      /// </summary>
      Type FindCollectionType(DafnyOptions options, Type t, bool towardsSub, ISet<TypeProxy> visited) {
        Contract.Requires(t != null);
        Contract.Requires(visited != null);
        t = t.NormalizeExpand();
        if (options.TypeInferenceDebug) {
          Console.WriteLine("DEBUG: FindCollectionType({0}, {1})", t, towardsSub ? "sub" : "super");
        }
        if (t is CollectionType) {
          if (options.TypeInferenceDebug) {
            Console.WriteLine("DEBUG: FindCollectionType({0}) = {1}", t, ((CollectionType)t).Arg);
          }
          return ((CollectionType)t).Arg;
        }
        var proxy = t as TypeProxy;
        if (proxy == null || visited.Contains(proxy)) {
          return null;
        }
        visited.Add(proxy);
        foreach (var sub in towardsSub ? proxy.Subtypes : proxy.Supertypes) {
          var e = FindCollectionType(options, sub, towardsSub, visited);
          if (e != null) {
            return e;
          }
        }
        return null;
      }
    }

    public class XConstraintWithExprs : XConstraint {
      public readonly Expression[] Exprs;
      public XConstraintWithExprs(IToken tok, string constraintName, Type[] types, Expression[] exprs, TypeConstraint.ErrorMsg errMsg)
        : base(tok, constraintName, types, errMsg) {
        Contract.Requires(tok != null);
        Contract.Requires(constraintName != null);
        Contract.Requires(types != null);
        Contract.Requires(exprs != null);
        Contract.Requires(errMsg != null);
        this.Exprs = exprs;
      }
    }

    public class XConstraint_EquatableArg : XConstraint {
      public bool AllowSuperSub;
      public bool TreatTypeParamAsWild;
      public XConstraint_EquatableArg(IToken tok, Type a, Type b, bool allowSuperSub, bool treatTypeParamAsWild, TypeConstraint.ErrorMsg errMsg)
        : base(tok, "EquatableArg", new Type[] { a, b }, errMsg) {
        Contract.Requires(tok != null);
        Contract.Requires(a != null);
        Contract.Requires(b != null);
        Contract.Requires(errMsg != null);
        AllowSuperSub = allowSuperSub;
        TreatTypeParamAsWild = treatTypeParamAsWild;
      }
    }

    /// <summary>
    /// Solves or simplifies as many type constraints as possible.
    /// If "allowDecisions" is "false", then no decisions, only determined inferences, are made; this mode is
    /// appropriate for the partial solving that's done before a member lookup.
    /// </summary>
    public void PartiallySolveTypeConstraints(bool allowDecisions) {
      int state = 0;
      while (true) {
        if (2 <= state && !allowDecisions) {
          // time to say goodnight to Napoli
          return;
        } else if (AllTypeConstraints.Count == 0 && AllXConstraints.Count == 0) {
          // we're done
          return;
        }

        var anyNewConstraints = false;
        var fullStrength = false;
        // Process subtyping constraints
        PrintTypeConstraintState(220 + 2 * state);
        switch (state) {
          case 0: {
              var allTypeConstraints = AllTypeConstraints;
              AllTypeConstraints = new List<TypeConstraint>();
              var processed = new HashSet<TypeConstraint>();
              foreach (var c in allTypeConstraints) {
                ProcessOneSubtypingConstraintAndItsSubs(c, processed, fullStrength, ref anyNewConstraints);
              }

              allTypeConstraints = new List<TypeConstraint>(AllTypeConstraints);  // copy the list
              foreach (var c in allTypeConstraints) {
                var super = c.Super.NormalizeExpand() as TypeProxy;
                if (AssignKnownEnd(super, true, fullStrength)) {
                  anyNewConstraints = true;
                } else if (super != null && fullStrength && AssignKnownEndsFullstrength(super)) {  // KRML: is this used any more?
                  anyNewConstraints = true;
                }
              }
            }
            break;

          case 1: {
              // Process XConstraints
              // confirm as many XConstraints as possible, setting "anyNewConstraints" to "true" if the confirmation
              // of an XConstraint gives rise to new constraints to be handled in the loop above
              bool generatedMoreXConstraints;
              do {
                generatedMoreXConstraints = false;
                var allXConstraints = AllXConstraints;
                AllXConstraints = new List<XConstraint>();
                foreach (var xc in allXConstraints) {
                  bool convertedIntoOtherTypeConstraints, moreXConstraints;
                  if (xc.Confirm(this, fullStrength, out convertedIntoOtherTypeConstraints, out moreXConstraints)) {
                    if (convertedIntoOtherTypeConstraints) {
                      anyNewConstraints = true;
                    } else {
                      generatedMoreXConstraints = true;
                    }
                    if (moreXConstraints) {
                      generatedMoreXConstraints = true;
                    }
                  } else {
                    AllXConstraints.Add(xc);
                  }
                }
              } while (generatedMoreXConstraints);
            }
            break;

          case 2: {
              var assignables = AllXConstraints.Where(xc => xc.ConstraintName == "Assignable").ToList();
              var postponeForNow = new HashSet<TypeProxy>();
              foreach (var constraint in AllTypeConstraints) {
                var lhs = constraint.Super.NormalizeExpandKeepConstraints() as NonProxyType;
                if (lhs != null) {
                  foreach (var ta in lhs.TypeArgs) {
                    AddAllProxies(ta, postponeForNow);
                  }
                }
              }
              foreach (var constraint in AllTypeConstraints) {
                var lhs = constraint.Super.Normalize() as TypeProxy;
                if (lhs != null && !postponeForNow.Contains(lhs)) {
                  var rhss = assignables.Where(xc => xc.Types[0].Normalize() == lhs).Select(xc => xc.Types[1]).ToList();
                  if (ProcessAssignable(lhs, rhss)) {
                    anyNewConstraints = true;  // next time around the big loop, start with state 0 again
                  }
                }
              }
              foreach (var assignable in assignables) {
                var lhs = assignable.Types[0].Normalize() as TypeProxy;
                if (lhs != null && !postponeForNow.Contains(lhs)) {
                  var rhss = assignables.Where(xc => xc.Types[0].Normalize() == lhs).Select(xc => xc.Types[1]).ToList();
                  if (ProcessAssignable(lhs, rhss)) {
                    anyNewConstraints = true;  // next time around the big loop, start with state 0 again
                                               // process only one Assignable constraint in this way
                    break;
                  }
                }
              }
            }
            break;

          case 3:
            anyNewConstraints = ConvertAssignableToSubtypeConstraints(null);
            break;

          case 4: {
              var allTC = AllTypeConstraints;
              AllTypeConstraints = new List<TypeConstraint>();
              var proxyProcessed = new HashSet<TypeProxy>();
              foreach (var c in allTC) {
                ProcessFullStrength_SubDirection(c.Super, proxyProcessed, ref anyNewConstraints);
              }
              foreach (var xc in AllXConstraints) {
                if (xc.ConstraintName == "Assignable") {
                  ProcessFullStrength_SubDirection(xc.Types[0], proxyProcessed, ref anyNewConstraints);
                }
              }
              if (!anyNewConstraints) {
                // only do super-direction if sub-direction had no effect
                proxyProcessed = new HashSet<TypeProxy>();
                foreach (var c in allTC) {
                  ProcessFullStrength_SuperDirection(c.Sub, proxyProcessed, ref anyNewConstraints);
                }
                foreach (var xc in AllXConstraints) {
                  if (xc.ConstraintName == "Assignable") {
                    ProcessFullStrength_SuperDirection(xc.Types[1], proxyProcessed, ref anyNewConstraints);
                  }
                }
              }
              AllTypeConstraints.AddRange(allTC);
            }
            break;

          case 5: {
              // Process default numeric types
              var allTypeConstraints = AllTypeConstraints;
              AllTypeConstraints = new List<TypeConstraint>();
              foreach (var c in allTypeConstraints) {
                if (c.Super is ArtificialType) {
                  var proxy = c.Sub.NormalizeExpand() as TypeProxy;
                  if (proxy != null) {
                    AssignProxyAndHandleItsConstraints(proxy, c.Super is IntVarietiesSupertype ? (Type)Type.Int : Type.Real);
                    anyNewConstraints = true;
                    continue;
                  }
                }
                AllTypeConstraints.Add(c);
              }
            }
            break;

          case 6: {
              fullStrength = true;
              bool generatedMoreXConstraints;
              do {
                generatedMoreXConstraints = false;
                var allXConstraints = AllXConstraints;
                AllXConstraints = new List<XConstraint>();
                foreach (var xc in allXConstraints) {
                  bool convertedIntoOtherTypeConstraints, moreXConstraints;
                  if ((xc.ConstraintName == "Equatable" || xc.ConstraintName == "EquatableArg") && xc.Confirm(this, fullStrength, out convertedIntoOtherTypeConstraints, out moreXConstraints)) {
                    if (convertedIntoOtherTypeConstraints) {
                      anyNewConstraints = true;
                    } else {
                      generatedMoreXConstraints = true;
                    }
                    if (moreXConstraints) {
                      generatedMoreXConstraints = true;
                    }
                  } else {
                    AllXConstraints.Add(xc);
                  }
                }
              } while (generatedMoreXConstraints);
            }
            break;

          case 7: {
              // Process default reference types
              var allXConstraints = AllXConstraints;
              AllXConstraints = new List<XConstraint>();
              foreach (var xc in allXConstraints) {
                if (xc.ConstraintName == "IsRefType" || xc.ConstraintName == "IsNullableRefType") {
                  var proxy = xc.Types[0].Normalize() as TypeProxy;  // before we started processing default types, this would have been a proxy (since it's still in the A
                  if (proxy != null) {
                    AssignProxyAndHandleItsConstraints(proxy, builtIns.ObjectQ());
                    anyNewConstraints = true;
                    continue;
                  }
                }
                AllXConstraints.Add(xc);
              }
            }
            break;

          case 8: fullStrength = true; goto case 0;
          case 9: fullStrength = true; goto case 1;

          case 10: {
              // Finally, collapse constraints involving only proxies, which will have the effect of trading some type error
              // messages for type-underspecification messages.
              var allTypeConstraints = AllTypeConstraints;
              AllTypeConstraints = new List<TypeConstraint>();
              foreach (var c in allTypeConstraints) {
                var super = c.Super.NormalizeExpand();
                var sub = c.Sub.NormalizeExpand();
                if (super == sub) {
                  continue;
                } else if (super is TypeProxy && sub is TypeProxy) {
                  var proxy = (TypeProxy)super;
                  if (Options.TypeInferenceDebug) {
                    Console.WriteLine("DEBUG: (merge in PartiallySolve) assigning proxy {0}.T := {1}", proxy, sub);
                  }
                  proxy.T = sub;
                  anyNewConstraints = true;  // signal a change in the constraints
                  continue;
                }
                AllTypeConstraints.Add(c);
              }
            }
            break;

          case 11: {
              // Last resort decisions. Sometimes get here even with some 'obvious'
              // inferences. Before this case was added, the type inference returned with
              // failure, so this is a conservative addition, and could be made more
              // capable.
              if (!allowDecisions) {
                break;
              }

              foreach (var c in AllXConstraints) {
                if (c.ConstraintName == "EquatableArg") {
                  ConstrainSubtypeRelation_Equal(c.Types[0], c.Types[1], c.errorMsg);
                  anyNewConstraints = true;
                  AllXConstraints.Remove(c);
                  break;
                }
              }
              if (anyNewConstraints) {
                break;
              }

              TypeConstraint.ErrorMsg oneSuperErrorMsg = null;
              TypeConstraint.ErrorMsg oneSubErrorMsg = null;
              var ss = new HashSet<Type>();
              foreach (var c in AllTypeConstraints) {
                var super = c.Super.NormalizeExpand();
                var sub = c.Sub.NormalizeExpand();
                if (super is TypeProxy && !ss.Contains(super)) {
                  ss.Add(super);
                }
                if (sub is TypeProxy && !ss.Contains(sub)) {
                  ss.Add(sub);
                }
              }

              foreach (var t in ss) {
                var lowers = new HashSet<Type>();
                var uppers = new HashSet<Type>();
                foreach (var c in AllTypeConstraints) {
                  var super = c.Super.NormalizeExpand();
                  var sub = c.Sub.NormalizeExpand();
                  if (t.Equals(super)) {
                    lowers.Add(sub);
                    oneSubErrorMsg = c.ErrMsg;
                  }
                  if (t.Equals(sub)) {
                    uppers.Add(super);
                    oneSuperErrorMsg = c.ErrMsg;
                  }
                }

                bool done = false;
                foreach (var tl in lowers) {
                  foreach (var tu in uppers) {
                    if (tl.Equals(tu)) {
                      if (!ContainsAsTypeParameter(tu, t)) {
                        var errorMsg = new TypeConstraint.ErrorMsgWithBase(AllTypeConstraints[0].ErrMsg,
                          "Decision: {0} is decided to be {1} because the latter is both the upper and lower bound to the proxy",
                          t, tu);
                        ConstrainSubtypeRelation_Equal(t, tu, errorMsg);
                        // The above changes t so that it is a proxy with an assigned type
                        anyNewConstraints = true;
                        done = true;
                        break;
                      }
                    }
                  }
                  if (done) {
                    break;
                  }
                }
              }
              if (anyNewConstraints) {
                break;
              }

              foreach (var t in ss) {
                var lowers = new HashSet<Type>();
                var uppers = new HashSet<Type>();
                foreach (var c in AllTypeConstraints) {
                  var super = c.Super.NormalizeExpand();
                  var sub = c.Sub.NormalizeExpand();
                  if (t.Equals(super)) {
                    lowers.Add(sub);
                  }

                  if (t.Equals(sub)) {
                    uppers.Add(super);
                  }
                }

                if (uppers.Count == 0) {
                  if (lowers.Count == 1) {
                    var em = lowers.GetEnumerator();
                    em.MoveNext();
                    if (!ContainsAsTypeParameter(em.Current, t)) {
                      var errorMsg = new TypeConstraint.ErrorMsgWithBase(oneSubErrorMsg,
                        "Decision: {0} is decided to be {1} because the latter is a lower bound to the proxy and there is no constraint with an upper bound",
                        t, em.Current);
                      ConstrainSubtypeRelation_Equal(t, em.Current, errorMsg);
                      anyNewConstraints = true;
                      break;
                    }
                  }
                }
                if (lowers.Count == 0) {
                  if (uppers.Count == 1) {
                    var em = uppers.GetEnumerator();
                    em.MoveNext();
                    if (!ContainsAsTypeParameter(em.Current, t)) {
                      var errorMsg = new TypeConstraint.ErrorMsgWithBase(oneSuperErrorMsg,
                        "Decision: {0} is decided to be {1} because the latter is an upper bound to the proxy and there is no constraint with a lower bound",
                        t, em.Current);
                      ConstrainSubtypeRelation_Equal(t, em.Current, errorMsg);
                      anyNewConstraints = true;
                      break;
                    }
                  }
                }
              }

              break;
            }

          case 12:
            // we're so out of here
            return;
        }
        if (anyNewConstraints) {
          state = 0;
        } else {
          state++;
        }
      }
    }

    TypeProxy NewIntegerBasedProxy(IToken tok) {
      Contract.Requires(tok != null);
      var proxy = new InferredTypeProxy();
      ConstrainSubtypeRelation(new IntVarietiesSupertype(), proxy, tok, "integer literal used as if it had type {0}", proxy);
      return proxy;
    }

    private bool ContainsAsTypeParameter(Type t, Type u) {
      if (t.Equals(u)) {
        return true;
      }

      if (t is UserDefinedType udt) {
        foreach (var tp in udt.TypeArgs) {
          if (ContainsAsTypeParameter(tp, u)) {
            return true;
          }
        }
      }
      if (t is CollectionType st) {
        foreach (var tp in st.TypeArgs) {
          if (ContainsAsTypeParameter(tp, u)) {
            return true;
          }
        }
      }
      return false;
    }

    private void AddAllProxies(Type type, HashSet<TypeProxy> proxies) {
      Contract.Requires(type != null);
      Contract.Requires(proxies != null);
      var proxy = type as TypeProxy;
      if (proxy != null) {
        proxies.Add(proxy);
      } else {
        foreach (var ta in type.TypeArgs) {
          AddAllProxies(ta, proxies);
        }
      }
    }

    /// <summary>
    /// Set "lhs" to the join of "rhss" and "lhs.Subtypes, if possible.
    /// Returns "true' if something was done, or "false" otherwise.
    /// </summary>
    private bool ProcessAssignable(TypeProxy lhs, List<Type> rhss) {
      Contract.Requires(lhs != null && lhs.T == null);
      Contract.Requires(rhss != null);
      if (Options.TypeInferenceDebug) {
        Console.Write("DEBUG: ProcessAssignable: {0} with rhss:", lhs);
        foreach (var rhs in rhss) {
          Console.Write(" {0}", rhs);
        }
        Console.Write(" subtypes:");
        foreach (var sub in lhs.SubtypesKeepConstraints) {
          Console.Write(" {0}", sub);
        }
        Console.WriteLine();
      }
      Type join = null;
      foreach (var rhs in rhss) {
        if (rhs is TypeProxy) { return false; }
        join = join == null ? rhs : Type.Join(join, rhs, builtIns);
      }
      foreach (var sub in lhs.SubtypesKeepConstraints) {
        if (sub is TypeProxy) { return false; }
        join = join == null ? sub : Type.Join(join, sub, builtIns);
      }
      if (join == null) {
        return false;
      } else if (Reaches(join, lhs, 1, new HashSet<TypeProxy>())) {
        // would cause a cycle, so don't do it
        return false;
      } else {
        if (Options.TypeInferenceDebug) {
          Console.WriteLine("DEBUG: ProcessAssignable: assigning proxy {0}.T := {1}", lhs, join);
        }
        lhs.T = join;
        return true;
      }
    }

    /// <summary>
    /// Convert each Assignable(A, B) constraint into a subtyping constraint A :> B,
    /// provided that:
    ///  - B is a non-proxy, and
    ///  - either "proxySpecialization" is null or some proxy in "proxySpecializations" prominently appears in A.
    /// </summary>
    bool ConvertAssignableToSubtypeConstraints(ISet<TypeProxy>/*?*/ proxySpecializations) {
      var anyNewConstraints = false;
      // If (the head of) the RHS of an Assignable is known, convert the XConstraint into a subtyping constraint
      var allX = AllXConstraints;
      AllXConstraints = new List<XConstraint>();
      foreach (var xc in allX) {
        if (xc.ConstraintName == "Assignable" && xc.Types[1].Normalize() is NonProxyType) {
          var t0 = xc.Types[0].NormalizeExpand();
          if (proxySpecializations == null
            || proxySpecializations.Contains(t0)
            || t0.TypeArgs.Exists(ta => proxySpecializations.Contains(ta))) {
            ConstrainSubtypeRelation(t0, xc.Types[1], xc.errorMsg, true);
            anyNewConstraints = true;
            continue;
          }
        }
        AllXConstraints.Add(xc);
      }
      return anyNewConstraints;
    }

    bool TightenUpEquatable(ISet<TypeProxy> proxiesOfInterest) {
      Contract.Requires(proxiesOfInterest != null);
      var anyNewConstraints = false;
      var allX = AllXConstraints;
      AllXConstraints = new List<XConstraint>();
      foreach (var xc in allX) {
        if (xc.ConstraintName == "Equatable" || xc.ConstraintName == "EquatableArg") {
          var t0 = xc.Types[0].NormalizeExpandKeepConstraints();
          var t1 = xc.Types[1].NormalizeExpandKeepConstraints();
          if (proxiesOfInterest.Contains(t0) || proxiesOfInterest.Contains(t1)) {
            ConstrainSubtypeRelation_Equal(t0, t1, xc.errorMsg);
            anyNewConstraints = true;
            continue;
          }
        }
        AllXConstraints.Add(xc);
      }
      return anyNewConstraints;
    }

    void ProcessOneSubtypingConstraintAndItsSubs(TypeConstraint c, ISet<TypeConstraint> processed, bool fullStrength, ref bool anyNewConstraints) {
      Contract.Requires(c != null);
      Contract.Requires(processed != null);
      if (processed.Contains(c)) {
        return;  // our job has already been done, or is at least in progress
      }
      processed.Add(c);

      var super = c.Super.NormalizeExpandKeepConstraints();
      var sub = c.Sub.NormalizeExpandKeepConstraints();
      // Process all subtype types before going on
      var subProxy = sub as TypeProxy;
      if (subProxy != null) {
        foreach (var cc in subProxy.SubtypeConstraints) {
          ProcessOneSubtypingConstraintAndItsSubs(cc, processed, fullStrength, ref anyNewConstraints);
        }
      }
      // the processing may have assigned some proxies, so we'll refresh super and sub
      super = super.NormalizeExpandKeepConstraints();
      sub = sub.NormalizeExpandKeepConstraints();

      if (super.Equals(sub)) {
        // the constraint is satisfied, so just drop it
      } else if ((super is NonProxyType || super is ArtificialType) && sub is NonProxyType) {
        ImposeSubtypingConstraint(super, sub, c.ErrMsg);
        anyNewConstraints = true;
      } else if (AssignKnownEnd(sub as TypeProxy, true, fullStrength)) {
        anyNewConstraints = true;
      } else if (sub is TypeProxy && fullStrength && AssignKnownEndsFullstrength((TypeProxy)sub)) {
        anyNewConstraints = true;
      } else {
        // keep the constraint for now
        AllTypeConstraints.Add(c);
      }
    }

    void ProcessFullStrength_SubDirection(Type t, ISet<TypeProxy> processed, ref bool anyNewConstraints) {
      Contract.Requires(t != null);
      Contract.Requires(processed != null);
      var proxy = t.NormalizeExpand() as TypeProxy;
      if (proxy != null) {
        if (processed.Contains(proxy)) {
          return;  // our job has already been done, or is at least in progress
        }
        processed.Add(proxy);

        foreach (var u in proxy.SubtypesKeepConstraints_WithAssignable(AllXConstraints)) {
          ProcessFullStrength_SubDirection(u, processed, ref anyNewConstraints);
        }
        proxy = proxy.NormalizeExpand() as TypeProxy;
        if (proxy != null && AssignKnownEndsFullstrength_SubDirection(proxy)) {
          anyNewConstraints = true;
        }
      }
    }

    void ProcessFullStrength_SuperDirection(Type t, ISet<TypeProxy> processed, ref bool anyNewConstraints) {
      Contract.Requires(t != null);
      Contract.Requires(processed != null);
      var proxy = t.NormalizeExpand() as TypeProxy;
      if (proxy != null) {
        if (processed.Contains(proxy)) {
          return;  // our job has already been done, or is at least in progress
        }
        processed.Add(proxy);

        foreach (var u in proxy.Supertypes) {
          ProcessFullStrength_SuperDirection(u, processed, ref anyNewConstraints);
        }
        proxy = proxy.NormalizeExpand() as TypeProxy;
        if (proxy != null && AssignKnownEndsFullstrength_SuperDirection(proxy)) {
          anyNewConstraints = true;
        }
      }
    }

    /// <summary>
    /// Returns true if anything happened.
    /// </summary>
    bool AssignKnownEnd(TypeProxy proxy, bool keepConstraints, bool fullStrength) {
      Contract.Requires(proxy == null || proxy.T == null);  // caller is supposed to have called NormalizeExpand
      if (proxy == null) {
        // nothing to do
        return false;
      }
      // ----- first, go light; also, prefer subtypes over supertypes
      IEnumerable<Type> subTypes = keepConstraints ? proxy.SubtypesKeepConstraints : proxy.Subtypes;
      foreach (var su in subTypes) {
        DetermineRootLeaf(su, out var isRoot, out _, out var headRoot, out _);
        Contract.Assert(!isRoot || headRoot);  // isRoot ==> headRoot
        if (isRoot) {
          if (Reaches(su, proxy, 1, new HashSet<TypeProxy>())) {
            // adding a constraint here would cause a bad cycle, so we don't
          } else {
            AssignProxyAndHandleItsConstraints(proxy, su, keepConstraints);
            return true;
          }
        } else if (headRoot) {
          if (Reaches(su, proxy, 1, new HashSet<TypeProxy>())) {
            // adding a constraint here would cause a bad cycle, so we don't
          } else {
            AssignProxyAndHandleItsConstraints(proxy, TypeProxy.HeadWithProxyArgs(su), keepConstraints);
            return true;
          }
        }
      }
      if (fullStrength) {
        IEnumerable<Type> superTypes = keepConstraints ? proxy.SupertypesKeepConstraints : proxy.Supertypes;
        foreach (var su in superTypes) {
          DetermineRootLeaf(su, out _, out var isLeaf, out _, out var headLeaf);
          Contract.Assert(!isLeaf || headLeaf);  // isLeaf ==> headLeaf
          if (isLeaf) {
            if (Reaches(su, proxy, -1, new HashSet<TypeProxy>())) {
              // adding a constraint here would cause a bad cycle, so we don't
            } else {
              AssignProxyAndHandleItsConstraints(proxy, su, keepConstraints);
              return true;
            }
          } else if (headLeaf) {
            if (Reaches(su, proxy, -1, new HashSet<TypeProxy>())) {
              // adding a constraint here would cause a bad cycle, so we don't
            } else {
              AssignProxyAndHandleItsConstraints(proxy, TypeProxy.HeadWithProxyArgs(su), keepConstraints);
              return true;
            }
          }
        }
      }
      return false;
    }

    bool AssignKnownEndsFullstrength(TypeProxy proxy) {
      Contract.Requires(proxy != null);
      // ----- continue with full strength
      // If the join of the subtypes exists, use it
      var joins = new List<Type>();
      foreach (var su in proxy.Subtypes) {
        if (su is TypeProxy) {
          continue;  // don't include proxies in the meet computation
        }
        int i = 0;
        for (; i < joins.Count; i++) {
          var j = Type.Join(joins[i], su, builtIns);
          if (j != null) {
            joins[i] = j;
            break;
          }
        }
        if (i == joins.Count) {
          // we went to the end without finding a place to meet up
          joins.Add(su);
        }
      }
      if (joins.Count == 1 && !Reaches(joins[0], proxy, 1, new HashSet<TypeProxy>())) {
        // we were able to compute a meet of all the subtyping constraints, so use it
        AssignProxyAndHandleItsConstraints(proxy, joins[0]);
        return true;
      }
      // If the meet of the supertypes exists, use it
      var meets = new List<Type>();
      foreach (var su in proxy.Supertypes) {
        if (su is TypeProxy) {
          continue;  // don't include proxies in the meet computation
        }
        int i = 0;
        for (; i < meets.Count; i++) {
          var j = Type.Meet(meets[i], su, builtIns);
          if (j != null) {
            meets[i] = j;
            break;
          }
        }
        if (i == meets.Count) {
          // we went to the end without finding a place to meet
          meets.Add(su);
        }
      }
      if (meets.Count == 1 && !(meets[0] is ArtificialType) && !Reaches(meets[0], proxy, -1, new HashSet<TypeProxy>())) {
        // we were able to compute a meet of all the subtyping constraints, so use it
        AssignProxyAndHandleItsConstraints(proxy, meets[0]);
        return true;
      }

      return false;
    }

    bool AssignKnownEndsFullstrength_SubDirection(TypeProxy proxy) {
      Contract.Requires(proxy != null && proxy.T == null);
      // If the join the subtypes exists, use it
      var joins = new List<Type>();
      var proxySubs = new HashSet<TypeProxy>();
      proxySubs.Add(proxy);
      foreach (var su in proxy.SubtypesKeepConstraints_WithAssignable(AllXConstraints)) {
        if (su is TypeProxy) {
          proxySubs.Add((TypeProxy)su);
        } else {
          int i = 0;
          for (; i < joins.Count; i++) {
            var j = Type.Join(joins[i], su, builtIns);
            if (j != null) {
              joins[i] = j;
              break;
            }
          }
          if (i == joins.Count) {
            // we went to the end without finding a place to join in
            joins.Add(su);
          }
        }
      }
      if (joins.Count == 1 && !Reaches(joins[0], proxy, 1, new HashSet<TypeProxy>())) {
        // We were able to compute a join of all the subtyping constraints, so use it.
        // Well, maybe.  If "join[0]" denotes a non-null type and "proxy" is something
        // that could be assigned "null", then set "proxy" to the nullable version of "join[0]".
        // Stated differently, think of an applicable "IsNullableRefType" constraint as
        // being part of the join computation, essentially throwing in a "...?".
        // Except: If the join is a tight bound--meaning, it is also a meet--then pick it
        // after all, because that seems to give rise to less confusing error messages.
        if (joins[0].IsNonNullRefType) {
          Type meet = null;
          if (MeetOfAllSupertypes(proxy, ref meet, new HashSet<TypeProxy>(), false) && meet != null && Type.SameHead(joins[0], meet)) {
            // leave it
          } else {
            CloseOverAssignableRhss(proxySubs);
            if (HasApplicableNullableRefTypeConstraint(proxySubs)) {
              if (Options.TypeInferenceDebug) {
                Console.WriteLine("DEBUG: Found join {0} for proxy {1}, but weakening it to {2}", joins[0], proxy, joins[0].NormalizeExpand());
              }
              AssignProxyAndHandleItsConstraints(proxy, joins[0].NormalizeExpand(), true);
              return true;
            }
          }
        }
        AssignProxyAndHandleItsConstraints(proxy, joins[0], true);
        return true;
      }
      return false;
    }

    private void CloseOverAssignableRhss(ISet<TypeProxy> proxySet) {
      Contract.Requires(proxySet != null);
      while (true) {
        var moreChanges = false;
        foreach (var xc in AllXConstraints) {
          if (xc.ConstraintName == "Assignable") {
            var source = xc.Types[0].Normalize() as TypeProxy;
            var sink = xc.Types[1].Normalize() as TypeProxy;
            if (source != null && sink != null && proxySet.Contains(source) && !proxySet.Contains(sink)) {
              proxySet.Add(sink);
              moreChanges = true;
            }
          }
        }
        if (!moreChanges) {
          return;
        }
      }
    }
    private bool HasApplicableNullableRefTypeConstraint(ISet<TypeProxy> proxySet) {
      Contract.Requires(proxySet != null);
      var nullableProxies = new HashSet<TypeProxy>();
      foreach (var xc in AllXConstraints) {
        if (xc.ConstraintName == "IsNullableRefType") {
          var npr = xc.Types[0].Normalize() as TypeProxy;
          if (npr != null) {
            nullableProxies.Add(npr);
          }
        }
      }
      return proxySet.Any(nullableProxies.Contains);
    }
    private bool HasApplicableNullableRefTypeConstraint_SubDirection(TypeProxy proxy) {
      Contract.Requires(proxy != null);
      var nullableProxies = new HashSet<TypeProxy>();
      foreach (var xc in AllXConstraints) {
        if (xc.ConstraintName == "IsNullableRefType") {
          var npr = xc.Types[0].Normalize() as TypeProxy;
          if (npr != null) {
            nullableProxies.Add(npr);
          }
        }
      }
      return HasApplicableNullableRefTypeConstraint_SubDirection_aux(proxy, nullableProxies, new HashSet<TypeProxy>());
    }
    private bool HasApplicableNullableRefTypeConstraint_SubDirection_aux(TypeProxy proxy, ISet<TypeProxy> nullableProxies, ISet<TypeProxy> visitedProxies) {
      Contract.Requires(proxy != null);
      Contract.Requires(nullableProxies != null);
      Contract.Requires(visitedProxies != null);

      if (visitedProxies.Contains(proxy)) {
        return false;
      }
      visitedProxies.Add(proxy);

      if (nullableProxies.Contains(proxy)) {
        return true;
      }

      foreach (var sub in proxy.SubtypesKeepConstraints_WithAssignable(AllXConstraints)) {
        var psub = sub as TypeProxy;
        if (psub != null && HasApplicableNullableRefTypeConstraint_SubDirection_aux(psub, nullableProxies, visitedProxies)) {
          return true;
        }
      }
      return false;
    }

    bool AssignKnownEndsFullstrength_SuperDirection(TypeProxy proxy) {
      Contract.Requires(proxy != null && proxy.T == null);
      // First, compute the the join of the Assignable LHSs.  Then, compute
      // the meet of that join and the supertypes.
      var joins = new List<Type>();
      foreach (var xc in AllXConstraints) {
        if (xc.ConstraintName == "Assignable" && xc.Types[1].Normalize() == proxy) {
          var su = xc.Types[0].Normalize();
          if (su is TypeProxy) {
            continue; // don't include proxies in the join computation
          }
          int i = 0;
          for (; i < joins.Count; i++) {
            var j = Type.Join(joins[i], su, builtIns);
            if (j != null) {
              joins[i] = j;
              break;
            }
          }
          if (i == joins.Count) {
            // we went to the end without finding a place to join in
            joins.Add(su);
          }
        }
      }
      // If the meet of the supertypes exists, use it
      var meets = new List<Type>(joins);
      foreach (var su in proxy.SupertypesKeepConstraints) {
        if (su is TypeProxy) {
          continue;  // don't include proxies in the meet computation
        }
        int i = 0;
        for (; i < meets.Count; i++) {
          var j = Type.Meet(meets[i], su, builtIns);
          if (j != null) {
            meets[i] = j;
            break;
          }
        }
        if (i == meets.Count) {
          // we went to the end without finding a place to meet up
          meets.Add(su);
        }
      }
      if (meets.Count == 1 && !(meets[0] is ArtificialType) && !Reaches(meets[0], proxy, -1, new HashSet<TypeProxy>())) {
        // we were able to compute a meet of all the subtyping constraints, so use it
        AssignProxyAndHandleItsConstraints(proxy, meets[0], true);
        return true;
      }
      return false;
    }

    int _reaches_recursion;
    private bool Reaches(Type t, TypeProxy proxy, int direction, HashSet<TypeProxy> visited) {
      if (_reaches_recursion == 20) {
        Contract.Assume(false);  // possible infinite recursion
      }
      _reaches_recursion++;
      var b = Reaches_aux(t, proxy, direction, visited);
      _reaches_recursion--;
      return b;
    }
    private bool Reaches_aux(Type t, TypeProxy proxy, int direction, HashSet<TypeProxy> visited) {
      Contract.Requires(t != null);
      Contract.Requires(proxy != null);
      Contract.Requires(visited != null);
      t = t.NormalizeExpand();
      var tproxy = t as TypeProxy;
      if (tproxy == null) {
        var polarities = Type.GetPolarities(t).ConvertAll(TypeParameter.Direction);
        Contract.Assert(polarities != null);
        Contract.Assert(polarities.Count <= t.TypeArgs.Count);
        for (int i = 0; i < polarities.Count; i++) {
          if (Reaches(t.TypeArgs[i], proxy, direction * polarities[i], visited)) {
            return true;
          }
        }
        return false;
      } else if (tproxy == proxy) {
        return true;
      } else if (visited.Contains(tproxy)) {
        return false;
      } else {
        visited.Add(tproxy);
        if (0 <= direction && tproxy.Subtypes.Any(su => Reaches(su, proxy, direction, visited))) {
          return true;
        }
        if (direction <= 0 && tproxy.Supertypes.Any(su => Reaches(su, proxy, direction, visited))) {
          return true;
        }
        return false;
      }
    }

    /// <summary>
    /// Assumes type parameters have already been pushed, and that all types in class members have been resolved
    /// </summary>
    void ResolveClassMemberBodiesInitial(TopLevelDeclWithMembers cl) {
      Contract.Requires(cl != null);
      Contract.Requires(currentClass == null);
      Contract.Requires(AllTypeConstraints.Count == 0);
      Contract.Ensures(currentClass == null);
      Contract.Ensures(AllTypeConstraints.Count == 0);

      currentClass = cl;
      foreach (MemberDecl member in cl.Members) {
        Contract.Assert(VisibleInScope(member));
        if (member is ConstantField { Rhs: { } } constantField) {
          var resolutionContext = new ResolutionContext(constantField, false);
          scope.PushMarker();
          if (constantField.IsStatic || currentClass == null || !currentClass.AcceptThis) {
            scope.AllowInstance = false;
          }
          ResolveExpression(constantField.Rhs, resolutionContext);
          scope.PopMarker();
          AddAssignableConstraint(constantField.tok, constantField.Type, constantField.Rhs.Type,
            "type for constant '" + constantField.Name + "' is '{0}', but its initialization value type is '{1}'");
          SolveAllTypeConstraints();
        }
      }
      currentClass = null;
    }

    /// <summary>
    /// Assumes type parameters have already been pushed, and that all types in class members have been resolved
    /// </summary>
    void ResolveClassMemberBodies(TopLevelDeclWithMembers cl) {
      Contract.Requires(cl != null);
      Contract.Requires(currentClass == null);
      Contract.Requires(AllTypeConstraints.Count == 0);
      Contract.Ensures(currentClass == null);
      Contract.Ensures(AllTypeConstraints.Count == 0);

      currentClass = cl;
      foreach (MemberDecl member in cl.Members) {
        Contract.Assert(VisibleInScope(member));
        if (member is Field) {
          var resolutionContext = new ResolutionContext(new NoContext(currentClass.EnclosingModuleDefinition), false);
          scope.PushMarker();
          if (member.IsStatic) {
            scope.AllowInstance = false;
          }
          ResolveAttributes(member, resolutionContext, true);
          scope.PopMarker();

        } else if (member is Function function) {
          var ec = reporter.Count(ErrorLevel.Error);
          allTypeParameters.PushMarker();
          ResolveTypeParameters(function.TypeArgs, false, function);
          function.Resolve(this);
          allTypeParameters.PopMarker();
          if (function is ExtremePredicate { PrefixPredicate: { } prefixPredicate } && ec == reporter.Count(ErrorLevel.Error)) {
            allTypeParameters.PushMarker();
            ResolveTypeParameters(prefixPredicate.TypeArgs, false, prefixPredicate);
            prefixPredicate.Resolve(this);
            allTypeParameters.PopMarker();
          }

        } else if (member is Method method) {
          var ec = reporter.Count(ErrorLevel.Error);
          allTypeParameters.PushMarker();
          ResolveTypeParameters(method.TypeArgs, false, method);
          method.Resolve(this);
          allTypeParameters.PopMarker();
          if (method is ExtremeLemma { PrefixLemma: { } prefixLemma } && ec == reporter.Count(ErrorLevel.Error)) {
            allTypeParameters.PushMarker();
            ResolveTypeParameters(prefixLemma.TypeArgs, false, prefixLemma);
            prefixLemma.Resolve(this);
            allTypeParameters.PopMarker();
          }

        } else {
          Contract.Assert(false); throw new cce.UnreachableException();  // unexpected member type
        }
        Contract.Assert(AllTypeConstraints.Count == 0);
      }
      currentClass = null;
    }

    /// <summary>
    /// Assumes type parameters have already been pushed
    /// </summary>
    void ResolveCtorTypes(DatatypeDecl/*!*/ dt, Graph<IndDatatypeDecl/*!*/>/*!*/ dependencies, Graph<CoDatatypeDecl/*!*/>/*!*/ coDependencies) {
      Contract.Requires(dt != null);
      Contract.Requires(dependencies != null);
      Contract.Requires(coDependencies != null);
      foreach (DatatypeCtor ctor in dt.Ctors) {

        ctor.EnclosingDatatype = dt;

        allTypeParameters.PushMarker();
        ResolveCtorSignature(ctor, dt.TypeArgs);
        allTypeParameters.PopMarker();

        if (dt is IndDatatypeDecl) {
          // The dependencies of interest among inductive datatypes are all (inductive data)types mentioned in the parameter types
          var idt = (IndDatatypeDecl)dt;
          dependencies.AddVertex(idt);
          foreach (Formal p in ctor.Formals) {
            AddDatatypeDependencyEdge(idt, p.Type, dependencies);
          }
        } else {
          // The dependencies of interest among codatatypes are just the top-level types of parameters.
          var codt = (CoDatatypeDecl)dt;
          coDependencies.AddVertex(codt);
          foreach (var p in ctor.Formals) {
            var co = p.Type.AsCoDatatype;
            if (co != null && codt.EnclosingModuleDefinition == co.EnclosingModuleDefinition) {
              coDependencies.AddEdge(codt, co);
            }
          }
        }
      }
    }

    void ResolveCtorSignature(DatatypeCtor ctor, List<TypeParameter> dtTypeArguments) {
      Contract.Requires(ctor != null);
      Contract.Requires(ctor.EnclosingDatatype != null);
      Contract.Requires(dtTypeArguments != null);
      foreach (Formal p in ctor.Formals) {
        ResolveType(p.tok, p.Type, ctor.EnclosingDatatype, ResolveTypeOptionEnum.AllowPrefix, dtTypeArguments);
      }
    }

    void AddDatatypeDependencyEdge(IndDatatypeDecl dt, Type tp, Graph<IndDatatypeDecl> dependencies) {
      Contract.Requires(dt != null);
      Contract.Requires(tp != null);
      Contract.Requires(dependencies != null);  // more expensive check: Contract.Requires(cce.NonNullElements(dependencies));

      tp = tp.NormalizeExpand();
      var dependee = tp.AsIndDatatype;
      if (dependee != null && dt.EnclosingModuleDefinition == dependee.EnclosingModuleDefinition) {
        dependencies.AddEdge(dt, dependee);
        foreach (var ta in ((UserDefinedType)tp).TypeArgs) {
          AddDatatypeDependencyEdge(dt, ta, dependencies);
        }
      }
    }

<<<<<<< HEAD
    /// <summary>
    /// Assumes type parameters have already been pushed
    /// </summary>
    void ResolveFunction(Function f) {
      Contract.Requires(f != null);
      Contract.Requires(AllTypeConstraints.Count == 0);
      Contract.Ensures(AllTypeConstraints.Count == 0);

      // make note of the warnShadowing attribute
      bool warnShadowingOption = Options.WarnShadowing;  // save the original warnShadowing value
      bool warnShadowing = false;
      if (Attributes.ContainsBool(f.Attributes, "warnShadowing", ref warnShadowing)) {
        Options.WarnShadowing = warnShadowing;  // set the value according to the attribute
      }

      scope.PushMarker();
      if (f.IsStatic) {
        scope.AllowInstance = false;
      }

      foreach (Formal p in f.Formals) {
        scope.Push(p.Name, p);
      }

      ResolveParameterDefaultValues(f.Formals, ResolutionContext.FromCodeContext(f));

      foreach (AttributedExpression e in f.Req) {
        ResolveAttributes(e, new ResolutionContext(f, f is TwoStateFunction));
        Expression r = e.E;
        ResolveExpression(r, new ResolutionContext(f, f is TwoStateFunction));
        Contract.Assert(r.Type != null);  // follows from postcondition of ResolveExpression
        ConstrainTypeExprBool(r, "Precondition must be a boolean (got {0})");
      }
      foreach (FrameExpression fr in f.Reads) {
        ResolveFrameExpressionTopLevel(fr, FrameExpressionUse.Reads, f);
      }

      scope.PushMarker();
      if (f.Result != null) {
        scope.Push(f.Result.Name, f.Result);  // function return only visible in post-conditions (and in function attributes)
      }
      foreach (AttributedExpression e in f.Ens) {
        Expression r = e.E;
        ResolveAttributes(e, new ResolutionContext(f, f is TwoStateFunction));
        ResolveExpression(r, new ResolutionContext(f, f is TwoStateFunction) with { InFunctionPostcondition = true });
        Contract.Assert(r.Type != null);  // follows from postcondition of ResolveExpression
        ConstrainTypeExprBool(r, "Postcondition must be a boolean (got {0})");
      }
      scope.PopMarker(); // function result name

      ResolveAttributes(f.Decreases, new ResolutionContext(f, f is TwoStateFunction));
      foreach (Expression r in f.Decreases.Expressions) {
        ResolveExpression(r, new ResolutionContext(f, f is TwoStateFunction));
        // any type is fine
      }
      SolveAllTypeConstraints(); // solve type constraints in the specification

      if (f.Body != null) {
        ResolveExpression(f.Body, new ResolutionContext(f, f is TwoStateFunction));
        Contract.Assert(f.Body.Type != null);  // follows from postcondition of ResolveExpression
        AddAssignableConstraint(f.tok, f.ResultType, f.Body.Type, "Function body type mismatch (expected {0}, got {1})");
        SolveAllTypeConstraints();
      }

      scope.PushMarker();
      if (f.Result != null) {
        scope.Push(f.Result.Name, f.Result);  // function return only visible in post-conditions (and in function attributes)
      }
      ResolveAttributes(f, new ResolutionContext(f, f is TwoStateFunction), true);
      scope.PopMarker(); // function result name

      scope.PopMarker(); // formals

      if (f.ByMethodBody != null) {
        Contract.Assert(f.Body != null && !f.IsGhost); // assured by the parser and other callers of the Function constructor
        var method = f.ByMethodDecl;
        if (method != null) {
          ResolveMethod(method);
        } else {
          // method should have been filled in by now,
          // unless there was a function by method and a method of the same name
          // but then this error must have been reported.
          Contract.Assert(reporter.ErrorCount > 0);
        }
      }

      Options.WarnShadowing = warnShadowingOption; // restore the original warnShadowing value
    }

    void ResolveFrameExpressionTopLevel(FrameExpression fe, FrameExpressionUse use, ICodeContext codeContext) {
=======
    public void ResolveFrameExpressionTopLevel(FrameExpression fe, FrameExpressionUse use, ICodeContext codeContext) {
>>>>>>> 11a4da0e
      ResolveFrameExpression(fe, use, new ResolutionContext(codeContext, false));
    }

    void ResolveFrameExpression(FrameExpression fe, FrameExpressionUse use, ResolutionContext resolutionContext) {
      Contract.Requires(fe != null);
      Contract.Requires(resolutionContext != null);

      ResolveExpression(fe.E, resolutionContext);
      Type t = fe.E.Type;
      Contract.Assert(t != null);  // follows from postcondition of ResolveExpression
      var eventualRefType = new InferredTypeProxy();
      if (use == FrameExpressionUse.Reads) {
        AddXConstraint(fe.E.tok, "ReadsFrame", t, eventualRefType,
          "a reads-clause expression must denote an object, a set/iset/multiset/seq of objects, or a function to a set/iset/multiset/seq of objects (instead got {0})");
      } else {
        AddXConstraint(fe.E.tok, "ModifiesFrame", t, eventualRefType,
          use == FrameExpressionUse.Modifies ?
          "a modifies-clause expression must denote an object or a set/iset/multiset/seq of objects (instead got {0})" :
          "an unchanged expression must denote an object or a set/iset/multiset/seq of objects (instead got {0})");
      }
      if (fe.FieldName != null) {
        NonProxyType tentativeReceiverType;
        var member = ResolveMember(fe.E.tok, eventualRefType, fe.FieldName, out tentativeReceiverType);
        var ctype = (UserDefinedType)tentativeReceiverType;  // correctness of cast follows from the DenotesClass test above
        if (member == null) {
          // error has already been reported by ResolveMember
        } else if (!(member is Field)) {
          reporter.Error(MessageSource.Resolver, fe.E, "member {0} in type {1} does not refer to a field", fe.FieldName, ctype.Name);
        } else if (member is ConstantField) {
          reporter.Error(MessageSource.Resolver, fe.E, "expression is not allowed to refer to constant field {0}", fe.FieldName);
        } else {
          Contract.Assert(ctype != null && ctype.ResolvedClass != null);  // follows from postcondition of ResolveMember
          fe.Field = (Field)member;
        }
      }
    }

    /// <summary>
    /// Assumes type parameters have already been pushed
    /// </summary>
<<<<<<< HEAD
    void ResolveMethod(Method m) {
      Contract.Requires(m != null);
      Contract.Requires(AllTypeConstraints.Count == 0);
      Contract.Ensures(AllTypeConstraints.Count == 0);

      try {
        currentMethod = m;

        // make note of the warnShadowing attribute
        bool warnShadowingOption = Options.WarnShadowing;  // save the original warnShadowing value
        bool warnShadowing = false;
        if (Attributes.ContainsBool(m.Attributes, "warnShadowing", ref warnShadowing)) {
          Options.WarnShadowing = warnShadowing;  // set the value according to the attribute
        }

        // Add in-parameters to the scope, but don't care about any duplication errors, since they have already been reported
        scope.PushMarker();
        if (m.IsStatic || m is Constructor) {
          scope.AllowInstance = false;
        }
        foreach (Formal p in m.Ins) {
          scope.Push(p.Name, p);
        }
        ResolveParameterDefaultValues(m.Ins, new ResolutionContext(m, m is TwoStateLemma));

        // Start resolving specification...
        foreach (AttributedExpression e in m.Req) {
          ResolveAttributes(e, new ResolutionContext(m, m is TwoStateLemma));
          ResolveExpression(e.E, new ResolutionContext(m, m is TwoStateLemma));
          Contract.Assert(e.E.Type != null);  // follows from postcondition of ResolveExpression
          ConstrainTypeExprBool(e.E, "Precondition must be a boolean (got {0})");
        }

        ResolveAttributes(m.Mod, new ResolutionContext(m, false));
        foreach (FrameExpression fe in m.Mod.Expressions) {
          ResolveFrameExpressionTopLevel(fe, FrameExpressionUse.Modifies, m);
          if (m.IsLemmaLike) {
            reporter.Error(MessageSource.Resolver, fe.tok, "{0}s are not allowed to have modifies clauses", m.WhatKind);
          } else if (m.IsGhost) {
            DisallowNonGhostFieldSpecifiers(fe);
          }
        }
        ResolveAttributes(m.Decreases, new ResolutionContext(m, false));
        foreach (Expression e in m.Decreases.Expressions) {
          ResolveExpression(e, new ResolutionContext(m, m is TwoStateLemma));
          // any type is fine
        }

        if (m is Constructor) {
          scope.PopMarker();
          // start the scope again, but this time allowing instance
          scope.PushMarker();
          foreach (Formal p in m.Ins) {
            scope.Push(p.Name, p);
          }
        }

        // Add out-parameters to a new scope that will also include the outermost-level locals of the body
        // Don't care about any duplication errors among the out-parameters, since they have already been reported
        scope.PushMarker();
        if (m is ExtremeLemma && m.Outs.Count != 0) {
          reporter.Error(MessageSource.Resolver, m.Outs[0].tok, "{0}s are not allowed to have out-parameters", m.WhatKind);
        } else {
          foreach (Formal p in m.Outs) {
            scope.Push(p.Name, p);
          }
        }

        // ... continue resolving specification
        foreach (AttributedExpression e in m.Ens) {
          ResolveAttributes(e, new ResolutionContext(m, true));
          ResolveExpression(e.E, new ResolutionContext(m, true));
          Contract.Assert(e.E.Type != null);  // follows from postcondition of ResolveExpression
          ConstrainTypeExprBool(e.E, "Postcondition must be a boolean (got {0})");
        }
        SolveAllTypeConstraints(); // solve type constraints for specification

        // Resolve body
        if (m.Body != null) {
          if (m is ExtremeLemma com && com.PrefixLemma != null) {
            // The body may mentioned the implicitly declared parameter _k.  Throw it into the
            // scope before resolving the body.
            var k = com.PrefixLemma.Ins[0];
            scope.Push(k.Name, k);  // we expect no name conflict for _k
          }

          DominatingStatementLabels.PushMarker();
          foreach (var req in m.Req) {
            if (req.Label != null) {
              if (DominatingStatementLabels.Find(req.Label.Name) != null) {
                reporter.Error(MessageSource.Resolver, req.Label.Tok, "assert label shadows a dominating label");
              } else {
                var rr = DominatingStatementLabels.Push(req.Label.Name, req.Label);
                Contract.Assert(rr == Scope<Label>.PushResult.Success);  // since we just checked for duplicates, we expect the Push to succeed
              }
            }
          }
          ResolveBlockStatement(m.Body, ResolutionContext.FromCodeContext(m));
          DominatingStatementLabels.PopMarker();
          SolveAllTypeConstraints();
        }

        // attributes are allowed to mention both in- and out-parameters (including the implicit _k, for greatest lemmas)
        ResolveAttributes(m, new ResolutionContext(m, m is TwoStateLemma), true);

        Options.WarnShadowing = warnShadowingOption; // restore the original warnShadowing value
        scope.PopMarker();  // for the out-parameters and outermost-level locals
        scope.PopMarker();  // for the in-parameters

      }
      finally {
        currentMethod = null;
      }
    }

    /// <summary>
    /// Assumes type parameters have already been pushed
    /// </summary>
=======
>>>>>>> 11a4da0e
    void ResolveIterator(IteratorDecl iter) {
      Contract.Requires(iter != null);
      Contract.Requires(currentClass == null);
      Contract.Ensures(currentClass == null);

      var initialErrorCount = reporter.Count(ErrorLevel.Error);

      // Add in-parameters to the scope, but don't care about any duplication errors, since they have already been reported
      scope.PushMarker();
      scope.AllowInstance = false;  // disallow 'this' from use, which means that the special fields and methods added are not accessible in the syntactically given spec
      iter.Ins.ForEach(p => scope.Push(p.Name, p));
      ResolveParameterDefaultValues(iter.Ins, new ResolutionContext(iter, false));

      // Start resolving specification...
      // we start with the decreases clause, because the _decreases<n> fields were only given type proxies before; we'll know
      // the types only after resolving the decreases clause (and it may be that some of resolution has already seen uses of
      // these fields; so, with no further ado, here we go
      ResolveAttributes(iter.Decreases, new ResolutionContext(iter, false));
      Contract.Assert(iter.Decreases.Expressions.Count == iter.DecreasesFields.Count);
      for (var i = 0; i < iter.Decreases.Expressions.Count; i++) {
        var e = iter.Decreases.Expressions[i];
        ResolveExpression(e, new ResolutionContext(iter, false));
        // any type is fine, but associate this type with the corresponding _decreases<n> field
        var d = iter.DecreasesFields[i];
        // If the following type constraint does not hold, then: Bummer, there was a use--and a bad use--of the field before, so this won't be the best of error messages
        ConstrainSubtypeRelation(d.Type, e.Type, e, "type of field {0} is {1}, but has been constrained elsewhere to be of type {2}", d.Name, e.Type, d.Type);
      }
      foreach (FrameExpression fe in iter.Reads.Expressions) {
        ResolveFrameExpressionTopLevel(fe, FrameExpressionUse.Reads, iter);
      }
      ResolveAttributes(iter.Modifies, new ResolutionContext(iter, false));
      foreach (FrameExpression fe in iter.Modifies.Expressions) {
        ResolveFrameExpressionTopLevel(fe, FrameExpressionUse.Modifies, iter);
      }
      foreach (AttributedExpression e in iter.Requires) {
        ResolveAttributes(e, new ResolutionContext(iter, false));
        ResolveExpression(e.E, new ResolutionContext(iter, false));
        Contract.Assert(e.E.Type != null);  // follows from postcondition of ResolveExpression
        ConstrainTypeExprBool(e.E, "Precondition must be a boolean (got {0})");
      }

      scope.PopMarker();  // for the in-parameters

      // We resolve the rest of the specification in an instance context.  So mentions of the in- or yield-parameters
      // get resolved as field dereferences (with an implicit "this")
      scope.PushMarker();
      currentClass = iter;
      Contract.Assert(scope.AllowInstance);

      foreach (AttributedExpression e in iter.YieldRequires) {
        ResolveAttributes(e, new ResolutionContext(iter, false));
        ResolveExpression(e.E, new ResolutionContext(iter, false));
        Contract.Assert(e.E.Type != null);  // follows from postcondition of ResolveExpression
        ConstrainTypeExprBool(e.E, "Yield precondition must be a boolean (got {0})");
      }
      foreach (AttributedExpression e in iter.YieldEnsures) {
        ResolveAttributes(e, new ResolutionContext(iter, true));
        ResolveExpression(e.E, new ResolutionContext(iter, true));
        Contract.Assert(e.E.Type != null);  // follows from postcondition of ResolveExpression
        ConstrainTypeExprBool(e.E, "Yield postcondition must be a boolean (got {0})");
      }
      foreach (AttributedExpression e in iter.Ensures) {
        ResolveAttributes(e, new ResolutionContext(iter, true));
        ResolveExpression(e.E, new ResolutionContext(iter, true));
        Contract.Assert(e.E.Type != null);  // follows from postcondition of ResolveExpression
        ConstrainTypeExprBool(e.E, "Postcondition must be a boolean (got {0})");
      }
      SolveAllTypeConstraints();

      var postSpecErrorCount = reporter.Count(ErrorLevel.Error);

      // Resolve body
      if (iter.Body != null) {
        DominatingStatementLabels.PushMarker();
        foreach (var req in iter.Requires) {
          if (req.Label != null) {
            if (DominatingStatementLabels.Find(req.Label.Name) != null) {
              reporter.Error(MessageSource.Resolver, req.Label.Tok, "assert label shadows a dominating label");
            } else {
              var rr = DominatingStatementLabels.Push(req.Label.Name, req.Label);
              Contract.Assert(rr == Scope<Label>.PushResult.Success);  // since we just checked for duplicates, we expect the Push to succeed
            }
          }
        }
        ResolveBlockStatement(iter.Body, ResolutionContext.FromCodeContext(iter));
        DominatingStatementLabels.PopMarker();
        SolveAllTypeConstraints();
      }

      currentClass = null;
      scope.PopMarker();  // pop off the AllowInstance setting

      if (postSpecErrorCount == initialErrorCount) {
        iter.CreateIteratorMethodSpecs(this);
      }
    }

    /// <summary>
    /// Checks if lhs, which is expected to be a successfully resolved expression, denotes something
    /// that can be assigned to.  In particular, this means that lhs denotes a mutable variable, field,
    /// or array element.  If a violation is detected, an error is reported.
    /// </summary>
    public void CheckIsLvalue(Expression lhs, ResolutionContext resolutionContext) {
      Contract.Requires(lhs != null);
      Contract.Requires(resolutionContext != null);
      if (lhs is IdentifierExpr) {
        var ll = (IdentifierExpr)lhs;
        if (!ll.Var.IsMutable) {
          reporter.Error(MessageSource.Resolver, lhs, "LHS of assignment must denote a mutable variable");
        }
      } else if (lhs is MemberSelectExpr) {
        var ll = (MemberSelectExpr)lhs;
        var field = ll.Member as Field;
        if (field == null || !field.IsUserMutable) {
          if (resolutionContext.InFirstPhaseConstructor && field is ConstantField cf && !cf.IsStatic && cf.Rhs == null) {
            if (Expression.AsThis(ll.Obj) != null) {
              // it's cool; this field can be assigned to here
            } else {
              reporter.Error(MessageSource.Resolver, lhs, "LHS of assignment must denote a mutable field of 'this'");
            }
          } else {
            reporter.Error(MessageSource.Resolver, lhs, "LHS of assignment must denote a mutable field");
          }
        }
      } else if (lhs is SeqSelectExpr) {
        var ll = (SeqSelectExpr)lhs;
        ConstrainSubtypeRelation(ResolvedArrayType(ll.Seq.tok, 1, new InferredTypeProxy(), resolutionContext, true), ll.Seq.Type, ll.Seq,
          "LHS of array assignment must denote an array element (found {0})", ll.Seq.Type);
        if (!ll.SelectOne) {
          reporter.Error(MessageSource.Resolver, ll.Seq, "cannot assign to a range of array elements (try the 'forall' statement)");
        }
      } else if (lhs is MultiSelectExpr) {
        // nothing to check; this can only denote an array element
      } else {
        reporter.Error(MessageSource.Resolver, lhs, "LHS of assignment must denote a mutable variable or field");
      }
    }

    public void ResolveBlockStatement(BlockStmt blockStmt, ResolutionContext resolutionContext) {
      Contract.Requires(blockStmt != null);
      Contract.Requires(resolutionContext != null);

      if (blockStmt is DividedBlockStmt) {
        var div = (DividedBlockStmt)blockStmt;
        Contract.Assert(currentMethod is Constructor);  // divided bodies occur only in class constructors
        Contract.Assert(!resolutionContext.InFirstPhaseConstructor);  // divided bodies are never nested
        foreach (Statement ss in div.BodyInit) {
          ResolveStatementWithLabels(ss, resolutionContext with { InFirstPhaseConstructor = true });
        }
        foreach (Statement ss in div.BodyProper) {
          ResolveStatementWithLabels(ss, resolutionContext);
        }
      } else {
        foreach (Statement ss in blockStmt.Body) {
          ResolveStatementWithLabels(ss, resolutionContext);
        }
      }
    }

    public void ResolveStatementWithLabels(Statement stmt, ResolutionContext resolutionContext) {
      Contract.Requires(stmt != null);
      Contract.Requires(resolutionContext != null);

      enclosingStatementLabels.PushMarker();
      // push labels
      for (var l = stmt.Labels; l != null; l = l.Next) {
        var lnode = l.Data;
        Contract.Assert(lnode.Name != null);  // LabelNode's with .Label==null are added only during resolution of the break statements with 'stmt' as their target, which hasn't happened yet
        var prev = enclosingStatementLabels.Find(lnode.Name);
        if (prev == stmt) {
          reporter.Error(MessageSource.Resolver, lnode.Tok, "duplicate label");
        } else if (prev != null) {
          reporter.Error(MessageSource.Resolver, lnode.Tok, "label shadows an enclosing label");
        } else {
          var r = enclosingStatementLabels.Push(lnode.Name, stmt);
          Contract.Assert(r == Scope<Statement>.PushResult.Success);  // since we just checked for duplicates, we expect the Push to succeed
          if (DominatingStatementLabels.Find(lnode.Name) != null) {
            reporter.Error(MessageSource.Resolver, lnode.Tok, "label shadows a dominating label");
          } else {
            var rr = DominatingStatementLabels.Push(lnode.Name, lnode);
            Contract.Assert(rr == Scope<Label>.PushResult.Success);  // since we just checked for duplicates, we expect the Push to succeed
          }
        }
      }
      ResolveStatement(stmt, resolutionContext);
      enclosingStatementLabels.PopMarker();
    }

    void ResolveAlternatives(List<GuardedAlternative> alternatives, AlternativeLoopStmt loopToCatchBreaks, ResolutionContext resolutionContext) {
      Contract.Requires(alternatives != null);
      Contract.Requires(resolutionContext != null);

      // first, resolve the guards
      foreach (var alternative in alternatives) {
        int prevErrorCount = reporter.Count(ErrorLevel.Error);
        ResolveExpression(alternative.Guard, resolutionContext);
        Contract.Assert(alternative.Guard.Type != null);  // follows from postcondition of ResolveExpression
        bool successfullyResolved = reporter.Count(ErrorLevel.Error) == prevErrorCount;
        ConstrainTypeExprBool(alternative.Guard, "condition is expected to be of type bool, but is {0}");
      }

      if (loopToCatchBreaks != null) {
        loopStack.Add(loopToCatchBreaks);  // push
      }
      foreach (var alternative in alternatives) {
        scope.PushMarker();
        DominatingStatementLabels.PushMarker();
        if (alternative.IsBindingGuard) {
          var exists = (ExistsExpr)alternative.Guard;
          foreach (var v in exists.BoundVars) {
            ScopePushAndReport(scope, v, "bound-variable");
          }
        }
        ResolveAttributes(alternative, resolutionContext);
        foreach (Statement ss in alternative.Body) {
          ResolveStatementWithLabels(ss, resolutionContext);
        }
        DominatingStatementLabels.PopMarker();
        scope.PopMarker();
      }
      if (loopToCatchBreaks != null) {
        loopStack.RemoveAt(loopStack.Count - 1);  // pop
      }
    }

    /// <summary>
    /// Resolves the given call statement.
    /// Assumes all LHSs have already been resolved (and checked for mutability).
    /// </summary>
    void ResolveCallStmt(CallStmt s, ResolutionContext resolutionContext, Type receiverType) {
      Contract.Requires(s != null);
      Contract.Requires(resolutionContext != null);
      bool isInitCall = receiverType != null;

      var callee = s.Method;
      Contract.Assert(callee != null);  // follows from the invariant of CallStmt
      if (!isInitCall && callee is Constructor) {
        reporter.Error(MessageSource.Resolver, s, "a constructor is allowed to be called only when an object is being allocated");
      }

      // resolve left-hand sides (the right-hand sides are resolved below)
      foreach (var lhs in s.Lhs) {
        Contract.Assume(lhs.Type != null);  // a sanity check that LHSs have already been resolved
      }

      bool tryToResolve = false;
      if (callee.Outs.Count != s.Lhs.Count) {
        if (isInitCall) {
          reporter.Error(MessageSource.Resolver, s, "a method called as an initialization method must not have any result arguments");
        } else {
          reporter.Error(MessageSource.Resolver, s, "wrong number of method result arguments (got {0}, expected {1})", s.Lhs.Count, callee.Outs.Count);
          tryToResolve = true;
        }
      } else {
        if (isInitCall) {
          if (callee.IsStatic) {
            reporter.Error(MessageSource.Resolver, s.Tok, "a method called as an initialization method must not be 'static'");
          } else {
            tryToResolve = true;
          }
        } else if (!callee.IsStatic) {
          if (!scope.AllowInstance && s.Receiver is ThisExpr) {
            // The call really needs an instance, but that instance is given as 'this', which is not
            // available in this context.  For more details, see comment in the resolution of a
            // FunctionCallExpr.
            reporter.Error(MessageSource.Resolver, s.Receiver, "'this' is not allowed in a 'static' context");
          } else if (s.Receiver is StaticReceiverExpr) {
            reporter.Error(MessageSource.Resolver, s.Receiver, "call to instance method requires an instance");
          } else {
            tryToResolve = true;
          }
        } else {
          tryToResolve = true;
        }
      }

      if (tryToResolve) {
        var typeMap = s.MethodSelect.TypeArgumentSubstitutionsAtMemberDeclaration();
        // resolve arguments
        ResolveActualParameters(s.Bindings, callee.Ins, s.Tok, callee, resolutionContext, typeMap,
          callee.IsStatic ? null : s.Receiver);
        // type check the out-parameter arguments (in-parameters were type checked as part of ResolveActualParameters)
        for (int i = 0; i < callee.Outs.Count && i < s.Lhs.Count; i++) {
          var outFormal = callee.Outs[i];
          var it = outFormal.Type;
          Type st = it.Subst(typeMap);
          var lhs = s.Lhs[i];
          var what = GetLocationInformation(outFormal, callee.Outs.Count(), i, "method out-parameter");

          AddAssignableConstraint(
            s.Tok, lhs.Type, st,
            $"incorrect return type {what} (expected {{1}}, got {{0}})");
        }
        for (int i = 0; i < s.Lhs.Count; i++) {
          var lhs = s.Lhs[i];
          // LHS must denote a mutable field.
          CheckIsLvalue(lhs.Resolved, resolutionContext);
        }
      }
      if (Contract.Exists(callee.Decreases.Expressions, e => e is WildcardExpr) && !resolutionContext.CodeContext.AllowsNontermination) {
        reporter.Error(MessageSource.Resolver, s.Tok, "a call to a possibly non-terminating method is allowed only if the calling method is also declared (with 'decreases *') to be possibly non-terminating");
      }
    }

    /// <summary>
    /// Resolve the actual arguments given in "bindings". Then, check that there is exactly one
    /// actual for each formal, and impose assignable constraints.
    /// "typeMap" is applied to the type of each formal.
    /// This method should be called only once. That is, bindings.arguments is required to be null on entry to this method.
    /// </summary>
    void ResolveActualParameters(ActualBindings bindings, List<Formal> formals, IToken callTok, object context, ResolutionContext resolutionContext,
      Dictionary<TypeParameter, Type> typeMap, Expression/*?*/ receiver) {
      Contract.Requires(bindings != null);
      Contract.Requires(formals != null);
      Contract.Requires(callTok != null);
      Contract.Requires(context is Method || context is Function || context is DatatypeCtor || context is ArrowType);
      Contract.Requires(typeMap != null);
      Contract.Requires(!bindings.WasResolved);

      string whatKind;
      string name;
      if (context is Method cMethod) {
        whatKind = cMethod.WhatKind;
        name = $"{whatKind} '{cMethod.Name}'";
      } else if (context is Function cFunction) {
        whatKind = cFunction.WhatKind;
        name = $"{whatKind} '{cFunction.Name}'";
      } else if (context is DatatypeCtor cCtor) {
        whatKind = "datatype constructor";
        name = $"{whatKind} '{cCtor.Name}'";
      } else {
        var cArrowType = (ArrowType)context;
        whatKind = "function application";
        name = $"function type '{cArrowType}'";
      }

      // If all arguments are passed positionally, use simple error messages that talk about the count of arguments.
      var onlyPositionalArguments = bindings.ArgumentBindings.TrueForAll(binding => binding.FormalParameterName == null);
      var simpleErrorReported = false;
      if (onlyPositionalArguments) {
        var requiredParametersCount = formals.Count(f => f.DefaultValue == null);
        var actualsCounts = bindings.ArgumentBindings.Count;
        var sig = "";
        for (int i = 0; i < formals.Count; i++) {
          sig += (", " + formals[i].Name + ": " + formals[i].Type.ToString());
        }
        if (formals.Count > 0) {
          sig = ": (" + sig[2..] + ")";
        }
        if (requiredParametersCount <= actualsCounts && actualsCounts <= formals.Count) {
          // the situation is plausible
        } else if (requiredParametersCount == formals.Count) {
          // this is the common, classical case of no default parameter values; generate a straightforward error message
          reporter.Error(MessageSource.Resolver, callTok, $"wrong number of arguments (got {actualsCounts}, but {name} expects {formals.Count}{sig})");
          simpleErrorReported = true;
        } else if (actualsCounts < requiredParametersCount) {
          reporter.Error(MessageSource.Resolver, callTok, $"wrong number of arguments (got {actualsCounts}, but {name} expects at least {requiredParametersCount}{sig})");
          simpleErrorReported = true;
        } else {
          reporter.Error(MessageSource.Resolver, callTok, $"wrong number of arguments (got {actualsCounts}, but {name} expects at most {formals.Count}{sig})");
          simpleErrorReported = true;
        }
      }

      // resolve given arguments and populate the "namesToActuals" map
      var namesToActuals = new Dictionary<string, ActualBinding>();
      formals.ForEach(f => namesToActuals.Add(f.Name, null)); // a name mapping to "null" says it hasn't been filled in yet
      var stillAcceptingPositionalArguments = true;
      var bindingIndex = 0;
      foreach (var binding in bindings.ArgumentBindings) {
        var arg = binding.Actual;
        // insert the actual into "namesToActuals" under an appropriate name, unless there is an error
        if (binding.FormalParameterName != null) {
          var pname = binding.FormalParameterName.val;
          stillAcceptingPositionalArguments = false;
          if (!namesToActuals.TryGetValue(pname, out var b)) {
            reporter.Error(MessageSource.Resolver, binding.FormalParameterName, $"the binding named '{pname}' does not correspond to any formal parameter");
          } else if (b == null) {
            // all is good
            namesToActuals[pname] = binding;
          } else if (b.FormalParameterName == null) {
            reporter.Error(MessageSource.Resolver, binding.FormalParameterName, $"the parameter named '{pname}' is already given positionally");
          } else {
            reporter.Error(MessageSource.Resolver, binding.FormalParameterName, $"duplicate binding for parameter name '{pname}'");
          }
        } else if (!stillAcceptingPositionalArguments) {
          reporter.Error(MessageSource.Resolver, arg.tok, "a positional argument is not allowed to follow named arguments");
        } else if (bindingIndex < formals.Count) {
          // use the name of formal corresponding to this positional argument, unless the parameter is named-only
          var formal = formals[bindingIndex];
          var pname = formal.Name;
          if (formal.IsNameOnly) {
            reporter.Error(MessageSource.Resolver, arg.tok,
              $"nameonly parameter '{pname}' must be passed using a name binding; it cannot be passed positionally");
          }
          Contract.Assert(namesToActuals[pname] == null); // we expect this, since we've only filled parameters positionally so far
          namesToActuals[pname] = binding;
        } else {
          // too many positional arguments
          if (onlyPositionalArguments) {
            // error was reported before the "foreach" loop
            Contract.Assert(simpleErrorReported);
          } else if (formals.Count < bindingIndex) {
            // error was reported on a previous iteration of this "foreach" loop
          } else {
            reporter.Error(MessageSource.Resolver, callTok,
              $"wrong number of arguments ({name} expects {formals.Count}, got {bindings.ArgumentBindings.Count})");
          }
        }

        // resolve argument
        ResolveExpression(arg, resolutionContext);
        bindingIndex++;
      }

      var actuals = new List<Expression>();
      var formalIndex = 0;
      var substMap = new Dictionary<IVariable, Expression>();
      foreach (var formal in formals) {
        var b = namesToActuals[formal.Name];
        if (b != null) {
          actuals.Add(b.Actual);
          substMap.Add(formal, b.Actual);
          var what = GetLocationInformation(formal,
            bindings.ArgumentBindings.Count(), bindings.ArgumentBindings.IndexOf(b),
            whatKind + (context is Method ? " in-parameter" : " parameter"));

          AddAssignableConstraint(
            callTok, formal.Type.Subst(typeMap), b.Actual.Type,
            $"incorrect argument type {what} (expected {{0}}, found {{1}})");
        } else if (formal.DefaultValue != null) {
          // Note, in the following line, "substMap" is passed in, but it hasn't been fully filled in until the
          // end of this foreach loop. Still, that's soon enough, because DefaultValueExpression won't use it
          // until FillInDefaultValueExpressions at the end of Pass 1 of the Resolver.
          var n = new DefaultValueExpression(callTok, formal, receiver, substMap, typeMap);
          allDefaultValueExpressions.Add(n);
          actuals.Add(n);
          substMap.Add(formal, n);
        } else {
          // parameter has no value
          if (onlyPositionalArguments) {
            // a simple error message has already been reported
            Contract.Assert(simpleErrorReported);
          } else {
            var formalDescription = whatKind + (context is Method ? " in-parameter" : " parameter");
            var nameWithIndex = formal.HasName && formal is not ImplicitFormal ? "'" + formal.Name + "'" : "";
            if (formals.Count > 1 || nameWithIndex == "") {
              nameWithIndex += nameWithIndex == "" ? "" : " ";
              nameWithIndex += $"at index {formalIndex}";
            }
            var message = $"{formalDescription} {nameWithIndex} requires an argument of type {formal.Type}";
            reporter.Error(MessageSource.Resolver, callTok, message);
          }
        }
        formalIndex++;
      }

      bindings.AcceptArgumentExpressionsAsExactParameterList(actuals);
    }

    private static string GetLocationInformation(Formal parameter, int bindingCount, int bindingIndex, string formalDescription) {
      var displayName = parameter.HasName && parameter is not ImplicitFormal;
      var description = "";
      if (bindingCount > 1) {
        description += $"at index {bindingIndex} ";
      }

      description += $"for {formalDescription}";

      if (displayName) {
        description += $" '{parameter.Name}'";
      }

      return description;
    }

    /// <summary>
    /// To resolve "id" in expression "E . id", do:
    ///  * If E denotes a module name M:
    ///      0. Member of module M:  sub-module (including submodules of imports), class, datatype, etc.
    ///         (if two imported types have the same name, an error message is produced here)
    ///      1. Static member of M._default denoting an async task type
    ///    (Note that in contrast to ResolveNameSegment_Type, imported modules, etc. are ignored)
    ///  * If E denotes a type:
    ///      2. a. Member of that type denoting an async task type, or:
    ///         b. If allowDanglingDotName:
    ///            Return the type "E" and the given "expr", letting the caller try to make sense of the final dot-name.
    ///
    /// Note: 1 and 2a are not used now, but they will be of interest when async task types are supported.
    /// </summary>
    ResolveTypeReturn ResolveDotSuffix_Type(ExprDotName expr, ResolutionContext resolutionContext, bool allowDanglingDotName, ResolveTypeOption option, List<TypeParameter> defaultTypeArguments) {
      Contract.Requires(expr != null);
      Contract.Requires(!expr.WasResolved());
      Contract.Requires(expr.Lhs is NameSegment || expr.Lhs is ExprDotName);
      Contract.Requires(resolutionContext != null);
      Contract.Ensures(Contract.Result<ResolveTypeReturn>() == null || allowDanglingDotName);

      // resolve the LHS expression
      if (expr.Lhs is NameSegment) {
        ResolveNameSegment_Type((NameSegment)expr.Lhs, resolutionContext, option, defaultTypeArguments);
      } else {
        ResolveDotSuffix_Type((ExprDotName)expr.Lhs, resolutionContext, false, option, defaultTypeArguments);
      }

      if (expr.OptTypeArguments != null) {
        foreach (var ty in expr.OptTypeArguments) {
          ResolveType(expr.tok, ty, resolutionContext, option, defaultTypeArguments);
        }
      }

      Expression r = null;  // the resolved expression, if successful

      var lhs = expr.Lhs.Resolved;
      if (lhs != null && lhs.Type is Resolver_IdentifierExpr.ResolverType_Module) {
        var ri = (Resolver_IdentifierExpr)lhs;
        var sig = ((ModuleDecl)ri.Decl).AccessibleSignature(useCompileSignatures);
        sig = GetSignature(sig);
        // For 0:
        TopLevelDecl decl;

        if (sig.TopLevels.TryGetValue(expr.SuffixName, out decl)) {
          // ----- 0. Member of the specified module
          if (decl is AmbiguousTopLevelDecl) {
            var ad = (AmbiguousTopLevelDecl)decl;
            reporter.Error(MessageSource.Resolver, expr.tok, "The name {0} ambiguously refers to a type in one of the modules {1} (try qualifying the type name with the module name)", expr.SuffixName, ad.ModuleNames());
          } else {
            // We have found a module name or a type name.  We create a temporary expression that will never be seen by the compiler
            // or verifier, just to have a placeholder where we can recorded what we have found.
            r = CreateResolver_IdentifierExpr(expr.tok, expr.SuffixName, expr.OptTypeArguments, decl);
          }
#if ASYNC_TASK_TYPES
        } else if (sig.StaticMembers.TryGetValue(expr.SuffixName, out member)) {
          // ----- 1. static member of the specified module
          Contract.Assert(member.IsStatic); // moduleInfo.StaticMembers is supposed to contain only static members of the module's implicit class _default
          if (ReallyAmbiguousThing(ref member)) {
            reporter.Error(MessageSource.Resolver, expr.tok, "The name {0} ambiguously refers to a static member in one of the modules {1} (try qualifying the member name with the module name)", expr.SuffixName, ((AmbiguousMemberDecl)member).ModuleNames());
          } else {
            var receiver = new StaticReceiverExpr(expr.tok, (ClassDecl)member.EnclosingClass);
            r = ResolveExprDotCall(expr.tok, receiver, member, expr.OptTypeArguments, opts.resolutionContext, allowMethodCall);
          }
#endif
        } else {
          reporter.Error(MessageSource.Resolver, expr.tok, "module '{0}' does not declare a type '{1}'", ri.Decl.Name, expr.SuffixName);
        }

      } else if (lhs != null && lhs.Type is Resolver_IdentifierExpr.ResolverType_Type) {
        var ri = (Resolver_IdentifierExpr)lhs;
        // ----- 2. Look up name in type
        var ty = new UserDefinedType(ri.tok, ri.Decl.Name, ri.Decl, ri.TypeArgs);
        if (allowDanglingDotName && ty.IsRefType) {
          return new ResolveTypeReturn(ty, expr);
        }
        if (r == null) {
          reporter.Error(MessageSource.Resolver, expr.tok, "member '{0}' does not exist in type '{1}' or cannot be part of type name", expr.SuffixName, ri.Decl.Name);
        }
      }

      if (r == null) {
        // an error has been reported above; we won't fill in .ResolvedExpression, but we still must fill in .Type
        expr.Type = new InferredTypeProxy();
      } else {
        expr.ResolvedExpression = r;
        expr.Type = r.Type;
      }
      return null;
    }

    Resolver_IdentifierExpr CreateResolver_IdentifierExpr(IToken tok, string name, List<Type> optTypeArguments, TopLevelDecl decl) {
      Contract.Requires(tok != null);
      Contract.Requires(name != null);
      Contract.Requires(decl != null);
      Contract.Ensures(Contract.Result<Resolver_IdentifierExpr>() != null);

      if (!moduleInfo.IsAbstract) {
        if (decl is ModuleDecl md && md.Signature.IsAbstract) {
          reporter.Error(MessageSource.Resolver, tok, "a compiled module is not allowed to use an abstract module ({0})", decl.Name);
        }
      }
      var n = optTypeArguments == null ? 0 : optTypeArguments.Count;
      if (optTypeArguments != null) {
        // type arguments were supplied; they must be equal in number to those expected
        if (n != decl.TypeArgs.Count) {
          reporter.Error(MessageSource.Resolver, tok, "Wrong number of type arguments ({0} instead of {1}) passed to {2}: {3}", n, decl.TypeArgs.Count, decl.WhatKind, name);
        }
      }
      List<Type> tpArgs = new List<Type>();
      for (int i = 0; i < decl.TypeArgs.Count; i++) {
        tpArgs.Add(i < n ? optTypeArguments[i] : new InferredTypeProxy());
      }
      return new Resolver_IdentifierExpr(tok, decl, tpArgs);
    }

    public void ResolveStatement(Statement stmt, ResolutionContext resolutionContext) {
      Contract.Requires(stmt != null);
      Contract.Requires(resolutionContext != null);
      if (stmt is ICanResolve canResolve) {
        canResolve.Resolve(this, resolutionContext);
        return;
      }
      if (!(stmt is ForallStmt || stmt is ForLoopStmt)) {  // "forall" and "for" statements do their own attribute resolution below
        ResolveAttributes(stmt, resolutionContext);
      }
      if (stmt is PredicateStmt) {
        PredicateStmt s = (PredicateStmt)stmt;
        var assertStmt = stmt as AssertStmt;
        if (assertStmt != null && assertStmt.Label != null) {
          if (DominatingStatementLabels.Find(assertStmt.Label.Name) != null) {
            reporter.Error(MessageSource.Resolver, assertStmt.Label.Tok, "assert label shadows a dominating label");
          } else {
            var rr = DominatingStatementLabels.Push(assertStmt.Label.Name, assertStmt.Label);
            Contract.Assert(rr == Scope<Label>.PushResult.Success);  // since we just checked for duplicates, we expect the Push to succeed
          }
        }
        ResolveExpression(s.Expr, resolutionContext);
        Contract.Assert(s.Expr.Type != null);  // follows from postcondition of ResolveExpression
        ConstrainTypeExprBool(s.Expr, "condition is expected to be of type bool, but is {0}");
        if (assertStmt != null && assertStmt.Proof != null) {
          // clear the labels for the duration of checking the proof body, because break statements are not allowed to leave a the proof body
          var prevLblStmts = enclosingStatementLabels;
          var prevLoopStack = loopStack;
          enclosingStatementLabels = new Scope<Statement>(Options);
          loopStack = new List<Statement>();
          ResolveStatement(assertStmt.Proof, resolutionContext);
          enclosingStatementLabels = prevLblStmts;
          loopStack = prevLoopStack;
        }
        var expectStmt = stmt as ExpectStmt;
        if (expectStmt != null) {
          if (expectStmt.Message == null) {
            expectStmt.Message = new StringLiteralExpr(s.Tok, "expectation violation", false);
          }
          ResolveExpression(expectStmt.Message, resolutionContext);
          Contract.Assert(expectStmt.Message.Type != null);  // follows from postcondition of ResolveExpression
        }

      } else if (stmt is PrintStmt) {
        var s = (PrintStmt)stmt;
        s.Args.Iter(e => ResolveExpression(e, resolutionContext));

      } else if (stmt is RevealStmt) {
        var s = (RevealStmt)stmt;
        foreach (var expr in s.Exprs) {
          var name = RevealStmt.SingleName(expr);
          var labeledAssert = name == null ? null : DominatingStatementLabels.Find(name) as AssertLabel;
          if (labeledAssert != null) {
            s.LabeledAsserts.Add(labeledAssert);
          } else {
            var revealResolutionContext = resolutionContext with { InReveal = true };
            if (expr is ApplySuffix) {
              var e = (ApplySuffix)expr;
              var methodCallInfo = ResolveApplySuffix(e, revealResolutionContext, true);
              if (methodCallInfo == null) {
                reporter.Error(MessageSource.Resolver, expr.tok, "expression has no reveal lemma");
              } else if (methodCallInfo.Callee.Member is TwoStateLemma && !revealResolutionContext.IsTwoState) {
                reporter.Error(MessageSource.Resolver, methodCallInfo.Tok, "a two-state function can only be revealed in a two-state context");
              } else if (methodCallInfo.Callee.AtLabel != null) {
                Contract.Assert(methodCallInfo.Callee.Member is TwoStateLemma);
                reporter.Error(MessageSource.Resolver, methodCallInfo.Tok, "to reveal a two-state function, do not list any parameters or @-labels");
              } else {
                var call = new CallStmt(s.RangeToken, new List<Expression>(), methodCallInfo.Callee, methodCallInfo.ActualParameters, methodCallInfo.Tok);
                s.ResolvedStatements.Add(call);
              }
            } else if (expr is NameSegment or ExprDotName) {
              if (expr is NameSegment) {
                ResolveNameSegment((NameSegment)expr, true, null, revealResolutionContext, true);
              } else {
                ResolveDotSuffix((ExprDotName)expr, true, null, revealResolutionContext, true);
              }
              MemberSelectExpr callee = (MemberSelectExpr)((ConcreteSyntaxExpression)expr).ResolvedExpression;
              if (callee == null) {
              } else if (callee.Member is Lemma or TwoStateLemma && Attributes.Contains(callee.Member.Attributes, "axiom")) {
                //The revealed member is a function
                reporter.Error(MessageSource.Resolver, callee.tok, "to reveal a function ({0}), append parentheses", callee.Member.ToString().Substring(7));
              } else {
                var call = new CallStmt(s.RangeToken, new List<Expression>(), callee, new List<ActualBinding>(), expr.tok);
                s.ResolvedStatements.Add(call);
              }
            } else {
              ResolveExpression(expr, revealResolutionContext);
            }
          }
        }
        foreach (var a in s.ResolvedStatements) {
          ResolveStatement(a, resolutionContext);
        }
      } else if (stmt is BreakStmt) {
        var s = (BreakStmt)stmt;
        if (s.TargetLabel != null) {
          Statement target = enclosingStatementLabels.Find(s.TargetLabel.val);
          if (target == null) {
            reporter.Error(MessageSource.Resolver, s.TargetLabel, $"{s.Kind} label is undefined or not in scope: {s.TargetLabel.val}");
          } else if (s.IsContinue && !(target is LoopStmt)) {
            reporter.Error(MessageSource.Resolver, s.TargetLabel, $"continue label must designate a loop: {s.TargetLabel.val}");
          } else {
            s.TargetStmt = target;
          }
        } else {
          Contract.Assert(1 <= s.BreakAndContinueCount); // follows from BreakStmt class invariant and the guard for this "else" branch
          var jumpStmt = s.BreakAndContinueCount == 1 ?
            $"a non-labeled '{s.Kind}' statement" :
            $"a '{Util.Repeat(s.BreakAndContinueCount - 1, "break ")}{s.Kind}' statement";
          if (loopStack.Count == 0) {
            reporter.Error(MessageSource.Resolver, s, $"{jumpStmt} is allowed only in loops");
          } else if (loopStack.Count < s.BreakAndContinueCount) {
            reporter.Error(MessageSource.Resolver, s,
              $"{jumpStmt} is allowed only in contexts with {s.BreakAndContinueCount} enclosing loops, but the current context only has {loopStack.Count}");
          } else {
            Statement target = loopStack[loopStack.Count - s.BreakAndContinueCount];
            if (target.Labels == null) {
              // make sure there is a label, because the compiler and translator will want to see a unique ID
              target.Labels = new LList<Label>(new Label(target.Tok, null), null);
            }
            s.TargetStmt = target;
          }
        }

      } else if (stmt is ProduceStmt) {
        var kind = stmt is YieldStmt ? "yield" : "return";
        if (stmt is YieldStmt && !(resolutionContext.CodeContext is IteratorDecl)) {
          reporter.Error(MessageSource.Resolver, stmt, "yield statement is allowed only in iterators");
        } else if (stmt is ReturnStmt && !(resolutionContext.CodeContext is Method)) {
          reporter.Error(MessageSource.Resolver, stmt, "return statement is allowed only in method");
        } else if (resolutionContext.InFirstPhaseConstructor) {
          reporter.Error(MessageSource.Resolver, stmt, "return statement is not allowed before 'new;' in a constructor");
        }
        var s = (ProduceStmt)stmt;
        if (s.Rhss != null) {
          var cmc = resolutionContext.CodeContext as IMethodCodeContext;
          if (cmc == null) {
            // an error has already been reported above
          } else if (cmc.Outs.Count != s.Rhss.Count) {
            reporter.Error(MessageSource.Resolver, s, "number of {2} parameters does not match declaration (found {0}, expected {1})", s.Rhss.Count, cmc.Outs.Count, kind);
          } else {
            Contract.Assert(s.Rhss.Count > 0);
            // Create a hidden update statement using the out-parameter formals, resolve the RHS, and check that the RHS is good.
            List<Expression> formals = new List<Expression>();
            foreach (Formal f in cmc.Outs) {
              Expression produceLhs;
              if (stmt is ReturnStmt) {
                var ident = new ImplicitIdentifierExpr(f.tok, f.Name);
                // resolve it here to avoid capture into more closely declared local variables
                ident.Var = f;
                ident.Type = ident.Var.Type;
                Contract.Assert(f.Type != null);
                produceLhs = ident;
              } else {
                var yieldIdent = new MemberSelectExpr(f.tok, new ImplicitThisExpr(f.tok), f.Name);
                ResolveExpression(yieldIdent, resolutionContext);
                produceLhs = yieldIdent;
              }
              formals.Add(produceLhs);
            }
            s.HiddenUpdate = new UpdateStmt(s.RangeToken, formals, s.Rhss, true);
            // resolving the update statement will check for return/yield statement specifics.
            ResolveStatement(s.HiddenUpdate, resolutionContext);
          }
        } else {// this is a regular return/yield statement.
          s.HiddenUpdate = null;
        }
      } else if (stmt is VarDeclStmt) {
        var s = (VarDeclStmt)stmt;
        // We have four cases.
        Contract.Assert(s.Update == null || s.Update is AssignSuchThatStmt || s.Update is UpdateStmt || s.Update is AssignOrReturnStmt);
        // 0.  There is no .Update.  This is easy, we will just resolve the locals.
        // 1.  The .Update is an AssignSuchThatStmt.  This is also straightforward:  first
        //     resolve the locals, which adds them to the scope, and then resolve the .Update.
        // 2.  The .Update is an UpdateStmt, which, resolved, means either a CallStmt or a bunch
        //     of parallel AssignStmt's.  Here, the right-hand sides should be resolved before
        //     the local variables have been added to the scope, but the left-hand sides should
        //     resolve to the newly introduced variables.
        // 3.  The .Update is a ":-" statement, for which resolution does two steps:
        //     First, desugar, then run the regular resolution on the desugared AST.
        // To accommodate these options, we first reach into the UpdateStmt, if any, to resolve
        // the left-hand sides of the UpdateStmt.  This will have the effect of shielding them
        // from a subsequent resolution (since expression resolution will do nothing if the .Type
        // field is already assigned.
        // Alright, so it is:

        // Resolve the types of the locals
        foreach (var local in s.Locals) {
          int prevErrorCount = reporter.Count(ErrorLevel.Error);
          ResolveType(local.Tok, local.OptionalType, resolutionContext, ResolveTypeOptionEnum.InferTypeProxies, null);
          if (reporter.Count(ErrorLevel.Error) == prevErrorCount) {
            local.type = local.OptionalType;
          } else {
            local.type = new InferredTypeProxy();
          }
        }
        // Resolve the UpdateStmt, if any
        if (s.Update is UpdateStmt) {
          var upd = (UpdateStmt)s.Update;
          // resolve the LHS
          Contract.Assert(upd.Lhss.Count == s.Locals.Count);
          for (int i = 0; i < upd.Lhss.Count; i++) {
            var local = s.Locals[i];
            var lhs = (IdentifierExpr)upd.Lhss[i];  // the LHS in this case will be an IdentifierExpr, because that's how the parser creates the VarDeclStmt
            Contract.Assert(lhs.Type == null);  // not yet resolved
            lhs.Var = local;
            lhs.Type = local.Type;
          }
          // resolve the whole thing
          s.Update.Resolve(this, resolutionContext);
        }

        if (s.Update is AssignOrReturnStmt) {
          var assignOrRet = (AssignOrReturnStmt)s.Update;
          // resolve the LHS
          Contract.Assert(assignOrRet.Lhss.Count == s.Locals.Count);
          for (int i = 0; i < s.Locals.Count; i++) {
            var local = s.Locals[i];
            var lhs = (IdentifierExpr)assignOrRet
              .Lhss[i]; // the LHS in this case will be an IdentifierExpr, because that's how the parser creates the VarDeclStmt
            Contract.Assert(lhs.Type == null); // not yet resolved
            lhs.Var = local;
            lhs.Type = local.Type;
          }

          // resolve the whole thing
          assignOrRet.Resolve(this, resolutionContext);
        }
        // Add the locals to the scope
        foreach (var local in s.Locals) {
          ScopePushAndReport(scope, local, "local-variable");
        }
        // With the new locals in scope, it's now time to resolve the attributes on all the locals
        foreach (var local in s.Locals) {
          ResolveAttributes(local, resolutionContext);
        }
        // Resolve the AssignSuchThatStmt, if any
        if (s.Update is AssignSuchThatStmt assignSuchThatStmt) {
          assignSuchThatStmt.Resolve(this, resolutionContext);
        }
        // Check on "assumption" variables
        foreach (var local in s.Locals) {
          if (Attributes.Contains(local.Attributes, "assumption")) {
            if (currentMethod != null) {
              ConstrainSubtypeRelation(Type.Bool, local.type, local.Tok, "assumption variable must be of type 'bool'");
              if (!local.IsGhost) {
                reporter.Error(MessageSource.Resolver, local.Tok, "assumption variable must be ghost");
              }
            } else {
              reporter.Error(MessageSource.Resolver, local.Tok, "assumption variable can only be declared in a method");
            }
          }
        }
      } else if (stmt is VarDeclPattern) {
        VarDeclPattern s = (VarDeclPattern)stmt;
        foreach (var local in s.LocalVars) {
          int prevErrorCount = reporter.Count(ErrorLevel.Error);
          ResolveType(local.Tok, local.OptionalType, resolutionContext, ResolveTypeOptionEnum.InferTypeProxies, null);
          if (reporter.Count(ErrorLevel.Error) == prevErrorCount) {
            local.type = local.OptionalType;
          } else {
            local.type = new InferredTypeProxy();
          }
        }
        ResolveExpression(s.RHS, resolutionContext);
        ResolveCasePattern(s.LHS, s.RHS.Type, resolutionContext);
        // Check for duplicate names now, because not until after resolving the case pattern do we know if identifiers inside it refer to bound variables or nullary constructors
        var c = 0;
        foreach (var bv in s.LHS.Vars) {
          ScopePushAndReport(scope, bv, "local_variable");
          c++;
        }
        if (c == 0) {
          // Every identifier-looking thing in the pattern resolved to a constructor; that is, this LHS is a constant literal
          reporter.Error(MessageSource.Resolver, s.LHS.tok, "LHS is a constant literal; to be legal, it must introduce at least one bound variable");
        }
      } else if (stmt is AssignStmt) {
        AssignStmt s = (AssignStmt)stmt;
        int prevErrorCount = reporter.Count(ErrorLevel.Error);
        ResolveExpression(s.Lhs, resolutionContext);  // allow ghosts for now, tighted up below
        bool lhsResolvedSuccessfully = reporter.Count(ErrorLevel.Error) == prevErrorCount;
        Contract.Assert(s.Lhs.Type != null);  // follows from postcondition of ResolveExpression
        // check that LHS denotes a mutable variable or a field
        var lhs = s.Lhs.Resolved;
        if (lhs is IdentifierExpr) {
          IVariable var = ((IdentifierExpr)lhs).Var;
          if (var == null) {
            // the LHS didn't resolve correctly; some error would already have been reported
          } else {
            CheckIsLvalue(lhs, resolutionContext);
          }
        } else if (lhs is MemberSelectExpr) {
          var fse = (MemberSelectExpr)lhs;
          if (fse.Member != null) {  // otherwise, an error was reported above
            CheckIsLvalue(fse, resolutionContext);
          }
        } else if (lhs is SeqSelectExpr) {
          var slhs = (SeqSelectExpr)lhs;
          // LHS is fine, provided the "sequence" is really an array
          if (lhsResolvedSuccessfully) {
            Contract.Assert(slhs.Seq.Type != null);
            CheckIsLvalue(slhs, resolutionContext);
          }
        } else if (lhs is MultiSelectExpr) {
          CheckIsLvalue(lhs, resolutionContext);
        } else {
          CheckIsLvalue(lhs, resolutionContext);
        }
        Type lhsType = s.Lhs.Type;
        if (s.Rhs is ExprRhs) {
          ExprRhs rr = (ExprRhs)s.Rhs;
          ResolveExpression(rr.Expr, resolutionContext);
          Contract.Assert(rr.Expr.Type != null);  // follows from postcondition of ResolveExpression

          if (s.Lhs is ImplicitIdentifierExpr { Var: Formal { InParam: false } }) {
            AddAssignableConstraint(stmt.Tok, lhsType, rr.Expr.Type, "Method return value mismatch (expected {0}, got {1})");
          } else {
            AddAssignableConstraint(stmt.Tok, lhsType, rr.Expr.Type, "RHS (of type {1}) not assignable to LHS (of type {0})");
          }
        } else if (s.Rhs is TypeRhs) {
          TypeRhs rr = (TypeRhs)s.Rhs;
          Type t = ResolveTypeRhs(rr, stmt, resolutionContext);
          AddAssignableConstraint(stmt.Tok, lhsType, t, "type {1} is not assignable to LHS (of type {0})");
        } else if (s.Rhs is HavocRhs) {
          // nothing else to do
        } else {
          Contract.Assert(false); throw new cce.UnreachableException();  // unexpected RHS
        }

      } else if (stmt is CallStmt) {
        CallStmt s = (CallStmt)stmt;
        ResolveCallStmt(s, resolutionContext, null);

      } else if (stmt is BlockStmt) {
        var s = (BlockStmt)stmt;
        scope.PushMarker();
        ResolveBlockStatement(s, resolutionContext);
        scope.PopMarker();

      } else if (stmt is IfStmt) {
        IfStmt s = (IfStmt)stmt;
        if (s.Guard != null) {
          ResolveExpression(s.Guard, resolutionContext);
          Contract.Assert(s.Guard.Type != null);  // follows from postcondition of ResolveExpression
          ConstrainTypeExprBool(s.Guard, "condition is expected to be of type bool, but is {0}");
        }

        scope.PushMarker();
        if (s.IsBindingGuard) {
          var exists = (ExistsExpr)s.Guard;
          foreach (var v in exists.BoundVars) {
            ScopePushAndReport(scope, v, "bound-variable");
          }
        }
        DominatingStatementLabels.PushMarker();
        ResolveBlockStatement(s.Thn, resolutionContext);
        DominatingStatementLabels.PopMarker();
        scope.PopMarker();

        if (s.Els != null) {
          DominatingStatementLabels.PushMarker();
          ResolveStatement(s.Els, resolutionContext);
          DominatingStatementLabels.PopMarker();
        }

      } else if (stmt is AlternativeStmt) {
        var s = (AlternativeStmt)stmt;
        ResolveAlternatives(s.Alternatives, null, resolutionContext);

      } else if (stmt is OneBodyLoopStmt) {
        var s = (OneBodyLoopStmt)stmt;
        var fvs = new HashSet<IVariable>();
        var usesHeap = false;
        if (s is WhileStmt whileS && whileS.Guard != null) {
          ResolveExpression(whileS.Guard, resolutionContext);
          Contract.Assert(whileS.Guard.Type != null);  // follows from postcondition of ResolveExpression
          FreeVariablesUtil.ComputeFreeVariables(Options, whileS.Guard, fvs, ref usesHeap);
          ConstrainTypeExprBool(whileS.Guard, "condition is expected to be of type bool, but is {0}");
        } else if (s is ForLoopStmt forS) {
          var loopIndex = forS.LoopIndex;
          int prevErrorCount = reporter.Count(ErrorLevel.Error);
          ResolveType(loopIndex.Tok, loopIndex.Type, resolutionContext, ResolveTypeOptionEnum.InferTypeProxies, null);
          var err = new TypeConstraint.ErrorMsgWithToken(loopIndex.Tok, "index variable is expected to be of an integer type (got {0})", loopIndex.Type);
          ConstrainToIntegerType(loopIndex.Tok, loopIndex.Type, false, err);
          fvs.Add(loopIndex);

          ResolveExpression(forS.Start, resolutionContext);
          FreeVariablesUtil.ComputeFreeVariables(Options, forS.Start, fvs, ref usesHeap);
          AddAssignableConstraint(forS.Start.tok, forS.LoopIndex.Type, forS.Start.Type, "lower bound (of type {1}) not assignable to index variable (of type {0})");
          if (forS.End != null) {
            ResolveExpression(forS.End, resolutionContext);
            FreeVariablesUtil.ComputeFreeVariables(Options, forS.End, fvs, ref usesHeap);
            AddAssignableConstraint(forS.End.tok, forS.LoopIndex.Type, forS.End.Type, "upper bound (of type {1}) not assignable to index variable (of type {0})");
            if (forS.Decreases.Expressions.Count != 0) {
              reporter.Error(MessageSource.Resolver, forS.Decreases.Expressions[0].tok,
                "a 'for' loop is allowed an explicit 'decreases' clause only if the end-expression is '*'");
            }
          } else if (forS.Decreases.Expressions.Count == 0 && !resolutionContext.CodeContext.AllowsNontermination) {
            // note, the following error message is also emitted elsewhere (if the loop bears a "decreases *")
            reporter.Error(MessageSource.Resolver, forS.Tok,
              "a possibly infinite loop is allowed only if the enclosing method is declared (with 'decreases *') to be possibly non-terminating" +
              " (or you can add a 'decreases' clause to this 'for' loop if you want to prove that it does indeed terminate)");
          }

          // Create a new scope, add the local to the scope, and resolve the attributes
          scope.PushMarker();
          ScopePushAndReport(scope, loopIndex, "index-variable");
          ResolveAttributes(s, resolutionContext);
        }

        ResolveLoopSpecificationComponents(s.Invariants, s.Decreases, s.Mod, resolutionContext, fvs, ref usesHeap);

        if (s.Body != null) {
          loopStack.Add(s);  // push
          DominatingStatementLabels.PushMarker();
          ResolveStatement(s.Body, resolutionContext);
          DominatingStatementLabels.PopMarker();
          loopStack.RemoveAt(loopStack.Count - 1);  // pop
        } else {
          Contract.Assert(s.BodySurrogate == null);  // .BodySurrogate is set only once
          var loopFrame = new List<IVariable>();
          if (s is ForLoopStmt forLoopStmt) {
            loopFrame.Add(forLoopStmt.LoopIndex);
          }
          loopFrame.AddRange(fvs.Where(fv => fv.IsMutable));
          s.BodySurrogate = new WhileStmt.LoopBodySurrogate(loopFrame, usesHeap);
          var text = Util.Comma(s.BodySurrogate.LocalLoopTargets, fv => fv.Name);
          if (s.BodySurrogate.UsesHeap) {
            text += text.Length == 0 ? "$Heap" : ", $Heap";
          }
          text = string.Format("note, this loop has no body{0}", text.Length == 0 ? "" : " (loop frame: " + text + ")");
          reporter.Warning(MessageSource.Resolver, ErrorID.None, s.Tok, text);
        }

        if (s is ForLoopStmt) {
          scope.PopMarker();
        }

      } else if (stmt is AlternativeLoopStmt) {
        var s = (AlternativeLoopStmt)stmt;
        ResolveAlternatives(s.Alternatives, s, resolutionContext);
        var usesHeapDontCare = false;
        ResolveLoopSpecificationComponents(s.Invariants, s.Decreases, s.Mod, resolutionContext, null, ref usesHeapDontCare);

      } else if (stmt is ForallStmt) {
        var s = (ForallStmt)stmt;

        int prevErrorCount = reporter.Count(ErrorLevel.Error);
        scope.PushMarker();
        foreach (BoundVar v in s.BoundVars) {
          ScopePushAndReport(scope, v, "local-variable");
          ResolveType(v.tok, v.Type, resolutionContext, ResolveTypeOptionEnum.InferTypeProxies, null);
        }
        ResolveExpression(s.Range, resolutionContext);
        Contract.Assert(s.Range.Type != null);  // follows from postcondition of ResolveExpression
        ConstrainTypeExprBool(s.Range, "range restriction in forall statement must be of type bool (instead got {0})");
        foreach (var ens in s.Ens) {
          ResolveExpression(ens.E, resolutionContext);
          Contract.Assert(ens.E.Type != null);  // follows from postcondition of ResolveExpression
          ConstrainTypeExprBool(ens.E, "ensures condition is expected to be of type bool, but is {0}");
        }
        // Since the range and postconditions are more likely to infer the types of the bound variables, resolve them
        // first (above) and only then resolve the attributes (below).
        ResolveAttributes(s, resolutionContext);

        if (s.Body != null) {
          // clear the labels for the duration of checking the body, because break statements are not allowed to leave a forall statement
          var prevLblStmts = enclosingStatementLabels;
          var prevLoopStack = loopStack;
          enclosingStatementLabels = new Scope<Statement>(Options);
          loopStack = new List<Statement>();
          ResolveStatement(s.Body, resolutionContext);
          enclosingStatementLabels = prevLblStmts;
          loopStack = prevLoopStack;
        } else {
          reporter.Warning(MessageSource.Resolver, ErrorID.None, s.Tok, "note, this forall statement has no body");
        }
        scope.PopMarker();

        if (prevErrorCount == reporter.Count(ErrorLevel.Error)) {
          // determine the Kind and run some additional checks on the body
          if (s.Ens.Count != 0) {
            // The only supported kind with ensures clauses is Proof.
            s.Kind = ForallStmt.BodyKind.Proof;
          } else {
            // There are three special cases:
            // * Assign, which is the only kind of the forall statement that allows a heap update.
            // * Call, which is a single call statement with no side effects or output parameters.
            // * A single calc statement, which is a special case of Proof where the postcondition can be inferred.
            // The effect of Assign and the postcondition of Call will be seen outside the forall
            // statement.
            Statement s0 = s.S0;
            if (s0 is AssignStmt) {
              s.Kind = ForallStmt.BodyKind.Assign;

              var rhs = ((AssignStmt)s0).Rhs;
              if (rhs is TypeRhs) {
                reporter.Error(MessageSource.Resolver, rhs.Tok, "new allocation not supported in aggregate assignments");
              }

            } else if (s0 is CallStmt) {
              s.Kind = ForallStmt.BodyKind.Call;
              var call = (CallStmt)s.S0;
              var method = call.Method;
              // if the called method is not in the same module as the ForallCall stmt
              // don't convert it to ForallExpression since the inlined called method's
              // ensure clause might not be resolved correctly(test\dafny3\GenericSort.dfy)
              if (method.EnclosingClass.EnclosingModuleDefinition != resolutionContext.CodeContext.EnclosingModule) {
                s.CanConvert = false;
              }
              // Additional information (namely, the postcondition of the call) will be reported later. But it cannot be
              // done yet, because the specification of the callee may not have been resolved yet.
            } else if (s0 is CalcStmt) {
              s.Kind = ForallStmt.BodyKind.Proof;
              // add the conclusion of the calc as a free postcondition
              var result = ((CalcStmt)s0).Result;
              s.Ens.Add(new AttributedExpression(result));
              reporter.Info(MessageSource.Resolver, s.Tok, "ensures " + Printer.ExprToString(Options, result));
            } else {
              s.Kind = ForallStmt.BodyKind.Proof;
              if (s.Body is BlockStmt && ((BlockStmt)s.Body).Body.Count == 0) {
                // an empty statement, so don't produce any warning
              } else {
                reporter.Warning(MessageSource.Resolver, ErrorID.None, s.Tok, "the conclusion of the body of this forall statement will not be known outside the forall statement; consider using an 'ensures' clause");
              }
            }
          }

          if (s.ForallExpressions != null) {
            foreach (Expression expr in s.ForallExpressions) {
              ResolveExpression(expr, resolutionContext);
            }
          }
        }

      } else if (stmt is ModifyStmt) {
        var s = (ModifyStmt)stmt;
        ResolveAttributes(s.Mod, resolutionContext);
        foreach (FrameExpression fe in s.Mod.Expressions) {
          ResolveFrameExpression(fe, FrameExpressionUse.Modifies, resolutionContext);
        }
        if (s.Body != null) {
          ResolveBlockStatement(s.Body, resolutionContext);
        }

      } else if (stmt is CalcStmt) {
        var prevErrorCount = reporter.Count(ErrorLevel.Error);
        CalcStmt s = (CalcStmt)stmt;
        // figure out s.Op
        Contract.Assert(s.Op == null);  // it hasn't been set yet
        if (s.UserSuppliedOp != null) {
          s.Op = s.UserSuppliedOp;
        } else {
          // Usually, we'd use == as the default main operator.  However, if the calculation
          // begins or ends with a boolean literal, then we can do better by selecting ==>
          // or <==.  Also, if the calculation begins or ends with an empty set, then we can
          // do better by selecting <= or >=.
          if (s.Lines.Count == 0) {
            s.Op = CalcStmt.DefaultOp;
          } else {
            bool b;
            if (Expression.IsBoolLiteral(s.Lines.First(), out b)) {
              s.Op = new CalcStmt.BinaryCalcOp(b ? BinaryExpr.Opcode.Imp : BinaryExpr.Opcode.Exp);
            } else if (Expression.IsBoolLiteral(s.Lines.Last(), out b)) {
              s.Op = new CalcStmt.BinaryCalcOp(b ? BinaryExpr.Opcode.Exp : BinaryExpr.Opcode.Imp);
            } else if (Expression.IsEmptySetOrMultiset(s.Lines.First())) {
              s.Op = new CalcStmt.BinaryCalcOp(BinaryExpr.Opcode.Ge);
            } else if (Expression.IsEmptySetOrMultiset(s.Lines.Last())) {
              s.Op = new CalcStmt.BinaryCalcOp(BinaryExpr.Opcode.Le);
            } else {
              s.Op = CalcStmt.DefaultOp;
            }
          }
          reporter.Info(MessageSource.Resolver, s.Tok, s.Op.ToString());
        }

        if (s.Lines.Count > 0) {
          Type lineType = new InferredTypeProxy();
          var e0 = s.Lines.First();
          ResolveExpression(e0, resolutionContext);
          Contract.Assert(e0.Type != null);  // follows from postcondition of ResolveExpression
          var err = new TypeConstraint.ErrorMsgWithToken(e0.tok, "all lines in a calculation must have the same type (got {0} after {1})", e0.Type, lineType);
          ConstrainSubtypeRelation(lineType, e0.Type, err);
          for (int i = 1; i < s.Lines.Count; i++) {
            var e1 = s.Lines[i];
            ResolveExpression(e1, resolutionContext);
            Contract.Assert(e1.Type != null);  // follows from postcondition of ResolveExpression
            // reuse the error object if we're on the dummy line; this prevents a duplicate error message
            if (i < s.Lines.Count - 1) {
              err = new TypeConstraint.ErrorMsgWithToken(e1.tok, "all lines in a calculation must have the same type (got {0} after {1})", e1.Type, lineType);
            }
            ConstrainSubtypeRelation(lineType, e1.Type, err);
            var step = (s.StepOps[i - 1] ?? s.Op).StepExpr(e0, e1); // Use custom line operator
            ResolveExpression(step, resolutionContext);
            s.Steps.Add(step);
            e0 = e1;
          }

          // clear the labels for the duration of checking the hints, because break statements are not allowed to leave a forall statement
          var prevLblStmts = enclosingStatementLabels;
          var prevLoopStack = loopStack;
          enclosingStatementLabels = new Scope<Statement>(Options);
          loopStack = new List<Statement>();
          foreach (var h in s.Hints) {
            foreach (var oneHint in h.Body) {
              DominatingStatementLabels.PushMarker();
              ResolveStatement(oneHint, resolutionContext);
              DominatingStatementLabels.PopMarker();
            }
          }
          enclosingStatementLabels = prevLblStmts;
          loopStack = prevLoopStack;

        }
        if (prevErrorCount == reporter.Count(ErrorLevel.Error) && s.Lines.Count > 0) {
          // do not build Result from the lines if there were errors, as it might be ill-typed and produce unnecessary resolution errors
          var resultOp = s.StepOps.Aggregate(s.Op, (op0, op1) => op1 == null ? op0 : op0.ResultOp(op1));
          s.Result = resultOp.StepExpr(s.Lines.First(), s.Lines.Last());
        } else {
          s.Result = CalcStmt.DefaultOp.StepExpr(Expression.CreateIntLiteral(s.Tok, 0), Expression.CreateIntLiteral(s.Tok, 0));
        }
        ResolveExpression(s.Result, resolutionContext);
        Contract.Assert(s.Result != null);
        Contract.Assert(prevErrorCount != reporter.Count(ErrorLevel.Error) || s.Steps.Count == s.Hints.Count);

      } else if (stmt is SkeletonStatement) {
        var s = (SkeletonStatement)stmt;
        reporter.Error(MessageSource.Resolver, s.Tok, "skeleton statements are allowed only in refining methods");
        // nevertheless, resolve the underlying statement; hey, why not
        if (s.S != null) {
          ResolveStatement(s.S, resolutionContext);
        }
      } else {
        Contract.Assert(false); throw new cce.UnreachableException();
      }
    }

    private void ResolveLoopSpecificationComponents(List<AttributedExpression> invariants, Specification<Expression> decreases,
      Specification<FrameExpression> modifies, ResolutionContext resolutionContext, HashSet<IVariable> fvs, ref bool usesHeap) {
      Contract.Requires(invariants != null);
      Contract.Requires(decreases != null);
      Contract.Requires(modifies != null);
      Contract.Requires(resolutionContext != null);

      foreach (AttributedExpression inv in invariants) {
        ResolveAttributes(inv, resolutionContext);
        ResolveExpression(inv.E, resolutionContext);
        Contract.Assert(inv.E.Type != null);  // follows from postcondition of ResolveExpression
        if (fvs != null) {
          FreeVariablesUtil.ComputeFreeVariables(Options, inv.E, fvs, ref usesHeap);
        }
        ConstrainTypeExprBool(inv.E, "invariant is expected to be of type bool, but is {0}");
      }

      ResolveAttributes(decreases, resolutionContext);
      foreach (Expression e in decreases.Expressions) {
        ResolveExpression(e, resolutionContext);
        if (e is WildcardExpr && !resolutionContext.CodeContext.AllowsNontermination) {
          reporter.Error(MessageSource.Resolver, e, "a possibly infinite loop is allowed only if the enclosing method is declared (with 'decreases *') to be possibly non-terminating");
        }
        if (fvs != null) {
          FreeVariablesUtil.ComputeFreeVariables(Options, e, fvs, ref usesHeap);
        }
        // any type is fine
      }

      ResolveAttributes(modifies, resolutionContext);
      if (modifies.Expressions != null) {
        usesHeap = true;  // bearing a modifies clause counts as using the heap
        foreach (FrameExpression fe in modifies.Expressions) {
          ResolveFrameExpression(fe, FrameExpressionUse.Modifies, resolutionContext);
        }
      }
    }

    /// <summary>
    /// Resolves the default-valued expression for each formal in "formals".
    /// Solves the resulting type constraints.
    /// Assumes these are the only type constraints to be solved.
    ///
    /// Reports an error for any cyclic dependency among the default-value expressions of the formals.
    /// </summary>
    public void ResolveParameterDefaultValues(List<Formal> formals, ResolutionContext resolutionContext) {
      Contract.Requires(formals != null);
      Contract.Requires(resolutionContext != null);

      Contract.Assume(AllTypeConstraints.Count == 0);

      var dependencies = new Graph<IVariable>();
      var allowMoreRequiredParameters = true;
      var allowNamelessParameters = true;
      foreach (var formal in formals) {
        var d = formal.DefaultValue;
        if (d != null) {
          allowMoreRequiredParameters = false;
          ResolveExpression(d, resolutionContext);
          AddAssignableConstraint(d.tok, formal.Type, d.Type, "default-value expression (of type '{1}') is not assignable to formal (of type '{0}')");
          foreach (var v in FreeVariables(d)) {
            dependencies.AddEdge(formal, v);
          }
        } else if (!allowMoreRequiredParameters) {
          reporter.Error(MessageSource.Resolver, formal.tok, "a required parameter must precede all optional parameters");
        }
        if (!allowNamelessParameters && !formal.HasName) {
          reporter.Error(MessageSource.Resolver, formal.tok, "a nameless parameter must precede all nameonly parameters");
        }
        if (formal.IsNameOnly) {
          allowNamelessParameters = false;
        }
      }
      SolveAllTypeConstraints();

      foreach (var cycle in dependencies.AllCycles()) {
        var cy = Util.Comma(" -> ", cycle, v => v.Name) + " -> " + cycle[0].Name;
        reporter.Error(MessageSource.Resolver, cycle[0], $"default-value expressions for parameters contain a cycle: {cy}");
      }
    }

    /// <summary>
    /// See ResolveTypeOption for a description of the option/defaultTypeArguments parameters.
    /// </summary>
    public void ResolveType(IToken tok, Type type, ResolutionContext resolutionContext, ResolveTypeOptionEnum eopt, List<TypeParameter> defaultTypeArguments) {
      Contract.Requires(tok != null);
      Contract.Requires(type != null);
      Contract.Requires(resolutionContext != null);
      Contract.Requires(eopt != ResolveTypeOptionEnum.AllowPrefixExtend);
      ResolveType(tok, type, resolutionContext, new ResolveTypeOption(eopt), defaultTypeArguments);
    }

    public void ResolveType(IToken tok, Type type, ICodeContext topLevelContext, ResolveTypeOptionEnum eopt, List<TypeParameter> defaultTypeArguments) {
      ResolveType(tok, type, ResolutionContext.FromCodeContext(topLevelContext), eopt, defaultTypeArguments);
    }

    public void ResolveType(IToken tok, Type type, ICodeContext topLevelContext, ResolveTypeOption option, List<TypeParameter> defaultTypeArguments) {
      ResolveType(tok, type, ResolutionContext.FromCodeContext(topLevelContext), option, defaultTypeArguments);
    }

    public void ResolveType(IToken tok, Type type, ResolutionContext resolutionContext, ResolveTypeOption option, List<TypeParameter> defaultTypeArguments) {
      Contract.Requires(tok != null);
      Contract.Requires(type != null);
      Contract.Requires(resolutionContext != null);
      Contract.Requires(option != null);
      Contract.Requires((option.Opt == ResolveTypeOptionEnum.DontInfer || option.Opt == ResolveTypeOptionEnum.InferTypeProxies) == (defaultTypeArguments == null));
      var r = ResolveTypeLenient(tok, type, resolutionContext, option, defaultTypeArguments, false);
      Contract.Assert(r == null);
    }

    public class ResolveTypeReturn {
      public readonly Type ReplacementType;
      public readonly ExprDotName LastComponent;
      public ResolveTypeReturn(Type replacementType, ExprDotName lastComponent) {
        Contract.Requires(replacementType != null);
        Contract.Requires(lastComponent != null);
        ReplacementType = replacementType;
        LastComponent = lastComponent;
      }
    }
    /// <summary>
    /// See ResolveTypeOption for a description of the option/defaultTypeArguments parameters.
    /// One more thing:  if "allowDanglingDotName" is true, then if the resolution would have produced
    ///   an error message that could have been avoided if "type" denoted an identifier sequence one
    ///   shorter, then return an unresolved replacement type where the identifier sequence is one
    ///   shorter.  (In all other cases, the method returns null.)
    /// </summary>
    public ResolveTypeReturn ResolveTypeLenient(IToken tok, Type type, ResolutionContext resolutionContext, ResolveTypeOption option, List<TypeParameter> defaultTypeArguments, bool allowDanglingDotName) {
      Contract.Requires(tok != null);
      Contract.Requires(type != null);
      Contract.Requires(resolutionContext != null);
      Contract.Requires((option.Opt == ResolveTypeOptionEnum.DontInfer || option.Opt == ResolveTypeOptionEnum.InferTypeProxies) == (defaultTypeArguments == null));
      if (type is BitvectorType) {
        var t = (BitvectorType)type;
        // nothing to resolve, but record the fact that this bitvector width is in use
        builtIns.Bitwidths.Add(t.Width);
      } else if (type is BasicType) {
        // nothing to resolve
      } else if (type is MapType) {
        var mt = (MapType)type;
        var errorCount = reporter.Count(ErrorLevel.Error);
        int typeArgumentCount;
        if (mt.HasTypeArg()) {
          ResolveType(tok, mt.Domain, resolutionContext, option, defaultTypeArguments);
          ResolveType(tok, mt.Range, resolutionContext, option, defaultTypeArguments);
          typeArgumentCount = 2;
        } else if (option.Opt == ResolveTypeOptionEnum.DontInfer) {
          mt.SetTypeArgs(new InferredTypeProxy(), new InferredTypeProxy());
          typeArgumentCount = 0;
        } else {
          var inferredTypeArgs = new List<Type>();
          FillInTypeArguments(tok, 2, inferredTypeArgs, defaultTypeArguments, option);
          Contract.Assert(inferredTypeArgs.Count <= 2);
          if (inferredTypeArgs.Count == 1) {
            mt.SetTypeArgs(inferredTypeArgs[0], new InferredTypeProxy());
            typeArgumentCount = 1;
          } else if (inferredTypeArgs.Count == 2) {
            mt.SetTypeArgs(inferredTypeArgs[0], inferredTypeArgs[1]);
            typeArgumentCount = 2;
          } else {
            mt.SetTypeArgs(new InferredTypeProxy(), new InferredTypeProxy());
            typeArgumentCount = 0;
          }
        }
        // defaults and auto have been applied; check if we now have the right number of arguments
        if (2 != typeArgumentCount) {
          reporter.Error(MessageSource.Resolver, tok, "Wrong number of type arguments ({0} instead of 2) passed to type: {1}", typeArgumentCount, mt.CollectionTypeName);
        }
      } else if (type is CollectionType) {
        var t = (CollectionType)type;
        var errorCount = reporter.Count(ErrorLevel.Error);
        if (t.HasTypeArg()) {
          ResolveType(tok, t.Arg, resolutionContext, option, defaultTypeArguments);
        } else if (option.Opt != ResolveTypeOptionEnum.DontInfer) {
          var inferredTypeArgs = new List<Type>();
          FillInTypeArguments(tok, 1, inferredTypeArgs, defaultTypeArguments, option);
          if (inferredTypeArgs.Count != 0) {
            Contract.Assert(inferredTypeArgs.Count == 1);
            t.SetTypeArg(inferredTypeArgs[0]);
          }
        }
        if (!t.HasTypeArg()) {
          // defaults and auto have been applied; check if we now have the right number of arguments
          reporter.Error(MessageSource.Resolver, tok, "Wrong number of type arguments (0 instead of 1) passed to type: {0}", t.CollectionTypeName);
          // add a proxy type, to make sure that CollectionType will have have a non-null Arg
          t.SetTypeArg(new InferredTypeProxy());
        }

      } else if (type is UserDefinedType) {
        var t = (UserDefinedType)type;
        if (t.ResolvedClass != null) {
          // Apparently, this type has already been resolved
          return null;
        }
        var prevErrorCount = reporter.Count(ErrorLevel.Error);
        if (t.NamePath is ExprDotName) {
          var ret = ResolveDotSuffix_Type((ExprDotName)t.NamePath, resolutionContext, allowDanglingDotName, option, defaultTypeArguments);
          if (ret != null) {
            return ret;
          }
        } else {
          var s = (NameSegment)t.NamePath;
          ResolveNameSegment_Type(s, resolutionContext, option, defaultTypeArguments);
        }
        if (reporter.Count(ErrorLevel.Error) == prevErrorCount) {
          var r = t.NamePath.Resolved as Resolver_IdentifierExpr;
          if (r == null || !(r.Type is Resolver_IdentifierExpr.ResolverType_Type)) {
            reporter.Error(MessageSource.Resolver, t.tok, "expected type");
          } else if (r.Type is Resolver_IdentifierExpr.ResolverType_Type) {
            var d = r.Decl;
            if (d is OpaqueTypeDecl) {
              // resolve like a type parameter, and it may have type parameters if it's an opaque type
              t.ResolvedClass = d;  // Store the decl, so the compiler will generate the fully qualified name
            } else if (d is RedirectingTypeDecl) {
              var dd = (RedirectingTypeDecl)d;
              var caller = CodeContextWrapper.Unwrap(resolutionContext.CodeContext) as ICallable;
              if (caller != null && !(d is SubsetTypeDecl && caller is SpecialFunction)) {
                if (caller != d) {
                } else if (d is TypeSynonymDecl && !(d is SubsetTypeDecl)) {
                  // detect self-loops here, since they don't show up in the graph's SCC methods
                  reporter.Error(MessageSource.Resolver, d.tok, "type-synonym cycle: {0} -> {0}", d.Name);
                } else {
                  // detect self-loops here, since they don't show up in the graph's SCC methods
                  reporter.Error(MessageSource.Resolver, d.tok, "recursive constraint dependency involving a {0}: {1} -> {1}", d.WhatKind, d.Name);
                }
              }
              t.ResolvedClass = d;
            } else if (d is DatatypeDecl) {
              t.ResolvedClass = d;
            } else {
              // d is a type parameter, coinductive datatype, or class, and it may have type parameters
              t.ResolvedClass = d;
            }
            if (option.Opt == ResolveTypeOptionEnum.DontInfer) {
              // don't add anything
            } else if (d.TypeArgs.Count != t.TypeArgs.Count && t.TypeArgs.Count == 0) {
              FillInTypeArguments(t.tok, d.TypeArgs.Count, t.TypeArgs, defaultTypeArguments, option);
            }
            // defaults and auto have been applied; check if we now have the right number of arguments
            if (d.TypeArgs.Count != t.TypeArgs.Count) {
              reporter.Error(MessageSource.Resolver, t.tok, "Wrong number of type arguments ({0} instead of {1}) passed to {2}: {3}", t.TypeArgs.Count, d.TypeArgs.Count, d.WhatKind, t.Name);
            }

          }
        }
        if (t.ResolvedClass == null) {
          // There was some error. Still, we will set .ResolvedClass to some value to prevent some crashes in the downstream resolution.  The
          // 0-tuple is convenient, because it is always in scope.
          t.ResolvedClass = builtIns.TupleType(t.tok, 0, false);
          // clear out the TypeArgs since 0-tuple doesn't take TypeArg
          t.TypeArgs = new List<Type>();
        }

      } else if (type is TypeProxy) {
        TypeProxy t = (TypeProxy)type;
        if (t.T != null) {
          ResolveType(tok, t.T, resolutionContext, option, defaultTypeArguments);
        }
      } else if (type is SelfType) {
        // do nothing.
      } else {
        Contract.Assert(false); throw new cce.UnreachableException();  // unexpected type
      }
      return null;
    }

    /// <summary>
    /// Adds to "typeArgs" a list of "n" type arguments, possibly extending "defaultTypeArguments".
    /// </summary>
    static void FillInTypeArguments(IToken tok, int n, List<Type> typeArgs, List<TypeParameter> defaultTypeArguments, ResolveTypeOption option) {
      Contract.Requires(tok != null);
      Contract.Requires(0 <= n);
      Contract.Requires(typeArgs != null && typeArgs.Count == 0);
      if (option.Opt == ResolveTypeOptionEnum.InferTypeProxies) {
        // add type arguments that will be inferred
        for (int i = 0; i < n; i++) {
          typeArgs.Add(new InferredTypeProxy());
        }
      } else if (option.Opt == ResolveTypeOptionEnum.AllowPrefix && defaultTypeArguments.Count < n) {
        // there aren't enough default arguments, so don't do anything
      } else {
        // we'll add arguments
        if (option.Opt == ResolveTypeOptionEnum.AllowPrefixExtend) {
          // extend defaultTypeArguments, if needed
          for (int i = defaultTypeArguments.Count; i < n; i++) {
            var tp = new TypeParameter(tok.ToRange(), new Name(tok.ToRange(), "_T" + i), i, option.Parent);
            if (option.Parent is IteratorDecl) {
              tp.Characteristics.AutoInit = Type.AutoInitInfo.CompilableValue;
            }
            defaultTypeArguments.Add(tp);
          }
        }
        Contract.Assert(n <= defaultTypeArguments.Count);
        // automatically supply a prefix of the arguments from defaultTypeArguments
        for (int i = 0; i < n; i++) {
          typeArgs.Add(new UserDefinedType(defaultTypeArguments[i]));
        }
      }
    }

    public static bool TypeConstraintsIncludeProxy(Type t, TypeProxy proxy) {
      return TypeConstraintsIncludeProxy_Aux(t, proxy, new HashSet<TypeProxy>());
    }
    static bool TypeConstraintsIncludeProxy_Aux(Type t, TypeProxy proxy, ISet<TypeProxy> visited) {
      Contract.Requires(t != null);
      Contract.Requires(!(t is TypeProxy) || ((TypeProxy)t).T == null);  // t is expected to have been normalized first
      Contract.Requires(proxy != null && proxy.T == null);
      Contract.Requires(visited != null);
      var tproxy = t as TypeProxy;
      if (tproxy != null) {
        if (object.ReferenceEquals(tproxy, proxy)) {
          return true;
        } else if (visited.Contains(tproxy)) {
          return false;
        }
        visited.Add(tproxy);
        foreach (var su in tproxy.Subtypes) {
          if (TypeConstraintsIncludeProxy_Aux(su, proxy, visited)) {
            return true;
          }
        }
        foreach (var su in tproxy.Supertypes) {
          if (TypeConstraintsIncludeProxy_Aux(su, proxy, visited)) {
            return true;
          }
        }
      } else {
        // check type arguments of t
        foreach (var ta in t.TypeArgs) {
          var a = ta.Normalize();
          if (TypeConstraintsIncludeProxy_Aux(a, proxy, visited)) {
            return true;
          }
        }
      }
      return false;
    }

    public Type ResolveTypeRhs(TypeRhs rr, Statement stmt, ResolutionContext resolutionContext) {
      Contract.Requires(rr != null);
      Contract.Requires(stmt != null);
      Contract.Requires(resolutionContext != null);
      Contract.Ensures(Contract.Result<Type>() != null);

      if (rr.Type == null) {
        if (rr.ArrayDimensions != null) {
          // ---------- new T[EE]    OR    new T[EE] (elementInit)
          Contract.Assert(rr.Bindings == null && rr.Path == null && rr.InitCall == null);
          ResolveType(stmt.Tok, rr.EType, resolutionContext, ResolveTypeOptionEnum.InferTypeProxies, null);
          int i = 0;
          foreach (Expression dim in rr.ArrayDimensions) {
            Contract.Assert(dim != null);
            ResolveExpression(dim, resolutionContext);
            ConstrainToIntegerType(dim, false, string.Format("new must use an integer-based expression for the array size (got {{0}}{0})", rr.ArrayDimensions.Count == 1 ? "" : " for index " + i));
            i++;
          }
          rr.Type = ResolvedArrayType(stmt.Tok, rr.ArrayDimensions.Count, rr.EType, resolutionContext, false);
          if (rr.ElementInit != null) {
            ResolveExpression(rr.ElementInit, resolutionContext);
            // Check
            //     int^N -> rr.EType  :>  rr.ElementInit.Type
            builtIns.CreateArrowTypeDecl(rr.ArrayDimensions.Count);  // TODO: should this be done already in the parser?
            var args = new List<Type>();
            for (int ii = 0; ii < rr.ArrayDimensions.Count; ii++) {
              args.Add(builtIns.Nat());
            }
            var arrowType = new ArrowType(rr.ElementInit.tok, builtIns.ArrowTypeDecls[rr.ArrayDimensions.Count], args, rr.EType);
            var lambdaType = rr.ElementInit.Type.AsArrowType;
            if (lambdaType != null && lambdaType.TypeArgs[0] is InferredTypeProxy) {
              (lambdaType.TypeArgs[0] as InferredTypeProxy).KeepConstraints = true;
            }
            string underscores;
            if (rr.ArrayDimensions.Count == 1) {
              underscores = "_";
            } else {
              underscores = "(" + Util.Comma(rr.ArrayDimensions.Count, x => "_") + ")";
            }
            var hintString = string.Format(" (perhaps write '{0} =>' in front of the expression you gave in order to make it an arrow type)", underscores);
            ConstrainSubtypeRelation(arrowType, rr.ElementInit.Type, rr.ElementInit, "array-allocation initialization expression expected to have type '{0}' (instead got '{1}'){2}",
              arrowType, rr.ElementInit.Type, new LazyString_OnTypeEquals(rr.EType, rr.ElementInit.Type, hintString));
          } else if (rr.InitDisplay != null) {
            foreach (var v in rr.InitDisplay) {
              ResolveExpression(v, resolutionContext);
              AddAssignableConstraint(v.tok, rr.EType, v.Type, "initial value must be assignable to array's elements (expected '{0}', got '{1}')");
            }
          }
        } else {
          bool callsConstructor = false;
          if (rr.Bindings == null) {
            ResolveType(stmt.Tok, rr.EType, resolutionContext, ResolveTypeOptionEnum.InferTypeProxies, null);
            var cl = (rr.EType as UserDefinedType)?.ResolvedClass as NonNullTypeDecl;
            if (cl != null && !(rr.EType.IsTraitType && !rr.EType.NormalizeExpand().IsObjectQ)) {
              // life is good
            } else {
              reporter.Error(MessageSource.Resolver, rr.tok, "new can be applied only to class types (got {0})", rr.EType);
            }
          } else {
            string initCallName = null;
            IToken initCallTok = null;
            // Resolve rr.Path and do one of three things:
            // * If rr.Path denotes a type, then set EType,initCallName to rr.Path,"_ctor", which sets up a call to the anonymous constructor.
            // * If the all-but-last components of rr.Path denote a type, then do EType,initCallName := allButLast(EType),last(EType)
            // * Otherwise, report an error
            var ret = ResolveTypeLenient(rr.Tok, rr.Path, resolutionContext, new ResolveTypeOption(ResolveTypeOptionEnum.InferTypeProxies), null, true);
            if (ret != null) {
              // The all-but-last components of rr.Path denote a type (namely, ret.ReplacementType).
              rr.EType = ret.ReplacementType;
              initCallName = ret.LastComponent.SuffixName;
              initCallTok = ret.LastComponent.tok;
            } else {
              // Either rr.Path resolved correctly as a type or there was no way to drop a last component to make it into something that looked
              // like a type.  In either case, set EType,initCallName to Path,"_ctor" and continue.
              rr.EType = rr.Path;
              initCallName = "_ctor";
              initCallTok = rr.Tok;
            }
            var cl = (rr.EType as UserDefinedType)?.ResolvedClass as NonNullTypeDecl;
            if (cl == null || rr.EType.IsTraitType) {
              reporter.Error(MessageSource.Resolver, rr.tok, "new can be applied only to class types (got {0})", rr.EType);
            } else {
              // ---------- new C.Init(EE)
              Contract.Assert(initCallName != null);
              var prevErrorCount = reporter.Count(ErrorLevel.Error);

              // We want to create a MemberSelectExpr for the initializing method.  To do that, we create a throw-away receiver of the appropriate
              // type, create an dot-suffix expression around this receiver, and then resolve it in the usual way for dot-suffix expressions.
              var lhs = new ImplicitThisExpr_ConstructorCall(initCallTok) { Type = rr.EType };
              var callLhs = new ExprDotName(((UserDefinedType)rr.EType).tok, lhs, initCallName, ret == null ? null : ret.LastComponent.OptTypeArguments);
              ResolveDotSuffix(callLhs, true, rr.Bindings.ArgumentBindings, resolutionContext, true);
              if (prevErrorCount == reporter.Count(ErrorLevel.Error)) {
                Contract.Assert(callLhs.ResolvedExpression is MemberSelectExpr);  // since ResolveApplySuffix succeeded and call.Lhs denotes an expression (not a module or a type)
                var methodSel = (MemberSelectExpr)callLhs.ResolvedExpression;
                if (methodSel.Member is Method) {
                  rr.InitCall = new CallStmt(stmt.RangeToken, new List<Expression>(), methodSel, rr.Bindings.ArgumentBindings, initCallTok);
                  ResolveCallStmt(rr.InitCall, resolutionContext, rr.EType);
                  if (rr.InitCall.Method is Constructor) {
                    callsConstructor = true;
                  }
                } else {
                  reporter.Error(MessageSource.Resolver, initCallTok, "object initialization must denote an initializing method or constructor ({0})", initCallName);
                }
              }
            }
          }
          if (rr.EType.IsRefType) {
            var udt = rr.EType.NormalizeExpand() as UserDefinedType;
            if (udt != null) {
              var cl = (ClassDecl)udt.ResolvedClass;  // cast is guaranteed by the call to rr.EType.IsRefType above, together with the "rr.EType is UserDefinedType" test
              if (!callsConstructor && !cl.IsObjectTrait && !udt.IsArrayType && (cl.HasConstructor || cl.EnclosingModuleDefinition != currentClass.EnclosingModuleDefinition)) {
                reporter.Error(MessageSource.Resolver, stmt, "when allocating an object of {1}type '{0}', one of its constructor methods must be called", cl.Name,
                  cl.HasConstructor ? "" : "imported ");
              }
            }
          }
          rr.Type = rr.EType;
        }
      }
      return rr.Type;
    }

    /// <summary>
    /// Resolve "memberName" in what currently is known as "receiverType". If "receiverType" is an unresolved
    /// proxy type, try to solve enough type constraints and use heuristics to figure out which type contains
    /// "memberName" and return that enclosing type as "tentativeReceiverType". However, try not to make
    /// type-inference decisions about "receiverType"; instead, lay down the further constraints that need to
    /// be satisfied in order for "tentativeReceiverType" to be where "memberName" is found.
    /// Consequently, if "memberName" is found and returned as a "MemberDecl", it may still be the case that
    /// "receiverType" is an unresolved proxy type and that, after solving more type constraints, "receiverType"
    /// eventually gets set to a type more specific than "tentativeReceiverType".
    /// </summary>
    public MemberDecl ResolveMember(IToken tok, Type receiverType, string memberName, out NonProxyType tentativeReceiverType) {
      Contract.Requires(tok != null);
      Contract.Requires(receiverType != null);
      Contract.Requires(memberName != null);
      Contract.Ensures(Contract.Result<MemberDecl>() == null || Contract.ValueAtReturn(out tentativeReceiverType) != null);

      receiverType = PartiallyResolveTypeForMemberSelection(tok, receiverType, memberName);

      if (receiverType is TypeProxy) {
        reporter.Error(MessageSource.Resolver, tok, "type of the receiver is not fully determined at this program point", receiverType);
        tentativeReceiverType = null;
        return null;
      }
      Contract.Assert(receiverType is NonProxyType);  // there are only two kinds of types: proxies and non-proxies

      foreach (var valuet in valuetypeDecls) {
        if (valuet.IsThisType(receiverType)) {
          MemberDecl member;
          if (valuet.Members.TryGetValue(memberName, out member)) {
            SelfType resultType = null;
            if (member is SpecialFunction) {
              resultType = ((SpecialFunction)member).ResultType as SelfType;
            } else if (member is SpecialField) {
              resultType = ((SpecialField)member).Type as SelfType;
            }
            if (resultType != null) {
              SelfTypeSubstitution = new Dictionary<TypeParameter, Type>();
              SelfTypeSubstitution.Add(resultType.TypeArg, receiverType);
              resultType.ResolvedType = receiverType;
            }
            tentativeReceiverType = (NonProxyType)receiverType;
            return member;
          }
          break;
        }
      }

      var ctype = receiverType.NormalizeExpand() as UserDefinedType;
      var cd = ctype?.AsTopLevelTypeWithMembersBypassInternalSynonym;
      if (cd != null) {
        Contract.Assert(ctype.TypeArgs.Count == cd.TypeArgs.Count);  // follows from the fact that ctype was resolved
        MemberDecl member;
        if (!classMembers[cd].TryGetValue(memberName, out member)) {
          if (memberName == "_ctor") {
            reporter.Error(MessageSource.Resolver, tok, "{0} {1} does not have an anonymous constructor", cd.WhatKind, cd.Name);
          } else {
            reporter.Error(MessageSource.Resolver, tok, "member '{0}' does not exist in {2} '{1}'", memberName, cd.Name, cd.WhatKind);
          }
        } else if (!VisibleInScope(member)) {
          reporter.Error(MessageSource.Resolver, tok, "member '{0}' has not been imported in this scope and cannot be accessed here", memberName);
        } else {
          tentativeReceiverType = ctype;
          return member;
        }
        tentativeReceiverType = null;
        return null;
      }

      reporter.Error(MessageSource.Resolver, tok, "type {0} does not have a member {1}", receiverType, memberName);
      tentativeReceiverType = null;
      return null;
    }

    /// <summary>
    /// Roughly speaking, tries to figure out the head of the type of "t", making as few inference decisions as possible.
    /// More precisely, returns a type that contains all the members of "t"; or if "memberName" is non-null, a type
    /// that at least contains the member "memberName" of "t".  Typically, this type is the head type of "t",
    /// but it may also be a type in a super- or subtype relation to "t".
    /// In some cases, it is necessary to make some inference decisions in order to figure out the type to return.
    /// </summary>
    public Type PartiallyResolveTypeForMemberSelection(IToken tok, Type t, string memberName = null, int strength = 0) {
      Contract.Requires(tok != null);
      Contract.Requires(t != null);
      Contract.Ensures(Contract.Result<Type>() != null);
      Contract.Ensures(!(Contract.Result<Type>() is TypeProxy) || ((TypeProxy)Contract.Result<Type>()).T == null);
      t = t.NormalizeExpand();
      if (!(t is TypeProxy)) {
        return t;  // we're good
      }

      // simplify constraints
      PrintTypeConstraintState(10);
      if (strength > 0) {
        var proxySpecializations = new HashSet<TypeProxy>();
        GetRelatedTypeProxies(t, proxySpecializations);
        var anyNewConstraintsAssignable = ConvertAssignableToSubtypeConstraints(proxySpecializations);
        var anyNewConstraintsEquatable = TightenUpEquatable(proxySpecializations);
        if ((strength > 1 && !anyNewConstraintsAssignable && !anyNewConstraintsEquatable) || strength == 10) {
          if (t is TypeProxy) {
            // One more try
            var r = GetBaseTypeFromProxy((TypeProxy)t, new Dictionary<TypeProxy, Type>());
            if (r != null) {
              if (Options.TypeInferenceDebug) {
                Console.WriteLine("  ----> found improvement through GetBaseTypeFromProxy: {0}", r);
              }
              return r;
            }
          }

          if (Options.TypeInferenceDebug) {
            Console.WriteLine("  ----> found no improvement, giving up");
          }
          return t;
        }
      }
      PartiallySolveTypeConstraints(false);
      PrintTypeConstraintState(11);
      t = t.NormalizeExpandKeepConstraints();
      var proxy = t as TypeProxy;
      if (proxy == null) {
        return t;  // simplification did the trick
      }
      if (Options.TypeInferenceDebug) {
        Console.WriteLine("DEBUG: Member selection{3}:  {1} :> {0} :> {2}", t,
          Util.Comma(proxy.SupertypesKeepConstraints, su => su.ToString()),
          Util.Comma(proxy.SubtypesKeepConstraints, su => su.ToString()),
          memberName == null ? "" : " (" + memberName + ")");
      }

      // Look for a join of head symbols among the proxy's subtypes
      Type joinType = null;
      if (JoinOfAllSubtypes(proxy, ref joinType, new HashSet<TypeProxy>()) && joinType != null) {
        DetermineRootLeaf(joinType, out _, out _, out var headIsRoot, out _);
        if (joinType.IsDatatype) {
          if (Options.TypeInferenceDebug) {
            Console.WriteLine("  ----> join is a datatype: {0}", joinType);
          }
          ConstrainSubtypeRelation(t, joinType, tok, "Member selection requires a supertype of {0} (got something more like {1})", t, joinType);
          return joinType;
        } else if (headIsRoot) {
          // we're good to go -- by picking "join" (whose type parameters have been replaced by fresh proxies), we're not losing any generality
          if (Options.TypeInferenceDebug) {
            Console.WriteLine("  ----> improved to {0} through join", joinType);
          }
          AssignProxyAndHandleItsConstraints(proxy, joinType, true);
          return proxy.NormalizeExpand();  // we return proxy.T instead of join, in case the assignment gets hijacked
        } else if (memberName == "_#apply" || memberName == "requires" || memberName == "reads") {
          var generalArrowType = joinType.AsArrowType;  // go all the way to the base type, to get to the general arrow type, if any0
          if (generalArrowType != null) {
            // pick the supertype "generalArrowType" of "join"
            if (Options.TypeInferenceDebug) {
              Console.WriteLine("  ----> improved to {0} through join and function application", generalArrowType);
            }
            ConstrainSubtypeRelation(generalArrowType, t, tok, "Function application requires a subtype of {0} (got something more like {1})", generalArrowType, t);
            return generalArrowType;
          }
        } else if (memberName != null) {
          // If "join" has a member called "memberName" and no supertype of "join" does, then we'll pick this join
          if (joinType.IsRefType) {
            var joinExpanded = joinType.NormalizeExpand();  // go all the way to the base type, to get to the class
            if (!joinExpanded.IsObjectQ) {
              var cl = ((UserDefinedType)joinExpanded).ResolvedClass as ClassDecl;
              if (cl != null) {
                // TODO: the following could be improved by also supplying an upper bound of the search (computed as a join of the supertypes)
                var plausibleMembers = new HashSet<MemberDecl>();
                FindAllMembers(cl, memberName, plausibleMembers);
                if (plausibleMembers.Count == 1) {
                  var mbr = plausibleMembers.First();
                  if (mbr.EnclosingClass == cl) {
                    if (Options.TypeInferenceDebug) {
                      Console.WriteLine("  ----> improved to {0} through member-selection join", joinType);
                    }
                    var joinRoot = joinType.NormalizeExpand();  // blow passed any constraints
                    ConstrainSubtypeRelation(joinRoot, t, tok, "Member selection requires a subtype of {0} (got something more like {1})", joinRoot, t);
                    return joinType;
                  } else {
                    // pick the supertype "mbr.EnclosingClass" of "cl"
                    Contract.Assert(mbr.EnclosingClass is TraitDecl);  // a proper supertype of a ClassDecl must be a TraitDecl
                    var typeMapping = cl.ParentFormalTypeParametersToActuals;
                    TopLevelDecl td = mbr.EnclosingClass;
                    foreach (var tt in cl.TraitAncestors()) {
                      // If there is a match, the list of Type actuals is unique
                      // (a class cannot inherit both Trait<T1> and Trait<T2> with T1 != T2).
                      if (tt == (TraitDecl)mbr.EnclosingClass) {
                        td = tt;
                      }
                    }
                    List<Type> proxyTypeArgs = td.TypeArgs.ConvertAll(t0 => typeMapping.ContainsKey(t0) ? typeMapping[t0] : (Type)new InferredTypeProxy());
                    var joinMapping = TypeParameter.SubstitutionMap(cl.TypeArgs, joinType.TypeArgs);
                    proxyTypeArgs = proxyTypeArgs.ConvertAll(t0 => t0.Subst(joinMapping));
                    proxyTypeArgs = proxyTypeArgs.ConvertAll(t0 => t0.AsTypeParameter == null ? t0 : (Type)new InferredTypeProxy());
                    var pickItFromHere = new UserDefinedType(tok, mbr.EnclosingClass.Name, mbr.EnclosingClass, proxyTypeArgs);
                    if (Options.TypeInferenceDebug) {
                      Console.WriteLine("  ----> improved to {0} through join and member lookup", pickItFromHere);
                    }
                    ConstrainSubtypeRelation(pickItFromHere, t, tok, "Member selection requires a subtype of {0} (got something more like {1})", pickItFromHere, t);
                    return pickItFromHere;
                  }
                }
              }
            }
          }
        }
        if (Options.TypeInferenceDebug) {
          Console.WriteLine("  ----> found no improvement, because join does not determine type enough");
        }
      }

      // Compute the meet of the proxy's supertypes
      Type meet = null;
      if (MeetOfAllSupertypes(proxy, ref meet, new HashSet<TypeProxy>(), false) && meet != null) {
        // If the meet does have the member, then this looks promising. It could be that the
        // type would get further constrained later to pick some subtype (in particular, a
        // subclass that overrides the member) of this meet. But this is the best we can do
        // now.
        if (meet is TypeProxy) {
          if (proxy == meet.Normalize()) {
            // can this really ever happen?
            if (Options.TypeInferenceDebug) {
              Console.WriteLine("  ----> found no improvement (other than the proxy itself)");
            }
            return t;
          } else {
            if (Options.TypeInferenceDebug) {
              Console.WriteLine("  ----> (merging, then trying to improve further) assigning proxy {0}.T := {1}", proxy, meet);
            }
            Contract.Assert(proxy != meet);
            proxy.T = meet;
            Contract.Assert(t.NormalizeExpand() == meet);
            return PartiallyResolveTypeForMemberSelection(tok, t, memberName, strength + 1);
          }
        }
        if (!(meet is ArtificialType)) {
          if (Options.TypeInferenceDebug) {
            Console.WriteLine("  ----> improved to {0} through meet", meet);
          }
          if (memberName != null) {
            AssignProxyAndHandleItsConstraints(proxy, meet, true);
            return proxy.NormalizeExpand(); // we return proxy.T instead of meet, in case the assignment gets hijacked
          } else {
            return meet;
          }
        }
      }

      // as a last resort, act on any artificial type nearby the proxy
      var artificialSuper = proxy.InClusterOfArtificial(AllXConstraints);
      if (artificialSuper != null) {
        if (Options.TypeInferenceDebug) {
          Console.WriteLine("  ----> use artificial supertype: {0}", artificialSuper);
        }
        return artificialSuper;
      }

      // we weren't able to do it
      if (Options.TypeInferenceDebug) {
        Console.WriteLine("  ----> found no improvement using simple things, trying harder once more");
      }
      return PartiallyResolveTypeForMemberSelection(tok, t, memberName, strength + 1);
    }

    private Type/*?*/ GetBaseTypeFromProxy(TypeProxy proxy, Dictionary<TypeProxy, Type/*?*/> determinedProxies) {
      Contract.Requires(proxy != null);
      Contract.Requires(determinedProxies != null);
      Type t;
      if (determinedProxies.TryGetValue(proxy, out t)) {
        // "t" may be null (meaning search for "proxy" is underway or was unsuccessful) or non-null (search for
        // "proxy" has completed successfully), but we return it in either case
        return t;
      }
      determinedProxies.Add(proxy, null);  // record that search for "proxy" is underway
      // First, go through subtype constraints, treating each as if it were an equality
      foreach (var c in AllTypeConstraints) {
        t = GetBaseTypeFromProxy_Eq(proxy, c.Super, c.Sub, determinedProxies);
        if (t != null) {
          determinedProxies[proxy] = t;
          return t;
        }
      }
      // Next, check XConstraints that can be seen as equality constraints
      foreach (var xc in AllXConstraints) {
        switch (xc.ConstraintName) {
          case "Assignable":
          case "Equatable":
          case "EquatableArg":
            t = GetBaseTypeFromProxy_Eq(proxy, xc.Types[0], xc.Types[1], determinedProxies);
            if (t != null) {
              determinedProxies[proxy] = t;
              return t;
            }
            break;
          case "InSet":
            // etc. TODO
            break;
          default:
            break;
        }
      }
      return null;
    }
    /// <summary>
    /// Tries to find a non-proxy type corresponding to "proxy", under the assumption that "t" equals "u" and
    /// "determinedProxies" assumptions.  In the process, may add to "determinedProxies".
    /// </summary>
    private Type/*?*/ GetBaseTypeFromProxy_Eq(TypeProxy proxy, Type t, Type u, Dictionary<TypeProxy, Type/*?*/> determinedProxies) {
      Contract.Requires(proxy != null);
      Contract.Requires(determinedProxies != null);
      Contract.Requires(t != null);
      Contract.Requires(u != null);
      t = t.NormalizeExpand();
      u = u.NormalizeExpand();
      return GetBaseTypeFromProxy_EqAux(proxy, t, u, determinedProxies) ?? GetBaseTypeFromProxy_EqAux(proxy, u, t, determinedProxies);
    }
    private Type/*?*/ GetBaseTypeFromProxy_EqAux(TypeProxy proxy, Type t, Type u, Dictionary<TypeProxy, Type/*?*/> determinedProxies) {
      Contract.Requires(proxy != null);
      Contract.Requires(determinedProxies != null);
      Contract.Requires(t != null && (!(t is TypeProxy) || ((TypeProxy)t).T == null));
      Contract.Requires(u != null && (!(u is TypeProxy) || ((TypeProxy)u).T == null));
      if (t == proxy) {
        if (u is TypeProxy) {
          return GetBaseTypeFromProxy((TypeProxy)u, determinedProxies);
        } else {
          return u;
        }
      } else if (t.ContainsProxy(proxy)) {
        if (u is TypeProxy) {
          u = GetBaseTypeFromProxy((TypeProxy)u, determinedProxies);
          if (u == null) {
            return null;
          }
        }
        if (Type.SameHead(t, u)) {
          Contract.Assert(t.TypeArgs.Count == u.TypeArgs.Count);
          for (int i = 0; i < t.TypeArgs.Count; i++) {
            var r = GetBaseTypeFromProxy_Eq(proxy, t.TypeArgs[i], u.TypeArgs[i], determinedProxies);
            if (r != null) {
              return r;
            }
          }
        }
      }
      return null;
    }

    private void GetRelatedTypeProxies(Type t, ISet<TypeProxy> proxies) {
      Contract.Requires(t != null);
      Contract.Requires(proxies != null);
      var proxy = t.Normalize() as TypeProxy;
      if (proxy == null || proxies.Contains(proxy)) {
        return;
      }
      if (Options.TypeInferenceDebug) {
        Console.WriteLine("DEBUG: GetRelatedTypeProxies: finding {0} interesting", proxy);
      }
      proxies.Add(proxy);
      // close over interesting constraints
      foreach (var c in AllTypeConstraints) {
        var super = c.Super.Normalize();
        if (super.TypeArgs.Exists(ta => ta.Normalize() == proxy)) {
          GetRelatedTypeProxies(c.Sub, proxies);
        }
      }
      foreach (var xc in AllXConstraints) {
        var xc0 = xc.Types[0].Normalize();
        if (xc.ConstraintName == "Assignable" && (xc0 == proxy || xc0.TypeArgs.Exists(ta => ta.Normalize() == proxy))) {
          GetRelatedTypeProxies(xc.Types[1], proxies);
        } else if (xc.ConstraintName == "Innable" && xc.Types[1].Normalize() == proxy) {
          GetRelatedTypeProxies(xc.Types[0], proxies);
        } else if ((xc.ConstraintName == "ModifiesFrame" || xc.ConstraintName == "ReadsFrame") && xc.Types[1].Normalize() == proxy) {
          GetRelatedTypeProxies(xc.Types[0], proxies);
        }
      }
    }

    /// <summary>
    /// Attempts to compute the join of "join", "t", and all of "t"'s known subtype( constraint)s.  The join
    /// ignores type parameters.  It is assumed that "join" on entry already includes the join of all proxies
    /// in "visited". The empty join is represented by "null".
    /// The return is "true" if the join exists.
    /// </summary>
    bool JoinOfAllSubtypes(Type t, ref Type joinType, ISet<TypeProxy> visited) {
      Contract.Requires(t != null);
      Contract.Requires(visited != null);

      t = t.NormalizeExpandKeepConstraints();

      var proxy = t as TypeProxy;
      if (proxy != null) {
        if (visited.Contains(proxy)) {
          return true;
        }
        visited.Add(proxy);

        foreach (var c in proxy.SubtypeConstraints) {
          var s = c.Sub.NormalizeExpandKeepConstraints();
          if (!JoinOfAllSubtypes(s, ref joinType, visited)) {
            return false;
          }
        }
        if (joinType == null) {
          // also consider "Assignable" constraints
          foreach (var c in AllXConstraints) {
            if (c.ConstraintName == "Assignable" && c.Types[0].Normalize() == proxy) {
              var s = c.Types[1].NormalizeExpandKeepConstraints();
              if (!JoinOfAllSubtypes(s, ref joinType, visited)) {
                return false;
              }
            }
          }
        }
        return true;
      }

      if (joinType == null) {
        // stick with what we've got
        joinType = t;
        return true;
      } else if (Type.IsHeadSupertypeOf(joinType, t)) {
        // stick with what we've got
        return true;
      } else if (Type.IsHeadSupertypeOf(t, joinType)) {
        joinType = Type.HeadWithProxyArgs(t);
        return true;
      } else {
        joinType = Type.Join(joinType, Type.HeadWithProxyArgs(t), builtIns);  // the only way this can succeed is if we obtain a (non-null or nullable) trait
        Contract.Assert(joinType == null ||
                        joinType.IsObjectQ || joinType.IsObject ||
                        (joinType is UserDefinedType udt && (udt.ResolvedClass is TraitDecl || (udt.ResolvedClass is NonNullTypeDecl nntd && nntd.Class is TraitDecl))));
        return joinType != null;
      }
    }

    /// <summary>
    /// Attempts to compute the meet of "meet", all of "t"'s known supertype( constraint)s, and, if "includeT"
    /// and "t" has no supertype( constraint)s, "t".
    /// The meet ignores type parameters. (Really?? --KRML)
    /// It is assumed that "meet" on entry already includes the meet of all proxies
    /// in "visited". The empty meet is represented by "null".
    /// The return is "true" if the meet exists.
    /// </summary>
    bool MeetOfAllSupertypes(Type t, ref Type meet, ISet<TypeProxy> visited, bool includeT) {
      Contract.Requires(t != null);
      Contract.Requires(visited != null);

      t = t.NormalizeExpandKeepConstraints();
      var proxy = t as TypeProxy;
      if (proxy != null) {
        if (visited.Contains(proxy)) {
          return true;
        }
        visited.Add(proxy);

        var delegatedToOthers = false;
        foreach (var c in proxy.SupertypeConstraints) {
          var s = c.Super.NormalizeExpandKeepConstraints();
          delegatedToOthers = true;
          if (!MeetOfAllSupertypes(s, ref meet, visited, true)) {
            return false;
          }
        }
        if (!delegatedToOthers) {
          // also consider "Assignable" constraints
          foreach (var c in AllXConstraints) {
            if (c.ConstraintName == "Assignable" && c.Types[1].Normalize() == proxy) {
              var s = c.Types[0].NormalizeExpandKeepConstraints();
              delegatedToOthers = true;
              if (!MeetOfAllSupertypes(s, ref meet, visited, true)) {
                return false;
              }
            }
          }
        }
        if (delegatedToOthers) {
          return true;
        } else if (!includeT) {
          return true;
        } else if (meet == null || meet.Normalize() == proxy) {
          meet = proxy;
          return true;
        } else {
          return false;
        }
      }

      if (meet == null) {
        meet = Type.HeadWithProxyArgs(t);
        return true;
      } else if (Type.IsHeadSupertypeOf(t, meet)) {
        // stick with what we've got
        return true;
      } else if (Type.IsHeadSupertypeOf(meet, t)) {
        meet = Type.HeadWithProxyArgs(t);
        return true;
      } else {
        meet = Type.Meet(meet, Type.HeadWithProxyArgs(t), builtIns);
        return meet != null;
      }
    }

    /// <summary>
    /// Check that the type uses formal type parameters in a way that is agreeable with their variance specifications.
    /// "context == Co" says that "type" is allowed to vary in the positive direction.
    /// "context == Contra" says that "type" is allowed to vary in the negative direction.
    /// "context == Non" says that "type" must not vary at all.
    /// * "lax" says that the context is not strict -- type parameters declared to be strict must not be used in a lax context
    /// </summary>
    public void CheckVariance(Type type, ICallable enclosingTypeDefinition, TypeParameter.TPVariance context, bool lax) {
      Contract.Requires(type != null);
      Contract.Requires(enclosingTypeDefinition != null);

      type = type.Normalize();  // we keep constraints, since subset types have their own type-parameter variance specifications; we also keep synonys, since that gives rise to better error messages
      if (type is BasicType) {
        // fine
      } else if (type is MapType) {
        var t = (MapType)type;
        // If its an infinite map, the domain's context is lax
        CheckVariance(t.Domain, enclosingTypeDefinition, context, lax || !t.Finite);
        CheckVariance(t.Range, enclosingTypeDefinition, context, lax);
      } else if (type is SetType) {
        var t = (SetType)type;
        // If its an infinite set, the argument's context is lax
        CheckVariance(t.Arg, enclosingTypeDefinition, context, lax || !t.Finite);
      } else if (type is CollectionType) {
        var t = (CollectionType)type;
        CheckVariance(t.Arg, enclosingTypeDefinition, context, lax);
      } else if (type is UserDefinedType) {
        var t = (UserDefinedType)type;
        if (t.ResolvedClass is TypeParameter tp) {
          if (tp.Variance != TypeParameter.TPVariance.Non && tp.Variance != context) {
            reporter.Error(MessageSource.Resolver, t.tok, "formal type parameter '{0}' is not used according to its variance specification", tp.Name);
          } else if (tp.StrictVariance && lax) {
            string hint;
            if (tp.VarianceSyntax == TypeParameter.TPVarianceSyntax.NonVariant_Strict) {
              hint = string.Format(" (perhaps try declaring '{0}' as '-{0}' or '!{0}')", tp.Name);
            } else {
              Contract.Assert(tp.VarianceSyntax == TypeParameter.TPVarianceSyntax.Covariant_Strict);
              hint = string.Format(" (perhaps try changing the declaration from '+{0}' to '*{0}')", tp.Name);
            }
            reporter.Error(MessageSource.Resolver, t.tok, "formal type parameter '{0}' is not used according to its variance specification (it is used left of an arrow){1}", tp.Name, hint);
          }
        } else {
          var resolvedClass = t.ResolvedClass;
          Contract.Assert(resolvedClass != null);  // follows from that the given type was successfully resolved
          Contract.Assert(resolvedClass.TypeArgs.Count == t.TypeArgs.Count);
          if (lax) {
            // we have to be careful about uses of the type being defined
            var cg = enclosingTypeDefinition.EnclosingModule.CallGraph;
            var t0 = resolvedClass as ICallable;
            if (t0 != null && cg.GetSCCRepresentative(t0) == cg.GetSCCRepresentative(enclosingTypeDefinition)) {
              reporter.Error(MessageSource.Resolver, t.tok, "using the type being defined ('{0}') here would cause a logical inconsistency by defining a type whose cardinality exceeds itself (like the Continuum Transfunctioner, you might say its power would then be exceeded only by its mystery)", resolvedClass.Name);
            }
          }
          for (int i = 0; i < t.TypeArgs.Count; i++) {
            Type p = t.TypeArgs[i];
            var tpFormal = resolvedClass.TypeArgs[i];
            CheckVariance(p, enclosingTypeDefinition,
              context == TypeParameter.TPVariance.Non ? context :
              context == TypeParameter.TPVariance.Co ? tpFormal.Variance :
              TypeParameter.Negate(tpFormal.Variance),
              lax || !tpFormal.StrictVariance);
          }
        }
      } else {
        Contract.Assert(false); throw new cce.UnreachableException();  // unexpected type
      }
    }

    /// <summary>
    /// See ConstrainToIntegerType description for the overload above.
    /// </summary>
    void ConstrainToIntegerType(IToken tok, Type type, bool allowBitVector, TypeConstraint.ErrorMsg errorMsg) {
      Contract.Requires(tok != null);
      Contract.Requires(type != null);
      Contract.Requires(errorMsg != null);
      // We do two constraints: the first can aid in determining types, but allows bit-vectors; the second excludes bit-vectors.
      // However, we reuse the error message, so that only one error gets reported.
      ConstrainSubtypeRelation(new IntVarietiesSupertype(), type, errorMsg);
      if (!allowBitVector) {
        AddXConstraint(tok, "IntegerType", type, errorMsg);
      }
    }

    /// <summary>
    /// Attempts to rewrite a datatype update into more primitive operations, after doing the appropriate resolution checks.
    /// Upon success, returns that rewritten expression and sets "legalSourceConstructors".
    /// Upon some resolution error, return null.
    ///
    /// Actually, the method returns two expressions (or returns "(null, null)"). The first expression is the desugaring to be
    /// used when the DatatypeUpdateExpr is used in a ghost context. The second is to be used for a compiled context. In either
    /// case, "legalSourceConstructors" contains both ghost and compiled constructors.
    ///
    /// The reason for computing both desugarings here is that it's too early to tell if the DatatypeUpdateExpr is being used in
    /// a ghost or compiled context. This is a consequence of doing the deguaring so early. But it's also convenient to do the
    /// desugaring during resolution, because then the desugaring can be constructed as a non-resolved expression on which ResolveExpression
    /// is called--this is easier than constructing an already-resolved expression.
    /// </summary>
    (Expression, Expression) ResolveDatatypeUpdate(IToken tok, Expression root, DatatypeDecl dt, List<Tuple<IToken, string, Expression>> memberUpdates,
      ResolutionContext resolutionContext, out List<MemberDecl> members, out List<DatatypeCtor> legalSourceConstructors) {
      Contract.Requires(tok != null);
      Contract.Requires(root != null);
      Contract.Requires(dt != null);
      Contract.Requires(memberUpdates != null);
      Contract.Requires(resolutionContext != null);

      legalSourceConstructors = null;
      members = new List<MemberDecl>();

      // First, compute the list of candidate result constructors, that is, the constructors
      // that have all of the mentioned destructors. Issue errors for duplicated names and for
      // names that are not destructors in the datatype.
      var candidateResultCtors = dt.Ctors;  // list of constructors that have all the so-far-mentioned destructors
      var memberNames = new HashSet<string>();
      var rhsBindings = new Dictionary<string, Tuple<BoundVar/*let variable*/, IdentifierExpr/*id expr for let variable*/, Expression /*RHS in given syntax*/>>();
      var subst = TypeParameter.SubstitutionMap(dt.TypeArgs, root.Type.NormalizeExpand().TypeArgs);
      foreach (var entry in memberUpdates) {
        var destructor_str = entry.Item2;
        if (memberNames.Contains(destructor_str)) {
          reporter.Error(MessageSource.Resolver, entry.Item1, "duplicate update member '{0}'", destructor_str);
        } else {
          memberNames.Add(destructor_str);
          MemberDecl member;
          if (!classMembers[dt].TryGetValue(destructor_str, out member)) {
            reporter.Error(MessageSource.Resolver, entry.Item1, "member '{0}' does not exist in datatype '{1}'", destructor_str, dt.Name);
          } else if (!(member is DatatypeDestructor)) {
            reporter.Error(MessageSource.Resolver, entry.Item1, "member '{0}' is not a destructor in datatype '{1}'", destructor_str, dt.Name);
          } else {
            members.Add(member);
            var destructor = (DatatypeDestructor)member;
            var intersection = new List<DatatypeCtor>(candidateResultCtors.Intersect(destructor.EnclosingCtors));
            if (intersection.Count == 0) {
              reporter.Error(MessageSource.Resolver, entry.Item1,
                "updated datatype members must belong to the same constructor (unlike the previously mentioned destructors, '{0}' does not belong to {1})",
                destructor_str, DatatypeDestructor.PrintableCtorNameList(candidateResultCtors, "or"));
            } else {
              candidateResultCtors = intersection;
              if (destructor.IsGhost) {
                rhsBindings.Add(destructor_str, new Tuple<BoundVar, IdentifierExpr, Expression>(null, null, entry.Item3));
              } else {
                var xName = FreshTempVarName(string.Format("dt_update#{0}#", destructor_str), resolutionContext.CodeContext);
                var xVar = new BoundVar(new AutoGeneratedToken(tok), xName, destructor.Type.Subst(subst));
                var x = new IdentifierExpr(new AutoGeneratedToken(tok), xVar);
                rhsBindings.Add(destructor_str, new Tuple<BoundVar, IdentifierExpr, Expression>(xVar, x, entry.Item3));
              }
            }
          }
        }
      }
      if (candidateResultCtors.Count == 0) {
        return (null, null);
      }

      // Check that every candidate result constructor has given a name to all of its parameters.
      var hasError = false;
      foreach (var ctor in candidateResultCtors) {
        if (ctor.Formals.Exists(f => !f.HasName)) {
          reporter.Error(MessageSource.Resolver, tok,
            "candidate result constructor '{0}' has an anonymous parameter (to use in datatype update expression, name all the parameters of the candidate result constructors)",
            ctor.Name);
          hasError = true;
        }
      }
      if (hasError) {
        return (null, null);
      }

      // The legal source constructors are the candidate result constructors. (Yep, two names for the same thing.)
      legalSourceConstructors = candidateResultCtors;
      Contract.Assert(1 <= legalSourceConstructors.Count);

      var desugaringForGhostContext = DesugarDatatypeUpdate(tok, root, dt, candidateResultCtors, rhsBindings, resolutionContext);
      var nonGhostConstructors = candidateResultCtors.Where(ctor => !ctor.IsGhost).ToList();
      if (nonGhostConstructors.Count == candidateResultCtors.Count) {
        return (desugaringForGhostContext, desugaringForGhostContext);
      }
      var desugaringForCompiledContext = DesugarDatatypeUpdate(tok, root, dt, nonGhostConstructors, rhsBindings, resolutionContext);
      return (desugaringForGhostContext, desugaringForCompiledContext);
    }

    /// <summary>
    // Rewrite the datatype update root.(x := X, y := Y, ...) to:
    ///     var d := root;
    ///     var x := X;  // EXCEPT: don't do this for ghost fields
    ///     var y := Y;
    ///     ..
    ///     if d.CandidateResultConstructor0 then
    ///       CandidateResultConstructor0(x, y, ..., d.f0, d.f1, ...)  // for a ghost field x, use the expression X directly
    ///     else if d.CandidateResultConstructor1 then
    ///       CandidateResultConstructor0(x, y, ..., d.g0, d.g1, ...)
    ///     ...
    ///     else
    ///       CandidateResultConstructorN(x, y, ..., d.k0, d.k1, ...)
    /// </summary>
    private Expression DesugarDatatypeUpdate(IToken tok, Expression root, DatatypeDecl dt, List<DatatypeCtor> candidateResultCtors,
      Dictionary<string, Tuple<BoundVar, IdentifierExpr, Expression>> rhsBindings, ResolutionContext resolutionContext) {

      if (candidateResultCtors.Count == 0) {
        return root;
      }
      Expression rewrite = null;
      // Create a unique name for d', the variable we introduce in the let expression
      var dName = FreshTempVarName("dt_update_tmp#", resolutionContext.CodeContext);
      var dVar = new BoundVar(new AutoGeneratedToken(tok), dName, root.Type);
      var d = new IdentifierExpr(new AutoGeneratedToken(tok), dVar);
      Expression body = null;
      candidateResultCtors.Reverse();
      foreach (var crc in candidateResultCtors) {
        // Build the arguments to the datatype constructor, using the updated value in the appropriate slot
        var ctorArguments = new List<Expression>();
        var actualBindings = new List<ActualBinding>();
        foreach (var f in crc.Formals) {
          Expression ctorArg;
          if (rhsBindings.TryGetValue(f.Name, out var info)) {
            ctorArg = info.Item2 ?? info.Item3;
          } else {
            ctorArg = new ExprDotName(tok, d, f.Name, null);
          }
          ctorArguments.Add(ctorArg);
          var bindingName = new Token(tok.line, tok.col) {
            Filename = tok.Filename,
            val = f.Name
          };
          actualBindings.Add(new ActualBinding(bindingName, ctorArg));
        }
        var ctor_call = new DatatypeValue(tok, crc.EnclosingDatatype.Name, crc.Name, actualBindings);
        // in the following line, resolve to root.Type, so that type parameters get filled in appropriately
        ResolveDatatypeValue(resolutionContext, ctor_call, dt, root.Type.NormalizeExpand());

        if (body == null) {
          body = ctor_call;
        } else {
          // body = if d.crc? then ctor_call else body
          var guard = new ExprDotName(tok, d, crc.QueryField.Name, null);
          body = new ITEExpr(tok, false, guard, ctor_call, body);
        }
      }
      Contract.Assert(body != null); // because there was at least one element in candidateResultCtors

      // Wrap the let's around body
      rewrite = body;
      foreach (var entry in rhsBindings) {
        if (entry.Value.Item1 != null) {
          var lhs = new CasePattern<BoundVar>(tok, entry.Value.Item1);
          rewrite = new LetExpr(tok, new List<CasePattern<BoundVar>>() { lhs }, new List<Expression>() { entry.Value.Item3 }, rewrite, true);
        }
      }
      var dVarPat = new CasePattern<BoundVar>(tok, dVar);
      rewrite = new LetExpr(tok, new List<CasePattern<BoundVar>>() { dVarPat }, new List<Expression>() { root }, rewrite, true);
      Contract.Assert(rewrite != null);
      ResolveExpression(rewrite, resolutionContext);
      return rewrite;
    }

    public Expression ResolveNameSegment(NameSegment expr, bool isLastNameSegment, List<ActualBinding> args,
      ResolutionContext resolutionContext, bool allowMethodCall, bool complain = true) {
      return ResolveNameSegment(expr, isLastNameSegment, args, resolutionContext, allowMethodCall, complain, out _);
    }

    /// <summary>
    /// Look up expr.Name in the following order:
    ///  0. Local variable, parameter, or bound variable.
    ///     (Language design note:  If this clashes with something of interest, one can always rename the local variable locally.)
    ///  1. Member of enclosing class (an implicit "this" is inserted, if needed)
    ///  2. If isLastNameSegment:
    ///     Unambiguous constructor name of a datatype in the enclosing module (if two constructors have the same name, an error message is produced here)
    ///     (Language design note:  If the constructor name is ambiguous or if one of the steps above takes priority, one can qualify the constructor name with the name of the datatype)
    ///  3. Member of the enclosing module (type name or the name of a module)
    ///  4. Static function or method in the enclosing module or its imports
    ///  5. If !isLastNameSegment:
    ///     Unambiguous constructor name of a datatype in the enclosing module
    ///
    /// </summary>
    /// <param name="expr"></param>
    /// <param name="isLastNameSegment">Indicates that the NameSegment is not directly enclosed in another NameSegment or ExprDotName expression.</param>
    /// <param name="args">If the NameSegment is enclosed in an ApplySuffix, then these are the arguments.  The method returns null to indicate
    /// that these arguments, if any, were not used.  If args is non-null and the method does use them, the method returns the resolved expression
    /// that incorporates these arguments.</param>
    /// <param name="resolutionContext"></param>
    /// <param name="allowMethodCall">If false, generates an error if the name denotes a method. If true and the name denotes a method, returns
    /// a MemberSelectExpr whose .Member is a Method.</param>
    /// <param name="shadowedModule">If the name being resolved shadows an imported module, then that module is reported
    /// through this parameter.  This happens when module <c>Option</c> in <c>import opened Option</c> also contains a
    /// <c>datatype Option</c>, in which case <c>Option</c> refers to the datatype, not the module
    /// (https://github.com/dafny-lang/dafny/issues/1996).</param>
    Expression ResolveNameSegment(NameSegment expr, bool isLastNameSegment, List<ActualBinding> args, ResolutionContext resolutionContext, bool allowMethodCall, bool complain, out ModuleDecl shadowedModule) {
      Contract.Requires(expr != null);
      Contract.Requires(!expr.WasResolved());
      Contract.Requires(resolutionContext != null);
      Contract.Ensures(Contract.Result<Expression>() == null || args != null);

      shadowedModule = null;

      if (expr.OptTypeArguments != null) {
        foreach (var ty in expr.OptTypeArguments) {
          ResolveType(expr.tok, ty, resolutionContext, ResolveTypeOptionEnum.InferTypeProxies, null);
        }
      }

      Expression r = null;  // the resolved expression, if successful
      Expression rWithArgs = null;  // the resolved expression after incorporating "args"

      // For 0:
      IVariable v;
      // For 1:
      Dictionary<string, MemberDecl> members;
      // For 1 and 4:
      MemberDecl member = null;
      // For 2 and 5:
      Tuple<DatatypeCtor, bool> pair;
      // For 3:
      TopLevelDecl decl;

      var name = resolutionContext.InReveal ? "reveal_" + expr.Name : expr.Name;
      v = scope.Find(name);
      if (v != null) {
        // ----- 0. local variable, parameter, or bound variable
        if (expr.OptTypeArguments != null) {
          if (complain) {
            reporter.Error(MessageSource.Resolver, expr.tok, "variable '{0}' does not take any type parameters", name);
          } else {
            expr.ResolvedExpression = null;
            return null;
          }
        }
        r = new IdentifierExpr(expr.tok, v);
      } else if (currentClass is TopLevelDeclWithMembers cl && classMembers.TryGetValue(cl, out members) && members.TryGetValue(name, out member)) {
        // ----- 1. member of the enclosing class
        Expression receiver;
        if (member.IsStatic) {
          receiver = new StaticReceiverExpr(expr.tok, UserDefinedType.FromTopLevelDecl(expr.tok, currentClass, currentClass.TypeArgs), (TopLevelDeclWithMembers)member.EnclosingClass, true);
        } else {
          if (!scope.AllowInstance) {
            if (complain) {
              reporter.Error(MessageSource.Resolver, expr.tok, "'this' is not allowed in a 'static' context"); //TODO: Rephrase this
            } else {
              expr.ResolvedExpression = null;
              return null;
            }
            // nevertheless, set "receiver" to a value so we can continue resolution
          }
          receiver = new ImplicitThisExpr(expr.tok);
          receiver.Type = GetThisType(expr.tok, currentClass);  // resolve here
        }
        r = ResolveExprDotCall(expr.tok, receiver, null, member, args, expr.OptTypeArguments, resolutionContext, allowMethodCall);
      } else if (isLastNameSegment && moduleInfo.Ctors.TryGetValue(name, out pair)) {
        // ----- 2. datatype constructor
        if (ResolveDatatypeConstructor(expr, args, resolutionContext, complain, pair, name, ref r, ref rWithArgs)) {
          return null;
        }
      } else if (moduleInfo.TopLevels.TryGetValue(name, out decl)) {
        // ----- 3. Member of the enclosing module

        // Record which imported module, if any, was shadowed by `name` in the current module.
        shadowedModule = moduleInfo.ShadowedImportedModules.GetValueOrDefault(name);

        if (decl is AmbiguousTopLevelDecl) {
          var ad = (AmbiguousTopLevelDecl)decl;
          if (complain) {
            reporter.Error(MessageSource.Resolver, expr.tok, "The name {0} ambiguously refers to a type in one of the modules {1} (try qualifying the type name with the module name)", expr.Name, ad.ModuleNames());
          } else {
            expr.ResolvedExpression = null;
            return null;
          }
        } else {
          // We have found a module name or a type name, neither of which is an expression. However, the NameSegment we're
          // looking at may be followed by a further suffix that makes this into an expresion. We postpone the rest of the
          // resolution to any such suffix. For now, we create a temporary expression that will never be seen by the compiler
          // or verifier, just to have a placeholder where we can recorded what we have found.
          if (!isLastNameSegment) {
            if (decl is ClassDecl cd && cd.NonNullTypeDecl != null && name != cd.NonNullTypeDecl.Name) {
              // A possibly-null type C? was mentioned. But it does not have any further members. The program should have used
              // the name of the class, C. Report an error and continue.
              if (complain) {
                reporter.Error(MessageSource.Resolver, expr.tok, "To access members of {0} '{1}', write '{1}', not '{2}'", decl.WhatKind, decl.Name, name);
              } else {
                expr.ResolvedExpression = null;
                return null;
              }
            }
          }
          r = CreateResolver_IdentifierExpr(expr.tok, name, expr.OptTypeArguments, decl);
        }

      } else if (moduleInfo.StaticMembers.TryGetValue(name, out member)) {
        // ----- 4. static member of the enclosing module
        Contract.Assert(member.IsStatic); // moduleInfo.StaticMembers is supposed to contain only static members of the module's implicit class _default
        if (member is AmbiguousMemberDecl) {
          var ambiguousMember = (AmbiguousMemberDecl)member;
          if (complain) {
            reporter.Error(MessageSource.Resolver, expr.tok, "The name {0} ambiguously refers to a static member in one of the modules {1} (try qualifying the member name with the module name)", expr.Name, ambiguousMember.ModuleNames());
          } else {
            expr.ResolvedExpression = null;
            return null;
          }
        } else {
          var receiver = new StaticReceiverExpr(expr.tok, (ClassDecl)member.EnclosingClass, true);
          r = ResolveExprDotCall(expr.tok, receiver, null, member, args, expr.OptTypeArguments, resolutionContext, allowMethodCall);
        }

      } else if (!isLastNameSegment && moduleInfo.Ctors.TryGetValue(name, out pair)) {
        // ----- 5. datatype constructor
        if (ResolveDatatypeConstructor(expr, args, resolutionContext, complain, pair, name, ref r, ref rWithArgs)) {
          return null;
        }

      } else {
        // ----- None of the above
        if (complain) {
          reporter.Error(MessageSource.Resolver, expr.tok, "unresolved identifier: {0}", name);
        } else {
          expr.ResolvedExpression = null;
          return null;
        }
      }

      if (r == null) {
        // an error has been reported above; we won't fill in .ResolvedExpression, but we still must fill in .Type
        expr.Type = new InferredTypeProxy();
      } else {
        expr.ResolvedExpression = r;
        var rt = r.Type;
        var nt = rt.UseInternalSynonym();
        expr.Type = nt;
      }
      return rWithArgs;
    }

    private bool ResolveDatatypeConstructor(NameSegment expr, List<ActualBinding>/*?*/ args, ResolutionContext resolutionContext, bool complain, Tuple<DatatypeCtor, bool> pair, string name, ref Expression r, ref Expression rWithArgs) {
      Contract.Requires(expr != null);
      Contract.Requires(resolutionContext != null);

      if (pair.Item2) {
        // there is more than one constructor with this name
        if (complain) {
          reporter.Error(MessageSource.Resolver, expr.tok, "the name '{0}' denotes a datatype constructor, but does not do so uniquely; add an explicit qualification (for example, '{1}.{0}')", expr.Name,
            pair.Item1.EnclosingDatatype.Name);
        } else {
          expr.ResolvedExpression = null;
          return true;
        }
      } else {
        if (expr.OptTypeArguments != null) {
          if (complain) {
            reporter.Error(MessageSource.Resolver, expr.tok, "datatype constructor does not take any type parameters ('{0}')", name);
          } else {
            expr.ResolvedExpression = null;
            return true;
          }
        }
        var rr = new DatatypeValue(expr.tok, pair.Item1.EnclosingDatatype.Name, name, args ?? new List<ActualBinding>());
        bool ok = ResolveDatatypeValue(resolutionContext, rr, pair.Item1.EnclosingDatatype, null, complain);
        if (!ok) {
          expr.ResolvedExpression = null;
          return true;
        }
        if (args == null) {
          r = rr;
        } else {
          r = rr; // this doesn't really matter, since we're returning an "rWithArgs" (but if would have been proper to have returned the ctor as a lambda)
          rWithArgs = rr;
        }
      }
      return false;
    }

    /// <summary>
    /// Look up expr.Name in the following order:
    ///  0. Type parameter
    ///  1. Member of enclosing class (an implicit "this" is inserted, if needed)
    ///  2. Member of the enclosing module (type name or the name of a module)
    ///  3. Static function or method in the enclosing module or its imports
    ///
    /// Note: 1 and 3 are not used now, but they will be of interest when async task types are supported.
    /// </summary>
    void ResolveNameSegment_Type(NameSegment expr, ResolutionContext resolutionContext, ResolveTypeOption option, List<TypeParameter> defaultTypeArguments) {
      Contract.Requires(expr != null);
      Contract.Requires(!expr.WasResolved());
      Contract.Requires(resolutionContext != null);
      Contract.Requires((option.Opt == ResolveTypeOptionEnum.DontInfer || option.Opt == ResolveTypeOptionEnum.InferTypeProxies) == (defaultTypeArguments == null));

      if (expr.OptTypeArguments != null) {
        foreach (var ty in expr.OptTypeArguments) {
          ResolveType(expr.tok, ty, resolutionContext, option, defaultTypeArguments);
        }
      }

      Expression r = null;  // the resolved expression, if successful

      // For 0:
      TypeParameter tp;
#if ASYNC_TASK_TYPES
      // For 1:
      Dictionary<string, MemberDecl> members;
      // For 1 and 3:
      MemberDecl member = null;
#endif
      // For 2:
      TopLevelDecl decl;

      tp = allTypeParameters.Find(expr.Name);
      if (tp != null) {
        // ----- 0. type parameter
        if (expr.OptTypeArguments == null) {
          r = new Resolver_IdentifierExpr(expr.tok, tp);
        } else {
          reporter.Error(MessageSource.Resolver, expr.tok, "Type parameter expects no type arguments: {0}", expr.Name);
        }
#if ASYNC_TASK_TYPES  // At the moment, there is no way for a class member to part of a type name, but this changes with async task types
      } else if (currentClass != null && classMembers.TryGetValue(currentClass, out members) && members.TryGetValue(expr.Name, out member)) {
        // ----- 1. member of the enclosing class
        Expression receiver;
        if (member.IsStatic) {
          receiver = new StaticReceiverExpr(expr.tok, (ClassDecl)member.EnclosingClass);
        } else {
          if (!scope.AllowInstance) {
            reporter.Error(MessageSource.Resolver, expr.tok, "'this' is not allowed in a 'static' context");
            // nevertheless, set "receiver" to a value so we can continue resolution
          }
          receiver = new ImplicitThisExpr(expr.tok);
          receiver.Type = GetThisType(expr.tok, (ClassDecl)member.EnclosingClass);  // resolve here
        }
        r = ResolveExprDotCall(expr.tok, receiver, member, expr.OptTypeArguments, opts.resolutionContext, allowMethodCall);
#endif
      } else if (moduleInfo.TopLevels.TryGetValue(expr.Name, out decl)) {
        // ----- 2. Member of the enclosing module
        if (decl is AmbiguousTopLevelDecl) {
          var ad = (AmbiguousTopLevelDecl)decl;
          reporter.Error(MessageSource.Resolver, expr.tok, "The name {0} ambiguously refers to a type in one of the modules {1} (try qualifying the type name with the module name)", expr.Name, ad.ModuleNames());
        } else {
          // We have found a module name or a type name, neither of which is a type expression. However, the NameSegment we're
          // looking at may be followed by a further suffix that makes this into a type expresion. We postpone the rest of the
          // resolution to any such suffix. For now, we create a temporary expression that will never be seen by the compiler
          // or verifier, just to have a placeholder where we can recorded what we have found.
          r = CreateResolver_IdentifierExpr(expr.tok, expr.Name, expr.OptTypeArguments, decl);
        }

#if ASYNC_TASK_TYPES  // At the moment, there is no way for a class member to part of a type name, but this changes with async task types
      } else if (moduleInfo.StaticMembers.TryGetValue(expr.Name, out member)) {
        // ----- 3. static member of the enclosing module
        Contract.Assert(member.IsStatic); // moduleInfo.StaticMembers is supposed to contain only static members of the module's implicit class _default
        if (ReallyAmbiguousThing(ref member)) {
          reporter.Error(MessageSource.Resolver, expr.tok, "The name {0} ambiguously refers to a static member in one of the modules {1} (try qualifying the member name with the module name)", expr.Name, ((AmbiguousMemberDecl)member).ModuleNames());
        } else {
          var receiver = new StaticReceiverExpr(expr.tok, (ClassDecl)member.EnclosingClass);
          r = ResolveExprDotCall(expr.tok, receiver, member, expr.OptTypeArguments, opts.resolutionContext, allowMethodCall);
        }
#endif
      } else {
        // ----- None of the above
        reporter.Error(MessageSource.Resolver, expr.tok, "Type or type parameter is not declared in this scope: {0} (did you forget to qualify a name or declare a module import 'opened'? names in outer modules are not visible in nested modules)", expr.Name);
      }

      if (r == null) {
        // an error has been reported above; we won't fill in .ResolvedExpression, but we still must fill in .Type
        expr.Type = new InferredTypeProxy();
      } else {
        expr.ResolvedExpression = r;
        expr.Type = r.Type;
      }
    }

    /// <summary>
    /// To resolve "id" in expression "E . id", do:
    ///  * If E denotes a module name M:
    ///      0. If isLastNameSegment:
    ///         Unambiguous constructor name of a datatype in module M (if two constructors have the same name, an error message is produced here)
    ///         (Language design note:  If the constructor name is ambiguous or if one of the steps above takes priority, one can qualify the constructor name with the name of the datatype)
    ///      1. Member of module M:  sub-module (including submodules of imports), class, datatype, etc.
    ///         (if two imported types have the same name, an error message is produced here)
    ///      2. Static function or method of M._default
    ///    (Note that in contrast to ResolveNameSegment, imported modules, etc. are ignored)
    ///  * If E denotes a type:
    ///      3. Look up id as a member of that type
    ///  * If E denotes an expression:
    ///      4. Let T be the type of E.  Look up id in T.
    /// </summary>
    /// <param name="expr"></param>
    /// <param name="isLastNameSegment">Indicates that the ExprDotName is not directly enclosed in another ExprDotName expression.</param>
    /// <param name="args">If the ExprDotName is enclosed in an ApplySuffix, then these are the arguments.  The method returns null to indicate
    /// that these arguments, if any, were not used.  If args is non-null and the method does use them, the method returns the resolved expression
    /// that incorporates these arguments.</param>
    /// <param name="resolutionContext"></param>
    /// <param name="allowMethodCall">If false, generates an error if the name denotes a method. If true and the name denotes a method, returns
    /// a Resolver_MethodCall.</param>
    Expression ResolveDotSuffix(ExprDotName expr, bool isLastNameSegment, List<ActualBinding> args, ResolutionContext resolutionContext, bool allowMethodCall) {
      Contract.Requires(expr != null);
      Contract.Requires(!expr.WasResolved());
      Contract.Requires(resolutionContext != null);
      Contract.Ensures(Contract.Result<Expression>() == null || args != null);

      // resolve the LHS expression
      // LHS should not be reveal lemma
      ModuleDecl shadowedImport = null;
      ResolutionContext nonRevealOpts = resolutionContext with { InReveal = false };
      if (expr.Lhs is NameSegment) {
        ResolveNameSegment((NameSegment)expr.Lhs, false, null, nonRevealOpts, false, true, out shadowedImport);
      } else if (expr.Lhs is ExprDotName) {
        ResolveDotSuffix((ExprDotName)expr.Lhs, false, null, nonRevealOpts, false);
      } else {
        ResolveExpression(expr.Lhs, nonRevealOpts);
      }

      if (expr.OptTypeArguments != null) {
        foreach (var ty in expr.OptTypeArguments) {
          ResolveType(expr.tok, ty, resolutionContext, ResolveTypeOptionEnum.InferTypeProxies, null);
        }
      }

      Expression r = null;  // the resolved expression, if successful
      Expression rWithArgs = null;  // the resolved expression after incorporating "args"
      MemberDecl member = null;

      var name = resolutionContext.InReveal ? "reveal_" + expr.SuffixName : expr.SuffixName;
      if (!expr.Lhs.WasResolved()) {
        return null;
      }
      var lhs = expr.Lhs.Resolved;
      if (lhs != null && lhs.Type is Resolver_IdentifierExpr.ResolverType_Module) {
        var ri = (Resolver_IdentifierExpr)lhs;
        var sig = ((ModuleDecl)ri.Decl).AccessibleSignature(useCompileSignatures);
        sig = GetSignature(sig);
        // For 0:
        Tuple<DatatypeCtor, bool> pair;
        // For 1:
        TopLevelDecl decl;

        if (isLastNameSegment && sig.Ctors.TryGetValue(name, out pair)) {
          // ----- 0. datatype constructor
          if (pair.Item2) {
            // there is more than one constructor with this name
            reporter.Error(MessageSource.Resolver, expr.tok, "the name '{0}' denotes a datatype constructor in module {2}, but does not do so uniquely; add an explicit qualification (for example, '{1}.{0}')", name, pair.Item1.EnclosingDatatype.Name, ((ModuleDecl)ri.Decl).Name);
          } else {
            if (expr.OptTypeArguments != null) {
              reporter.Error(MessageSource.Resolver, expr.tok, "datatype constructor does not take any type parameters ('{0}')", name);
            }
            var rr = new DatatypeValue(expr.tok, pair.Item1.EnclosingDatatype.Name, name, args ?? new List<ActualBinding>());
            ResolveDatatypeValue(resolutionContext, rr, pair.Item1.EnclosingDatatype, null);

            if (args == null) {
              r = rr;
            } else {
              r = rr;  // this doesn't really matter, since we're returning an "rWithArgs" (but if would have been proper to have returned the ctor as a lambda)
              rWithArgs = rr;
            }
          }
        } else if (sig.TopLevels.TryGetValue(name, out decl)) {
          // ----- 1. Member of the specified module
          if (decl is AmbiguousTopLevelDecl) {
            var ad = (AmbiguousTopLevelDecl)decl;
            reporter.Error(MessageSource.Resolver, expr.tok, "The name {0} ambiguously refers to a type in one of the modules {1} (try qualifying the type name with the module name)", expr.SuffixName, ad.ModuleNames());
          } else {
            // We have found a module name or a type name, neither of which is an expression. However, the ExprDotName we're
            // looking at may be followed by a further suffix that makes this into an expresion. We postpone the rest of the
            // resolution to any such suffix. For now, we create a temporary expression that will never be seen by the compiler
            // or verifier, just to have a placeholder where we can recorded what we have found.
            if (!isLastNameSegment) {
              if (decl is ClassDecl cd && cd.NonNullTypeDecl != null && name != cd.NonNullTypeDecl.Name) {
                // A possibly-null type C? was mentioned. But it does not have any further members. The program should have used
                // the name of the class, C. Report an error and continue.
                reporter.Error(MessageSource.Resolver, expr.tok, "To access members of {0} '{1}', write '{1}', not '{2}'", decl.WhatKind, decl.Name, name);
              }
            }
            r = CreateResolver_IdentifierExpr(expr.tok, name, expr.OptTypeArguments, decl);
          }
        } else if (sig.StaticMembers.TryGetValue(name, out member)) {
          // ----- 2. static member of the specified module
          Contract.Assert(member.IsStatic); // moduleInfo.StaticMembers is supposed to contain only static members of the module's implicit class _default
          if (member is AmbiguousMemberDecl) {
            var ambiguousMember = (AmbiguousMemberDecl)member;
            reporter.Error(MessageSource.Resolver, expr.tok, "The name {0} ambiguously refers to a static member in one of the modules {1} (try qualifying the member name with the module name)", expr.SuffixName, ambiguousMember.ModuleNames());
          } else {
            var receiver = new StaticReceiverExpr(expr.Lhs.tok, (ClassDecl)member.EnclosingClass, false);
            receiver.ContainerExpression = expr.Lhs;
            r = ResolveExprDotCall(expr.tok, receiver, null, member, args, expr.OptTypeArguments, resolutionContext, allowMethodCall);
          }
        } else {
          reporter.Error(MessageSource.Resolver, expr.tok, "unresolved identifier: {0}", name);
        }

      } else if (lhs != null && lhs.Type is Resolver_IdentifierExpr.ResolverType_Type) {
        var ri = (Resolver_IdentifierExpr)lhs;
        // ----- 3. Look up name in type
        // expand any synonyms
        var ty = new UserDefinedType(expr.tok, ri.Decl.Name, ri.Decl, ri.TypeArgs).NormalizeExpand();
        if (ty.IsDatatype) {
          // ----- LHS is a datatype
          var dt = ty.AsDatatype;
          DatatypeCtor ctor;
          if (dt.ConstructorsByName != null && dt.ConstructorsByName.TryGetValue(name, out ctor)) {
            if (expr.OptTypeArguments != null) {
              reporter.Error(MessageSource.Resolver, expr.tok, "datatype constructor does not take any type parameters ('{0}')", name);
            }
            var rr = new DatatypeValue(expr.tok, ctor.EnclosingDatatype.Name, name, args ?? new List<ActualBinding>());
            ResolveDatatypeValue(resolutionContext, rr, ctor.EnclosingDatatype, ty);
            if (args == null) {
              r = rr;
            } else {
              r = rr;  // this doesn't really matter, since we're returning an "rWithArgs" (but if would have been proper to have returned the ctor as a lambda)
              rWithArgs = rr;
            }
          }
        }
        var cd = r == null ? ty.AsTopLevelTypeWithMembersBypassInternalSynonym : null;
        if (cd != null) {
          // ----- LHS is a type with members
          Dictionary<string, MemberDecl> members;
          if (classMembers.TryGetValue(cd, out members) && members.TryGetValue(name, out member)) {
            if (!VisibleInScope(member)) {
              reporter.Error(MessageSource.Resolver, expr.tok, "member '{0}' has not been imported in this scope and cannot be accessed here", name);
            }
            if (!member.IsStatic) {
              reporter.Error(MessageSource.Resolver, expr.tok, "accessing member '{0}' requires an instance expression", name); //TODO Unify with similar error messages
              // nevertheless, continue creating an expression that approximates a correct one
            }
            var receiver = new StaticReceiverExpr(expr.Lhs.tok, (UserDefinedType)ty.NormalizeExpand(), (TopLevelDeclWithMembers)member.EnclosingClass, false);
            receiver.ContainerExpression = expr.Lhs;
            r = ResolveExprDotCall(expr.tok, receiver, null, member, args, expr.OptTypeArguments, resolutionContext, allowMethodCall);
          }
        }
        if (r == null) {
          reporter.Error(MessageSource.Resolver, expr.tok, "member '{0}' does not exist in {2} '{1}'", name, ri.Decl.Name, ri.Decl.WhatKind);
        }
      } else if (lhs != null) {
        // ----- 4. Look up name in the type of the Lhs
        NonProxyType tentativeReceiverType;
        member = ResolveMember(expr.tok, expr.Lhs.Type, name, out tentativeReceiverType);
        if (member != null) {
          Expression receiver;
          if (!member.IsStatic) {
            receiver = expr.Lhs;
            AddAssignableConstraint(expr.tok, tentativeReceiverType, receiver.Type, "receiver type ({1}) does not have a member named " + name);
            r = ResolveExprDotCall(expr.tok, receiver, tentativeReceiverType, member, args, expr.OptTypeArguments, resolutionContext, allowMethodCall);
          } else {
            receiver = new StaticReceiverExpr(expr.tok, (UserDefinedType)tentativeReceiverType, (TopLevelDeclWithMembers)member.EnclosingClass, false, lhs);
            r = ResolveExprDotCall(expr.tok, receiver, null, member, args, expr.OptTypeArguments, resolutionContext, allowMethodCall);
          }
        }
      }

      if (r == null) {
        // an error has been reported above; we won't fill in .ResolvedExpression, but we still must fill in .Type
        expr.Type = new InferredTypeProxy();
      } else {
        CheckForAmbiguityInShadowedImportedModule(shadowedImport, name, expr.tok, useCompileSignatures, isLastNameSegment);
        expr.ResolvedExpression = r;
        expr.Type = r.Type;
      }
      return rWithArgs;
    }

    /// <summary>
    /// Check whether the name we just resolved may have been resolved differently if we didn't allow member `M.M` of
    /// module `M` to shadow `M` when the user writes `import opened M`.  Raising an error in that case allowed us to
    /// change the behavior of `import opened` without silently changing the meaning of existing programs.
    /// (https://github.com/dafny-lang/dafny/issues/1996)
    ///
    /// Note the extra care for the constructor case, which is needed because the constructors of datatype `M.M` are
    /// exposed through both `M` and `M.M`, without ambiguity.
    /// </summary>
    private void CheckForAmbiguityInShadowedImportedModule(ModuleDecl moduleDecl, string name,
      IToken tok, bool useCompileSignatures, bool isLastNameSegment) {
      if (moduleDecl != null && NameConflictsWithModuleContents(moduleDecl, name, useCompileSignatures, isLastNameSegment)) {
        reporter.Error(MessageSource.Resolver, tok,
          "Reference to member '{0}' is ambiguous: name '{1}' shadows an import-opened module of the same name, and "
          + "both have a member '{0}'. To solve this issue, give a different name to the imported module using "
          + "`import opened XYZ = ...` instead of `import opened ...`.",
          name, moduleDecl.Name);
      }
    }

    private bool NameConflictsWithModuleContents(ModuleDecl moduleDecl, string name, bool useCompileSignatures, bool isLastNameSegment) {
      var sig = GetSignature(moduleDecl.AccessibleSignature(useCompileSignatures));
      return (
        (isLastNameSegment
         && sig.Ctors.GetValueOrDefault(name) is { Item1: var constructor, Item2: var ambiguous }
         && !ambiguous && constructor.EnclosingDatatype.Name != moduleDecl.Name)
        || sig.TopLevels.ContainsKey(name)
        || sig.StaticMembers.ContainsKey(name)
      );
    }

    Expression ResolveExprDotCall(IToken tok, Expression receiver, Type receiverTypeBound/*?*/,
      MemberDecl member, List<ActualBinding> args, List<Type> optTypeArguments, ResolutionContext resolutionContext, bool allowMethodCall) {
      Contract.Requires(tok != null);
      Contract.Requires(receiver != null);
      Contract.Requires(receiver.WasResolved());
      Contract.Requires(member != null);
      Contract.Requires(resolutionContext != null && resolutionContext.CodeContext != null);

      var rr = new MemberSelectExpr(tok, receiver, member.Name);
      rr.Member = member;

      // Now, fill in rr.Type.  This requires taking into consideration the type parameters passed to the receiver's type as well as any type
      // parameters used in this NameSegment/ExprDotName.
      // Add to "subst" the type parameters given to the member's class/datatype
      rr.TypeApplication_AtEnclosingClass = new List<Type>();
      rr.TypeApplication_JustMember = new List<Type>();
      Dictionary<TypeParameter, Type> subst;
      var rType = (receiverTypeBound ?? receiver.Type).NormalizeExpand();
      if (rType is UserDefinedType udt && udt.ResolvedClass != null) {
        subst = TypeParameter.SubstitutionMap(udt.ResolvedClass.TypeArgs, udt.TypeArgs);
        if (member.EnclosingClass == null) {
          // this can happen for some special members, like real.Floor
        } else {
          rr.TypeApplication_AtEnclosingClass.AddRange(rType.AsParentType(member.EnclosingClass).TypeArgs);
        }
      } else {
        var vtd = AsValuetypeDecl(rType);
        if (vtd != null) {
          Contract.Assert(vtd.TypeArgs.Count == rType.TypeArgs.Count);
          subst = TypeParameter.SubstitutionMap(vtd.TypeArgs, rType.TypeArgs);
          rr.TypeApplication_AtEnclosingClass.AddRange(rType.TypeArgs);
        } else {
          Contract.Assert(rType.TypeArgs.Count == 0);
          subst = new Dictionary<TypeParameter, Type>();
        }
      }

      if (member is Field) {
        var field = (Field)member;
        if (optTypeArguments != null) {
          reporter.Error(MessageSource.Resolver, tok, "a field ({0}) does not take any type arguments (got {1})", field.Name, optTypeArguments.Count);
        }
        subst = BuildTypeArgumentSubstitute(subst, receiverTypeBound ?? receiver.Type);
        rr.Type = field.Type.Subst(subst);
      } else if (member is Function) {
        var fn = (Function)member;
        if (fn is TwoStateFunction && !resolutionContext.IsTwoState) {
          reporter.Error(MessageSource.Resolver, tok, "two-state function ('{0}') can only be called in a two-state context", member.Name);
        }
        int suppliedTypeArguments = optTypeArguments == null ? 0 : optTypeArguments.Count;
        if (optTypeArguments != null && suppliedTypeArguments != fn.TypeArgs.Count) {
          reporter.Error(MessageSource.Resolver, tok, "function '{0}' expects {1} type argument{2} (got {3})",
            member.Name, fn.TypeArgs.Count, Util.Plural(fn.TypeArgs.Count), suppliedTypeArguments);
        }
        for (int i = 0; i < fn.TypeArgs.Count; i++) {
          var ta = i < suppliedTypeArguments ? optTypeArguments[i] : new InferredTypeProxy();
          rr.TypeApplication_JustMember.Add(ta);
          subst.Add(fn.TypeArgs[i], ta);
        }
        subst = BuildTypeArgumentSubstitute(subst, receiverTypeBound ?? receiver.Type);
        rr.Type = SelectAppropriateArrowType(fn.tok,
          fn.Formals.ConvertAll(f => f.Type.Subst(subst)),
          fn.ResultType.Subst(subst),
          fn.Reads.Count != 0, fn.Req.Count != 0);
      } else {
        // the member is a method
        var m = (Method)member;
        if (!allowMethodCall) {
          // it's a method and method calls are not allowed in the given context
          reporter.Error(MessageSource.Resolver, tok, "expression is not allowed to invoke a {0} ({1})", member.WhatKind, member.Name);
        }
        int suppliedTypeArguments = optTypeArguments == null ? 0 : optTypeArguments.Count;
        if (optTypeArguments != null && suppliedTypeArguments != m.TypeArgs.Count) {
          reporter.Error(MessageSource.Resolver, tok, "method '{0}' expects {1} type argument{2} (got {3})",
            member.Name, m.TypeArgs.Count, Util.Plural(m.TypeArgs.Count), suppliedTypeArguments);
        }
        for (int i = 0; i < m.TypeArgs.Count; i++) {
          var ta = i < suppliedTypeArguments ? optTypeArguments[i] : new InferredTypeProxy();
          rr.TypeApplication_JustMember.Add(ta);
          subst.Add(m.TypeArgs[i], ta);
        }
        subst = BuildTypeArgumentSubstitute(subst, receiverTypeBound ?? receiver.Type);
        rr.ResolvedOutparameterTypes = m.Outs.ConvertAll(f => f.Type.Subst(subst));
        rr.Type = new InferredTypeProxy();  // fill in this field, in order to make "rr" resolved
      }
      return rr;
    }

    public MethodCallInformation ResolveApplySuffix(ApplySuffix e, ResolutionContext resolutionContext, bool allowMethodCall) {
      Contract.Requires(e != null);
      Contract.Requires(resolutionContext != null);
      Contract.Ensures(Contract.Result<MethodCallInformation>() == null || allowMethodCall);
      Expression r = null;  // upon success, the expression to which the ApplySuffix resolves
      var errorCount = reporter.Count(ErrorLevel.Error);
      if (e.Lhs is NameSegment) {
        r = ResolveNameSegment((NameSegment)e.Lhs, true, e.Bindings.ArgumentBindings, resolutionContext, allowMethodCall);
        // note, if r is non-null, then e.Args have been resolved and r is a resolved expression that incorporates e.Args
      } else if (e.Lhs is ExprDotName) {
        r = ResolveDotSuffix((ExprDotName)e.Lhs, true, e.Bindings.ArgumentBindings, resolutionContext, allowMethodCall);
        // note, if r is non-null, then e.Args have been resolved and r is a resolved expression that incorporates e.Args
      } else {
        ResolveExpression(e.Lhs, resolutionContext);
      }
      if (e.Lhs.Type == null) {
        // some error had been detected during the attempted resolution of e.Lhs
        e.Lhs.Type = new InferredTypeProxy();
      }
      Label atLabel = null;
      if (e.AtTok != null) {
        atLabel = DominatingStatementLabels.Find(e.AtTok.val);
        if (atLabel == null) {
          reporter.Error(MessageSource.Resolver, e.AtTok, "no label '{0}' in scope at this time", e.AtTok.val);
        }
      }
      if (r == null) {
        var improvedType = PartiallyResolveTypeForMemberSelection(e.Lhs.tok, e.Lhs.Type, "_#apply");
        var fnType = improvedType.AsArrowType;
        if (fnType == null) {
          var lhs = e.Lhs.Resolved;
          if (lhs != null && lhs.Type is Resolver_IdentifierExpr.ResolverType_Module) {
            reporter.Error(MessageSource.Resolver, e.tok, "name of module ({0}) is used as a function", ((Resolver_IdentifierExpr)lhs).Decl.Name);
          } else if (lhs != null && lhs.Type is Resolver_IdentifierExpr.ResolverType_Type) {
            var ri = (Resolver_IdentifierExpr)lhs;
            reporter.Error(MessageSource.Resolver, e.tok, "name of {0} ({1}) is used as a function", ri.Decl.WhatKind, ri.Decl.Name);
          } else {
            if (lhs is MemberSelectExpr mse && mse.Member is Method) {
              if (atLabel != null) {
                Contract.Assert(mse != null); // assured by the parser
                if (mse.Member is TwoStateLemma) {
                  mse.AtLabel = atLabel;
                } else {
                  reporter.Error(MessageSource.Resolver, e.AtTok, "an @-label can only be applied to a two-state lemma");
                }
              }
              if (allowMethodCall) {
                Contract.Assert(!e.Bindings.WasResolved); // we expect that .Bindings has not yet been processed, so we use just .ArgumentBindings in the next line
                var tok = Options.Get(DafnyConsolePrinter.ShowSnippets) ? e.RangeToken.ToToken() : e.tok;
                var cRhs = new MethodCallInformation(tok, mse, e.Bindings.ArgumentBindings);
                return cRhs;
              } else {
                reporter.Error(MessageSource.Resolver, e.tok, "{0} call is not allowed to be used in an expression context ({1})", mse.Member.WhatKind, mse.Member.Name);
              }
            } else if (lhs != null) {  // if e.Lhs.Resolved is null, then e.Lhs was not successfully resolved and an error has already been reported
              reporter.Error(MessageSource.Resolver, e.tok, "non-function expression (of type {0}) is called with parameters", e.Lhs.Type);
            }
          }
          // resolve the arguments, even in the presence of the errors above
          foreach (var binding in e.Bindings.ArgumentBindings) {
            ResolveExpression(binding.Actual, resolutionContext);
          }
        } else {
          var mse = e.Lhs is NameSegment || e.Lhs is ExprDotName ? e.Lhs.Resolved as MemberSelectExpr : null;
          var callee = mse == null ? null : mse.Member as Function;
          if (atLabel != null && !(callee is TwoStateFunction)) {
            reporter.Error(MessageSource.Resolver, e.AtTok, "an @-label can only be applied to a two-state function");
            atLabel = null;
          }
          if (callee != null) {
            // produce a FunctionCallExpr instead of an ApplyExpr(MemberSelectExpr)
            var rr = new FunctionCallExpr(e.Lhs.tok, callee.Name, mse.Obj, e.tok, e.CloseParen, e.Bindings, atLabel) {
              Function = callee,
              TypeApplication_AtEnclosingClass = mse.TypeApplication_AtEnclosingClass,
              TypeApplication_JustFunction = mse.TypeApplication_JustMember
            };
            var typeMap = BuildTypeArgumentSubstitute(mse.TypeArgumentSubstitutionsAtMemberDeclaration());
            ResolveActualParameters(rr.Bindings, callee.Formals, e.tok, callee, resolutionContext, typeMap, callee.IsStatic ? null : mse.Obj);
            rr.Type = callee.ResultType.Subst(typeMap);
            if (errorCount == reporter.Count(ErrorLevel.Error)) {
              Contract.Assert(!(mse.Obj is StaticReceiverExpr) || callee.IsStatic);  // this should have been checked already
              Contract.Assert(callee.Formals.Count == rr.Args.Count);  // this should have been checked already
            }
            r = rr;
          } else {
            List<Formal> formals;
            if (callee != null) {
              formals = callee.Formals;
            } else {
              formals = new List<Formal>();
              for (var i = 0; i < fnType.Args.Count; i++) {
                var argType = fnType.Args[i];
                var formal = new ImplicitFormal(e.tok, "_#p" + i, argType, true, false);
                formals.Add(formal);
              }
            }
            ResolveActualParameters(e.Bindings, formals, e.tok, fnType, resolutionContext, new Dictionary<TypeParameter, Type>(), null);
            r = new ApplyExpr(e.Lhs.tok, e.Lhs, e.Args, e.CloseParen);
            r.Type = fnType.Result;
          }
        }
      }
      if (r == null) {
        // an error has been reported above; we won't fill in .ResolvedExpression, but we still must fill in .Type
        e.Type = new InferredTypeProxy();
      } else {
        e.ResolvedExpression = r;
        e.Type = r.Type;
      }
      return null;
    }

    /// <summary>
    /// the return value is false iff there is an error in resolving the datatype value;
    /// if there is an error then an error message is emitted iff complain is true
    /// </summary>
    private bool ResolveDatatypeValue(ResolutionContext resolutionContext, DatatypeValue dtv, DatatypeDecl dt, Type ty, bool complain = true) {
      Contract.Requires(resolutionContext != null);
      Contract.Requires(dtv != null);
      Contract.Requires(dt != null);
      Contract.Requires(ty == null || (ty.AsDatatype == dt && ty.TypeArgs.Count == dt.TypeArgs.Count));

      var ok = true;
      var gt = new List<Type>(dt.TypeArgs.Count);
      var subst = new Dictionary<TypeParameter, Type>();
      for (int i = 0; i < dt.TypeArgs.Count; i++) {
        Type t = ty == null ? new InferredTypeProxy() : ty.TypeArgs[i];
        gt.Add(t);
        dtv.InferredTypeArgs.Add(t);
        subst.Add(dt.TypeArgs[i], t);
      }
      // Construct a resolved type directly, as we know the declaration is dt.
      dtv.Type = new UserDefinedType(dtv.tok, dt.Name, dt, gt);

      DatatypeCtor ctor;
      if (!dt.ConstructorsByName.TryGetValue(dtv.MemberName, out ctor)) {
        ok = false;
        if (complain) {
          reporter.Error(MessageSource.Resolver, dtv.tok, "undeclared constructor {0} in datatype {1}", dtv.MemberName, dtv.DatatypeName);
        }
      } else {
        Contract.Assert(ctor != null);  // follows from postcondition of TryGetValue
        dtv.Ctor = ctor;
      }
      if (complain && ctor != null) {
        ResolveActualParameters(dtv.Bindings, ctor.Formals, dtv.tok, ctor, resolutionContext, subst, null);
      } else {
        // still resolve the expressions
        foreach (var binding in dtv.Bindings.ArgumentBindings) {
          ResolveExpression(binding.Actual, resolutionContext);
        }
        dtv.Bindings.AcceptArgumentExpressionsAsExactParameterList();
      }

      return ok && ctor.Formals.Count == dtv.Arguments.Count;
    }

    public void ResolveFunctionCallExpr(FunctionCallExpr e, ResolutionContext resolutionContext) {
      Contract.Requires(e != null);
      Contract.Requires(e.Type == null);  // should not have been type checked before

      ResolveReceiver(e.Receiver, resolutionContext);
      Contract.Assert(e.Receiver.Type != null);  // follows from postcondition of ResolveExpression

      NonProxyType tentativeReceiverType;
      var member = ResolveMember(e.tok, e.Receiver.Type, e.Name, out tentativeReceiverType);
#if !NO_WORK_TO_BE_DONE
      var ctype = (UserDefinedType)tentativeReceiverType;
#endif
      if (member == null) {
        // error has already been reported by ResolveMember
      } else if (member is Method) {
        reporter.Error(MessageSource.Resolver, e, "member {0} in type {1} refers to a method, but only functions can be used in this context", e.Name, cce.NonNull(ctype).Name);
      } else if (!(member is Function)) {
        reporter.Error(MessageSource.Resolver, e, "member {0} in type {1} does not refer to a function", e.Name, cce.NonNull(ctype).Name);
      } else {
        Function function = (Function)member;
        e.Function = function;
        if (function is TwoStateFunction && !resolutionContext.IsTwoState) {
          reporter.Error(MessageSource.Resolver, e.tok, "a two-state function can be used only in a two-state context");
        }
        if (e.Receiver is StaticReceiverExpr && !function.IsStatic) {
          reporter.Error(MessageSource.Resolver, e, "an instance function must be selected via an object, not just a class name");
        }
        Contract.Assert(ctype != null);  // follows from postcondition of ResolveMember
        if (!function.IsStatic) {
          if (!scope.AllowInstance && e.Receiver is ThisExpr) {
            // The call really needs an instance, but that instance is given as 'this', which is not
            // available in this context.  In most cases, occurrences of 'this' inside e.Receiver would
            // have been caught in the recursive call to resolve e.Receiver, but not the specific case
            // of e.Receiver being 'this' (explicitly or implicitly), for that case needs to be allowed
            // in the event that a static function calls another static function (and note that we need the
            // type of the receiver in order to find the method, so we could not have made this check
            // earlier).
            reporter.Error(MessageSource.Resolver, e.Receiver, "'this' is not allowed in a 'static' context");
          } else if (e.Receiver is StaticReceiverExpr) {
            reporter.Error(MessageSource.Resolver, e.Receiver, "call to instance function requires an instance");
          }
        }
        // build the type substitution map
        var typeMap = new Dictionary<TypeParameter, Type>();
        for (int i = 0; i < ctype.TypeArgs.Count; i++) {
          typeMap.Add(ctype.ResolvedClass.TypeArgs[i], ctype.TypeArgs[i]);
        }
        var typeThatEnclosesMember = ctype.AsParentType(member.EnclosingClass);
        e.TypeApplication_AtEnclosingClass = new List<Type>();
        for (int i = 0; i < typeThatEnclosesMember.TypeArgs.Count; i++) {
          e.TypeApplication_AtEnclosingClass.Add(typeThatEnclosesMember.TypeArgs[i]);
        }
        e.TypeApplication_JustFunction = new List<Type>();
        foreach (TypeParameter p in function.TypeArgs) {
          var ty = new ParamTypeProxy(p);
          typeMap.Add(p, ty);
          e.TypeApplication_JustFunction.Add(ty);
        }
        Dictionary<TypeParameter, Type> subst = BuildTypeArgumentSubstitute(typeMap);

        // type check the arguments
        ResolveActualParameters(e.Bindings, function.Formals, e.tok, function, resolutionContext, subst, function.IsStatic ? null : e.Receiver);

        e.Type = function.ResultType.Subst(subst).NormalizeExpand();
      }
    }

    void ResolveReceiver(Expression expr, ResolutionContext resolutionContext) {
      Contract.Requires(expr != null);
      Contract.Ensures(expr.Type != null);

      if (expr is ThisExpr && !expr.WasResolved()) {
        // Allow 'this' here, regardless of scope.AllowInstance.  The caller is responsible for
        // making sure 'this' does not really get used when it's not available.
        Contract.Assume(currentClass != null);  // this is really a precondition, in this case
        expr.Type = GetThisType(expr.tok, currentClass);
      } else {
        ResolveExpression(expr, resolutionContext);
      }
    }

    void ResolveSeqSelectExpr(SeqSelectExpr e, ResolutionContext resolutionContext) {
      Contract.Requires(e != null);
      if (e.Type != null) {
        // already resolved
        return;
      }

      ResolveExpression(e.Seq, resolutionContext);
      Contract.Assert(e.Seq.Type != null);  // follows from postcondition of ResolveExpression

      if (e.SelectOne) {
        AddXConstraint(e.tok, "Indexable", e.Seq.Type, "element selection requires a sequence, array, multiset, or map (got {0})");
        ResolveExpression(e.E0, resolutionContext);
        AddXConstraint(e.E0.tok, "ContainerIndex", e.Seq.Type, e.E0.Type, "incorrect type for selection into {0} (got {1})");
        Contract.Assert(e.E1 == null);
        e.Type = new InferredTypeProxy() { KeepConstraints = true };
        AddXConstraint(e.tok, "ContainerResult",
          e.Seq.Type, e.Type,
          new SeqSelectOneErrorMsg(e.tok, e.Seq.Type, e.Type));
      } else {
        AddXConstraint(e.tok, "MultiIndexable", e.Seq.Type, "multi-selection of elements requires a sequence or array (got {0})");
        if (e.E0 != null) {
          ResolveExpression(e.E0, resolutionContext);
          AddXConstraint(e.E0.tok, "ContainerIndex", e.Seq.Type, e.E0.Type, "incorrect type for selection into {0} (got {1})");
          ConstrainSubtypeRelation(NewIntegerBasedProxy(e.tok), e.E0.Type, e.E0, "wrong number of indices for multi-selection");
        }
        if (e.E1 != null) {
          ResolveExpression(e.E1, resolutionContext);
          AddXConstraint(e.E1.tok, "ContainerIndex", e.Seq.Type, e.E1.Type, "incorrect type for selection into {0} (got {1})");
          ConstrainSubtypeRelation(NewIntegerBasedProxy(e.tok), e.E1.Type, e.E1, "wrong number of indices for multi-selection");
        }
        var resultType = new InferredTypeProxy() { KeepConstraints = true };
        e.Type = new SeqType(resultType);
        AddXConstraint(e.tok, "ContainerResult", e.Seq.Type, resultType, "multi-selection has type {0} which is incompatible with expected type {1}");
      }
    }

  }

  public class MethodCallInformation {
    public readonly IToken Tok;
    public readonly MemberSelectExpr Callee;
    public readonly List<ActualBinding> ActualParameters;

    [ContractInvariantMethod]
    void ObjectInvariant() {
      Contract.Invariant(Tok != null);
      Contract.Invariant(Callee != null);
      Contract.Invariant(Callee.Member is Method);
      Contract.Invariant(ActualParameters != null);
    }

    public MethodCallInformation(IToken tok, MemberSelectExpr callee, List<ActualBinding> actualParameters) {
      Contract.Requires(tok != null);
      Contract.Requires(callee != null);
      Contract.Requires(callee.Member is Method);
      Contract.Requires(actualParameters != null);
      this.Tok = tok;
      this.Callee = callee;
      this.ActualParameters = actualParameters;
    }
  }
}<|MERGE_RESOLUTION|>--- conflicted
+++ resolved
@@ -3356,100 +3356,7 @@
       }
     }
 
-<<<<<<< HEAD
-    /// <summary>
-    /// Assumes type parameters have already been pushed
-    /// </summary>
-    void ResolveFunction(Function f) {
-      Contract.Requires(f != null);
-      Contract.Requires(AllTypeConstraints.Count == 0);
-      Contract.Ensures(AllTypeConstraints.Count == 0);
-
-      // make note of the warnShadowing attribute
-      bool warnShadowingOption = Options.WarnShadowing;  // save the original warnShadowing value
-      bool warnShadowing = false;
-      if (Attributes.ContainsBool(f.Attributes, "warnShadowing", ref warnShadowing)) {
-        Options.WarnShadowing = warnShadowing;  // set the value according to the attribute
-      }
-
-      scope.PushMarker();
-      if (f.IsStatic) {
-        scope.AllowInstance = false;
-      }
-
-      foreach (Formal p in f.Formals) {
-        scope.Push(p.Name, p);
-      }
-
-      ResolveParameterDefaultValues(f.Formals, ResolutionContext.FromCodeContext(f));
-
-      foreach (AttributedExpression e in f.Req) {
-        ResolveAttributes(e, new ResolutionContext(f, f is TwoStateFunction));
-        Expression r = e.E;
-        ResolveExpression(r, new ResolutionContext(f, f is TwoStateFunction));
-        Contract.Assert(r.Type != null);  // follows from postcondition of ResolveExpression
-        ConstrainTypeExprBool(r, "Precondition must be a boolean (got {0})");
-      }
-      foreach (FrameExpression fr in f.Reads) {
-        ResolveFrameExpressionTopLevel(fr, FrameExpressionUse.Reads, f);
-      }
-
-      scope.PushMarker();
-      if (f.Result != null) {
-        scope.Push(f.Result.Name, f.Result);  // function return only visible in post-conditions (and in function attributes)
-      }
-      foreach (AttributedExpression e in f.Ens) {
-        Expression r = e.E;
-        ResolveAttributes(e, new ResolutionContext(f, f is TwoStateFunction));
-        ResolveExpression(r, new ResolutionContext(f, f is TwoStateFunction) with { InFunctionPostcondition = true });
-        Contract.Assert(r.Type != null);  // follows from postcondition of ResolveExpression
-        ConstrainTypeExprBool(r, "Postcondition must be a boolean (got {0})");
-      }
-      scope.PopMarker(); // function result name
-
-      ResolveAttributes(f.Decreases, new ResolutionContext(f, f is TwoStateFunction));
-      foreach (Expression r in f.Decreases.Expressions) {
-        ResolveExpression(r, new ResolutionContext(f, f is TwoStateFunction));
-        // any type is fine
-      }
-      SolveAllTypeConstraints(); // solve type constraints in the specification
-
-      if (f.Body != null) {
-        ResolveExpression(f.Body, new ResolutionContext(f, f is TwoStateFunction));
-        Contract.Assert(f.Body.Type != null);  // follows from postcondition of ResolveExpression
-        AddAssignableConstraint(f.tok, f.ResultType, f.Body.Type, "Function body type mismatch (expected {0}, got {1})");
-        SolveAllTypeConstraints();
-      }
-
-      scope.PushMarker();
-      if (f.Result != null) {
-        scope.Push(f.Result.Name, f.Result);  // function return only visible in post-conditions (and in function attributes)
-      }
-      ResolveAttributes(f, new ResolutionContext(f, f is TwoStateFunction), true);
-      scope.PopMarker(); // function result name
-
-      scope.PopMarker(); // formals
-
-      if (f.ByMethodBody != null) {
-        Contract.Assert(f.Body != null && !f.IsGhost); // assured by the parser and other callers of the Function constructor
-        var method = f.ByMethodDecl;
-        if (method != null) {
-          ResolveMethod(method);
-        } else {
-          // method should have been filled in by now,
-          // unless there was a function by method and a method of the same name
-          // but then this error must have been reported.
-          Contract.Assert(reporter.ErrorCount > 0);
-        }
-      }
-
-      Options.WarnShadowing = warnShadowingOption; // restore the original warnShadowing value
-    }
-
-    void ResolveFrameExpressionTopLevel(FrameExpression fe, FrameExpressionUse use, ICodeContext codeContext) {
-=======
     public void ResolveFrameExpressionTopLevel(FrameExpression fe, FrameExpressionUse use, ICodeContext codeContext) {
->>>>>>> 11a4da0e
       ResolveFrameExpression(fe, use, new ResolutionContext(codeContext, false));
     }
 
@@ -3487,130 +3394,6 @@
       }
     }
 
-    /// <summary>
-    /// Assumes type parameters have already been pushed
-    /// </summary>
-<<<<<<< HEAD
-    void ResolveMethod(Method m) {
-      Contract.Requires(m != null);
-      Contract.Requires(AllTypeConstraints.Count == 0);
-      Contract.Ensures(AllTypeConstraints.Count == 0);
-
-      try {
-        currentMethod = m;
-
-        // make note of the warnShadowing attribute
-        bool warnShadowingOption = Options.WarnShadowing;  // save the original warnShadowing value
-        bool warnShadowing = false;
-        if (Attributes.ContainsBool(m.Attributes, "warnShadowing", ref warnShadowing)) {
-          Options.WarnShadowing = warnShadowing;  // set the value according to the attribute
-        }
-
-        // Add in-parameters to the scope, but don't care about any duplication errors, since they have already been reported
-        scope.PushMarker();
-        if (m.IsStatic || m is Constructor) {
-          scope.AllowInstance = false;
-        }
-        foreach (Formal p in m.Ins) {
-          scope.Push(p.Name, p);
-        }
-        ResolveParameterDefaultValues(m.Ins, new ResolutionContext(m, m is TwoStateLemma));
-
-        // Start resolving specification...
-        foreach (AttributedExpression e in m.Req) {
-          ResolveAttributes(e, new ResolutionContext(m, m is TwoStateLemma));
-          ResolveExpression(e.E, new ResolutionContext(m, m is TwoStateLemma));
-          Contract.Assert(e.E.Type != null);  // follows from postcondition of ResolveExpression
-          ConstrainTypeExprBool(e.E, "Precondition must be a boolean (got {0})");
-        }
-
-        ResolveAttributes(m.Mod, new ResolutionContext(m, false));
-        foreach (FrameExpression fe in m.Mod.Expressions) {
-          ResolveFrameExpressionTopLevel(fe, FrameExpressionUse.Modifies, m);
-          if (m.IsLemmaLike) {
-            reporter.Error(MessageSource.Resolver, fe.tok, "{0}s are not allowed to have modifies clauses", m.WhatKind);
-          } else if (m.IsGhost) {
-            DisallowNonGhostFieldSpecifiers(fe);
-          }
-        }
-        ResolveAttributes(m.Decreases, new ResolutionContext(m, false));
-        foreach (Expression e in m.Decreases.Expressions) {
-          ResolveExpression(e, new ResolutionContext(m, m is TwoStateLemma));
-          // any type is fine
-        }
-
-        if (m is Constructor) {
-          scope.PopMarker();
-          // start the scope again, but this time allowing instance
-          scope.PushMarker();
-          foreach (Formal p in m.Ins) {
-            scope.Push(p.Name, p);
-          }
-        }
-
-        // Add out-parameters to a new scope that will also include the outermost-level locals of the body
-        // Don't care about any duplication errors among the out-parameters, since they have already been reported
-        scope.PushMarker();
-        if (m is ExtremeLemma && m.Outs.Count != 0) {
-          reporter.Error(MessageSource.Resolver, m.Outs[0].tok, "{0}s are not allowed to have out-parameters", m.WhatKind);
-        } else {
-          foreach (Formal p in m.Outs) {
-            scope.Push(p.Name, p);
-          }
-        }
-
-        // ... continue resolving specification
-        foreach (AttributedExpression e in m.Ens) {
-          ResolveAttributes(e, new ResolutionContext(m, true));
-          ResolveExpression(e.E, new ResolutionContext(m, true));
-          Contract.Assert(e.E.Type != null);  // follows from postcondition of ResolveExpression
-          ConstrainTypeExprBool(e.E, "Postcondition must be a boolean (got {0})");
-        }
-        SolveAllTypeConstraints(); // solve type constraints for specification
-
-        // Resolve body
-        if (m.Body != null) {
-          if (m is ExtremeLemma com && com.PrefixLemma != null) {
-            // The body may mentioned the implicitly declared parameter _k.  Throw it into the
-            // scope before resolving the body.
-            var k = com.PrefixLemma.Ins[0];
-            scope.Push(k.Name, k);  // we expect no name conflict for _k
-          }
-
-          DominatingStatementLabels.PushMarker();
-          foreach (var req in m.Req) {
-            if (req.Label != null) {
-              if (DominatingStatementLabels.Find(req.Label.Name) != null) {
-                reporter.Error(MessageSource.Resolver, req.Label.Tok, "assert label shadows a dominating label");
-              } else {
-                var rr = DominatingStatementLabels.Push(req.Label.Name, req.Label);
-                Contract.Assert(rr == Scope<Label>.PushResult.Success);  // since we just checked for duplicates, we expect the Push to succeed
-              }
-            }
-          }
-          ResolveBlockStatement(m.Body, ResolutionContext.FromCodeContext(m));
-          DominatingStatementLabels.PopMarker();
-          SolveAllTypeConstraints();
-        }
-
-        // attributes are allowed to mention both in- and out-parameters (including the implicit _k, for greatest lemmas)
-        ResolveAttributes(m, new ResolutionContext(m, m is TwoStateLemma), true);
-
-        Options.WarnShadowing = warnShadowingOption; // restore the original warnShadowing value
-        scope.PopMarker();  // for the out-parameters and outermost-level locals
-        scope.PopMarker();  // for the in-parameters
-
-      }
-      finally {
-        currentMethod = null;
-      }
-    }
-
-    /// <summary>
-    /// Assumes type parameters have already been pushed
-    /// </summary>
-=======
->>>>>>> 11a4da0e
     void ResolveIterator(IteratorDecl iter) {
       Contract.Requires(iter != null);
       Contract.Requires(currentClass == null);
