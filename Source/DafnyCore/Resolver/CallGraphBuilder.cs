using System;
using System.Collections.Generic;
using System.Linq;
using System.Diagnostics.Contracts;

namespace Microsoft.Dafny {
  /// <summary>
  /// This class builds the call graph for a resolved list of declarations.
  /// It also sets
  ///   -- the .IsRecursive, .AllCalls, and .ContainsQuantifier fields of Function,
  ///   -- the .Uses field of ExtremePredicate, and
  ///   -- the .IsRecursive and .AssignedAssumptionVariables fields of Method.
  /// It assumes that the given declarations have been resolved (name resolution and type checking).
  ///
  /// The call graph of a module is stored as a field .CallGraph in ModuleDefinition. The edges of such
  /// a call graph are between vertices of the module itself, with one exception: there can also be edges
  /// from trait members in a different module to the overriding members in the module. The methods
  /// in this CallGraphBuilder class populate the .CallGraph of modules.
  ///
  /// The public Build method adds the call-graph edges for the given declarations. It assumes
  /// that the specification of iterators have already been created, and adds call-graph edges for them, too.
  /// The Build method works with the "nested" match constructs and does not need to go into their desugarings
  /// (in fact, it's even okay if those desugarings have not yet been created--creating them later does not
  /// give rise to any new edges).
  ///
  /// A call to a function-by-method goes to the "function" part if the call is in a ghost context and goes
  /// to the "by method" part if the call is in a compiled context. The Build method does not assume ghost
  /// interests have been computed, so the edge to the "by method" part may be missing. (The edge to the
  /// "function" part is added and so is the edge from the "by method" part to the "function" part, so no
  /// edges need to be removed.) Instead, when the resolver later determines that a call goes to the "by method"
  /// part, it will call the AddCallGraphEdge method directly.
  ///
  /// Building the call graph for the "system" module (the module that contains Dafny's built-in declarations)
  /// works a little differently. It calls Build only for a subset of the top-level declarations in the
  /// system module. The other declarations are handled in the resolver's ResolveValuetypeDecls() method,
  /// which calls into the VisitFunction and VisitMethod methods below.
  ///
  /// The Build method does NOT add the edges associated with the bodies of prefix predicates/lemmas, because
  /// those bodies are not created until later in the resolution phases. The creation of those bodies uses
  /// the parts of the call graph that is built up here. After those prefix bodies have been created, the
  /// resolver calls into the VisitFunction/VisitMethod methods here to add edges for the prefix bodies.
  /// </summary>
  public class CallGraphBuilder {
    public static void Build(List<TopLevelDecl> declarations, ErrorReporter reporter) {
      var astVisitor = new CallGraphASTVisitor(reporter);
      astVisitor.VisitDeclarations(declarations);
    }

    public static void VisitFunction(Function function, ErrorReporter reporter) {
      var astVisitor = new CallGraphASTVisitor(reporter);
      astVisitor.VisitFunction(function);
    }

    public static void VisitMethod(Method method, ErrorReporter reporter) {
      var astVisitor = new CallGraphASTVisitor(reporter);
      astVisitor.VisitMethod(method);
    }

    public static void AddCallGraphEdge(ICodeContext callingContext, ICallable function, Expression e, ErrorReporter reporter) {
      CallGraphASTVisitor.AddCallGraphEdge(CodeContextWrapper.Unwrap(callingContext), function, e, false);
    }


    private static void AddCallGraphEdgeRaw(ICallable caller, ICallable callee) {
      callee.EnclosingModule.CallGraph.AddEdge(caller, callee);
    }

    /// <summary>
    /// Add edges to the call graph.
    /// See comment about AddCallGraphEdgeForField.
    /// </summary>
    private static void AddTypeDependencyEdges(IASTVisitorContext context, Type type) {
      Contract.Requires(type != null);
      Contract.Requires(context != null);
      if (context is ICallable caller && type is NonProxyType) {
        type.ForeachTypeComponent(ty => {
          if ((ty as UserDefinedType)?.ResolvedClass is ICallable cl && caller.EnclosingModule == cl.EnclosingModule) {
            caller.EnclosingModule.CallGraph.AddEdge(caller, cl);
          }
        });
      }
    }

    private class CallGraphBuilderContext : IASTVisitorContext {
      public readonly IASTVisitorContext CodeContext;
      public readonly bool InFunctionPostcondition;

      public CallGraphBuilderContext(IASTVisitorContext codeContext, bool inFunctionPostcondition) {
        CodeContext = codeContext;
        InFunctionPostcondition = inFunctionPostcondition;
      }

      public ModuleDefinition EnclosingModule => CodeContext.EnclosingModule;
    }

    private class CallGraphASTVisitor : ASTVisitor<CallGraphBuilderContext> {
      private readonly ErrorReporter reporter;

      public CallGraphASTVisitor(ErrorReporter reporter) {
        this.reporter = reporter;
      }

      public override CallGraphBuilderContext GetContext(IASTVisitorContext astVisitorContext, bool inFunctionPostcondition) {
        return new CallGraphBuilderContext(astVisitorContext, inFunctionPostcondition);
      }

      protected override void VisitOneDeclaration(TopLevelDecl decl) {
        if (decl is DatatypeDecl datatypeDecl) {
          foreach (var ctor in datatypeDecl.Ctors) {
            foreach (var formal in ctor.Formals) {
              AddTypeDependencyEdges(datatypeDecl, formal.Type);
            }
          }
        }

        base.VisitOneDeclaration(decl);
      }

      public override void VisitFunction(Function f) {
        if (f.OverriddenFunction != null) {
          // add an edge from the trait function to that of the class/type
          AddCallGraphEdgeRaw(f.OverriddenFunction, f);
        }

        if (f is PrefixPredicate prefixPredicate) {
          // add an edge from P# to P, since this will have the desired effect of detecting unwanted cycles.
          AddCallGraphEdgeRaw(prefixPredicate, prefixPredicate.ExtremePred);
        }

        base.VisitFunction(f);
      }

      public override void VisitMethod(Method method) {
        if (method.OverriddenMethod != null) {
          // add an edge from the trait method to that of the class/type
          AddCallGraphEdgeRaw(method.OverriddenMethod, method);
        }

        if (method is PrefixLemma prefixLemma) {
          // add an edge from M# to M, since this will have the desired effect of detecting unwanted cycles.
          AddCallGraphEdgeRaw(prefixLemma, prefixLemma.ExtremeLemma);
        }

        base.VisitMethod(method);
      }

      protected override void VisitUserProvidedType(Type type, CallGraphBuilderContext context) {
        AddTypeDependencyEdges(context.CodeContext, type);
      }

      protected override bool VisitOneExpression(Expression expr, CallGraphBuilderContext context) {
        if (expr is DefaultValueExpression) {
          // A DefaultValueExpression is a wrapper around the expression given as a default in the callee's declaration.
          // It hasn't yet been resolved, so we can't process it here. But that's okay, because we will set up the necessary
          // call graph edges when processing the callee's declaration.
          return false;
        }

        if (expr is DatatypeValue dtv) {
          var dt = dtv.Type.AsDatatype;
          if (context.CodeContext is ICallable caller && caller.EnclosingModule == dt.EnclosingModuleDefinition) {
            caller.EnclosingModule.CallGraph.AddEdge(caller, dt);
          }

        } else if (expr is MemberSelectExpr memberSelectExpr) {
          if (memberSelectExpr.Member is Function function) {
            AddCallGraphEdge(context.CodeContext, function, memberSelectExpr, false);
          } else if (memberSelectExpr.Member is Field field) {
            AddCallGraphEdgeForField(context.CodeContext, field, memberSelectExpr);
          } else {
            // Apparently, we're called on the CallStmt.MemberSelect expression. The call-graph edge is added by the
            // handling of the CallStmt. Below, we will continue visiting the MemberSelectExpr.Obj subexpression.
            Contract.Assert(memberSelectExpr.Member is Method);
          }

        } else if (expr is FunctionCallExpr functionCallExpr) {
          var function = functionCallExpr.Function;
          if (function is ExtremePredicate extremePredicate) {
            extremePredicate.Uses.Add(functionCallExpr);
          }
          AddCallGraphEdge(context.CodeContext, function, functionCallExpr,
            IsFunctionReturnValue(function, functionCallExpr.Receiver, functionCallExpr.Args, context));

        } else if (expr is QuantifierExpr quantifierExpr) {
          Contract.Assert(quantifierExpr.SplitQuantifier == null); // No split quantifiers during resolution
          if (context.CodeContext is Function enclosingFunction) {
            enclosingFunction.ContainsQuantifier = true;
          }

        }

        return true;
      }

      /// <summary>
      /// Return "true" only if the call to "fn" with arguments "receiver/args" in context "context"
      /// denotes the function result value. (If so, the call is not a recursive call, but just a
      /// way to refer to the function's result value.)
      ///
      /// If the call is in a function postcondition, it is calling itself, and the arguments match the
      /// formal parameters, then it denotes a function return value. In general, matching the actuals with
      /// formals requires verification. Here, the two are compared syntactically. Thus, this method may
      /// return "false" even in some cases where the call denotes the function's result value.
      /// </summary>
      private bool IsFunctionReturnValue(Function fn, Expression receiver, List<Expression> args, CallGraphBuilderContext context) {
        if (context.CodeContext == fn && context.InFunctionPostcondition) {
          Contract.Assert(fn.Formals.Count == args.Count);
          return
            (fn.IsStatic || receiver.Resolved is ThisExpr) &&
            Enumerable.Range(0, args.Count).All(i => (args[i].Resolved as IdentifierExpr)?.Var == fn.Formals[i]);
        }
        return false;
      }

      protected override bool VisitOneStatement(Statement stmt, CallGraphBuilderContext context) {
        if (stmt is AssignStmt assignStmt) {
          // check on assumption variables
          if (context.CodeContext is Method currentMethod &&
              (assignStmt.Lhs.Resolved as IdentifierExpr)?.Var is LocalVariable localVar &&
              Attributes.Contains(localVar.Attributes, "assumption")) {
            if ((assignStmt.Rhs as ExprRhs)?.Expr is BinaryExpr binaryExpr &&
                binaryExpr.Op == BinaryExpr.Opcode.And &&
                (binaryExpr.E0.Resolved as IdentifierExpr)?.Var == localVar &&
                !currentMethod.AssignedAssumptionVariables.Contains(localVar)) {
              currentMethod.AssignedAssumptionVariables.Add(localVar);
            } else {
              reporter.Error(MessageSource.Resolver, stmt,
                $"there may be at most one assignment to an assumption variable, the RHS of which must match the expression \"{localVar.Name} && <boolean expression>\"");
            }
          }

        } else if (stmt is CallStmt callStmt) {
          AddCallGraphEdge(callStmt, context);

        }

<<<<<<< HEAD
      } else if (expr is StmtExpr stmtExpr) {
        VisitStatement(stmtExpr.S, context);

      } else if (expr is MatchExpr matchExpr) {
        // TODO remove?
        foreach (MatchCaseExpr mc in matchExpr.Cases) {
          foreach (BoundVar v in mc.Arguments) {
            VisitUserProvidedType(v.Type, context);
=======
        return true;
      }

      /// <summary>
      /// This method, the two AddCallGraphEdge methods, and AddTypeDependencyEdges are what the
      /// CallGraphBuilder is all about. These two methods are called during the traversal of the
      /// declarations given to the public Build method.
      /// </summary>
      private void AddCallGraphEdgeForField(IASTVisitorContext callingContext, Field field, Expression e) {
        Contract.Requires(callingContext != null);
        Contract.Requires(field != null);
        Contract.Requires(e != null);
        if (field is ConstantField cf) {
          if (cf == callingContext) {
            // detect self-loops here, since they don't show up in the graph's SSC methods
            reporter.Error(MessageSource.Resolver, cf.tok, "recursive dependency involving constant initialization: {0} -> {0}", cf.Name);
          } else {
            AddCallGraphEdge(callingContext, cf, e, false);
>>>>>>> 20172f2b
          }
        }
      } else if (expr is NestedMatchExpr nestedMatchExpr) {
        foreach (IdPattern mc in nestedMatchExpr.Cases.
                   SelectMany(c => c.Pat.DescendantsAndSelf).
                   OfType<IdPattern>().Where(id => id.BoundVar != null)) {
          VisitUserProvidedType(mc.BoundVar.Type, context);
        }
      }

      /// <summary>
      /// See comment about AddCallGraphEdgeForField.
      /// </summary>
      private void AddCallGraphEdge(CallStmt s, CallGraphBuilderContext context) {
        Contract.Requires(s != null);
        Contract.Requires(context != null);
        var callee = s.Method;
        ModuleDefinition callerModule = context.CodeContext.EnclosingModule;
        ModuleDefinition calleeModule = ((IASTVisitorContext)callee).EnclosingModule;
        if (callerModule != calleeModule) {
          // inter-module call; don't record in call graph
          return;
        }

        // intra-module call; add edge in module's call graph
        if (context.CodeContext is ICallable caller) {
          if (caller is IteratorDecl iteratorDecl) {
            // use the MoveNext() method as the caller
            callerModule.CallGraph.AddEdge(iteratorDecl.Member_MoveNext, callee);
          } else {
            callerModule.CallGraph.AddEdge(caller, callee);
            if (caller == callee) {
              callee.IsRecursive = true; // self recursion (mutual recursion is determined elsewhere)
            }
          }
        }
      }

      /// <summary>
      /// See comment about AddCallGraphEdgeForField.
      /// </summary>
      public static void AddCallGraphEdge(IASTVisitorContext callingContext, ICallable callable, Expression e, bool isFunctionReturnValue) {
        Contract.Requires(callingContext != null);
        Contract.Requires(callable != null);
        Contract.Requires(e != null);
        ModuleDefinition callerModule = callingContext.EnclosingModule;
        ModuleDefinition calleeModule = callable is SpecialFunction ? null : callable.EnclosingModule;
        if (callerModule != calleeModule) {
          // inter-module call; don't record in call graph
          return;
        }

        // intra-module call; add edge in module's call graph
        if (callingContext is ICallable caller) {
          callerModule.CallGraph.AddEdge(caller, callable);
          if (caller is Function f) {
            if (e is FunctionCallExpr ee) {
              f.AllCalls.Add(ee);
            }
            // if the call denotes the function return value in the function postconditions, then we don't
            // mark it as recursive.
            if (caller == callable && !isFunctionReturnValue) {
              f.IsRecursive = true;  // self recursion (mutual recursion is determined elsewhere)
            }
          }
        }
      }
    }
  }
}<|MERGE_RESOLUTION|>--- conflicted
+++ resolved
@@ -234,16 +234,6 @@
 
         }
 
-<<<<<<< HEAD
-      } else if (expr is StmtExpr stmtExpr) {
-        VisitStatement(stmtExpr.S, context);
-
-      } else if (expr is MatchExpr matchExpr) {
-        // TODO remove?
-        foreach (MatchCaseExpr mc in matchExpr.Cases) {
-          foreach (BoundVar v in mc.Arguments) {
-            VisitUserProvidedType(v.Type, context);
-=======
         return true;
       }
 
@@ -262,14 +252,7 @@
             reporter.Error(MessageSource.Resolver, cf.tok, "recursive dependency involving constant initialization: {0} -> {0}", cf.Name);
           } else {
             AddCallGraphEdge(callingContext, cf, e, false);
->>>>>>> 20172f2b
-          }
-        }
-      } else if (expr is NestedMatchExpr nestedMatchExpr) {
-        foreach (IdPattern mc in nestedMatchExpr.Cases.
-                   SelectMany(c => c.Pat.DescendantsAndSelf).
-                   OfType<IdPattern>().Where(id => id.BoundVar != null)) {
-          VisitUserProvidedType(mc.BoundVar.Type, context);
+          }
         }
       }
 
