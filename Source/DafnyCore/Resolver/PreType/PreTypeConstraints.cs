--- conflicted
+++ resolved
@@ -25,11 +25,7 @@
     private Queue<EqualityConstraint> equalityConstraints = new();
     private List<Func<bool>> guardedConstraints = new();
     private readonly List<Advice> defaultAdvice = new();
-<<<<<<< HEAD
     private List<(PreTypeProxy, PreType)> compatibleBounds = new();
-=======
-    private readonly List<(PreTypeProxy, PreType)> compatibleBounds = new();
->>>>>>> ad812afa
     private List<Confirmation> confirmations = new();
 
     public PreTypeConstraints(PreTypeResolver preTypeResolver) {
@@ -173,11 +169,8 @@
         return true;
       } else if (TryUseCompatibleTypesAsBounds()) {
         return true;
-<<<<<<< HEAD
       } else if (TryEquateBounds()) {
         return true;
-=======
->>>>>>> ad812afa
       }
       return false;
     }
@@ -556,7 +549,6 @@
     }
 
     bool TryUseCompatibleTypesAsBounds() {
-<<<<<<< HEAD
       if (compatibleBounds.Count == 0) {
         // common special case
         return false;
@@ -575,15 +567,6 @@
           }
         } else {
           compatibleBounds.Add(item);
-=======
-      // if there is a compatible-types constraint "ty ~~ proxy", then decide on the bound "ty :> proxy"
-      bool anythingChanged = false;
-      foreach (var (compatibleBoundsProxy, compatibleBoundsType) in compatibleBounds) {
-        if (compatibleBoundsProxy.Normalize() is PreTypeProxy proxy && compatibleBoundsType.Normalize() is DPreType dPreType) {
-          // make a decision to set this proxy
-          proxy.Set(dPreType);
-          anythingChanged = true;
->>>>>>> ad812afa
         }
       }
       return anythingChanged;
