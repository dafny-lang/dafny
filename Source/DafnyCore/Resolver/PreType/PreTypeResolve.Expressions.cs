--- conflicted
+++ resolved
@@ -225,57 +225,7 @@
               ResolveRangeSelectionExpr(e.tok, e.Seq.PreType, e, e.E0, e.E1);
             }
 
-<<<<<<< HEAD
-      } else if (expr is MultiSelectExpr) {
-        var e = (MultiSelectExpr)expr;
-
-        ResolveExpression(e.Array, resolutionContext);
-        var elementPreType = CreatePreTypeProxy("multi-dim array select");
-        var arrayPreType = BuiltInArrayType(e.Indices.Count, elementPreType);
-        AddSubtypeConstraint(arrayPreType, e.Array.PreType, e.Array.tok, "array selection requires an {0} (got {1})");
-        int i = 0;
-        foreach (var indexExpression in e.Indices) {
-          ResolveExpression(indexExpression, resolutionContext);
-          ConstrainToIntFamilyOrBitvector(indexExpression.PreType, indexExpression.tok,
-            "array selection requires integer- or bitvector-based numeric indices (got {0} for index " + i + ")");
-          i++;
-        }
-        e.PreType = elementPreType;
-
-      } else if (expr is SeqUpdateExpr) {
-        var e = (SeqUpdateExpr)expr;
-        ResolveExpression(e.Seq, resolutionContext);
-        ResolveExpression(e.Index, resolutionContext);
-        ResolveExpression(e.Value, resolutionContext);
-        Constraints.AddGuardedConstraint(() => {
-          var ancestorPreType = e.Seq.PreType.NormalizeWrtScope() is not DPreType sourcePreType ? null : AncestorPreType(sourcePreType);
-          var familyDeclName = ancestorPreType?.Decl.Name;
-          if (familyDeclName == PreType.TypeNameSeq) {
-            var elementPreType = ancestorPreType.Arguments[0];
-            ConstrainToIntFamilyOrBitvector(e.Index.PreType, e.Index.tok, "sequence update requires integer- or bitvector-based index (got {1})");
-            AddSubtypeConstraint(elementPreType, e.Value.PreType, e.Value.tok,
-              "sequence update requires the value to have the element type of the sequence (got {1})");
-            return true;
-          } else if (familyDeclName is PreType.TypeNameMap or PreType.TypeNameImap) {
-            var domainPreType = ancestorPreType.Arguments[0];
-            var rangePreType = ancestorPreType.Arguments[1];
-            AddSubtypeConstraint(domainPreType, e.Index.PreType, e.Index.tok,
-              familyDeclName + " update requires domain element to be of type {0} (got {1})");
-            AddSubtypeConstraint(rangePreType, e.Value.PreType, e.Value.tok,
-              familyDeclName + " update requires the value to have the range type {0} (got {1})");
-            return true;
-          } else if (familyDeclName == PreType.TypeNameMultiset) {
-            var elementPreType = ancestorPreType.Arguments[0];
-            AddSubtypeConstraint(elementPreType, e.Index.PreType, e.Index.tok,
-              "multiset update requires domain element to be of type {0} (got {1})");
-            ConstrainToIntFamily(e.Value.PreType, e.Value.tok, "multiset update requires integer-based numeric value (got {0})");
-            return true;
-          } else if (familyDeclName != null) {
-            ReportError(expr.tok, "update requires a sequence, map, or multiset (got {0})", e.Seq.PreType);
-            return true;
-=======
-            break;
->>>>>>> 9400252b
+            break;
           }
         case MultiSelectExpr selectExpr: {
             var e = selectExpr;
@@ -300,8 +250,7 @@
             ResolveExpression(e.Index, resolutionContext);
             ResolveExpression(e.Value, resolutionContext);
             Constraints.AddGuardedConstraint(() => {
-              var sourcePreType = e.Seq.PreType.NormalizeWrtScope() as DPreType;
-              var ancestorPreType = sourcePreType == null ? null : AncestorPreType(sourcePreType);
+              var ancestorPreType = e.Seq.PreType.NormalizeWrtScope() is not DPreType sourcePreType ? null : AncestorPreType(sourcePreType);
               var familyDeclName = ancestorPreType?.Decl.Name;
               if (familyDeclName == PreType.TypeNameSeq) {
                 var elementPreType = ancestorPreType.Arguments[0];
@@ -405,47 +354,6 @@
             });
             break;
           }
-<<<<<<< HEAD
-          return false;
-        });
-
-      } else if (expr is SeqConstructionExpr) {
-        var e = (SeqConstructionExpr)expr;
-        var elementType = e.ExplicitElementType ?? new InferredTypeProxy();
-        resolver.ResolveType(e.tok, elementType, resolutionContext, ResolveTypeOptionEnum.InferTypeProxies, null);
-        var elementPreType = Type2PreType(elementType);
-        ResolveExpression(e.N, resolutionContext);
-        ConstrainToIntFamily(e.N.PreType, e.N.tok, "sequence construction must use an integer-based expression for the sequence size (got {0})");
-        ResolveExpression(e.Initializer, resolutionContext);
-        var intPreType = Type2PreType(resolver.SystemModuleManager.Nat());
-        var arrowPreType = new DPreType(BuiltInArrowTypeDecl(1), new List<PreType>() { intPreType, elementPreType });
-        Constraints.AddSubtypeConstraint(arrowPreType, e.Initializer.PreType, e.Initializer.tok,
-          () => {
-            var strFormat = "sequence-construction initializer expression expected to have type '{0}' (instead got '{1}')";
-            if (PreType.Same(elementPreType, e.Initializer.PreType)) {
-              var hintString = " (perhaps write '_ =>' in front of the expression you gave in order to make it an arrow type)";
-              strFormat += hintString;
-            }
-            return strFormat;
-          });
-        ResolveCollectionProducingExpr(PreType.TypeNameSeq, "constructor", expr, elementPreType, PreTypeConstraints.CommonConfirmationBag.InSeqFamily);
-
-      } else if (expr is MultiSetFormingExpr) {
-        var e = (MultiSetFormingExpr)expr;
-        ResolveExpression(e.E, resolutionContext);
-        var targetElementPreType = CreatePreTypeProxy("multiset conversion element type");
-        Constraints.AddGuardedConstraint(() => {
-          if (e.E.PreType.NormalizeWrtScope() is DPreType dp) {
-            var familyDeclName = AncestorName(dp);
-            if (familyDeclName is PreType.TypeNameSet or PreType.TypeNameSeq && AncestorPreType(dp) is { } ancestorPreType) {
-              Contract.Assert(ancestorPreType.Arguments.Count == 1);
-              var sourceElementPreType = ancestorPreType.Arguments[0];
-              AddSubtypeConstraint(targetElementPreType, sourceElementPreType, e.E.tok, "expecting element type {0} (got {1})");
-            } else {
-              ReportError(e.E.tok, "can only form a multiset from a seq or set (got {0})", e.E.PreType);
-            }
-            return true;
-=======
         case SeqConstructionExpr constructionExpr: {
             var e = constructionExpr;
             var elementType = e.ExplicitElementType ?? new InferredTypeProxy();
@@ -467,7 +375,6 @@
               });
             ResolveCollectionProducingExpr(PreType.TypeNameSeq, "constructor", constructionExpr, elementPreType, PreTypeConstraints.CommonConfirmationBag.InSeqFamily);
             break;
->>>>>>> 9400252b
           }
         case MultiSetFormingExpr formingExpr: {
             var e = formingExpr;
@@ -476,8 +383,7 @@
             Constraints.AddGuardedConstraint(() => {
               if (e.E.PreType.NormalizeWrtScope() is DPreType dp) {
                 var familyDeclName = AncestorName(dp);
-                if (familyDeclName is PreType.TypeNameSet or PreType.TypeNameSeq) {
-                  var ancestorPreType = AncestorPreType(dp);
+                if (familyDeclName is PreType.TypeNameSet or PreType.TypeNameSeq && AncestorPreType(dp) is { } ancestorPreType) {
                   Contract.Assert(ancestorPreType.Arguments.Count == 1);
                   var sourceElementPreType = ancestorPreType.Arguments[0];
                   AddSubtypeConstraint(targetElementPreType, sourceElementPreType, e.E.tok, "expecting element type {0} (got {1})");
@@ -551,18 +457,6 @@
                 Contract.Assert(false); throw new cce.UnreachableException();  // unexpected unary operator
             }
 
-<<<<<<< HEAD
-      } else if (expr is ConversionExpr) {
-        var e = (ConversionExpr)expr;
-        ResolveExpression(e.E, resolutionContext);
-        var prevErrorCount = ErrorCount;
-        resolver.ResolveType(e.tok, e.ToType, resolutionContext, new ModuleResolver.ResolveTypeOption(ResolveTypeOptionEnum.InferTypeProxies), null);
-        if (ErrorCount == prevErrorCount) {
-          var toPreType = Type2PreType(e.ToType);
-          var errorMessage = () => {
-            string errorMessageFormat;
-            if (toPreType.Normalize() is DPreType dtoPreType && AncestorPreType(dtoPreType)?.Decl is { } ancestorDecl) {
-=======
             break;
           }
         case ConversionExpr conversionExpr: {
@@ -573,44 +467,37 @@
             if (ErrorCount == prevErrorCount) {
               string errorMessageFormat;
               var toPreType = (DPreType)Type2PreType(e.ToType);
-              var ancestorDecl = AncestorDecl(toPreType.Decl);
->>>>>>> 9400252b
-              var familyDeclName = ancestorDecl.Name;
-              if (familyDeclName == PreType.TypeNameInt) {
-                errorMessageFormat = "type conversion to an int-based type is allowed only from numeric and bitvector types, char, and ORDINAL (got {1})";
-              } else if (familyDeclName == PreType.TypeNameReal) {
-                errorMessageFormat = "type conversion to a real-based type is allowed only from numeric and bitvector types, char, and ORDINAL (got {1})";
-              } else if (IsBitvectorName(familyDeclName)) {
-                errorMessageFormat = "type conversion to a bitvector-based type is allowed only from numeric and bitvector types, char, and ORDINAL (got {1})";
-              } else if (familyDeclName == PreType.TypeNameChar) {
-                errorMessageFormat = "type conversion to a char type is allowed only from numeric and bitvector types, char, and ORDINAL (got {1})";
-              } else if (familyDeclName == PreType.TypeNameORDINAL) {
-                errorMessageFormat = "type conversion to an ORDINAL type is allowed only from numeric and bitvector types, char, and ORDINAL (got {1})";
-              } else if (DPreType.IsReferenceTypeDecl(ancestorDecl)) {
-                errorMessageFormat = "type cast to reference type '{0}' must be from an expression of a compatible type (got '{1}')";
-              } else if (ancestorDecl is TraitDecl) {
-                errorMessageFormat = "type cast to trait type '{0}' must be from an expression of a compatible type (got '{1}')";
-              } else {
-                errorMessageFormat = "type cast to type '{0}' must be from an expression of a compatible type (got '{1}')";
-              }
-<<<<<<< HEAD
-            } else {
-              errorMessageFormat = "type conversion target type not determined (got '{0}')";
-            }
-            return string.Format(errorMessageFormat, toPreType, e.E.PreType);
-          };
-          AddComparableConstraint(toPreType, e.E.PreType, expr.tok, true, errorMessage);
-          e.PreType = toPreType;
-        } else {
-          e.PreType = CreatePreTypeProxy("'as' target type");
-        }
-=======
-              AddComparableConstraint(toPreType, e.E.PreType, conversionExpr.tok, true, errorMessageFormat);
+              var errorMessage = () => {
+                string errorMessageFormat;
+                if (toPreType.Normalize() is DPreType dtoPreType && AncestorPreType(dtoPreType)?.Decl is { } ancestorDecl) {
+                  var familyDeclName = ancestorDecl.Name;
+                  if (familyDeclName == PreType.TypeNameInt) {
+                    errorMessageFormat = "type conversion to an int-based type is allowed only from numeric and bitvector types, char, and ORDINAL (got {1})";
+                  } else if (familyDeclName == PreType.TypeNameReal) {
+                    errorMessageFormat = "type conversion to a real-based type is allowed only from numeric and bitvector types, char, and ORDINAL (got {1})";
+                  } else if (IsBitvectorName(familyDeclName)) {
+                    errorMessageFormat = "type conversion to a bitvector-based type is allowed only from numeric and bitvector types, char, and ORDINAL (got {1})";
+                  } else if (familyDeclName == PreType.TypeNameChar) {
+                    errorMessageFormat = "type conversion to a char type is allowed only from numeric and bitvector types, char, and ORDINAL (got {1})";
+                  } else if (familyDeclName == PreType.TypeNameORDINAL) {
+                    errorMessageFormat = "type conversion to an ORDINAL type is allowed only from numeric and bitvector types, char, and ORDINAL (got {1})";
+                  } else if (DPreType.IsReferenceTypeDecl(ancestorDecl)) {
+                    errorMessageFormat = "type cast to reference type '{0}' must be from an expression of a compatible type (got '{1}')";
+                  } else if (ancestorDecl is TraitDecl) {
+                    errorMessageFormat = "type cast to trait type '{0}' must be from an expression of a compatible type (got '{1}')";
+                  } else {
+                    errorMessageFormat = "type cast to type '{0}' must be from an expression of a compatible type (got '{1}')";
+                  }
+                } else {
+                  errorMessageFormat = "type conversion target type not determined (got '{0}')";
+                }
+                return string.Format(errorMessageFormat, toPreType, e.E.PreType);
+              };
+              AddComparableConstraint(toPreType, e.E.PreType, expr.tok, true, errorMessage);
               e.PreType = toPreType;
             } else {
               e.PreType = CreatePreTypeProxy("'as' target type");
             }
->>>>>>> 9400252b
 
             break;
           }
