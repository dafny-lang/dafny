//-----------------------------------------------------------------------------
//
// Copyright by the contributors to the Dafny Project
// SPDX-License-Identifier: MIT
//
//-----------------------------------------------------------------------------

using System;
using System.Collections.Generic;
using System.Linq;
using System.Numerics;
using System.Diagnostics.Contracts;
using DafnyCore;
using JetBrains.Annotations;
using ResolutionContext = Microsoft.Dafny.ResolutionContext;

namespace Microsoft.Dafny {
  public partial class PreTypeResolver {
    // ---------------------------------------- Expressions ----------------------------------------

    public void ResolveExpression(Expression expr, ResolutionContext resolutionContext) {
      Contract.Requires(expr != null);
      Contract.Requires(resolutionContext != null);

      if (expr.PreType != null) {
        // expression has already been pre-resolved
        return;
      }

      switch (expr) {
        case ParensExpression expression: {
            var e = expression;
            ResolveExpression(e.E, resolutionContext);
            e.ResolvedExpression = e.E;
            e.PreType = e.E.PreType;
            break;
          }
        case ChainingExpression expression: {
            var e = expression;
            ResolveExpression(e.E, resolutionContext);
            e.ResolvedExpression = e.E;
            e.PreType = e.E.PreType;
            break;
          }
        case NegationExpression expression: {
            var e = expression;
            ResolveExpression(e.E, resolutionContext);
            e.PreType = CreatePreTypeProxy("result of unary -");
            AddSubtypeConstraint(e.PreType, e.E.PreType, e.E.Tok,
              $"type of argument to unary - ({{1}}) must agree with the result type ({{0}})");
            AddConfirmation(PreTypeConstraints.CommonConfirmationBag.NumericOrBitvector, e.E.PreType, e.E.Tok, "type of unary - must be of a numeric or bitvector type (instead got {0})");
            // Note, e.ResolvedExpression will be filled in during CheckTypeInference, at which time e.PreType has been determined
            break;
          }
        case LiteralExpr literalExpr: {
            var e = literalExpr;

            if (e is StaticReceiverExpr eStatic) {
              resolver.ResolveType(eStatic.Tok, eStatic.UnresolvedType, resolutionContext, ResolveTypeOptionEnum.InferTypeProxies, null);
              eStatic.PreType = Type2PreType(eStatic.UnresolvedType, "static receiver type");
            } else {
              if (e.Value == null) {
                e.PreType = CreatePreTypeProxy("literal 'null'");
                Constraints.AddDefaultAdvice(e.PreType, CommonAdvice.Target.Object);
                AddConfirmation(PreTypeConstraints.CommonConfirmationBag.IsNullableRefType, e.PreType, e.Tok, "type of 'null' is a reference type, but it is used as {0}");
              } else if (e.Value is BigInteger) {
                e.PreType = CreatePreTypeProxy($"integer literal '{e.Value}'");
                Constraints.AddDefaultAdvice(e.PreType, CommonAdvice.Target.Int);
                AddConfirmation(PreTypeConstraints.CommonConfirmationBag.IntOrBitvectorOrORDINAL, e.PreType, e.Tok, "integer literal used as if it had type {0}");
              } else if (e.Value is BaseTypes.BigDec) {
                e.PreType = CreatePreTypeProxy($"real literal '{e.Value}'");
                Constraints.AddDefaultAdvice(e.PreType, CommonAdvice.Target.Real);
                AddConfirmation(PreTypeConstraints.CommonConfirmationBag.InRealFamily, e.PreType, e.Tok, "type of real literal is used as {0}"); // TODO: make this error message have the same form as the one for integers above
              } else if (e.Value is bool) {
                e.PreType = CreatePreTypeProxy($"boolean literal '{e.Value.ToString().ToLower()}'");
                Constraints.AddDefaultAdvice(e.PreType, CommonAdvice.Target.Bool);
                AddConfirmation(PreTypeConstraints.CommonConfirmationBag.InBoolFamily, e.PreType, e.Tok, "boolean literal used as if it had type {0}");
              } else if (e is CharLiteralExpr) {
                e.PreType = CreatePreTypeProxy($"character literal '{e.Value}'");
                Constraints.AddDefaultAdvice(e.PreType, CommonAdvice.Target.Char);
                AddConfirmation(PreTypeConstraints.CommonConfirmationBag.InCharFamily, e.PreType, e.Tok, "character literal used as if it had type {0}");
              } else if (e is StringLiteralExpr) {
                e.PreType = CreatePreTypeProxy($"string literal \"{e.Value}\"");
                Constraints.AddDefaultAdvice(e.PreType, CommonAdvice.Target.String);
                AddConfirmation(PreTypeConstraints.CommonConfirmationBag.InSeqFamily, e.PreType, e.Tok, "string literal used as if it had type {0}");
              } else {
                Contract.Assert(false); throw new cce.UnreachableException();  // unexpected literal type
              }
            }

            break;
          }
        case ThisExpr: {
            if (!scope.AllowInstance) {
              ReportError(expr, "'this' is not allowed in a 'static' context");
            }
            if (currentClass is DefaultClassDecl) {
              // there's no type
            } else if (currentClass == null) {
              Contract.Assert(resolver.reporter.HasErrors);
            } else {
              var ty = ModuleResolver.GetThisType(expr.Tok, currentClass);  // do this regardless of scope.AllowInstance, for better error reporting
              expr.PreType = Type2PreType(ty, "type of 'this'");
            }

            break;
          }
        case IdentifierExpr identifierExpr: {
            var e = identifierExpr;
            e.Var = scope.Find(e.Name);
            if (e.Var != null) {
              identifierExpr.PreType = e.Var.PreType;
            } else {
              ReportError(identifierExpr, "Identifier does not denote a local variable, parameter, or bound variable: {0}", e.Name);
            }

            break;
          }
        case DatatypeValue value: {
            var dtv = value;
            TopLevelDecl decl = value.Ctor?.EnclosingDatatype;
            if (decl == null && !resolver.moduleInfo.TopLevels.TryGetValue(dtv.DatatypeName, out decl)) {
              ReportError(value.Tok, "Undeclared datatype: {0}", dtv.DatatypeName);
            } else if (decl is AmbiguousTopLevelDecl ad) {
              ReportError(value.Tok,
                "The name {0} ambiguously refers to a type in one of the modules {1} (try qualifying the type name with the module name)",
                dtv.DatatypeName, ad.ModuleNames());
            } else if (decl is DatatypeDecl dtd) {
              ResolveDatatypeValue(resolutionContext, dtv, dtd, null);
            } else {
              ReportError(value.Tok, "Expected datatype: {0}", dtv.DatatypeName);
            }

            break;
          }
        case DisplayExpression expression: {
            var e = expression;
            var elementPreType = CreatePreTypeProxy("display expression element type");
            foreach (var ee in e.Elements) {
              ResolveExpression(ee, resolutionContext);
              AddSubtypeConstraint(elementPreType, ee.PreType, ee.Tok,
                "All elements of display must have some common supertype (got {1}, but needed type or type of previous elements is {0})");
            }
            if (expression is SetDisplayExpr setDisplayExpr) {
              var confirmationFamily = setDisplayExpr.Finite
                ? PreTypeConstraints.CommonConfirmationBag.InSetFamily
                : PreTypeConstraints.CommonConfirmationBag.InIsetFamily;
              ResolveCollectionProducingExpr(PreType.SetTypeName(setDisplayExpr.Finite), "display", setDisplayExpr, elementPreType, confirmationFamily);
            } else if (expression is MultiSetDisplayExpr multiSetDisplayExpr) {
              ResolveCollectionProducingExpr(PreType.TypeNameMultiset, "display", e, elementPreType,
                PreTypeConstraints.CommonConfirmationBag.InMultisetFamily);
            } else {
              ResolveCollectionProducingExpr(PreType.TypeNameSeq, "display", e, elementPreType, PreTypeConstraints.CommonConfirmationBag.InSeqFamily);
            }

            break;
          }
        case MapDisplayExpr displayExpr: {
            var e = displayExpr;
            var domainPreType = CreatePreTypeProxy("map display expression domain type");
            var rangePreType = CreatePreTypeProxy("map display expression range type");
            foreach (ExpressionPair p in e.Elements) {
              ResolveExpression(p.A, resolutionContext);
              AddSubtypeConstraint(domainPreType, p.A.PreType, p.A.Tok,
                "All elements of display must have some common supertype (got {1}, but needed type or type of previous elements is {0})");
              ResolveExpression(p.B, resolutionContext);
              AddSubtypeConstraint(rangePreType, p.B.PreType, p.B.Tok,
                "All elements of display must have some common supertype (got {1}, but needed type or type of previous elements is {0})");
            }

            ResolveMapProducingExpr(e.Finite, "display", displayExpr, domainPreType, rangePreType);
            break;
          }
        case NameSegment segment: {
            var e = segment;
            ResolveNameSegment(e, true, null, resolutionContext, false);

            if (e.PreType is PreTypePlaceholderModule) {
              ReportError(e.Tok, "name of module ({0}) is used as a variable", e.Name);
              ResetTypeAssignment(e); // the rest of type checking assumes actual types
            } else if (e.PreType is PreTypePlaceholderType) {
              ReportError(e.Tok, "name of type ({0}) is used as a variable", e.Name);
              ResetTypeAssignment(e); // the rest of type checking assumes actual types
            }

            break;
          }
        case ExprDotName name: {
            var e = name;
            ResolveDotSuffix(e, false, true, null, resolutionContext, false);
            if (e.PreType is PreTypePlaceholderModule) {
              ReportError(e.Tok, "name of module ({0}) is used as a variable", e.SuffixName);
              ResetTypeAssignment(e);  // the rest of type checking assumes actual types
            } else if (e.PreType is PreTypePlaceholderType) {
              ReportError(e.Tok, "name of type ({0}) is used as a variable", e.SuffixName);
              ResetTypeAssignment(e);  // the rest of type checking assumes actual types
            }

            break;
          }
        case ApplySuffix applySuffix:
          ResolveApplySuffix(applySuffix, resolutionContext, false);
          break;
        case MemberSelectExpr selectExpr: {
            var e = selectExpr;
            Contract.Assert(false); // this case is always handled by ResolveExprDotCall
            break;
          }
        case SeqSelectExpr selectExpr: {
            var e = selectExpr;

            ResolveExpression(e.Seq, resolutionContext);
            if (e.E0 != null) {
              ResolveExpression(e.E0, resolutionContext);
            }
            if (e.E1 != null) {
              ResolveExpression(e.E1, resolutionContext);
            }

            if (e.SelectOne) {
              Contract.Assert(e.E0 != null);
              Contract.Assert(e.E1 == null);
              e.PreType = ResolveSingleSelectionExpr(e.Tok, e.Seq.PreType, e.E0);
            } else {
              ResolveRangeSelectionExpr(e.Tok, e.Seq.PreType, e, e.E0, e.E1);
            }

            break;
          }
        case MultiSelectExpr selectExpr: {
            var e = selectExpr;

            ResolveExpression(e.Array, resolutionContext);
            var elementPreType = CreatePreTypeProxy("multi-dim array select");
            var arrayPreType = BuiltInArrayType(e.Indices.Count, elementPreType);
            AddSubtypeConstraint(arrayPreType, e.Array.PreType, e.Array.Tok, "array selection requires an {0} (got {1})");
            int i = 0;
            foreach (var indexExpression in e.Indices) {
              ResolveExpression(indexExpression, resolutionContext);
              ConstrainToIntFamilyOrBitvector(indexExpression.PreType, indexExpression.Tok,
                "array selection requires integer- or bitvector-based numeric indices (got {0} for index " + i + ")");
              i++;
            }
            e.PreType = elementPreType;
            break;
          }
        case SeqUpdateExpr updateExpr: {
            var e = updateExpr;
            ResolveExpression(e.Seq, resolutionContext);
            ResolveExpression(e.Index, resolutionContext);
            ResolveExpression(e.Value, resolutionContext);
            Constraints.AddGuardedConstraint(() => {
              var ancestorPreType = e.Seq.PreType.NormalizeWrtScope() is not DPreType sourcePreType ? null : AncestorPreType(sourcePreType);
              var familyDeclName = ancestorPreType?.Decl.Name;
              if (familyDeclName == PreType.TypeNameSeq) {
                var elementPreType = ancestorPreType.Arguments[0];
                ConstrainToIntFamilyOrBitvector(e.Index.PreType, e.Index.Tok, "sequence update requires integer- or bitvector-based index (got {1})");
                AddSubtypeConstraint(elementPreType, e.Value.PreType, e.Value.Tok,
                  "sequence update requires the value to have the element type of the sequence (got {1})");
                return true;
              } else if (familyDeclName is PreType.TypeNameMap or PreType.TypeNameImap) {
                var domainPreType = ancestorPreType.Arguments[0];
                var rangePreType = ancestorPreType.Arguments[1];
                AddSubtypeConstraint(domainPreType, e.Index.PreType, e.Index.Tok,
                  familyDeclName + " update requires domain element to be of type {0} (got {1})");
                AddSubtypeConstraint(rangePreType, e.Value.PreType, e.Value.Tok,
                  familyDeclName + " update requires the value to have the range type {0} (got {1})");
                return true;
              } else if (familyDeclName == PreType.TypeNameMultiset) {
                var elementPreType = ancestorPreType.Arguments[0];
                AddSubtypeConstraint(elementPreType, e.Index.PreType, e.Index.Tok,
                  "multiset update requires domain element to be of type {0} (got {1})");
                ConstrainToIntFamily(e.Value.PreType, e.Value.Tok, "multiset update requires integer-based numeric value (got {0})");
                return true;
              } else if (familyDeclName != null) {
                ReportError(expr.Tok, "update requires a sequence, map, or multiset (got {0})", e.Seq.PreType);
                return true;
              }
              return false;
            });

            updateExpr.PreType = CreatePreTypeProxy("result of _[_:=_]");
            AddSubtypeConstraint(updateExpr.PreType, e.Seq.PreType, e.Tok,
              $"result of update expression must agree with the source type ({{0}})");
            break;
          }
        case DatatypeUpdateExpr datatypeUpdateExpr: {
            var e = datatypeUpdateExpr;
            // Resolve the root and all the updated-value expressions, since these may require lookups in the current local-variable scope
            ResolveExpression(e.Root, resolutionContext);
            datatypeUpdateExpr.PreType = CreatePreTypeProxy("datatype update");
            foreach (var (_, _, updateExpr) in e.Updates) {
              ResolveExpression(updateExpr, resolutionContext);
            }
            //e.ResolvedExpression = e;
            // Next, at a leisurely pace (that is, waiting until enough of the pre-type of .Root is known), resolve the update expression
            // and desugar it into some kind of nested let expression.
            Constraints.AddGuardedConstraint(() => {
              if (e.Root.PreType.NormalizeWrtScope() is DPreType tentativeRootPreType) {
                if (tentativeRootPreType.Decl is DatatypeDecl datatypeDecl) {
                  var (ghostLet, compiledLet) = ResolveDatatypeUpdate(expr.Tok, tentativeRootPreType, e.Root, datatypeDecl, e.Updates,
                    resolutionContext, out var members, out var legalSourceConstructors);
                  // if 'let' returns as 'null', an error has already been reported
                  if (ghostLet != null) {
                    e.ResolvedExpression = ghostLet;
                    e.ResolvedCompiledExpression = compiledLet;
                    e.Members = members;
                    e.LegalSourceConstructors = legalSourceConstructors;
                    Constraints.AddEqualityConstraint(expr.PreType, ghostLet.PreType, expr.Tok,
                      "result of datatype update expression of type '{1}' is used as if it were of type '{0}'");
                    if (ghostLet != compiledLet) {
                      Constraints.AddEqualityConstraint(expr.PreType, compiledLet.PreType, expr.Tok,
                        "result of datatype update expression of type '{1}' is used as if it were of type '{0}'");
                    }
                  }
                } else {
                  ReportError(expr, "datatype update expression requires a root expression of a datatype (got {0})", tentativeRootPreType);
                }
                return true;
              }
              return false;
            });
            break;
          }
        case FunctionCallExpr:
          Contract.Assert(false); // this case is always handled by ResolveExprDotCall
          break;
        case ApplyExpr applyExpr: {
            var e = applyExpr;
            ResolveExpression(e.Function, resolutionContext);
            foreach (var arg in e.Args) {
              ResolveExpression(arg, resolutionContext);
            }
            applyExpr.PreType = CreatePreTypeProxy("apply expression result");

            Constraints.AddGuardedConstraint(() => {
              if (e.Function.PreType.NormalizeWrtScope() is DPreType dp) {
                if (!DPreType.IsArrowType(dp.Decl)) {
                  ReportError(e.Tok, "non-function expression (of type {0}) is called with parameters", e.Function.PreType);
                } else {
                  var arity = dp.Decl.TypeArgs.Count - 1;
                  if (arity != e.Args.Count) {
                    ReportError(e.Tok,
                      "wrong number of arguments to function application (function type '{0}' expects {1}, got {2})", e.Function.PreType,
                      arity, e.Args.Count);
                  } else {
                    for (var i = 0; i < arity; i++) {
                      AddSubtypeConstraint(dp.Arguments[i], e.Args[i].PreType, e.Args[i].Tok,
                        "type mismatch for argument" + (arity == 1 ? "" : " " + i) + " (function expects {0}, got {1})");
                    }
                    AddSubtypeConstraint(expr.PreType, dp.Arguments[arity], expr.Tok, "function result '{1}' used as if it had type '{0}'");
                  }
                }
                return true;
              }
              return false;
            });
            break;
          }
        case SeqConstructionExpr constructionExpr: {
            var e = constructionExpr;
            var elementType = e.ExplicitElementType ?? new InferredTypeProxy();
            resolver.ResolveType(e.Tok, elementType, resolutionContext, ResolveTypeOptionEnum.InferTypeProxies, null);
            var elementPreType = Type2PreType(elementType);
            ResolveExpression(e.N, resolutionContext);
            ConstrainToIntFamily(e.N.PreType, e.N.Tok, "sequence construction must use an integer-based expression for the sequence size (got {0})");
            ResolveExpression(e.Initializer, resolutionContext);
            var intPreType = Type2PreType(resolver.SystemModuleManager.Nat());
            var arrowPreType = new DPreType(BuiltInArrowTypeDecl(1), new List<PreType>() { intPreType, elementPreType });
            Constraints.AddSubtypeConstraint(arrowPreType, e.Initializer.PreType, e.Initializer.Tok,
              () => {
                var strFormat = "sequence-construction initializer expression expected to have type '{0}' (instead got '{1}')";
                if (PreType.Same(elementPreType, e.Initializer.PreType)) {
                  var hintString = " (perhaps write '_ =>' in front of the expression you gave in order to make it an arrow type)";
                  strFormat += hintString;
                }
                return strFormat;
              });
            ResolveCollectionProducingExpr(PreType.TypeNameSeq, "constructor", constructionExpr, elementPreType, PreTypeConstraints.CommonConfirmationBag.InSeqFamily);
            break;
          }
        case MultiSetFormingExpr formingExpr: {
            var e = formingExpr;
            ResolveExpression(e.E, resolutionContext);
            var targetElementPreType = CreatePreTypeProxy("multiset conversion element type");
            Constraints.AddGuardedConstraint(() => {
              if (e.E.PreType.NormalizeWrtScope() is DPreType dp) {
                var familyDeclName = AncestorName(dp);
                if (familyDeclName is PreType.TypeNameSet or PreType.TypeNameSeq && AncestorPreType(dp) is { } ancestorPreType) {
                  Contract.Assert(ancestorPreType.Arguments.Count == 1);
                  var sourceElementPreType = ancestorPreType.Arguments[0];
                  AddSubtypeConstraint(targetElementPreType, sourceElementPreType, e.E.Tok, "expecting element type {0} (got {1})");
                } else {
                  ReportError(e.E.Tok, "can only form a multiset from a seq or set (got {0})", e.E.PreType);
                }
                return true;
              }
              return false;
            });
            ResolveCollectionProducingExpr(PreType.TypeNameMultiset, "conversion", formingExpr, targetElementPreType,
              PreTypeConstraints.CommonConfirmationBag.InMultisetFamily);
            break;
          }
        case OldExpr oldExpr: {
            var e = oldExpr;
            e.AtLabel = ResolveDominatingLabelInExpr(oldExpr.Tok, e.At, "old", resolutionContext);
            ResolveExpression(e.E, new ResolutionContext(resolutionContext.CodeContext, false) with { InOld = true });
            oldExpr.PreType = e.E.PreType;
            break;
          }
        case UnchangedExpr unchangedExpr: {
            var e = unchangedExpr;
            e.AtLabel = ResolveDominatingLabelInExpr(unchangedExpr.Tok, e.At, "unchanged", resolutionContext);
            foreach (var fe in e.Frame) {
              ResolveFrameExpression(fe, FrameExpressionUse.Unchanged, resolutionContext.CodeContext);
            }
            ConstrainTypeExprBool(e, "result of 'unchanged' is boolean, but is used as if it had type {0}");
            break;
          }
        case FreshExpr freshExpr: {
            var e = freshExpr;
            ResolveExpression(e.E, resolutionContext);
            e.AtLabel = ResolveDominatingLabelInExpr(freshExpr.Tok, e.At, "fresh", resolutionContext);
            // the type of e.E must be either an object or a set/seq of objects
            AddConfirmation(PreTypeConstraints.CommonConfirmationBag.Freshable, e.E.PreType, e.E.Tok, "the argument of a fresh expression must denote an object or a set or sequence of objects (instead got {0})");
            ConstrainTypeExprBool(e, "result of 'fresh' is boolean, but is used as if it had type {0}");
            break;
          }
        case UnaryOpExpr opExpr: {
            var e = opExpr;
            ResolveExpression(e.E, resolutionContext);
            switch (e.Op) {
              case UnaryOpExpr.Opcode.Not:
                AddConfirmation(PreTypeConstraints.CommonConfirmationBag.BooleanBits, e.E.PreType, opExpr.Tok, "logical/bitwise negation expects a boolean or bitvector argument (instead got {0})");
                opExpr.PreType = e.E.PreType;
                Constraints.AddDefaultAdvice(e.PreType, CommonAdvice.Target.Bool);
                break;
              case UnaryOpExpr.Opcode.Cardinality:
                AddConfirmation(PreTypeConstraints.CommonConfirmationBag.Sizeable, e.E.PreType, opExpr.Tok, "size operator expects a collection argument (instead got {0})");
                opExpr.PreType = CreatePreTypeProxy("cardinality");
                ConstrainToIntFamily(opExpr.PreType, opExpr.Tok, "integer literal used as if it had type {0}");
                break;
              case UnaryOpExpr.Opcode.Allocated:
                // the argument is allowed to have any type at all
                opExpr.PreType = ConstrainResultToBoolFamily(opExpr.Tok, "allocated", "boolean literal used as if it had type {0}");
                if ((resolutionContext.CodeContext is Function && !resolutionContext.InOld) ||
                    resolutionContext.CodeContext is ConstantField ||
                    CodeContextWrapper.Unwrap(resolutionContext.CodeContext) is RedirectingTypeDecl) {
                  var declKind = CodeContextWrapper.Unwrap(resolutionContext.CodeContext) is RedirectingTypeDecl redir
                    ? redir.WhatKind
                    : ((MemberDecl)resolutionContext.CodeContext).WhatKind;
                  ReportError(opExpr, "a {0} definition is not allowed to depend on the set of allocated references", declKind);
                }
                break;
              case UnaryOpExpr.Opcode.Assigned:
                // the argument is allowed to have any type at all
                expr.PreType = ConstrainResultToBoolFamily(expr.Tok, "assigned", "boolean literal used as if it had type {0}");
                break;
              default:
                Contract.Assert(false); throw new cce.UnreachableException();  // unexpected unary operator
            }

            break;
          }
        case ConversionExpr conversionExpr: {
            var e = conversionExpr;
            ResolveExpression(e.E, resolutionContext);
            var prevErrorCount = ErrorCount;
            resolver.ResolveType(e.Tok, e.ToType, resolutionContext, new ModuleResolver.ResolveTypeOption(ResolveTypeOptionEnum.InferTypeProxies), null);
            if (ErrorCount == prevErrorCount) {
              var toPreType = Type2PreType(e.ToType);
              var errorMessage = () => {
                string errorMessageFormat;
                if (toPreType.Normalize() is DPreType dtoPreType && AncestorPreType(dtoPreType)?.Decl is { } ancestorDecl) {
                  var familyDeclName = ancestorDecl.Name;
                  if (familyDeclName == PreType.TypeNameInt) {
                    errorMessageFormat = "type conversion to an int-based type is allowed only from numeric and bitvector types, char, and ORDINAL (got {1})";
                  } else if (familyDeclName == PreType.TypeNameReal) {
                    errorMessageFormat = "type conversion to a real-based type is allowed only from numeric and bitvector types, char, and ORDINAL (got {1})";
                  } else if (IsBitvectorName(familyDeclName)) {
                    errorMessageFormat = "type conversion to a bitvector-based type is allowed only from numeric and bitvector types, char, and ORDINAL (got {1})";
                  } else if (familyDeclName == PreType.TypeNameChar) {
                    errorMessageFormat = "type conversion to a char type is allowed only from numeric and bitvector types, char, and ORDINAL (got {1})";
                  } else if (familyDeclName == PreType.TypeNameORDINAL) {
                    errorMessageFormat = "type conversion to an ORDINAL type is allowed only from numeric and bitvector types, char, and ORDINAL (got {1})";
                  } else if (DPreType.IsReferenceTypeDecl(ancestorDecl)) {
                    errorMessageFormat = "type cast to reference type '{0}' must be from an expression of a compatible type (got '{1}')";
                  } else if (ancestorDecl is TraitDecl) {
                    errorMessageFormat = "type cast to trait type '{0}' must be from an expression of a compatible type (got '{1}')";
                  } else {
                    errorMessageFormat = "type cast to type '{0}' must be from an expression of a compatible type (got '{1}')";
                  }
                } else {
                  errorMessageFormat = "type conversion target type not determined (got '{0}')";
                }
                return string.Format(errorMessageFormat, toPreType, e.E.PreType);
              };
              AddComparableConstraint(toPreType, e.E.PreType, expr.Tok, true, errorMessage);
              e.PreType = toPreType;
            } else {
              e.PreType = CreatePreTypeProxy("'as' target type");
            }

            break;
          }
        case TypeTestExpr testExpr: {
            var e = testExpr;
            ResolveExpression(e.E, resolutionContext);
            testExpr.PreType = ConstrainResultToBoolFamilyOperator(testExpr.Tok, "is");
            resolver.ResolveType(e.Tok, e.ToType, resolutionContext, new ModuleResolver.ResolveTypeOption(ResolveTypeOptionEnum.InferTypeProxies), null);
            var toPreType = Type2PreType(e.ToType);
            AddComparableConstraint(toPreType, e.E.PreType, testExpr.Tok, true,
              "type test for type '{0}' must be from an expression assignable to it (got '{1}')");
            break;
          }
        case BinaryExpr binaryExpr: {
            var e = binaryExpr;
            ResolveExpression(e.E0, resolutionContext);
            ResolveExpression(e.E1, resolutionContext);
            binaryExpr.PreType = ResolveBinaryExpr(e.Tok, e.Op, e.E0, e.E1, resolutionContext);
            break;
          }
        case TernaryExpr ternaryExpr: {
            var e = ternaryExpr;
            ResolveExpression(e.E0, resolutionContext);
            ResolveExpression(e.E1, resolutionContext);
            ResolveExpression(e.E2, resolutionContext);
            switch (e.Op) {
              case TernaryExpr.Opcode.PrefixEqOp:
              case TernaryExpr.Opcode.PrefixNeqOp:
                ternaryExpr.PreType = ConstrainResultToBoolFamily(ternaryExpr.Tok, "ternary op", "boolean literal used as if it had type {0}");
                AddConfirmation(PreTypeConstraints.CommonConfirmationBag.IntOrORDINAL, e.E0.PreType, ternaryExpr.Tok, "prefix-equality limit argument must be an ORDINAL or integer expression (got {0})");
                AddComparableConstraint(e.E1.PreType, e.E2.PreType, ternaryExpr.Tok, false,
                  "arguments must have the same type (got {0} and {1})");
                AddConfirmation(PreTypeConstraints.CommonConfirmationBag.IsCoDatatype, e.E1.PreType, ternaryExpr.Tok, "arguments to prefix equality must be codatatypes (instead of {0})");
                break;
              default:
                Contract.Assert(false);  // unexpected ternary operator
                break;
            }

            break;
          }
        case LetExpr letExpr: {
            var e = letExpr;
            if (e.Exact) {
              foreach (var bv in e.BoundVars) {
                int prevErrorCount = ErrorCount;
                resolver.ResolveType(bv.Tok, bv.Type, resolutionContext, ResolveTypeOptionEnum.InferTypeProxies, null);
                bv.PreType = Type2PreType(bv.Type);
              }
              foreach (var rhs in e.RHSs) {
                ResolveExpression(rhs, resolutionContext);
              }
              scope.PushMarker();
              if (e.LHSs.Count != e.RHSs.Count) {
                ReportError(letExpr, "let expression must have same number of LHSs (found {0}) as RHSs (found {1})", e.LHSs.Count, e.RHSs.Count);
              }
              var i = 0;
              foreach (var lhs in e.LHSs) {
                var rhsPreType = i < e.RHSs.Count ? e.RHSs[i].PreType : CreatePreTypeProxy("let RHS");
                ResolveCasePattern(lhs, rhsPreType, resolutionContext);
                // Check for duplicate names now, because not until after resolving the case pattern do we know if identifiers inside it refer to bound variables or nullary constructors
                var c = 0;
                foreach (var v in lhs.Vars) {
                  ScopePushAndReport(v, "let-variable", false); // .PreType's already assigned by ResolveCasePattern
                  c++;
                }
                if (c == 0) {
                  // Every identifier-looking thing in the pattern resolved to a constructor; that is, this LHS is a constant literal
                  ReportError(lhs.Tok, "LHS is a constant literal; to be legal, it must introduce at least one bound variable");
                }
                i++;
              }
            } else {
              // let-such-that expression
              if (e.RHSs.Count != 1) {
                ReportError(letExpr, "let-such-that expression must have just one RHS (found {0})", e.RHSs.Count);
              }
              // the bound variables are in scope in the RHS of a let-such-that expression
              scope.PushMarker();
              foreach (var lhs in e.LHSs) {
                Contract.Assert(lhs.Var != null);  // the parser already checked that every LHS is a BoundVar, not a general pattern
                var v = lhs.Var;
                resolver.ResolveType(v.Tok, v.Type, resolutionContext, ResolveTypeOptionEnum.InferTypeProxies, null);
                v.PreType = Type2PreType(v.Type);
                ScopePushAndReport(v, "let-variable", false);
                lhs.AssembleExprPreType(null);
              }
              foreach (var rhs in e.RHSs) {
                ResolveExpression(rhs, resolutionContext);
                ConstrainExpressionToBoolFamily(rhs, "type of RHS of let-such-that expression must be boolean (got {0})");
              }
            }
            ResolveExpression(e.Body, resolutionContext);
            ResolveAttributes(e, resolutionContext, false);
            scope.PopMarker();
            letExpr.PreType = e.Body.PreType;
            break;
          }
        case LetOrFailExpr failExpr: {
            var e = failExpr;
            e.ResolvedExpression = DesugarElephantExpr(e, resolutionContext);
            ResolveExpression(e.ResolvedExpression, resolutionContext);
            e.PreType = e.ResolvedExpression.PreType;
            Constraints.AddGuardedConstraint(() => {
              if (e.Rhs.PreType.NormalizeWrtScope() is DPreType receiverPreType) {
                bool expectExtract = e.Lhs != null;
                EnsureSupportsErrorHandling(e.Tok, receiverPreType, expectExtract, resolutionContext, null);
                return true;
              }
              return false;
            });
            break;
          }
        case QuantifierExpr quantifierExpr: {
            var e = quantifierExpr;
            if (resolutionContext.CodeContext is Function enclosingFunction) {
              enclosingFunction.ContainsQuantifier = true;
            }
            Contract.Assert(e.SplitQuantifier == null); // No split quantifiers during resolution
            scope.PushMarker();
            foreach (var v in e.BoundVars) {
              resolver.ResolveType(v.Tok, v.Type, resolutionContext, ResolveTypeOptionEnum.InferTypeProxies, null);
              ScopePushAndReport(v, "bound-variable", true);
            }
            if (e.Range != null) {
              ResolveExpression(e.Range, resolutionContext);
              ConstrainTypeExprBool(e.Range, "range of quantifier must be of type bool (instead got {0})");
            }
            ResolveExpression(e.Term, resolutionContext);
            ConstrainTypeExprBool(e.Term, "body of quantifier must be of type bool (instead got {0})");
            // Since the body is more likely to infer the types of the bound variables, resolve it
            // first (above) and only then resolve the attributes (below).
            ResolveAttributes(e, resolutionContext, false);
            scope.PopMarker();
            quantifierExpr.PreType = ConstrainResultToBoolFamilyOperator(quantifierExpr.Tok, e.WhatKind);
            break;
          }
        case SetComprehension comprehension: {
            var e = comprehension;
            scope.PushMarker();
            foreach (var v in e.BoundVars) {
              resolver.ResolveType(v.Tok, v.Type, resolutionContext, ResolveTypeOptionEnum.InferTypeProxies, null);
              ScopePushAndReport(v, "bound-variable", true);
            }
            ResolveExpression(e.Range, resolutionContext);
            ConstrainTypeExprBool(e.Range, "range of comprehension must be of type bool (instead got {0})");
            ResolveExpression(e.Term, resolutionContext);

            ResolveAttributes(e, resolutionContext, false);
            scope.PopMarker();

            ResolveCollectionProducingExpr(PreType.SetTypeName(e.Finite), "comprehension", comprehension, e.Term.PreType,
              e.Finite ? PreTypeConstraints.CommonConfirmationBag.InSetFamily : PreTypeConstraints.CommonConfirmationBag.InIsetFamily);
            break;
          }
        case MapComprehension comprehension: {
            var e = comprehension;
            scope.PushMarker();
            Contract.Assert(e.BoundVars.Count == 1 || (1 < e.BoundVars.Count && e.TermLeft != null));
            foreach (BoundVar v in e.BoundVars) {
              resolver.ResolveType(v.Tok, v.Type, resolutionContext, ResolveTypeOptionEnum.InferTypeProxies, null);
              ScopePushAndReport(v, "bound-variable", true);
            }
            ResolveExpression(e.Range, resolutionContext);
            ConstrainTypeExprBool(e.Range, "range of comprehension must be of type bool (instead got {0})");
            if (e.TermLeft != null) {
              ResolveExpression(e.TermLeft, resolutionContext);
            }
            ResolveExpression(e.Term, resolutionContext);

            ResolveAttributes(e, resolutionContext, false);
            scope.PopMarker();

            ResolveMapProducingExpr(e.Finite, "comprehension", comprehension, e.TermLeft?.PreType ?? e.BoundVars[0].PreType, e.Term.PreType);
            break;
          }
        case LambdaExpr lambdaExpr: {
            var e = lambdaExpr;
            scope.PushMarker();
            foreach (var v in e.BoundVars) {
              resolver.ResolveType(v.Tok, v.Type, resolutionContext, ResolveTypeOptionEnum.InferTypeProxies, null);
              ScopePushAndReport(v, "bound-variable", true);
            }

            if (e.Range != null) {
              ResolveExpression(e.Range, resolutionContext);
              ConstrainTypeExprBool(e.Range, "precondition must be boolean (got {0})");
            }
            foreach (var read in e.Reads.Expressions) {
              ResolveFrameExpression(read, FrameExpressionUse.Reads, resolutionContext.CodeContext);
            }
            ResolveExpression(e.Term, resolutionContext);
            scope.PopMarker();
            lambdaExpr.PreType = BuiltInArrowType(e.BoundVars.ConvertAll(v => v.PreType), e.Body.PreType);
            break;
          }
        case WildcardExpr: {
            var obj = new DPreType(BuiltInTypeDecl(PreType.TypeNameObjectQ), new List<PreType>() { });
            expr.PreType = new DPreType(BuiltInTypeDecl(PreType.TypeNameSet), new List<PreType>() { obj });
            break;
          }
        case StmtExpr stmtExpr: {
            var e = stmtExpr;
            int prevErrorCount = ErrorCount;
            ResolveStatement(e.S, resolutionContext);
            if (ErrorCount == prevErrorCount) {
              if (e.S is AssignStatement updateStmt && updateStmt.ResolvedStatements.Count == 1) {
                var call = (CallStmt)updateStmt.ResolvedStatements[0];
                if (call.Method is TwoStateLemma && !resolutionContext.IsTwoState) {
                  ReportError(call, "two-state lemmas can only be used in two-state contexts");
                }
              }
            }
            ResolveExpression(e.E, resolutionContext);
            stmtExpr.PreType = e.E.PreType;
            break;
          }
        case ITEExpr iteExpr: {
            var e = iteExpr;
            ResolveExpression(e.Test, resolutionContext);
            ResolveExpression(e.Thn, resolutionContext);
            ResolveExpression(e.Els, resolutionContext);
            ConstrainExpressionToBoolFamily(e.Test, "guard condition in if-then-else expression must be a boolean (instead got {0})");
            iteExpr.PreType = CreatePreTypeProxy("if-then-else branches");
            AddSubtypeConstraint(iteExpr.PreType, e.Thn.PreType, iteExpr.Tok, "the two branches of an if-then-else expression must have the same type (got {0} and {1})");
            AddSubtypeConstraint(iteExpr.PreType, e.Els.PreType, iteExpr.Tok, "the two branches of an if-then-else expression must have the same type (got {0} and {1})");
            break;
          }
        case DecreasesToExpr decreasesToExpr: {
            foreach (var e in decreasesToExpr.SubExpressions) {
              ResolveExpression(e, resolutionContext);
            }

            decreasesToExpr.PreType = ConstrainResultToBoolFamilyOperator(decreasesToExpr.Tok, "decreasesto");
            break;
          }

        case NestedMatchExpr matchExpr: {
            var e = matchExpr;
            ResolveNestedMatchExpr(e, resolutionContext);
            break;
          }
        case MatchExpr:
          Contract.Assert(false); // this case is always handled via NestedMatchExpr
          break;
        default:
          Contract.Assert(false); throw new cce.UnreachableException();  // unexpected expression
      }

      if (expr.PreType == null) {
        // some resolution error occurred
        expr.PreType = CreatePreTypeProxy("ResolveExpression didn't compute this pre-type");
      }
    }

    private void ResolveCollectionProducingExpr(string typeName, string exprKindSuffix, Expression expr, PreType elementPreType,
      PreTypeConstraints.CommonConfirmationBag confirmationFamily) {
      var exprKind = $"{typeName} {exprKindSuffix}";
      SetupCollectionProducingExpr(typeName, exprKind, expr, elementPreType);
      AddConfirmation(confirmationFamily, expr.PreType, expr.Tok, $"{exprKind} used as if it had type {{0}}");
    }

    private void ResolveMapProducingExpr(bool finite, string exprKindSuffix, Expression expr, PreType keyPreType, PreType valuePreType) {
      var typeName = PreType.MapTypeName(finite);
      PreTypeConstraints.CommonConfirmationBag confirmationFamily =
        finite ? PreTypeConstraints.CommonConfirmationBag.InMapFamily : PreTypeConstraints.CommonConfirmationBag.InImapFamily;
      var exprKind = $"{typeName} {exprKindSuffix}";

      SetupCollectionProducingExpr(typeName, exprKind, expr, keyPreType, valuePreType);
      AddConfirmation(confirmationFamily, expr.PreType, expr.Tok, $"{exprKind} used as if it had type {{0}}");
    }

    private void SetupCollectionProducingExpr(string typeName, string exprKind, Expression expr, PreType elementPreType, PreType valuePreType = null) {
      expr.PreType = CreatePreTypeProxy(exprKind);

      var arguments = valuePreType == null ? new List<PreType>() { elementPreType } : new List<PreType>() { elementPreType, valuePreType };
      var defaultType = new DPreType(BuiltInTypeDecl(typeName), arguments);
      Constraints.AddDefaultAdvice(expr.PreType, defaultType);

      Constraints.AddGuardedConstraint(() => {
        if (expr.PreType.UrAncestor(this) is DPreType dPreType) {
          if (dPreType.Decl.Name != typeName) {
            ReportError(expr, $"{exprKind} used as if it had type {{0}}", expr.PreType);
          } else if (valuePreType == null) {
            AddSubtypeConstraint(dPreType.Arguments[0], elementPreType, expr.Tok,
              $"element type of {exprKind} expected to be {{0}} (got {{1}})");
          } else {
            AddSubtypeConstraint(dPreType.Arguments[0], elementPreType, expr.Tok,
              $"key type of {exprKind} expected to be {{0}} (got {{1}})");
            AddSubtypeConstraint(dPreType.Arguments[1], valuePreType, expr.Tok,
              $"value type of {exprKind} expected to be {{0}} (got {{1}})");
          }
          return true;
        }
        return false;
      });
    }

    private PreType ResolveBinaryExpr(IOrigin tok, BinaryExpr.Opcode opcode, Expression e0, Expression e1, ResolutionContext resolutionContext) {
      var opString = BinaryExpr.OpcodeString(opcode);
      PreType resultPreType;
      switch (opcode) {
        case BinaryExpr.Opcode.Iff:
        case BinaryExpr.Opcode.Imp:
        case BinaryExpr.Opcode.Exp:
        case BinaryExpr.Opcode.And:
        case BinaryExpr.Opcode.Or: {
            resultPreType = ConstrainResultToBoolFamilyOperator(tok, opString);
            ConstrainOperandTypes(tok, opString, e0, e1, resultPreType);
            break;
          }

        case BinaryExpr.Opcode.Eq:
        case BinaryExpr.Opcode.Neq:
          resultPreType = ConstrainResultToBoolFamilyOperator(tok, opString);
          AddComparableConstraint(e0.PreType, e1.PreType, tok, false, "arguments must have comparable types (got {0} and {1})");
          break;

        case BinaryExpr.Opcode.Disjoint:
          resultPreType = ConstrainResultToBoolFamilyOperator(tok, opString);
          ConstrainToCommonSupertype(tok, opString, e0.PreType, e1.PreType, null);
          AddConfirmation(PreTypeConstraints.CommonConfirmationBag.Disjointable, e0.PreType, tok, "arguments must be of a set or multiset type (got {0})");
          break;

        case BinaryExpr.Opcode.Lt:
          resultPreType = ConstrainResultToBoolFamilyOperator(tok, opString);
          Constraints.AddGuardedConstraint(() => {
            var left = e0.PreType.NormalizeWrtScope() as DPreType;
            var right = e1.PreType.NormalizeWrtScope() as DPreType;
            if (left is { Decl: IndDatatypeDecl or TypeParameter }) {
              AddConfirmation(PreTypeConstraints.CommonConfirmationBag.RankOrderable, e1.PreType, tok,
                $"arguments to rank comparison must be datatypes (got {e0.PreType} and {{0}})");
              return true;
            } else if (right is { Decl: IndDatatypeDecl }) {
              AddConfirmation(PreTypeConstraints.CommonConfirmationBag.RankOrderableOrTypeParameter, e0.PreType, tok,
                $"arguments to rank comparison must be datatypes (got {{0}} and {e1.PreType})");
              return true;
            } else if (left != null || right != null) {
              var commonSupertype = CreatePreTypeProxy("common supertype of < operands");
              ConstrainToCommonSupertype(tok, opString, e0.PreType, e1.PreType, commonSupertype);
              AddConfirmation(PreTypeConstraints.CommonConfirmationBag.OrderableLess, e0.PreType, tok,
                "arguments to " + opString +
                " must be of a numeric type, bitvector type, ORDINAL, char, a sequence type, or a set-like type (instead got {0})");
              return true;
            }
            return false;
          });
          break;

        case BinaryExpr.Opcode.Le:
          resultPreType = ConstrainResultToBoolFamilyOperator(tok, opString);
          ConstrainToCommonSupertype(tok, opString, e0.PreType, e1.PreType, null);
          AddConfirmation(PreTypeConstraints.CommonConfirmationBag.OrderableLess, e0.PreType, tok,
            "arguments to " + opString +
            " must be of a numeric type, bitvector type, ORDINAL, char, a sequence type, or a set-like type (instead got {0})");
          break;

        case BinaryExpr.Opcode.Gt:
          resultPreType = ConstrainResultToBoolFamilyOperator(tok, opString);
          Constraints.AddGuardedConstraint(() => {
            var left = e0.PreType.NormalizeWrtScope() as DPreType;
            var right = e1.PreType.NormalizeWrtScope() as DPreType;
            if (left != null && left.Decl is IndDatatypeDecl) {
              AddConfirmation(PreTypeConstraints.CommonConfirmationBag.RankOrderableOrTypeParameter, e1.PreType, tok,
                $"arguments to rank comparison must be datatypes (got {e0.PreType} and {{0}})");
              return true;
            } else if (right != null && (right.Decl is IndDatatypeDecl || right.Decl is TypeParameter)) {
              AddConfirmation(PreTypeConstraints.CommonConfirmationBag.RankOrderable, e0.PreType, tok,
                $"arguments to rank comparison must be datatypes (got {{0}} and {e1.PreType})");
              return true;
            } else if (left != null || right != null) {
              var commonSupertype = CreatePreTypeProxy("common supertype of < operands");
              ConstrainToCommonSupertype(tok, opString, e0.PreType, e1.PreType, commonSupertype);
              AddConfirmation(PreTypeConstraints.CommonConfirmationBag.OrderableGreater, e0.PreType, tok,
                "arguments to " + opString + " must be of a numeric type, bitvector type, ORDINAL, char, or a set-like type (instead got {0})");
              return true;
            }
            return false;
          });
          break;

        case BinaryExpr.Opcode.Ge:
          resultPreType = ConstrainResultToBoolFamilyOperator(tok, opString);
          ConstrainToCommonSupertype(tok, opString, e0.PreType, e1.PreType, null);
          AddConfirmation(PreTypeConstraints.CommonConfirmationBag.OrderableGreater, e0.PreType, tok,
            "arguments to " + opString + " must be of a numeric type, bitvector type, ORDINAL, char, or a set-like type (instead got {0})");
          break;

        case BinaryExpr.Opcode.Add:
          resultPreType = CreatePreTypeProxy("result of +");
          AddConfirmation(PreTypeConstraints.CommonConfirmationBag.Plussable, resultPreType, tok,
            "type of + must be of a numeric type, a bitvector type, ORDINAL, char, a sequence type, or a set-like or map-like type (instead got {0})");
          ConstrainOperandTypes(tok, opString, e0, e1, resultPreType);
          break;

        case BinaryExpr.Opcode.Sub:
          resultPreType = CreatePreTypeProxy("result of -");
          Constraints.AddGuardedConstraint(() => {
            // The following cases are allowed:
            // Uniform cases:
            //   - int int
            //   - real real
            //   - bv bv
            //   - ORDINAL ORDINAL
            //   - char char
            //   - set<T> set<V>
            //   - iset<T> iset<V>
            //   - multiset<T> multiset<T>
            // Non-uniform cases:
            //   - map<T, U> set<V>
            //   - imap<T, U> set<V>
            //
            // The tests below distinguish between the uniform and non-uniform cases, but otherwise may allow some cases
            // that are not included above. The after the enclosing call to AddGuardedConstraint will arrange to confirm
            // that only the expected types are allowed.
            var a0 = e0.PreType;
            var a1 = e1.PreType;
            var familyDeclNameLeft = AncestorName(a0);
            var familyDeclNameRight = AncestorName(a1);
            if (familyDeclNameLeft is PreType.TypeNameMap or PreType.TypeNameImap) {
              var left = (DPreType)a0.UrAncestor(this);
              Contract.Assert(left.Arguments.Count == 2);
              var st = new DPreType(BuiltInTypeDecl(PreType.TypeNameSet), new List<PreType>() { left.Arguments[0] });
              Constraints.DebugPrint($"    DEBUG: guard applies: Minusable {a0} {a1}, converting to {st} :> {a1}");
              Constraints.AddDefaultAdvice(a1, st);

              var messageFormat = $"map subtraction expects right-hand operand to have type {st} (instead got {{0}})";
              Constraints.AddGuardedConstraint(() => {
                if (a1.UrAncestor(this) is DPreType dPreType) {
                  if (dPreType.Decl.Name != PreType.TypeNameSet) {
                    ReportError(e1, messageFormat, a1);
                  } else {
                    AddSubtypeConstraint(dPreType.Arguments[0], left.Arguments[0], e1.Tok,
                      $"element type of {PreType.TypeNameSet} expected to be {{0}} (got {{1}})");
                  }
                  return true;
                }
                return false;
              });
              AddConfirmation(PreTypeConstraints.CommonConfirmationBag.InSetFamily, a1, e1.Tok, messageFormat);
              return true;
            } else if (familyDeclNameLeft != null || (familyDeclNameRight != null && familyDeclNameRight != PreType.TypeNameSet)) {
              Constraints.DebugPrint($"    DEBUG: guard applies: Minusable {a0} {a1}, converting to {a0} :> {a1}");
              AddSubtypeConstraint(a0, a1, tok, "type of right argument to - ({0}) must agree with the result type ({1})");
              return true;
            }
            return false;
          });
          ConstrainOperandTypes(tok, opString, e0, null, resultPreType);
          AddConfirmation(PreTypeConstraints.CommonConfirmationBag.Minusable, resultPreType, tok,
            "type of - must be of a numeric type, a bitvector type, ORDINAL, char, or a set-like or map-like type (instead got {0})");
          break;

        case BinaryExpr.Opcode.Mul:
          resultPreType = CreatePreTypeProxy("result of *");
          AddConfirmation(PreTypeConstraints.CommonConfirmationBag.Mullable, resultPreType, tok,
            "type of * must be of a numeric type, bitvector type, or a set-like type (instead got {0})");
          ConstrainOperandTypes(tok, opString, e0, e1, resultPreType);
          break;

        case BinaryExpr.Opcode.In:
        case BinaryExpr.Opcode.NotIn:
          resultPreType = ConstrainResultToBoolFamilyOperator(tok, "'" + opString + "'");
          Constraints.AddGuardedConstraint(() => {
            // For "Innable x s", if s is known, then:
            // if s == c<a> or s == c<a, b> where c is a collection type, then a ~~ x, else error.
            var a0 = e0.PreType.NormalizeWrtScope();
            var a1 = e1.PreType.NormalizeWrtScope();
            var coll = a1.UrAncestor(this).AsCollectionPreType();
            if (coll != null) {
              Constraints.DebugPrint($"    DEBUG: guard applies: Innable {a0} {a1}");
              AddComparableConstraint(coll.Arguments[0], a0, tok, false, "expecting element type to be assignable to {0} (got {1})");
              return true;
            } else if (a1 is DPreType) {
              // type head is determined and it isn't a collection type
              ReportError(tok,
                $"second argument to '{opString}' must be a set, a multiset, " +
                $"a sequence with elements of type {e0.PreType}, or a map with domain {e0.PreType} (instead got {e1.PreType})");
              return true;
            }
            return false;
          });
          break;

        case BinaryExpr.Opcode.Div:
          resultPreType = CreatePreTypeProxy("result of / operation");
          Constraints.AddDefaultAdvice(resultPreType, CommonAdvice.Target.Int);
          AddConfirmation(PreTypeConstraints.CommonConfirmationBag.NumericOrBitvector, resultPreType, tok, "arguments to " + opString + " must be numeric or bitvector types (got {0})");
          ConstrainOperandTypes(tok, opString, e0, e1, resultPreType);
          break;

        case BinaryExpr.Opcode.Mod:
          resultPreType = CreatePreTypeProxy("result of % operation");
          ConstrainToIntFamilyOrBitvector(resultPreType, tok, "type of " + opString + " must be integer-numeric or bitvector types (got {0})");
          ConstrainOperandTypes(tok, opString, e0, e1, resultPreType);
          break;

        case BinaryExpr.Opcode.BitwiseAnd:
        case BinaryExpr.Opcode.BitwiseOr:
        case BinaryExpr.Opcode.BitwiseXor:
          resultPreType = CreatePreTypeProxy("result of " + opString + " operation");
          AddConfirmation(PreTypeConstraints.CommonConfirmationBag.IsBitvector, resultPreType, tok, "type of " + opString + " must be of a bitvector type (instead got {0})");
          ConstrainOperandTypes(tok, opString, e0, e1, resultPreType);
          break;

        case BinaryExpr.Opcode.LeftShift:
        case BinaryExpr.Opcode.RightShift: {
            resultPreType = CreatePreTypeProxy("result of " + opString + " operation");
            AddConfirmation(PreTypeConstraints.CommonConfirmationBag.IsBitvector, resultPreType, tok, "type of " + opString + " must be of a bitvector type (instead got {0})");
            ConstrainOperandTypes(tok, opString, e0, null, resultPreType);
            AddConfirmation(PreTypeConstraints.CommonConfirmationBag.IntLikeOrBitvector, e1.PreType, tok,
              "type of right argument to " + opString + " ({0}) must be an integer-numeric or bitvector type");
            break;
          }

        default:
          Contract.Assert(false);
          throw new cce.UnreachableException(); // unexpected operator
      }
      // We should also fill in e.ResolvedOp, but we may not have enough information for that yet.  So, instead, delay
      // setting e.ResolvedOp until inside CheckTypeInference.
      return resultPreType;
    }

    public void ConstrainTypeExprBool(Expression e, string msgFormat) {
      Contract.Requires(e != null);
      Contract.Requires(msgFormat != null);  // may have a {0} part
      if (e.PreType != null) {
        ConstrainExpressionToBoolFamily(e, msgFormat);
      } else {
        e.PreType = ConstrainResultToBoolFamily(e.Tok, "<unspecified use>", msgFormat);
      }
    }

    private PreType ConstrainResultToBoolFamilyOperator(IOrigin tok, string opString) {
      var proxyDescription = $"result of {opString} operation";
      return ConstrainResultToBoolFamily(tok, proxyDescription, "type of " + opString + " must be a boolean (got {0})");
    }

    private PreType ConstrainResultToBoolFamily(IOrigin tok, string proxyDescription, string errorFormat) {
      var pt = CreatePreTypeProxy(proxyDescription);
      Constraints.AddDefaultAdvice(pt, CommonAdvice.Target.Bool);
      AddConfirmation(PreTypeConstraints.CommonConfirmationBag.InBoolFamily, pt, tok, errorFormat);
      return pt;
    }

    private void ConstrainExpressionToBoolFamily(Expression expr, string errorFormat) {
      Contract.Assert(expr.PreType != null);
      Constraints.AddDefaultAdvice(expr.PreType, CommonAdvice.Target.Bool);
      AddConfirmation(PreTypeConstraints.CommonConfirmationBag.InBoolFamily, expr.PreType, expr.Tok, errorFormat);
    }

    private void ConstrainToIntFamily(PreType preType, IOrigin tok, string errorFormat) {
      Constraints.AddDefaultAdvice(preType, CommonAdvice.Target.Int);
      AddConfirmation(PreTypeConstraints.CommonConfirmationBag.InIntFamily, preType, tok, errorFormat);
    }

    private void ConstrainToIntFamilyOrBitvector(PreType preType, IOrigin tok, string errorFormat) {
      Constraints.AddDefaultAdvice(preType, CommonAdvice.Target.Int);
      AddConfirmation(PreTypeConstraints.CommonConfirmationBag.IntLikeOrBitvector, preType, tok, errorFormat);
    }

    private void ConstrainToCommonSupertype(IOrigin tok, string opString, PreType a, PreType b, PreType commonSupertype) {
      if (commonSupertype == null) {
        commonSupertype = CreatePreTypeProxy($"element type of common {opString} supertype");
      }
      var errorFormat = $"arguments to {opString} must have a common supertype (got {{0}} and {{1}})";
      AddSubtypeConstraint(commonSupertype, a, tok, errorFormat);
      AddSubtypeConstraint(commonSupertype, b, tok, errorFormat);
    }

    private void ConstrainOperandTypes(IOrigin tok, string opString, Expression e0, Expression e1, PreType resultPreType) {
      if (e0 != null) {
        AddSubtypeConstraint(resultPreType, e0.PreType, tok,
          $"type of left argument to {opString} ({{1}}) must agree with the result type ({{0}})");
      }
      if (e1 != null) {
        AddSubtypeConstraint(resultPreType, e1.PreType, tok,
          $"type of right argument to {opString} ({{1}}) must agree with the result type ({{0}})");
      }
    }

    /// <summary>
    /// Resolve "memberName" in what currently is known as "receiverPreType". If "receiverPreType" is an unresolved
    /// proxy type, try to solve enough type constraints and use heuristics to figure out which type contains
    /// "memberName" and return that enclosing type as "tentativeReceiverType". However, try not to make
    /// type-inference decisions about "receiverPreType"; instead, lay down the further constraints that need to
    /// be satisfied in order for "tentativeReceiverType" to be where "memberName" is found.
    /// Consequently, if "memberName" is found and returned as a "MemberDecl", it may still be the case that
    /// "receiverPreType" is an unresolved proxy type and that, after solving more type constraints, "receiverPreType"
    /// eventually gets set to a type more specific than "tentativeReceiverType".
    /// </summary>
    (MemberDecl /*?*/, DPreType /*?*/) FindMember(IOrigin tok, PreType receiverPreType, string memberName, ResolutionContext resolutionContext,
      bool reportErrorOnMissingMember = true) {
      Contract.Requires(tok != null);
      Contract.Requires(receiverPreType != null);
      Contract.Requires(memberName != null);

      var dReceiver = Constraints.ApproximateReceiverType(receiverPreType, memberName);
      if (dReceiver == null) {
        if (reportErrorOnMissingMember) {
          ReportError(tok, "type of the receiver is not fully determined at this program point");
        }

        return (null, null);
      }

      var receiverDecl = dReceiver.Decl;
      if (receiverDecl is TopLevelDeclWithMembers receiverDeclWithMembers) {
        // TODO: does this case need to do something like this?  var cd = ctype?.AsTopLevelTypeWithMembersBypassInternalSynonym;

        var members = resolver.GetClassMembers(receiverDeclWithMembers);
        if (members == null || !members.TryGetValue(memberName, out var member)) {
          if (!reportErrorOnMissingMember) {
            // don't report any error
          } else if (memberName == "_ctor") {
            ReportError(tok, $"{receiverDecl.WhatKind} '{receiverDecl.Name}' does not have an anonymous constructor");
          } else {
            ReportMemberNotFoundError(tok, memberName, members, receiverDecl, resolutionContext);
          }
          return (null, null);
        } else if (resolver.VisibleInScope(member)) {
          // TODO: We should return the original "member", not an overridden member. Alternatively, we can just return "member" so that the
          // caller can figure out the types, and then a later pass can figure out which particular "member" is intended.
          return (member, dReceiver);
        }
      }
      if (reportErrorOnMissingMember) {
        ReportMemberNotFoundError(tok, memberName, null, receiverDecl, resolutionContext);
      }
      return (null, null);
    }

    private void ReportMemberNotFoundError(IOrigin tok, string memberName, [CanBeNull] Dictionary<string, MemberDecl> members,
      TopLevelDecl receiverDecl, ResolutionContext resolutionContext) {
      if (memberName.StartsWith(HideRevealStmt.RevealLemmaPrefix)) {
        var nameToBeRevealed = memberName[HideRevealStmt.RevealLemmaPrefix.Length..];
        if (members == null) {
          if (receiverDecl is TopLevelDeclWithMembers receiverDeclWithMembers) {
            // try this instead:
            members = resolver.GetClassMembers(receiverDeclWithMembers);
          }
        }
        if (members == null) {
          ReportError(tok, $"member '{nameToBeRevealed}' does not exist in {receiverDecl.WhatKindAndName}");
        } else if (!members.TryGetValue(nameToBeRevealed, out var member)) {
          ReportError(tok, $"member '{nameToBeRevealed}' does not exist in {receiverDecl.WhatKindAndName}");
        } else if (member is not (ConstantField or Function)) {
          Contract.Assert(!member.IsOpaque);
          ReportError(tok,
            $"a {member.WhatKind} ('{nameToBeRevealed}') cannot be revealed; only opaque constants and functions can be revealed");
        } else if (!member.IsOpaque) {
          ReportError(tok, $"{member.WhatKind} '{nameToBeRevealed}' cannot be revealed, because it is not opaque");
        } else if (member is Function { Body: null }) {
          ReportError(tok,
            $"{member.WhatKind} '{nameToBeRevealed}' cannot be revealed, because it has no body in {receiverDecl.WhatKindAndName}");
        } else {
          ReportError(tok, $"cannot reveal '{nameToBeRevealed}'");
        }
      } else {
        ReportError(tok, $"member '{memberName}' does not exist in {receiverDecl.WhatKindAndName}");
      }
    }

    public Expression ResolveNameSegment(NameSegment expr, bool isLastNameSegment, List<ActualBinding> args,
      ResolutionContext resolutionContext, bool allowMethodCall, bool complain = true) {
      return ResolveNameSegment(expr, isLastNameSegment, args, resolutionContext, allowMethodCall, complain, false);
    }

    /// <summary>
    /// Look up expr.Name in the following order:
    ///  0. Local variable, parameter, or bound variable.
    ///     (Language design note:  If this clashes with something of interest, one can always rename the local variable locally.)
    ///  1. Member of enclosing class (an implicit "this" is inserted, if needed)
    ///  2. If isLastNameSegment:
    ///     Unambiguous constructor name of a datatype in the enclosing module (if two constructors have the same name, an error message is produced here)
    ///     (Language design note:  If the constructor name is ambiguous or if one of the steps above takes priority, one can qualify the constructor
    ///     name with the name of the datatype.)
    ///  3. Member of the enclosing module (type name or the name of a module)
    ///  4. Static function or method in the enclosing module or its imports
    ///  5. If !isLastNameSegment:
    ///     Unambiguous constructor name of a datatype in the enclosing module
    ///
    /// </summary>
    /// <param name="expr"></param>
    /// <param name="isLastNameSegment">Indicates that the NameSegment is not directly enclosed in another NameSegment or ExprDotName expression.</param>
    /// <param name="args">If the NameSegment is enclosed in an ApplySuffix, then these are the arguments.  The method returns null to indicate
    /// that these arguments, if any, were not used.  If args is non-null and the method does use them, the method returns the resolved expression
    /// that incorporates these arguments.</param>
    /// <param name="resolutionContext"></param>
    /// <param name="allowMethodCall">If false, generates an error if the name denotes a method. If true and the name denotes a method, returns
    /// a MemberSelectExpr whose .Member is a Method.</param>
    /// <param name="complain"></param>
    /// <param name="specialOpaqueHackAllowance">If "true", treats an expression "f" where "f" is an instance function, as "this.f", even though
    /// there is no "this" in scope. This seems like a terrible hack, because it breaks scope invariants about the AST. But, for now, it's here
    /// to mimic what the legacy resolver does.</param>
    public Expression ResolveNameSegment(NameSegment expr, bool isLastNameSegment, List<ActualBinding> args,
      ResolutionContext resolutionContext, bool allowMethodCall, bool complain, bool specialOpaqueHackAllowance) {
      Contract.Requires(expr != null);
      Contract.Requires(!expr.WasResolved());
      Contract.Requires(resolutionContext != null);
      Contract.Ensures(Contract.Result<Expression>() == null || args != null);

      if (expr.OptTypeArguments != null) {
        foreach (var ty in expr.OptTypeArguments) {
          resolver.ResolveType(expr.Tok, ty, resolutionContext, ResolveTypeOptionEnum.InferTypeProxies, null);
        }
      }

      Expression r = null;  // the resolved expression, if successful
      Expression rWithArgs = null;  // the resolved expression after incorporating "args"

      // For 1 and 4:
      MemberDecl member = null;
      // For 2 and 5:
      Tuple<DatatypeCtor, bool> pair;

      var name = resolutionContext.InReveal ? HideRevealStmt.RevealLemmaPrefix + expr.Name : expr.Name;
      var v = scope.Find(name);
      if (v != null) {
        // ----- 0. local variable, parameter, or bound variable
        if (expr.OptTypeArguments != null) {
          if (complain) {
            ReportError(expr.Tok, "variable '{0}' does not take any type parameters", name);
          } else {
            expr.ResolvedExpression = null;
            return null;
          }
        }
        r = new IdentifierExpr(expr.Tok, v) {
          PreType = v.PreType
        };
      } else if (currentClass != null && resolver.GetClassMembers(currentClass) is { } members &&
                 members.TryGetValue(name, out member)) {
        // ----- 1. member of the enclosing class
        Expression receiver;
        if (member.IsStatic) {
          receiver = new StaticReceiverExpr(expr.Tok, UserDefinedType.FromTopLevelDecl(expr.Tok, currentClass, currentClass.TypeArgs),
            (TopLevelDeclWithMembers)member.EnclosingClass, true);
          receiver.PreType = Type2PreType(receiver.Type);
        } else {
          if (!scope.AllowInstance && !specialOpaqueHackAllowance) {
            if (complain) {
              ReportError(expr.Tok, "'this' is not allowed in a 'static' context"); //TODO: Rephrase this
            } else {
              expr.ResolvedExpression = null;
              return null;
            }
            // nevertheless, set "receiver" to a value so we can continue resolution
          }
          receiver = new ImplicitThisExpr(expr.Tok);
          receiver.Type = ModuleResolver.GetThisType(expr.Tok, currentClass);
          receiver.PreType = Type2PreType(receiver.Type);
        }
<<<<<<< HEAD
        r = ResolveExprDotCall(expr.Tok, receiver, null, member, args, expr.OptTypeArguments, resolutionContext, allowMethodCall);
=======
        r = ResolveExprDotCall(expr.tok, new Name(expr.Origin, expr.Name), receiver, null, member, args, expr.OptTypeArguments, resolutionContext, allowMethodCall);
>>>>>>> 53baed62

      } else if (isLastNameSegment && resolver.moduleInfo.Ctors.TryGetValue(name, out pair)) {
        // ----- 2. datatype constructor
        if (ResolveDatatypeConstructor(expr, args, resolutionContext, complain, pair, name, ref r, ref rWithArgs)) {
          return null;
        }

      } else if (resolver.moduleInfo.TopLevels.TryGetValue(name, out var decl)) {
        // ----- 3. Member of the enclosing module
        if (decl is AmbiguousTopLevelDecl ambiguousTopLevelDecl) {
          if (complain) {
            ReportError(expr.Tok,
              "The name {0} ambiguously refers to a type in one of the modules {1} (try qualifying the type name with the module name)",
              expr.Name, ambiguousTopLevelDecl.ModuleNames());
          } else {
            expr.ResolvedExpression = null;
            return null;
          }
        } else {
          // We have found a module name or a type name, neither of which is an expression. However, the NameSegment we're
          // looking at may be followed by a further suffix that makes this into an expression. We postpone the rest of the
          // resolution to any such suffix. For now, we create a temporary expression that will never be seen by the compiler
          // or verifier, just to have a placeholder where we can recorded what we have found.
          if (!isLastNameSegment) {
            if (decl is ClassLikeDecl cd && cd.NonNullTypeDecl != null && name != cd.NonNullTypeDecl.Name) {
              // A possibly-null type C? was mentioned. But it does not have any further members. The program should have used
              // the name of the class, C. Report an error and continue.
              if (complain) {
                ReportError(expr.Tok, "To access members of {0} '{1}', write '{1}', not '{2}'", decl.WhatKind, decl.Name, name);
              } else {
                expr.ResolvedExpression = null;
                return null;
              }
            }
          }
          r = CreateResolver_IdentifierExpr(expr.Tok, name, expr.OptTypeArguments, decl);
        }

      } else if (resolver.moduleInfo.StaticMembers.TryGetValue(name, out member)) {
        // ----- 4. static member of the enclosing module
        Contract.Assert(member.IsStatic); // moduleInfo.StaticMembers is supposed to contain only static members of the module's implicit class _default
        if (member is AmbiguousMemberDecl ambiguousMember) {
          if (complain) {
            ReportError(expr.Tok, "The name {0} ambiguously refers to a static member in one of the modules {1} (try qualifying the member name with the module name)", expr.Name, ambiguousMember.ModuleNames());
          } else {
            expr.ResolvedExpression = null;
            return null;
          }
        } else {
          var receiver = new StaticReceiverExpr(expr.Tok, (TopLevelDeclWithMembers)member.EnclosingClass, true);
          receiver.PreType = Type2PreType(receiver.Type);
<<<<<<< HEAD
          r = ResolveExprDotCall(expr.Tok, receiver, null, member, args, expr.OptTypeArguments, resolutionContext, allowMethodCall);
=======
          r = ResolveExprDotCall(expr.tok, new Name(expr.Origin, expr.Name), receiver, null, member, args, expr.OptTypeArguments, resolutionContext, allowMethodCall);
>>>>>>> 53baed62
        }

      } else if (!isLastNameSegment && resolver.moduleInfo.Ctors.TryGetValue(name, out pair)) {
        // ----- 5. datatype constructor
        if (ResolveDatatypeConstructor(expr, args, resolutionContext, complain, pair, name, ref r, ref rWithArgs)) {
          return null;
        }

      } else {
        // ----- None of the above
        if (complain) {
          ReportUnresolvedIdentifierError(expr.Tok, name, resolutionContext);
        } else {
          expr.ResolvedExpression = null;
          return null;
        }
      }

      if (r == null) {
        // an error has been reported above; we won't fill in .ResolvedExpression, but we still must fill in .PreType
        expr.PreType = CreatePreTypeProxy();
      } else {
        expr.ResolvedExpression = r;
        if (r.Type != null) {
          // The following may be needed to meet some .WasResolved() expectations
          expr.Type = r.Type.UseInternalSynonym();
        }
        expr.PreType = r.PreType;
      }
      return rWithArgs;
    }

    private void ReportUnresolvedIdentifierError(IOrigin tok, string name, ResolutionContext resolutionContext) {
      if (resolutionContext.InReveal) {
        var nameToReport = name.StartsWith(HideRevealStmt.RevealLemmaPrefix) ? name[HideRevealStmt.RevealLemmaPrefix.Length..] : name;
        ReportError(tok,
          "cannot reveal '{0}' because no revealable constant, function, assert label, or requires label in the current scope is named '{0}'",
          nameToReport);
      } else {
        ReportError(tok, "unresolved identifier: {0}", name);
      }
    }

    private Resolver_IdentifierExpr CreateResolver_IdentifierExpr(IOrigin tok, string name, List<Type> optTypeArguments, TopLevelDecl decl) {
      Contract.Requires(tok != null);
      Contract.Requires(name != null);
      Contract.Requires(decl != null);
      Contract.Ensures(Contract.Result<Resolver_IdentifierExpr>() != null);

      if (!resolver.moduleInfo.IsAbstract) {
        if (decl is ModuleDecl md && md.Signature.IsAbstract) {
          ReportError(tok, $"a compiled module is not allowed to use an abstract module ({decl.Name})");
        }
      }
      var n = optTypeArguments == null ? 0 : optTypeArguments.Count;
      if (optTypeArguments != null) {
        // type arguments were supplied; they must be equal in number to those expected
        if (n != decl.TypeArgs.Count) {
          ReportError(tok, $"Wrong number of type arguments ({n} instead of {decl.TypeArgs.Count}) passed to {decl.WhatKind}: {name}");
        }
      }
      var typeArguments = new List<Type>();
      for (var i = 0; i < decl.TypeArgs.Count; i++) {
        typeArguments.Add(i < n ? optTypeArguments[i] : new InferredTypeProxy());
      }
      return new Resolver_IdentifierExpr(tok, decl, typeArguments);
    }

    private bool ResolveDatatypeConstructor(NameSegment expr, List<ActualBinding>/*?*/ args, ResolutionContext resolutionContext, bool complain,
      Tuple<DatatypeCtor, bool> pair, string name, ref Expression r, ref Expression rWithArgs) {
      Contract.Requires(expr != null);
      Contract.Requires(resolutionContext != null);

      var datatypeDecl = pair.Item1.EnclosingDatatype;
      if (pair.Item2) {
        // there is more than one constructor with this name
        if (complain) {
          ReportError(expr.Tok,
            "the name '{0}' denotes a datatype constructor, but does not do so uniquely; add an explicit qualification (for example, '{1}.{0}')",
            expr.Name, datatypeDecl.Name);
          return false;
        } else {
          expr.ResolvedExpression = null;
          return true;
        }
      }

      if (expr.OptTypeArguments != null) {
        if (complain) {
          var errorMsg = $"datatype constructor does not take any type parameters ('{name}')";
          if (datatypeDecl.TypeArgs.Count != 0) {
            // Perhaps the user intended to put the type arguments on the constructor, but didn't know the right syntax.
            // Let's give a hint (whether or not expr.OptTypeArguments.Count == datatypeDecl.TypeArgs.Count).
            var givenTypeArguments = Util.Comma(expr.OptTypeArguments, targ => targ.ToString());
            errorMsg = $"{errorMsg}; did you perhaps mean to write '{datatypeDecl.Name}<{givenTypeArguments}>.{name}'?";
          }
          ReportError(expr.Tok, errorMsg);
          return false;
        } else {
          expr.ResolvedExpression = null;
          return true;
        }
      }

      ResolveDeclarationSignature(datatypeDecl);

      var rr = new DatatypeValue(expr.Tok, datatypeDecl.Name, name, args ?? new List<ActualBinding>());
      var ok = ResolveDatatypeValue(resolutionContext, rr, datatypeDecl, null, complain);
      if (!ok) {
        expr.ResolvedExpression = null;
        return true;
      }
      if (args == null) {
        r = rr;
      } else {
        r = rr; // this doesn't really matter, since we're returning an "rWithArgs" (but if would have been proper to have returned the ctor as a lambda)
        rWithArgs = rr;
      }
      return false;
    }

    /// <summary>
    /// To resolve "id" in expression "E . id", do:
    ///  * If E denotes a module name M:
    ///      0. If isLastNameSegment:
    ///         Unambiguous constructor name of a datatype in module M (if two constructors have the same name, an error message is produced here)
    ///         (Language design note:  If the constructor name is ambiguous or if one of the steps above takes priority, one can qualify the constructor name with the name of the datatype)
    ///      1. Member of module M:  sub-module (including submodules of imports), class, datatype, etc.
    ///         (if two imported types have the same name, an error message is produced here)
    ///      2. Static function or method of M._default
    ///    (Note that in contrast to ResolveNameSegment, imported modules, etc. are ignored)
    ///  * If E denotes a type:
    ///      3. Look up id as a member of that type
    ///  * If E denotes an expression:
    ///      4. Let T be the type of E.  Look up id in T.
    /// </summary>
    /// <param name="expr"></param>
    /// <param name="isLastNameSegment">Indicates that the ExprDotName is not directly enclosed in another ExprDotName expression.</param>
    /// <param name="args">If the ExprDotName is enclosed in an ApplySuffix, then these are the arguments.  The method returns null to indicate
    /// that these arguments, if any, were not used.  If args is non-null and the method does use them, the method returns the resolved expression
    /// that incorporates these arguments.</param>
    /// <param name="resolutionContext"></param>
    /// <param name="allowMethodCall">If false, generates an error if the name denotes a method. If true and the name denotes a method, returns
    /// a Resolver_MethodCall.</param>
    public Expression ResolveDotSuffix(ExprDotName expr, bool allowStaticReferenceToInstance, bool isLastNameSegment, List<ActualBinding> args, ResolutionContext resolutionContext, bool allowMethodCall) {
      Contract.Requires(expr != null);
      Contract.Requires(!expr.WasResolved());
      Contract.Requires(resolutionContext != null);
      Contract.Ensures(Contract.Result<Expression>() == null || args != null);

      // resolve the LHS expression
      // LHS should not be reveal lemma
      ResolutionContext nonRevealOpts = resolutionContext with { InReveal = false };
      if (expr.Lhs is NameSegment) {
        ResolveNameSegment((NameSegment)expr.Lhs, false, null, nonRevealOpts, false);
      } else if (expr.Lhs is ExprDotName) {
        ResolveDotSuffix((ExprDotName)expr.Lhs, false, false, null, nonRevealOpts, false);
      } else {
        ResolveExpression(expr.Lhs, nonRevealOpts);
      }

      if (expr.OptTypeArguments != null) {
        foreach (var ty in expr.OptTypeArguments) {
          resolver.ResolveType(expr.Tok, ty, resolutionContext, ResolveTypeOptionEnum.InferTypeProxies, null);
        }
      }

      Expression r = null;  // the resolved expression, if successful
      Expression rWithArgs = null;  // the resolved expression after incorporating "args"

      var name = resolutionContext.InReveal ? HideRevealStmt.RevealLemmaPrefix + expr.SuffixName : expr.SuffixName;
      var lhs = expr.Lhs.Resolved ?? expr.Lhs; // Sometimes resolution comes later, but pre-types have already been set
      if (lhs is { PreType: PreTypePlaceholderModule }) {
        var ri = (Resolver_IdentifierExpr)lhs;
        var sig = ((ModuleDecl)ri.Decl).AccessibleSignature(false);
        sig = ModuleResolver.GetSignatureExt(sig);

        if (isLastNameSegment && sig.Ctors.TryGetValue(name, out var pair)) {
          // ----- 0. datatype constructor
          if (pair.Item2) {
            // there is more than one constructor with this name
            ReportError(expr.Tok, "the name '{0}' denotes a datatype constructor in module {2}, but does not do so uniquely; add an explicit qualification (for example, '{1}.{0}')", name, pair.Item1.EnclosingDatatype.Name, ((ModuleDecl)ri.Decl).Name);
          } else {
            if (expr.OptTypeArguments != null) {
              ReportError(expr.Tok, "datatype constructor does not take any type parameters ('{0}')", name);
            }
            var rr = new DatatypeValue(expr.Tok, pair.Item1.EnclosingDatatype.Name, name, args ?? new List<ActualBinding>());
            ResolveDatatypeValue(resolutionContext, rr, pair.Item1.EnclosingDatatype, null);

            if (args == null) {
              r = rr;
            } else {
              r = rr;  // this doesn't really matter, since we're returning an "rWithArgs" (but if would have been proper to have returned the ctor as a lambda)
              rWithArgs = rr;
            }
          }
        } else if (sig.TopLevels.TryGetValue(name, out var decl)) {
          // ----- 1. Member of the specified module
          if (decl is AmbiguousTopLevelDecl) {
            var ad = (AmbiguousTopLevelDecl)decl;
            ReportError(expr.Tok, "The name {0} ambiguously refers to a type in one of the modules {1} (try qualifying the type name with the module name)", expr.SuffixName, ad.ModuleNames());
          } else {
            // We have found a module name or a type name, neither of which is an expression. However, the ExprDotName we're
            // looking at may be followed by a further suffix that makes this into an expression. We postpone the rest of the
            // resolution to any such suffix. For now, we create a temporary expression that will never be seen by the compiler
            // or verifier, just to have a placeholder where we can recorded what we have found.
            if (!isLastNameSegment) {
              if (decl is ClassLikeDecl cd && cd.NonNullTypeDecl != null && name != cd.NonNullTypeDecl.Name) {
                // A possibly-null type C? was mentioned. But it does not have any further members. The program should have used
                // the name of the class, C. Report an error and continue.
                ReportError(expr.Tok, "To access members of {0} '{1}', write '{1}', not '{2}'", decl.WhatKind, decl.Name, name);
              }
            }
            r = resolver.CreateResolver_IdentifierExpr(expr.Tok, name, expr.OptTypeArguments, decl);
          }
        } else if (sig.StaticMembers.TryGetValue(name, out var member)) {
          // ----- 2. static member of the specified module
          Contract.Assert(member.IsStatic); // moduleInfo.StaticMembers is supposed to contain only static members of the module's implicit class _default
          if (member is AmbiguousMemberDecl) {
            var ambiguousMember = (AmbiguousMemberDecl)member;
            ReportError(expr.Tok, "The name {0} ambiguously refers to a static member in one of the modules {1} (try qualifying the member name with the module name)", expr.SuffixName, ambiguousMember.ModuleNames());
          } else {
            var receiver = new StaticReceiverExpr(expr.Tok, (TopLevelDeclWithMembers)member.EnclosingClass, true);
            receiver.PreType = Type2PreType(receiver.Type);
<<<<<<< HEAD
            r = ResolveExprDotCall(expr.Tok, receiver, null, member, args, expr.OptTypeArguments, resolutionContext, allowMethodCall);
=======
            r = ResolveExprDotCall(expr.tok, expr.SuffixNameNode, receiver, null, member, args, expr.OptTypeArguments, resolutionContext, allowMethodCall);
>>>>>>> 53baed62
          }
        } else {
          ReportUnresolvedIdentifierError(expr.Tok, name, resolutionContext);
        }

      } else if (lhs is { PreType: PreTypePlaceholderType }) {
        var ri = (Resolver_IdentifierExpr)lhs;
        // ----- 3. Look up name in type
        // expand any synonyms
        var ty = new UserDefinedType(expr.Tok, ri.Decl.Name, ri.Decl, ri.TypeArgs).NormalizeExpand();
        if (ty.IsDatatype) {
          // ----- LHS is a datatype
          var dt = ty.AsDatatype;
          if (dt.ConstructorsByName != null && dt.ConstructorsByName.TryGetValue(name, out var ctor)) {
            if (expr.OptTypeArguments != null) {
              ReportError(expr.Tok, $"datatype constructor does not take any type parameters ('{name}')");
            }
            var rr = new DatatypeValue(expr.Tok, ctor.EnclosingDatatype.Name, name, args ?? new List<ActualBinding>());
            ResolveDatatypeValue(resolutionContext, rr, ctor.EnclosingDatatype, (DPreType)Type2PreType(ty));
            if (args == null) {
              r = rr;
            } else {
              r = rr;  // this doesn't really matter, since we're returning an "rWithArgs" (but if would have been proper to have returned the ctor as a lambda)
              rWithArgs = rr;
            }
          }
        }
        var cd = r == null ? ty.AsTopLevelTypeWithMembersBypassInternalSynonym : null;
        if (cd != null) {
          // ----- LHS is a type with members
          if (resolver.GetClassMembers(cd) is { } members && members.TryGetValue(name, out var member)) {
            if (!resolver.VisibleInScope(member)) {
              ReportError(expr.Tok, $"member '{name}' has not been imported in this scope and cannot be accessed here");
            }
            if (!member.IsStatic && !allowStaticReferenceToInstance) {
              ReportError(expr.Tok, $"accessing member '{name}' requires an instance expression"); //TODO Unify with similar error messages
              // nevertheless, continue creating an expression that approximates a correct one
            }
            var receiver = new StaticReceiverExpr(expr.Lhs.Tok, (UserDefinedType)ty.NormalizeExpand(), (TopLevelDeclWithMembers)member.EnclosingClass, false);
            receiver.PreType = Type2PreType(receiver.Type);
<<<<<<< HEAD
            r = ResolveExprDotCall(expr.Tok, receiver, null, member, args, expr.OptTypeArguments, resolutionContext, allowMethodCall);
=======
            r = ResolveExprDotCall(expr.tok, expr.SuffixNameNode, receiver, null, member, args, expr.OptTypeArguments, resolutionContext, allowMethodCall);
>>>>>>> 53baed62
          }
        }
        if (r == null) {
          ReportMemberNotFoundError(expr.Tok, name, null, ri.Decl, resolutionContext);
        }

      } else if (lhs != null) {
        // ----- 4. Look up name in the type of the Lhs
        var (member, tentativeReceiverPreType) = FindMember(expr.Tok, expr.Lhs.PreType, name, resolutionContext,
          expr.Lhs.Resolved != null);
        if (member != null) {
          if (!member.IsStatic) {
            var receiver = expr.Lhs;
            AddSubtypeConstraint(tentativeReceiverPreType, receiver.PreType, expr.Tok,
              $"receiver type ({{1}}) does not have a member named '{name}'");
<<<<<<< HEAD
            r = ResolveExprDotCall(expr.Tok, receiver, tentativeReceiverPreType, member, args, expr.OptTypeArguments,
=======
            r = ResolveExprDotCall(expr.tok, expr.SuffixNameNode, receiver, tentativeReceiverPreType, member, args, expr.OptTypeArguments,
>>>>>>> 53baed62
              resolutionContext, allowMethodCall);
          } else {
            var receiver = new StaticReceiverExpr(expr.Tok, new InferredTypeProxy(), true) {
              PreType = tentativeReceiverPreType.SansPrintablePreType(),
              ObjectToDiscard = lhs
            };
<<<<<<< HEAD
            r = ResolveExprDotCall(expr.Tok, receiver, null, member, args, expr.OptTypeArguments, resolutionContext,
=======
            r = ResolveExprDotCall(expr.tok, expr.SuffixNameNode, receiver, null, member, args, expr.OptTypeArguments, resolutionContext,
>>>>>>> 53baed62
              allowMethodCall);
          }
        }
      }

      if (r == null) {
        // an error has been reported above; we won't fill in .ResolvedExpression, but we still must fill in .PreType
        expr.PreType = CreatePreTypeProxy("ExprDotName error, so using proxy instead");
      } else {
        expr.ResolvedExpression = r;
        // TODO: do we need something analogous to this for pre-types?  expr.Type = r.Type.UseInternalSynonym();
        expr.PreType = r.PreType;
      }
      return rWithArgs;
    }

    Expression ResolveExprDotCall(IOrigin tok, Name name, Expression receiver, DPreType receiverPreTypeBound/*?*/,
      MemberDecl member, List<ActualBinding> args, List<Type> optTypeArguments, ResolutionContext resolutionContext, bool allowMethodCall) {
      Contract.Requires(tok != null);
      Contract.Requires(receiver != null);
      Contract.Requires(receiver.PreType.Normalize() is DPreType);
      Contract.Requires(member != null);
      Contract.Requires(resolutionContext != null && resolutionContext != null);

      ResolvePreTypeSignature(member);

      receiverPreTypeBound ??= (DPreType)receiver.PreType.Normalize();

      var rr = new MemberSelectExpr(tok, receiver, name);
      rr.Member = member;

      // Now, fill in rr.PreType.  This requires taking into consideration the type parameters passed to the receiver's type as well as any type
      // parameters used in this NameSegment/ExprDotName.
      // Add to "subst" the type parameters given to the member's class/datatype
      rr.PreTypeApplicationAtEnclosingClass = new List<PreType>();
      rr.PreTypeApplicationJustMember = new List<PreType>();
      var rType = receiverPreTypeBound;
      var subst = PreType.PreTypeSubstMap(rType.Decl.TypeArgs, rType.Arguments);
      Contract.Assert(member.EnclosingClass != null);
      rr.PreTypeApplicationAtEnclosingClass.AddRange(rType.AsParentType(member.EnclosingClass, this).Arguments);

      if (member is Field field) {
        if (optTypeArguments != null) {
          ReportError(tok, "a field ({0}) does not take any type arguments (got {1})", field.Name, optTypeArguments.Count);
        }
        subst = BuildPreTypeArgumentSubstitute(subst, receiverPreTypeBound);
        rr.PreType = field.PreType.Substitute(subst);
      } else if (member is Function function) {
        if (function is TwoStateFunction && !resolutionContext.IsTwoState) {
          ReportError(tok, "two-state function ('{0}') can only be called in a two-state context", member.Name);
        }
        int suppliedTypeArguments = optTypeArguments == null ? 0 : optTypeArguments.Count;
        if (optTypeArguments != null) {
          if (suppliedTypeArguments == function.TypeArgs.Count) {
            // preserve the given types in the resolved MemberSelectExpr
            rr.TypeApplicationJustMember = optTypeArguments;
          } else {
            ReportError(tok, "function '{0}' expects {1} type argument{2} (got {3})",
              member.Name, function.TypeArgs.Count, Util.Plural(function.TypeArgs.Count), suppliedTypeArguments);
          }
        }
        for (int i = 0; i < function.TypeArgs.Count; i++) {
          var ta = i < suppliedTypeArguments ? Type2PreType(optTypeArguments[i]) :
            CreatePreTypeProxy($"function call to {function.Name}, type argument {i}");
          rr.PreTypeApplicationJustMember.Add(ta);
          subst.Add(function.TypeArgs[i], ta);
        }
        subst = BuildPreTypeArgumentSubstitute(subst, receiverPreTypeBound);
        AddTypeBoundConstraints(tok, function.TypeArgs, subst);
        var inParamTypes = function.Ins.ConvertAll(f => f.PreType.Substitute(subst));
        var resultType = Type2PreType(function.ResultType).Substitute(subst);
        rr.PreType = BuiltInArrowType(inParamTypes, resultType);
      } else {
        // the member is a method
        var method = (Method)member;
        if (!allowMethodCall) {
          // it's a method and method calls are not allowed in the given resolutionContext
          ReportError(tok, "expression is not allowed to invoke a {0} ({1})", member.WhatKind, member.Name);
          return null;
        }
        int suppliedTypeArguments = optTypeArguments == null ? 0 : optTypeArguments.Count;
        if (optTypeArguments != null) {
          if (suppliedTypeArguments == method.TypeArgs.Count) {
            // preserve the given types in the resolved MemberSelectExpr
            rr.TypeApplicationJustMember = optTypeArguments;
          } else {
            ReportError(tok, "method '{0}' expects {1} type argument{2} (got {3})",
              member.Name, method.TypeArgs.Count, Util.Plural(method.TypeArgs.Count), suppliedTypeArguments);
          }
        }
        for (int i = 0; i < method.TypeArgs.Count; i++) {
          var ta = i < suppliedTypeArguments ? Type2PreType(optTypeArguments[i]) :
            CreatePreTypeProxy($"method call to {method.Name}, type argument {i}");
          rr.PreTypeApplicationJustMember.Add(ta);
          subst.Add(method.TypeArgs[i], ta);
        }
        subst = BuildPreTypeArgumentSubstitute(subst, receiverPreTypeBound);
        AddTypeBoundConstraints(tok, method.TypeArgs, subst);
        rr.PreType = new MethodPreType($"call to {method.WhatKind} {method.Name}");  // fill in this field, in order to make "rr" resolved
      }
      return rr;
    }

    void AddTypeBoundConstraints(IOrigin tok, List<TypeParameter> typeParameters, Dictionary<TypeParameter, PreType> subst) {
      foreach (var typeParameter in typeParameters) {
        foreach (var preTypeBound in TypeParameterBounds2PreTypes(typeParameter)) {
          var preTypeBoundWithSubst = preTypeBound.Substitute(subst);
          var actualPreType = subst[typeParameter];
          AddSubtypeConstraint(preTypeBoundWithSubst, actualPreType, tok,
            $"actual type argument '{{1}}' for formal type parameter '{typeParameter.Name}' must satisfy the type bound '{{0}}'");
        }
      }
    }

    public MethodCallInformation ResolveApplySuffix(ApplySuffix e, ResolutionContext resolutionContext, bool allowMethodCall) {
      Contract.Requires(e != null);
      Contract.Requires(resolutionContext != null);
      Contract.Ensures(Contract.Result<MethodCallInformation>() == null || allowMethodCall);

      if (e.MethodCallInfo != null) {
        return e.MethodCallInfo;
      }

      Expression r = null;  // upon success, the expression to which the ApplySuffix resolves
      var errorCount = ErrorCount;
      if (e.Lhs is NameSegment) {
        r = ResolveNameSegment((NameSegment)e.Lhs, true, e.Bindings.ArgumentBindings, resolutionContext, allowMethodCall);
        // note, if r is non-null, then e.Args have been resolved and r is a resolved expression that incorporates e.Args
      } else if (e.Lhs is ExprDotName) {
        r = ResolveDotSuffix((ExprDotName)e.Lhs, false, true, e.Bindings.ArgumentBindings, resolutionContext, allowMethodCall);
        // note, if r is non-null, then e.Args have been resolved and r is a resolved expression that incorporates e.Args
      } else {
        ResolveExpression(e.Lhs, resolutionContext);
      }
      if (e.Lhs.PreType == null) {
        // some error had been detected during the attempted resolution of e.Lhs
        e.Lhs.PreType = CreatePreTypeProxy("unresolved ApplySuffix LHS");
      }
      Label atLabel = null;
      if (e.AtTok != null) {
        atLabel = DominatingStatementLabels.Find(e.AtTok.val);
        if (atLabel == null) {
          ReportError(e.AtTok, "no label '{0}' in scope at this time", e.AtTok.val);
        }
      }
      if (r == null) {
        // e.Lhs denotes a function value, or at least it's used as if it were
        var dp = Constraints.FindDefinedPreType(e.Lhs.PreType, false);
        if (dp != null && DPreType.IsArrowType(dp.Decl)) {
          // e.Lhs does denote a function value
          // In the general case, we'll resolve this as an ApplyExpr, but in the more common case of the Lhs
          // naming a function directly, we resolve this as a FunctionCallExpr.
          var mse = e.Lhs is NameSegment || e.Lhs is ExprDotName ? e.Lhs.Resolved as MemberSelectExpr : null;
          var callee = mse?.Member as Function;
          if (atLabel != null && !(callee is TwoStateFunction)) {
            ReportError(e.AtTok, "an @-label can only be applied to a two-state function");
            atLabel = null;
          }
          if (callee != null) {
            // resolve as a FunctionCallExpr instead of as an ApplyExpr(MemberSelectExpr)
<<<<<<< HEAD
            var rr = new FunctionCallExpr(e.Lhs.Tok, callee.Name, mse.Obj, e.Tok, e.CloseParen, e.Bindings, atLabel) {
=======
            var rr = new FunctionCallExpr(e.Lhs.tok, mse.MemberNameNode, mse.Obj, e.tok, e.CloseParen, e.Bindings, atLabel) {
>>>>>>> 53baed62
              Function = callee,
              PreTypeApplication_AtEnclosingClass = mse.PreTypeApplicationAtEnclosingClass,
              PreTypeApplication_JustFunction = mse.PreTypeApplicationJustMember
            };
            var typeMap = mse.PreTypeArgumentSubstitutionsAtMemberDeclaration();
            var preTypeMap = BuildPreTypeArgumentSubstitute(
                typeMap.Keys.ToDictionary(tp => tp, tp => typeMap[tp]));
            ResolveActualParameters(rr.Bindings, callee.Ins, e.Tok, callee, resolutionContext, preTypeMap, callee.IsStatic ? null : mse.Obj);
            rr.PreType = Type2PreType(callee.ResultType).Substitute(preTypeMap);
            if (errorCount == ErrorCount) {
              Contract.Assert(!(mse.Obj is StaticReceiverExpr) || callee.IsStatic);  // this should have been checked already
              Contract.Assert(callee.Ins.Count == rr.Args.Count);  // this should have been checked already
            }
            // further bookkeeping
            if (callee is ExtremePredicate) {
              ((ExtremePredicate)callee).Uses.Add(rr);
            }
            r = rr;
            ResolveExpression(r, resolutionContext);
          } else {
            // resolve as an ApplyExpr
            var formals = new List<Formal>();
            for (var i = 0; i < dp.Arguments.Count - 1; i++) {
              var argType = dp.Arguments[i];
              var formal = new ImplicitFormal(e.Tok, "_#p" + i, new InferredTypeProxy(), true, false);
              formal.PreType = argType;
              formals.Add(formal);
            }
            ResolveActualParameters(e.Bindings, formals, e.Tok, dp, resolutionContext, new Dictionary<TypeParameter, PreType>(), null);
            r = new ApplyExpr(e.Lhs.Tok, e.Lhs, e.Args, e.CloseParen);
            ResolveExpression(r, resolutionContext);
            r.PreType = dp.Arguments.Last();
          }
        } else {
          // e.Lhs is used as if it were a function value, but it isn't
          var lhs = e.Lhs.Resolved;
          if (lhs != null && lhs.PreType is PreTypePlaceholderModule) {
            ReportError(e.Tok, "name of module ({0}) is used as a function", ((Resolver_IdentifierExpr)lhs).Decl.Name);
          } else if (lhs != null && lhs.PreType is PreTypePlaceholderType) {
            var ri = (Resolver_IdentifierExpr)lhs;
            ReportError(e.Tok, "name of {0} ({1}) is used as a function", ri.Decl.WhatKind, ri.Decl.Name);
          } else {
            if (lhs is MemberSelectExpr mse && mse.Member is Method) {
              if (atLabel != null) {
                Contract.Assert(mse != null); // assured by the parser
                if (mse.Member is TwoStateLemma) {
                  mse.AtLabel = atLabel;
                } else {
                  ReportError(e.AtTok, "an @-label can only be applied to a two-state lemma");
                }
              }
              if (allowMethodCall) {
                Contract.Assert(!e.Bindings.WasResolved); // we expect that .Bindings has not yet been processed, so we use just .ArgumentBindings in the next line
                var tok = resolver.Options.Get(Snippets.ShowSnippets) ? e.Origin.ToToken() : e.Tok;
                e.MethodCallInfo = new MethodCallInformation(tok, mse, e.Bindings.ArgumentBindings);
                return e.MethodCallInfo;
              } else {
                ReportError(e.Tok, "{0} call is not allowed to be used in an expression resolutionContext ({1})", mse.Member.WhatKind, mse.Member.Name);
              }
            } else if (lhs != null) {  // if e.Lhs.Resolved is null, then e.Lhs was not successfully resolved and an error has already been reported
              ReportError(e.Tok, "non-function expression (of type {0}) is called with parameters", e.Lhs.PreType);
            }
          }
          // resolve the arguments, even in the presence of the errors above
          foreach (var binding in e.Bindings.ArgumentBindings) {
            ResolveExpression(binding.Actual, resolutionContext);
          }
        }
      }
      if (r == null) {
        // an error has been reported above; we won't fill in .ResolvedExpression, but we still must fill in .PreType
        e.PreType = CreatePreTypeProxy("unresolved ApplySuffix");
      } else {
        e.ResolvedExpression = r;
        e.PreType = r.PreType;
      }
      return null; // not a method call
    }

    /// <summary>
    /// Attempt to rewrite a datatype update into more primitive operations, after doing the appropriate resolution checks.
    /// Upon success, return that rewritten expression and set "legalSourceConstructors".
    /// Upon some resolution error, report an error and return null (caller should not use "legalSourceConstructors").
    /// Note, "root.PreType" is allowed to be different from "rootPreType"; in particular, "root.PreType" may still be a proxy.
    ///
    /// Actually, the method returns two expressions (or returns "(null, null)"). The first expression is the desugaring to be
    /// used when the DatatypeUpdateExpr is used in a ghost context. The second is to be used for a compiled context. In either
    /// case, "legalSourceConstructors" contains both ghost and compiled constructors.
    ///
    /// The reason for computing both desugarings here is that it's too early to tell if the DatatypeUpdateExpr is being used in
    /// a ghost or compiled context. This is a consequence of doing the deguaring so early. But it's also convenient to do the
    /// desugaring during resolution, because then the desugaring can be constructed as a non-resolved expression on which ResolveExpression
    /// is called--this is easier than constructing an already-resolved expression.
    /// </summary>
    (Expression, Expression) ResolveDatatypeUpdate(IOrigin tok, DPreType rootPreType, Expression root, DatatypeDecl dt,
      List<Tuple<IOrigin, string, Expression>> memberUpdates,
      ResolutionContext resolutionContext, out List<MemberDecl> members, out List<DatatypeCtor> legalSourceConstructors) {
      Contract.Requires(tok != null);
      Contract.Requires(root != null);
      Contract.Requires(rootPreType != null);
      Contract.Requires(dt != null);
      Contract.Requires(memberUpdates != null);
      Contract.Requires(resolutionContext != null);

      legalSourceConstructors = null;
      members = new List<MemberDecl>();
      Contract.Assert(rootPreType.Decl == dt);
      Contract.Assert(rootPreType.Arguments.Count == dt.TypeArgs.Count);

      // First, compute the list of candidate result constructors, that is, the constructors
      // that have all of the mentioned destructors. Issue errors for duplicated names and for
      // names that are not destructors in the datatype.
      var candidateResultCtors = dt.Ctors;  // list of constructors that have all the so-far-mentioned destructors
      var memberNames = new HashSet<string>();
      var rhsBindings = new Dictionary<string, Tuple<BoundVar/*let variable*/, IdentifierExpr/*id expr for let variable*/, Expression /*RHS in given syntax*/>>();
      foreach (var (updateToken, updateName, updateValue) in memberUpdates) {
        if (memberNames.Contains(updateName)) {
          ReportError(updateToken, $"duplicate update member '{updateName}'");
        } else {
          memberNames.Add(updateName);
          if (!resolver.GetClassMembers(dt).TryGetValue(updateName, out var member)) {
            ReportError(updateToken, "member '{0}' does not exist in datatype '{1}'", updateName, dt.Name);
          } else if (member is not DatatypeDestructor) {
            ReportError(updateToken, "member '{0}' is not a destructor in datatype '{1}'", updateName, dt.Name);
          } else {
            members.Add(member);
            var destructor = (DatatypeDestructor)member;
            var intersection = new List<DatatypeCtor>(candidateResultCtors.Intersect(destructor.EnclosingCtors));
            if (intersection.Count == 0) {
              ReportError(updateToken,
                "updated datatype members must belong to the same constructor (unlike the previously mentioned destructors, '{0}' does not belong to {1})",
                updateName, DatatypeDestructor.PrintableCtorNameList(candidateResultCtors, "or"));
            } else {
              candidateResultCtors = intersection;
              if (destructor.IsGhost) {
                rhsBindings.Add(updateName, new Tuple<BoundVar, IdentifierExpr, Expression>(null, null, updateValue));
              } else {
                var xName = resolver.FreshTempVarName($"dt_update#{updateName}#", resolutionContext.CodeContext);
                var xVar = new BoundVar(new AutoGeneratedOrigin(tok), xName, new InferredTypeProxy());
                var x = new IdentifierExpr(new AutoGeneratedOrigin(tok), xVar);
                rhsBindings.Add(updateName, new Tuple<BoundVar, IdentifierExpr, Expression>(xVar, x, updateValue));
              }
            }
          }
        }
      }
      if (candidateResultCtors.Count == 0) {
        return (null, null);
      }

      // Check that every candidate result constructor has given a name to all of its parameters.
      var hasError = false;
      foreach (var ctor in candidateResultCtors) {
        if (ctor.Formals.Exists(f => !f.HasName)) {
          ReportError(tok, $"candidate result constructor '{ctor.Name}' has an anonymous parameter" +
                           " (to use in datatype update expression, name all the parameters of the candidate result constructors)");
          hasError = true;
        }
      }
      if (hasError) {
        return (null, null);
      }

      // The legal source constructors are the candidate result constructors. (Yep, two names for the same thing.)
      legalSourceConstructors = candidateResultCtors;
      Contract.Assert(1 <= legalSourceConstructors.Count);

      var desugaringForGhostContext = DesugarDatatypeUpdate(tok, root, rootPreType, candidateResultCtors, rhsBindings, resolutionContext);
      var nonGhostConstructors = candidateResultCtors.Where(ctor => !ctor.IsGhost).ToList();
      if (nonGhostConstructors.Count == candidateResultCtors.Count) {
        return (desugaringForGhostContext, desugaringForGhostContext);
      }
      var desugaringForCompiledContext = DesugarDatatypeUpdate(tok, root, rootPreType, nonGhostConstructors, rhsBindings, resolutionContext);
      return (desugaringForGhostContext, desugaringForCompiledContext);
    }

    /// <summary>
    /// Rewrite the datatype update root.(x := X, y := Y, ...) into a resolved expression:
    ///     var d := root;
    ///     var x := X;  // EXCEPT: don't do this for ghost fields (see below)
    ///     var y := Y;
    ///     ...
    ///     if d.CandidateResultConstructor0 then
    ///       CandidateResultConstructor0(x, y, ..., d.f0, d.f1, ...)  // for a ghost field x, use the expression X directly
    ///     else if d.CandidateResultConstructor1 then
    ///       CandidateResultConstructor0(x, y, ..., d.g0, d.g1, ...)
    ///     ...
    ///     else
    ///       CandidateResultConstructorN(x, y, ..., d.k0, d.k1, ...)
    ///
    /// </summary>
    private Expression DesugarDatatypeUpdate(IOrigin tok, Expression root, DPreType rootPreType,
      List<DatatypeCtor> candidateResultCtors, Dictionary<string, Tuple<BoundVar, IdentifierExpr, Expression>> rhsBindings,
      ResolutionContext resolutionContext) {
      Contract.Requires(1 <= candidateResultCtors.Count);

      // Create a unique name for d', the variable we introduce in the let expression
      var dName = resolver.FreshTempVarName("dt_update_tmp#", resolutionContext.CodeContext);
      var dVar = new BoundVar(new AutoGeneratedOrigin(tok), dName, new InferredTypeProxy());
      dVar.PreType = rootPreType;
      var d = new IdentifierExpr(new AutoGeneratedOrigin(tok), dVar);
      Expression body = null;
      candidateResultCtors.Reverse();
      foreach (var crc in candidateResultCtors) {
        // Build the arguments to the datatype constructor, using the updated value in the appropriate slot
        var actualBindings = new List<ActualBinding>();
        foreach (var f in crc.Formals) {
          Expression ctorArg;
          if (rhsBindings.TryGetValue(f.Name, out var info)) {
            ctorArg = info.Item2 ?? info.Item3;
          } else {
            ctorArg = new ExprDotName(tok, d, new Name(f.Name), null);
          }
          var bindingName = new Token(tok.line, tok.col) {
            Uri = tok.Uri,
            val = f.Name
          };
          actualBindings.Add(new ActualBinding(bindingName, ctorArg));
        }
        var ctorCall = new DatatypeValue(tok, crc.EnclosingDatatype.Name, crc.Name, actualBindings) {
          Ctor = crc
        };
        if (body == null) {
          body = ctorCall;
        } else {
          // body := if d.crc? then ctor_call else body
          var guard = new ExprDotName(tok, d, new Name(crc.QueryField.Name), null);
          body = new ITEExpr(tok, false, guard, ctorCall, body);
        }
      }
      Contract.Assert(body != null); // because there was at least one element in candidateResultCtors

      // Wrap the let bindings around body
      var rewrite = body;
      foreach (var entry in rhsBindings) {
        if (entry.Value.Item1 != null) {
          var lhs = new CasePattern<BoundVar>(tok, entry.Value.Item1);
          rewrite = new LetExpr(tok, new List<CasePattern<BoundVar>>() { lhs }, new List<Expression>() { entry.Value.Item3 }, rewrite, true);
        }
      }
      var dVarPat = new CasePattern<BoundVar>(tok, dVar);
      rewrite = new LetExpr(tok, new List<CasePattern<BoundVar>>() { dVarPat }, new List<Expression>() { root }, rewrite, true);
      Contract.Assert(rewrite != null);
      ResolveExpression(rewrite, resolutionContext);
      return rewrite;
    }

    /// <summary>
    /// Resolves the case pattern "pat", figuring out if it denotes a variable or a constructor (or is in error).
    /// The caller is expected to have filled in the .type and .PreType fields of any variable occurring in "pat".
    /// </summary>
    void ResolveCasePattern<VT>(CasePattern<VT> pat, PreType sourcePreType, ResolutionContext resolutionContext) where VT : class, IVariable {
      Contract.Requires(pat != null);
      Contract.Requires(sourcePreType != null);
      Contract.Requires(resolutionContext != null);

      var dtd = (sourcePreType.Normalize() as DPreType)?.Decl as DatatypeDecl;
      List<PreType> sourceTypeArguments = null;
      // Find the constructor in the given datatype
      // If what was parsed was just an identifier, we will interpret it as a datatype constructor, if possible
      DatatypeCtor ctor = null;
      if (dtd != null) {
        sourceTypeArguments = ((DPreType)sourcePreType.Normalize()).Arguments;
        if (pat.Var == null || (pat.Var != null && pat.Var.Type is TypeProxy)) {
          if (dtd.ConstructorsByName.TryGetValue(pat.Id, out ctor)) {
            if (pat.Arguments == null) {
              if (ctor.Formals.Count != 0) {
                // Leave this as a variable
              } else {
                // Convert to a constructor
                pat.MakeAConstructor();
                pat.Ctor = ctor;
                pat.Var = default(VT);
              }
            } else {
              pat.Ctor = ctor;
              pat.Var = default(VT);
            }
          }
        }
      }

      if (pat.Var != null) {
        // this is a simple resolution
        var v = pat.Var;
        if (resolutionContext.IsGhost) {
          v.MakeGhost();
        }
        Contract.Assert(v.PreType != null);
        // Note, the following type constraint checks that the RHS type can be assigned to the new variable on the left. In particular, it
        // does not check that the entire RHS can be assigned to something of the type of the pattern on the left.  For example, consider
        // a type declared as "datatype Atom<T> = MakeAtom(T)", where T is a non-variant type argument.  Suppose the RHS has type Atom<nat>
        // and that the LHS is the pattern MakeAtom(x: int).  This is okay, despite the fact that Atom<nat> is not assignable to Atom<int>.
        // The reason is that the purpose of the pattern on the left is really just to provide a skeleton to introduce bound variables in.
        AddSubtypeConstraint(v.PreType, sourcePreType, v.Tok,
          "type of corresponding source/RHS ({1}) does not match type of bound variable ({0})");
        pat.AssembleExprPreType(null);
        return;
      }

      if (dtd == null) {
        // look up the name of the pattern's constructor
        if (resolver.moduleInfo.Ctors.TryGetValue(pat.Id, out var pair) && !pair.Item2) {
          ctor = pair.Item1;
          pat.Ctor = ctor;
          dtd = ctor.EnclosingDatatype;
          sourceTypeArguments = dtd.TypeArgs.ConvertAll(tp => (PreType)CreatePreTypeProxy($"type parameter '{tp.Name}'"));
          var lhsPreType = new DPreType(dtd, sourceTypeArguments);
          AddSubtypeConstraint(lhsPreType, sourcePreType, pat.Tok, $"type of RHS ({{0}}) does not match type of bound variable '{pat.Id}' ({{1}})");
        }
      }
      if (dtd == null) {
        Contract.Assert(ctor == null);
        ReportError(pat.Tok, "to use a pattern, the type of the source/RHS expression must be a datatype (instead found {0})", sourcePreType);
      } else if (ctor == null) {
        ReportError(pat.Tok, "constructor {0} does not exist in datatype {1}", pat.Id, dtd.Name);
      } else {
        if (pat.Arguments == null) {
          if (ctor.Formals.Count == 0) {
            // The Id matches a constructor of the correct type and 0 arguments,
            // so make it a nullary constructor, not a variable
            pat.MakeAConstructor();
          }
        } else {
          if (ctor.Formals.Count != pat.Arguments.Count) {
            ReportError(pat.Tok, "pattern for constructor {0} has wrong number of formals (found {1}, expected {2})", pat.Id, pat.Arguments.Count, ctor.Formals.Count);
          }
        }
        // build the type-parameter substitution map for this use of the datatype
        Contract.Assert(dtd.TypeArgs.Count == sourceTypeArguments.Count);  // follows from the type previously having been successfully resolved
        var subst = PreType.PreTypeSubstMap(dtd.TypeArgs, sourceTypeArguments);
        // recursively call ResolveCasePattern on each of the arguments
        var prevErrorCount = ErrorCount;
        var j = 0;
        if (pat.Arguments != null) {
          foreach (var arg in pat.Arguments) {
            if (j < ctor.Formals.Count) {
              var formal = ctor.Formals[j];
              var st = formal.PreType.Substitute(subst);
              ResolveCasePattern(arg, st, resolutionContext.WithGhost(resolutionContext.IsGhost || formal.IsGhost));
            }
            j++;
          }
        }
        if (ErrorCount == prevErrorCount && j == ctor.Formals.Count) {
          pat.AssembleExprPreType(sourceTypeArguments);
        }
      }
    }

    /// <summary>
    /// The return value is false iff there is an error in resolving the datatype value.
    /// If there is an error, then an error message is emitted iff complain is true.
    /// </summary>
    private bool ResolveDatatypeValue(ResolutionContext resolutionContext, DatatypeValue dtv, DatatypeDecl datatypeDecl, DPreType ty, bool complain = true) {
      Contract.Requires(resolutionContext != null);
      Contract.Requires(dtv != null);
      Contract.Requires(datatypeDecl != null);
      Contract.Requires(ty == null || (ty.Decl == datatypeDecl && ty.Arguments.Count == datatypeDecl.TypeArgs.Count));

      var ok = true;
      List<PreType> gt;
      if (ty == null) {
        gt = datatypeDecl.TypeArgs.ConvertAll(tp => CreatePreTypeProxy($"datatype type parameter '{tp.Name}'"));
      } else {
        gt = ty.Arguments;
      }
      dtv.InferredPreTypeArgs.AddRange(gt);
      // Construct a resolved type directly, since we know the declaration is datatypeDecl.
      dtv.PreType = new DPreType(datatypeDecl, gt);

      if (!datatypeDecl.ConstructorsByName.TryGetValue(dtv.MemberName, out var ctor)) {
        ok = false;
        if (complain) {
          ReportError(dtv.Tok, "undeclared constructor {0} in datatype {1}", dtv.MemberName, dtv.DatatypeName);
        }
      } else {
        Contract.Assert(ctor != null); // follows from postcondition of TryGetValue
        dtv.Ctor = ctor;
      }
      if (complain && ctor != null) {
        var subst = PreType.PreTypeSubstMap(datatypeDecl.TypeArgs, gt);
        ResolveActualParameters(dtv.Bindings, ctor.Formals, dtv.Tok, ctor, resolutionContext, subst, null);
      } else {
        // still resolve the expressions
        foreach (var binding in dtv.Bindings.ArgumentBindings) {
          ResolveExpression(binding.Actual, resolutionContext);
        }
        dtv.Bindings.AcceptArgumentExpressionsAsExactParameterList();
      }

      return ok && ctor.Formals.Count == dtv.Arguments.Count;
    }

    PreType ResolveSingleSelectionExpr(IOrigin tok, PreType collectionPreType, Expression index) {
      var resultPreType = CreatePreTypeProxy("selection []");
      Constraints.AddGuardedConstraint(() => {
        var sourcePreType = Constraints.ApproximateReceiverType(collectionPreType, null);
        if (sourcePreType != null && AncestorPreType(sourcePreType) is { } ancestorPreType) {
          var familyDeclName = ancestorPreType.Decl.Name;
          switch (familyDeclName) {
            case PreType.TypeNameArray:
            case PreType.TypeNameSeq:
              ConstrainToIntFamilyOrBitvector(index.PreType, index.Tok, "index expression must have an integer or bitvector type (got {0})");
              AddSubtypeConstraint(resultPreType, ancestorPreType.Arguments[0], tok, "type does not agree with element type {1} (got {0})");
              break;
            case PreType.TypeNameMultiset:
              AddSubtypeConstraint(ancestorPreType.Arguments[0], index.PreType, index.Tok, "type does not agree with element type {0} (got {1})");
              ConstrainToIntFamily(resultPreType, tok, "multiset multiplicity must have an integer type (got {0})");
              break;
            case PreType.TypeNameMap:
            case PreType.TypeNameImap:
              AddSubtypeConstraint(ancestorPreType.Arguments[0], index.PreType, index.Tok, "type does not agree with domain type {0} (got {1})");
              AddSubtypeConstraint(resultPreType, ancestorPreType.Arguments[1], tok, "type does not agree with value type of {1} (got {0})");
              break;
            default:
              ReportError(tok, "element selection requires a sequence, array, multiset, or map (got {0})", sourcePreType);
              break;
          }
          return true;
        }
        return false;
      });
      return resultPreType;
    }

    void ResolveRangeSelectionExpr(IOrigin tok, PreType sourceCollectionPreType, Expression expr, Expression e0, Expression e1) {
      var resultElementPreType = CreatePreTypeProxy("index-range selection elements");
      SetupCollectionProducingExpr(PreType.TypeNameSeq, "index-range selection", expr, resultElementPreType);

      if (e0 != null) {
        ConstrainToIntFamilyOrBitvector(e0.PreType, e0.Tok,
          "multi-element selection position expression must have an integer or bitvector type (got {0})");
      }
      if (e1 != null) {
        ConstrainToIntFamilyOrBitvector(e1.PreType, e1.Tok,
          "multi-element selection position expression must have an integer or bitvector type (got {0})");
      }

      // In the expression s[e0..e1], correlate the type of s with the result type.
      //   - If s is a sequence type, then the result must be of the same seq or newtype-seq type, with a co-variant element pre-type
      //   - If s is an array type, then the result is allowed to be any seq or newtype-seq with a co-variant element pre-type
      Constraints.AddGuardedConstraint(() => {
        if (sourceCollectionPreType.NormalizeWrtScope() is DPreType sourcePreType) {
          var familyDeclName = AncestorName(sourcePreType);
          switch (familyDeclName) {
            case PreType.TypeNameSeq:
              AddSubtypeConstraint(expr.PreType, sourceCollectionPreType, tok,
                "resulting sequence ({0}) type does not agree with source sequence type ({1})");
              break;
            case PreType.TypeNameArray:
              AddSubtypeConstraint(resultElementPreType, AncestorPreType(sourcePreType)!.Arguments[0], tok,
                "type does not agree with element type {1} (got {0})");
              break;
            default:
              ReportError(tok, "multi-selection of elements requires a sequence or array (got {0})", sourceCollectionPreType);
              break;
          }
          return true;
        }
        return false;
      });
    }

    /// <summary>
    /// Desugar the elphant-operator expression
    ///     var x: T :- E; Body
    /// into
    ///     var burrito := E;
    ///     if button.IsFailure() then
    ///       burrito.PropagateFailure()
    ///     else
    ///       var x: T := burrito.Extract();
    ///       Body
    /// and desugar the elephant-operator expression
    ///     :- E; Body
    /// into
    ///     var burrito := E;
    ///     if button.IsFailure() then
    ///       burrito.PropagateFailure()
    ///     else
    ///       Body
    /// </summary>
    public Expression DesugarElephantExpr(LetOrFailExpr expr, ResolutionContext resolutionContext) {
      // Using the famous monad/burrito analogy, the following variable denotes the burrito
      var burrito = resolver.FreshTempVarName("valueOrError", resolutionContext.CodeContext);
      var burritoType = new InferredTypeProxy();
      // "var burrito := E;"
      return resolver.LetVarIn(expr.Tok, burrito, burritoType, expr.Rhs,
        // "if burrito.IsFailure()"
        new ITEExpr(expr.Tok, false, resolver.VarDotFunction(expr.Tok, burrito, "IsFailure"),
          // "then burrito.PropagateFailure()"
          resolver.VarDotFunction(expr.Tok, burrito, "PropagateFailure"),
          // "else"
          expr.Lhs == null
            // "Body"
            ? expr.Body
            // "var x: T := burrito.Extract(); Body"
            : resolver.LetPatIn(expr.Tok, expr.Lhs, resolver.VarDotFunction(expr.Tok, burrito, "Extract"), expr.Body)));
    }

    private void EnsureSupportsErrorHandling(IOrigin tok, DPreType burritoPreType, bool expectExtract, ResolutionContext resolutionContext, [CanBeNull] string keyword) {
      Contract.Requires(tok != null);
      Contract.Requires(burritoPreType != null);

      var (memberIsFailure, _) = FindMember(tok, burritoPreType, "IsFailure", resolutionContext);
      var (memberPropagate, _) = FindMember(tok, burritoPreType, "PropagateFailure", resolutionContext);
      var (memberExtract, _) = FindMember(tok, burritoPreType, "Extract", resolutionContext, reportErrorOnMissingMember: expectExtract);

      if (keyword != null) {
        if (memberIsFailure == null || (memberExtract != null) != expectExtract) {
          // more details regarding which methods are missing have already been reported by regular resolution
          var requiredMembers = expectExtract
            ? "members IsFailure() and Extract()"
            : "member IsFailure(), but not Extract()";
          ReportError(tok, $"right-hand side of ':- {keyword}', which is of type '{burritoPreType}', must have {requiredMembers}");
        }
      } else {
        if (memberIsFailure == null || memberPropagate == null || (memberExtract != null) != expectExtract) {
          // more details regarding which methods are missing have already been reported by regular resolution
          var requiredMembers = expectExtract ? "IsFailure(), PropagateFailure(), and Extract()" : "IsFailure() and PropagateFailure(), but not Extract()";
          ReportError(tok, $"right-hand side of :- operator, which is of type '{burritoPreType}', must have members {requiredMembers}");
        }
      }

      // The following checks are not necessary, because the ghost mismatch is caught later.
      // However, the error messages here are much clearer.
      if (memberIsFailure != null && memberIsFailure.IsGhost) {
        ReportError(tok, $"the IsFailure() member must not be ghost (type {burritoPreType} used in RHS of :- operator)");
      }
      if (keyword == null && memberPropagate != null && memberPropagate.IsGhost) {
        ReportError(tok, $"the PropagateFailure() member must not be ghost (type {burritoPreType} used in RHS of :- operator)");
      }
    }

  }
}<|MERGE_RESOLUTION|>--- conflicted
+++ resolved
@@ -1254,11 +1254,7 @@
           receiver.Type = ModuleResolver.GetThisType(expr.Tok, currentClass);
           receiver.PreType = Type2PreType(receiver.Type);
         }
-<<<<<<< HEAD
-        r = ResolveExprDotCall(expr.Tok, receiver, null, member, args, expr.OptTypeArguments, resolutionContext, allowMethodCall);
-=======
         r = ResolveExprDotCall(expr.tok, new Name(expr.Origin, expr.Name), receiver, null, member, args, expr.OptTypeArguments, resolutionContext, allowMethodCall);
->>>>>>> 53baed62
 
       } else if (isLastNameSegment && resolver.moduleInfo.Ctors.TryGetValue(name, out pair)) {
         // ----- 2. datatype constructor
@@ -1310,11 +1306,7 @@
         } else {
           var receiver = new StaticReceiverExpr(expr.Tok, (TopLevelDeclWithMembers)member.EnclosingClass, true);
           receiver.PreType = Type2PreType(receiver.Type);
-<<<<<<< HEAD
-          r = ResolveExprDotCall(expr.Tok, receiver, null, member, args, expr.OptTypeArguments, resolutionContext, allowMethodCall);
-=======
           r = ResolveExprDotCall(expr.tok, new Name(expr.Origin, expr.Name), receiver, null, member, args, expr.OptTypeArguments, resolutionContext, allowMethodCall);
->>>>>>> 53baed62
         }
 
       } else if (!isLastNameSegment && resolver.moduleInfo.Ctors.TryGetValue(name, out pair)) {
@@ -1539,11 +1531,7 @@
           } else {
             var receiver = new StaticReceiverExpr(expr.Tok, (TopLevelDeclWithMembers)member.EnclosingClass, true);
             receiver.PreType = Type2PreType(receiver.Type);
-<<<<<<< HEAD
-            r = ResolveExprDotCall(expr.Tok, receiver, null, member, args, expr.OptTypeArguments, resolutionContext, allowMethodCall);
-=======
             r = ResolveExprDotCall(expr.tok, expr.SuffixNameNode, receiver, null, member, args, expr.OptTypeArguments, resolutionContext, allowMethodCall);
->>>>>>> 53baed62
           }
         } else {
           ReportUnresolvedIdentifierError(expr.Tok, name, resolutionContext);
@@ -1584,11 +1572,7 @@
             }
             var receiver = new StaticReceiverExpr(expr.Lhs.Tok, (UserDefinedType)ty.NormalizeExpand(), (TopLevelDeclWithMembers)member.EnclosingClass, false);
             receiver.PreType = Type2PreType(receiver.Type);
-<<<<<<< HEAD
-            r = ResolveExprDotCall(expr.Tok, receiver, null, member, args, expr.OptTypeArguments, resolutionContext, allowMethodCall);
-=======
             r = ResolveExprDotCall(expr.tok, expr.SuffixNameNode, receiver, null, member, args, expr.OptTypeArguments, resolutionContext, allowMethodCall);
->>>>>>> 53baed62
           }
         }
         if (r == null) {
@@ -1604,22 +1588,14 @@
             var receiver = expr.Lhs;
             AddSubtypeConstraint(tentativeReceiverPreType, receiver.PreType, expr.Tok,
               $"receiver type ({{1}}) does not have a member named '{name}'");
-<<<<<<< HEAD
-            r = ResolveExprDotCall(expr.Tok, receiver, tentativeReceiverPreType, member, args, expr.OptTypeArguments,
-=======
             r = ResolveExprDotCall(expr.tok, expr.SuffixNameNode, receiver, tentativeReceiverPreType, member, args, expr.OptTypeArguments,
->>>>>>> 53baed62
               resolutionContext, allowMethodCall);
           } else {
             var receiver = new StaticReceiverExpr(expr.Tok, new InferredTypeProxy(), true) {
               PreType = tentativeReceiverPreType.SansPrintablePreType(),
               ObjectToDiscard = lhs
             };
-<<<<<<< HEAD
-            r = ResolveExprDotCall(expr.Tok, receiver, null, member, args, expr.OptTypeArguments, resolutionContext,
-=======
             r = ResolveExprDotCall(expr.tok, expr.SuffixNameNode, receiver, null, member, args, expr.OptTypeArguments, resolutionContext,
->>>>>>> 53baed62
               allowMethodCall);
           }
         }
@@ -1780,11 +1756,7 @@
           }
           if (callee != null) {
             // resolve as a FunctionCallExpr instead of as an ApplyExpr(MemberSelectExpr)
-<<<<<<< HEAD
-            var rr = new FunctionCallExpr(e.Lhs.Tok, callee.Name, mse.Obj, e.Tok, e.CloseParen, e.Bindings, atLabel) {
-=======
             var rr = new FunctionCallExpr(e.Lhs.tok, mse.MemberNameNode, mse.Obj, e.tok, e.CloseParen, e.Bindings, atLabel) {
->>>>>>> 53baed62
               Function = callee,
               PreTypeApplication_AtEnclosingClass = mse.PreTypeApplicationAtEnclosingClass,
               PreTypeApplication_JustFunction = mse.PreTypeApplicationJustMember
