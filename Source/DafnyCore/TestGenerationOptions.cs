--- conflicted
+++ resolved
@@ -14,71 +14,5 @@
     [CanBeNull] public string PrintBpl = null;
     public bool ForcePrune = false;
     public const uint DefaultTimeLimit = 10;
-<<<<<<< HEAD
-
-    public bool ParseOption(string name, Bpl.CommandLineParseState ps) {
-      var args = ps.args;
-
-      switch (name) {
-
-        case "warnDeadCode":
-          WarnDeadCode = true;
-          Mode = Modes.Block;
-          return true;
-
-        case "generateTestMode":
-          if (ps.ConfirmArgumentCount(1)) {
-            Mode = args[ps.i] switch {
-              "None" => Modes.None,
-              "Block" => Modes.Block,
-              "Path" => Modes.Path,
-              "Branch" => Modes.Branch,
-              _ => throw new Exception("Invalid value for generateTestMode")
-            };
-          }
-          return true;
-
-        case "generateTestSeqLengthLimit":
-          var limit = 0;
-          if (ps.GetIntArgument(ref limit)) {
-            SeqLengthLimit = (uint)limit;
-          }
-          return true;
-
-        case "generateTestPrintBpl":
-          if (ps.ConfirmArgumentCount(1)) {
-            PrintBpl = args[ps.i];
-          }
-          return true;
-
-        case "generateTestNoPrune":
-          DisablePrune = true;
-          return true;
-      }
-
-      return false;
-    }
-
-    public string Help => @"
-/warnDeadCode
-    Use counterexample generation to warn about potential dead code.
-/generateTestMode:<None|Block|Branch|Path>
-    None (default) - Has no effect.
-    Block - Prints block-coverage tests for the given program.
-    Branch - Prints branch-coverage tests for the given program.
-    Path - Prints path-coverage tests for the given program.
-    Using /definiteAssignment:3, /generateTestNoPrune, 
-    /generateTestSeqLengthLimit, and /loopUnroll is highly recommended
-    when generating tests.
-/generateTestSeqLengthLimit:<n>
-    Add an axiom that sets the length of all sequences to be no greater 
-    than <n>. 0 (default) indicates no limit.
-/generateTestPrintBpl:<fileName>
-    Print the Boogie code used during test generation.
-/generateTestNoPrune
-    Disable axiom pruning that Dafny uses to speed up verification.";
-
-=======
->>>>>>> 195bb6e6
   }
 }