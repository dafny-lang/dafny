--- conflicted
+++ resolved
@@ -30,11 +30,7 @@
       <PackageReference Include="System.CommandLine" Version="2.0.0-beta4.22272.1" />
       <PackageReference Include="System.Runtime.Numerics" Version="4.3.0" />
       <PackageReference Include="System.Collections.Immutable" Version="1.7.0" />
-<<<<<<< HEAD
-      <PackageReference Include="Boogie.ExecutionEngine" Version="2.16.2" />
-=======
       <PackageReference Include="Boogie.ExecutionEngine" Version="2.16.3" />
->>>>>>> a3f45d8f
   </ItemGroup>
 
   <ItemGroup>
