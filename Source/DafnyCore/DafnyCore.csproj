--- conflicted
+++ resolved
@@ -36,13 +36,8 @@
       <PackageReference Include="System.CommandLine" Version="2.0.0-beta4.22272.1" />
       <PackageReference Include="System.Runtime.Numerics" Version="4.3.0" />
       <PackageReference Include="System.Collections.Immutable" Version="1.7.1" />
-<<<<<<< HEAD
-      <PackageReference Include="Boogie.ExecutionEngine" Version="3.4.1" />
+      <PackageReference Include="Boogie.ExecutionEngine" Version="3.4.3" />
       <PackageReference Include="Tomlyn" Version="0.17.0" />
-=======
-      <PackageReference Include="Boogie.ExecutionEngine" Version="3.4.3" />
-      <PackageReference Include="Tomlyn" Version="0.16.2" />
->>>>>>> bd2a3f3a
   </ItemGroup>
 
   <ItemGroup>
