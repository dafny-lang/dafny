﻿<Project Sdk="Microsoft.NET.Sdk">

  <Target Name="RunCoco" BeforeTargets="PreBuildEvent" Outputs="$(ProjectDir)Parser.cs;$(ProjectDir)Scanner.cs" Inputs="$(ProjectDir)Dafny.atg;$(ProjectDir)/CoCo/Parser.frame;$(ProjectDir)/CoCo/Scanner.frame">
    <Exec Command="dotnet tool restore" />
    <Exec Command="dotnet --info" />
    <Exec Command="dotnet tool run coco &quot;$(ProjectDir)Dafny.atg&quot; -namespace Microsoft.Dafny -frames &quot;$(ProjectDir)Coco&quot;" />
    <!-- Recompute files to build according to https://stackoverflow.com/a/44829863/93197 -->
    <ItemGroup>
      <Compile Include="**/*$(DefaultLanguageSourceExtension)" Exclude="$(DefaultItemExcludes);$(DefaultExcludesInProjectFolder);$(BaseIntermediateOutputPath)**;$(BaseOutputPath)**;@(Compile)" />
    </ItemGroup>
  </Target>

  <PropertyGroup>
    <OutputType>Library</OutputType>
    <AssemblyName>DafnyCore</AssemblyName>
    <GeneratePackageOnBuild>true</GeneratePackageOnBuild>
    <GenerateAssemblyInfo>true</GenerateAssemblyInfo>
    <OutputPath>..\..\Binaries\</OutputPath>
    <DefineConstants>TRACE</DefineConstants>
    <TargetFramework>net6.0</TargetFramework>
    <PackageLicenseExpression>MIT</PackageLicenseExpression>
    
    <NoWarn>$(NoWarn);NU5104</NoWarn> <!-- Required because System.CommandLine is in beta. -->
    <IsPackable>true</IsPackable>
  </PropertyGroup>
  
  <ItemGroup>
      <PackageReference Include="JetBrains.Annotations" Version="2021.1.0" />
      <PackageReference Include="Microsoft.CodeAnalysis.CSharp" Version="3.7.0" />
      <PackageReference Include="Microsoft.Extensions.FileSystemGlobbing" Version="5.0.0" />
      <PackageReference Include="Microsoft.Extensions.Logging.Abstractions" Version="5.0.0" />
      <PackageReference Include="OmniSharp.Extensions.LanguageServer" Version="0.19.5" />
      <PackageReference Include="System.CommandLine" Version="2.0.0-beta4.22272.1" />
      <PackageReference Include="System.Runtime.Numerics" Version="4.3.0" />
<<<<<<< HEAD
      <PackageReference Include="System.Collections.Immutable" Version="1.7.1" />
      <PackageReference Include="Boogie.ExecutionEngine" Version="3.0.5" />
=======
      <PackageReference Include="System.Collections.Immutable" Version="1.7.0" />
      <PackageReference Include="Boogie.ExecutionEngine" Version="3.0.8" />
>>>>>>> 05f47103
      <PackageReference Include="Tomlyn" Version="0.16.2" />
  </ItemGroup>

  <ItemGroup>
    <Content Include="DafnyPrelude.bpl" CopyToOutputDirectory="PreserveNewest" />
  </ItemGroup>

  <ItemGroup>
    <EmbeddedResource Include="assets\audit_template.html">
      <LogicalName>audit_template.html</LogicalName>
    </EmbeddedResource>
  </ItemGroup>

  <ItemGroup>
    <ProjectReference Include="..\DafnyRuntime\DafnyRuntime.csproj" />
  </ItemGroup>

</Project><|MERGE_RESOLUTION|>--- conflicted
+++ resolved
@@ -32,13 +32,8 @@
       <PackageReference Include="OmniSharp.Extensions.LanguageServer" Version="0.19.5" />
       <PackageReference Include="System.CommandLine" Version="2.0.0-beta4.22272.1" />
       <PackageReference Include="System.Runtime.Numerics" Version="4.3.0" />
-<<<<<<< HEAD
       <PackageReference Include="System.Collections.Immutable" Version="1.7.1" />
-      <PackageReference Include="Boogie.ExecutionEngine" Version="3.0.5" />
-=======
-      <PackageReference Include="System.Collections.Immutable" Version="1.7.0" />
       <PackageReference Include="Boogie.ExecutionEngine" Version="3.0.8" />
->>>>>>> 05f47103
       <PackageReference Include="Tomlyn" Version="0.16.2" />
   </ItemGroup>
 
