--- conflicted
+++ resolved
@@ -17,12 +17,8 @@
     <GenerateAssemblyInfo>true</GenerateAssemblyInfo>
     <OutputPath>..\..\Binaries\</OutputPath>
     <DefineConstants>TRACE</DefineConstants>
-<<<<<<< HEAD
     <TargetFramework>net8.0</TargetFramework>
-=======
-    <TargetFramework>net6.0</TargetFramework>
     <RollForward>Major</RollForward>
->>>>>>> f9553294
     <PackageLicenseExpression>MIT</PackageLicenseExpression>
     
     <NoWarn>$(NoWarn);NU5104;CS8981</NoWarn>
