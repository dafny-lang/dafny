--- conflicted
+++ resolved
@@ -117,12 +117,8 @@
 
     Project.Errors.CopyDiagnostics(errorReporter);
 
-<<<<<<< HEAD
-    updates.OnNext(new DeterminedRootFiles(Project, RootFiles!, GetDiagnosticsCopyAndClear()));
     updates.OnNext(new PhaseDiscovered(null,
       Enum.GetValues<MessageSource>().Select(s => new MessageSourceBasedPhase(s)).ToList()));
-=======
->>>>>>> 13e39d82
     started.TrySetResult();
   }
 
