--- conflicted
+++ resolved
@@ -33,22 +33,6 @@
     var unusedDependencies =
       potentialDependencies
         .Except(usedDependencies)
-<<<<<<< HEAD
-        .OrderBy(dep => (dep.RangeString(), dep.Description));
-
-    var unusedObligations = unusedDependencies.OfType<ProofObligationDependency>();
-    var unusedRequires = unusedDependencies.OfType<RequiresDependency>();
-    var unusedEnsures = unusedDependencies.OfType<EnsuresDependency>();
-    var unusedAssumptions = unusedDependencies.OfType<AssumptionDependency>();
-    if (dafnyOptions.Get(CommonOptionBag.WarnContradictoryAssumptions)) {
-      foreach (var dependency in unusedObligations) {
-        if (ShouldWarnVacuous(dafnyOptions, logEntry.Name, dependency)) {
-          var msg = $"proved using contradictory assumptions: {dependency.Description}";
-          var rest = dependency.ProofObligation is AssertStatementDescription
-                   ? " (Use the `{:contradiction}` attribute on the `assert` statement to silence.)"
-                   : "";
-          reporter.Warning(MessageSource.Verifier, "", dependency.Range, msg + rest);
-=======
         .OrderBy(dep => dep.Range)
         .ThenBy(dep => dep.Description).ToList();
 
@@ -56,10 +40,12 @@
       if (dafnyOptions.Get(CommonOptionBag.WarnContradictoryAssumptions)) {
         if (unusedDependency is ProofObligationDependency obligation) {
           if (ShouldWarnVacuous(dafnyOptions, logEntry.Name, obligation)) {
-            reporter.Warning(MessageSource.Verifier, "", obligation.Range,
-              $"proved using contradictory assumptions: {obligation.Description}");
+            var msg = $"proved using contradictory assumptions: {obligation.Description}";
+            var rest = obligation.ProofObligation is AssertStatementDescription
+                     ? " (Use the `{:contradiction}` attribute on the `assert` statement to silence.)"
+                     : "";
+            reporter.Warning(MessageSource.Verifier, "", obligation.Range, msg + rest);
           }
->>>>>>> c3b00218
         }
 
         if (unusedDependency is EnsuresDependency ensures) {
