--- conflicted
+++ resolved
@@ -78,21 +78,15 @@
     errors.SemErr(tok, msg);
   }
 
-<<<<<<< HEAD
   public void SemErr(ErrorID errorID, IToken tok, string msg) {
     Contract.Requires(tok != null);
     Contract.Requires(msg != null);
     errors.SemErr(errorID, tok, msg);
   }
 
-  void Get () {
-    for (;;) {
-      t = theVerifyThisFile ? la : new IncludeToken(theInclude, la);
-=======
   void Get() {
     for (; ; ) {
       var tmp = la;
->>>>>>> 8d8ee673
       la = scanner.Scan();
       la = theVerifyThisFile ? la : new IncludeToken(theInclude, la);
       tmp.Next = la;
