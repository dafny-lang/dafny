--- conflicted
+++ resolved
@@ -191,11 +191,7 @@
       Contract.Requires(programName != null);
       Contract.Requires(files != null);
       program = null;
-<<<<<<< HEAD
-      ModuleDecl module = new LiteralModuleDecl(new DefaultModuleDef(), null);
-=======
       ModuleDecl module = new LiteralModuleDecl(new DefaultModuleDefinition(), null);
->>>>>>> 63f2c710
       BuiltIns builtIns = new BuiltIns();
 
       foreach (DafnyFile dafnyFile in files) {
