--- conflicted
+++ resolved
@@ -971,7 +971,6 @@
      DefaultModuleDecl defaultModule = (DefaultModuleDecl)((LiteralModuleDecl)theModule).ModuleDef;
      // theModule should be a DefaultModuleDecl (actually, the singular DefaultModuleDecl)
      Contract.Assert(defaultModule != null);
-<<<<<<< HEAD
      IToken startToken;
   .)
   { "include"                 (. startToken = t; .)
@@ -979,6 +978,7 @@
                                  string parsedFile = scanner.FullFilename;
                                  bool isVerbatimString;
                                  string includedFile = Util.RemoveParsedStringQuotes(t.val, out isVerbatimString);
+                                 Util.ValidateEscaping(t, includedFile, isVerbatimString, errors);
                                  includedFile = Util.RemoveEscaping(includedFile, isVerbatimString);
                                  if (!Path.IsPathRooted(includedFile)) {
                                    string basePath = Path.GetDirectoryName(parsedFile);
@@ -990,22 +990,6 @@
                                  defaultModule.Includes.Add(oneInclude);
                                }
                             .)
-=======
-  .)
-  { "include" stringToken               (. {
-                                             string parsedFile = scanner.FullFilename;
-                                             bool isVerbatimString;
-                                             string includedFile = Util.RemoveParsedStringQuotes(t.val, out isVerbatimString);
-                                             Util.ValidateEscaping(t, includedFile, isVerbatimString, errors);
-                                             includedFile = Util.RemoveEscaping(includedFile, isVerbatimString);
-                                             if (!Path.IsPathRooted(includedFile)) {
-                                               string basePath = Path.GetDirectoryName(parsedFile);
-                                               includedFile = Path.Combine(basePath, includedFile);
-                                             }
-                                             defaultModule.Includes.Add(new Include(t, parsedFile, includedFile, theCompileThisFile));
-                                           }
-                                        .)
->>>>>>> ff5e1bb0
   }
   { TopDecl<defaultModule, membersDefaultClass, /* isTopLevel */ true, /* isAbstract */ false> }
   (. // find the default class in the default module, then append membersDefaultClass to its member list
