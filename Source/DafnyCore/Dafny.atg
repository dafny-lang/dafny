/* (
-----------------------------------------------------------------------------
//
// Copyright (C) Microsoft Corporation.  All Rights Reserved.
// Copyright by the contributors to the Dafny Project
// SPDX-License-Identifier: MIT
//
//-----------------------------------------------------------------------------*/
/*---------------------------------------------------------------------------
// Dafny
// Rustan Leino, first created 25 January 2008
//--------------------------------------------------------------------------*/
using System.Collections.Generic;
using System.Numerics;
using Microsoft.Boogie;
using System.IO;
using System.Text;
using System.Linq;
using Microsoft.Dafny;
using System.CommandLine;
using static Microsoft.Dafny.ParseErrors;
COMPILER Dafny

/*--------------------------------------------------------------------------*/
CHARACTERS
  letter = "ABCDEFGHIJKLMNOPQRSTUVWXYZabcdefghijklmnopqrstuvwxyz".
  digit = "0123456789".
  posDigit = "123456789".
  posDigitFrom2 = "23456789".
  hexdigit = "0123456789ABCDEFabcdef".
  special = "'_?".
  highSurrogate = '\ud800' .. '\udbff'.
  lowSurrogate = '\udc00' .. '\udfff'.
  // These symbols are used but not needed as a production: "`~!@#$%^&*()-_=+[{]}|;:',<.>/?\\".
  cr        = '\r'.
  lf        = '\n'.
  tab       = '\t'.
  space = ' '.
  nondigit = letter + special.
  idchar = nondigit + digit.
  nonidchar = ANY - idchar.
  /* exclude the characters in 'array' and 'bv' and '\'' */
  nondigitMinusABTick = nondigit - 'a' - 'b' - '\''.
  nondigitMinusQuery = nondigit - '?'.
  idcharMinusA = idchar - 'a'.
  idcharMinusR = idchar - 'r'.
  idcharMinusY = idchar - 'y'.
  idcharMinusV = idchar - 'v'.
  idcharMinusPosDigitMinusQuery = idchar - posDigit - '?'.
  idcharMinusTick = idchar - '\''.
  /* string literals */
  charChar = ANY - '\'' - '\\' - cr - lf - highSurrogate - lowSurrogate.
  stringChar = ANY - '"' - '\\' - cr - lf.
  verbatimStringChar = ANY - '"'.

/*------------------------------------------------------------------------*/
TOKENS
  ident =  nondigitMinusABTick {idchar}       /* if char 0 is not an 'a' or 'b' or '\'', then anything else is fine */
        |  'a' [ idcharMinusR {idchar} ]      /* if char 0 is an 'a', then either there is no char 1 or char 1 is not an 'r' */
        |  'a' 'r' [ idcharMinusR {idchar} ]  /* etc. */
        |  'a' 'r' 'r' [ idcharMinusA {idchar} ]
        |  'a' 'r' 'r' 'a' [ idcharMinusY {idchar} ]
        |  'a' 'r' 'r' 'a' 'y' idcharMinusPosDigitMinusQuery {idchar}
        |  'a' 'r' 'r' 'a' 'y' '1' [ '?' ]
        |  'a' 'r' 'r' 'a' 'y' '?' idchar {idchar}
        |  'a' 'r' 'r' 'a' 'y' posDigit {digit} nondigitMinusQuery {idchar}
        |  'a' 'r' 'r' 'a' 'y' posDigit {digit} '?' idchar {idchar}
        |  'b' [ idcharMinusV {idchar} ]
        |  'b' 'v' [ nondigit {idchar} ]
        |  'b' 'v' '0' idchar {idchar}
        |  'b' 'v' posDigit {idchar} nondigit {idchar}
        |  "'" [ idchar ]                        /* if char 0 is a '\'' and length is 1 or 2, then it is an identifier */
        |  "'" idchar idcharMinusTick            /* if char 0 is '\'' and length is 3, then it is an identifier provided char 2 is not '\'' */
        |  "'" idchar idchar idchar { idchar }   /* if char 0 is '\'' and length exceeds 3, then it is an identifier */
        .
  digits = digit {['_'] digit}.
  hexdigits = "0x" hexdigit {['_'] hexdigit}.
  decimaldigits = digit {['_'] digit} '.' digit {['_'] digit}.
  // NOTE: all alphabetic strings used in the grammar become reserved words automatically
  // The reason to include a definition here is so that a token can be referred to by its 'kind',
  // as in la.kind == _bool
  arrayToken = "array" [('1' digit | posDigitFrom2 ) {digit}] ['?'].
  bvToken = "bv" ( '0' | posDigit {digit} ).
  bool = "bool".
  char = "char".
  int = "int".
  nat = "nat".
  real = "real".
  ORDINAL = "ORDINAL".
  object = "object". // Keeping object and object? as literals simplifies ident
  object_q = "object?".
  field = "field".
  locals = "locals".
  string = "string".
  set = "set".
  iset = "iset".
  multiset = "multiset".
  seq = "seq".
  map = "map".
  imap = "imap".
  charToken =
      "'"
      ( charChar
        // Coco parses at the level of C# chars, meaning UTF-16 code units.
        // (See https://github.com/SSW-CocoR/CocoR-CSharp/issues/4)
        // We're working around that by inserting surrogate pairs
        // as needed after reading the UTF-8 bytes.
        // But that means character literals can appear to have more than one "character"
        // in them. Normally we would just allow more than one charChar here and reject
        // invalid sequences of them later, but because we allow single quotes in the
        // "ident" rule above, that would then overlap with identifiers.
        // Instead we only allow a surrogate pair here.
        | highSurrogate lowSurrogate
        | "\\\'" | "\\\"" | "\\\\" | "\\0" | "\\n" | "\\r" | "\\t"
        | "\\u" hexdigit hexdigit hexdigit hexdigit
        | "\\U{" hexdigit { ['_'] hexdigit } "}"
      )
      "'".
  stringToken =
      '"'
      { stringChar
        | "\\\'" | "\\\"" | "\\\\" | "\\0" | "\\n" | "\\r" | "\\t"
        | "\\u" hexdigit hexdigit hexdigit hexdigit
        | "\\U{" hexdigit { ['_'] hexdigit } "}"
      }
      '"'
    | '@' '"' { verbatimStringChar | "\"\"" } '"'.
  colon = ':'.
  comma = ','.
  verticalbar = '|'.
  doublecolon = "::".
  gets = ":=".
  boredSmiley = ":|".
  dot = '.'.
  backtick = "`".
  semicolon = ';'.
  darrow = "=>".
  assume = "assume".
  assert = "assert".
  calc = "calc".
  case = "case".
  then = "then".
  else = "else".
  as = "as".
  is = "is".
  by = "by".
  in = "in".
  decreases = "decreases".
  nonincreases = "nonincreases".
  invariant = "invariant".
  function = "function".
  predicate = "predicate".
  least = "least". /* not a keyword by itself, but part of a keyword phrase */
  greatest = "greatest". /* not a keyword by itself, but part of a keyword phrase */
  opaque = "opaque".
  inductive = "inductive".
  twostate = "twostate".
  copredicate = "copredicate".
  lemma = "lemma".
  static = "static".
  import = "import".
  export = "export".
  class = "class".
  trait = "trait".
  datatype = "datatype".
  codatatype = "codatatype".
  var = "var".
  const = "const".
  newtype = "newtype".
  type = "type".
  iterator = "iterator".
  method = "method".
  colemma = "colemma".
  constructor = "constructor".
  modifies = "modifies".
  reads = "reads".
  requires = "requires".
  ensures = "ensures".
  ghost = "ghost".
  provides = "provides".
  reveals = "reveals".
  extends = "extends".
  new = "new".
  nameonly = "nameonly".
  older = "older". /* a keyword only when it appears as a modifier to a parameter of a non-extreme function */
  witness = "witness".
  lbracecolon = "{:".
  lbrace = '{'.
  rbrace = '}'.
  lbracket = '['.
  rbracket = ']'.
  openparen = '('.
  closeparen = ')'.
  openAngleBracket = '<'.
  closeAngleBracket = '>'.
  singleeq = "=".
  eq = "==".
  neq = "!=".
  star = '*'.
  at = '@'.
  notIn = "!in" CONTEXT (nonidchar).
  ellipsis = "...".
  reveal = "reveal".
  hide = "hide".
  expect = "expect".
  sarrow = "->".
  qarrow = "~>".
  larrow = "-->".
  minus = "-".
COMMENTS FROM "/*" TO "*/" NESTED
COMMENTS FROM "//" TO lf
IGNORE cr + lf + tab
/*------------------------------------------------------------------------*/
PRODUCTIONS
Dafny
= (. Token includeStartToken;
     Token fileStartToken = t;
     Attributes attrs = null;
  .)
  { "include"                 (. includeStartToken = t; .)
    stringToken               (. {
                                 Uri parsedFile = scanner.Uri;
                                 bool isVerbatimString;
                                 string includedFile = Util.RemoveParsedStringQuotes(t.val, out isVerbatimString);
                                 Util.ValidateEscaping(theOptions, t, includedFile, isVerbatimString, errors);
                                 includedFile = Util.RemoveEscaping(theOptions, includedFile, isVerbatimString);
                                 if (!Path.IsPathRooted(includedFile)) {
                                   string basePath = parsedFile.Scheme == "stdin" ? "" : Path.GetDirectoryName(parsedFile.LocalPath);
                                   includedFile = Path.Combine(basePath, includedFile);
                                 }
                                 var oneInclude = new Include(new SourceOrigin(includeStartToken, t, t), 
                                   parsedFile, new Uri(Path.GetFullPath(includedFile)), theOptions);
                                 theModule.Includes.Add(oneInclude);
                               }
                            .)
  }
  { AtAttributes<ref attrs>
    TopDecl<theModule, /* isTopLevel */ true, ref attrs> }
  (. CheckNoAttributes(ref attrs); .)
  (. 
    theModule.SetOrigin(new SourceOrigin(fileStartToken.Next, t));
  .)
  SYNC
  EOF
  .

/*------------------------------------------------------------------------*/
DeclModifier<ref DeclModifierData dmod>
= ( "abstract"                             (. dmod.IsAbstract = true;  CheckAndSetToken(ref dmod.AbstractToken); CheckAndSetTokenOnce(ref dmod.FirstTokenExceptAttributes); .)
  | "replaceable"                          (. dmod.IsReplaceable = true;  CheckAndSetToken(ref dmod.ReplaceableToken); CheckAndSetTokenOnce(ref dmod.FirstTokenExceptAttributes); .)
  | "ghost"                                (. dmod.IsGhost = true;  CheckAndSetToken(ref dmod.GhostToken); CheckAndSetTokenOnce(ref dmod.FirstTokenExceptAttributes); .)
  | "static"                               (. dmod.IsStatic = true; CheckAndSetToken(ref dmod.StaticToken); CheckAndSetTokenOnce(ref dmod.FirstTokenExceptAttributes); .)
  | "opaque"                               (. dmod.IsOpaque = true; CheckAndSetToken(ref dmod.OpaqueToken); CheckAndSetTokenOnce(ref dmod.FirstTokenExceptAttributes); .)
  )
  .

/*------------------------------------------------------------------------*/
TopDecl<ModuleDefinition module, bool isTopLevel, ref Attributes attrs>
= (. DeclModifierData dmod = new DeclModifierData() {
       Attributes = Consume(ref attrs)
     };
     ModuleDecl submodule;
     DatatypeDecl/*!*/ dt; TopLevelDecl td; IteratorDecl iter;
     TraitDecl/*!*/ trait;
  .)
  { DeclModifier<ref dmod> }
  ( SubModuleDecl<dmod, module, out submodule, isTopLevel>
                                               (. var litmod = submodule as LiteralModuleDecl;
                                                  if (litmod != null && litmod.ModuleDef.PrefixIds.Count != 0) {
                                                    var prefixModule = new PrefixNameModule(theOptions, litmod.ModuleDef.PrefixIds, litmod);
                                                    module.PrefixNamedModules.Add(prefixModule);
                                                  } else {
                                                    if (submodule != null) {
                                                      module.SourceDecls.Add(submodule);
                                                    }
                                                  }
                                               .)
  | ClassDecl<dmod, module, out td>            (. if (td != null) {
                                                    module.SourceDecls.Add(td);
                                                  } 
                                               .)
  | DatatypeDecl<dmod, module, out dt>         (. if (dt != null) {
                                                    module.SourceDecls.Add(dt);
                                                  } 
                                               .)
  | NewtypeDecl<dmod, module, out td>          (. if (td != null) {
                                                    module.SourceDecls.Add(td);
                                                  } 
                                               .)
  | SynonymTypeDecl<dmod, module, out td>      (. if (td != null) {
                                                    module.SourceDecls.Add(td);
                                                  } 
                                               .)
  | IteratorDecl<dmod, module, out iter>       (. if (iter != null) {
                                                    module.SourceDecls.Add(iter);
                                                  } 
                                               .)
  | TraitDecl<dmod, module, out trait>         (. if (trait != null) {
                                                    module.SourceDecls.Add(trait);
                                                  } 
                                               .)
  | ClassMemberDecl<dmod, module.DefaultClass.Members, false, true> (. module.DefaultClass.SetMembersBeforeResolution(); .)
  )
  .

/*------------------------------------------------------------------------*/
SubModuleDecl<DeclModifierData dmod, ModuleDefinition parent, out ModuleDecl submodule, bool isTopLevel>
=
  (. submodule = null; .)
  ( ModuleDefinition<dmod, parent, out submodule>
  | ModuleImport<parent, out submodule>
  | ModuleExport<parent, out submodule>
    (. if (isTopLevel) SemErr(ErrorId.p_superfluous_export, submodule.Origin,
          "There is no point to an export declaration at the top level");
    .)
  )
  .

/*------------------------------------------------------------------------*/
ModuleDefinition<DeclModifierData dmod, ModuleDefinition parent, out ModuleDecl submodule>
=  "module"
   (. CheckAndSetTokenOnce(ref dmod.FirstTokenExceptAttributes);
     Attributes attrs = null;
     Token/*!*/ iderr;
     var prefixIds = new List<IOrigin>();
     List<Name> idRefined = null;
     ModuleDefinition module;
     ImplementationKind implementationKind = ImplementationKind.Refinement;
     submodule = null; // appease compiler
     var dafnyOptionsBackup = theOptions;
     CheckDeclModifiers(ref dmod, "module", AllowedDeclModifiers.Abstract | AllowedDeclModifiers.Replaceable);
   .)
   { Attribute<ref dmod.Attributes> }            (. ApplyOptionsFromAttributes(dmod.Attributes); .)
   ModuleQualifiedName<out var names>
   (. var name = names[^1];
      prefixIds = names.GetRange(0,names.Count-1).Select(n => (IOrigin)n.StartToken).ToList();
   .)

   [ "refines" ModuleQualifiedName<out idRefined> (. implementationKind = ImplementationKind.Refinement; .)
   | "replaces" ModuleQualifiedName<out idRefined> (. implementationKind = ImplementationKind.Replacement; .)
   | Ident<out iderr> (. SemErr(ErrorId.p_bad_module_decl, t, $"expected either a '{{' or a 'refines' keyword here, found {iderr.val}"); .)
   ]
   (. module = new ModuleDefinition(SourceOrigin.NoToken, name, prefixIds, GetModuleKind(dmod), 
                                        idRefined == null ? null : new Implements(implementationKind, new ModuleQualifiedId(idRefined)), parent, dmod.Attributes, []);
   .)
   SYNC
   "{"                                 (. module.BodyStartTok = t; .)
     { AtAttributes<ref attrs>
       TopDecl<module, /* isTopLevel */ false, ref attrs>}
   "}"
   (. CheckNoAttributes(ref attrs); .)
    (.
      module.SetOrigin(new SourceOrigin(dmod.FirstToken, t, name.ReportingRange));
      submodule = new LiteralModuleDecl(theOptions, module, parent, Guid.NewGuid());
      submodule.SetOrigin(module.Origin);
      theOptions = dafnyOptionsBackup;
    .)
  .

/*------------------------------------------------------------------------*/
ModuleImport<ModuleDefinition parent, out ModuleDecl submodule>
=  "import"                          (.bool opened = false;
                                      var idExports = new List<IOrigin>();
                                      var startToken = t;
                                      submodule = null;
                                     .)
    ["opened"                        (. opened = true; .) ]
    (. int lookAhead = scanner.Peek().kind; .)
    ( IF(lookAhead == _colon)
      ModuleName<out var name>
      ":"
      QualifiedModuleExport<out var namePath, out idExports>
          (. submodule = new AbstractModuleDecl(theOptions, new SourceOrigin(startToken, t, name.ReportingRange), new ModuleQualifiedId(namePath),
                                               name, null, parent, opened, idExports, Guid.NewGuid()); .)
    | IF(lookAhead == _singleeq)
      ModuleName<out var name>
      "="
      QualifiedModuleExport<out var namePath, out idExports>
          (. submodule = new AliasModuleDecl(theOptions, new SourceOrigin(startToken, t, name.ReportingRange), new ModuleQualifiedId(namePath),
                                               name, null, parent, opened, idExports, Guid.NewGuid()); .)
    |
      QualifiedModuleExport<out var namePath, out idExports>
          (. submodule = new AliasModuleDecl(theOptions, new SourceOrigin(startToken, t), new ModuleQualifiedId(namePath),
                                         new Name(SourceOrigin.NoToken, namePath[^1].Value), null, parent, opened, idExports, Guid.NewGuid());
          .)
    )
    .

/*------------------------------------------------------------------------*/
ExportId<out Token id> = NoUSIdentOrDigits<out id> .

ModuleExport<ModuleDefinition parent, out ModuleDecl submodule>
= "export"
  (.
    Token exportId = t;
    Token/*!*/ id;
    List<ExportSignature> exports = new List<ExportSignature>();;
    var extends = new List<IOrigin>();
    var startToken = t;
    bool provideAll = false;
    bool revealAll = false;
    bool isDefault = false;
    bool isRefining = false;
    ExportSignature exsig;
    Token laa;
  .)
  [ IF(IsIdentifier(la.kind) || la.kind==_digits) ExportId<out exportId>   // If the next token is 'least' or 'greatest' use it as the export id, 
                                                                           // not the beginning of a subsequent extreme predicate declaration
    (. if (exportId.line == la.line && (exportId.val == "least" || exportId.val == "greatest") && la.kind == _predicate)
           errors.Warning(ErrorId.p_misplaced_least_or_greatest, exportId, 
               $"the {exportId.val} token is the identifier for the export set, not an adjective for an extreme predicate");
    .)
  ]
  [ ellipsis  (. isRefining = true; .) ]
  {
  (  "provides"
    (
      ( ExportSignature<true, out exsig>        (. exports.Add(exsig); .)
        (. scanner.ResetPeek(); laa = scanner.Peek(); .)
        { 
          IF( la.kind == _comma && laa.kind != _provides && laa.kind != _reveals && laa.kind != _extends )
          "," 
          ExportSignature<true, out exsig>  (. exports.Add(exsig); .)
        (. scanner.ResetPeek(); laa = scanner.Peek(); .)
        }
      )
    | "*" (. provideAll = true; .)
    )
  | "reveals"
    (
      ExportSignature<false, out exsig>       (. exports.Add(exsig); .)
      (. scanner.ResetPeek(); laa = scanner.Peek(); .)
      { IF( la.kind == _comma && laa.kind != _provides && laa.kind != _reveals && laa.kind != _extends )
        "," 
        ExportSignature<false, out exsig>  (. exports.Add(exsig); .)
        (. scanner.ResetPeek(); laa = scanner.Peek(); .)
      }
    | "*" (. revealAll = true; .)
    )
  | "extends"
    ExportId<out id>       (. extends.Add(id); .)
    (. scanner.ResetPeek(); laa = scanner.Peek(); .)
    { IF( la.kind == _comma && laa.kind != _provides && laa.kind != _reveals && laa.kind != _extends )
      "," 
      ExportId<out id>  (. extends.Add(id); .) 
      (. scanner.ResetPeek(); laa = scanner.Peek(); .)
    }
  )
  [ "," (. SemErr(ErrorId.p_extraneous_comma_in_export, t, "no comma is allowed between provides and reveals and extends clauses in an export declaration"); .) ]
  }
  (. 
     Name name;
     if (exportId.val == "export" || exportId.val == parent.Name) {
       isDefault = true;
       name = new Name(exportId, parent.Name);
     } else {
       name = new Name(exportId);
     }
     submodule = new ModuleExportDecl(theOptions, new SourceOrigin(startToken, t, name.ReportingRange), name, null, parent, exports, extends, provideAll, revealAll, isDefault, isRefining, Guid.NewGuid());
  .)
  // LL Warning: 'least' and 'greatest' are not keywords. They can be the identifier that is the last ExportId of the ModuleExport.
  // Those words can also be the first word of a declaration (e.g. least predicate) that follows the MOduleExport.
  // Hence the LL warning. The ambiguity always resolve in favor of the identifier being the last ExportID because it
  // follows a comma and satisfies the semantic IF predicate. But I have not found a non-intrusive way of shutting up the warning.
  .

/*------------------------------------------------------------------------*/
// Note - before the "." only Type names are permitted (no 'digits'), but name resolution sorts that
// out, since the parser does not know (without adding lookahead) when it has seen the last dot
// matching any permitted member name

ExportSignature<bool opaque, out ExportSignature exsig>
= (. Token prefix; Token suffix = null; Token startToken = null;
  .)
  TypeNameOrCtorSuffix<out prefix> (. startToken = t; .)
  [ "."
    TypeNameOrCtorSuffix<out suffix>]
  (. if (suffix != null) {
       exsig = new ExportSignature(new SourceOrigin(startToken, t, prefix), prefix.val, suffix, suffix.val, opaque);
     } else {
       exsig = new ExportSignature(new SourceOrigin(startToken, t, prefix), prefix.val, opaque);
     }
  .)
  .

/*------------------------------------------------------------------------*/
ModuleName<out Name name> = Name<out name> .

ModuleQualifiedName<.out List<Name> names.>
= (. names = new List<Name>();
     Name name;
  .)
  ModuleName<out name> (. names.Add(name); .)
  { "." ModuleName<out name> (. names.Add(name); .) }
  .

/*------------------------------------------------------------------------*/
QualifiedModuleExport<.out List<Name> namePath, out List<IOrigin> exports.>
= (. exports = new List<IOrigin>();
  .)
  ModuleQualifiedName<out namePath>
  [ "`" ModuleExportSuffix<exports> ]
  .

/*------------------------------------------------------------------------*/
ModuleExportSuffix<. List<IOrigin> exports.>
=                              (. Token id; .)
    ( ExportId<out id>       (. exports.Add(id); .)
    | "{" ExportId<out id>   (. exports.Add(id); .)
       { "," ExportId<out id> (. exports.Add(id); .) }
      "}"
    )
  .

/*------------------------------------------------------------------------*/
ClassName<out Name name> = Name<out name> .

ClassDecl<DeclModifierData dmodClass, ModuleDefinition/*!*/ module, out TopLevelDecl/*!*/ c>
= (. Contract.Requires(module != null);
     Contract.Ensures(Contract.ValueAtReturn(out c) != null);
     Name/*!*/ name;
     List<Type> parentTraits = new List<Type>();
     bool isRefining = false;
     List<TypeParameter> typeArgs = new List<TypeParameter>();
     List<MemberDecl> members = new List<MemberDecl>();
     Token bodyStart;
     CheckDeclModifiers(ref dmodClass, "class", AllowedDeclModifiers.None);
     DeclModifierData dmod;
  .)
  SYNC
  "class" (. CheckAndSetTokenOnce(ref dmodClass.FirstTokenExceptAttributes); .)
  { Attribute<ref dmodClass.Attributes> }
  ClassName<out name>
  [ GenericParameters<typeArgs, true> ]
  [ ExtendsClause<parentTraits, null>
  | ellipsis                    (. isRefining = true; .)
  ]
  SYNC
  "{"                                            (. bodyStart = t;  .)
    {
      (. dmod = new DeclModifierData(); .)
      AtAttributes<ref dmod.Attributes>
      { DeclModifier<ref dmod> }
      ClassMemberDecl<dmod, members, true, false>
    }
  "}"
  (. c = new ClassDecl(new SourceOrigin(dmodClass.FirstToken, t, name.ReportingRange), name, dmodClass.Attributes, typeArgs, module, members, parentTraits, isRefining);
     c.BodyStartTok = bodyStart;
  .)
  .

ExtendsClause<. List<Type> parentTraits, string requiresNonReferenceTraitsFor .>
= (. Type parentTrait;
  .)
  "extends"
    (. if (requiresNonReferenceTraitsFor == "newtype" && theOptions.Get(CommonOptionBag.GeneralTraits) != CommonOptionBag.GeneralTraitsOptions.Full) {
       SemErr(ErrorId.p_general_traits_full, t,
         $"{requiresNonReferenceTraitsFor} extending traits is not fully supported (specifically, compilation of such types is not supported); " +
         "to use them for verification only, use --general-traits=full");
     } else if (requiresNonReferenceTraitsFor != null && theOptions.Get(CommonOptionBag.GeneralTraits) == CommonOptionBag.GeneralTraitsOptions.Legacy) {
       SemErr(ErrorId.p_general_traits_datatype, t,
         $"{requiresNonReferenceTraitsFor} extending traits is not yet enabled by default; use --general-traits=datatype to enable it");
     }
    .)
  Type<out parentTrait>       (. parentTraits.Add(parentTrait); .)
  {"," Type<out parentTrait>  (. parentTraits.Add(parentTrait); .) }
  .

/*------------------------------------------------------------------------*/
TraitDecl<DeclModifierData dmodIn, ModuleDefinition/*!*/ module, out TraitDecl/*!*/ trait>
= (. Contract.Requires(module != null);
     Contract.Ensures(Contract.ValueAtReturn(out trait) != null);
     CheckDeclModifiers(ref dmodIn, "trait", AllowedDeclModifiers.None);
     List<Type> parentTraits = new List<Type>();
     bool isRefining = false;
     List<TypeParameter/*!*/> typeArgs = new List<TypeParameter/*!*/>(); //traits should not support type parameters at the moment
     List<MemberDecl/*!*/> members = new List<MemberDecl/*!*/>();
     Token bodyStart;
     DeclModifierData dmod;
  .)
  SYNC
  "trait"                       (. CheckAndSetTokenOnce(ref dmodIn.FirstTokenExceptAttributes); .)
  { Attribute<ref dmodIn.Attributes> }
  ClassName<out var name>
  [ GenericParameters<typeArgs, true> ]
  [ ExtendsClause<parentTraits, null>
  | ellipsis                    (. isRefining = true; .)
  ]
  "{"                                            (. bodyStart = t; .)
    { (. dmod = new DeclModifierData(); .)
      AtAttributes<ref dmod.Attributes>
      { DeclModifier<ref dmod> }
      ClassMemberDecl<dmod, members, true, false>
    }
  "}"
  (. trait = new TraitDecl(new SourceOrigin(dmodIn.FirstToken, t, name.ReportingRange), name, module, typeArgs, members, dmodIn.Attributes, isRefining, parentTraits);
     trait.BodyStartTok = bodyStart;
    .)
  .

/*------------------------------------------------------------------------*/
ClassMemberDecl<. DeclModifierData dmod, List<MemberDecl> mm, bool allowConstructors, bool moduleLevelDecl.>
= (. Contract.Requires(cce.NonNullElements(mm));
     MethodOrConstructor/*!*/ m;
     Function/*!*/ f;
  .)
  ( (. if (moduleLevelDecl) {
         SemErr(ErrorId.p_top_level_field, la, "fields are not allowed to be declared at the module level; instead, wrap the field in a 'class' declaration");
         dmod.IsStatic = false;
       }
    .)
    FieldDecl<dmod, mm> /* The !isModuleLevelDecl is just to prevent cascading errors */
  | ConstantFieldDecl<dmod, mm, moduleLevelDecl>
  | IF(IsFunctionDecl())
    (. if (moduleLevelDecl && dmod.StaticToken != null) {
         errors.Warning(ErrorId.p_module_level_function_always_static, dmod.StaticToken, "module-level functions are always non-instance, so the 'static' keyword is not allowed here");
         dmod.IsStatic = false;
       }
    .)
    FunctionDecl<dmod, out f>                   (. mm.Add(f); .)
  | (. if (moduleLevelDecl && dmod.StaticToken != null) {
         errors.Warning(ErrorId.p_module_level_method_always_static, dmod.StaticToken, "module-level methods are always non-instance, so the 'static' keyword is not allowed here");
         dmod.IsStatic = false;
       }
    .)
    MethodDecl<dmod, allowConstructors, out m>  (. mm.Add(m); .)
  )
  .

/*------------------------------------------------------------------------*/
DatatypeName<out Name name> = Name<out name> .

DatatypeDecl<DeclModifierData dmod, ModuleDefinition/*!*/ module, out DatatypeDecl/*!*/ dt>
= (. Contract.Requires(module != null);
     Contract.Ensures(Contract.ValueAtReturn(out dt)!=null);
     Name/*!*/ name;
     List<TypeParameter/*!*/> typeArgs = new List<TypeParameter/*!*/>();
     List<Type> parentTraits = new List<Type>();
     List<DatatypeCtor/*!*/> ctors = new List<DatatypeCtor/*!*/>();
     Token bodyStart = Token.NoToken;  // dummy assignment
     bool isRefining = false;
     bool co = false;
     CheckDeclModifiers(ref dmod, "datatype or codatatype", AllowedDeclModifiers.None);
     var members = new List<MemberDecl>();
  .)
  SYNC
  ( "datatype"
  | "codatatype"     (. co = true; .)
  )                                        (. CheckAndSetTokenOnce(ref dmod.FirstTokenExceptAttributes); .)
  { Attribute<ref dmod.Attributes> }
  DatatypeName<out name>
  [ GenericParameters<typeArgs, true> ]
  [ ExtendsClause<parentTraits, co ? "codatatype" : "datatype"> ]
  (
  "="                                      (. bodyStart = t; .)
  [ ellipsis                               (. SemErr(ErrorId.p_bad_datatype_refinement, t, // Help users adjust to the new syntax
      $"in refining a datatype, the '...' replaces the '=' token and everything up to a left brace starting the declaration of the body; only members of the body may be changed in a datatype refinement"); .)
  ]
  [ "|" ] DatatypeMemberDecl<ctors>
  { "|" DatatypeMemberDecl<ctors> }
  | ellipsis                               (. isRefining = true; bodyStart = t; .)
  )
  [ TypeMembers<module, members> ]
  (. if (co) {
       dt = new CoDatatypeDecl(new SourceOrigin(dmod.FirstToken, t, name.ReportingRange), name, module, typeArgs, ctors, parentTraits, members, dmod.Attributes, isRefining);
     } else {
       dt = new IndDatatypeDecl(new SourceOrigin(dmod.FirstToken, t, name.ReportingRange), name, module, typeArgs, ctors, parentTraits, members, dmod.Attributes, isRefining);
     }
     dt.BodyStartTok = bodyStart;
  .)
  .

/*------------------------------------------------------------------------*/
DatatypeMemberName<out Token id> = NoUSIdentOrDigits<out id> .

DatatypeMemberDecl<.List<DatatypeCtor/*!*/>/*!*/ ctors.>
= (. Contract.Requires(cce.NonNullElements(ctors));
     Attributes attrs = null;
     Token/*!*/ id;
     List<Formal/*!*/> formals = new List<Formal/*!*/>();
     var isGhost = false;
  .)
  // Note, "ghost" is parsed before any attributes. This means that the
  // attributes are parsed before the "id", which is consistent with other
  // declarations.
  [ "ghost"   (. isGhost = true; .) ]
  { Attribute<ref attrs> }
  DatatypeMemberName<out id>
  [ FormalsOptionalIds<formals> ]
  (. var ctor = new DatatypeCtor(new SourceOrigin(id, t), new Name(id), isGhost, formals, attrs);
     ctors.Add(ctor); .)
  .

/*------------------------------------------------------------------------*/
TypeMembers<. ModuleDefinition/*!*/ module, List<MemberDecl> members .>
= (. DeclModifierData dmod;
  .)
  "{"
  { (. dmod = new DeclModifierData();
    .)
    AtAttributes<ref dmod.Attributes>
    { DeclModifier<ref dmod> }
    ClassMemberDecl<dmod, members, false, false>
  }
  "}"
  .

/*------------------------------------------------------------------------*/
FieldDecl<.DeclModifierData dmod, List<MemberDecl> mm.>
= (. Contract.Requires(cce.NonNullElements(mm));
     Attributes attrs = null;
     Type/*!*/ ty;
     Name name;
     CheckDeclModifiers(ref dmod, "field", AllowedDeclModifiers.Ghost);
     var startToken = dmod.FirstToken;
  .)
  SYNC
  "var"                                (. startToken = startToken ?? t; .)
  { Attribute<ref attrs> }
  FIdentType<out name, out ty>         (. var f = new Field(new SourceOrigin(startToken, t, name.ReportingRange), name, dmod.IsGhost, ty, attrs);
                                          mm.Add(f);
                                       .)
  { ","                                (. startToken = t; .)
    FIdentType<out name, out ty>       (. f = new Field(new SourceOrigin(startToken, t, name.ReportingRange), name, dmod.IsGhost, ty, attrs);
                                          mm.Add(f);
                                       .)
  }
  OldSemi
  .

/*------------------------------------------------------------------------*/
ConstantFieldDecl<.DeclModifierData dmod, List<MemberDecl/*!*/>/*!*/ mm, bool moduleLevelDecl.>
= (. Contract.Requires(cce.NonNullElements(mm));
     Type/*!*/ ty;
     Expression e = null;
     if (moduleLevelDecl && dmod.StaticToken != null) {
       errors.Warning(ErrorId.p_module_level_const_always_static, dmod.StaticToken, "module-level const declarations are always non-instance, so the 'static' keyword is not allowed here");
       dmod.IsStatic = false;
     }
     CheckDeclModifiers(ref dmod, "field", AllowedDeclModifiers.Ghost | AllowedDeclModifiers.Static | AllowedDeclModifiers.Opaque);
  .)
  SYNC
  "const"                                    (. CheckAndSetTokenOnce(ref dmod.FirstTokenExceptAttributes); .)
  { Attribute<ref dmod.Attributes> }
  ( IF(!IsIdentifier(la.kind) && la.kind != _digits)
    (. SemErr(ErrorId.p_const_decl_missing_identifier, la, "expected an identifier after 'const' and any attributes"); .)
  |
    CIdentType<out var name, out ty>
    [ ellipsis ]
    [ ( ":=" | "=" (. SemErr(ErrorId.p_bad_const_initialize_op, t, "a const field should be initialized using ':=', not '='"); .) )
    Expression<out e, false, true> ]
                                             (. if (e == null && ty == null) {
                                                  SemErr(ErrorId.p_const_is_missing_type_or_init, name.StartToken, "a const declaration must have a type or a RHS value");
                                                }
                                                var c = new ConstantField(new SourceOrigin(dmod.FirstToken, t, name.ReportingRange), name, e, dmod.IsStatic, dmod.IsGhost, dmod.IsOpaque, ty, dmod.Attributes);
                                                mm.Add(c);
                                             .)
    OldSemi
  )
  .

/*------------------------------------------------------------------------*/
NewtypeName<out Name name> = Name<out name> .
LocalVarName<out Token id> = NoUSIdent<out id> .
  
NewtypeDecl<DeclModifierData dmod, ModuleDefinition module, out TopLevelDecl td>
= (. Name name;
     Token bvId;
     td = null;
     Type baseType = null;
     Expression constraint;
     Expression witness = null;
     CheckDeclModifiers(ref dmod, "newtype", AllowedDeclModifiers.None);
     List<Type> parentTraits = new List<Type>();
     var members = new List<MemberDecl>();
     var typeParameters = new List<TypeParameter>();
  .)
  "newtype" (. CheckAndSetTokenOnce(ref dmod.FirstTokenExceptAttributes); .)
  { Attribute<ref dmod.Attributes> }
  NewtypeName<out name>
  [ GenericParameters<typeParameters, true> ]
  [ ExtendsClause<parentTraits, "newtype"> ]
  (
  "="
  [ ellipsis                               (. SemErr(ErrorId.p_misplaced_ellipsis_in_newtype, t, // Help users adjust to the new syntax
      $"in refining a newtype, the '...' replaces the '=' token and everything up to the left brace starting the declaration of the newtype body (if any); a newtype refinement may not change the base type of the newtype"); .)
  ]
  ( IF(IsIdentColonOrBar())
    LocalVarName<out bvId>
    [ ":" Type<out baseType> ]
    "|"
    Expression<out constraint, false, true>
    WitnessClause<out var witnessKind, out witness>
    [ TypeMembers<module, members> ]
    (. td = new NewtypeDecl(new SourceOrigin(dmod.FirstToken, t, name.ReportingRange), name, typeParameters, module,
         new BoundVar(bvId, bvId.val, baseType),
         constraint, witnessKind, witness, parentTraits, members, dmod.Attributes, isRefining: false);
    .)
  | Type<out baseType>
    WitnessClause<out var witnessKind, out witness>
    [ TypeMembers<module, members> ]
    (. td = new NewtypeDecl(new SourceOrigin(dmod.FirstToken, t, name.ReportingRange), name, typeParameters, module,
         baseType, witnessKind, witness, parentTraits, members, dmod.Attributes, isRefining: false);
    .)
  )
  | ellipsis
    [ TypeMembers<module, members> ]
    (. baseType = null; // Base type is not known yet
       td = new NewtypeDecl(new SourceOrigin(dmod.FirstToken, t, name.ReportingRange), name, typeParameters, module, baseType,
         SubsetTypeDecl.WKind.CompiledZero, null,
         parentTraits, members, dmod.Attributes, isRefining: true);
    .)
  )
  .

/*------------------------------------------------------------------------*/
SynonymTypeName<out Name name> = Name<out name> .

// The following includes Opaque type definitions
SynonymTypeDecl<DeclModifierData dmod, ModuleDefinition module, out TopLevelDecl td>
= (. Token bvId;
     var characteristics = Microsoft.Dafny.TypeParameterCharacteristics.Default();
     var typeArgs = new List<TypeParameter>();
     td = null;
     Type ty = null;
     Expression constraint;
     Expression witness = null;
     var kind = "abstract type";
     List<Type> parentTraits = new List<Type>();
     var members = new List<MemberDecl>();
     var isRefining = false;
  .)
  "type"                      (. CheckAndSetTokenOnce(ref dmod.FirstTokenExceptAttributes); .)
  { Attribute<ref dmod.Attributes> }
  SynonymTypeName<out var name>
  { TypeParameterCharacteristics<ref characteristics> }
  [ GenericParameters<typeArgs, true> ]
  [ "="
    ( IF(IsIdentColonOrBar())
      LocalVarName<out bvId>
      [ ":" Type<out ty> ]
      "|"
      Expression<out constraint, false, true>
      WitnessClause<out var witnessKind, out witness>
      (. td = new SubsetTypeDecl(new SourceOrigin(dmod.FirstToken, t, name.ReportingRange), name, characteristics, typeArgs, module, 
            new BoundVar(bvId, bvId.val, ty), constraint, witnessKind, witness, dmod.Attributes);
         kind = "subset type";
      .)
    |
      Type<out ty>
      (. td = new ConcreteTypeSynonymDecl(new SourceOrigin(dmod.FirstToken, t, name.ReportingRange), name, characteristics, typeArgs, module, ty, dmod.Attributes);
         kind = "type synonym";
      .)
    )
  | ellipsis                               (. isRefining = true; .)
    [ TypeMembers<module, members> ]
  | ExtendsClause<parentTraits, "abstract type">
    [ TypeMembers<module, members> ]
  | TypeMembers<module, members>
  ]
  (. if (td == null) {
       if (module is DefaultModuleDefinition or FileModuleDefinition) {
         // abstract type declarations at the very outermost program scope get an automatic (!new)
         characteristics.ContainsNoReferenceTypes = true;
       }
       td = new AbstractTypeDecl(new SourceOrigin(dmod.FirstToken, t, name.ReportingRange), name, module, characteristics, typeArgs, parentTraits, members, dmod.Attributes, isRefining);
     }
  .)
  (. CheckDeclModifiers(ref dmod, kind, AllowedDeclModifiers.None); .)
  .

WitnessClause<out SubsetTypeDecl.WKind witnessKind, out Expression witness>
= (. witnessKind = SubsetTypeDecl.WKind.CompiledZero;
     witness = null;
  .)
  [ IF(IsWitness())
    ( "ghost" "witness"                            (. witnessKind = SubsetTypeDecl.WKind.Ghost; .)
      Expression<out witness, false, true>
    | "witness"
      ( "*"                                        (. witnessKind = SubsetTypeDecl.WKind.OptOut; .)
      | Expression<out witness, false, true>       (. witnessKind = SubsetTypeDecl.WKind.Compiled; .)
      )
    )
  ]
  .

/*------------------------------------------------------------------------*/
GIdentType<bool allowGhostKeyword, bool allowNewKeyword, bool allowNameOnlyKeyword, bool allowOlderKeyword,
           out SourceOrigin range, out Name/*!*/ name, out Type/*!*/ ty, out bool isGhost, out bool isOld, out bool isNameOnly, out bool isOlder>
/* isGhost always returns as false if allowGhostKeyword is false */
= (. Contract.Ensures(Contract.ValueAtReturn(out name)!=null);
     Contract.Ensures(Contract.ValueAtReturn(out ty)!=null);
     isGhost = false; isOld = allowNewKeyword; isNameOnly = false; isOlder = false;
     Token startToken = t.Next;
  .)
  { IF(IsKeywordForFormal())
    ( "ghost"                    (. if (allowGhostKeyword) { isGhost = true; } else { SemErr(ErrorId.p_output_of_function_not_ghost, t, "formal cannot be declared 'ghost' in this context"); } .)
    | "new"                      (. if (allowNewKeyword) { isOld = false; } else { SemErr(ErrorId.p_no_new_on_output_formals, t, "formal cannot be declared 'new' in this context"); } .)
    | "nameonly"                 (. if (allowNameOnlyKeyword) { isNameOnly = true; } else { SemErr(ErrorId.p_no_nameonly_on_output_formals, t, "formal cannot be declared 'nameonly' in this context"); } .)
    | "older"                    (. if (allowOlderKeyword) { isOlder = true; } else { SemErr(ErrorId.p_no_older_on_output_formals, t, "formal cannot be declared 'older' in this context"); } .)
    )
  }
  IdentType<out var id, out var originalId, out ty, false> 
                                (. range = new SourceOrigin(startToken, ty.EndToken, id);
                                   name = new Name(id);
                                .)
  .

FIdentType<out Name/*!*/ name, out Type/*!*/ ty>
= NoDigitName<out name> (. ty = null; .)
  ( ":" Type<out ty> 
  | (. SemErr(ErrorId.p_var_decl_must_have_type, t, "a mutable field must be declared with a type"); .)
  )
  [ ( ":=" | "=" ) (. var optoken = t; Expression e; .)
    Expression<out e, true, true> 
      (.              var erange = new SourceOrigin(optoken, e.EndToken);
                      SemErr(ErrorId.p_no_init_for_var_field, erange, "a mutable field may not have an initializer"); 
      .) 
  ]
  .

CIdentType<out Name/*!*/ name, out Type ty>
= (.Contract.Ensures(Contract.ValueAtReturn(out name) != null);
    ty = null;
  .)
  NoDigitName<out name>
  [ ":"
    Type<out ty>
  ]
  .

IdentType<out Token/*!*/ id, out Token originalId, out Type/*!*/ ty, bool allowWildcardId>
= (.Contract.Ensures(Contract.ValueAtReturn(out id) != null); Contract.Ensures(Contract.ValueAtReturn(out ty) != null);.)
  WildIdent<out id, allowWildcardId> (. originalId = t; .)
  ":"
  Type<out ty>
  .

LocalIdentTypeOptional<out LocalVariable var, bool isGhost, bool allowWild=true>
= (. Token id;  Type ty = null;
     Token startToken = null;
  .)
  WildIdent<out id, allowWild> (. startToken = t; .)
  [ ":" Type<out ty>
  ]
  (. var = new LocalVariable(new SourceOrigin(startToken, t, id), id.val, ty, isGhost);
  .)
  .

IdentTypeOptional<out BoundVar var>
= (. Contract.Ensures(Contract.ValueAtReturn(out var) != null);
     Type ty = null;
  .)
  WildIdentN<out var name, true>
  [ IF( la.kind == _colon) ":" Type<out ty>
     // CoCo warns about this optional ':', because it is ambiguous with a ':' that follows the IdentTypeOptional.
     // An IdentTypeOptional can be the last thing in an Expression (a SetComprehension)
     // Also, a ':' can follow an Expression in a slices-by-length construct. So a ':' here might be the start
     // of the ': type' just above or it might be the ':' in the slices-by-length. As the expression can always tbe parenthesized to 
     // disambiguate, it makes sense to force the colon to consider the ': type' here. Hence the semantic predicate.
     // Also a SetComprehension would be the wrong type in a slices-by-length construct.
  ]
  (. var = new BoundVar(new SourceOrigin(name.StartToken, t, name.ReportingRange), name.Value, ty); .)
  .

TypeIdentOptional<out SourceOrigin/*!*/ range, out Name/*!*/ identName, out Type/*!*/ ty, 
  out bool isGhost, out Expression defaultValue, out bool isNameOnly, out Attributes attributes>
= (.Contract.Ensures(Contract.ValueAtReturn(out range)!=null);
     Contract.Ensures(Contract.ValueAtReturn(out ty)!=null);
     Contract.Ensures(Contract.ValueAtReturn(out identName)!=null);
     Token nameToken = null; ty = new BoolType()/*dummy*/; isGhost = false;
     Token nameonlyToken = null;
     attributes = null;
     identName = null;
     defaultValue = null;
  .)
  (. var beforeStartToken = t; .)
  { Attribute<ref attributes> }
  { "ghost"                            (. isGhost = true; .)
  | "nameonly"                         (. nameonlyToken = t; .)
  }
  ( TypeAndToken<out var firstToken, out ty, false>
    [ ":"
      (. /* try to convert ty to an identifier */
         UserDefinedType udt = ty as UserDefinedType;
         if (udt != null && udt.TypeArgs.Count == 0 || ty is FieldType && !AcceptReferrers()) {
           nameToken = firstToken;
         } else {
           SemErr(ErrorId.p_datatype_formal_is_not_id, firstToken, "invalid formal-parameter name in datatype constructor");
         }
      .)
      Type<out ty>
      ParameterDefaultValue<true, out defaultValue>
    ]
  | digits         (. nameToken = t; .)
    ":"
    Type<out ty>
    ParameterDefaultValue<true, out defaultValue>
  )
  (. range = new SourceOrigin(beforeStartToken.Next, t, nameToken);
     if (nameToken != null) {
       identName = new Name(nameToken);
       isNameOnly = nameonlyToken != null;
     } else {
       identName = new Name(range, "#" + anonymousIds++);
       if (nameonlyToken != null) {
         SemErr(ErrorId.p_nameonly_must_have_parameter_name, nameonlyToken, "use of the 'nameonly' modifier must be accompanied with a parameter name");
       }
       isNameOnly = false;
     }
  .)
  .

/*------------------------------------------------------------------------*/
IteratorName<out Name name> = Name<out name> .

IteratorDecl<DeclModifierData dmod, ModuleDefinition module, out IteratorDecl/*!*/ iter>
= (. Contract.Ensures(Contract.ValueAtReturn(out iter) != null);
     Attributes attrs = null;
     List<TypeParameter/*!*/>/*!*/ typeArgs = new List<TypeParameter/*!*/>();
     List<Formal/*!*/> ins = new List<Formal/*!*/>();
     List<Formal/*!*/> outs = new List<Formal/*!*/>();
     List<FrameExpression/*!*/> reads = new List<FrameExpression/*!*/>();
     List<FrameExpression/*!*/> mod = new List<FrameExpression/*!*/>();
     List<Expression/*!*/> decreases = new List<Expression>();
     List<AttributedExpression/*!*/> req = new List<AttributedExpression/*!*/>();
     List<AttributedExpression/*!*/> ens = new List<AttributedExpression/*!*/>();
     List<AttributedExpression/*!*/> yieldReq = new List<AttributedExpression/*!*/>();
     List<AttributedExpression/*!*/> yieldEns = new List<AttributedExpression/*!*/>();
     List<Expression/*!*/> dec = new List<Expression/*!*/>();
     Attributes readsAttrs = null;
     Attributes modAttrs = null;
     Attributes decrAttrs = null;
     BlockStmt body = null;
     Token signatureEllipsis = null;
     Token bodyStart = Token.NoToken;
     Token bodyEnd = Token.NoToken;
     CheckDeclModifiers(ref dmod, "iterator", AllowedDeclModifiers.None);
  .)
  SYNC
  "iterator"                (. CheckAndSetTokenOnce(ref dmod.FirstTokenExceptAttributes); .)
  { Attribute<ref dmod.Attributes> }    (. MergeInto(ref attrs, ref dmod.Attributes); .)
  IteratorName<out var name>
  (
    [ GenericParameters<typeArgs, true> ]
    Formals<true, true, false, false, ins>
    [ ( "yields"
      | "returns"           (. SemErr(ErrorId.p_should_be_yields_instead_of_returns, t, "iterators don't have a 'returns' clause; did you mean 'yields'?"); .)
      )
      Formals<false, true, false, false, outs>
    ]
  | ellipsis                (. signatureEllipsis = t; .)
  )
  IteratorSpec<reads, mod, decreases, req, ens, yieldReq, yieldEns, ref readsAttrs, ref modAttrs, ref decrAttrs>
  [ BlockStmt<out body, out bodyStart, out bodyEnd>
  ]
  (. iter = new IteratorDecl(new SourceOrigin(dmod.FirstToken, t, name.ReportingRange), name, module, typeArgs, ins, outs,
                             new Specification<FrameExpression>(reads, readsAttrs),
                             new Specification<FrameExpression>(mod, modAttrs),
                             new Specification<Expression>(decreases, decrAttrs),
                             req, ens, yieldReq, yieldEns,
                             body, dmod.Attributes, signatureEllipsis);
     iter.BodyStartTok = bodyStart;
 .)
  .

/*------------------------------------------------------------------------*/
TypeVariableName<out Name name> = Name<out name> .

GenericParameters<.List<TypeParameter> typeParameters, bool allowVariance.>
= (. Contract.Requires(cce.NonNullElements(typeParameters)); .)
  // If a "<" combined with a Variance symbol could be a new token, then the parser here will need to be more complex,
  // since, for example, a < followed immediately by a Variance symbol would scan as the wrong token.
  // Fortunately that is not currently the case.
  // (Only because we parse the new "<-" symbol as separate "<" "-" tokens precisely to avoid this issue :)
  "<"
  OneTypeParameter<typeParameters, allowVariance>
  { ","
    OneTypeParameter<typeParameters, allowVariance>
  }
  ">"
  .

OneTypeParameter<.List<TypeParameter> typeParameters, bool allowVariance.>
= (. var variance = TPVarianceSyntax.NonVariant_Strict; // assignment is to please compiler
     var characteristics = Microsoft.Dafny.TypeParameterCharacteristics.Default();
     Name name;
     Type typeBound;
     var typeBounds = new List<Type>();
     var startToken = t.Next;
  .)
  [ Variance<out variance>
    (. if (!allowVariance) {
         SemErr(ErrorId.p_type_parameter_variance_forbidden, t, "type-parameter variance is not allowed to be specified in this context");
       }
    .)
  ]
  TypeVariableName<out name>
  { TypeParameterCharacteristics<ref characteristics> }
  { "extends"
    Type<out typeBound>
    (. typeBounds.Add(typeBound); .)
  }
  (. typeParameters.Add(new TypeParameter(new SourceOrigin(startToken, t, name.ReportingRange), name, variance, characteristics, typeBounds, null)); .)
  .

/*------------------------------------------------------------------------*/
Variance<out TPVarianceSyntax variance>
= (. variance = TPVarianceSyntax.NonVariant_Strict;  // never used; here just to please the C# compiler
  .)
  ( "*"  (. variance = TPVarianceSyntax.Covariant_Permissive; .)
  | "+"  (. variance = TPVarianceSyntax.Covariant_Strict; .)
  | "!"  (. variance = TPVarianceSyntax.NonVariant_Permissive; .)
  | "-"  (. variance = TPVarianceSyntax.Contravariance; .)
  )
  .

/*------------------------------------------------------------------------*/
TypeParameterCharacteristics<ref TypeParameterCharacteristics characteristics>
= "(" (. var startToken = t; .)
  TPCharOption<ref characteristics>
  { ","
    TPCharOption<ref characteristics>
  }
  ")" (. characteristics.SourceOrigin = new SourceOrigin(startToken, t); .)
  .

TPCharOption<ref TypeParameterCharacteristics characteristics>
= ( "=="       (. characteristics.EqualitySupport = TypeParameter.EqualitySupportValue.Required; .)
  | digits     (. if (t.val == "0") {
                    characteristics.AutoInit = Microsoft.Dafny.Type.AutoInitInfo.CompilableValue;
                  } else if (t.val == "00") {
                    if (characteristics.AutoInit != Microsoft.Dafny.Type.AutoInitInfo.CompilableValue) {
                      characteristics.AutoInit = Microsoft.Dafny.Type.AutoInitInfo.Nonempty;
                    }
                  } else {
                    SemErr(ErrorId.p_unexpected_type_characteristic, t, $"unexpected type characteristic: '{t.val}' should be one of == or 0 or 00 or !new");
                  }
               .)
  | "!" "new"  (. characteristics.ContainsNoReferenceTypes = true; .)
  | ANY        (. if (t.kind == _closeparen || t.kind == _comma) 
                      SemErr(ErrorId.p_missing_type_characteristic, t, $"extra comma or missing type characteristic: should be one of == or 0 or 00 or !new");
                  else SemErr(ErrorId.p_illegal_type_characteristic, t, $"illegal type characteristic: '{t.val}' should be one of == or 0 or 00 or !new");
                .)
  )
  .

/*------------------------------------------------------------------------*/
MethodDecl<DeclModifierData dmod, bool allowConstructor, out MethodOrConstructor/*!*/ m>
= (. Contract.Ensures(Contract.ValueAtReturn(out m) !=null);
     bool hasName = false;
     Name name = new Name("<noNameGiven>");  
     Token keywordToken;
     List<TypeParameter/*!*/>/*!*/ typeArgs = new List<TypeParameter/*!*/>();
     List<Formal/*!*/> ins = new List<Formal/*!*/>();
     List<Formal/*!*/> outs = new List<Formal/*!*/>();
     List<AttributedExpression/*!*/> req = new List<AttributedExpression/*!*/>();
     List<FrameExpression/*!*/> reads = new List<FrameExpression/*!*/>();
     List<FrameExpression/*!*/> mod = new List<FrameExpression/*!*/>();
     List<AttributedExpression/*!*/> ens = new List<AttributedExpression/*!*/>();
     List<Expression/*!*/> dec = new List<Expression/*!*/>();
     Attributes decAttrs = null;
     Attributes modAttrs = null;
     Attributes readsAttrs = null;
     BlockStmt body = null;
     DividedBlockStmt dividedBody = null;
     bool isPlainOlMethod = false;
     bool isLemma = false;
     bool isTwoStateLemma = false;
     bool isConstructor = false;
     bool isLeastLemma = false;
     bool isGreatestLemma = false;
     Token signatureEllipsis = null;
     Token bodyStart = Token.NoToken;
     Token bodyEnd = Token.NoToken;
     AllowedDeclModifiers allowed = AllowedDeclModifiers.None;
     string caption = "";
     ExtremePredicate.KType kType = ExtremePredicate.KType.Unspecified;
  .)
  SYNC
  ( "method"                        (. isPlainOlMethod = true; caption = "method";
                                       CheckAndSetTokenOnce(ref dmod.FirstTokenExceptAttributes);
                                       allowed = AllowedDeclModifiers.Ghost | AllowedDeclModifiers.Static; .)
  | "lemma"                         (. isLemma = true; caption = "lemma";
                                       CheckAndSetTokenOnce(ref dmod.FirstTokenExceptAttributes);
                                       allowed = AllowedDeclModifiers.AlreadyGhost | AllowedDeclModifiers.Static; .)
  | ( "greatest"                    (. CheckAndSetTokenOnce(ref dmod.FirstTokenExceptAttributes); .)
      "lemma"
    | "colemma"                     (. CheckAndSetTokenOnce(ref dmod.FirstTokenExceptAttributes); 
                                       errors.Deprecated(ErrorId.p_deprecated_colemma, t, "the old keyword 'colemma' has been renamed to the keyword phrase 'greatest lemma'"); 
                                    .)
    )
                                    (. isGreatestLemma = true; caption = "greatest lemma";
                                       allowed = AllowedDeclModifiers.AlreadyGhost | AllowedDeclModifiers.Static; .)
  | ( "least"                       (. CheckAndSetTokenOnce(ref dmod.FirstTokenExceptAttributes); .)
    | "inductive"                   (. CheckAndSetTokenOnce(ref dmod.FirstTokenExceptAttributes);
                                       errors.Deprecated(ErrorId.p_deprecated_inductive_lemma, t, "the old keyword phrase 'inductive lemma' has been renamed to 'least lemma'"); 
                                    .)
    )
    "lemma"
                                    (. isLeastLemma = true;  caption = "least lemma";
                                       allowed = AllowedDeclModifiers.AlreadyGhost | AllowedDeclModifiers.Static;.)
  | "twostate"                      (. CheckAndSetTokenOnce(ref dmod.FirstTokenExceptAttributes); .)
    "lemma"                         (. isTwoStateLemma = true; caption = "two-state lemma";
                                       allowed = AllowedDeclModifiers.AlreadyGhost | AllowedDeclModifiers.Static; .)
  | "constructor"                   (. CheckAndSetTokenOnce(ref dmod.FirstTokenExceptAttributes);
                                       if (allowConstructor) {
                                         isConstructor = true;
                                       } else {
                                         SemErr(ErrorId.p_constructor_not_in_class, t, "constructors are allowed only in classes");
                                       }
                                       caption = "constructor";
                                       allowed = AllowedDeclModifiers.Ghost;
                                    .)
  )                                 (. keywordToken = t;
                                       CheckDeclModifiers(ref dmod, caption, allowed); .)
  { Attribute<ref dmod.Attributes> }
  [ MethodFunctionName<out name>               (. hasName = true; .)
  ]
  (. if (!hasName) {
       if (!isConstructor) {
         SemErr(ErrorId.p_method_missing_name, la, "a method must be given a name (expecting identifier)");
       }
     }
  .)
  (
    [ GenericParameters<typeArgs, false> ]
    [ KType<ref kType, out Token openBracket, out Token closeBracket>              
                                    (. if (!(isGreatestLemma || isLeastLemma)) { 
                                         // Note: When ranges are refactored, make the first use of openBracket a range
                                         // that extends through closeBracket
                                         SemErr(ErrorId.p_extraneous_k, 
                                                new SourceOrigin(openBracket, closeBracket), 
                                                "type of _k can only be specified for least and greatest lemmas"); 
                                       } 
                                    .)
    ]
    (. var isCompilable = (isPlainOlMethod || isConstructor) && !dmod.IsGhost; .)
    Formals<true, isCompilable, isTwoStateLemma, false, ins>
    [ "returns"                                 (. var returnsToken = t; .)
      Formals<false, isCompilable, false, false, outs>
      (. if (isConstructor) { SemErr(ErrorId.p_constructors_have_no_out_parameters, new SourceOrigin(returnsToken, t), "constructors cannot have out-parameters"); } .)
    ]
  | ellipsis                                    (. signatureEllipsis = t; .)
  )
  MethodSpec<dmod.IsGhost || isLemma || isTwoStateLemma || isLeastLemma || isGreatestLemma,
             req, reads, mod, ens, dec, ref decAttrs, ref modAttrs, ref readsAttrs, caption, isConstructor>
  [ IF(isConstructor)
    DividedBlockStmt<out dividedBody, out bodyStart, out bodyEnd>
  | BlockStmt<out body, out bodyStart, out bodyEnd>
  ]
  (. var range = new SourceOrigin(dmod.FirstToken, t, hasName ? name.ReportingRange : null);
     if (isConstructor) {
       m = new Constructor(range, hasName ? name : new Name(dmod.FirstToken, "_ctor"), dmod.IsGhost, typeArgs, ins,
                           req, new Specification<FrameExpression>(reads, readsAttrs), 
                           new Specification<FrameExpression>(mod, modAttrs), ens, 
                           new Specification<Expression>(dec, decAttrs), 
                           dividedBody, dmod.Attributes, signatureEllipsis);
     } else if (isLeastLemma) {
       m = new LeastLemma(range, name, dmod.IsStatic, kType, typeArgs, ins, outs,
                          req, new Specification<FrameExpression>(reads, readsAttrs), new Specification<FrameExpression>(mod, modAttrs), ens, new Specification<Expression>(dec, decAttrs), body, dmod.Attributes, signatureEllipsis);
     } else if (isGreatestLemma) {
       m = new GreatestLemma(range, name, dmod.IsStatic, kType, typeArgs, ins, outs,
                             req, new Specification<FrameExpression>(reads, readsAttrs), new Specification<FrameExpression>(mod, modAttrs), ens, new Specification<Expression>(dec, decAttrs), body, dmod.Attributes, signatureEllipsis);
     } else if (isLemma) {
       m = new Lemma(range, name, dmod.IsStatic, typeArgs, ins, outs,
                     req, new Specification<FrameExpression>(reads, readsAttrs), new Specification<FrameExpression>(mod, modAttrs), ens, new Specification<Expression>(dec, decAttrs), body, dmod.Attributes, signatureEllipsis);
     } else if (isTwoStateLemma) {
       m = new TwoStateLemma(range, name, dmod.IsStatic, typeArgs, ins, outs,
                             req, new Specification<FrameExpression>(reads, readsAttrs), new Specification<FrameExpression>(mod, modAttrs),
                             ens, new Specification<Expression>(dec, decAttrs), body, dmod.Attributes, signatureEllipsis);
     } else {
       m = new Method(range, name, dmod.Attributes, dmod.IsStatic, dmod.IsGhost, typeArgs, ins,
                      req, ens, new Specification<FrameExpression>(reads, readsAttrs), 
                      new Specification<Expression>(dec, decAttrs), outs, 
                      new Specification<FrameExpression>(mod, modAttrs), body, signatureEllipsis);
     }
     m.BodyStartTok = bodyStart;
 .)
  .

/*------------------------------------------------------------------------*/
KType<ref ExtremePredicate.KType kType, out Token openBracket, out Token closeBracket>
= "["           (. openBracket = t; .)
  ( "nat"       (. kType = ExtremePredicate.KType.Nat; .)
  | "ORDINAL"   (. kType = ExtremePredicate.KType.ORDINAL; .)
  )
  "]"           (. closeBracket = t; .)
  .

/*------------------------------------------------------------------------*/
RequiresClause<.List<AttributedExpression> req, bool allowLabel.>
= "requires"    (. Token lbl = null;
                   Token first = t;
                   Attributes attrs = null;
                   Expression e;
                 .)
  { Attribute<ref attrs> }
  [ IF(IsLabel(allowLabel))
    LabelName<out lbl> ":"
  ]
  Expression<out e, false, false>
  OldSemi       (. req.Add(new AttributedExpression(e, lbl == null ? null : new AssertLabel(lbl, lbl.val), attrs)); .)
  .

/*------------------------------------------------------------------------*/
EnsuresClause<.List<AttributedExpression> ens, bool allowLambda.>
= "ensures"     (. Expression e;
                   Attributes attrs = null;
                 .)
  { Attribute<ref attrs> }
  Expression<out e, false, allowLambda>
    OldSemi       (. ens.Add(new AttributedExpression(e, attrs)); .)
  .

/*------------------------------------------------------------------------*/
ModifiesClause<.ref List<FrameExpression> mod, ref Attributes attrs,
                bool allowLambda, bool performThisDeprecatedCheck.>
= "modifies"                                    (. FrameExpression fe;
                                                   mod = mod ?? new List<FrameExpression>();
                                                .)
  { Attribute<ref attrs> }
  FrameExpression<out fe, false, allowLambda>         (. Util.AddFrameExpression(mod, fe, performThisDeprecatedCheck, errors); .)
  { "," FrameExpression<out fe, false, allowLambda>   (. Util.AddFrameExpression(mod, fe, performThisDeprecatedCheck, errors); .)
  }
  OldSemi
  .

/*------------------------------------------------------------------------*/
DecreasesClause<.List<Expression> decreases, ref Attributes attrs,
                 bool allowWildcard, bool allowLambda.>
= "decreases"
  { Attribute<ref attrs> }
  DecreasesList<decreases, allowWildcard, allowLambda>
  OldSemi
  .

/*------------------------------------------------------------------------*/
ReadsClause<.List<FrameExpression/*!*/>/*!*/ reads, ref Attributes attrs,
                  bool allowLemma, bool allowLambda, bool allowWild.>
= "reads"
  (. FrameExpression fe; .)
  { Attribute<ref attrs> }
  PossiblyWildFrameExpression<out fe, allowLemma, allowLambda, allowWild>          (. reads.Add(fe); .)
  { "," PossiblyWildFrameExpression<out fe, allowLemma, allowLambda, allowWild>    (. reads.Add(fe); .)
  }
  (. if (allowWild && reads.Count > 1 && reads.Exists(fe => fe.E is WildcardExpr)) {
       SemErr(ErrorId.p_reads_star_must_be_alone, reads.First(fe => fe.E is WildcardExpr).Origin, "A 'reads' clause that contains '*' is not allowed to contain any other expressions");
     }
  .)
  OldSemi
  .

/*------------------------------------------------------------------------*/
InvariantClause<. List<AttributedExpression> invariants.> =
  "invariant"                                   (. Attributes attrs = null;
                                                   Expression e;
                                                .)
  { Attribute<ref attrs> }
  Expression<out e, false, true>                (. invariants.Add(new AttributedExpression(e, attrs)); .)
  OldSemi
  .

/*------------------------------------------------------------------------*/
MethodSpec<.bool isGhost, List<AttributedExpression> req, List<FrameExpression> reads, List<FrameExpression> mod, List<AttributedExpression> ens,
            List<Expression> decreases, ref Attributes decAttrs, ref Attributes modAttrs, ref Attributes readsAttrs, string caption, bool performThisDeprecatedCheck.>
= (. Contract.Requires(cce.NonNullElements(req));
     Contract.Requires(cce.NonNullElements(reads));
     Contract.Requires(cce.NonNullElements(mod));
     Contract.Requires(cce.NonNullElements(ens));
     Contract.Requires(cce.NonNullElements(decreases));
  .)
  SYNC
  { ReadsClause<reads, ref readsAttrs, false, false, true>
  | ModifiesClause<ref mod, ref modAttrs, false, performThisDeprecatedCheck>
  | RequiresClause<req, true>
  | EnsuresClause<ens, false>
  | DecreasesClause<decreases, ref decAttrs, !isGhost, false>
  }
  .

/*------------------------------------------------------------------------*/
IteratorSpec<.List<FrameExpression/*!*/>/*!*/ reads, List<FrameExpression/*!*/>/*!*/ mod, List<Expression/*!*/> decreases,
              List<AttributedExpression/*!*/>/*!*/ req, List<AttributedExpression/*!*/>/*!*/ ens,
              List<AttributedExpression/*!*/>/*!*/ yieldReq, List<AttributedExpression/*!*/>/*!*/ yieldEns,
              ref Attributes readsAttrs, ref Attributes modAttrs, ref Attributes decrAttrs.>
=
  SYNC
  { ReadsClause<reads, ref readsAttrs, false, false, false>
  | ModifiesClause<ref mod, ref modAttrs, false, false>
  | (. bool isYield = false; .)
    [ "yield"                                                (. isYield = true; .)
    ]
    ( RequiresClause<(isYield?yieldReq:req), !isYield>
    | EnsuresClause<(isYield?yieldEns:ens), false>
    )
  | DecreasesClause<decreases, ref decrAttrs, false, false>
  }
  .

/*------------------------------------------------------------------------*/
Formals<.bool incoming, bool allowGhostKeyword, bool allowNewKeyword, bool allowOlderKeyword, List<Formal> formals.>
= (. Contract.Requires(cce.NonNullElements(formals));
     Type ty;
     bool isGhost;
     bool isOld;
     Expression defaultValue;
     bool isNameOnly;
     bool isOlder;
     Attributes attrs = null;
     SourceOrigin range;
     Name name;
  .)
  "("
  [
    { Attribute<ref attrs> }
    GIdentType<allowGhostKeyword, allowNewKeyword, incoming, allowOlderKeyword, out range, out name, out ty, out isGhost, out isOld, out isNameOnly, out isOlder>
    ParameterDefaultValue<incoming, out defaultValue>
                 (. var origin = defaultValue == null ? range 
                      : new SourceOrigin(range.StartToken, defaultValue.EndToken, name.ReportingRange);
                    formals.Add(new Formal(origin, name, ty, incoming, isGhost, defaultValue, attrs, isOld, isNameOnly, isOlder));
                 .)
    { ","
      { Attribute<ref attrs> }
      GIdentType<allowGhostKeyword, allowNewKeyword, incoming, allowOlderKeyword, out range, out name, out ty, out isGhost, out isOld, out isNameOnly, out isOlder>
      ParameterDefaultValue<incoming, out defaultValue>
      
                 (. var origin2 = defaultValue == null ? range 
                      : new SourceOrigin(range.StartToken, defaultValue.EndToken, name.ReportingRange);
                    formals.Add(new Formal(origin2, name, ty, incoming, isGhost, defaultValue, attrs, isOld, isNameOnly, isOlder)); 
                 .)
    }
  ]
  ")"
  .

ParameterDefaultValue<bool incoming, out Expression defaultValue>
= (. defaultValue = null; Token tok;
  .)
  [ ":="        (. tok = t; .)
    Expression<out defaultValue, true, true>
    (. if (!incoming) {
         SemErr(ErrorId.p_no_defaults_for_out_parameters, new SourceOrigin(tok,t), "out-parameters cannot have default-value expressions");
         defaultValue = null;
       }
    .)
  ]
  .

/*------------------------------------------------------------------------*/
FormalsOptionalIds<.List<Formal/*!*/>/*!*/ formals.>
= (. Contract.Requires(cce.NonNullElements(formals));
     SourceOrigin/*!*/ range;  Type/*!*/ ty;  Name/*!*/ name;  bool isGhost;  Expression/*?*/ defaultValue;
     bool isNameOnly;
     Attributes attributes;
  .)
  "("
  [
    TypeIdentOptional<out range, out name, out ty, out isGhost, out defaultValue, out isNameOnly, out attributes>
            (. formals.Add(new Formal(range, name, ty, true, isGhost, defaultValue, attributes, false, isNameOnly)
               ); 
            .)
    { "," TypeIdentOptional<out range, out name, out ty, out isGhost, out defaultValue, out isNameOnly, out attributes>
            (. formals.Add(new Formal(range, name, ty, true, isGhost, defaultValue, attributes, false, isNameOnly)
               ); 
            .)
    }
  ]
  ")"
  .

/*------------------------------------------------------------------------*/
Type<out Type ty>
= (. Contract.Ensures(Contract.ValueAtReturn(out ty) != null); Token/*!*/ tok; .)
  TypeAndToken<out tok, out ty, false>
  .

TypeAndToken<out Token tok, out Type ty, bool inExpressionContext>
= (. Contract.Ensures(Contract.ValueAtReturn(out tok)!=null);
     Contract.Ensures(Contract.ValueAtReturn(out ty) != null);
     tok = Token.NoToken;
     ty = new BoolType();  /*keep compiler happy*/
     Token startToken = null;
     List<Type> gt;
     List<Type> tupleArgTypes = null;
     List<Token> argumentGhostTokens = null;
  .)
  ( "bool"                          (. tok = t; startToken = t; ty = new BoolType(); ty.SetOrigin(t); .)
  | "char"                          (. tok = t; startToken = t; ty = new CharType(); ty.SetOrigin(t); .)
  | "int"                           (. tok = t; startToken = t; ty = new IntType(); ty.SetOrigin(t); .)
  | "nat"                           (. tok = t; startToken = t; ty = new UserDefinedType(tok, tok.val, null); .)
  | "real"                          (. tok = t; startToken = t; ty = new RealType(); ty.SetOrigin(t); .)
  | IF(la.val == "field" && AcceptReferrers())
    "field"                         (. tok = t; startToken = t; ty = new FieldType(); ty.SetOrigin(t); .)
  | "ORDINAL"                       (. tok = t; startToken = t; ty = new BigOrdinalType(); ty.SetOrigin(t); .)
  | bvToken                         (. tok = t; startToken = t;
                                       int w = StringToInt(tok.val.Substring(2), 0, "bitvectors that wide", startToken);
                                       ty = new BitvectorType(theOptions, w);
                                       ty.SetOrigin(t);
                                    .)
  | "set"                           (. tok = t; startToken = t; .)
    OptGenericInstantiation<out gt, inExpressionContext>
                                    (. if (gt != null && gt.Count > 1) {
                                         SemErr(ErrorId.p_set_only_one_type_parameter, 
                                           new SourceOrigin(startToken.Next, t), "set type expects only one type argument");
                                       }
                                       ty = new SetType(true, gt != null ?gt[0] : null);
                                       ty.SetOrigin(new SourceOrigin(startToken, t));
                                    .)
  | "iset"                          (. tok = t; startToken = t; .)
    OptGenericInstantiation<out gt, inExpressionContext>
                                    (. if (gt != null && gt.Count > 1) {
                                         SemErr(ErrorId.p_iset_only_one_type_parameter, 
                                           new SourceOrigin(startToken.Next, t), "iset type expects only one type argument");
                                       }
                                       ty = new SetType(false, gt != null ? gt[0] : null);
                                       ty.SetOrigin(new SourceOrigin(startToken, t));
                                    .)
  | "multiset"                      (. tok = t; startToken = t; .)
    OptGenericInstantiation<out gt, inExpressionContext>
                                    (. if (gt != null && gt.Count > 1) {
                                         SemErr(ErrorId.p_multiset_only_one_type_parameter, 
                                           new SourceOrigin(startToken.Next, t), "multiset type expects only one type argument");
                                       }
                                       ty = new MultiSetType(gt != null ? gt[0] : null);
                                       ty.SetOrigin(new SourceOrigin(startToken, t));
                                    .)
  | "seq"                           (. tok = t; startToken = t; .)
    OptGenericInstantiation<out gt, inExpressionContext>
                                    (. if (gt != null && gt.Count > 1) {
                                         SemErr(ErrorId.p_seq_only_one_type_parameter, 
                                           new SourceOrigin(startToken.Next, t), "seq type expects only one type argument");
                                       }
                                       ty = new SeqType(gt != null ? gt[0] : null);
                                       ty.SetOrigin(new SourceOrigin(startToken, t));
                                    .)
  | "string"                        (. tok = t; startToken = t; ty = new UserDefinedType(new SourceOrigin(startToken, t), tok.val, null); .)
  | "object"                        (. tok = t; startToken = t; ty = new UserDefinedType(new SourceOrigin(startToken, t), tok.val, null); .)
  | "object?"                       (. tok = t; startToken = t; ty = new UserDefinedType(new SourceOrigin(startToken, t), tok.val, null); .)
  | "map"                           (. tok = t; startToken = t; .)
    OptGenericInstantiation<out gt, inExpressionContext>
                                    (. if (gt == null) {
                                         ty = new MapType(true, null, null);
                                       } else if (gt.Count != 2) {
                                         SemErr(ErrorId.p_map_needs_two_type_parameters, 
                                           new SourceOrigin(startToken.Next, t), "map type expects two type arguments");
                                         ty = new MapType(true, gt[0], gt.Count == 1 ? new InferredTypeProxy() : gt[1]);
                                       } else {
                                         ty = new MapType(true, gt[0], gt[1]);
                                       }
                                       ty.SetOrigin(new SourceOrigin(startToken, t));
                                    .)
  | "imap"                          (. tok = t; startToken = t; .)
    OptGenericInstantiation<out gt, inExpressionContext>
                                    (. if (gt == null) {
                                         ty = new MapType(false, null, null);
                                       } else if (gt.Count != 2) {
                                         SemErr(ErrorId.p_imap_needs_two_type_parameters, 
                                           new SourceOrigin(startToken.Next, t), "imap type expects two type arguments");
                                         ty = new MapType(false, gt[0], gt.Count == 1 ? new InferredTypeProxy() : gt[1]);
                                       } else {
                                         ty = new MapType(false, gt[0], gt[1]);
                                       }
                                       ty.SetOrigin(new SourceOrigin(startToken, t));
                                    .)
  | arrayToken                      (. tok = t; startToken = t; .)
    OptGenericInstantiation<out gt, inExpressionContext>
                                    (. var tokString = tok.val;
                                       bool q = tokString[tokString.Length-1] == '?';
                                       // Extracting the dimension out of array2 or array10?
                                       var dimString = tokString.Substring(5, tokString.Length - (q?6:5)); // 5 is length of "array"
                                       int dims = StringToInt(dimString, 1, "arrays of that many dimensions", startToken);
                                       (ty, var bMod) = SystemModuleManager.ArrayType(tok, dims, gt, true, q);
                                       SystemModuleModifiers.Add(bMod);
                                       ty.SetOrigin(new SourceOrigin(startToken, t));
                                    .)
  | TupleType<out ty, out tok, out tupleArgTypes, out argumentGhostTokens>
  | NamedType<out ty, out tok, inExpressionContext>
  )
  (. startToken = startToken ?? ty.StartToken ?? tok;
  .)
  [ (. int arrowKind = 0; /* 0: any, 1: partial, 2: total */
       Type t2;
    .)
    ( "~>"           (. arrowKind = 0; .)
    | "-->"          (. arrowKind = 1; .)
    | "->"           (. arrowKind = 2; .)
    )                (. tok = t; .)
    Type<out t2>
    (. if (tupleArgTypes == null) {
         gt = new List<Type>{ ty };
       } else {
         // make sure no "ghost" keyword was used in the tuple-looking type
         foreach (var ghostToken in argumentGhostTokens.Where(ghostToken => ghostToken != null)) {
           SemErr(ErrorId.p_no_ghost_arrow_type_arguments, ghostToken, $"arrow-type arguments may not be declared as 'ghost'");
         }
         gt = tupleArgTypes;
       }
       var arity = gt.Count;
       SystemModuleModifiers.Add(b => b.CreateArrowTypeDecl(arity));
       if (arrowKind == 0) {
         ty = new ArrowType(tok, gt, t2);
       } else {
         gt.Add(t2);
         if (arrowKind == 1) {
           ty = new UserDefinedType(tok, ArrowType.PartialArrowTypeName(arity), gt);
         } else {
           ty = new UserDefinedType(tok, ArrowType.TotalArrowTypeName(arity), gt);
         }
       }
       ty.SetOrigin(new SourceOrigin(startToken, t, tok));
    .)
  ]
  .

/*------------------------------------------------------------------------*/

TupleType<.out Type ty, out Token tok, out List<Type> tupleArgTypes, out List<Token> argumentGhostTokens.> =
  "("                             (. tok = t;
                                     ty = null; // To keep compiler happy
                                     tupleArgTypes = new List<Type>();
                                     Token ghostToken = null;
                                     argumentGhostTokens = new List<Token>();
                                  .)
  [ [ "ghost"                     (. ghostToken = t; .)
    ]
    Type<out ty>                  (. tupleArgTypes.Add(ty); argumentGhostTokens.Add(ghostToken); .)
    { ","                         (. ghostToken = null; .)
      [ "ghost"                   (. ghostToken = t; .)
      ]
      Type<out ty>                (. tupleArgTypes.Add(ty); argumentGhostTokens.Add(ghostToken); .)
    }
  ]
  ")"                             (. if (tupleArgTypes.Count == 1 && argumentGhostTokens[0] == null) {
                                       // just return the type 'ty'
                                     } else {
                                       var dims = tupleArgTypes.Count;
                                       var argumentGhostness = argumentGhostTokens.ConvertAll(tok => tok != null);
                                       var tokCopy = tok;
                                       SystemModuleModifiers.Add(b => b.TupleType(tokCopy, dims, true, argumentGhostness));  // make sure the tuple type exists
                                       ty = new UserDefinedType(tok, SystemModuleManager.TupleTypeName(argumentGhostness), dims == 0 ? null : tupleArgTypes);
                                     }
                                  .)
  .

/*------------------------------------------------------------------------*/
NamedType<.out Type ty, out Token tok, bool inExpressionContext.> =
  (. Expression e; Token startToken = null; .)
  NameSegmentForTypeName<out e, inExpressionContext>  (. tok = t; startToken = e.StartToken; .)
  { "."
    TypeNameOrCtorSuffix<out tok>       (. List<Type> typeArgs; .)
    OptGenericInstantiation<out typeArgs, inExpressionContext>
    (. e = new ExprDotName(new SourceOrigin(startToken, tok, tok), e, new Name(tok), typeArgs); .)
  }
  (. ty = new UserDefinedType(e.Origin, e);
   .)
  .

/*------------------------------------------------------------------------*/
OptGenericInstantiation<.out List<Type> gt, bool inExpressionContext.>  /* NOTE: Coco complains about "OptGenericInstantiation deletable". That's okay. */
= (. gt = null; .)
  [ IF(IsGenericInstantiation(inExpressionContext))  /* be greedy -- if it looks like a type instantiation, take it */
    (. gt = new List<Type>(); .)
    GenericInstantiation<gt>
  ]
  .

/*------------------------------------------------------------------------*/
GenericInstantiation<.List<Type> gt.>
= (. Contract.Requires(cce.NonNullElements(gt)); Type/*!*/ ty; .)
  "<"
  (
    ">" (. SemErr(ErrorId.p_no_empty_type_parameter_list, t, "empty type parameter lists are not permitted"); .)
  |
    Type<out ty>                     (. gt.Add(ty); .)
    { "," Type<out ty>               (. gt.Add(ty); .)
    }
    ">"
  )
  .

/*------------------------------------------------------------------------*/
FunctionDecl<DeclModifierData dmod, out Function/*!*/ f>
= (. Contract.Ensures(Contract.ValueAtReturn(out f) != null);
     Name name = null; // To please compiler
     List<TypeParameter> typeArgs = new List<TypeParameter>();
     List<Formal> formals = new List<Formal>();
     Formal/*!*/ result = null;
     Type/*!*/ returnType = new BoolType();
     List<AttributedExpression> reqs = new List<AttributedExpression>();
     List<AttributedExpression> ens = new List<AttributedExpression>();
     List<FrameExpression> reads = new List<FrameExpression>();
     List<Expression> decreases;
     Attributes decAttrs = null;
     Attributes readsAttrs = null;
     Expression body = null;
     bool isPredicate = false; bool isLeastPredicate = false; bool isGreatestPredicate = false;
     Token/*?*/ headToken = null; // used only for a basic "function" or "predicate"
     Token/*?*/ functionMethodToken = null; // used only for a basic "function" or "predicate"
     Token bodyStart = Token.NoToken;
     Token bodyEnd = Token.NoToken;
     Token signatureEllipsis = null;
     bool isTwoState = false;
     ExtremePredicate.KType kType = ExtremePredicate.KType.Unspecified;
  .)
  /* ========================================
   * This production parses variations of functions. By the time control reaches this point, modifiers like
   * "static", "ghost", and "abstract" have already been parsed; these are recorded into parameter "dmod" and
   * get checked by one of the calls to "CheckDeclModifiers" below. The "ghost" keyword (which was already parsed,
   * if present in the input) and the next grammar elements to be parsed fall into one of the
   * following 4 schemas:
   *
   *   0:   [ ghost ] [ twostate ] function [ method ]    signature  [ "{" Expr "}" [ by method BlockStmt ] ]
   *   1:   [ ghost ] [ twostate ] predicate [ method ]   signature  [ "{" Expr "}" [ by method BlockStmt ] ]
   *   2:   [ ghost ] least predicate                     signature  [ "{" Expr "}" [ by method BlockStmt ] ]
   *   3:   [ ghost ] greatest predicate                  signature  [ "{" Expr "}" [ by method BlockStmt ] ]
   *
   * Parsed below, but not shown in these 4 schemas, are the "..." token, which may be part of the "signature",
   * and various deprecated synonyms for the least/greatest variations.
   *
   * A quick look at the code below suggests that "twostate" may be parsed in all 4 of these schemas, but
   * the lookahead that has brought control here to the "FunctionDecl" production has already ruled out the
   * "twostate least" and "twostate greatest" combinations. That's why schemas 2 and 3 above do not mention
   * the possibility of "twostate".
   *
   * Several of the combinations shown in the 4 schemas above are not allowed. In particular:
   *
   *     - "ghost" is never allowed together with "twostate", "least", or "greatest"
   *     - "method" is never allowed together with "twostate", "least", or "greatest"
   *     - "by method" is never allowed together with "twostate", "least", or "greatest"
   *     - "by method" is not allowed with either "ghost" or "method"
   *     - "ghost" and "method" are never allowed together, and which of the combinations
   *           ghost function/predicate
   *                 function/predicate
   *                 function/predicate method
   *       are allowed depends on the value of command-line option "--function-syntax".
   *
   * Because of when the various keywords and grammar elements are parsed, the parser reads one of the 4 schemas
   * above in its entirety before the code checks for legal combinations. So, up next is the parsing of each of
   * the 4 schemas, up until and including "signature".         
   */

  /* ----- function ----- */
  [ "twostate"   (. isTwoState = true; CheckAndSetTokenOnce(ref dmod.FirstTokenExceptAttributes); .)
  ]
  ( "function"   (. headToken = t; CheckAndSetTokenOnce(ref dmod.FirstTokenExceptAttributes); .)
    [ "method"   (. functionMethodToken = t; .)
    ]
    { Attribute<ref dmod.Attributes> }
    MethodFunctionName<out name>
    (
      [ GenericParameters<typeArgs, false> ]
      Formals<true, true, isTwoState, true, formals>
      ":"
      (  IF(IsParenIdentsColon())
         "("
           GIdentType<false, false, false, false, out var range2, out var resultName, out var ty, out var resultIsGhost, out var isOld, out var isNameOnly, out var isOlder>
           (. Contract.Assert(!resultIsGhost && !isOld && !isNameOnly && !isOlder);
              result = new Formal(range2, resultName, ty, false, false, null, null, false);
           .)
         ")"
         | Type<out returnType>
      )
    | ellipsis   (. signatureEllipsis = t; .)
    )

  /* ----- predicate ----- */
  | "predicate"  (. headToken = t; isPredicate = true; CheckAndSetTokenOnce(ref dmod.FirstTokenExceptAttributes); .)
    [ "method"   (. functionMethodToken = t; .)
    ]
    { Attribute<ref dmod.Attributes> }
    MethodFunctionName<out name>
    (
      [ GenericParameters<typeArgs, false> ]
      [ KType<ref kType, out Token openBracket, out Token closeBracket> 
        (. SemErr(ErrorId.p_formal_ktype_only_in_least_and_greatest_predicates,
                  new SourceOrigin(openBracket, t), 
                  "a formal [ ] declaration is only allowed for least and greatest predicates");
        .)
      ]
      Formals<true, true, isTwoState, true, formals>
      [ PredicateResult<"predicate", out result> ]
    | ellipsis   (. signatureEllipsis = t; .)
    )

  /* ----- least predicate ----- */
  | (. Contract.Assert(!isTwoState);  // the IsFunctionDecl check checks that "twostate" is not followed by "least"
    .)
    ( "least"                  (. CheckAndSetTokenOnce(ref dmod.FirstTokenExceptAttributes); .)
    | "inductive"              (. CheckAndSetTokenOnce(ref dmod.FirstTokenExceptAttributes); errors.Deprecated(ErrorId.p_deprecated_inductive_predicate, t, "the old keyword phrase 'inductive predicate' has been renamed to 'least predicate'"); .)
    )
    "predicate"
    (. isLeastPredicate = true; .)
    { Attribute<ref dmod.Attributes> }
    MethodFunctionName<out name>
    (
      [ GenericParameters<typeArgs, false> ]
      [ KType<ref kType, out Token openBracket, out Token closeBracket> ]
      Formals<true, false, false, false, formals>
      [ PredicateResult<"least predicate", out result> ]
    | ellipsis                 (. signatureEllipsis = t; .)
    )

  /* ----- greatest predicate ----- */
  | (. Contract.Assert(!isTwoState);  // the IsFunctionDecl check checks that "twostate" is not followed by "greatest"
    .)
    ( "greatest"                 (. CheckAndSetTokenOnce(ref dmod.FirstTokenExceptAttributes); .)
      "predicate"     
    | "copredicate"              (. CheckAndSetTokenOnce(ref dmod.FirstTokenExceptAttributes); errors.Deprecated(ErrorId.p_deprecated_copredicate, t, "the old keyword 'copredicate' has been renamed to the keyword phrase 'greatest predicate'"); .)
    )
    (. isGreatestPredicate = true; .)
    { Attribute<ref dmod.Attributes> }
    MethodFunctionName<out name>
    (
      [ GenericParameters<typeArgs, false> ]
      [ KType<ref kType, out Token openBracket, out Token closeBracket> ]
      Formals<true, false, false, false, formals>
      [ PredicateResult<"greatest predicate", out result> ]
    | ellipsis                 (. signatureEllipsis = t; .)
    )
  )

  (. decreases = isLeastPredicate || isGreatestPredicate ? null : new List<Expression/*!*/>();
  .)
  FunctionSpec<reqs, reads, ens, decreases, ref decAttrs, ref readsAttrs>
  (. Token byMethodTok = null; BlockStmt byMethodBody = null; .)
  [ FunctionBody<out body, out bodyStart, out bodyEnd, out byMethodTok, out byMethodBody> ]

  (. /* ========================================
      * Check if the keywords parsed above are allowed. We divide these checks into two broad categories,
      * depending on whether or not "by method" was parsed. (For reference, see the 4 schemas above.)
      */

     if (byMethodBody != null) {
       /* ----- with "by method" ----- */
       var what = isPredicate || isLeastPredicate || isGreatestPredicate ? "predicate" : "function";
 
       if (isTwoState) {
         var byrange = new SourceOrigin(byMethodTok, byMethodBody.EndToken);
         SemErr(ErrorId.p_no_by_method_in_twostate, byrange, $"a 'by method' implementation is not allowed on a twostate {what}");
         byMethodBody = null;
         functionMethodToken = null; // to avoid a confusing error message below, drop the "method" keyword, if present

       } else if (isLeastPredicate || isGreatestPredicate) {
         var byrange = new SourceOrigin(byMethodTok, byMethodBody.EndToken);
         SemErr(ErrorId.p_no_by_method_in_extreme_predicate, byrange, "a 'by method' implementation is not allowed on an extreme predicate");
         byMethodBody = null;
         functionMethodToken = null; // to avoid a confusing error message below, drop the "method" keyword, if present
       }

       /* Neither "ghost" nor "method" is allowed. After generating the appropriate error messages, update the
        * "functionMethodToken" and "dmod" variables to erase having seen any illegal tokens.
        */
       if (functionMethodToken != null) {
         SemErr(ErrorId.p_no_by_method_for_ghost_function, functionMethodToken,
           $"to use a 'by method' implementation with a {what}, declare '{name.Value}' using '{what}', not '{what} method'");
         functionMethodToken = null;
       }
       AllowedDeclModifiers allowed = AllowedDeclModifiers.AlreadyGhost | AllowedDeclModifiers.Static | AllowedDeclModifiers.Opaque;
       CheckDeclModifiers(ref dmod, what + "-by-method", allowed);

     } else {
       /* ----- without "by method" ----- */

       var what = isPredicate ? "predicate" : "function";
       if (isTwoState || isLeastPredicate || isGreatestPredicate) {
         var adjective = isTwoState ? "twostate" : isLeastPredicate ? "least" : "greatest";

         if (functionMethodToken != null) {
           SemErr(ErrorId.p_twostate_and_extreme_are_always_ghost, functionMethodToken, $"a {adjective} {what} is supported only as ghost, not as a compiled {what}");
           functionMethodToken = null;
         }
         AllowedDeclModifiers allowed = AllowedDeclModifiers.AlreadyGhost | AllowedDeclModifiers.Static | AllowedDeclModifiers.Opaque;
         CheckDeclModifiers(ref dmod, $"{adjective} {what}", allowed);

       } else {
         // basic function or predicate
         Contract.Assert(headToken != null);
         if (functionMethodToken != null) {
           if (isPredicate && theOptions.FunctionSyntax == FunctionSyntaxOptions.ExperimentalPredicateAlwaysGhost) {
             SemErr(ErrorId.p_old_ghost_syntax, functionMethodToken, $"a {what} is always ghost and is declared with '{what}'");
             functionMethodToken = null;
             dmod.IsGhost = false; // don't report errors about 'ghost', too
           } else if (theOptions.FunctionSyntax == FunctionSyntaxOptions.Version4 ||
                      theOptions.FunctionSyntax == FunctionSyntaxOptions.ExperimentalPredicateAlwaysGhost) {
             var erange = new SourceOrigin(functionMethodToken.Prev, functionMethodToken);
             if (isPredicate) {
              SemErr(ErrorId.p_deprecating_predicate_method, erange, $"the phrase '{what} method' is not allowed when using --function-syntax:4; to declare a compiled {what}, use just '{what}'");
             } else {
              SemErr(ErrorId.p_deprecating_function_method, erange, $"the phrase '{what} method' is not allowed when using --function-syntax:4; to declare a compiled {what}, use just '{what}'");
             }
             functionMethodToken = null;
           } else if (dmod.IsGhost && theOptions.FunctionSyntax != FunctionSyntaxOptions.Version3) {
             var erange = new SourceOrigin(headToken, functionMethodToken);
             if (isPredicate) {
              SemErr(ErrorId.p_no_ghost_predicate_method, erange, $"there is no such thing as a 'ghost {what} method'");
             } else {
              SemErr(ErrorId.p_no_ghost_function_method, erange, $"there is no such thing as a 'ghost {what} method'");
             }
             functionMethodToken = null;
           }
         } else if (!dmod.IsGhost && theOptions.FunctionSyntax == FunctionSyntaxOptions.Migration3To4) {
           SemErr(ErrorId.p_migration_syntax, headToken, $"a {what} must be declared as either 'ghost {what}' or '{what} method' when using --function-syntax:migration3to4");
         }
         AllowedDeclModifiers allowed = AllowedDeclModifiers.Static | AllowedDeclModifiers.Opaque;
         if (isPredicate && theOptions.FunctionSyntax == FunctionSyntaxOptions.ExperimentalPredicateAlwaysGhost) {
           allowed |= AllowedDeclModifiers.AlreadyGhost;
         } else if (theOptions.FunctionSyntax == FunctionSyntaxOptions.Version3) {
           allowed |= AllowedDeclModifiers.AlreadyGhost;
         } else {
           allowed |= AllowedDeclModifiers.Ghost;
         }
         CheckDeclModifiers(ref dmod, what, allowed);
       }
     }

     /* ========================================
      * The 4 schemas have now been checked for legal combinations. In preparation for creating an AST node for
      * what was parsed, we determine if the function is considered ghost.
      * For our purposes here, a function-by-method is considered non-ghost.
      */

     bool isGhost;
     if (isTwoState || isLeastPredicate || isGreatestPredicate) {
       isGhost = true;
     } else if (byMethodBody != null) {
       isGhost = false;
     } else {
       switch (theOptions.FunctionSyntax) {
         case FunctionSyntaxOptions.Version3:
           isGhost = functionMethodToken == null;
           break;
         case FunctionSyntaxOptions.Migration3To4:
         case FunctionSyntaxOptions.Version4:
         case FunctionSyntaxOptions.ExperimentalTreatUnspecifiedAsCompiled:
           isGhost = dmod.IsGhost;
           break;
         case FunctionSyntaxOptions.ExperimentalTreatUnspecifiedAsGhost:
           isGhost = dmod.IsGhost || functionMethodToken == null;
           break;
         case FunctionSyntaxOptions.ExperimentalPredicateAlwaysGhost:
           isGhost = dmod.IsGhost || isPredicate;
           break;
         default:
           Contract.Assert(false); // unexpected FunctionSyntaxOptions
           isGhost = false; // to please the compiler
           break;
       }
     }
     // Some sanity checks
     Contract.Assert(theOptions.FunctionSyntax != FunctionSyntaxOptions.Version4 || functionMethodToken == null);
     Contract.Assert(theOptions.FunctionSyntax != FunctionSyntaxOptions.Version3 || !dmod.IsGhost);
     Contract.Assert(byMethodBody == null || (functionMethodToken == null && !dmod.IsGhost));
     Contract.Assert(byMethodBody == null || !isGhost);
 
     /* ========================================
      * Having computed "isGhost" for whatever declaration we have parsed, we know whether or not to
      * allow formal parameters to be "ghost". So, as a last round of checking, we inspect the formal in-parameters
      * given in the signature. 
      */

     if (isGhost) {
       foreach (var formal in formals) {
         if (formal.IsGhost) {
           var t = formal.EndToken;
           Token ghostToken = null;
           while (t != null && t.val != "," && t.val != "(") {
            if (t.val == "ghost") {
              ghostToken = t;
              break;
            }
            t = t.Prev;
           }
           SemErr(ErrorId.p_no_ghost_formal, ghostToken ?? formal.Origin, "formal cannot be declared 'ghost' in this context");
         }
       }
     }

     /* =========================================
      * Finally, we create the AST node for the function declaration we parsed.
      */
     var range = new SourceOrigin(dmod.FirstToken, t, name.ReportingRange);
     if (isTwoState && isPredicate) {
       Contract.Assert(functionMethodToken == null && !dmod.IsGhost);
       f = new TwoStatePredicate(range, name, dmod.IsStatic, dmod.IsOpaque, typeArgs, formals, result,
                                 reqs, new Specification<FrameExpression>(reads, readsAttrs), ens, 
                                 new Specification<Expression>(decreases, decAttrs), body, dmod.Attributes, signatureEllipsis);
     } else if (isTwoState) {
       Contract.Assert(functionMethodToken == null && !dmod.IsGhost);
       f = new TwoStateFunction(range, name, dmod.IsStatic, dmod.IsOpaque, typeArgs, formals, result, returnType,
                                reqs, new Specification<FrameExpression>(reads, readsAttrs), ens, 
                                new Specification<Expression>(decreases, decAttrs), body, dmod.Attributes, signatureEllipsis);
     } else if (isPredicate) {
       Contract.Assert(functionMethodToken == null || !dmod.IsGhost);
       f = new Predicate(range, name, dmod.IsStatic, isGhost, dmod.IsOpaque, typeArgs, formals, result,
                         reqs, new Specification<FrameExpression>(reads, readsAttrs), ens, 
                         new Specification<Expression>(decreases, decAttrs), body, Predicate.BodyOriginKind.OriginalOrInherited,
                         byMethodTok, byMethodBody, dmod.Attributes, signatureEllipsis);
     } else if (isLeastPredicate) {
       Contract.Assert(functionMethodToken == null && !dmod.IsGhost);
       f = new LeastPredicate(range, name, dmod.IsStatic, dmod.IsOpaque, kType, typeArgs, formals, result,
                              reqs, new Specification<FrameExpression>(reads, readsAttrs), ens, body, dmod.Attributes, signatureEllipsis);
     } else if (isGreatestPredicate) {
       Contract.Assert(functionMethodToken == null && !dmod.IsGhost);
       f = new GreatestPredicate(range, name, dmod.IsStatic, dmod.IsOpaque, kType, typeArgs, formals, result,
                                 reqs, new Specification<FrameExpression>(reads, readsAttrs), ens, body, dmod.Attributes, signatureEllipsis);
     } else {
       Contract.Assert(functionMethodToken == null || !dmod.IsGhost);
       f = new Function(range, name, dmod.IsStatic, isGhost, dmod.IsOpaque,
                        typeArgs, formals, result, returnType,
                        reqs, new Specification<FrameExpression>(reads, readsAttrs), ens, new Specification<Expression>(decreases, decAttrs), body,
                        byMethodTok, byMethodBody,
                        dmod.Attributes, signatureEllipsis);
     }
     f.BodyStartTok = bodyStart;
     SystemModuleModifiers.Add(b => b.CreateArrowTypeDecl(formals.Count));
     if (isLeastPredicate || isGreatestPredicate) {
       // also create an arrow type for the corresponding prefix predicate
       SystemModuleModifiers.Add(b => b.CreateArrowTypeDecl(formals.Count + 1));
     }
  .)
  .

/*------------------------------------------------------------------------*/
FunctionSpec<.List<AttributedExpression> reqs, List<FrameExpression> reads, List<AttributedExpression> ens, List<Expression> decreases, ref Attributes decAttrs, ref Attributes readsAttrs.>
= (. Contract.Requires(cce.NonNullElements(reqs));
     Contract.Requires(cce.NonNullElements(reads));
     Contract.Requires(decreases == null || cce.NonNullElements(decreases));
  .)
  SYNC
  { RequiresClause<reqs, true>
  | ReadsClause<reads, ref readsAttrs, false, false, true>
  | EnsuresClause<ens, false>
  | (. var decreasesToken = la;
       var decreasesForbidden = decreases == null;
       if (decreases == null) {
         decreases = new List<Expression/*!*/>();
       }
    .)
    DecreasesClause<decreases, ref decAttrs, false, false>
    (. if (decreasesForbidden) {
       var erange = new SourceOrigin(decreasesToken, t);
       SemErr(ErrorId.p_no_decreases_for_extreme_predicates, erange, "'decreases' clauses are meaningless for least and greatest predicates, so they are not allowed");
    }.)
  }
  .

/*------------------------------------------------------------------------*/
PredicateResult<string name, out Formal result>
= (. Type/*!*/ returnType = new BoolType();
     result = null;
     Attributes attributes = null;
  .)
  ":"
  (  IF(IsParenIdentsColon())
     "("
       { Attribute<ref attributes> }
       GIdentType<false, false, false, false, out var range, out var nameId, out var ty, out var resultIsGhost, out var isOld, out var isNameOnly, out var isOlder>
       (.
          if (ty is not BoolType) {
            SemErr(ErrorId.p_predicate_return_type_must_be_bool, new SourceOrigin(ty.StartToken, t), $"{name} return type should be bool, got {ty}");
          }
          result = new Formal(range, nameId, ty, false, false, null, attributes, false);
       .)
     ")"
     | Type<out returnType> (. SemErr(ErrorId.p_no_return_type_for_predicate, new SourceOrigin(returnType.StartToken, t), $"{name}s do not have an explicitly declared return type; it is always bool. Unless you want to name the result: ': (result: bool)'"); .)
  )
  .

/*------------------------------------------------------------------------*/
PossiblyWildExpression<out Expression e, bool allowLambda, bool allowWild>
= (. Contract.Ensures(Contract.ValueAtReturn(out e)!=null);
     e = dummyExpr; .)
  /* A decreases-* clause on a loop asks that no termination check be performed.
   * Use of this feature is sound only with respect to partial correctness.
   */
  ( "*"                        (. e = new WildcardExpr(t);
                                  if (!allowWild) {
                                    SemErr(ErrorId.p_no_wild_expression, e.Origin, "A '*' expression is not allowed here");
                                  }
                               .)
  | Expression<out e, false, allowLambda>
  )
  .

/*------------------------------------------------------------------------*/
PossiblyWildFrameExpression<out FrameExpression fe, bool allowLemma,
                            bool allowLambda, bool allowWild>
= (. Contract.Ensures(Contract.ValueAtReturn(out fe) != null); fe = dummyFrameExpr; .)
  /* A reads clause can list a wildcard, which allows the enclosing function to
   * read anything.  In many cases, and in particular in all cases where
   * the function is defined recursively, this makes it next to impossible to make
   * any use of the function.  Nevertheless, as an experimental feature, the
   * language allows it (and it is sound).
   */
  ( "*"                        (. fe = new FrameExpression(t, new WildcardExpr(t), null);
                                  if (!allowWild) {
                                     SemErr(ErrorId.p_no_wild_frame_expression, t, "A '*' frame expression is not permitted here");
                                  }
                               .)
  | FrameExpression<out fe, allowLemma, allowLambda>
  )
  .

/*------------------------------------------------------------------------*/
FrameField<out Token id> = "`" IdentOrDigits<out id>.

FrameExpression<out FrameExpression fe, bool allowLemma, bool allowLambda>
= (. Contract.Ensures(Contract.ValueAtReturn(out fe) != null);
     Expression/*!*/ e;
     Token/*!*/ id;
     string fieldName = null;
     IOrigin feTok = null;
     fe = dummyFrameExpr;
     Token currentToken = la;
  .)
  ( FrameField<out id>          (. fieldName = id.val; .)
      (. 
         if (AcceptReferrers()) {
           fe = new FrameExpression(id, new FieldLocationExpression(new ImplicitThisExpr(id), currentToken, new Name(t)), null);
         } else {
           fe = new FrameExpression(id, new ImplicitThisExpr(id), fieldName);
         }
      .)
  | Expression<out e, allowLemma, allowLambda>   (. feTok = e.Origin; .)
    [ 
      FrameField<out id> 
      (. 
        if(AcceptReferrers()) {
          throw new cce.UnreachableException();
        }
        fieldName = id.val;
        feTok = id;
      .)
    ]                           (. fe = new FrameExpression(feTok, e, fieldName); .)
  )
  .

/*------------------------------------------------------------------------*/
FunctionBody<out Expression/*!*/ e, out Token bodyStart, out Token bodyEnd, out Token/*?*/ byMethodTok, out BlockStmt/*?*/ byMethodBody>
= (. Contract.Ensures(Contract.ValueAtReturn(out e) != null); e = dummyExpr;
     byMethodTok = null; byMethodBody = null;
  .)
  "{"                         (. bodyStart = t; .)
  Expression<out e, true, true>
  "}"                         (. bodyEnd = t; .)
  [ "by"                      (. byMethodTok = t; .)
    "method"
    BlockStmt<out byMethodBody, out _, out _>
  ]
  .


/*------------------------------------------------------------------------*/
BlockStmt<out BlockStmt/*!*/ block, out Token bodyStart, out Token bodyEnd>
= (. Contract.Ensures(Contract.ValueAtReturn(out block) != null);
     List<Statement/*!*/> body = new List<Statement/*!*/>();
  .)
  "{"                                  (. bodyStart = t; .)
  { Stmt<body> }
  "}"                                  (. bodyEnd = t;
                                          block = new BlockStmt(new SourceOrigin(bodyStart, bodyEnd), body);
                                          .)
  .

OpaqueBlock<out Statement s>
= (.
    List<Statement/*!*/> body = new List<Statement/*!*/>();
    List<AttributedExpression> ensures = new();
    List<FrameExpression/*!*/> modifies = new List<FrameExpression/*!*/>();
    Attributes modifiesAttributes = null;
    Token start;
  .)
  "opaque" (. start = t; .)
  { ModifiesClause<ref modifies, ref modifiesAttributes, false, false>
  | EnsuresClause<ensures, false>
  }
  "{"
  { Stmt<body> }
  "}"
  (. 
    s = new OpaqueBlock(new SourceOrigin(start, t), body, ensures, 
      new Specification<FrameExpression>(modifies, modifiesAttributes), []);
  .)
  .

/*------------------------------------------------------------------------*/
DividedBlockStmt<out DividedBlockStmt body, out Token bodyStart, out Token bodyEnd>
= (. Contract.Ensures(Contract.ValueAtReturn(out body) != null);
     List<Statement> bodyInit = new List<Statement>();
     Token separatorTok = null;
     List<Statement> bodyProper = new List<Statement>();
  .)
  "{"                                  (. bodyStart = t; .)
  { Stmt<bodyInit> }
  [ "new"                              (. separatorTok = t; .)
    ";"
    { Stmt<bodyProper> }
  ]
  "}"                                  (. bodyEnd = t; .)
  (. body = new DividedBlockStmt(new SourceOrigin(bodyStart, t), bodyInit, separatorTok, bodyProper, []); .)
  .

/*------------------------------------------------------------------------*/
Stmt<.List<Statement/*!*/>/*!*/ ss.>
= (. Statement/*!*/ s;
  .)
  OneStmt<out s>                                (. ss.Add(s); .)
  .

/*------------------------------------------------------------------------*/
OneStmt<out Statement/*!*/ s>
= (. Contract.Ensures(Contract.ValueAtReturn(out s) != null);
     s = dummyStmt;  /* to please the compiler */
     BlockStmt bs;
     Token bodyStart, bodyEnd;
  .)
  SYNC
  ( BlockStmt<out bs, out bodyStart, out bodyEnd>  (. s = bs; .)
  | OpaqueBlock<out s>
  | IF(IsReveal(scanner.Peek())) RevealStmt<out s>
  | AssignStatement<out s>     // includes UpdateFailure
  | VarDeclStatement<out s>
  | ReturnStmt<out s>
  | IfStmt<out s>
  | WhileStmt<out s>
  | ForLoopStmt<out s>
  | AssertStmt<out s>
  | AssumeStmt<out s>
  | BreakOrContinueStmt<out s>
  | CalcStmt<out s>
  | ExpectStmt<out s>
  | ForallStmt<out s>
  | LabeledStmt<out s>
  | MatchStmt<out s>
  | ModifyStmt<out s>
  | PrintStmt<out s>
  | SkeletonStmt<out s>
  | YieldStmt<out s>
  )
  .

/*------------------------------------------------------------------------*/
LabeledStmt<out Statement s>
= (. var labels = new List<Label>();
     Label l;
     s = null;
     Token beforeToken = t;
     BlockStmt bs;
     Token bodyStart, bodyEnd;
  .)
  (
    Label<out l> (. labels.Add(l); .)
    {
      Label<out l> (. labels.Add(l); .)
    }
    (
      ( WhileStmt<out s>
      | ForLoopStmt<out s>
      | IfStmt<out s>
      | BlockStmt<out bs, out bodyStart, out bodyEnd>  (. s = bs; .)
      | OpaqueBlock<out s>
      )
      (.
         ((LabeledStatement)s).Labels.AddRange(labels);
         s.SetOrigin(new SourceOrigin(beforeToken.Next, t, s.Origin.ReportingRange));
      .)
    | (. 
        var first = labels.First();
        var last = labels.Last(); 
        var origin = new SourceOrigin(beforeToken.Next, last.Tok.ReportingRange.EndToken);
        s = new LabeledStatement(origin, labels);
      .)
    )
  )
  .

Label<out Label l>
= "label"  (. Token id; .)
  LabelName<out id> ":" (. l = new Label(id, id.val); .)
.

/*------------------------------------------------------------------------*/
SkeletonStmt<out Statement s>
= (. Token dotdotdot; .)
  ellipsis                             (. dotdotdot = t; .)
  ";"
  (. s = new SkeletonStatement(new SourceOrigin(dotdotdot, t));
     errors.Deprecated(ErrorId.p_deprecated_statement_refinement, t, "the ... refinement feature in statements is deprecated");
  .)
  .

/*------------------------------------------------------------------------*/
BreakOrContinueStmt<out Statement/*!*/ s>
= (. var isContinue = false;
     Token start = Token.NoToken;
     Token label = null;
     int breakAndContinueCount = 1;
     Attributes attributes = null;
  .)
  ( "continue"              (. start = t; isContinue = true; .)
    [ Attribute<ref attributes> ]
    [ LabelName<out label> ]
  | "break"                 (. start = t; .)
    ( LabelName<out label>
    | { "break"             (. breakAndContinueCount++; .)
      }
      [ "continue"          (. breakAndContinueCount++; isContinue = true; .)
      ]
    )
  )
  SYNC
  ";"
  (. Contract.Assert(label == null || breakAndContinueCount == 1);
     s = label != null ?
       new BreakOrContinueStmt(new SourceOrigin(start, t), new Name(label), 0, isContinue) :
       new BreakOrContinueStmt(new SourceOrigin(start, t), breakAndContinueCount, isContinue, attributes);
  .)
  .

/*------------------------------------------------------------------------*/
ReturnStmt<out Statement/*!*/ s>
= "return"
       (.
         Token returnTok = t;
         List<AssignmentRhs> rhss = null;
         AssignmentRhs r;
         Attributes attributes = null;
       .)
  [ Attribute<ref attributes> ]
  [ Rhs<out r>                       (. rhss = new List<AssignmentRhs>();
                                        rhss.Add(r);
                                     .)
    { "," Rhs<out r>                 (. rhss.Add(r); .)
    }
  ]
  ";"                                (. s = new ReturnStmt(new SourceOrigin(returnTok, t), rhss, attributes);
                                     .)
  .

/*------------------------------------------------------------------------*/
YieldStmt<out Statement/*!*/ s>
= "yield"
       (.
         Token yieldTok = t;
         List<AssignmentRhs> rhss = null;
         AssignmentRhs r;
       .)
  [ Rhs<out r>                       (. rhss = new List<AssignmentRhs>();
                                        rhss.Add(r);
                                     .)
    { "," Rhs<out r>                 (. rhss.Add(r); .)
    }
  ]
  ";"                                (. s = new YieldStmt(new SourceOrigin(yieldTok, t), rhss);
                                     .)
  .

/*------------------------------------------------------------------------*/
AssignStatement<out Statement/*!*/ s>
= (. List<Expression> lhss = new List<Expression>();
     List<AssignmentRhs> rhss = new List<AssignmentRhs>();
     Expression e;
     AssignmentRhs r;
     BlockStmt proof = null;
     Token operatorToken = Token.NoToken;
     Token endTok = Token.NoToken;
     Token startToken = Token.NoToken;
     Attributes attrs = null;
     Attributes tokenAttrs = null;
     AttributedToken suchThatAssume = null;
     Expression suchThat = null;
     AttributedToken keywordToken = null;
     Expression exceptionExpr = null;
     ExprRhs exceptionRhs = null;
     Token endToken = Token.NoToken;
  .)
( Lhs<out e>                       (. operatorToken = e.Center; startToken = e.StartToken; endToken = t; .)
  ( 
                                   (. lhss.Add(e); .)
    { "," Lhs<out e>               (. lhss.Add(e); .)
    }
    ( ":="                         (. operatorToken = t; .)
      Rhs<out r>                   (. rhss.Add(r); .)
      { "," Rhs<out r>             (. rhss.Add(r); .)
      }
    | ":|"                         (. operatorToken = t; .)
      [ IF(la.kind == _assume)     /* an Expression can also begin with an "assume", so this says to resolve it to pick up any "assume" here */
        "assume"                      (. var tok = t; .)
        { Attribute<ref tokenAttrs> } (. suchThatAssume = new AttributedToken(tok, tokenAttrs); .)
      ]
      Expression<out suchThat, false, true>
    | ":-"                         (. operatorToken = t; .)
      [ IF(IsAssumeTypeKeyword(la))   /* an Expression can also begin with these keywords, so this says to resolve it to pick up the keyword here */
        ("expect"|"assert"|"assume")  (. var tok = t; .)
        { Attribute<ref tokenAttrs> } (. keywordToken = new AttributedToken(tok, tokenAttrs); .)
      ]
      Expression<out exceptionExpr, false, false>
      { Attribute<ref attrs> }     (. exceptionRhs = new ExprRhs(exceptionExpr, attrs); .)
      { "," Rhs<out r>             (. rhss.Add(r); .)
      }
    )
    (
      "by" BlockStmt<out proof, out _, out _>
    | ";"
    )
  | ":"                            (. SemErr(ErrorId.p_invalid_colon, new SourceOrigin(startToken, t), "invalid statement beginning here (is a 'label' keyword missing? or a 'const' or 'var' keyword?)"); .)
  | { Attribute<ref attrs> }       (. endToken = t; .)
    (
      "by" BlockStmt<out proof, out _, out _>
    | ";"
    )                              (. endTok = t; var rhs = new ExprRhs(e, attrs); rhs.SetOrigin(new SourceOrigin(e.StartToken, endToken)); rhss.Add(rhs); .)
  | { Attribute<ref attrs> }       (. endToken = t; .)
                                   (. endTok = t; var rhs2 = new ExprRhs(e, attrs); rhs2.SetOrigin(new SourceOrigin(e.StartToken, endToken)); rhss.Add(rhs2);
                                      SemErr(ErrorId.p_missing_semicolon, new SourceOrigin(startToken, t), "missing semicolon at end of statement");
                                   .)   
  )
| ":-"                             (. operatorToken = t; startToken = t; .)
   [ IF(IsAssumeTypeKeyword(la))      /* an Expression can also begin with these keywords, so this says to resolve it to pick up the keyword here */
      ("expect"|"assert"|"assume")    (. var tok = t; .)
      { Attribute<ref tokenAttrs> }   (. keywordToken = new AttributedToken(tok, tokenAttrs); .)
   ]
   Expression<out exceptionExpr, false, false>
   { Attribute<ref attrs> }        (. exceptionRhs = new ExprRhs(exceptionExpr, attrs); .)
   { "," Rhs<out r>                (. rhss.Add(r); .)
   }
   (
     "by" BlockStmt<out proof, out _, out _>
   | ";"                           (. endTok = t; .)
   )                           
)
  (. var rangeToken = new SourceOrigin(startToken, t, operatorToken);
     if (suchThat != null) {
       s = new AssignSuchThatStmt(rangeToken, lhss, suchThat, suchThatAssume, null);
     } else if (exceptionRhs != null) {
       s = new AssignOrReturnStmt(rangeToken, lhss, exceptionRhs, keywordToken, rhss);
     } else {
       if (lhss.Count == 0 && rhss.Count == 0) {
         s = new BlockStmt(rangeToken, new List<Statement>()); // error, give empty statement
       } else {
         s = new AssignStatement(rangeToken, lhss, rhss);
       }
     }
     if (proof != null) {
       s = new BlockByProofStmt(rangeToken, proof, s);
     }
  .)
  .

/*------------------------------------------------------------------------*/
Rhs<out AssignmentRhs r>
= (. Contract.Ensures(Contract.ValueAtReturn<AssignmentRhs>(out r) != null);
     Token/*!*/ x, newToken;  Expression/*!*/ e;
     Type ty = null;
     List<Expression> ee = null;
     List<ActualBinding> args = null;
     Expression arrayElementInit = null;
     List<Expression> display = null;
     r = dummyRhs;  // to please compiler
     Attributes attrs = null;
     Token startToken = null;
  .)
  ( IF(la.val == "new")
    "new"                              (. newToken = t; startToken = t; .)
    ( NewArray<out ee, out arrayElementInit, out display>  // "ty" is set to InferredTypeProxy above
    | TypeAndToken<out x, out ty, false>
      [ NewArray<out ee, out arrayElementInit, out display>
      |                                (. x = null; args = new List<ActualBinding>(); .)
        "("
          [ ActualBindings<args> ]
        ")"
      ]
    )
    (. if (ee != null) {
         if (display != null) {
           r = new AllocateArray(newToken, ty, ee[0], display);
         } else {
           r = new AllocateArray(newToken, ty, ee, arrayElementInit);
         }
       } else if (args != null) {
         r = new AllocateClass(newToken, ty!, args);
       } else {
         r = new AllocateClass(newToken, ty!);
       }
    .)
  | "*"                                (. r = new HavocRhs(t); startToken = t; .)
  | Expression<out e, false, true>     (. r = new ExprRhs(e); startToken = e.StartToken; .)
  )
  { Attribute<ref attrs> }             (. r.Attributes = attrs;
                                          r.SetOrigin(new SourceOrigin(startToken ?? t, t, r.Center)); .)
  .

/*------------------------------------------------------------------------*/
NewArray<. out List<Expression> ee, out Expression arrayElementInit, out List<Expression> display .>
= (. ee = new List<Expression>();
     arrayElementInit = null;
     display = null;
     Token x;
  .)
  "["                                (. x = t; .)
  ( "]"                              /* no size is given; this is allowed as long as an initialization display is given */
    "["                              (. display = new List<Expression>(); .)
    [ Expressions<display> ]
    "]"                              (. // we fill in the size
                                        ee.Add(new LiteralExpr(new AutoGeneratedOrigin(x), display.Count));
                                     .)
  | Expressions<ee>
    "]"                              (. // make sure an array class with this dimensionality exists
                                        var eeCopy = ee;
                                        SystemModuleModifiers.Add(b => b.ArrayType(eeCopy.Count, new IntType(), true));
                                     .)
    [ "(" Expression<out arrayElementInit, true, true>
      ")"
    | "["                            (. if (ee.Count > 1) {
                                          SemErr(ErrorId.p_initializing_display_only_for_1D_arrays, t, "An initializing element display is allowed only for 1-dimensional arrays");
                                        }
                                        display = new List<Expression>();
                                     .)
      [ Expressions<display> ]
      "]"
    ]
  )
  (. if (ee.Count == 0) {
       // an error occurred while parsing, but we still want to make sure to return a nonempty "ee"
       ee.Add(new LiteralExpr(new AutoGeneratedOrigin(x), 0));
     }
  .)
  .

/*------------------------------------------------------------------------*/
VarDeclStatement<.out Statement/*!*/ s.>
= (. Token x = null, assignTok = null;  bool isGhost = false;
     LocalVariable d;
     AssignmentRhs r;
     List<LocalVariable> lhss = new List<LocalVariable>();
     List<AssignmentRhs> rhss = new List<AssignmentRhs>();
     AttributedToken suchThatAssume = null;
     Expression suchThat = null;
     AttributedToken keywordToken = null;
     Expression exceptionExpr = null;
     ExprRhs exceptionRhs = null;
     Attributes attrs = null;
     Attributes tokenAttrs = null;
     BlockStmt proof = null;
     Token endTok;
     Token startToken = null;
     s = dummyStmt;
  .)
  [ "ghost"                                 (. isGhost = true;  x = t; startToken = t; .)
  ]
  "var"                                     (. if (!isGhost) { x = t; startToken = t; } .)
  ( IF(!IsPatternDecl())
    { Attribute<ref attrs> }
    LocalIdentTypeOptional<out d, isGhost>    (. lhss.Add(d); d.Attributes = attrs; attrs = null; .)
    { ","
      { Attribute<ref attrs> }
      LocalIdentTypeOptional<out d, isGhost>  (. lhss.Add(d); d.Attributes = attrs; attrs = null; .)
    }
    [ ( ":=" | "=" (. SemErr(ErrorId.p_no_equal_for_initializing, t, "a local variable should be initialized using ':=', ':-', or ':|', not '='"); .) )                         
                                     (. assignTok = t; .)
      Rhs<out r>                     (. rhss.Add(r); .)
      { "," Rhs<out r>               (. rhss.Add(r); .)
      }
    | { Attribute<ref attrs> }
      ":|"                           (. assignTok = t; .)
      [ IF(la.kind == _assume)       /* an Expression can also begin with an "assume", so this says to resolve it to pick up any "assume" here */
        "assume"                      (. var tok = t; .)
        { Attribute<ref tokenAttrs> } (. suchThatAssume = new AttributedToken(tok, tokenAttrs); .)
      ]
      Expression<out suchThat, false, true>
    | ":-"                           (. assignTok = t; .)
      [ IF(IsAssumeTypeKeyword(la))     /* an Expression can also begin with these keywords, so this says to resolve it to pick up the keyword here */
         ("expect"|"assert"|"assume")  (. var tok = t; .)
         { Attribute<ref tokenAttrs> } (. keywordToken = new AttributedToken(tok, tokenAttrs); .)
      ]
      Expression<out exceptionExpr, false, false>
      { Attribute<ref attrs> }       (. exceptionRhs = new ExprRhs(exceptionExpr, attrs); .)
      { "," Rhs<out r>               (. rhss.Add(r); .)
      }
    ]
    SYNC ( "by"
      BlockStmt<out proof, out _, out _>
    | ";"                            (. endTok = t; .)
    )
    (. ConcreteAssignStatement assignment;
       var lhsExprs = new List<Expression>();
       if (isGhost || (rhss.Count == 0 && exceptionRhs == null && suchThat == null)) { // explicitly ghost or no init
         foreach (var lhs in lhss) {
           lhsExprs.Add(new IdentifierExpr(lhs.Center, lhs.Name));
         }
       } else { // not explicitly ghost, but with init - so auto-ghost
         foreach (var lhs in lhss) {
           lhsExprs.Add(new AutoGhostIdentifierExpr(lhs.Center, lhs.Name) );
         }
       }
       var rangeToken = new SourceOrigin(startToken, t);
       if (suchThat != null) {
         var updateOrigin = new SourceOrigin(assignTok, t);
         assignment = new AssignSuchThatStmt(updateOrigin, lhsExprs, suchThat, suchThatAssume, attrs);
       } else if (exceptionRhs != null) {
         var updateOrigin = new SourceOrigin(assignTok, t);
         assignment = new AssignOrReturnStmt(updateOrigin, lhsExprs, exceptionRhs, keywordToken, rhss);
       } else if (rhss.Count == 0) {
         assignment = null;
       } else {
         var updateOrigin = new SourceOrigin(lhsExprs.First().StartToken, t, assignTok);
         assignment = new AssignStatement(updateOrigin, lhsExprs, rhss);
       }
       s = new VarDeclStmt(rangeToken, lhss, assignment);
       if (proof != null) {
         s = new BlockByProofStmt(s.Origin, proof, s);
       }
    .)
  | (. CasePattern<LocalVariable> pat;
       Expression e = dummyExpr;
       Token id = t;
    .)
    CasePatternLocal<out pat, isGhost>
    ( ":="
    | { Attribute<ref attrs> }
      ":|"                          (.  SemErr(ErrorId.p_no_patterns_and_such_that, pat.Origin, "LHS of assign-such-that expression must be variables, not general patterns"); .)
    )
    Expression<out e, false, true>

    ";"
    (. s = new VarDeclPattern(e.Origin, pat, e, isGhost);
       s.SetOrigin(new SourceOrigin(pat.StartToken, t)); .)
  )
  .

/*------------------------------------------------------------------------*/
IfStmt<out Statement/*!*/ ifStmt>
= (. Contract.Ensures(Contract.ValueAtReturn(out ifStmt) != null); Token/*!*/ x;
     Expression guard = null;  Token guardEllipsis = null;  bool isBindingGuard = false;
     BlockStmt/*!*/ thn;
     BlockStmt/*!*/ bs;
     Statement/*!*/ s;
     Statement els = null;
     Attributes attrs = null;
     Attributes elsattrs = null;
     Token bodyStart, bodyEnd;
     Token endTok;
     Token startToken;
     List<GuardedAlternative> alternatives;
     ifStmt = dummyIfStmt;  // to please the compiler
     bool usesOptionalBraces;
  .)
  "if"                       (. x = t; startToken = t; .)
  { Attribute<ref attrs> }
  (
    IF(IsAlternative())
    AlternativeBlock<true, out alternatives, out usesOptionalBraces, out endTok>
    (. ifStmt = new AlternativeStmt(new SourceOrigin(startToken, t), [], alternatives, usesOptionalBraces, attrs);
    .)
  |
    ( IF(IsBindingGuard())
      BindingGuard<out guard, true>      (. isBindingGuard = true; .)
    | Guard<out guard>
    | ellipsis                           (. guardEllipsis = t;
                                            errors.Deprecated(ErrorId.p_deprecated_statement_refinement, t, "the ... refinement feature in statements is deprecated");
                                         .)
    )
    BlockStmt<out thn, out bodyStart, out bodyEnd> 
    [ "else"
      ( IfStmt<out s>                                 (. els = s; .)
      | { Attribute<ref elsattrs> } BlockStmt<out bs, out bodyStart, out bodyEnd> (. els = bs; .)
      )
    ]
    (.
       if (els != null && !(els is IfStmt)) {
        els.Attributes = elsattrs;
       }
       var rangeToken = new SourceOrigin(startToken, t);
       if (guardEllipsis != null) {
         ifStmt = new IfStmt(rangeToken, isBindingGuard, guard, thn, els);
         ifStmt = new SkeletonStatement(ifStmt, guardEllipsis, null);
       } else {
         ifStmt = new IfStmt(rangeToken, isBindingGuard, guard, thn, els, [], attrs);
       }
    .)
  )
  .

/*------------------------------------------------------------------------*/
AlternativeBlock<.bool allowBindingGuards, out List<GuardedAlternative> alternatives, out bool usesOptionalBraces, out Token endTok.>
= (. alternatives = new List<GuardedAlternative>();
     endTok = null;
     usesOptionalBraces = false;
     GuardedAlternative alt;
  .)
  ( "{"    (. usesOptionalBraces = true; .)
    {
      AlternativeBlockCase<allowBindingGuards, out alt>  (. alternatives.Add(alt); .)
    }
    "}"
  | /* Note, an alternative-less while is not parsed here; it is a body-less while (not an alternative while).
       Also, an alternative-less if is not allowed.
       These decisions save a Coco warning.
    */
    AlternativeBlockCase<allowBindingGuards, out alt>  (. alternatives.Add(alt); .)
    { IF(la.kind == _case)
      AlternativeBlockCase<allowBindingGuards, out alt>  (. alternatives.Add(alt); .)
    }
  )
  (. endTok = t; .)
  .

/*------------------------------------------------------------------------*/
AlternativeBlockCase<.bool allowBindingGuards, out GuardedAlternative alt.>
= (. Token x;
     Expression e; bool isBindingGuard;
     List<Statement> body;
     Attributes attrs = null;
  .)
  "case"                             (. x = t; isBindingGuard = false; e = dummyExpr; .)
  { Attribute<ref attrs> }
  ( IF(allowBindingGuards && IsBindingGuard())
    BindingGuard<out e, false >  (. isBindingGuard = true; .)  // NB: don't allow lambda here
  | Expression<out e, true, false> // NB: don't allow lambda here
  )
  "=>"
  (. body = new List<Statement>(); .)
  SYNC  /* this SYNC and the one inside the loop below are used to avoid problems with the IsNotEndOfCase test. The SYNC will
          * skip until the next symbol that can legally occur here, which is either the beginning of a Stmt or whatever is allowed
          * to follow the CaseStatement.
          */
  { IF(IsNotEndOfCase()) /* This is a little sketchy. It would be nicer to be able to write IF(la is start-symbol of Stmt), but Coco doesn't allow that */
    Stmt<body>
    SYNC  /* see comment about SYNC above */
  }
  (. alt = new GuardedAlternative(x, isBindingGuard, e, body, attrs); .)
  .

/*------------------------------------------------------------------------*/
WhileStmt<out Statement stmt>
= (. Contract.Ensures(Contract.ValueAtReturn(out stmt) != null); Token x;
     Expression guard = null;  Token guardEllipsis = null;
     Attributes attrs = null;
     List<AttributedExpression> invariants = new List<AttributedExpression>();
     List<Expression> decreases = new List<Expression>();
     Token startToken = null;
     Attributes decAttrs = null;
     Attributes modAttrs = null;
     List<FrameExpression> mod = null;
     BlockStmt body = null;  Token bodyEllipsis = null;
     Token bodyStart = null, bodyEnd = null;
     Token endTok;
     List<GuardedAlternative> alternatives;
     stmt = dummyStmt;  // to please the compiler
     bool isDirtyLoop = true;
     bool usesOptionalBraces;
  .)
  "while"                    (. x = t; startToken = t; .)
  { Attribute<ref attrs> }
  (
    IF(IsLoopSpec() || IsAlternative())
    LoopSpec<invariants, decreases, ref mod, ref decAttrs, ref modAttrs>
    AlternativeBlock<false, out alternatives, out usesOptionalBraces, out endTok>
    (. stmt = new AlternativeLoopStmt(new SourceOrigin(startToken, t), invariants, 
                                      new Specification<Expression>(decreases, decAttrs), 
                                      new Specification<FrameExpression>(mod, modAttrs), 
                                      alternatives, usesOptionalBraces, [], attrs);
       .)
  |
    ( Guard<out guard>           (. Contract.Assume(guard == null || cce.Owner.None(guard)); .)
    | ellipsis                   (. guardEllipsis = t; 
                                    errors.Deprecated(ErrorId.p_deprecated_statement_refinement, t, "the ... refinement feature in statements is deprecated");
                                 .)
    )
    LoopSpec<invariants, decreases, ref mod, ref decAttrs, ref modAttrs>
    ( IF(la.kind == _lbrace)      /* if there's an open brace, claim it as the beginning of the loop body (as opposed to a BlockStmt following the loop) */
      BlockStmt<out body, out bodyStart, out bodyEnd>  (. isDirtyLoop = false; .)
    | IF(la.kind == _ellipsis)    /* if there's an ellipsis, claim it as standing for the loop body (as opposed to a "...;" statement following the loop) */
      ellipsis                   (. bodyEllipsis = t; isDirtyLoop = false;
                                    errors.Deprecated(ErrorId.p_deprecated_statement_refinement, t, "the ... refinement feature in statements is deprecated");
                                  .)
    | /* go body-less */
    )
    (.
      var rangeToken = new SourceOrigin(startToken, t, startToken);
      if (guardEllipsis != null || bodyEllipsis != null) {
        if (mod != null) {
          SemErr(ErrorId.p_no_modifies_on_refining_loops, mod[0].E.Origin, "'modifies' clauses are not allowed on refining loops");
        }
        if (body == null && !isDirtyLoop) {
          body = new BlockStmt(rangeToken, new List<Statement>());
        }
        stmt = new WhileStmt(rangeToken, guard, invariants, new Specification<Expression>(decreases, decAttrs), new Specification<FrameExpression>(null, null), body, [], attrs);
        stmt = new SkeletonStatement(stmt, guardEllipsis, bodyEllipsis);
      } else {
        // The following statement protects against crashes in case of parsing errors
        if (body == null && !isDirtyLoop) {
          body = new BlockStmt(rangeToken, new List<Statement>());
        }
        stmt = new WhileStmt(rangeToken, guard, invariants, new Specification<Expression>(decreases, decAttrs), new Specification<FrameExpression>(mod, modAttrs), body, [], attrs);
      }
    .)
  )
  .

ForLoopStmt<out Statement stmt>
= (. Contract.Ensures(Contract.ValueAtReturn(out stmt) != null);
     Token x;
     BoundVar loopIndex;
     Expression start;
     Expression end = null;
     bool goingUp = true;

     Attributes attrs = null;

     List<AttributedExpression> invariants = new List<AttributedExpression>();
     List<Expression> decreases = new List<Expression>();
     Token startToken = null;
     Attributes decAttrs = null;
     Attributes modAttrs = null;
     List<FrameExpression> mod = null;

     BlockStmt body = null;
     Token bodyStart = null, bodyEnd = null;
     stmt = dummyStmt;  // to please the compiler
     bool isDirtyLoop = true;
  .)
  "for"                    (. x = t; startToken = t; .)
  { Attribute<ref attrs> }
  IdentTypeOptional<out loopIndex>
  ":="
  Expression<out start, false, false>
  ForLoopDirection<out goingUp>
  ( Expression<out end, false, false>
  | "*"
  )
  LoopSpec<invariants, decreases, ref mod, ref decAttrs, ref modAttrs>
  ( IF(la.kind == _lbrace)      /* if there's an open brace, claim it as the beginning of the loop body (as opposed to a BlockStmt following the loop) */
    BlockStmt<out body, out bodyStart, out bodyEnd>  (. isDirtyLoop = false; .)
  | /* go body-less */
  )
  (.
    var rangeToken = new SourceOrigin(startToken, t);
    // The following statement protects against crashes in case of parsing errors
    if (body == null && !isDirtyLoop) {
      body = new BlockStmt(rangeToken, new List<Statement>());
    }
    stmt = new ForLoopStmt(rangeToken, loopIndex, start, end, goingUp,
      invariants, new Specification<Expression>(decreases, decAttrs), new Specification<FrameExpression>(mod, modAttrs), body, [], attrs);
  .)
  .

ForLoopDirection<out bool goingUp>
= (. goingUp = true; .)
  ident
  (. if (t.val == "downto") {
       goingUp = false;
     } else if (t.val != "to") {
       SemErr(ErrorId.p_to_or_downto, t, "Expected 'to' or 'downto'");
     }
  .)
  .

/*------------------------------------------------------------------------*/
LoopSpec<.List<AttributedExpression> invariants, List<Expression> decreases, ref List<FrameExpression> mod, ref Attributes decAttrs, ref Attributes modAttrs.>
= { SYNC
    InvariantClause<invariants>
  | SYNC
    DecreasesClause<decreases, ref decAttrs, true, true>
  | SYNC
    ModifiesClause<ref mod, ref modAttrs, true, false>
  }
  .

/*------------------------------------------------------------------------*/
DecreasesList<.List<Expression> decreases, bool allowWildcard, bool allowLambda.>
= (. Expression e; .)
  PossiblyWildExpression<out e, allowLambda, allowWildcard>       (. decreases.Add(e); .)
  { "," PossiblyWildExpression<out e, allowLambda, allowWildcard> (. decreases.Add(e); .)
  }
  (. if (allowWildcard && decreases.Count > 1 && decreases.Exists(e => e is WildcardExpr)) {
       SemErr(ErrorId.p_no_decreases_expressions_with_star, e.Origin, "A 'decreases' clause that contains '*' is not allowed to contain any other expressions");
     }
  .)
  .

/*------------------------------------------------------------------------*/
Guard<out Expression e>   /* null represents demonic-choice */
= (. Expression/*!*/ ee;  e = null; .)
  ( "*"                                   (. e = null; .)
  | IF(IsParenStar())  "(" "*" ")"        (. e = null; .)
  | Expression<out ee, true, true>        (. e = ee; .)
  )
  .

/*------------------------------------------------------------------------*/
BindingGuard<out Expression e, bool allowLambda>
= (. var bvars = new List<BoundVar>();
     BoundVar bv;  
     Token start, suchThatOperator;
     Attributes attrs = null;
     Expression body;
  .)
  IdentTypeOptional<out bv>                    (. bvars.Add(bv); start = bv.StartToken; .)
  { ","
    IdentTypeOptional<out bv>                  (. bvars.Add(bv); .)
  }
  { Attribute<ref attrs> }
  ":|"                                         (. suchThatOperator = t; .)
  Expression<out body, true, allowLambda>
  (. e = new ExistsExpr(suchThatOperator, bvars, null, body, attrs); .)
  .


/*------------------------------------------------------------------------*/
SingleExtendedPattern<.out ExtendedPattern pat.>
= (. Token id; List<ExtendedPattern> arguments;
    Expression lit; BoundVar bv;
    pat = null;
  .)
  ( "("                                    (. id = t;
                                              arguments = new List<ExtendedPattern>(); .)
      [ ExtendedPattern<out pat>           (. arguments.Add(pat); .)
      { "," ExtendedPattern<out pat>       (. arguments.Add(pat); .)
      }]
    ")"                                    (. // make sure the tuple type exists
                                              SystemModuleModifiers.Add(b => b.TupleType(id, arguments.Count, true));
                                              //use the TupleTypeCtors
                                              string ctor = SystemModuleManager.TupleTypeCtorName(arguments.Count);
                                              pat = new IdPattern(id, ctor, arguments);
                                           .)
  | IF(IsIdentParen())
    Ident<out id>                          (. arguments = new List<ExtendedPattern>(); .)
    "("
      [ ExtendedPattern<out pat>           (. arguments.Add(pat); .)
        { "," ExtendedPattern<out pat>     (. arguments.Add(pat); .)
        }
      ]
     ")"
                                           (. pat = new IdPattern(id, id.val, arguments, false, true); .)
  | PossiblyNegatedLiteralExpr<out lit>    (. pat = new LitPattern(lit.Origin, lit); .)
  | IdentTypeOptional<out bv>              (. pat = new IdPattern(bv.Origin, bv.Name, bv.SyntacticType, null); .)
  )
  (. // In case of parsing errors, make sure 'pat' still returns as non-null
    if (pat == null) {
      pat = new IdPattern(t, "_ParseError", null);
    }
  .)
  .

/*------------------------------------------------------------------------*/
ExtendedPattern<.out ExtendedPattern pat.>
= (. List<ExtendedPattern> branches = null;
     ExtendedPattern branch = null; .)
  [ "|" ] SingleExtendedPattern<out branch>
  { "|"                                    (. branches ??= new() { branch }; .)
    SingleExtendedPattern<out branch>      (. branches.Add(branch); .)
  }
  (. pat = branches == null ? branch : new DisjunctivePattern(branches[0].Origin, branches); .)
  .

/*------------------------------------------------------------------------*/
MatchStmt<out Statement/*!*/ s>
= (. Contract.Ensures(Contract.ValueAtReturn(out s) != null);
     Token x; Expression/*!*/ e; NestedMatchCaseStmt/*!*/ c;
     List<NestedMatchCaseStmt/*!*/> cases = new List<NestedMatchCaseStmt/*!*/>();
     bool usesOptionalBraces = false;
     Token startToken = null;
     Attributes attrs = null;
  .)
  "match"                     (. x = t; startToken = t; .)
  { Attribute<ref attrs> }
  Expression<out e, true, true>
  ( IF(la.kind == _lbrace)  /* always favor brace-enclosed match body to a case-less match */
    "{" (. usesOptionalBraces = true; .)
        { CaseStmt<out c> (. cases.Add(c); .) }
    "}"
  |     { IF(la.kind == _case)  /* let each "case" bind to the closest preceding "match" */
          CaseStmt<out c> (. cases.Add(c); .)
        }
  )
  (. s = new NestedMatchStmt(new SourceOrigin(startToken, t), e, cases, usesOptionalBraces, attrs);
  .)
  .

/*------------------------------------------------------------------------*/
CaseStmt<out NestedMatchCaseStmt/*!*/ c>
= (. Contract.Ensures(Contract.ValueAtReturn(out c) != null);
     Token/*!*/ x;
     ExtendedPattern/*!*/ pat = null;
     var body = new List<Statement/*!*/>();
     Attributes attrs = null;
  .)
  "case"                      (. x = t; .)
  { Attribute<ref attrs> }
  ExtendedPattern<out pat>    (. .)
  "=>"
    SYNC  /* this SYNC and the one inside the loop below are used to avoid problems with the IsNotEndOfCase test. The SYNC will
           * skip until the next symbol that can legally occur here, which is either the beginning of a Stmt or whatever is allowed
           * to follow the CaseStatement.
           */
    { IF(IsNotEndOfCase()) /* This is a little sketchy. It would be nicer to be able to write IF(la is start-symbol of Stmt), but Coco doesn't allow that */
      Stmt<body>
      SYNC  /* see comment about SYNC above */
    }
  (. c = new NestedMatchCaseStmt(x, pat, body, attrs); .)
  .

/*------------------------------------------------------------------------*/
AssertStmt<out Statement/*!*/ s>
= (. Contract.Ensures(Contract.ValueAtReturn(out s) != null); Token/*!*/ x;
     Expression e = dummyExpr; Attributes attrs = null;
     Token dotdotdot = null;
     BlockStmt proof = null;
     Token startToken = null;
     Token proofStart, proofEnd;
     Token lbl = null;
  .)
  "assert"                                     (. x = t; startToken = t; .)
  { Attribute<ref attrs> }
  ( [ IF(IsLabel(true))
      LabelName<out lbl> ":"
    ]
    Expression<out e, false, true>
    ( "by"
      BlockStmt<out proof, out proofStart, out proofEnd>
    | ";"
    | (.
        SemErr(ErrorId.p_assert_needs_by_or_semicolon, t, "expected either 'by' or a semicolon following the assert expression");
      .)
    )
  | ellipsis                                   (. dotdotdot = t; 
                                                  errors.Deprecated(ErrorId.p_deprecated_statement_refinement, t, "the ... refinement feature in statements is deprecated");
                                                .)
    ";"
  )
  (. if (dotdotdot != null) {
       s = new AssertStmt(new SourceOrigin(startToken, t, startToken), new LiteralExpr(x, true), null, attrs);
       s = new SkeletonStatement(s, dotdotdot, null);
     } else {
       s = new AssertStmt(new SourceOrigin(startToken, t, startToken), e, lbl == null ? null : new AssertLabel(lbl, lbl.val), attrs);
       if (proof != null) {
         s = new BlockByProofStmt(s.Origin, proof, s);
       }
     }
  .)
  .

/*------------------------------------------------------------------------*/
ExpectStmt<out Statement/*!*/ s>
= (. Contract.Ensures(Contract.ValueAtReturn(out s) != null); Token/*!*/ x;
     Expression e = dummyExpr; Expression m = null; Attributes attrs = null;
     Token dotdotdot = null;
     Token startToken = null;
  .)
  "expect"                                     (. x = t; startToken = t; .)
  { Attribute<ref attrs> }
  ( Expression<out e, false, true>
  | ellipsis                                   (. dotdotdot = t; 
                                                  errors.Deprecated(ErrorId.p_deprecated_statement_refinement, t, "the ... refinement feature in statements is deprecated");
                                                .)
  )
  [ "," Expression<out m, false, true> ]
  ";"
  (. if (dotdotdot != null) {
       s = new ExpectStmt(new SourceOrigin(startToken, t, startToken), new LiteralExpr(x, true), m, attrs);
       s = new SkeletonStatement(s, dotdotdot, null);
     } else {
       s = new ExpectStmt(new SourceOrigin(startToken, t, startToken), e, m, attrs);
     }
  .)
  .

/*------------------------------------------------------------------------*/
AssumeStmt<out Statement/*!*/ s>
= (. Contract.Ensures(Contract.ValueAtReturn(out s) != null); Token/*!*/ x;
     Expression e = dummyExpr; Attributes attrs = null;
     Token dotdotdot = null;
     Token startToken = null;
  .)
  "assume"                                     (. x = t; startToken = t; .)
  { Attribute<ref attrs> }
  ( Expression<out e, false, false>
  | ellipsis                                   (. dotdotdot = t; 
                                                  errors.Deprecated(ErrorId.p_deprecated_statement_refinement, t, "the ... refinement feature in statements is deprecated");
                                                .)
  )
  ";"
  (. if (dotdotdot != null) {
       s = new AssumeStmt(new SourceOrigin(startToken, t, startToken), new LiteralExpr(x, true), attrs);
       s = new SkeletonStatement(s, dotdotdot, null);
     } else {
       s = new AssumeStmt(new SourceOrigin(startToken, t, startToken), e, attrs);
     }
  .)
  .

/*------------------------------------------------------------------------*/
PrintStmt<out Statement s>
= (. Contract.Ensures(Contract.ValueAtReturn(out s) != null);
     Token x;  Expression e;
     var args = new List<Expression>();
     Token startToken = null;
  .)
  "print"                                      (. x = t; startToken = t; .)
  Expression<out e, false, true>               (. args.Add(e); .)
  { "," Expression<out e, false, true>         (. args.Add(e); .)
  }
  ";"                                          (.
    s = new PrintStmt(new SourceOrigin(startToken, t), args);
    .)
  .

/*------------------------------------------------------------------------*/
RevealStmt<out Statement s>
= (. Contract.Ensures(Contract.ValueAtReturn(out s) != null);
     Token x; Expression e; var es = new List<Expression>();
     Token startToken = null;
     HideRevealCmd.Modes mode = HideRevealCmd.Modes.Reveal;
     s = null;
  .)
  ( "reveal"                                    (. x = t; startToken = t; mode = HideRevealCmd.Modes.Reveal; .)
  | "hide"                                      (. x = t; startToken = t; mode = HideRevealCmd.Modes.Hide; .)
  )
  ( Expression<out e, false, true>                (. es.Add(e); .)
    { "," Expression<out e, false, true>          (. es.Add(e); .)
    }                                           (. s = new HideRevealStmt(new SourceOrigin(startToken, t), es, mode); .)
  | "*"                                         (. s = new HideRevealStmt(new SourceOrigin(startToken, t), mode); .)
  )
  ";"                                           
  .

/*------------------------------------------------------------------------*/
ForallStmt<out Statement s>
= (. Contract.Ensures(Contract.ValueAtReturn(out s) != null);
     List<BoundVar> bvars = null;
     Attributes qattrs = null;
     Expression range = null;
     Token startToken = null;
  .)
  "forall"                                  (. startToken = t; .)

  ( IF(la.kind == _openparen)  /* disambiguation needed, because of the possibility of a body-less forall statement */
    "("   (. errors.Deprecated(ErrorId.p_deprecated_forall_statement_with_parentheses_around_bound_variables, t,
               "parentheses around the forall-statement bound variables are deprecated and not needed");
          .)
    [ QuantifierDomain<out bvars, out qattrs, out range, true, true, true> ]
    ")"
  | [ IF(IsIdentifier(la.kind))  /* disambiguation needed, because of the possibility of a body-less forall statement */
      QuantifierDomain<out bvars, out qattrs, out range, true, true, true>
    ]
  )
  (. if (bvars == null) {
       errors.Deprecated(ErrorId.p_deprecated_forall_with_no_bound_variables, startToken,
       "a forall statement with no bound variables is deprecated; use an 'assert by' statement instead");
     }
     bvars ??= new List<BoundVar>();
  .)

  ForallStatementEnsuresAndBody<out s, startToken, bvars, qattrs, range>
  .

ForallStatementEnsuresAndBody<.out Statement s, Token startToken, List<BoundVar> bvars, Attributes qattrs, Expression/*?*/ range.>
= (. var ens = new List<AttributedExpression/*!*/>();
     BlockStmt block = null;
     range ??= new LiteralExpr(startToken, true);
  .)
  {
    EnsuresClause<ens, true>
  }
  [ IF(la.kind == _lbrace)  /* if the input continues like a block statement, take it to be the body of the forall statement; a body-less forall statement must continue in some other way */
    BlockStmt<out block, out _, out _>
  ]
  (. if (theOptions.DisallowSoundnessCheating && block == null && 0 < ens.Count) {
        SemErr(ErrorId.p_forall_with_ensures_must_have_body, t, "a forall statement with an ensures clause must have a body");
     }

     s = new ForallStmt(new SourceOrigin(startToken, t), bvars, qattrs, range, ens, block);
  .)
  .

/*------------------------------------------------------------------------*/
ModifyStmt<out Statement s>
= (. Token tok;  Token endTok = Token.NoToken;
     Attributes attrs = null;
     FrameExpression fe;  var mod = new List<FrameExpression>();
     BlockStmt body = null;  Token bodyStart;
     Token ellipsisToken = null;
     Token startToken = null;
  .)
  "modify"           (. tok = t; startToken = t; .)
  { Attribute<ref attrs> }
  /* Note, there is an ambiguity here, because a curly brace may look like a FrameExpression and
   * may also look like a BlockStmt.  We're happy to parse the former, because if the user intended
   * the latter, then an explicit FrameExpression of {} could be given.
   */
  ( FrameExpression<out fe, false, true>       (. mod.Add(fe); .)
    { "," FrameExpression<out fe, false, true> (. mod.Add(fe); .)
    }
  | ellipsis                            (. ellipsisToken = t; 
                                           errors.Deprecated(ErrorId.p_deprecated_statement_refinement, t, "the ... refinement feature in statements is deprecated");
                                         .)
  )
  ( BlockStmt<out body, out bodyStart, out endTok>
                                        (. errors.Deprecated(ErrorId.p_deprecated_modify_statement_with_block, bodyStart, "the modify statement with a block statement is deprecated");
                                         .)
  | SYNC ";"         (. endTok = t; .)
  )
  (. s = new ModifyStmt(new SourceOrigin(startToken, t), mod, attrs, body);
     if (ellipsisToken != null) {
       s = new SkeletonStatement(s, ellipsisToken, null);
     }
  .)
  .

/*------------------------------------------------------------------------*/
CalcStmt<out Statement s>
= (. Contract.Ensures(Contract.ValueAtReturn(out s) != null);
     Token x;
     Attributes attrs = null;
     CalcStmt.CalcOp op, userSuppliedOp = null, resOp = Microsoft.Dafny.CalcStmt.DefaultOp;
     var lines = new List<Expression>();
     var hints = new List<BlockStmt>();
     CalcStmt.CalcOp stepOp;
     var stepOps = new List<CalcStmt.CalcOp>();
     Token startToken = null;
     Expression e;
     Token opTok;
     Token danglingOperator = null;
  .)
  "calc"                                                  (. x = t; startToken = t; .)
  { Attribute<ref attrs> }
  [ CalcOp<out opTok, out userSuppliedOp>                 (. if (userSuppliedOp.ResultOp(userSuppliedOp) == null) { // guard against non-transitive calcOp (like !=)
                                                               SemErr(ErrorId.p_calc_operator_must_be_transitive, opTok, "the main operator of a calculation must be transitive");
                                                             } else {
                                                               resOp = userSuppliedOp;
                                                             }
                                                          .)
  ]
  "{"
  { Expression<out e, false, true>                        (. lines.Add(e); stepOp = null; danglingOperator = null; .)
    ";"
    [ CalcOp<out opTok, out op>                           (. var maybeOp = resOp.ResultOp(op);
                                                             if (maybeOp == null) {
                                                               SemErr(ErrorId.p_invalid_calc_op_combination, opTok, "this operator cannot continue this calculation");
                                                             } else {
                                                               stepOp = op;
                                                               resOp = maybeOp;
                                                               danglingOperator = opTok;
                                                             }
                                                          .)
    ]                                                     (. stepOps.Add(stepOp); .)

    /* now for the hint, which we build up as a possibly empty sequence of statements placed into one BlockStmt */
    (. var subhints = new List<Statement>();
       Token hintStart = la;  
       Token hintEnd = hintStart.Prev;
       Token t0, t1;
       BlockStmt subBlock; Statement subCalc;
    .)
    { IF(la.kind == _lbrace || la.kind == _calc)  /* Grab as a hint if possible, not a next line in the calculation whose expression begins with an open brace
                                                   * or StmtExpr containing a calc.  A user has to rewrite such a line to be enclosed in parentheses.
                                                   */
      ( BlockStmt<out subBlock, out t0, out t1>   (. hintEnd = subBlock.EndToken; subhints.Add(subBlock); .)
      | CalcStmt<out subCalc>                     (. hintEnd = subCalc.EndToken; subhints.Add(subCalc); .)
      )
    }
    (. var h = new BlockStmt(new SourceOrigin(hintStart, hintEnd), subhints); // if the hint is empty, hintStart is the first token of the next line, but it doesn't matter because the block statement is just used as a container
       hints.Add(h);
       if (h.Body.Count != 0) { danglingOperator = null; }
    .)
  }
  "}"
  (.
    if (danglingOperator != null) {
      SemErr(ErrorId.p_calc_dangling_operator, danglingOperator, "a calculation cannot end with an operator");
    }
    if (lines.Count > 0) {
      // Repeat the last line to create a dummy line for the dangling hint
      lines.Add(lines[lines.Count - 1]);
    }
    s = new CalcStmt(new SourceOrigin(startToken, t), userSuppliedOp, lines, hints, stepOps, attrs);
  .)
  .

/*------------------------------------------------------------------------*/
CalcOp<out Token x, out CalcStmt.CalcOp/*!*/ op>
= (. var binOp = BinaryExpr.Opcode.Eq; // Returns Eq if parsing fails because it is compatible with any other operator
     Expression k = null;
     x = null;
  .)
  ( "=="           (. x = t;  binOp = BinaryExpr.Opcode.Eq; .)
    [ "#" "[" Expression<out k, true, true> "]" ]
  | "<"            (. x = t;  binOp = BinaryExpr.Opcode.Lt; .)
  | ">"            (. x = t;  binOp = BinaryExpr.Opcode.Gt; .)
  | "<="           (. x = t;  binOp = BinaryExpr.Opcode.Le; .)
  | ">="           (. x = t;  binOp = BinaryExpr.Opcode.Ge; .)
  | "!="           (. x = t;  binOp = BinaryExpr.Opcode.Neq; .)
  | EquivOp        (. x = t;  binOp = BinaryExpr.Opcode.Iff; .)
  | ImpliesOp      (. x = t;  binOp = BinaryExpr.Opcode.Imp; .)
  | ExpliesOp      (. x = t;  binOp = BinaryExpr.Opcode.Exp; .)
  )
  (.
    if (k == null) {
      op = new Microsoft.Dafny.CalcStmt.BinaryCalcOp(binOp);
    } else {
      op = new Microsoft.Dafny.CalcStmt.TernaryCalcOp(k);
    }
  .)
  .

/*------------------------------------------------------------------------*/
/* Note. In order to avoid LL(1) warnings for expressions that "parse as far as possible", it is
 * necessary to use Coco/R's IF construct.  That means there are two ways to check for some of
 * these operators, both in Is...() methods (defined above) and as grammar non-terminals (defined
 * here).  These pairs of definitions must be changed together.
 */
EquivOp = "<==>".
ImpliesOp = "==>".
ExpliesOp = "<==".
AndOp = "&&".
OrOp = "||".

NegOp = "!".
Forall = "forall".
Exists = "exists".
QSep = "::".

/* The "allowLemma" argument says whether or not the expression
 * to be parsed is allowed to have the form S;E where S is a call to a lemma.
 * "allowLemma" should be passed in as "false" whenever the expression to
 * be parsed sits in a context that itself is terminated by a semi-colon.
 *
 * The "allowLambda" says whether or not the expression to be parsed is
 * allowed to be a lambda expression.  More precisely, an identifier or
 * parenthesized-enclosed comma-delimited list of identifiers is allowed to
 * continue as a lambda expression (that is, continue with a "reads", "requires",
 * or "=>") only if "allowLambda" is true.  This affects function/method/iterator
 * specifications, if/while statements with guarded alternatives, and expressions
 * in the specification of a lambda expression itself.
 *
 * The "allowBitwiseOps" says whether or not to include or bypass bitwise operators
 * at the top level of this expression. It is passed in as "false" only inside
 * cardinality brackets, that is, "|expr|".
 */
Expression<out Expression e, bool allowLemma, bool allowLambda, bool allowBitwiseOps = true, bool allowDecreasesTo = true>
= (. Expression e0; Token semiToken; .)
  [ "new" (. SemErr(ErrorId.p_no_side_effects_in_expressions, t, "Calls with side-effects such as constructors are not allowed in expressions."); .) ]
  EquivExpression<out e, allowLemma, allowLambda, allowBitwiseOps>
  [ IF(allowDecreasesTo && IsDecreasesTo())
    DecreasesTo<out var decreasesToToken, out var allowNoChange>
    EquivExpression<out e0, allowLemma, allowLambda, allowBitwiseOps>
    (. e = new DecreasesToExpr(decreasesToToken, new List<Expression>() { e }, new List<Expression>() { e0 }, allowNoChange); .)
  ]
  [ IF(SemiFollowsCall(allowLemma, e))
    /* here we parse the ";E" that is part of a "LemmaCall;E" expression (other "S;E" expressions are parsed elsewhere) */
    ";"                       (. semiToken = t; .)
    Expression<out e0, allowLemma, allowLambda>
    (. var startToken = e.StartToken;
       e = new StmtExpr(new SourceOrigin(startToken, e0.EndToken, e0.Center),
             new AssignStatement(e.Origin, new List<Expression>(), new List<AssignmentRhs>() { new ExprRhs(e) }),
             e0);
    .)
  ]
  .

/*------------------------------------------------------------------------*/
EquivExpression<out Expression e0, bool allowLemma, bool allowLambda, bool allowBitwiseOps>
= (. Contract.Ensures(Contract.ValueAtReturn(out e0) != null); 
     Token/*!*/ x;  
     Expression/*!*/ e1; 
  .)
  ImpliesExpliesExpression<out e0, allowLemma, allowLambda, allowBitwiseOps>
  { IF(IsEquivOp())  /* read an EquivExpression as far as possible */
    EquivOp                                                   (. x = t; .)
    ImpliesExpliesExpression<out e1, allowLemma, allowLambda, allowBitwiseOps>  (.
      var startToken = e0.StartToken;
      e0 = new BinaryExpr(new SourceOrigin(startToken, t, x), BinaryExpr.Opcode.Iff, e0, e1);
    .)
  }
  .

/*------------------------------------------------------------------------*/
ImpliesExpliesExpression<out Expression e0, bool allowLemma, bool allowLambda, bool allowBitwiseOps>
= (. Contract.Ensures(Contract.ValueAtReturn(out e0) != null);
     Token/*!*/ x;
     Expression/*!*/ e1; .)
  LogicalExpression<out e0, allowLemma, allowLambda, allowBitwiseOps>
  [ IF(IsImpliesOp() || IsExpliesOp())  /* read an ImpliesExpliesExpression as far as possible */
    /* Note, the asymmetry in the parsing of implies and explies expressions stems from the fact that
     * implies is right associative whereas reverse implication is left associative
     */
    ( ImpliesOp                                               (. x = t; .)
      ImpliesExpression<out e1, allowLemma, allowLambda, allowBitwiseOps>       (. var startToken = e0.StartToken;
                                                                                   e0 = new BinaryExpr(new SourceOrigin(startToken, t, x), BinaryExpr.Opcode.Imp, e0, e1);
                                                                                .)
    | ExpliesOp                                               (. x = t; .)
      LogicalExpression<out e1, allowLemma, allowLambda, allowBitwiseOps>       (. // The order of operands is reversed so that it can be turned into implication during resolution
                                                                 var startToken = e0.StartToken;
                                                                 e0 = new BinaryExpr(new SourceOrigin(startToken, t, x), BinaryExpr.Opcode.Exp, e1, e0);
                                                              .)
      { IF(IsExpliesOp())  /* read a reverse implication as far as possible */
        ExpliesOp                                             (. x = t; .)
        LogicalExpression<out e1, allowLemma, allowLambda, allowBitwiseOps>     (. //The order of operands is reversed so that it can be turned into implication during resolution
                                                                 startToken = e0.StartToken;
                                                                 e0 = new BinaryExpr(new SourceOrigin(startToken, t, x), BinaryExpr.Opcode.Exp, e1, e0);
                                                              .)
      }
      [ IF(IsImpliesOp()) ImpliesOp (. SemErr(ErrorId.p_ambiguous_implies, t, "Ambiguous use of ==> and <==. Use parentheses to disambiguate."); .) 
        LogicalExpression<out e1, allowLemma, allowLambda, allowBitwiseOps> { IF(IsImpliesOp() || IsExpliesOp()) ((ImpliesOp | ExpliesOp) LogicalExpression<out e1, allowLemma, allowLambda, allowBitwiseOps> ) } // resynch after error
      ]
    )
  ]
  .

/*------------------------------------------------------------------------*/
ImpliesExpression<out Expression e0, bool allowLemma, bool allowLambda, bool allowBitwiseOps>
= (. Contract.Ensures(Contract.ValueAtReturn(out e0) != null); Token/*!*/ x;  Expression/*!*/ e1; .)
  LogicalExpression<out e0, allowLemma, allowLambda, allowBitwiseOps>
  [ IF(IsImpliesOp() || IsExpliesOp())
    ( ImpliesOp | ExpliesOp (. SemErr(ErrorId.p_ambiguous_implies_2, t, "Ambiguous use of ==> and <==. Use parentheses to disambiguate."); .) )
    (. x = t; .)
    ImpliesExpression<out e1, allowLemma, allowLambda, allowBitwiseOps>       (. var startToken = e0.StartToken;
                                                                                 e0 = new BinaryExpr(new SourceOrigin(startToken, t, x), BinaryExpr.Opcode.Imp, e0, e1);
                                                                              .)
  ]
  .

/*------------------------------------------------------------------------*/
LogicalExpression<out Expression e0, bool allowLemma, bool allowLambda, bool allowBitwiseOps>
= (. Contract.Ensures(Contract.ValueAtReturn(out e0) != null); Token/*!*/ x = null;  Expression/*!*/ e1;
     Expression first;
     Token startToken = null;
     Token/*!*/ firstOp = null;
     Token/*!*/ prefixOp = null;
     e0 = dummyExpr; /* mute the warning */
  .)
    // This extra AndOp will belong to the first binary expression
  [ (AndOp | OrOp) (. firstOp = t; prefixOp = t; x = t; .) ]
  RelationalExpression<out e0, allowLemma, allowLambda, allowBitwiseOps> (. first = e0; .)

  { IF(IsAndOp() || IsOrOp())  /* read a LogicalExpression as far as possible */
    ( AndOp | OrOp ) (. x = t; 
                        if (firstOp == null) firstOp = t; 
                        if (firstOp.kind != t.kind) SemErr(ErrorId.p_ambiguous_and_or, t, "Ambiguous use of && and ||. Use parentheses to disambiguate.");
                     .)
    RelationalExpression<out e1, allowLemma, allowLambda, allowBitwiseOps>
         (. startToken = e0.StartToken;
            e0 = new BinaryExpr(new SourceOrigin(startToken, t, x), firstOp.val == "&&" ? BinaryExpr.Opcode.And : BinaryExpr.Opcode.Or, e0, e1);
         .)
  }
  (.
       if (e0 == first && prefixOp != null) {
         // There was only one conjunct. To make sure that the type checker still checks it to
         // be a boolean, we conjoin "true" of "false" to its left.
         if (firstOp.val == "&&") e0 = new BinaryExpr(x, BinaryExpr.Opcode.And, new LiteralExpr(new AutoGeneratedOrigin(x), true), e0);
         else e0 = new BinaryExpr(new SourceOrigin(firstOp, t, x), BinaryExpr.Opcode.Or, new LiteralExpr(new AutoGeneratedOrigin(x), false), e0);
       } else if(prefixOp != null) {
         e0.SetOrigin(new SourceOrigin(prefixOp, e0.EndToken, e0.Center));
       }
  .)
  .

/*------------------------------------------------------------------------*/
RelationalExpression<out Expression e, bool allowLemma, bool allowLambda, bool allowBitwiseOps>
= (. Contract.Ensures(Contract.ValueAtReturn(out e) != null);
     Token x = null;  Expression e0, e1 = null;  BinaryExpr.Opcode op;
     List<Expression> chain = null;
     List<BinaryExpr.Opcode> ops = null;
     List<IOrigin> opLocs = null;
     List<Expression/*?*/> prefixLimits = null;
     Token startToken = null;
     Expression k;
     int kind = 0;  // 0 ("uncommitted") indicates chain of ==, possibly with one !=
                    // 1 ("ascending")   indicates chain of ==, <, <=, possibly with one !=
                    // 2 ("descending")  indicates chain of ==, >, >=, possibly with one !=
                    // 3 ("illegal")     indicates illegal chain
                    // 4 ("disjoint")    indicates chain of disjoint set operators
     bool hasSeenNeq = false;
  .)
  ShiftTerm<out e0, allowLemma, allowLambda, allowBitwiseOps>
                                   (. e = e0; startToken = e0.StartToken; .)
  [ IF(IsRelOp())  /* read a RelationalExpression as far as possible */
    RelOp<out x, out op, out k>
    ShiftTerm<out e1, allowLemma, allowLambda, allowBitwiseOps>
                                   (. startToken = e0.StartToken;
                                      var origin = new SourceOrigin(startToken, t, x);
                                      if (k == null) {
                                        e = new BinaryExpr(origin, op, e0, e1);
                                      } else {
                                        Contract.Assert(op == BinaryExpr.Opcode.Eq || op == BinaryExpr.Opcode.Neq);
                                        e = new TernaryExpr(origin, op == BinaryExpr.Opcode.Eq ? TernaryExpr.Opcode.PrefixEqOp : TernaryExpr.Opcode.PrefixNeqOp, k, e0, e1);
                                      }
                                   .)
    { IF(IsRelOp())  /* read a RelationalExpression as far as possible */
                                   (. if (chain == null) {
                                        chain = new List<Expression>();
                                        ops = new List<BinaryExpr.Opcode>();
                                        opLocs = new List<IOrigin>();
                                        prefixLimits = new List<Expression>();
                                        chain.Add(e0); ops.Add(op); opLocs.Add(x); prefixLimits.Add(k); chain.Add(e1);
                                        switch (op) {
                                          case BinaryExpr.Opcode.Eq:
                                            kind = 0;  break;
                                          case BinaryExpr.Opcode.Neq:
                                            kind = 0;  hasSeenNeq = true;  break;
                                          case BinaryExpr.Opcode.Lt:
                                          case BinaryExpr.Opcode.Le:
                                            kind = 1;  break;
                                          case BinaryExpr.Opcode.Gt:
                                          case BinaryExpr.Opcode.Ge:
                                            kind = 2;  break;
                                          case BinaryExpr.Opcode.Disjoint:
                                            kind = 4;  break;
                                          default:
                                            kind = 3;  break;
                                        }
                                      }
                                   .)
      RelOp<out x, out op, out k>  (. switch (op) {
                                        case BinaryExpr.Opcode.Eq:
                                          if (kind != 0 && kind != 1 && kind != 2) { SemErr(ErrorId.p_invalid_equal_chaining, x, "chaining not allowed from the previous operator"); kind = 3; }
                                          break;
                                        case BinaryExpr.Opcode.Neq:
                                          if (hasSeenNeq) { SemErr(ErrorId.p_invalid_notequal_chaining, x, "a chain cannot have more than one != operator"); kind = 3; }
                                          else if (kind != 0 && kind != 1 && kind != 2) { SemErr(ErrorId.p_invalid_operator_in_chain, x, "this operator cannot continue this chain"); kind = 3; }
                                          hasSeenNeq = true;  break;
                                        case BinaryExpr.Opcode.Lt:
                                        case BinaryExpr.Opcode.Le:
                                          if (kind == 0) { kind = 1; }
                                          else if (kind != 1) { SemErr(ErrorId.p_invalid_descending_chaining, x, "this operator chain cannot continue with an ascending operator"); kind = 3; }
                                          break;
                                        case BinaryExpr.Opcode.Gt:
                                        case BinaryExpr.Opcode.Ge:
                                          if (kind == 0) { kind = 2; }
                                          else if (kind != 2) { SemErr(ErrorId.p_invalid_ascending_chaining, x, "this operator chain cannot continue with a descending operator"); kind = 3; }
                                          break;
                                        case BinaryExpr.Opcode.Disjoint:
                                          if (kind != 4) { SemErr(ErrorId.p_invalid_disjoint_chaining, x, "can only chain disjoint (!!) with itself"); kind = 3; }
                                          break;
                                        default:
                                          SemErr(ErrorId.p_operator_does_not_chain, x, "this operator cannot be part of a chain");
                                          kind = 3;  break;
                                      }
                                   .)
      ShiftTerm<out e1, allowLemma, allowLambda, allowBitwiseOps>
                                   (. ops.Add(op); opLocs.Add(x); prefixLimits.Add(k); chain.Add(e1);
                                   .)
    }
  ]
  (. if (chain != null && kind != 3) {
       e = new ChainingExpression(opLocs[0], chain, ops, opLocs, prefixLimits);
     }
     e.SetOrigin(new SourceOrigin(startToken, t, e.Center));
  .)
  .

/*------------------------------------------------------------------------*/
RelOp<out Token/*!*/ x, out BinaryExpr.Opcode op, out Expression k>
= (. Contract.Ensures(Contract.ValueAtReturn(out x) != null);
     x = Token.NoToken;  op = BinaryExpr.Opcode.Add/*(dummy)*/;
     Token y;
     k = null;
  .)
  ( "=="           (. x = t;  op = BinaryExpr.Opcode.Eq; .)
    [ "#" "[" Expression<out k, true, true> "]" ]
  | "<"            (. x = t;  op = BinaryExpr.Opcode.Lt;  .)
  | ">"            (. x = t;  op = BinaryExpr.Opcode.Gt;  .)
  | "<="           (. x = t;  op = BinaryExpr.Opcode.Le;  .)
  | ">="           (. x = t;  op = BinaryExpr.Opcode.Ge;  .)
  | "!="           (. x = t;  op = BinaryExpr.Opcode.Neq;  .)
    [ "#" "[" Expression<out k, true, true> "]" ]
  | "in"           (. x = t;  op = BinaryExpr.Opcode.In; .)
  | notIn          (. x = t;  op = BinaryExpr.Opcode.NotIn; .)
  | /* The next operator is "!!", but we have to scan it as two "!", since the scanner is greedy
       so if "!!" is a valid token, we won't be able to scan it as two "!" when needed: */
    "!"            (. x = t;  y = Token.NoToken; .)
    [ IF(la.val == "!")
      "!"          (. y = t; .)
    ]              (. if (y == Token.NoToken) {
                        SemErr(ErrorId.p_bang_not_a_relational_op, x, "invalid relational operator");
                      } else if (y.pos != x.pos + 1) {
                        SemErr(ErrorId.p_invalid_relational_op, new SourceOrigin(x,y), "invalid relational operator (perhaps you intended \"!!\" with no intervening whitespace?)");
                      } else {
                        x.val = "!!";
                        y.val = "";
                        op = BinaryExpr.Opcode.Disjoint;
                      }
                   .)
   )
  .

/*------------------------------------------------------------------------*/
ShiftTerm<out Expression e0, bool allowLemma, bool allowLambda, bool allowBitwiseOps>
= (. Contract.Ensures(Contract.ValueAtReturn(out e0) != null);
     Token x = Token.NoToken;  Expression e1;  BinaryExpr.Opcode op = BinaryExpr.Opcode.LeftShift/*(dummy)*/;
  .)
  Term<out e0, allowLemma, allowLambda, allowBitwiseOps>
  { IF(IsShiftOp())  /* read a Term as far as possible */
    ( "<"            (. x = t;  op = BinaryExpr.Opcode.LeftShift; .)
      "<"            (. t.val = "<<";
                        t.pos = x.pos;
                        t.col = x.col;
                        t.Prev = x.Prev;
                        x.Prev.Next = t;
                        x = t; .)
    | ">"            (. x = t;  op = BinaryExpr.Opcode.RightShift; .)
      ">"            (. t.val = ">>";
                        t.pos = x.pos;
                        t.col = x.col;
                        t.Prev = x.Prev;
                        x.Prev.Next = t;
                        x = t; .)
    )
    Term<out e1, allowLemma, allowLambda, allowBitwiseOps> (.
      var startToken = e0.StartToken;
      e0 = new BinaryExpr(new SourceOrigin(startToken, t, x), op, e0, e1);
     .)
  }
  .

/*------------------------------------------------------------------------*/
Term<out Expression e0, bool allowLemma, bool allowLambda, bool allowBitwiseOps>
= (. Contract.Ensures(Contract.ValueAtReturn(out e0) != null); Token/*!*/ x;  Expression/*!*/ e1;  BinaryExpr.Opcode op; .)
  Factor<out e0, allowLemma, allowLambda, allowBitwiseOps>
  { IF(IsAddOp())  /* read a Term as far as possible */
    AddOp<out x, out op>
    Factor<out e1, allowLemma, allowLambda, allowBitwiseOps>
    (. var startToken = e0.StartToken;
       e0 = new BinaryExpr(new SourceOrigin(startToken, t, x), op, e0, e1);
    .)
  }
  .

/*------------------------------------------------------------------------*/
AddOp<out Token x, out BinaryExpr.Opcode op>
= (. Contract.Ensures(Contract.ValueAtReturn(out x) != null); x = Token.NoToken;  op=BinaryExpr.Opcode.Add/*(dummy)*/; .)
  ( "+"            (. x = t;  op = BinaryExpr.Opcode.Add; .)
  | "-"            (. x = t;  op = BinaryExpr.Opcode.Sub; .)
  )
  .

/*------------------------------------------------------------------------*/
Factor<out Expression e0, bool allowLemma, bool allowLambda, bool allowBitwiseOps>
= (. Contract.Ensures(Contract.ValueAtReturn(out e0) != null); Token/*!*/ x;  Expression/*!*/ e1;  BinaryExpr.Opcode op; .)
  BitvectorFactor<out e0, allowLemma, allowLambda, allowBitwiseOps>
  { IF(IsMulOp())  /* read a Factor as far as possible */
    MulOp<out x, out op>
    BitvectorFactor<out e1, allowLemma, allowLambda, allowBitwiseOps>
    (. 
      var startToken = e0.StartToken;
      e0 = new BinaryExpr(new SourceOrigin(startToken, t, x), op, e0, e1);
    .)
  }
  .

/*------------------------------------------------------------------------*/
MulOp<out Token x, out BinaryExpr.Opcode op>
= (. Contract.Ensures(Contract.ValueAtReturn(out x) != null); x = Token.NoToken;  op = BinaryExpr.Opcode.Add/*(dummy)*/; .)
  ( "*"            (. x = t;  op = BinaryExpr.Opcode.Mul; .)
  | "/"            (. x = t;  op = BinaryExpr.Opcode.Div; .)
  | "%"            (. x = t;  op = BinaryExpr.Opcode.Mod; .)
  )
  .

/*------------------------------------------------------------------------*/
BitvectorFactor<out Expression e0, bool allowLemma, bool allowLambda, bool allowBitwiseOps>
= (. Contract.Ensures(Contract.ValueAtReturn(out e0) != null); Token/*!*/ x = null;  Expression/*!*/ e1;  BinaryExpr.Opcode op; bool ambig = false; op = BinaryExpr.Opcode.BitwiseAnd; .)
  AsExpression<out e0, allowLemma, allowLambda, allowBitwiseOps>
  [ IF(allowBitwiseOps && IsBitwiseOp())  /* read a BitvectorFactor as far as possible, but not in the context inside a |.| size expression */
    ( "&"                                                (. op = BinaryExpr.Opcode.BitwiseAnd; x = t; .)
    | "|"                                                (. op = BinaryExpr.Opcode.BitwiseOr; x = t; .)
    | "^"                                                (. op = BinaryExpr.Opcode.BitwiseXor; x = t; .)
    )
    AsExpression<out e1, allowLemma, allowLambda, allowBitwiseOps>   (. var startToken = e0.StartToken; e0 = new BinaryExpr(new SourceOrigin(startToken, t, x), op, e0, e1); .)
    { IF(IsBitwiseOp())
      ( "&" | "|" | "^" )                                (. if (x.kind != t.kind && !ambig) { ambig = true; SemErr(ErrorId.p_ambiguous_bitop, t, "Ambiguous use of &, |, ^. Use parentheses to disambiguate."); }
                                                            x = t; .)
      AsExpression<out e1, allowLemma, allowLambda, allowBitwiseOps> (. startToken = e0.StartToken; e0 = new BinaryExpr(new SourceOrigin(startToken, t, x), op, e0, e1); .)
    }
  ]
  .

/*------------------------------------------------------------------------*/
AsExpression<out Expression e, bool allowLemma, bool allowLambda, bool allowBitwiseOps>
= (. Token tok; Token x; Type toType; .)
  UnaryExpression<out e, allowLemma, allowLambda, allowBitwiseOps>
  { IF(IsAsOrIs())
    ( "as"                                  (. tok = t; .)
      TypeAndToken<out x, out toType, true> (. e = new ConversionExpr(new SourceOrigin(e.StartToken, t, tok), e, toType); .)
    | "is"                                  (. tok = t; .)
      TypeAndToken<out x, out toType, true> (. e = new TypeTestExpr(new SourceOrigin(e.StartToken, t, tok), e, toType); .)
    )
  }
  .

/*------------------------------------------------------------------------*/
UnaryExpression<out Expression e, bool allowLemma, bool allowLambda, bool allowBitwiseOps>
= (. Contract.Ensures(Contract.ValueAtReturn(out e) != null); Token/*!*/ x;  e = dummyExpr; .)
  ( "-"                                             (. x = t; .)
    UnaryExpression<out e, allowLemma, allowLambda, allowBitwiseOps>  (. e = new NegationExpression(new SourceOrigin(x, t, x), e); .)
  | NegOp                                           (. x = t; .)
    UnaryExpression<out e, allowLemma, allowLambda, allowBitwiseOps>  (. e = new UnaryOpExpr(new SourceOrigin(x, t, x), UnaryOpExpr.Opcode.Not, e); .)
  | PrimaryExpression<out e, allowLemma, allowLambda, allowBitwiseOps>
  )
  .

/*------------------------------------------------------------------------*/
PrimaryExpression<out Expression e, bool allowLemma, bool allowLambda, bool allowBitwiseOps>
= (. Contract.Ensures(Contract.ValueAtReturn(out e) != null); e = dummyExpr; .)
  ( IF(ExprIsMapDisplay())  /* this alternative must be checked before going into EndlessExpression, where there is another "map" */
    MapDisplayExpr<out e>
    { IF(IsSuffix()) Suffix<ref e> }
  | IF(ExprIsSetDisplay())  /* this alternative must be checked before going into EndlessExpression, where there is another "iset" */
    SetDisplayExpr<out e>
    { IF(IsSuffix()) Suffix<ref e> }
  | IF(IsLambda(allowLambda))
    LambdaExpression<out e, allowLemma, allowBitwiseOps>  /* this is an endless expression */
  | EndlessExpression<out e, allowLemma, allowLambda, allowBitwiseOps>
  | NameSegment<out e>
    { IF(IsSuffix()) Suffix<ref e> }
  | SeqDisplayExpr<out e>
    { IF(IsSuffix()) Suffix<ref e> }
  | ConstAtomExpression<out e>
    { IF(IsSuffix()) Suffix<ref e> }
  )
  .

/*------------------------------------------------------------------------*/
Lhs<out Expression e>
= (. e = dummyExpr;  // the assignment is to please the compiler, the dummy value to satisfy contracts in the event of a parse error
  .)
  ( NameSegment<out e>
    { Suffix<ref e> }
  | ConstAtomExpression<out e>
    Suffix<ref e>
    { Suffix<ref e> }
  )
  .

/*------------------------------------------------------------------------*/
/* A ConstAtomExpression is never an l-value, and does not start with an identifier. */
ConstAtomExpression<out Expression e>
= (. Contract.Ensures(Contract.ValueAtReturn(out e) != null);
     Token/*!*/ x = null;
     e = dummyExpr;
  .)
  ( LiteralExpression<out e>
  | "this"                                     (. x = t; e = new ThisExpr(t); .)
  | "allocated"                                (. x = t; .)
    "(" Expression<out e, true, true> ")"      (. e = new UnaryOpExpr(x, UnaryOpExpr.Opcode.Allocated, e); .)
  | "fresh"                                    (. x = t; Token atLabel = null; .)
    [ "@" LabelName<out atLabel> ]
    "(" Expression<out e, true, true> ")"      (. e = new FreshExpr(x, e, atLabel?.val); .)
  | "unchanged"                                (. x = t; FrameExpression fe; var mod = new List<FrameExpression>(); Token atLabel = null; .)
    [ "@" LabelName<out atLabel> ]
    "("
      FrameExpression<out fe, false, false>         (. mod.Add(fe); .)
      { "," FrameExpression<out fe, false, false>   (. mod.Add(fe); .)
      }
    ")"                                        (. e = new UnchangedExpr(x, mod, atLabel?.val); .)
  | "old"                                      (. x = t; Token atLabel = null; .)
    [ "@" LabelName<out atLabel> ]
    "(" Expression<out e, true, true> ")"      (. e = new OldExpr(x, e, atLabel?.val); .)
  | "|"                                        (. x = t; .)
      Expression<out e, true, true, false>     (. e = new UnaryOpExpr(x, UnaryOpExpr.Opcode.Cardinality, e); .)
    "|"
  | "assigned"                                 (. x = t; .)
    "(" NameSegment<out e> ")"                 (. e = new UnaryOpExpr(x, UnaryOpExpr.Opcode.Assigned, e); .)
<<<<<<< HEAD
  | IF(AcceptReferrers() && la.val == "referrers")
    "referrers"                                (. x = t; .)
    "(" Expression<out e, true, true> ")"      (. e = new UnaryOpExpr(x, UnaryOpExpr.Opcode.Referrers, e); .)
  | IF(AcceptReferrersAndBacktick())           (. e = new ImplicitThisExpr(la); .)
    FieldLocationSuffix<ref e>
=======
  | "`"                                        (. if (!AcceptReferrers()) {
                                                 SemErr(ErrorId.p_needs_referrers, t, "To use field location expressions, you need --referrers");
                                               }
                                               Token backtick = t;
                                               e = new ImplicitThisExpr(t); .)
    FieldLocationBody<ref e, backtick>
>>>>>>> 84e6ba44
  | ParensExpression<out e>
  ) (. if(x!= null) { e.SetOrigin(new SourceOrigin(x, t, e.Center)); } .)
  .

/*------------------------------------------------------------------------*/
LiteralExpression<out Expression e>
= (. BigInteger n; BaseTypes.BigDec d;
     e = dummyExpr;
  .)
  ( "false"                                    (. e = new LiteralExpr(t, false); .)
  | "true"                                     (. e = new LiteralExpr(t, true); .)
  | "null"                                     (. e = new LiteralExpr(t); .)
  | Nat<out n>                                 (. e = new LiteralExpr(t, n); .)
  | Dec<out d>                                 (. e = new LiteralExpr(t, d); .)
  | charToken                                  (. string s = t.val.Substring(1, t.val.Length - 2);
                                                  Util.ValidateEscaping(theOptions, t, s, false, errors);
                                                  if (Util.UnescapedCharacters(theOptions, s, false).Count() > 1) {
                                                    errors.SemErr(ErrorId.p_invalid_char_literal, t, "too many characters in character literal");
                                                  }
                                                  e = new CharLiteralExpr(t, s); .)
  | stringToken                                (. bool isVerbatimString;
                                                  string s = Util.RemoveParsedStringQuotes(t.val, out isVerbatimString);
                                                  Util.ValidateEscaping(theOptions, t, s, isVerbatimString, errors);
                                                  e = new StringLiteralExpr(t, s, isVerbatimString);
                                               .)
  ) (. e.SetOrigin(new SourceOrigin(t, t, e.Center)); .)
  .

/*------------------------------------------------------------------------*/
PossiblyNegatedLiteralExpr<out Expression e>
= (. BigInteger n; BaseTypes.BigDec d;
     e = dummyExpr;
  .)
  ( "-"                                        (. var x = t; .)
    ( Nat<out n>                               (. e = new NegationExpression(x, new LiteralExpr(t, n)); .)
    | Dec<out d>                               (. e = new NegationExpression(x, new LiteralExpr(t, d)); .)
    )
  | LiteralExpression<out e>
  )
  .

/*------------------------------------------------------------------------*/
LambdaExpression<out Expression e, bool allowLemma, bool allowBitwiseOps>
= (. Token x = Token.NoToken;
     Token id;  BoundVar bv;
     var bvs = new List<BoundVar>();
     var reads = new List<FrameExpression>();
     Attributes readsAttrs = null;
     Expression req = null;
     Expression body = null;
  .)
  ( WildIdent<out id, true>                  (. x = t; bvs.Add(new BoundVar(new SourceOrigin(x, x, id), id.val)); .)
  | "("                                      (. x = t; .)
      [
        IdentTypeOptional<out bv>            (. bvs.Add(bv); .)
        { "," IdentTypeOptional<out bv>      (. bvs.Add(bv); .)
        }
      ]
    ")"
  )
  LambdaSpec<ref reads, ref readsAttrs, ref req>
  "=>"
  Expression<out body, allowLemma, true, allowBitwiseOps>
  (. e = new LambdaExpr(new SourceOrigin(x, t), bvs, req, new Specification<FrameExpression>(reads, readsAttrs), body);
     SystemModuleModifiers.Add(b => b.CreateArrowTypeDecl(bvs.Count));
  .)
  .

// Coco says LambdaSpec is deletable. This is OK (it might be empty).
LambdaSpec<.ref List<FrameExpression> reads, ref Attributes readsAttrs, ref Expression req.>
= { ReadsClause<reads, ref readsAttrs, true, false, true>
  | "requires"                             (. Expression ee; .)
    Expression<out ee, true, false>        (. req = req == null ? ee : new BinaryExpr(new SourceOrigin(req.StartToken, ee.EndToken, req.Center), BinaryExpr.Opcode.And, req, ee); .)
  }
  .

/*------------------------------------------------------------------------*/
ParensExpression<out Expression e>
= (. Token lp = null; Token rp = null;
     var args = new List<ActualBinding>();
     e = dummyExpr;
     var isDecreasesToExpr = false;
     Token decreasesToToken = null;
     var allowNoChange = false;
     List<Expression> oldExprs = null;
     List<Expression> newExprs = null;
  .)
  "("                                       (. lp = t; .)
  ( ")"                                     (. rp = t; .)

  | (. isDecreasesToExpr = true;
       oldExprs = new();
    .)
    DecreasesTo<out decreasesToToken, out allowNoChange>
    DecreasesToExpressionList<out newExprs>
    ")"                                     (. rp = t; .)

  | TupleArgs<args>
    [ (. isDecreasesToExpr = true; .)
      DecreasesTo<out decreasesToToken, out allowNoChange>
      (. foreach (var binding in args) {
           if (binding.FormalParameterName != null) {
             SemErr(ErrorId.p_binding_in_decreases_to, binding.FormalParameterName,
               $"bindings are not allowed in `{decreasesToToken.val} to` expressions.");
           } else if (binding.IsGhost) {
             SemErr(ErrorId.p_ghost_in_decreases_to, binding.Actual.Origin, // we don't have the token of "ghost" :(
               $"'ghost' components are not allowed in `{decreasesToToken.val} to` expressions.");
           }
         }
         oldExprs = args.Select(arg => arg.Actual).ToList();
      .)
      DecreasesToExpressionList<out newExprs>
    ]
    ")"                                     (. rp = t; .)
  )

  (. if (isDecreasesToExpr) {
       e = new DecreasesToExpr(decreasesToToken, oldExprs, newExprs, allowNoChange);
     } else {
       e = ProcessTupleArgs(args, lp);
       if (e is not DatatypeValue) { // here, a DatatypeValue is a tuple expression
         e = new ParensExpression(lp, e);
       }
     }
     e.SetOrigin(new SourceOrigin(lp, rp, e.Center));
  .)
  .

TupleArgs<.List<ActualBinding> args.>
= (. ActualBinding binding; bool isGhost = false; .)
  // The IF is to distinguish between `(ghost var x := 5; x + x)` and (ghost x), both of which begin with `( ghost`.
  [ IF(la.kind == _ghost && !IsPeekVar())
    "ghost"                                     (. isGhost = true; .)
  ]
  ActualBinding<out binding, isGhost, false>    (. args.Add(binding); .)
  { ","                                         (. isGhost = false; .)
    [ IF(la.kind == _ghost && !IsPeekVar())
      "ghost"                                   (. isGhost = true; .)
    ]
    ActualBinding<out binding, isGhost, false>  (. args.Add(binding); .)
  }
  .

// the DecreasesTo production can be anticipated by IsDecreasesTo()
DecreasesTo<out Token x, out bool allowNoChange>
= (. allowNoChange = false; .)
  ( "decreases"
  | "nonincreases"                (. allowNoChange = true; .)
  )                               (. x = t; .)
  ident
  (. if (t.val != "to") {
       SemErr(ErrorId.p_decreases_without_to, t, "expected 'to'");
     }
  .)
  .

DecreasesToExpressionList<.out List<Expression> newExprs.>
= (. newExprs = new();
     Expression expr;
  .)
  [ Expression<out expr, false, false>                   (. newExprs.Add(expr); .)
    { ","
      Expression<out expr, false, false>                 (. newExprs.Add(expr); .)
    }
  ]
  .

/*------------------------------------------------------------------------*/
SetDisplayExpr<out Expression e>
= (. Contract.Ensures(Contract.ValueAtReturn(out e) != null);
     Token token = null;
     Token x = null, startToken = null;
     e = dummyExpr;
  .)
  [ ( "iset" | "multiset" )                  (. token = t; startToken = t; x = t; .)
  ]
  ( "{"                                      (. token = token ?? t;
                                                startToken = startToken ?? t;
                                                x = token; 
                                                List<Expression> elements = new List<Expression/*!*/>();
                                             .)
    [ Expressions<elements> ]                (. if (token.kind == _iset) {
                                                  e = new SetDisplayExpr(x, false, elements);
                                                } else if (token.kind == _multiset) {
                                                  e = new MultiSetDisplayExpr(x, elements);
                                                } else {
                                                  e = new SetDisplayExpr(x, true, elements);
                                                }
                                             .)
    "}"
  |
    "("                                       (. x = t; startToken = startToken ?? t; .)
     Expression<out e, true, true>            (.
                                                  if (token == null || token.kind != _multiset) {
                                                    SemErr(ErrorId.p_must_be_multiset, x, "A forming expression must be a multiset");
                                                  }
                                                  e = new MultiSetFormingExpr(x, e);
                                               .)
    ")"
  )
  (. e.SetOrigin(new SourceOrigin(startToken, t, e.Center)); .)
  .

/*------------------------------------------------------------------------*/
SeqDisplayExpr<out Expression e>
= (. Contract.Ensures(Contract.ValueAtReturn(out e) != null);
     Token x = null;
     Token startInstantiation = null;
     Type explicitTypeArg = null;
     Expression n, f;
     e = dummyExpr;
  .)
  (
    "seq"                          (. x = t; .)
    [ (. var gt = new List<Type>(); startInstantiation = la; .)
    GenericInstantiation<gt>     (. if (gt.Count > 1) {
                                      SemErr(ErrorId.p_seq_display_has_one_type_argument, new SourceOrigin(startInstantiation,t), "seq type expects only one type argument");
                                    } else {
                                      explicitTypeArg = gt[0];
                                    }
                                 .)
    ]
    "("
    Expression<out n, true, true>
    ","
    Expression<out f, true, true>
    ")"                            (. e = new SeqConstructionExpr(x, explicitTypeArg, n, f); .)
  |
    "["                                      (. List<Expression> elements = new List<Expression/*!*/>();
                                                x = t;

                                             .)
    [ Expressions<elements> ]                (. e = new SeqDisplayExpr(x, elements);
                                             .)
    "]"
  )
  (.  e.SetOrigin(new SourceOrigin(x, t, e.Center)); .)
  .

/*------------------------------------------------------------------------*/
MapDisplayExpr<out Expression e>
= (. Contract.Ensures(Contract.ValueAtReturn(out e) != null);
     List<MapDisplayEntry/*!*/>/*!*/ elements= new List<MapDisplayEntry/*!*/>() ;
     e = dummyExpr;
  .)
  ( "map" | "imap" ) (. Token mapToken = t; .)
  "["
    [ MapLiteralExpressions<out elements> ]
  "]"                (. e = new MapDisplayExpr(new SourceOrigin(mapToken, t), mapToken.kind == _map, elements); .)
  .

/*------------------------------------------------------------------------*/
MapLiteralExpressions<.out List<MapDisplayEntry> elements.>
= (. Expression/*!*/ d, r;
     elements = new List<MapDisplayEntry/*!*/>();
  .)
  Expression<out d, true, true> ":=" Expression<out r, true, true>       (. elements.Add(new MapDisplayEntry(d,r)); .)
  { "," Expression<out d, true, true> ":=" Expression<out r, true, true> (. elements.Add(new MapDisplayEntry(d,r)); .)
  }
  .

/*------------------------------------------------------------------------*/
MapComprehensionExpr<out Expression e, bool allowLemma, bool allowLambda, bool allowBitwiseOps>
= (. Contract.Ensures(Contract.ValueAtReturn(out e) != null);
     List<BoundVar> bvars = new List<BoundVar>();
     Expression range = null;
     Expression bodyLeft = null;
     Expression bodyRight;
     Attributes attrs = null;
     bool finite = true;
  .)
  ( "map" | "imap" (. finite = false; .) )     (. Token mapToken = t; .)
  QuantifierDomain<out bvars, out attrs, out range, true, true, true>
  QSep
  Expression<out bodyRight, allowLemma, allowLambda, allowBitwiseOps>
  [ IF(IsGets())  /* greedily parse ":=" */    (. bodyLeft = bodyRight; .)
    ":=" Expression<out bodyRight, allowLemma, allowLambda, allowBitwiseOps || !finite>
  ]
  (. if (bodyLeft == null && bvars.Count != 1) {
       SemErr(ErrorId.p_map_comprehension_must_have_term_expression, t, "a map comprehension with more than one bound variable must have a term expression of the form 'Expr := Expr'");
       e = dummyExpr;
     } else {
       e = new MapComprehension(new SourceOrigin(mapToken, t), finite, bvars, range ?? new LiteralExpr(Token.NoToken, true), bodyLeft, bodyRight, attrs);
     }
  .)
  .

/*------------------------------------------------------------------------*/
EndlessExpression<out Expression e, bool allowLemma, bool allowLambda, bool allowBitwiseOps>
= (. Statement s;
     e = dummyExpr;
  .)
  ( IfExpression<out e, allowLemma, allowLambda, allowBitwiseOps>
  | MatchExpression<out e, allowLemma, allowLambda, allowBitwiseOps>
  | QuantifierExpression<out e, allowLemma, allowLambda>  /* types are such that we can allow bitwise operations in the quantifier body */
  | SetComprehensionExpr<out e, allowLemma, allowLambda, allowBitwiseOps>
  | StmtInExpr<out s>
    Expression<out e, allowLemma, allowLambda, allowBitwiseOps>
    (. e = new StmtExpr(s.Origin, s, e); .)
  | LetExpression<out e, allowLemma, allowLambda, allowBitwiseOps>
  | MapComprehensionExpr<out e, allowLemma, allowLambda, allowBitwiseOps>
  )
  .

/*------------------------------------------------------------------------*/
IfExpression<out Expression e, bool allowLemma, bool allowLambda, bool allowBitwiseOps>
= "if"   (. Token x = t; Expression e0; Expression e1;
            bool isBindingGuard = false;
            e = dummyExpr;
         .)
      ( IF(IsBindingGuard())
        BindingGuard<out e, true>  (. isBindingGuard = true; .)
      | Expression<out e, true, true>
      )
      "then" Expression<out e0, true, true, true>
      "else" Expression<out e1, allowLemma, allowLambda, allowBitwiseOps>
                (. if (isBindingGuard) {
                     var exists = (ExistsExpr) e;
                     var LHSs = new List<CasePattern<BoundVar>>();
                     foreach (var v in exists.BoundVars) {
                       LHSs.Add(new CasePattern<BoundVar>(e.Origin, v));
                     }
                     e0 = new LetExpr(e.Origin, LHSs, new List<Expression>() {
                       exists.Term }, e0, false);
                 }
                 e = new ITEExpr(new SourceOrigin(x, t), isBindingGuard, e, e0, e1);
                .)
  .
/*------------------------------------------------------------------------*/
StmtInExpr<out Statement s>
= (. s = dummyStmt; .)
  ( AssertStmt<out s>
  | ExpectStmt<out s>
  | AssumeStmt<out s>
  | RevealStmt<out s>
  | CalcStmt<out s>
  )
  .

/*------------------------------------------------------------------------*/
LetExpression<out Expression e, bool allowLemma, bool allowLambda, bool allowBitwiseOps>
= (. e = dummyExpr; .)
  ( LetExprWithLHS<out e, allowLemma, allowLambda, allowBitwiseOps>
  | LetExprWithoutLHS<out e, allowLemma, allowLambda, allowBitwiseOps>
  ).

/*------------------------------------------------------------------------*/
LetExprWithLHS<out Expression e, bool allowLemma, bool allowLambda, bool allowBitwiseOps>
= (. Token x = null;
     bool isGhost = false;
     var letLHSs = new List<CasePattern<BoundVar>>();
     var letRHSs = new List<Expression>();
     Token lastLHS = null;
     Token lastRHS = null;
     CasePattern<BoundVar> pat;
     bool exact = true;
     bool isLetOrFail = false;
     Attributes attrs = null;
     e = dummyExpr;
  .)
    [ "ghost"                       (. isGhost = true;  x = t; .)
    ]
    "var"                           (. if (!isGhost) { x = t; } .)
    CasePattern<out pat>            (. if (isGhost) { pat.Vars.ForEach(bv => bv.IsGhost = true); }
                                       letLHSs.Add(pat);
                                       lastLHS = la;
                                    .)
    { "," CasePattern<out pat>      (. if (isGhost) { pat.Vars.ForEach(bv => bv.IsGhost = true); }
                                       letLHSs.Add(pat);
                                    .)
    }
    ( ":=" 
    | { Attribute<ref attrs> }
      ":|"                          (. exact = false;
                                       foreach (var lhs in letLHSs) {
                                         if (lhs.Arguments != null) {
                                           SemErr(ErrorId.p_no_patterns_in_let_such_that, lhs.Origin, "LHS of let-such-that expression must be variables, not general patterns");
                                         }
                                       }
                                    .)
    | ":-"                          (. isLetOrFail = true; .)
    | "=" (. SemErr(ErrorId.p_no_equal_in_let_initialization, t, "a variable in a let expression should be initialized using ':=', ':-', or ':|', not '='"); .)
    )
    Expression<out e, false, true>        (. letRHSs.Add(e); lastRHS = la; .)
    { "," Expression<out e, false, true>  (. letRHSs.Add(e); .)
    }
    ";"
    Expression<out e, allowLemma, allowLambda, allowBitwiseOps>
  (.
    if (isLetOrFail) {
      CasePattern<BoundVar> lhs = null;
      Contract.Assert(letLHSs.Count > 0);
      if (letLHSs.Count == 1) {
        lhs = letLHSs[0];
      } else {
        var erange = new SourceOrigin(letLHSs[1].StartToken.Prev, letLHSs[^1].EndToken);
        SemErr(ErrorId.p_elephant_has_one_lhs, erange, "':-' can have at most one left-hand side");
      }
      Expression rhs = null;
      Contract.Assert(letRHSs.Count > 0);
      if (letRHSs.Count == 1) {
        rhs = letRHSs[0];
      } else {
        var erange = new SourceOrigin(letRHSs[0].EndToken.Next, letRHSs[^1].EndToken);
        SemErr(ErrorId.p_elephant_has_one_rhs, erange, "':-' must have exactly one right-hand side");
      }
      e = new LetOrFailExpr(new SourceOrigin(x, t), lhs, rhs, e);
    } else {
      e = new LetExpr(new SourceOrigin(x, t), letLHSs, letRHSs, e, exact, attrs);
    }
  .)
  .

/*------------------------------------------------------------------------*/
LetExprWithoutLHS<out Expression e, bool allowLemma, bool allowLambda, bool allowBitwiseOps>
= (. Token x;
     Expression rhs;
     Expression body;
  .)
  ":-"                                    (. x = t; .)
  Expression<out rhs, false, true>
  ";"
  Expression<out body, allowLemma, allowLambda, allowBitwiseOps>
  (. e = new LetOrFailExpr(new SourceOrigin(x, t), null, rhs, body);
   .)
  .

/*------------------------------------------------------------------------*/
MatchExpression<out Expression e, bool allowLemma, bool allowLambda, bool allowBitwiseOps>
= (. Contract.Ensures(Contract.ValueAtReturn(out e) != null); Token/*!*/ x;  NestedMatchCaseExpr/*!*/ c;
     List<NestedMatchCaseExpr/*!*/> cases = new List<NestedMatchCaseExpr/*!*/>();
     bool usesOptionalBraces = false;
  .)
  "match"                     (. x = t; .)
  Expression<out e, allowLemma, allowLambda, allowBitwiseOps>
  ( IF(la.kind == _lbrace)  /* always favor brace-enclosed match body to a case-less match */
    "{" (. usesOptionalBraces = true; .)
        { CaseExpression<out c, true, true, allowBitwiseOps> (. cases.Add(c); .) }
    "}"
  |     { IF(la.kind == _case)  /* let each "case" bind to the closest preceding "match" */
          CaseExpression<out c, allowLemma, allowLambda, allowBitwiseOps> (. cases.Add(c); .)
        }
  )
  (. e = new NestedMatchExpr(new SourceOrigin(x, t), e, cases, usesOptionalBraces); .)
.

/*------------------------------------------------------------------------*/
CaseExpression<out NestedMatchCaseExpr c, bool allowLemma, bool allowLambda, bool allowBitwiseOps>
= (. Contract.Ensures(Contract.ValueAtReturn(out c) != null); Token/*!*/ x;
     ExtendedPattern/*!*/ pat = null;
     Expression/*!*/ body;
     Attributes attrs = null;
  .)
  "case"                      (. x = t; .)
  { Attribute<ref attrs> }
  ExtendedPattern<out pat>             (. .)
  "=>"
  Expression<out body, allowLemma, allowLambda, allowBitwiseOps>    (. c = new NestedMatchCaseExpr(x, pat, body, attrs); .)
.

/*------------------------------------------------------------------------*/
CasePattern<.out CasePattern<BoundVar> pat.>
= (. Token id;  List<CasePattern<BoundVar>> arguments;
     BoundVar bv;
     pat = null;
  .)
  ( IF(IsIdentParen())
    Ident<out id>
    "("                                (. arguments = new List<CasePattern<BoundVar>>(); .)
      [ CasePattern<out pat>           (. arguments.Add(pat); .)
        { "," CasePattern<out pat>     (. arguments.Add(pat); .)
        }
      ]
    ")"                                (. pat = new CasePattern<BoundVar>(id, id.val, arguments); .)
  | "("                                (. id = t;
                                          arguments = new List<CasePattern<BoundVar>>();
                                       .)
      [ CasePattern<out pat>           (. arguments.Add(pat); .)
        { "," CasePattern<out pat>     (. arguments.Add(pat); .)
        }
      ]
    ")"                                (. // Parse parenthesis without an identifier as a built in tuple type.
                                          string ctor = SystemModuleManager.TupleTypeCtorName(arguments.Count);  //use the TupleTypeCtors
                                          pat = new CasePattern<BoundVar>(id, ctor, arguments);
                                       .)
  | IdentTypeOptional<out bv>          (. // This could be a BoundVar of a parameter-less constructor and we may not know until resolution.
                                          // Nevertheless, we do put the "bv" into the CasePattern here (even though it will get thrown out
                                          // later if resolution finds the CasePattern to denote a parameter-less constructor), because this
                                          // (in particular, bv.IsGhost) is the place where a LetExpr records whether or not the "ghost"
                                          // keyword was used in the declaration.
                                          pat = new CasePattern<BoundVar>(bv.Origin, bv);
                                       .)
  )
  (. // In case of parsing errors, make sure 'pat' still returns as non-null
     if (pat == null) {
       pat = new CasePattern<BoundVar>(t, "_ParseError", null);
     }
  .)
  .

/*------------------------------------------------------------------------*/
/* CasePatternLocal is identical to CasePattern, except that it uses LocalVariable instead of BoundVar. Coco does
 * not have a way to make the patterns take a bounded type parameter.
 */
CasePatternLocal<.out CasePattern<LocalVariable> pat, bool isGhost.>
= (. Token id; List<CasePattern<LocalVariable>> arguments;
     LocalVariable local;
     pat = null;
  .)
  ( IF(IsIdentParen())
    Ident<out id>
    "("                                          (. arguments = new List<CasePattern<LocalVariable>>(); .)
      [ CasePatternLocal<out pat, isGhost>       (. arguments.Add(pat); .)
        { "," CasePatternLocal<out pat, isGhost> (. arguments.Add(pat); .)
        }
      ]
    ")"                                          (. pat = new CasePattern<LocalVariable>(id, id.val, arguments); .)
  | "("                                          (. id = t;
                                                    arguments = new List<CasePattern<LocalVariable>>();
                                                 .)
      [ CasePatternLocal<out pat, isGhost>       (. arguments.Add(pat); .)
        { "," CasePatternLocal<out pat, isGhost> (. arguments.Add(pat); .)
        }
      ]
    ")"                                (. // Parse parenthesis without an identifier as a built in tuple type.
                                          string ctor = SystemModuleManager.TupleTypeCtorName(arguments.Count);  //use the TupleTypeCtors
                                          pat = new CasePattern<LocalVariable>(id, ctor, arguments);
                                       .)
  | LocalIdentTypeOptional<out local, isGhost>
                                       (. // This could be a LocalVariable of a parameter-less constructor and we may not know until resolution.
                                          // Nevertheless, we do put the local" into the CasePattern here (even though it will get thrown out
                                          // later if resolution finds the CasePattern to denote a parameter-less constructor), because this
                                          // (in particular, local.IsGhost) is the place where a LetExpr records whether or not the "ghost"
                                          // keyword was used in the declaration.
                                          pat = new CasePattern<LocalVariable>(local.Origin, local);
                                       .)
  )
  (. // In case of parsing errors, make sure 'pat' still returns as non-null
     if (pat == null) {
       pat = new CasePattern<LocalVariable>(t, "_ParseError", null);
     }
  .)
  .

/*------------------------------------------------------------------------*/
NameSegment<out Expression e>
= (. Token id;
     Token openParen = null; Token atLabel = null;
     List<Type> typeArgs = null; List<ActualBinding> args = null;
  .)
  Ident<out id>
  ( IF(IsGenericInstantiation(true))
    (. typeArgs = new List<Type>(); .)
    GenericInstantiation<typeArgs>
    [ IF(IsAtCall())
      AtCall<out atLabel, out openParen, out args> ]
  | HashCall<id, out openParen, out typeArgs, out args>
  | [ IF(IsAtCall())
      AtCall<out atLabel, out openParen, out args> ]
  )
  /* Note, since HashCall updates id.val, we make sure not to use id.val until after the possibility of calling HashCall. */
  (. if (AcceptReferrers() && id.val == "locals") {
       e = new LocalsObjectExpression(id);
     } else { 
       e = new NameSegment(new SourceOrigin(id, t), id.val, typeArgs);
       if (openParen != null) {
         e = new ApplySuffix(new SourceOrigin(id, t, openParen), atLabel, e, args, t);
       } else {
         Contract.Assert(atLabel == null);
       }
     }
  .)
  .

/*------------------------------------------------------------------------*/
/* NameSegmentForTypeName is like the production NameSegment, except that it does not allow HashCall */
NameSegmentForTypeName<out Expression e, bool inExpressionContext>
= (. Token id = la;  List<Type> typeArgs; .)
  Ident<out id>
  OptGenericInstantiation<out typeArgs, inExpressionContext>
  (. e = new NameSegment(new SourceOrigin(id, t, id), id.val, typeArgs);
  .)
  .

/*------------------------------------------------------------------------*/
/* The HashCall production extends a given identifier with a hash sign followed by
 * a list of argument expressions.  That is, if what was just parsed was an identifier id,
 * then the HashCall production will continue parsing into id#[arg](args).
 * One could imagine parsing just the id# as an expression, but Dafny doesn't do that
 * since the first argument to a prefix predicate/method is textually set apart; instead
 * if a programmer wants to curry the arguments, one has to resort to using a lambda
 * expression, just like for other function applications.
 * Note: This grammar production mutates the id.val field to append the hash sign.
 */
HashCall<.Token id, out Token openParen, out List<Type> typeArgs, out List<ActualBinding> args.>
= (. Expression k; args = new List<ActualBinding>(); typeArgs = null; .)
  "#"                                      (. id.val = id.val + "#"; t.val = ""; t.pos = t.pos+1; t.col = t.col+1; .)
  [                                        (. typeArgs = new List<Type>(); .)
    GenericInstantiation<typeArgs>
  ]
  "[" Expression<out k, true, true> "]"    (. args.Add(new ActualBinding(null, k)); .)
  "("                                      (. openParen = t; .)
    [ ActualBindings<args> ]
  ")"
  .

/*------------------------------------------------------------------------*/
AtCall<.out Token atLabel, out Token openParen, out List<ActualBinding> args.>
= (. atLabel = null;
     openParen = null;
     args = new List<ActualBinding>();
  .)
  "@" LabelName<out atLabel>
  "("                                      (. openParen = t; .)
    [ ActualBindings<args> ]
  ")"
  .

/*------------------------------------------------------------------------*/
Suffix<ref Expression e>
= (. Contract.Requires(e != null); Contract.Ensures(e!=null);
     Token id, x;
     Expression e0 = null;  Expression e1 = null;  Expression ee;  bool anyDots = false;
     List<Expression> multipleLengths = null; bool takeRest = false; // takeRest is relevant only if multipleLengths is non-null
     List<Expression> multipleIndices = null;
     List<Tuple<Token, string, Expression>> updates;
     var startToken = e.StartToken;
     Expression v;
  .)
  ( "."
    ( "("                                             (. x = t; updates = new List<Tuple<Token, string, Expression>>(); .)
        MemberBindingUpdate<out id, out v>            (. updates.Add(Tuple.Create(id, id.val, v)); .)
        { "," MemberBindingUpdate<out id, out v>      (. updates.Add(Tuple.Create(id, id.val, v)); .)
        }
      ")"
      (. e = new DatatypeUpdateExpr(new SourceOrigin(startToken, t, x), e, updates); .)
    | DotSuffix<out id, out x>                 (. if (x != null) {
                                                    // process id as a Suffix in its own right
                                                    e = new ExprDotName(new SourceOrigin(startToken, t, id), e, new Name(id), null);
                                                    id = x;  // move to the next Suffix
                                                  }
                                                  Token openParen = null;  List<Type> typeArgs = null;
                                                  List<ActualBinding> args = null;
                                                  Token atLabel = null;
                                               .)

      ( IF(IsGenericInstantiation(true))
        (. typeArgs = new List<Type>(); .)
        GenericInstantiation<typeArgs>
        [ IF(IsAtCall())
          AtCall<out atLabel, out openParen, out args> ]
      | HashCall<id, out openParen, out typeArgs, out args>
      | [ IF(IsAtCall())
          AtCall<out atLabel, out openParen, out args> ]
      )
      (. e = new ExprDotName(new SourceOrigin(startToken, id, id), e, new Name(id), typeArgs);
         if (openParen != null) {
           e = new ApplySuffix(new SourceOrigin(startToken, t, openParen), atLabel, e, args, t);
         } else {
           Contract.Assert(atLabel == null);
         }
      .)
    )
  | "["                                        (. x = t; .)
      ( Expression<out ee, true, true>         (. e0 = ee; .)
        ( ".."                                 (. anyDots = true; .)
          [ Expression<out ee, true, true>     (. e1 = ee; .)
          ]
        | ":="
          Expression<out ee, true, true>       (. e1 = ee; .)
        | ":"                                  (. multipleLengths = new List<Expression>();
                                                  multipleLengths.Add(e0);  // account for the Expression read before the colon
                                                  takeRest = true;
                                               .)
          [ Expression<out ee, true, true>     (. multipleLengths.Add(ee); takeRest = false; .)
            { IF(IsNonFinalColon())
              ":"
              Expression<out ee, true, true>   (. multipleLengths.Add(ee); .)
            }
            [ ":"                              (. takeRest = true; .)
            ]
          ]
        | { "," Expression<out ee, true, true> (. if (multipleIndices == null) {
                                                    multipleIndices = new List<Expression>();
                                                    multipleIndices.Add(e0);
                                                  }
                                                  multipleIndices.Add(ee);
                                               .)
          }
        )
      | ".."                                   (. anyDots = true; .)
        [ Expression<out ee, true, true>       (. e1 = ee; .)
        ]
      )
    "]"
      (. 
         var origin = new SourceOrigin(startToken, t, x); 
         if (multipleIndices != null) {
           e = new MultiSelectExpr(origin, e, multipleIndices);
           // make sure an array class with this dimensionality exists
           SystemModuleModifiers.Add(b => b.ArrayType(multipleIndices.Count, new IntType(), true));
         } else {
           if (!anyDots && e0 == null) {
             /* a parsing error occurred */
             e0 = dummyExpr;
           }
           Contract.Assert(anyDots || e0 != null);
           if (anyDots) {
             //Contract.Assert(e0 != null || e1 != null);
             e = new SeqSelectExpr(origin, false, e, e0, e1, t);
           } else if (multipleLengths != null) {
             Expression prev = null;
             List<Expression> seqs = new List<Expression>();
              foreach (var len in multipleLengths) {
                var end = prev == null ? len : new BinaryExpr(new SourceOrigin(prev.StartToken, len.EndToken, x), 
                BinaryExpr.Opcode.Add, prev, len);
                seqs.Add(new SeqSelectExpr(origin, false, e, prev, end, t));
                prev = end;
              }
             if (takeRest) {
               seqs.Add(new SeqSelectExpr(origin, false, e, prev, null, t));
             }
             e = new SeqDisplayExpr(origin, seqs);
           } else if (e1 == null) {
             Contract.Assert(e0 != null);
             e = new SeqSelectExpr(origin, true, e, e0, null, t);
           } else {
             Contract.Assert(e0 != null);
             e = new SeqUpdateExpr(origin, e, e0, e1);
           }
         }
      .)
  | "("                                    (. Token openParen = t; var args = new List<ActualBinding>(); .)
    [ ActualBindings<args> ]
    ")"                                    (. e = new ApplySuffix(new SourceOrigin(startToken, t, openParen), null, e, args, t);
                                           .)
  | FieldLocationSuffix<ref e>
  )
  .

FieldLocationSuffix<ref Expression e>
= "`"                                    (. Token backtick = t; .)
<<<<<<< HEAD
  ( IF(IsIdentifier(la.kind))
    (. Name name = null; .)
=======
  FieldLocationBody<ref e, backtick>
  .

FieldLocationBody<ref Expression e, Token backtick>
= ( (. Name name = null; .)
>>>>>>> 84e6ba44
    NoDigitName<out name>
    (.
      e = new FieldLocationExpression(e, backtick, name);
    .)
  | IF(la.val == "this")
    "this"
    (.
      e = new FieldLocationExpression(e, backtick, new Name(t, "this"));
    .)
  | "["               (. Token openParen = t;
                         var multipleIndices = new List<Expression>();
                         Expression ee = null; .)
    Expression<out ee, true, true>         (. multipleIndices.Add(ee); .)
    { "," Expression<out ee, true, true>   (. multipleIndices.Add(ee); .)
    }
    "]"               (. Token closeParen = t; .)
    (.
      if (!AcceptReferrers()) {
        SemErr(ErrorId.p_needs_referrers, t, "To use array index locations, you need --referrers");
      }
      e = new IndexFieldLocationExpression(e, openParen, multipleIndices, closeParen);
    .)
  )
  .

/*------------------------------------------------------------------------*/
ActualBindings<.List<ActualBinding> bindings.>
= (. ActualBinding binding; .)
  ActualBinding<out binding, false, true>            (. bindings.Add(binding); .)
  { "," ActualBinding<out binding, false, true>      (. bindings.Add(binding); .)
  }
  .

ActualBinding<out ActualBinding binding, bool isGhost, bool allowDecreasesTo>
= (. Token id = null; Expression e; .)
  [ IF(IsBinding())
    NoUSIdentOrDigits<out id>
    ":="
  ]
  Expression<out e, true, true, allowDecreasesTo: allowDecreasesTo>
  (. binding = new ActualBinding(id, e, isGhost); .)
  .

/*------------------------------------------------------------------------*/
QuantifierExpression<out Expression q, bool allowLemma, bool allowLambda>
= (. Contract.Ensures(Contract.ValueAtReturn(out q) != null);
     Token/*!*/ x = Token.NoToken;
     List<BoundVar/*!*/> bvars;
     Attributes attrs;
     Expression range;
     q = dummyExpr;
  .)
  ( Forall                                     (. x = t; .)
    QuantifierDomain<out bvars, out attrs, out range, true, true, true>
    
    ( ForallStatementEnsuresAndBody<out var forallStatement, x, bvars, attrs, range>
      Expression<out var expr, allowLemma, allowLambda>
      (. q = new StmtExpr(forallStatement.Origin, forallStatement, expr); .)    
    | QSep
      Expression<out var body, allowLemma, allowLambda>
      (. q = new ForallExpr(new SourceOrigin(x, t), bvars, range, body, attrs); .)
    )
  
  | Exists                                     (. x = t; .)
    QuantifierDomain<out bvars, out attrs, out range, true, true, true>
    QSep
    Expression<out var body, allowLemma, allowLambda>
    (. q = new ExistsExpr(new SourceOrigin(x, t), bvars, range, body, attrs); .)
  )
  .

/*------------------------------------------------------------------------*/
QuantifierDomain<.out List<BoundVar> bvars, out Attributes attrs, out Expression range, bool allowLemma, bool allowLambda, bool allowBitwiseOps.>
= (.
     List<QuantifiedVar> qvars = new List<QuantifiedVar>();
     QuantifiedVar/*!*/ qv;
     attrs = null;
     range = null;
  .)
  QuantifierVariableDecl<out qv, ref attrs, allowLemma, allowLambda, allowBitwiseOps>         (. qvars.Add(qv); .)
  { IF(IsQuantifierVariableDecl(qv))
    ","
    QuantifierVariableDecl<out qv, ref attrs, allowLemma, allowLambda, allowBitwiseOps>       (. qvars.Add(qv); .)
  }
  (. QuantifiedVar.ExtractSingleRange(qvars, out bvars, out range); .)
  .
  
/*------------------------------------------------------------------------*/
QuantifierVariableDecl<.out QuantifiedVar qvar, ref Attributes attrs, bool allowLemma, bool allowLambda, bool allowBitwiseOps.>
= (.
     BoundVar bv;
     Expression domain = null;
     Expression range = null;
  .)
  IdentTypeOptional<out bv>
  [ // "<-" can also appear in GenericParameters in something like "<-T>",
    // so we parse it as two separate tokens, but use lookahead to ensure
    // we don't allow whitespace between them.
    IF(IsFromArrow())
    "<" "-"
    // We can't allow bitwise ops here since otherwise we'll swallow up any
    // optional "| <Range>" suffix 
    Expression<out domain, allowLemma, allowLambda, false>
  ]
  { IF( la.kind == _lbracecolon) Attribute<ref attrs> } // Ambiguity -- if the next optional block is not present, 
                                                        // this {Attribute} ends a QuantifierVariableDecl so it can end a SetComprehensionExpr
                                                        // so it can end an Expression
                                                        // But an Expression can be followed by {Attribute} as in VarDeclStatement, Rhs, AssignStatement
  [ // Coco complains about this ambiguity, thinking that a "|" can follow a body-less forall statement. 
    // That can happen because the grammar allows a QuantifierDecl to end a QuantifierDomain, which can end
    // a SetComprehensionExpr, and a Expression can be followed by a bitvector '|'. 
    // The semantic predicate here resolves the ambiguity in favor of a such-that in this QuantifierVariableDecl.
    // The other parse can be obtained by using appropriate parentheses.
    IF(la.kind == _verticalbar) 
    "|"
    Expression<out range, allowLemma, allowLambda, allowBitwiseOps>
  ]
  (. qvar = new QuantifiedVar(bv.Origin, bv.Name, bv.SyntacticType, domain, range); .)
  .

/*------------------------------------------------------------------------*/
SetComprehensionExpr<out Expression q, bool allowLemma, bool allowLambda, bool allowBitwiseOps>
= (. Contract.Ensures(Contract.ValueAtReturn(out q) != null);
     List<BoundVar/*!*/> bvars = new List<BoundVar>();
     Expression range;
     Expression body = null;
     Attributes attrs = null;
     bool finite = true;
  .)
  ( "set" | "iset" (. finite = false; .) )     (. Token setToken = t; .)
  QuantifierDomain<out bvars, out attrs, out range, allowLemma, allowLambda, allowBitwiseOps>
  [ IF(IsQSep())  /* let any given body bind to the closest enclosing set comprehension */
    QSep
    Expression<out body, allowLemma, allowLambda, allowBitwiseOps || !finite>
  ]
  (. if (body == null && bvars.Count != 1) {
       SemErr(ErrorId.p_set_comprehension_needs_term_expression, t, "a set comprehension with more than one bound variable must have a term expression");
       q = dummyExpr;
     } else {
       // This production used to have its own version of QuantifierDomain in which the
       // range was not optional, so we map null to "true" here so that the rest of the
       // logic doesn't hit exceptions.
       range ??= LiteralExpr.CreateBoolLiteral(new AutoGeneratedOrigin(t), true);
       q = new SetComprehension(new SourceOrigin(setToken, t), finite, bvars, range, body, attrs);
     }
  .)
  .

/*------------------------------------------------------------------------*/
Expressions<.List<Expression> args.>
= (. Expression e; .)
  Expression<out e, true, true>                      (. args.Add(e); .)
  { "," Expression<out e, true, true>                (. args.Add(e); .)
  }
  .

/*------------------------------------------------------------------------*/
AttributeName<out Token id> = NoUSIdent<out id>.

Attribute<ref Attributes attrs>
= (. Token openBrace, closeBrace;
     Token x = null;
     var args = new List<Expression>();
  .)
  "{:"                         (. openBrace = t; .)
  (. ConvertKeywordTokenToIdent(); .)
  AttributeName<out x>
  [ Expressions<args> ]
  "}"                         (. closeBrace = t; .)
  (. 
     var rtok = new SourceOrigin(openBrace, t, x);
     var rtok2 = new SourceOrigin(openBrace, t, /* change to x */ openBrace);
     if (!CheckAttribute(errors, x, rtok2)) return;
     attrs = new UserSuppliedAttributes(rtok, openBrace, closeBrace, args, attrs);
  .)
  .

AtAttributes<ref Attributes attrs>
= { AtAttribute<ref attrs> }
  .

/* After literals that start a block, we usually add this
   Note that it will parse all at-attributes at once since expression parsing
   return attributes parsed after them. No need to wrap in a repeat statement
*/
AtAttribute<ref Attributes attrs>
= (. Token atToken = null;
     Expression arg;
  .)
  "@"
  (. atToken = t; .)
  Expression<out arg, false, false, false>
  (. 
     var rtok = new SourceOrigin(atToken, t, atToken);
     attrs = new UserSuppliedAtAttribute(rtok, arg, attrs);
  .)
  .

/*------------------------------------------------------------------------*/
Ident<out Token/*!*/ x>
= (. Contract.Ensures(Contract.ValueAtReturn(out x) != null); .)
  ( ident
  | "least"      (. t.kind = _ident; .) // convert it to an ident
  | "greatest"   (. t.kind = _ident; .) // convert it to an ident
  | "older"      (. t.kind = _ident; .) // convert it to an ident
  | "opaque"     (. t.kind = _ident; .) // convert it to an ident
                 (. errors.Deprecated(ErrorId.p_deprecated_opaque_as_identifier, t, "opaque is deprecated as an identifier. It will soon become a reserved word. Use a different name."); .)
  | "hide"       (. t.kind = _ident; .) // convert it to an ident
  | "reveal"     (. t.kind = _ident; .) // convert it to an ident
  | "field"      (. t.kind = _ident; .) // convert it to an ident
  | "locals"     (. t.kind = _ident; .) // convert it to an ident
  )
  (. x = t; .)
  .

/*------------------------------------------------------------------------*/
// Identifier or sequence of digits
// Parse one of the following, which are supposed to follow a ".":
//        ident
//        digits
//        digits . digits
// In the first two cases, x returns as the token for the ident/digits and y returns as null.
// In the third case, x and y return as the tokens for the first and second digits.
// This parser production solves a problem where the scanner might parse a real number instead
// of stopping at the decimal point.
DotSuffix<out Token x, out Token y>
= (. Contract.Ensures(Contract.ValueAtReturn(out x) != null);
     x = Token.NoToken;
     y = null;
  .)
  ( Ident<out x>
  | digits         (. x = t; .)
  | decimaldigits  (. x = t;
                      int exponent = x.val.IndexOf('e');
                      if (0 <= exponent) {
                        // this is not a legal field/destructor name
                        // Also it is not currently reachable, because decimaldigits does not yet support exponents
                        SemErr(ErrorId.p_invalid_name_after_dot, x, "invalid name after a '.'");
                      } else {
                        int dot = x.val.IndexOf('.');
                        if (0 <= dot) {
                          // change token
                          // [prev][    x    ]
                          // to
                          // [prev][y][dot][x]
                          y = new Token();
                          y.pos = x.pos;
                          y.val = x.val.Substring(0, dot);
                          y.col = x.col;
                          y.line = x.line;
                          y.Uri = x.Uri;
                          y.kind = x.kind;
                          
                          var dotTok = new Token();
                          dotTok.pos = x.pos + dot;
                          dotTok.val = ".";
                          dotTok.Uri = x.Uri;
                          dotTok.line = x.line;
                          dotTok.kind = x.kind;
                          dotTok.col = x.col + dot;
                          
                          x.pos = x.pos + dot + 1;
                          x.val = x.val.Substring(dot + 1);
                          x.col = x.col + dot + 1;
                          
                          var prev = x.Prev;
                          
                          prev.Next = y;
                          y.Prev = prev;
                          
                          y.Next = dotTok;
                          dotTok.Prev = y;
                          
                          dotTok.Next = x;
                          x.Prev = dotTok;
                          
                          // Ok, now swaps x and y when returning
                          var tmp = x;
                          x = y;
                          y = tmp;
                        }
                      }
                   .)
  | "requires"     (. x = t; .)
  | "reads"        (. x = t; .)
  | "constructor"  (. x = t; .)
  )
  .

/*------------------------------------------------------------------------*/
Name<out Name name>
= NoUSIdent<out var t> (. name = new Name(t); .)
  .
  
// Identifier, disallowing leading underscores
NoUSIdent<out Token/*!*/ x>
= (. Contract.Ensures(Contract.ValueAtReturn(out x) != null); .)
  Ident<out x>     (. if (x.val.StartsWith("_")) {
                        SemErr(ErrorId.p_no_leading_underscore_2, x, 
                          "cannot declare identifier beginning with underscore");
                      }
                   .)
  .

/*------------------------------------------------------------------------*/
IdentOrDigits<out Token id>
= (. id = Token.NoToken; .)
  ( Ident<out id>
  | digits         (. id = t; .)
  )
  .

/*------------------------------------------------------------------------*/
NoDigitName<out Name x>
       = (. Token t; .)
         NoUSIdentOrDigits<out t> (. x = new Name(t); .)
         .
         
NoUSIdentOrDigits<out Token id>
= (. id = Token.NoToken; .)
  ( NoUSIdent<out id>
  | digits         (. id = t; .)
  )
  .

/*------------------------------------------------------------------------*/
MemberBindingUpdate<out Token id, out Expression e>
= (. id = Token.NoToken; e = dummyExpr; .)
  NoUSIdentOrDigits<out id>
  ":="
  Expression<out e, true, true>
  .

/*------------------------------------------------------------------------*/
LabelName<out Token id>
= NoUSIdentOrDigits<out id>
  .

/*------------------------------------------------------------------------*/
MethodFunctionName<out Name name>
= NoDigitName<out name>
  .

/*------------------------------------------------------------------------*/
TypeNameOrCtorSuffix<out Token id>
= (. id = Token.NoToken; .)
  IdentOrDigits<out id>
  .

/*------------------------------------------------------------------------*/
// Identifier, disallowing leading underscores, except possibly the "wildcard" identifier "_"
WildIdentN<out Name name, bool allowWildcardId>
= WildIdent<out var x, allowWildcardId>     (. name = new Name(x); .) .
  
// Identifier, disallowing leading underscores, except possibly the "wildcard" identifier "_"
WildIdent<out Token x, bool allowWildcardId>
= (. Contract.Ensures(Contract.ValueAtReturn(out x) != null); .)
  Ident<out x>     (. x = (Token)t.WithVal(UnwildIdent(t, allowWildcardId)); .)
  .

/*------------------------------------------------------------------------*/
OldSemi  /* NOTE: Coco complains about "OldSemi deletable". That's okay. */
= /* In the future, it may be that semi-colons will be neither needed nor allowed in certain places where,
   * in the past, they were required.  As a period of transition between the two, such semi-colons are optional.
   */
  [ SYNC ";"    (. errors.Deprecated(ErrorId.p_deprecated_semicolon, t, "deprecated style: a semi-colon is not needed here"); .)
  ].

/*------------------------------------------------------------------------*/
Nat<out BigInteger n>
= (. n = BigInteger.Zero;
     string S;
  .)
  ( digits
    (. S = Util.RemoveUnderscores(t.val);
       try {
         n = BigIntegerParser.Parse(S);
       } catch (System.FormatException) {
         SemErr(ErrorId.p_bad_number_format, t, "incorrectly formatted number");
         n = BigInteger.Zero;
       }
    .)
  | hexdigits
    (. S = Util.RemoveUnderscores(t.val.Substring(2));
       try {
         // note: leading 0 required when parsing positive hex numbers
         n = BigIntegerParser.Parse("0" + S, System.Globalization.NumberStyles.HexNumber);
       } catch (System.FormatException) {
         SemErr(ErrorId.p_bad_hex_number_format, t, "incorrectly formatted number");
         n = BigInteger.Zero;
       }
    .)
  )
  .

/*------------------------------------------------------------------------*/
Dec<out BaseTypes.BigDec d>
= (. d = BaseTypes.BigDec.ZERO; .)
  (decimaldigits
    (. var S = Util.RemoveUnderscores(t.val);
       try {
         d = BaseTypes.BigDec.FromString(S);
       } catch (System.FormatException) {
         SemErr(ErrorId.p_bad_decimal_number_format, t, "incorrectly formatted number");
         d = BaseTypes.BigDec.ZERO;
       }
    .)
  )
  .

/*------------------------------------------------------------------------*/
END Dafny.<|MERGE_RESOLUTION|>--- conflicted
+++ resolved
@@ -3762,20 +3762,17 @@
     "|"
   | "assigned"                                 (. x = t; .)
     "(" NameSegment<out e> ")"                 (. e = new UnaryOpExpr(x, UnaryOpExpr.Opcode.Assigned, e); .)
-<<<<<<< HEAD
-  | IF(AcceptReferrers() && la.val == "referrers")
-    "referrers"                                (. x = t; .)
-    "(" Expression<out e, true, true> ")"      (. e = new UnaryOpExpr(x, UnaryOpExpr.Opcode.Referrers, e); .)
-  | IF(AcceptReferrersAndBacktick())           (. e = new ImplicitThisExpr(la); .)
-    FieldLocationSuffix<ref e>
-=======
   | "`"                                        (. if (!AcceptReferrers()) {
                                                  SemErr(ErrorId.p_needs_referrers, t, "To use field location expressions, you need --referrers");
                                                }
                                                Token backtick = t;
                                                e = new ImplicitThisExpr(t); .)
     FieldLocationBody<ref e, backtick>
->>>>>>> 84e6ba44
+  | IF(AcceptReferrers() && la.val == "referrers")
+    "referrers"                                (. x = t; .)
+    "(" Expression<out e, true, true> ")"      (. e = new UnaryOpExpr(x, UnaryOpExpr.Opcode.Referrers, e); .)
+  | IF(AcceptReferrersAndBacktick())           (. e = new ImplicitThisExpr(la); .)
+    FieldLocationSuffix<ref e>
   | ParensExpression<out e>
   ) (. if(x!= null) { e.SetOrigin(new SourceOrigin(x, t, e.Center)); } .)
   .
@@ -4518,22 +4515,16 @@
 
 FieldLocationSuffix<ref Expression e>
 = "`"                                    (. Token backtick = t; .)
-<<<<<<< HEAD
-  ( IF(IsIdentifier(la.kind))
-    (. Name name = null; .)
-=======
   FieldLocationBody<ref e, backtick>
   .
 
 FieldLocationBody<ref Expression e, Token backtick>
 = ( (. Name name = null; .)
->>>>>>> 84e6ba44
     NoDigitName<out name>
     (.
       e = new FieldLocationExpression(e, backtick, name);
     .)
-  | IF(la.val == "this")
-    "this"
+  | "this"
     (.
       e = new FieldLocationExpression(e, backtick, new Name(t, "this"));
     .)
