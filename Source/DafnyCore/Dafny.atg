/* (
-----------------------------------------------------------------------------
//
// Copyright (C) Microsoft Corporation.  All Rights Reserved.
// Copyright by the contributors to the Dafny Project
// SPDX-License-Identifier: MIT
//
//-----------------------------------------------------------------------------*/
/*---------------------------------------------------------------------------
// Dafny
// Rustan Leino, first created 25 January 2008
//--------------------------------------------------------------------------*/
using System.Collections.Generic;
using System.Numerics;
using Microsoft.Boogie;
using System.IO;
using System.Text;
using System.Linq;
using Microsoft.Dafny;
using System.CommandLine;
using static Microsoft.Dafny.ParseErrors;
COMPILER Dafny
/*--------------------------------------------------------------------------*/
readonly Expression/*!*/ dummyExpr;
readonly AssignmentRhs/*!*/ dummyRhs;
readonly FrameExpression/*!*/ dummyFrameExpr;
readonly Statement/*!*/ dummyStmt;
readonly Statement/*!*/ dummyIfStmt;
public readonly FileModuleDefinition theModule;
public readonly List<Action<SystemModuleManager>> SystemModuleModifiers = new();
DafnyOptions theOptions;
int anonymousIds = 0;

/// <summary>
/// Holds the modifiers given for a declaration
///
/// Not all modifiers are applicable to all kinds of declarations.
/// Errors are given when a modify does not apply.
/// We also record the tokens for the specified modifiers so that
/// they can be used in error messages.
/// </summary>
class DeclModifierData {
  public bool IsAbstract;
  public IToken AbstractToken;
  public bool IsGhost;
  public IToken GhostToken;
  public bool IsStatic;
  public IToken StaticToken;
  public bool IsOpaque;
  public IToken OpaqueToken;
  public IToken FirstToken;
}

// Check that token has not been set, then set it.
public void CheckAndSetToken(ref IToken token)
{
    if (token != null) {
      SemErr(ErrorId.p_duplicate_modifier, t, "Duplicate declaration modifier: " + t.val);
    }
    token = t;
}

// Check that token has not been set, then set it, but just ignores if it was set already
public void CheckAndSetTokenOnce(ref IToken token)
{
    if (token == null) {
      token = t;
    }
}

/// <summary>
// A flags type used to tell what declaration modifiers are allowed for a declaration.
/// </summary>
[Flags]
enum AllowedDeclModifiers {
  None = 0,
  Abstract = 1,
  Ghost = 2,

  // Means ghost not allowed because already implicitly ghost.
  AlreadyGhost = 4,
  Static = 8,
  Opaque = 16
};

/// <summary>
/// Check the declaration modifiers against those that are allowed.
///
/// The 'allowed' parameter specifies which declaration modifiers are allowed.
/// The 'declCaption' parameter should be a string describing the kind of declaration.
/// It is used in error messages.
/// Any declaration modifiers that are present but not allowed are cleared.
///</summary>
void CheckDeclModifiers(ref DeclModifierData dmod, string declCaption, AllowedDeclModifiers allowed)
{
  declCaption = (declCaption.StartsWith("i") || declCaption.StartsWith("o") ? "an " : "a ") + declCaption;
  if (dmod.IsAbstract && ((allowed & AllowedDeclModifiers.Abstract) == 0)) {
    SemErr(ErrorId.p_abstract_not_allowed, dmod.AbstractToken, $"{declCaption} cannot be declared 'abstract'");
    dmod.IsAbstract = false;
  }
  if (dmod.IsGhost) {
    if ((allowed & AllowedDeclModifiers.AlreadyGhost) != 0) {
      if (declCaption.Contains("-by-method")) {
        SemErr(ErrorId.p_no_ghost_for_by_method, dmod.GhostToken,
          $"{declCaption} has a ghost function body and a non-ghost method body; {declCaption} declaration does not use the 'ghost' keyword.");
      } else if (declCaption == "a function" || declCaption == "a predicate") {
        SemErr(ErrorId.p_ghost_forbidden_default_3, dmod.GhostToken, $"{declCaption} cannot be declared 'ghost' (it is 'ghost' by default when using --function-syntax:3)");
      } else {
        SemErr(ErrorId.p_ghost_forbidden_default, dmod.GhostToken, $"{declCaption} cannot be declared 'ghost' (it is 'ghost' by default)");
      }
      dmod.IsGhost = false;
    } else if ((allowed & AllowedDeclModifiers.Ghost) == 0) {
      SemErr(ErrorId.p_ghost_forbidden, dmod.GhostToken, $"{declCaption} cannot be declared 'ghost'");
      dmod.IsGhost = false;
    }
  }
  if (dmod.IsStatic && ((allowed & AllowedDeclModifiers.Static) == 0)) {
    SemErr(ErrorId.p_no_static, dmod.StaticToken, $"{declCaption} cannot be declared 'static'");
    dmod.IsStatic = false;
  }
  if (dmod.IsOpaque && ((allowed & AllowedDeclModifiers.Opaque) == 0)) {
    SemErr(ErrorId.p_no_opaque, dmod.OpaqueToken, $"{declCaption} cannot be declared 'opaque'");
    dmod.IsOpaque = false;
  }
}

bool CheckAttribute(Errors errors, IToken attr, RangeToken range) {
  // attr is the identifier of the Attribute
  // range is from opening brace to closing brace
  if (attr.val == "ignore") {
    errors.Warning(ErrorId.p_deprecated_attribute, 
      range,
      $"attribute :{attr.val} is deprecated");
    return false;
  }
  return true;
}

bool IsAssumeTypeKeyword(IToken la) {
  return la.kind == _assume || la.kind == _assert || la.kind == _expect;
}

public void ApplyOptionsFromAttributes(Attributes attrs) {
  var overrides = attrs.AsEnumerable().Where(a => a.Name == "options")
    .Reverse().Select(a =>
      (token: (a as UserSuppliedAttributes)?.tok,
       options: a.Args.Select(arg => {
         if (arg is not LiteralExpr {Value: string optStr}) {
           SemErr(ErrorId.p_literal_string_required, arg.tok, "argument to :options attribute must be a literal string");
           return null;
         }
         return optStr;
       }).Where(opt => opt != null).ToArray()))
    .Where(opts => opts.options.Any());

  if (overrides.Any()) {
    var options = new DafnyAttributeOptions(theOptions, errors);
    foreach (var (token, opts) in overrides) {

      var newOptionsCommand = new RootCommand();
      newOptionsCommand.AddOption(CommonOptionBag.QuantifierSyntax);
      newOptionsCommand.AddOption(Function.FunctionSyntaxOption);
      var result = newOptionsCommand.Parse(string.Join(' ', opts));

      if (!result.Errors.Any()) {
        foreach (var option in newOptionsCommand.Options) {
          var value = result.GetValueForOption(option);
          options.Options.OptionArguments[option] = value;
          options.ApplyBinding(option);
        }
        continue;
      }

      options.Token = token;
      options.Parse(opts);
    }
    theOptions = options;
  }
}

public Parser(DafnyOptions options, Scanner/*!*/ scanner, Errors/*!*/ errors)
  : this(scanner, errors)  // the real work
{
  // initialize readonly fields
  dummyExpr = new LiteralExpr(Token.NoToken);
  dummyRhs = new ExprRhs(dummyExpr);
  dummyFrameExpr = new FrameExpression(dummyExpr.tok, dummyExpr, null);
  dummyStmt = new ReturnStmt(Token.NoToken.ToRange(), null);
  var dummyBlockStmt = new BlockStmt(Token.NoToken.ToRange(), new List<Statement>());
  dummyIfStmt = new IfStmt(Token.NoToken.ToRange(), false, null, dummyBlockStmt, null);
  
  theModule = new FileModuleDefinition(scanner.FirstToken);
  theOptions = new DafnyOptions(options);
}

bool IsIdentifier(int kind) {
  return kind == _ident || kind == _least || kind == _greatest || kind == _older || kind == _opaque;
}

bool IsQuantifierVariableDecl(QuantifiedVar previousVar) {
  // Introducing per-quantified variable ranges creates some ambiguities in the grammar,
  // since before that the range would terminate the quantifed domain. For example, the following statement:
  //
  // print set x | E, y;
  //
  // This would previously parse as two separate arguments to the print statement, but
  // could now also be parsed as a single set comprehension argument with two quantified variables
  // (and an invalid one since it would need an explicit ":: <Term>" section).
  //
  // Even worse:
  //
  // print set x | E, y <- C;
  //
  // This was a valid statement before as well, because "y <- C" would be parsed as the expression
  // "y < (-C)".
  //
  // The /quantifierSyntax option is used to help migrate this otherwise breaking change:
  // * /quantifierSyntax:3 keeps the old behaviour where a "| <Range>" always terminates the list of quantified variables.
  // * /quantifierSyntax:4 instead attempts to parse additional quantified variables.
  if (previousVar.Range != null && theOptions.QuantifierSyntax == QuantifierSyntaxOptions.Version3) {
    return false;
  }

  scanner.ResetPeek();
  IToken x = scanner.Peek();
  return la.kind == _comma && IsIdentifier(x.kind);
}

// Checks for "<-", which has to be parsed as two separate tokens,
// but ensures no whitespace between them.
bool IsFromArrow() {
  scanner.ResetPeek();
  IToken x = scanner.Peek();
  return la.kind == _openAngleBracket && x.kind == _minus
    && la.line == x.line && la.col == x.col - 1; 
}

bool IsLabel(bool allowLabel) {
  if (!allowLabel) {
    return false;
  }
  scanner.ResetPeek();
  IToken x = scanner.Peek();
  return (IsIdentifier(la.kind) || la.kind == _digits) && x.kind == _colon;
}

bool IsKeywordForFormal() {
  scanner.ResetPeek();
  if (la.kind == _ghost || la.kind == _new || la.kind == _nameonly) {
    return true;
  } else if (la.kind == _older) {
    // "older" is just a contextual keyword, so don't recognize it as a keyword if it must be an identifier
    IToken x = scanner.Peek();
    return x.kind != _colon;
  }
  return false;
}

bool IsBinding() {
  scanner.ResetPeek();
  IToken x = scanner.Peek();
  return (IsIdentifier(la.kind) || la.kind == _digits) && x.kind == _gets;
}

bool IsAlternative() {
  IToken x = scanner.Peek();
  return (la.kind == _lbrace && x.kind == _case)
      || la.kind == _case;
}

bool IsParenIdentsColon() {
  IToken x = la;
  if(x.kind != _openparen) {
    return false;
  }
  x = scanner.Peek();
  var oneOrMoreIdentifiers = false;
  while(IsIdentifier(x.kind) || x.kind == _ghost) { /* ghost is illegal here, but checking for it allows better error messages and recovery */
    x = scanner.Peek();
    oneOrMoreIdentifiers = true;
  }
  return oneOrMoreIdentifiers && x.kind == _colon;
}

bool IsGets() {
  return la.kind == _gets;
}

bool IsPeekVar() {
  scanner.ResetPeek();
  IToken x = scanner.Peek();
  return x.kind == _var;
}

// an existential guard starts with an identifier and is then followed by
// * a colon (if the first identifier is given an explicit type),
// * a comma (if there's a list of bound variables and the first one is not given an explicit type),
// * a start-attribute (if there's one bound variable and it is not given an explicit type and there are attributes), or
// * a bored smiley (if there's one bound variable and it is not given an explicit type).
bool IsBindingGuard() {
  scanner.ResetPeek();
  if (IsIdentifier(la.kind)) {
    Token x = scanner.Peek();
    if (x.kind == _colon || x.kind == _comma || x.kind == _boredSmiley || x.kind == _lbracecolon) {
      return true;
    }
  }
  return false;
}

bool IsLoopSpec() {
  return la.kind == _invariant || la.kind == _decreases || la.kind == _modifies;
}

bool IsWitness() {
  scanner.ResetPeek();
  if (la.kind == _witness) {
    return true;
  } else if (la.kind == _ghost) {
    Token x = scanner.Peek();
    return x.kind == _witness;
  }
  return false;
}

bool IsFunctionDecl() {
  switch (la.kind) {
    case _function:
    case _predicate:
    case _copredicate:
      return true;
    case _least:
    case _greatest:
    case _inductive:
      return scanner.Peek().kind != _lemma;
    case _twostate:
      var x = scanner.Peek();
      return x.kind == _function || x.kind == _predicate;
    default:
      return false;
  }
}

bool IsParenStar() {
  scanner.ResetPeek();
  Token x = scanner.Peek();
  return la.kind == _openparen && x.kind == _star;
}

bool IsEquivOp() => IsEquivOp(la);
bool IsImpliesOp() => IsImpliesOp(la);
bool IsExpliesOp() => IsExpliesOp(la);
bool IsAndOp() => IsAndOp(la);
bool IsOrOp() => IsOrOp(la);
static bool IsEquivOp(IToken la) {
  return la.val == "<==>";
}
static bool IsImpliesOp(IToken la) {
  return la.val == "==>";
}
static bool IsExpliesOp(IToken la) {
  return la.val == "<==";
}
static bool IsAndOp(IToken la) {
  return la.val == "&&";
}
static bool IsOrOp(IToken la) {
  return la.val == "||";
}
bool IsBitwiseAndOp() {
  return la.val == "&";
}
bool IsBitwiseOrOp() {
  return la.val == "|";
}
bool IsBitwiseXorOp() {
  return la.val == "^";
}
bool IsBitwiseOp() {
  return IsBitwiseAndOp() || IsBitwiseOrOp() || IsBitwiseXorOp();
}
bool IsAsOrIs() {
  return la.kind == _as || la.kind == _is;
}
bool IsRelOp() {
  return la.val == "=="
      || la.val == "<"
      || la.val == ">"
      || la.val == "<="
      || la.val == ">="
      || la.val == "!="
      || la.val == "in"
      || la.kind == _notIn
      || la.val == "!";
}
bool IsShiftOp() {
  if (la.kind == _openAngleBracket) {
  } else if (la.kind == _closeAngleBracket) {
  } else {
    return false;
  }
  scanner.ResetPeek();
  var x = scanner.Peek();
  if (x.kind != la.kind) {
    return false;
  }
  return x.pos == la.pos + 1;  // return true only if the tokens are adjacent to each other
}
bool IsAddOp() {
  return la.val == "+" || la.val == "-";
}
bool IsMulOp() {
  return la.kind == _star || la.val == "/" || la.val == "%";
}
bool IsQSep() {
  return la.kind == _doublecolon;
}

bool IsNonFinalColon() {
  return la.kind == _colon && scanner.Peek().kind != _rbracket;
}

bool ExprIsMapDisplay() {
  scanner.ResetPeek();
  return (la.kind == _map || la.kind == _imap) && scanner.Peek().kind == _lbracket;
}

bool ExprIsSetDisplay() {
  scanner.ResetPeek();
  if (la.kind == _lbrace) return true;
  int k = scanner.Peek().kind;
  if (la.kind == _iset && k == _lbrace) return true;
  if (la.kind == _multiset) return true;
  return false;
}

bool IsSuffix() {
  return la.kind == _dot || la.kind == _lbracket || la.kind == _openparen;
}

string UnwildIdent(IToken x, bool allowWildcardId) {
  if (x.val.StartsWith("_")) {
    if (allowWildcardId && x.val.Length == 1) {
      return "_v" + anonymousIds++;
    } else {
      SemErr(ErrorId.p_no_leading_underscore, x, "cannot declare identifier beginning with underscore");
    }
  }
  return x.val;
}

bool IsLambda(bool allowLambda)
{
  if (!allowLambda) {
    return false;
  }
  scanner.ResetPeek();
  Token x;
  // peek at what might be a signature of a lambda expression
  if (IsIdentifier(la.kind)) {
    // cool, that's the entire candidate signature
  } else if (la.kind != _openparen) {
    return false;  // this is not a lambda expression
  } else {
    int identCount = 0;
    x = scanner.Peek();
    while (x.kind != _closeparen) {
      if (identCount != 0) {
        if (x.kind != _comma) {
          return false;  // not the signature of a lambda
        }
        x = scanner.Peek();
      }
      if (!IsIdentifier(x.kind)) {
        return false;  // not a lambda expression
      }
      identCount++;
      x = scanner.Peek();
      if (x.kind == _colon) {
        // a colon belongs only in a lamdba signature, so this must be a lambda (or something ill-formed)
        return true;
      }
    }
  }
  // What we have seen so far could have been a lambda signature or could have been some
  // other expression (in particular, an identifier, a parenthesized identifier, or a
  // tuple all of whose subexpressions are identifiers).
  // It is a lambda expression if what follows is something that must be a lambda.
  x = scanner.Peek();
  return x.kind == _darrow || x.kind == _reads || x.kind == _requires;
}

bool IsIdentParen() {
  scanner.ResetPeek();
  Token x = scanner.Peek();
  return IsIdentifier(la.kind) && x.kind == _openparen;
}

/* Used to disambiguate the LHS of a VarDeclStmt. If it looks like the start of a CasePattern,
 * we consider it to be a VarDeclPattern. But if we are looking at a simple identifier, then we
 * consider it to be a VarDeclStmt.
 */
bool IsPatternDecl() {
  return IsIdentParen() || la.kind == _openparen;
}

bool IsIdentColonOrBar() {
  Token x = scanner.Peek();
  return IsIdentifier(la.kind) && (x.kind == _colon || x.kind == _verticalbar);
}

bool SemiFollowsCall(bool allowLemma, Expression e) {
  return allowLemma && la.kind == _semicolon && e is ApplySuffix;
}

bool IsNotEndOfCase() {
  return la.kind != _EOF && la.kind != _rbrace && la.kind != _case;
}

/* The following is the largest lookahead there is. It needs to check if what follows
 * can be nothing but "<" Type { "," Type } ">".
 * If inExpressionContext == true, it also checks the token immediately after
 * the ">" to help disambiguate some cases (see implementation comment).   
 */
bool IsGenericInstantiation(bool inExpressionContext) {
  scanner.ResetPeek();
  IToken pt = la;
  if (!IsTypeList(ref pt)) {
    return false;
  }
  if (!inExpressionContext) {
    return true;
  }  
  /* There are ambiguities in the parsing.  For example:
   *     F( a < b , c > (d) )
   * can either be a unary function F whose argument is a function "a" with type arguments "<b,c>" and
   * parameter "d", or can be a binary function F with the two boolean arguments "a < b" and "c > (d)".
   * To make the situation a little better, we (somewhat heuristically) look at the character that
   * follows the ">".  Note that if we, contrary to a user's intentions, pick "a<b,c>" out as a function
   * with a type instantiation, the user can disambiguate it by making sure the ">" sits inside some
   * parentheses, like:
   *     F( a < b , (c > (d)) )
   */
  // In the following cases, we're sure we must have read a type instantiation that just ended an expression
  if (IsEquivOp(pt) || IsImpliesOp(pt) || IsExpliesOp(pt) || IsAndOp(pt) || IsOrOp(pt)) {
    return true;
  }
  switch (pt.kind) {
    case _dot:  // here, we're sure it must have been a type instantiation we saw, because an expression cannot begin with dot
    case _openparen:  // it was probably a type instantiation of a function/method
    case _lbracket:  // it is possible that it was a type instantiation
    case _lbrace:  // it was probably a type instantiation of a function/method
    case _at:
    // In the following cases, we're sure we must have read a type instantiation that just ended an expression
    case _closeparen:
    case _rbracket:
    case _rbrace:
    case _comma:
    case _semicolon:
    case _then:
    case _else:
    case _case:
    case _eq:
    case _neq:
    case _as:
    case _is:
    case _darrow:
    case _by:
    case _in:
    case _openAngleBracket:
    case _closeAngleBracket:
    case _EOF:
    // (specification clauses that can follow an expression)
    case _decreases:
    case _modifies:
    case _reads:
    case _requires:
    case _ensures:
    case _invariant:
    case _witness:
    // (top-level declarations that can follow an expression)
    case _function:
    case _predicate:
    case _least:
    case _greatest:
    case _inductive:
    case _twostate:
    case _lemma:
    case _copredicate:
    case _ghost:
    case _static:
    case _import:
    case _export:
    case _class:
    case _trait:
    case _datatype:
    case _codatatype:
    case _var:
    case _const:
    case _newtype:
    case _type:
    case _iterator:
    case _method:
    case _colemma:
    case _constructor:
      return true;
    default:
      return false;
  }
}
/* Returns true if the next thing is of the form:
 *     "<" Type { "," Type } ">"
 */
bool IsTypeList(ref IToken pt) {
  if (pt.kind != _openAngleBracket) {
    return false;
  }
  pt = scanner.Peek();
  return IsTypeSequence(ref pt, _closeAngleBracket);
}
/* Returns true if the next thing is of the form:
 *     [ "ghost" ] Type { "," [ "ghost" ] Type }
 * followed by an endBracketKind.
 */
bool IsTypeSequence(ref IToken pt, int endBracketKind) {
  while (true) {
    if (pt.kind == _ghost) {
      pt = scanner.Peek();
    }
    if (!IsType(ref pt)) {
      return false;
    }
    if (pt.kind == endBracketKind) {
      // end of type list
      pt = scanner.Peek();
      return true;
    } else if (pt.kind == _comma) {
      // type list continues
      pt = scanner.Peek();
    } else {
      // not a type list
      return false;
    }
  }
}

bool IsType(ref IToken pt) {
  if (!IsNonArrowType(ref pt)) return false;
  while (pt.kind == _sarrow || pt.kind == _qarrow || pt.kind == _larrow) {
    pt = scanner.Peek();
    if (!IsNonArrowType(ref pt)) return false;
  }
  return true;
}

bool IsNonArrowType(ref IToken pt) {
  switch (pt.kind) {
    case _bool:
    case _char:
    case _nat:
    case _int:
    case _real:
    case _ORDINAL:
    case _string:
    case _object_q:
    case _object:
      pt = scanner.Peek();
      return true;
    case _arrayToken:
    case _bvToken:
    case _set:
    case _iset:
    case _multiset:
    case _seq:
    case _map:
    case _imap:
      pt = scanner.Peek();
      return pt.kind != _openAngleBracket || IsTypeList(ref pt);
    case _ident:
    case _least:
    case _greatest:
      while (true) {
        // invariant: next token is an identifier (_ident, _least, or _greatest)
        pt = scanner.Peek();
        if (pt.kind == _openAngleBracket && !IsTypeList(ref pt)) {
          return false;
        }
        if (pt.kind != _dot) {
          // end of the type
          return true;
        }
        pt = scanner.Peek();  // get the _dot
        if (!IsIdentifier(pt.kind)) {
          return false;
        }
      }
    case _openparen:
      pt = scanner.Peek();
      if (pt.kind == _closeparen) {
        // end of type list
        pt = scanner.Peek();
        return true;
      }
      return IsTypeSequence(ref pt, _closeparen);
    default:
      return false;
  }
}


void ConvertKeywordTokenToIdent() {
  var oldKind = la.kind;
  la.kind = _ident;

  // call CheckLiteral with la
  var origT = t;
  t = la;
  scanner.CheckLiteral();
  t = origT;

  if (la.kind != _ident) {
    // it has been changed by CheckLiteral, which means it was a keyword
    la.kind = _ident;  // convert it to an ident
  } else {
    // la was something other than a keyword
    la.kind = oldKind;
  }
}

int StringToInt(string s, int defaultValue, string errString, IToken tok) {
  Contract.Requires(s != null);
  Contract.Requires(errString != null);
  try {
    if (s != "") {
      defaultValue = int.Parse(s);
    }
  } catch (System.OverflowException) {
    SemErr(errString.Contains("array") ? ErrorId.p_array_dimension_too_large
                                       : ErrorId.p_bitvector_too_large, 
      tok, string.Format("sorry, {0} ({1}) are not supported", errString, s));
  }
  return defaultValue;
}

/*--------------------------------------------------------------------------*/
CHARACTERS
  letter = "ABCDEFGHIJKLMNOPQRSTUVWXYZabcdefghijklmnopqrstuvwxyz".
  digit = "0123456789".
  posDigit = "123456789".
  posDigitFrom2 = "23456789".
  hexdigit = "0123456789ABCDEFabcdef".
  special = "'_?".
  highSurrogate = '\ud800' .. '\udbff'.
  lowSurrogate = '\udc00' .. '\udfff'.
  // These symbols are used but not needed as a production: "`~!@#$%^&*()-_=+[{]}|;:',<.>/?\\".
  cr        = '\r'.
  lf        = '\n'.
  tab       = '\t'.
  space = ' '.
  nondigit = letter + special.
  idchar = nondigit + digit.
  nonidchar = ANY - idchar.
  /* exclude the characters in 'array' and 'bv' and '\'' */
  nondigitMinusABTick = nondigit - 'a' - 'b' - '\''.
  nondigitMinusQuery = nondigit - '?'.
  idcharMinusA = idchar - 'a'.
  idcharMinusR = idchar - 'r'.
  idcharMinusY = idchar - 'y'.
  idcharMinusV = idchar - 'v'.
  idcharMinusPosDigitMinusQuery = idchar - posDigit - '?'.
  idcharMinusTick = idchar - '\''.
  /* string literals */
  charChar = ANY - '\'' - '\\' - cr - lf - highSurrogate - lowSurrogate.
  stringChar = ANY - '"' - '\\' - cr - lf.
  verbatimStringChar = ANY - '"'.

/*------------------------------------------------------------------------*/
TOKENS
  ident =  nondigitMinusABTick {idchar}       /* if char 0 is not an 'a' or 'b' or '\'', then anything else is fine */
        |  'a' [ idcharMinusR {idchar} ]      /* if char 0 is an 'a', then either there is no char 1 or char 1 is not an 'r' */
        |  'a' 'r' [ idcharMinusR {idchar} ]  /* etc. */
        |  'a' 'r' 'r' [ idcharMinusA {idchar} ]
        |  'a' 'r' 'r' 'a' [ idcharMinusY {idchar} ]
        |  'a' 'r' 'r' 'a' 'y' idcharMinusPosDigitMinusQuery {idchar}
        |  'a' 'r' 'r' 'a' 'y' '1' [ '?' ]
        |  'a' 'r' 'r' 'a' 'y' '?' idchar {idchar}
        |  'a' 'r' 'r' 'a' 'y' posDigit {digit} nondigitMinusQuery {idchar}
        |  'a' 'r' 'r' 'a' 'y' posDigit {digit} '?' idchar {idchar}
        |  'b' [ idcharMinusV {idchar} ]
        |  'b' 'v' [ nondigit {idchar} ]
        |  'b' 'v' '0' idchar {idchar}
        |  'b' 'v' posDigit {idchar} nondigit {idchar}
        |  "'" [ idchar ]                        /* if char 0 is a '\'' and length is 1 or 2, then it is an identifier */
        |  "'" idchar idcharMinusTick            /* if char 0 is '\'' and length is 3, then it is an identifier provided char 2 is not '\'' */
        |  "'" idchar idchar idchar { idchar }   /* if char 0 is '\'' and length exceeds 3, then it is an identifier */
        .
  digits = digit {['_'] digit}.
  hexdigits = "0x" hexdigit {['_'] hexdigit}.
  decimaldigits = digit {['_'] digit} '.' digit {['_'] digit}.
  // NOTE: all alphabetic strings used in the grammar become reserved words automatically
  // The reason to include a definition here is so that a token can be referred to by its 'kind',
  // as in la.kind == _bool
  arrayToken = "array" [('1' digit | posDigitFrom2 ) {digit}] ['?'].
  bvToken = "bv" ( '0' | posDigit {digit} ).
  bool = "bool".
  char = "char".
  int = "int".
  nat = "nat".
  real = "real".
  ORDINAL = "ORDINAL".
  object = "object". // Keeping object and object? as literals simplifies ident
  object_q = "object?".
  string = "string".
  set = "set".
  iset = "iset".
  multiset = "multiset".
  seq = "seq".
  map = "map".
  imap = "imap".
  charToken =
      "'"
      ( charChar
        // Coco parses at the level of C# chars, meaning UTF-16 code units.
        // (See https://github.com/SSW-CocoR/CocoR-CSharp/issues/4)
        // We're working around that by inserting surrogate pairs
        // as needed after reading the UTF-8 bytes.
        // But that means character literals can appear to have more than one "character"
        // in them. Normally we would just allow more than one charChar here and reject
        // invalid sequences of them later, but because we allow single quotes in the
        // "ident" rule above, that would then overlap with identifiers.
        // Instead we only allow a surrogate pair here.
        | highSurrogate lowSurrogate
        | "\\\'" | "\\\"" | "\\\\" | "\\0" | "\\n" | "\\r" | "\\t"
        | "\\u" hexdigit hexdigit hexdigit hexdigit
        | "\\U{" hexdigit { ['_'] hexdigit } "}"
      )
      "'".
  stringToken =
      '"'
      { stringChar
        | "\\\'" | "\\\"" | "\\\\" | "\\0" | "\\n" | "\\r" | "\\t"
        | "\\u" hexdigit hexdigit hexdigit hexdigit
        | "\\U{" hexdigit { ['_'] hexdigit } "}"
      }
      '"'
    | '@' '"' { verbatimStringChar | "\"\"" } '"'.
  colon = ':'.
  comma = ','.
  verticalbar = '|'.
  doublecolon = "::".
  gets = ":=".
  boredSmiley = ":|".
  dot = '.'.
  backtick = "`".
  semicolon = ';'.
  darrow = "=>".
  assume = "assume".
  assert = "assert".
  calc = "calc".
  case = "case".
  then = "then".
  else = "else".
  as = "as".
  is = "is".
  by = "by".
  in = "in".
  decreases = "decreases".
  invariant = "invariant".
  function = "function".
  predicate = "predicate".
  least = "least". /* not a keyword by itself, but part of a keyword phrase */
  greatest = "greatest". /* not a keyword by itself, but part of a keyword phrase */
  opaque = "opaque".
  inductive = "inductive".
  twostate = "twostate".
  copredicate = "copredicate".
  lemma = "lemma".
  static = "static".
  import = "import".
  export = "export".
  class = "class".
  trait = "trait".
  datatype = "datatype".
  codatatype = "codatatype".
  var = "var".
  const = "const".
  newtype = "newtype".
  type = "type".
  iterator = "iterator".
  method = "method".
  colemma = "colemma".
  constructor = "constructor".
  modifies = "modifies".
  reads = "reads".
  requires = "requires".
  ensures = "ensures".
  ghost = "ghost".
  provides = "provides".
  reveals = "reveals".
  extends = "extends".
  new = "new".
  nameonly = "nameonly".
  older = "older". /* a keyword only when it appears as a modifier to a parameter of a non-extreme function */
  witness = "witness".
  lbracecolon = "{:".
  lbrace = '{'.
  rbrace = '}'.
  lbracket = '['.
  rbracket = ']'.
  openparen = '('.
  closeparen = ')'.
  openAngleBracket = '<'.
  closeAngleBracket = '>'.
  singleeq = "=".
  eq = "==".
  neq = "!=".
  star = '*'.
  at = '@'.
  notIn = "!in" CONTEXT (nonidchar).
  ellipsis = "...".
  reveal = "reveal".
  expect = "expect".
  sarrow = "->".
  qarrow = "~>".
  larrow = "-->".
  minus = "-".
COMMENTS FROM "/*" TO "*/" NESTED
COMMENTS FROM "//" TO lf
IGNORE cr + lf + tab
/*------------------------------------------------------------------------*/
PRODUCTIONS
Dafny
= (. IToken includeStartToken;
     IToken fileStartToken = t;
  .)
  { "include"                 (. includeStartToken = t; .)
    stringToken               (. {
                                 Uri parsedFile = scanner.Uri;
                                 bool isVerbatimString;
                                 string includedFile = Util.RemoveParsedStringQuotes(t.val, out isVerbatimString);
                                 Util.ValidateEscaping(theOptions, t, includedFile, isVerbatimString, errors);
                                 includedFile = Util.RemoveEscaping(theOptions, includedFile, isVerbatimString);
                                 if (!Path.IsPathRooted(includedFile)) {
                                   string basePath = Path.GetDirectoryName(parsedFile.LocalPath);
                                   includedFile = Path.Combine(basePath, includedFile);
                                 }
                                 var oneInclude = new Include(t, parsedFile, new Uri(Path.GetFullPath(includedFile)));
                                 oneInclude.RangeToken = new RangeToken(includeStartToken, t);
                                 theModule.Includes.Add(oneInclude);
                               }
                            .)
  }
  { TopDecl<theModule, /* isTopLevel */ true, /* isAbstract */ false> }
  (. 
    theModule.RangeToken = new RangeToken(fileStartToken.Next, t);
  .)
  SYNC
  EOF
  .

/*------------------------------------------------------------------------*/
DeclModifier<ref DeclModifierData dmod>
= ( "abstract"                             (. dmod.IsAbstract = true;  CheckAndSetToken(ref dmod.AbstractToken); CheckAndSetTokenOnce(ref dmod.FirstToken); .)
  | "ghost"                                (. dmod.IsGhost = true;  CheckAndSetToken(ref dmod.GhostToken); CheckAndSetTokenOnce(ref dmod.FirstToken); .)
  | "static"                               (. dmod.IsStatic = true; CheckAndSetToken(ref dmod.StaticToken); CheckAndSetTokenOnce(ref dmod.FirstToken); .)
  | "opaque"                               (. dmod.IsOpaque = true; CheckAndSetToken(ref dmod.OpaqueToken); CheckAndSetTokenOnce(ref dmod.FirstToken); .)
  )
  .

/*------------------------------------------------------------------------*/
TopDecl<. ModuleDefinition module, bool isTopLevel, bool isAbstract .>
= (. DeclModifierData dmod = new DeclModifierData(); ModuleDecl submodule;
     DatatypeDecl/*!*/ dt; TopLevelDecl td; IteratorDecl iter;
     TraitDecl/*!*/ trait;
  .)
  { DeclModifier<ref dmod> }
  ( SubModuleDecl<dmod, module, out submodule, isTopLevel>
                                               (. var litmod = submodule as LiteralModuleDecl;
                                                  if (litmod != null && litmod.ModuleDef.PrefixIds.Count != 0) {
                                                    var prefixModule = new PrefixNameModule(litmod.ModuleDef.PrefixIds, litmod);
                                                    module.PrefixNamedModules.Add(prefixModule);
                                                  } else {
                                                    if (submodule != null) {
                                                      module.SourceDecls.Add(submodule);
                                                    }
                                                  }
                                               .)
  | ClassDecl<dmod, module, out td>            (. if (td != null) {
                                                    module.SourceDecls.Add(td);
                                                  } 
                                               .)
  | DatatypeDecl<dmod, module, out dt>         (. if (dt != null) {
                                                    module.SourceDecls.Add(dt);
                                                  } 
                                               .)
  | NewtypeDecl<dmod, module, out td>          (. if (td != null) {
                                                    module.SourceDecls.Add(td);
                                                  } 
                                               .)
  | SynonymTypeDecl<dmod, module, out td>      (. if (td != null) {
                                                    module.SourceDecls.Add(td);
                                                  } 
                                               .)
  | IteratorDecl<dmod, module, out iter>       (. if (iter != null) {
                                                    module.SourceDecls.Add(iter);
                                                  } 
                                               .)
  | TraitDecl<dmod, module, out trait>         (. if (trait != null) {
                                                    module.SourceDecls.Add(trait);
                                                  } 
                                               .)
  | ClassMemberDecl<dmod, module.DefaultClass.Members, false, true> (. module.DefaultClass.SetMembersBeforeResolution(); .)
  )
  .

/*------------------------------------------------------------------------*/
SubModuleDecl<DeclModifierData dmod, ModuleDefinition parent, out ModuleDecl submodule, bool isTopLevel>
=
  (. submodule = null; .)
  ( ModuleDefinition<dmod, parent, out submodule>
  | ModuleImport<parent, out submodule>
  | ModuleExport<parent, out submodule>
    (. if (isTopLevel) SemErr(ErrorId.p_superfluous_export, submodule.RangeToken,
          "There is no point to an export declaration at the top level");
    .)
  )
  .

/*------------------------------------------------------------------------*/
ModuleDefinition<DeclModifierData dmod, ModuleDefinition parent, out ModuleDecl submodule>
=  "module"
   (. CheckAndSetTokenOnce(ref dmod.FirstToken);
     Attributes attrs = null;
     IToken/*!*/ iderr;
     IToken tokenWithTrailingDocString;
     var prefixIds = new List<IToken>();
     List<Name> idRefined = null;
     ModuleDefinition module;
     submodule = null; // appease compiler
     bool isAbstract = dmod.IsAbstract;
     var dafnyOptionsBackup = theOptions;
     CheckDeclModifiers(ref dmod, "module", AllowedDeclModifiers.Abstract);
   .)
   { Attribute<ref attrs> }            (. ApplyOptionsFromAttributes(attrs); .)
   ModuleQualifiedName<out var names>
   (. var name = names[^1];
      prefixIds = names.GetRange(0,names.Count-1).Select(n => n.StartToken).ToList();
   .)

   [ "refines" ModuleQualifiedName<out idRefined>
   | Ident<out iderr> (. SemErr(ErrorId.p_bad_module_decl, t, $"expected either a '{{' or a 'refines' keyword here, found {iderr.val}"); .)
   ]
   (. module = new ModuleDefinition(RangeToken.NoToken, name, prefixIds, isAbstract, false,
                                        idRefined == null ? null : new ModuleQualifiedId(idRefined), parent, attrs,
                                        false);
   .)
   SYNC                                (. tokenWithTrailingDocString = t; .)
   "{"                                 (. module.BodyStartTok = t; .)
     { TopDecl<module, /* isTopLevel */ false, isAbstract>}
   "}"
    (.
      module.RangeToken = new RangeToken(dmod.FirstToken, t);
      module.TokenWithTrailingDocString = tokenWithTrailingDocString;
      submodule = new LiteralModuleDecl(module, parent, Guid.NewGuid());
      submodule.RangeToken = module.RangeToken;
      theOptions = dafnyOptionsBackup;
    .)
  .

/*------------------------------------------------------------------------*/
ModuleImport<ModuleDefinition parent, out ModuleDecl submodule>
=  "import"                          (.bool opened = false;
                                      List<IToken> idExports = new List<IToken>();
                                      var startToken = t;
                                      submodule = null;
                                     .)
    ["opened"                        (. opened = true; .) ]
    (. int lookAhead = scanner.Peek().kind; .)
    ( IF(lookAhead == _colon)
      ModuleName<out var name>
      ":"
      QualifiedModuleExport<out var namePath, out idExports>
          (. submodule = new AbstractModuleDecl(new RangeToken(startToken, t), new ModuleQualifiedId(namePath),
                                               name, parent, opened, idExports, Guid.NewGuid()); .)
    | IF(lookAhead == _singleeq)
      ModuleName<out var name>
      "="
      QualifiedModuleExport<out var namePath, out idExports>
          (. submodule = new AliasModuleDecl(new RangeToken(startToken, t), new ModuleQualifiedId(namePath),
                                               name, parent, opened, idExports, Guid.NewGuid()); .)
    |
      QualifiedModuleExport<out var namePath, out idExports>
          (. submodule = new AliasModuleDecl(new RangeToken(startToken, t), new ModuleQualifiedId(namePath),
                                         namePath[^1], parent, opened, idExports, Guid.NewGuid());
          .)
    )
    .

/*------------------------------------------------------------------------*/
ExportId<out IToken id> = NoUSIdentOrDigits<out id> .

ModuleExport<ModuleDefinition parent, out ModuleDecl submodule>
= "export"
  (.
    IToken exportId = t;
    IToken/*!*/ id;
    List<ExportSignature> exports = new List<ExportSignature>();;
    List<IToken> extends = new List<IToken>();
    var startToken = t;
    bool provideAll = false;
    bool revealAll = false;
    bool isDefault = false;
    bool isRefining = false;
    ExportSignature exsig;
    IToken laa;
  .)
  [ IF(IsIdentifier(la.kind) || la.kind==_digits) ExportId<out exportId>   // If the next token is 'least' or 'greatest' use it as the export id, 
                                                                           // not the beginning of a subsequent extreme predicate declaration
    (. if (exportId.line == la.line && (exportId.val == "least" || exportId.val == "greatest") && la.kind == _predicate)
           errors.Warning(ErrorId.p_misplaced_least_or_greatest, exportId, 
               $"the {exportId.val} token is the identifier for the export set, not an adjective for an extreme predicate");
    .)
  ]
  [ ellipsis  (. isRefining = true; .) ]
  {
  (  "provides"
    (
      ( ExportSignature<true, out exsig>        (. exports.Add(exsig); .)
        (. scanner.ResetPeek(); laa = scanner.Peek(); .)
        { 
          IF( la.kind == _comma && laa.kind != _provides && laa.kind != _reveals && laa.kind != _extends )
          "," 
          ExportSignature<true, out exsig>  (. exports.Add(exsig); .)
        (. scanner.ResetPeek(); laa = scanner.Peek(); .)
        }
      )
    | "*" (. provideAll = true; .)
    )
  | "reveals"
    (
      ExportSignature<false, out exsig>       (. exports.Add(exsig); .)
      (. scanner.ResetPeek(); laa = scanner.Peek(); .)
      { IF( la.kind == _comma && laa.kind != _provides && laa.kind != _reveals && laa.kind != _extends )
        "," 
        ExportSignature<false, out exsig>  (. exports.Add(exsig); .)
        (. scanner.ResetPeek(); laa = scanner.Peek(); .)
      }
    | "*" (. revealAll = true; .)
    )
  | "extends"
    ExportId<out id>       (. extends.Add(id); .)
    (. scanner.ResetPeek(); laa = scanner.Peek(); .)
    { IF( la.kind == _comma && laa.kind != _provides && laa.kind != _reveals && laa.kind != _extends )
      "," 
      ExportId<out id>  (. extends.Add(id); .) 
      (. scanner.ResetPeek(); laa = scanner.Peek(); .)
    }
  )
  [ "," (. SemErr(ErrorId.p_extraneous_comma_in_export, t, "no comma is allowed between provides and reveals and extends clauses in an export declaration"); .) ]
  }
  (. 
     Name name;
     if (exportId.val == "export" || exportId.val == parent.Name) {
       isDefault = true;
       name = new Name(exportId.ToRange(), parent.Name);
     } else {
       name = new Name(exportId);
     }
     submodule = new ModuleExportDecl(new RangeToken(startToken, t), name, parent, exports, extends, provideAll, revealAll, isDefault, isRefining, Guid.NewGuid());
  .)
  // LL Warning: 'least' and 'greatest' are not keywords. They can be the identifier that is the last ExportId of the ModuleExport.
  // Those words can also be the first word of a declaration (e.g. least predicate) that follows the MOduleExport.
  // Hence the LL warning. The ambiguity always resolve in favor of the identifier being the last ExportID because it
  // follows a comma and satisfies the semantic IF predicate. But I have not found a non-intrusive way of shutting up the warning.
  .

/*------------------------------------------------------------------------*/
// Note - before the "." only Type names are permitted (no 'digits'), but name resolution sorts that
// out, since the parser does not know (without adding lookahead) when it has seen the last dot
// matching any permitted member name

ExportSignature<bool opaque, out ExportSignature exsig>
= (. IToken prefix; IToken suffix = null; IToken startToken = null;
  .)
  TypeNameOrCtorSuffix<out prefix> (. startToken = t; .)
  [ "."
    TypeNameOrCtorSuffix<out suffix>]
  (. if (suffix != null) {
       exsig = new ExportSignature(prefix, prefix.val, suffix, suffix.val, opaque);
     } else {
       exsig = new ExportSignature(prefix, prefix.val, opaque);
     }
     exsig.RangeToken = new RangeToken(startToken, t);
  .)
  .

/*------------------------------------------------------------------------*/
ModuleName<out Name name> = Name<out name> .

ModuleQualifiedName<.out List<Name> names.>
= (. names = new List<Name>();
     Name name;
  .)
  ModuleName<out name> (. names.Add(name); .)
  { "." ModuleName<out name> (. names.Add(name); .) }
  .

/*------------------------------------------------------------------------*/
QualifiedModuleExport<.out List<Name> namePath, out List<IToken> exports.>
= (. exports = new List<IToken>();
  .)
  ModuleQualifiedName<out namePath>
  [ "`" ModuleExportSuffix<exports> ]
  .

/*------------------------------------------------------------------------*/
ModuleExportSuffix<. List<IToken> exports.>
=                              (. IToken id; .)
    ( ExportId<out id>       (. exports.Add(id); .)
    | "{" ExportId<out id>   (. exports.Add(id); .)
       { "," ExportId<out id> (. exports.Add(id); .) }
      "}"
    )
  .

/*------------------------------------------------------------------------*/
ClassName<out Name name> = Name<out name> .

ClassDecl<DeclModifierData dmodClass, ModuleDefinition/*!*/ module, out TopLevelDecl/*!*/ c>
= (. Contract.Requires(module != null);
     Contract.Ensures(Contract.ValueAtReturn(out c) != null);
     Name/*!*/ name;
     IToken tokenWithTrailingDocString = Token.NoToken;
     List<Type> parentTraits = new List<Type>();
     Attributes attrs = null;
     bool isRefining = false;
     List<TypeParameter> typeArgs = new List<TypeParameter>();
     List<MemberDecl> members = new List<MemberDecl>();
     IToken bodyStart;
     CheckDeclModifiers(ref dmodClass, "class", AllowedDeclModifiers.None);
     DeclModifierData dmod;
  .)
  SYNC
  "class" (. CheckAndSetTokenOnce(ref dmodClass.FirstToken); .)
  { Attribute<ref attrs> }
  ClassName<out name>                     (. tokenWithTrailingDocString = t; .)
  [ GenericParameters<typeArgs, true> ] (. tokenWithTrailingDocString = t; .)
  [ ExtendsClause<parentTraits, out tokenWithTrailingDocString, null>
  | ellipsis                    (. isRefining = true; tokenWithTrailingDocString = t; .)
  ]
  SYNC
  "{"                                            (. bodyStart = t;  .)
    { (. dmod = new DeclModifierData(); .)
      { DeclModifier<ref dmod> }
      ClassMemberDecl<dmod, members, true, false>
    }
  "}"
  (. c = new ClassDecl(new RangeToken(dmodClass.FirstToken, t), name, module, typeArgs, members, attrs, isRefining, parentTraits);
     c.BodyStartTok = bodyStart;
     c.TokenWithTrailingDocString = tokenWithTrailingDocString;
  .)
  .

ExtendsClause<. List<Type> parentTraits, out IToken tokenWithTrailingDocString, string requiresNonReferenceTraitsFor .>
= (. Type parentTrait;
  .)
  "extends"                   (. if (requiresNonReferenceTraitsFor != null && !theOptions.Get(CommonOptionBag.GeneralTraits)) {
                                   SemErr(ErrorId.p_general_traits_beta, t,
<<<<<<< HEAD
                                     $"{requiresNonReferenceTraitsFor} using traits is a beta feature; use /generalTraits:1 to engage");
=======
                                     $"{requiresNonReferenceTraitsFor} extending traits is a beta feature; use /generalTraits:1 to engage");
>>>>>>> eb042e7b
                                 }
                              .)
  Type<out parentTrait>       (. parentTraits.Add(parentTrait); tokenWithTrailingDocString = t; .)
  {"," Type<out parentTrait>  (. parentTraits.Add(parentTrait); tokenWithTrailingDocString = t; .) }
  .

/*------------------------------------------------------------------------*/
TraitDecl<DeclModifierData dmodIn, ModuleDefinition/*!*/ module, out TraitDecl/*!*/ trait>
= (. Contract.Requires(module != null);
     Contract.Ensures(Contract.ValueAtReturn(out trait) != null);
     CheckDeclModifiers(ref dmodIn, "trait", AllowedDeclModifiers.None);
     IToken/*!*/ tokenWithTrailingDocString;
     List<Type> parentTraits = new List<Type>();
     Attributes attrs = null;
     bool isRefining = false;
     List<TypeParameter/*!*/> typeArgs = new List<TypeParameter/*!*/>(); //traits should not support type parameters at the moment
     List<MemberDecl/*!*/> members = new List<MemberDecl/*!*/>();
     IToken bodyStart;
     DeclModifierData dmod;
  .)
  SYNC
  "trait"                       (. CheckAndSetTokenOnce(ref dmodIn.FirstToken); .)
  { Attribute<ref attrs> }
  ClassName<out var name>                         (. tokenWithTrailingDocString = t; .)
  [ GenericParameters<typeArgs, true> ]     (. tokenWithTrailingDocString = t; .)
  [ ExtendsClause<parentTraits, out tokenWithTrailingDocString, null>
  | ellipsis                    (. isRefining = true; tokenWithTrailingDocString = t; .)
  ]
  "{"                                            (. bodyStart = t; .)
    { (. dmod  = new DeclModifierData(); .)
      { DeclModifier<ref dmod> }
      ClassMemberDecl<dmod, members, true, false>
    }
  "}"
  (. trait = new TraitDecl(new RangeToken(dmodIn.FirstToken, t), name, module, typeArgs, members, attrs, isRefining, parentTraits);
     trait.BodyStartTok = bodyStart;
     trait.TokenWithTrailingDocString = tokenWithTrailingDocString;
    .)
  .

/*------------------------------------------------------------------------*/
ClassMemberDecl<. DeclModifierData dmod, List<MemberDecl> mm, bool allowConstructors, bool moduleLevelDecl.>
= (. Contract.Requires(cce.NonNullElements(mm));
     Method/*!*/ m;
     Function/*!*/ f;
  .)
  ( (. if (moduleLevelDecl) {
         SemErr(ErrorId.p_top_level_field, la, "fields are not allowed to be declared at the module level; instead, wrap the field in a 'class' declaration");
         dmod.IsStatic = false;
       }
    .)
    FieldDecl<dmod, mm> /* The !isModuleLevelDecl is just to prevent cascading errors */
  | ConstantFieldDecl<dmod, mm, moduleLevelDecl>
  | IF(IsFunctionDecl())
    (. if (moduleLevelDecl && dmod.StaticToken != null) {
         errors.Warning(ErrorId.p_module_level_function_always_static, dmod.StaticToken, "module-level functions are always non-instance, so the 'static' keyword is not allowed here");
         dmod.IsStatic = false;
       }
    .)
    FunctionDecl<dmod, out f>                   (. mm.Add(f); .)
  | (. if (moduleLevelDecl && dmod.StaticToken != null) {
         errors.Warning(ErrorId.p_module_level_method_always_static, dmod.StaticToken, "module-level methods are always non-instance, so the 'static' keyword is not allowed here");
         dmod.IsStatic = false;
       }
    .)
    MethodDecl<dmod, allowConstructors, out m>  (. mm.Add(m); .)
  )
  .

/*------------------------------------------------------------------------*/
DatatypeName<out Name name> = Name<out name> .

DatatypeDecl<DeclModifierData dmod, ModuleDefinition/*!*/ module, out DatatypeDecl/*!*/ dt>
= (. Contract.Requires(module != null);
     Contract.Ensures(Contract.ValueAtReturn(out dt)!=null);
     Name/*!*/ name;
     Attributes attrs = null;
     List<TypeParameter/*!*/> typeArgs = new List<TypeParameter/*!*/>();
     List<Type> parentTraits = new List<Type>();
     List<DatatypeCtor/*!*/> ctors = new List<DatatypeCtor/*!*/>();
     IToken bodyStart = Token.NoToken;  // dummy assignment
     bool isRefining = false;
     bool co = false;
     CheckDeclModifiers(ref dmod, "datatype or codatatype", AllowedDeclModifiers.None);
     var members = new List<MemberDecl>();
  .)
  SYNC
  ( "datatype"
  | "codatatype"     (. co = true; .)
  )                                        (. CheckAndSetTokenOnce(ref dmod.FirstToken); .)
  { Attribute<ref attrs> }
  DatatypeName<out name>
  [ GenericParameters<typeArgs, true> ]
  [ ExtendsClause<parentTraits, out _, co ? "codatatype" : "datatype"> ]
  (
  "="                                      (. bodyStart = t; .)
  [ ellipsis                               (. SemErr(ErrorId.p_bad_datatype_refinement, t, // Help users adjust to the new syntax
      $"in refining a datatype, the '...' replaces the '=' token and everything up to a left brace starting the declaration of the body; only members of the body may be changed in a datatype refinement"); .)
  ]
  [ "|" ] DatatypeMemberDecl<ctors>
  { "|" DatatypeMemberDecl<ctors> }
  | ellipsis                               (. isRefining = true; bodyStart = t; .)
  )
  [ TypeMembers<module, members> ]
  (. if (co) {
       dt = new CoDatatypeDecl(new RangeToken(dmod.FirstToken, t), name, module, typeArgs, ctors, parentTraits, members, attrs, isRefining);
     } else {
       dt = new IndDatatypeDecl(new RangeToken(dmod.FirstToken, t), name, module, typeArgs, ctors, parentTraits, members, attrs, isRefining);
     }
     dt.BodyStartTok = bodyStart;
     dt.TokenWithTrailingDocString = bodyStart;
  .)
  .

/*------------------------------------------------------------------------*/
DatatypeMemberName<out IToken id> = NoUSIdentOrDigits<out id> .

DatatypeMemberDecl<.List<DatatypeCtor/*!*/>/*!*/ ctors.>
= (. Contract.Requires(cce.NonNullElements(ctors));
     Attributes attrs = null;
     IToken/*!*/ id;
     List<Formal/*!*/> formals = new List<Formal/*!*/>();
     var isGhost = false;
  .)
  // Note, "ghost" is parsed before any attributes. This means that the
  // attributes are parsed before the "id", which is consistent with other
  // declarations.
  [ "ghost"   (. isGhost = true; .) ]
  { Attribute<ref attrs> }
  DatatypeMemberName<out id>
  [ FormalsOptionalIds<formals> ]
  (. var ctor = new DatatypeCtor(new RangeToken(id, t), new Name(id), isGhost, formals, attrs);
     ctors.Add(ctor); .)
  .

/*------------------------------------------------------------------------*/
TypeMembers<. ModuleDefinition/*!*/ module, List<MemberDecl> members .>
= (. DeclModifierData dmod;
  .)
  "{"
  { (. dmod = new DeclModifierData(); .)
    { DeclModifier<ref dmod> }
    ClassMemberDecl<dmod, members, false, false>
  }
  "}"
  .

/*------------------------------------------------------------------------*/
FieldDecl<.DeclModifierData dmod, List<MemberDecl> mm.>
= (. Contract.Requires(cce.NonNullElements(mm));
     Attributes attrs = null;
     Type/*!*/ ty;
     Name name;
     CheckDeclModifiers(ref dmod, "field", AllowedDeclModifiers.Ghost);
     var startToken = dmod.FirstToken;
  .)
  SYNC
  "var"                                (. startToken = startToken ?? t; .)
  { Attribute<ref attrs> }
  FIdentType<out name, out ty>         (. var f = new Field(new RangeToken(startToken, t), name, dmod.IsGhost, ty, attrs);
                                          mm.Add(f); f.TokenWithTrailingDocString = t;
                                       .)
  { ","                                (. startToken = t; .)
    FIdentType<out name, out ty>       (. f = new Field(new RangeToken(startToken, t), name, dmod.IsGhost, ty, attrs);
                                          mm.Add(f); f.TokenWithTrailingDocString = t;
                                       .)
  }
  OldSemi
  .

/*------------------------------------------------------------------------*/
ConstantFieldDecl<.DeclModifierData dmod, List<MemberDecl/*!*/>/*!*/ mm, bool moduleLevelDecl.>
= (. Contract.Requires(cce.NonNullElements(mm));
     Attributes attrs = null;
     Type/*!*/ ty;
     Expression e = null;
     if (moduleLevelDecl && dmod.StaticToken != null) {
       errors.Warning(ErrorId.p_module_level_const_always_static, dmod.StaticToken, "module-level const declarations are always non-instance, so the 'static' keyword is not allowed here");
       dmod.IsStatic = false;
     }
     CheckDeclModifiers(ref dmod, "field", AllowedDeclModifiers.Ghost | AllowedDeclModifiers.Static | AllowedDeclModifiers.Opaque);
  .)
  SYNC
  "const"                                    (. CheckAndSetTokenOnce(ref dmod.FirstToken); .)
  { Attribute<ref attrs> }
  ( IF(!IsIdentifier(la.kind) && la.kind != _digits)
    (. SemErr(ErrorId.p_const_decl_missing_identifier, la, "expected an identifier after 'const' and any attributes"); .)
  |
    CIdentType<out var name, out ty>         (. if (ty == null) { ty = new InferredTypeProxy(); } .)
    [ ellipsis ]
    [ ( ":=" | "=" (. SemErr(ErrorId.p_bad_const_initialize_op, t, "a const field should be initialized using ':=', not '='"); .) )
    Expression<out e, false, true> ]
                                             (. if (e == null && ty is InferredTypeProxy) {
                                                  SemErr(ErrorId.p_const_is_missing_type_or_init, name.StartToken, "a const declaration must have a type or a RHS value");
                                                }
                                                var c = new ConstantField(new RangeToken(dmod.FirstToken, t), name, e, dmod.IsStatic, dmod.IsGhost, dmod.IsOpaque, ty, attrs);
                                                mm.Add(c);
                                             .)
    OldSemi                                  (. c.TokenWithTrailingDocString = t; .)
  )
  .

/*------------------------------------------------------------------------*/
NewtypeName<out Name name> = Name<out name> .
LocalVarName<out IToken id> = NoUSIdent<out id> .
  
NewtypeDecl<DeclModifierData dmod, ModuleDefinition module, out TopLevelDecl td>
= (. Name name;
     IToken bvId;
     Attributes attrs = null;
     td = null;
     Type baseType = null;
     Expression constraint;
     Expression witness = null;
     CheckDeclModifiers(ref dmod, "newtype", AllowedDeclModifiers.None);
     List<Type> parentTraits = new List<Type>();
     var members = new List<MemberDecl>();
  .)
  "newtype" (. CheckAndSetTokenOnce(ref dmod.FirstToken); .)
  { Attribute<ref attrs> }
  NewtypeName<out name>
  [ ExtendsClause<parentTraits, out _, "newtype"> ]
  (
  "="
  [ ellipsis                               (. SemErr(ErrorId.p_misplaced_ellipsis_in_newtype, t, // Help users adjust to the new syntax
      $"in refining a newtype, the '...' replaces the '=' token and everything up to the left brace starting the declaration of the newtype body (if any); a newtype refinement may not change the base type of the newtype"); .)
  ]
  ( IF(IsIdentColonOrBar())
    LocalVarName<out bvId>
    [ ":" Type<out baseType> ]       (. if (baseType == null) { baseType = new InferredTypeProxy(); } .)
    "|"
    Expression<out constraint, false, true>
    (. var witnessKind = SubsetTypeDecl.WKind.CompiledZero; .)
    [ IF(IsWitness())
      ( "ghost" "witness"                            (. witnessKind = SubsetTypeDecl.WKind.Ghost; .)
        Expression<out witness, false, true>
      | "witness"
        ( "*"                                        (. witnessKind = SubsetTypeDecl.WKind.OptOut; .)
        | Expression<out witness, false, true>       (. witnessKind = SubsetTypeDecl.WKind.Compiled; .)
        )
      )
    ]
    [ TypeMembers<module, members> ]
    (. td = new NewtypeDecl(new RangeToken(dmod.FirstToken, t), name, module, 
         new BoundVar(bvId, bvId.val, baseType){ 
            IsTypeExplicit = true 
         }, 
         constraint, witnessKind, witness, parentTraits, members, attrs, isRefining: false);
    .)
  | Type<out baseType>
    [ TypeMembers<module, members> ]
    (. td = new NewtypeDecl(new RangeToken(dmod.FirstToken, t), name, module, baseType, parentTraits, members, attrs, isRefining: false); .)
  )
  | ellipsis
    [ TypeMembers<module, members> ]
    (. baseType = null; // Base type is not known yet
       td = new NewtypeDecl(new RangeToken(dmod.FirstToken, t), name, module, baseType, parentTraits, members, attrs, isRefining: true);
    .)
  )  (. if (td != null) {
          td.TokenWithTrailingDocString = t; 
        }   .)
  .

/*------------------------------------------------------------------------*/
SynonymTypeName<out Name name> = Name<out name> .

// The following includes Opaque type definitions
SynonymTypeDecl<DeclModifierData dmod, ModuleDefinition module, out TopLevelDecl td>
= (. IToken bvId;
     Attributes attrs = null;
     var characteristics = new TypeParameter.TypeParameterCharacteristics(false);
     var typeArgs = new List<TypeParameter>();
     td = null;
     Type ty = null;
     Expression constraint;
     Expression witness = null;
     var kind = "abstract type";
     List<Type> parentTraits = new List<Type>();
     var members = new List<MemberDecl>();
     var isRefining = false;
  .)
  "type"                      (. CheckAndSetTokenOnce(ref dmod.FirstToken); .)
  { Attribute<ref attrs> }
  SynonymTypeName<out var name>
  { TypeParameterCharacteristics<ref characteristics> }
  [ GenericParameters<typeArgs, true> ]
  [ "="
    ( IF(IsIdentColonOrBar())
      LocalVarName<out bvId>
      [ ":" Type<out ty> ]   (. if (ty == null) { ty = new InferredTypeProxy(); } .)
      "|"
      Expression<out constraint, false, true>
      (. var witnessKind = SubsetTypeDecl.WKind.CompiledZero; .)
      [ IF(IsWitness())
        ( "ghost" "witness"                            (. witnessKind = SubsetTypeDecl.WKind.Ghost; .)
          Expression<out witness, false, true>
        | "witness"
          ( "*"                                        (. witnessKind = SubsetTypeDecl.WKind.OptOut; .)
          | Expression<out witness, false, true>       (. witnessKind = SubsetTypeDecl.WKind.Compiled; .)
          )
        )
      ]
      (. td = new SubsetTypeDecl(new RangeToken(dmod.FirstToken, t), name, characteristics, typeArgs, module, 
            new BoundVar(bvId, bvId.val, ty){ IsTypeExplicit = !(ty is InferredTypeProxy) }, constraint, witnessKind, witness, attrs);
         kind = "subset type";
      .)
    |
      Type<out ty>
      (. td = new TypeSynonymDecl(new RangeToken(dmod.FirstToken, t), name, characteristics, typeArgs, module, ty, attrs);
         kind = "type synonym";
      .)
    )
  | ellipsis                               (. isRefining = true; .)
    [ TypeMembers<module, members> ]
  | ExtendsClause<parentTraits, out _, "abstract type">
    [ TypeMembers<module, members> ]
  | TypeMembers<module, members>
  ]
  (. if (td == null) {
       if (module is DefaultModuleDefinition or FileModuleDefinition) {
         // abstract type declarations at the very outermost program scope get an automatic (!new)
         characteristics.ContainsNoReferenceTypes = true;
       }
       td = new AbstractTypeDecl(new RangeToken(dmod.FirstToken, t), name, module, characteristics, typeArgs, parentTraits, members, attrs, isRefining);
     }
     td.TokenWithTrailingDocString = t;
  .)
  (. CheckDeclModifiers(ref dmod, kind, AllowedDeclModifiers.None); .)
  .

/*------------------------------------------------------------------------*/
GIdentType<bool allowGhostKeyword, bool allowNewKeyword, bool allowNameOnlyKeyword, bool allowOlderKeyword,
           out RangeToken range, out Name/*!*/ name, out Type/*!*/ ty, out bool isGhost, out bool isOld, out bool isNameOnly, out bool isOlder>
/* isGhost always returns as false if allowGhostKeyword is false */
= (. Contract.Ensures(Contract.ValueAtReturn(out name)!=null);
     Contract.Ensures(Contract.ValueAtReturn(out ty)!=null);
     isGhost = false; isOld = allowNewKeyword; isNameOnly = false; isOlder = false;
     IToken startToken = t.Next;
  .)
  { IF(IsKeywordForFormal())
    ( "ghost"                    (. if (allowGhostKeyword) { isGhost = true; } else { SemErr(ErrorId.p_output_of_function_not_ghost, t, "formal cannot be declared 'ghost' in this context"); } .)
    | "new"                      (. if (allowNewKeyword) { isOld = false; } else { SemErr(ErrorId.p_no_new_on_output_formals, t, "formal cannot be declared 'new' in this context"); } .)
    | "nameonly"                 (. if (allowNameOnlyKeyword) { isNameOnly = true; } else { SemErr(ErrorId.p_no_nameonly_on_output_formals, t, "formal cannot be declared 'nameonly' in this context"); } .)
    | "older"                    (. if (allowOlderKeyword) { isOlder = true; } else { SemErr(ErrorId.p_no_older_on_output_formals, t, "formal cannot be declared 'older' in this context"); } .)
    )
  }
  IdentType<out var id, out var originalId, out ty, false> 
                                (. range = new RangeToken(startToken, ty.EndToken);
                                   name = new Name(id);
                                .)
  .

FIdentType<out Name/*!*/ name, out Type/*!*/ ty>
= NoDigitName<out name> (. ty = null; .)
  ( ":" Type<out ty> 
  | (. SemErr(ErrorId.p_var_decl_must_have_type, t, "a mutable field must be declared with a type"); .)
  )
  [ ( ":=" | "=" ) (. var optoken = t; Expression e; .)
    Expression<out e, true, true> 
      (.              var erange = new RangeToken(optoken, e.EndToken);
                      SemErr(ErrorId.p_no_init_for_var_field, erange, "a mutable field may not have an initializer"); 
      .) 
  ]
  .

CIdentType<out Name/*!*/ name, out Type ty>
= (.Contract.Ensures(Contract.ValueAtReturn(out name) != null);
    ty = null;
  .)
  NoDigitName<out name>
  [ ":"
    Type<out ty>
  ]
  .

IdentType<out IToken/*!*/ id, out IToken originalId, out Type/*!*/ ty, bool allowWildcardId>
= (.Contract.Ensures(Contract.ValueAtReturn(out id) != null); Contract.Ensures(Contract.ValueAtReturn(out ty) != null);.)
  WildIdent<out id, allowWildcardId> (. originalId = t; .)
  ":"
  Type<out ty>
  .

LocalIdentTypeOptional<out LocalVariable var, bool isGhost, bool allowWild=true>
= (. IToken id;  Type ty;  Type optType = null;
     IToken startToken = null;
  .)
  WildIdent<out id, allowWild> (. startToken = t; .)
  [ ":" Type<out ty>             (. optType = ty; .)
  ]
  (. var = new LocalVariable(new RangeToken(startToken, t), id.val, optType == null ? new InferredTypeProxy() : optType, isGhost) {
       IsTypeExplicit = optType != null
     };
  .)
  .

IdentTypeOptional<out BoundVar var>
= (. Contract.Ensures(Contract.ValueAtReturn(out var) != null);
     Type ty;  Type optType = null;
  .)
  WildIdentN<out var name, true>
  [ IF( la.kind == _colon) ":" Type<out ty>             (. optType = ty; .)
     // CoCo warns about this optional ':', because it is ambiguous with a ':' that follows the IdentTypeOptional.
     // An IdentTypeOptional can be the last thing in an Expression (a SetComprehension)
     // Also, a ':' can follow an Expression in a slices-by-length construct. So a ':' here might be the start
     // of the ': type' just above or it might be the ':' in the slices-by-length. As the expression can always tbe parenthesized to 
     // disambiguate, it makes sense to force the colon to consider the ': type' here. Hence the semantic predicate.
     // Also a SetComprehension would be the wrong type in a slices-by-length construct.
  ]
  (. var = new BoundVar(name.Tok, name.Value, optType == null ? new InferredTypeProxy() : optType) {
       IsTypeExplicit = optType != null,
       RangeToken = new RangeToken(name.StartToken, t)
     }; .)
  .

TypeIdentOptional<out RangeToken/*!*/ range, out Name/*!*/ identName, out Type/*!*/ ty, out bool isGhost, out Expression defaultValue, out bool isNameOnly>
= (.Contract.Ensures(Contract.ValueAtReturn(out range)!=null);
     Contract.Ensures(Contract.ValueAtReturn(out ty)!=null);
     Contract.Ensures(Contract.ValueAtReturn(out identName)!=null);
     IToken nameToken = null; ty = new BoolType()/*dummy*/; isGhost = false;
     IToken nameonlyToken = null;
     identName = null;
     defaultValue = null;
  .)
  (. var beforeStartToken = t; .)
  { "ghost"                            (. isGhost = true; .)
  | "nameonly"                         (. nameonlyToken = t; .)
  }
  ( TypeAndToken<out var firstToken, out ty, false>
    [ ":"
      (. /* try to convert ty to an identifier */
         UserDefinedType udt = ty as UserDefinedType;
         if (udt != null && udt.TypeArgs.Count == 0) {
           nameToken = firstToken;
         } else {
           SemErr(ErrorId.p_datatype_formal_is_not_id, firstToken, "invalid formal-parameter name in datatype constructor");
         }
      .)
      Type<out ty>
      ParameterDefaultValue<true, out defaultValue>
    ]
  | digits         (. nameToken = t; .)
    ":"
    Type<out ty>
    ParameterDefaultValue<true, out defaultValue>
  )
  (. range = new RangeToken(beforeStartToken.Next, t);
     if (nameToken != null) {
       identName = new Name(nameToken);
       isNameOnly = nameonlyToken != null;
     } else {
       identName = new Name(range, "#" + anonymousIds++);
       if (nameonlyToken != null) {
         SemErr(ErrorId.p_nameonly_must_have_parameter_name, nameonlyToken, "use of the 'nameonly' modifier must be accompanied with a parameter name");
       }
       isNameOnly = false;
     }
  .)
  .

/*------------------------------------------------------------------------*/
IteratorName<out Name name> = Name<out name> .

IteratorDecl<DeclModifierData dmod, ModuleDefinition module, out IteratorDecl/*!*/ iter>
= (. Contract.Ensures(Contract.ValueAtReturn(out iter) != null);
     Attributes attrs = null;
     List<TypeParameter/*!*/>/*!*/ typeArgs = new List<TypeParameter/*!*/>();
     List<Formal/*!*/> ins = new List<Formal/*!*/>();
     List<Formal/*!*/> outs = new List<Formal/*!*/>();
     List<FrameExpression/*!*/> reads = new List<FrameExpression/*!*/>();
     List<FrameExpression/*!*/> mod = new List<FrameExpression/*!*/>();
     List<Expression/*!*/> decreases = new List<Expression>();
     List<AttributedExpression/*!*/> req = new List<AttributedExpression/*!*/>();
     List<AttributedExpression/*!*/> ens = new List<AttributedExpression/*!*/>();
     List<AttributedExpression/*!*/> yieldReq = new List<AttributedExpression/*!*/>();
     List<AttributedExpression/*!*/> yieldEns = new List<AttributedExpression/*!*/>();
     List<Expression/*!*/> dec = new List<Expression/*!*/>();
     Attributes readsAttrs = null;
     Attributes modAttrs = null;
     Attributes decrAttrs = null;
     BlockStmt body = null;
     IToken signatureEllipsis = null;
     IToken bodyStart = Token.NoToken;
     IToken bodyEnd = Token.NoToken;
     CheckDeclModifiers(ref dmod, "iterator", AllowedDeclModifiers.None);
  .)
  SYNC
  "iterator"                (. CheckAndSetTokenOnce(ref dmod.FirstToken); .)
  { Attribute<ref attrs> }
  IteratorName<out var name>
  (
    [ GenericParameters<typeArgs, true> ]
    Formals<true, true, false, false, ins>
    [ ( "yields"
      | "returns"           (. SemErr(ErrorId.p_should_be_yields_instead_of_returns, t, "iterators don't have a 'returns' clause; did you mean 'yields'?"); .)
      )
      Formals<false, true, false, false, outs>
    ]
  | ellipsis                (. signatureEllipsis = t; .)
  )
  IteratorSpec<reads, mod, decreases, req, ens, yieldReq, yieldEns, ref readsAttrs, ref modAttrs, ref decrAttrs>
  [ BlockStmt<out body, out bodyStart, out bodyEnd>
  ]
  (. iter = new IteratorDecl(new RangeToken(dmod.FirstToken, t), name, module, typeArgs, ins, outs,
                             new Specification<FrameExpression>(reads, readsAttrs),
                             new Specification<FrameExpression>(mod, modAttrs),
                             new Specification<Expression>(decreases, decrAttrs),
                             req, ens, yieldReq, yieldEns,
                             body, attrs, signatureEllipsis);
     iter.BodyStartTok = bodyStart;
 .)
  .

/*------------------------------------------------------------------------*/
TypeVariableName<out Name name> = Name<out name> .

GenericParameters<.List<TypeParameter/*!*/>/*!*/ typeArgs, bool allowVariance.>
= (. Contract.Requires(cce.NonNullElements(typeArgs));
     TypeParameter.TypeParameterCharacteristics characteristics;
     TypeParameter.TPVarianceSyntax variance = TypeParameter.TPVarianceSyntax.NonVariant_Strict;  // assignment is to please compiler
     characteristics = new TypeParameter.TypeParameterCharacteristics(false);
     
     Name name;
  .)
  // If a "<" combined with a Variance symbol could be a new token, then the parser here will need to be more complex,
  // since, for example, a < followed immediately by a Variance symbol would scan as the wrong token.
  // Fortunately that is not currently the case.
  // (Only because we parse the new "<-" symbol as separate "<" "-" tokens precisely to avoid this issue :)
  "<"   (. IToken startToken = t.Next; .)
  [ Variance<out variance>  (.
            if (!allowVariance) { SemErr(ErrorId.p_type_parameter_variance_forbidden, t, "type-parameter variance is not allowed to be specified in this context"); }  
          .)
  ]
  TypeVariableName<out name>
  { TypeParameterCharacteristics<ref characteristics> }
  (. typeArgs.Add(new TypeParameter(new RangeToken(startToken, t), name, variance, characteristics)); .)
  { ","
    (. variance = TypeParameter.TPVarianceSyntax.NonVariant_Strict;
       characteristics = new TypeParameter.TypeParameterCharacteristics(false);
       startToken = t.Next; 
    .)
    [ Variance<out variance>  (. 
            if (!allowVariance) { SemErr(ErrorId.p_type_parameter_variance_forbidden, t, "type-parameter variance is not allowed to be specified in this context"); } 
        .)
    ]
    TypeVariableName<out name>
    { TypeParameterCharacteristics<ref characteristics> }
    (. typeArgs.Add(new TypeParameter(new RangeToken(startToken, t), name, variance, characteristics)); .)
  }
  ">"
  .

/*------------------------------------------------------------------------*/
Variance<out TypeParameter.TPVarianceSyntax variance>
= (. variance = TypeParameter.TPVarianceSyntax.NonVariant_Strict;  // never used; here just to please the C# compiler
  .)
  ( "*"  (. variance = TypeParameter.TPVarianceSyntax.Covariant_Permissive; .)
  | "+"  (. variance = TypeParameter.TPVarianceSyntax.Covariant_Strict; .)
  | "!"  (. variance = TypeParameter.TPVarianceSyntax.NonVariant_Permissive; .)
  | "-"  (. variance = TypeParameter.TPVarianceSyntax.Contravariance; .)
  )
  .

/*------------------------------------------------------------------------*/
TypeParameterCharacteristics<ref TypeParameter.TypeParameterCharacteristics characteristics>
= "(" (. var startToken = t; .)
  TPCharOption<ref characteristics>
  { ","
    TPCharOption<ref characteristics>
  }
  ")" (. characteristics.RangeToken = new RangeToken(startToken, t); .)
  .

TPCharOption<ref TypeParameter.TypeParameterCharacteristics characteristics>
= ( "=="       (. characteristics.EqualitySupport = TypeParameter.EqualitySupportValue.Required; .)
  | digits     (. if (t.val == "0") {
                    characteristics.AutoInit = Microsoft.Dafny.Type.AutoInitInfo.CompilableValue;
                  } else if (t.val == "00") {
                    if (characteristics.AutoInit != Microsoft.Dafny.Type.AutoInitInfo.CompilableValue) {
                      characteristics.AutoInit = Microsoft.Dafny.Type.AutoInitInfo.Nonempty;
                    }
                  } else {
                    SemErr(ErrorId.p_unexpected_type_characteristic, t, $"unexpected type characteristic: '{t.val}' should be one of == or 0 or 00 or !new");
                  }
               .)
  | "!" "new"  (. characteristics.ContainsNoReferenceTypes = true; .)
  | ANY        (. if (t.kind == _closeparen || t.kind == _comma) 
                      SemErr(ErrorId.p_missing_type_characteristic, t, $"extra comma or missing type characteristic: should be one of == or 0 or 00 or !new");
                  else SemErr(ErrorId.p_illegal_type_characteristic, t, $"illegal type characteristic: '{t.val}' should be one of == or 0 or 00 or !new");
                .)
  )
  .

/*------------------------------------------------------------------------*/
MethodDecl<DeclModifierData dmod, bool allowConstructor, out Method/*!*/ m>
= (. Contract.Ensures(Contract.ValueAtReturn(out m) !=null);
     bool hasName = false;
     Name name = null; // Please compiler  
     IToken keywordToken;
     Attributes attrs = null;
     List<TypeParameter/*!*/>/*!*/ typeArgs = new List<TypeParameter/*!*/>();
     List<Formal/*!*/> ins = new List<Formal/*!*/>();
     List<Formal/*!*/> outs = new List<Formal/*!*/>();
     List<AttributedExpression/*!*/> req = new List<AttributedExpression/*!*/>();
     List<FrameExpression/*!*/> mod = new List<FrameExpression/*!*/>();
     List<AttributedExpression/*!*/> ens = new List<AttributedExpression/*!*/>();
     List<Expression/*!*/> dec = new List<Expression/*!*/>();
     Attributes decAttrs = null;
     Attributes modAttrs = null;
     BlockStmt body = null;
     bool isPlainOlMethod = false;
     bool isLemma = false;
     bool isTwoStateLemma = false;
     bool isConstructor = false;
     bool isLeastLemma = false;
     bool isGreatestLemma = false;
     IToken signatureEllipsis = null;
     IToken tokenWithTrailingDocString = Token.NoToken;
     IToken bodyStart = Token.NoToken;
     IToken bodyEnd = Token.NoToken;
     AllowedDeclModifiers allowed = AllowedDeclModifiers.None;
     string caption = "";
     ExtremePredicate.KType kType = ExtremePredicate.KType.Unspecified;
  .)
  SYNC
  ( "method"                        (. isPlainOlMethod = true; caption = "method";
                                       CheckAndSetTokenOnce(ref dmod.FirstToken);
                                       allowed = AllowedDeclModifiers.Ghost | AllowedDeclModifiers.Static; .)
  | "lemma"                         (. isLemma = true; caption = "lemma";
                                       CheckAndSetTokenOnce(ref dmod.FirstToken);
                                       allowed = AllowedDeclModifiers.AlreadyGhost | AllowedDeclModifiers.Static; .)
  | ( "greatest"                    (. CheckAndSetTokenOnce(ref dmod.FirstToken); .)
      "lemma"
    | "colemma"                     (. CheckAndSetTokenOnce(ref dmod.FirstToken); 
                                       errors.Deprecated(ErrorId.p_deprecated_colemma, t, "the old keyword 'colemma' has been renamed to the keyword phrase 'greatest lemma'"); 
                                    .)
    )
                                    (. isGreatestLemma = true; caption = "greatest lemma";
                                       allowed = AllowedDeclModifiers.AlreadyGhost | AllowedDeclModifiers.Static; .)
  | ( "least"                       (. CheckAndSetTokenOnce(ref dmod.FirstToken); .)
    | "inductive"                   (. CheckAndSetTokenOnce(ref dmod.FirstToken);
                                       errors.Deprecated(ErrorId.p_deprecated_inductive_lemma, t, "the old keyword phrase 'inductive lemma' has been renamed to 'least lemma'"); 
                                    .)
    )
    "lemma"
                                    (. isLeastLemma = true;  caption = "least lemma";
                                       allowed = AllowedDeclModifiers.AlreadyGhost | AllowedDeclModifiers.Static;.)
  | "twostate"                      (. CheckAndSetTokenOnce(ref dmod.FirstToken); .)
    "lemma"                         (. isTwoStateLemma = true; caption = "two-state lemma";
                                       allowed = AllowedDeclModifiers.AlreadyGhost | AllowedDeclModifiers.Static; .)
  | "constructor"                   (. CheckAndSetTokenOnce(ref dmod.FirstToken);
                                       if (allowConstructor) {
                                         isConstructor = true;
                                       } else {
                                         SemErr(ErrorId.p_constructor_not_in_class, t, "constructors are allowed only in classes");
                                       }
                                       caption = "constructor";
                                       allowed = AllowedDeclModifiers.Ghost;
                                    .)
  )                                 (. keywordToken = t;
                                       CheckDeclModifiers(ref dmod, caption, allowed); .)
  { Attribute<ref attrs> }
  [ MethodFunctionName<out name>               (. hasName = true; .)
  ]
  (. if (!hasName) {
       if (!isConstructor) {
         SemErr(ErrorId.p_method_missing_name, la, "a method must be given a name (expecting identifier)");
       }
     }
  .)
  (
    [ GenericParameters<typeArgs, false> ]
    [ KType<ref kType, out IToken openBracket, out IToken closeBracket>              
                                    (. if (!(isGreatestLemma || isLeastLemma)) { 
                                         // Note: When ranges are refactored, make the first use of openBracket a range
                                         // that extends through closeBracket
                                         SemErr(ErrorId.p_extraneous_k, 
                                                new RangeToken(openBracket, closeBracket), 
                                                "type of _k can only be specified for least and greatest lemmas"); 
                                       } 
                                    .)
    ]
    (. var isCompilable = (isPlainOlMethod || isConstructor) && !dmod.IsGhost; .)
    Formals<true, isCompilable, isTwoStateLemma, false, ins>
    [ "returns"                                 (. var returnsToken = t; .)
      Formals<false, isCompilable, false, false, outs>
      (. if (isConstructor) { SemErr(ErrorId.p_constructors_have_no_out_parameters, new RangeToken(returnsToken, t), "constructors cannot have out-parameters"); } .)
    ]
  | ellipsis                                    (. signatureEllipsis = t; .)
  )                                             (. tokenWithTrailingDocString = t; .)
  MethodSpec<dmod.IsGhost || isLemma || isTwoStateLemma || isLeastLemma || isGreatestLemma,
             req, mod, ens, dec, ref decAttrs, ref modAttrs, caption, isConstructor>
  [ IF(isConstructor)
    (. DividedBlockStmt dividedBody; .)
    DividedBlockStmt<out dividedBody, out bodyStart, out bodyEnd>
    (. body = dividedBody; .)
  | BlockStmt<out body, out bodyStart, out bodyEnd>
  ]
  (. var range = new RangeToken(dmod.FirstToken, t);
     if (isConstructor) {
       m = new Constructor(range, hasName ? name : new Name(dmod.FirstToken.ToRange(), "_ctor"), dmod.IsGhost, typeArgs, ins,
                           req, new Specification<FrameExpression>(mod, modAttrs), ens, new Specification<Expression>(dec, decAttrs), (DividedBlockStmt)body, attrs, signatureEllipsis);
     } else if (isLeastLemma) {
       m = new LeastLemma(range, name, dmod.IsStatic, kType, typeArgs, ins, outs,
                          req, new Specification<FrameExpression>(mod, modAttrs), ens, new Specification<Expression>(dec, decAttrs), body, attrs, signatureEllipsis);
     } else if (isGreatestLemma) {
       m = new GreatestLemma(range, name, dmod.IsStatic, kType, typeArgs, ins, outs,
                             req, new Specification<FrameExpression>(mod, modAttrs), ens, new Specification<Expression>(dec, decAttrs), body, attrs, signatureEllipsis);
     } else if (isLemma) {
       m = new Lemma(range, name, dmod.IsStatic, typeArgs, ins, outs,
                     req, new Specification<FrameExpression>(mod, modAttrs), ens, new Specification<Expression>(dec, decAttrs), body, attrs, signatureEllipsis);
     } else if (isTwoStateLemma) {
       m = new TwoStateLemma(range, name, dmod.IsStatic, typeArgs, ins, outs,
                             req, new Specification<FrameExpression>(mod, modAttrs),
                             ens, new Specification<Expression>(dec, decAttrs), body, attrs, signatureEllipsis);
     } else {
       m = new Method(range, name, dmod.IsStatic, dmod.IsGhost, typeArgs, ins, outs,
                      req, new Specification<FrameExpression>(mod, modAttrs), ens, new Specification<Expression>(dec, decAttrs), body, attrs, signatureEllipsis);
     }
     m.BodyStartTok = bodyStart;
     m.TokenWithTrailingDocString = tokenWithTrailingDocString;
 .)
  .

/*------------------------------------------------------------------------*/
KType<ref ExtremePredicate.KType kType, out IToken openBracket, out IToken closeBracket>
= "["           (. openBracket = t; .)
  ( "nat"       (. kType = ExtremePredicate.KType.Nat; .)
  | "ORDINAL"   (. kType = ExtremePredicate.KType.ORDINAL; .)
  )
  "]"           (. closeBracket = t; .)
  .

/*------------------------------------------------------------------------*/
RequiresClause<.List<AttributedExpression> req, bool allowLabel.>
= "requires"    (. IToken lbl = null;
                   IToken first = t;
                   Attributes attrs = null;
                   Expression e;
                 .)
  { Attribute<ref attrs> }
  [ IF(IsLabel(allowLabel))
    LabelName<out lbl> ":"
  ]
  Expression<out e, false, false>
  OldSemi       (. req.Add(new AttributedExpression(e, lbl == null ? null : new AssertLabel(lbl, lbl.val), attrs)); .)
  .

/*------------------------------------------------------------------------*/
EnsuresClause<.List<AttributedExpression> ens, bool allowLambda.>
= "ensures"     (. Expression e;
                   Attributes attrs = null;
                 .)
  { Attribute<ref attrs> }
  Expression<out e, false, allowLambda>
    OldSemi       (. ens.Add(new AttributedExpression(e, attrs)); .)
  .

/*------------------------------------------------------------------------*/
ModifiesClause<.ref List<FrameExpression> mod, ref Attributes attrs,
                bool allowLambda, bool performThisDeprecatedCheck.>
= "modifies"                                    (. FrameExpression fe;
                                                   mod = mod ?? new List<FrameExpression>();
                                                .)
  { Attribute<ref attrs> }
  FrameExpression<out fe, false, allowLambda>         (. Util.AddFrameExpression(mod, fe, performThisDeprecatedCheck, errors); .)
  { "," FrameExpression<out fe, false, allowLambda>   (. Util.AddFrameExpression(mod, fe, performThisDeprecatedCheck, errors); .)
  }
  OldSemi
  .

/*------------------------------------------------------------------------*/
DecreasesClause<.List<Expression> decreases, ref Attributes attrs,
                 bool allowWildcard, bool allowLambda.>
= "decreases"
  { Attribute<ref attrs> }
  DecreasesList<decreases, allowWildcard, allowLambda>
  OldSemi
  .

/*------------------------------------------------------------------------*/
ReadsClause<.List<FrameExpression/*!*/>/*!*/ reads,
                  bool allowLemma, bool allowLambda, bool allowWild.>
= "reads"
  (. FrameExpression fe; .)
  PossiblyWildFrameExpression<out fe, allowLemma, allowLambda, allowWild>          (. reads.Add(fe); .)
  { "," PossiblyWildFrameExpression<out fe, allowLemma, allowLambda, allowWild>    (. reads.Add(fe); .)
  }
  (. if (allowWild && reads.Count > 1 && reads.Exists(fe => fe.E is WildcardExpr)) {
       SemErr(ErrorId.p_reads_star_must_be_alone, reads.First(fe => fe.E is WildcardExpr).tok, "A 'reads' clause that contains '*' is not allowed to contain any other expressions");
     }
  .)
  OldSemi
  .

/*------------------------------------------------------------------------*/
InvariantClause<. List<AttributedExpression> invariants.> =
  "invariant"                                   (. Attributes attrs = null;
                                                   Expression e;
                                                .)
  { Attribute<ref attrs> }
  Expression<out e, false, true>                (. invariants.Add(new AttributedExpression(e, attrs)); .)
  OldSemi
  .

/*------------------------------------------------------------------------*/
MethodSpec<.bool isGhost, List<AttributedExpression> req, List<FrameExpression> mod, List<AttributedExpression> ens,
            List<Expression> decreases, ref Attributes decAttrs, ref Attributes modAttrs, string caption, bool performThisDeprecatedCheck.>
= (. Contract.Requires(cce.NonNullElements(req));
     Contract.Requires(cce.NonNullElements(mod));
     Contract.Requires(cce.NonNullElements(ens));
     Contract.Requires(cce.NonNullElements(decreases));
  .)
  SYNC
  { ModifiesClause<ref mod, ref modAttrs, false, performThisDeprecatedCheck>
  | RequiresClause<req, true>
  | EnsuresClause<ens, false>
  | DecreasesClause<decreases, ref decAttrs, !isGhost, false>
  }
  .

/*------------------------------------------------------------------------*/
IteratorSpec<.List<FrameExpression/*!*/>/*!*/ reads, List<FrameExpression/*!*/>/*!*/ mod, List<Expression/*!*/> decreases,
              List<AttributedExpression/*!*/>/*!*/ req, List<AttributedExpression/*!*/>/*!*/ ens,
              List<AttributedExpression/*!*/>/*!*/ yieldReq, List<AttributedExpression/*!*/>/*!*/ yieldEns,
              ref Attributes readsAttrs, ref Attributes modAttrs, ref Attributes decrAttrs.>
=
  SYNC
  { ReadsClause<reads, false, false, false>
  | ModifiesClause<ref mod, ref modAttrs, false, false>
  | (. bool isYield = false; .)
    [ "yield"                                                (. isYield = true; .)
    ]
    ( RequiresClause<(isYield?yieldReq:req), !isYield>
    | EnsuresClause<(isYield?yieldEns:ens), false>
    )
  | DecreasesClause<decreases, ref decrAttrs, false, false>
  }
  .

/*------------------------------------------------------------------------*/
Formals<.bool incoming, bool allowGhostKeyword, bool allowNewKeyword, bool allowOlderKeyword, List<Formal> formals.>
= (. Contract.Requires(cce.NonNullElements(formals));
     Type ty;
     bool isGhost;
     bool isOld;
     Expression defaultValue;
     bool isNameOnly;
     bool isOlder;
     RangeToken range;
     Name name;
  .)
  "("
  [
    GIdentType<allowGhostKeyword, allowNewKeyword, incoming, allowOlderKeyword, out range, out name, out ty, out isGhost, out isOld, out isNameOnly, out isOlder>
    ParameterDefaultValue<incoming, out defaultValue>
                 (. formals.Add(new Formal(name.Tok, name.Value, ty, incoming, isGhost, defaultValue, isOld, isNameOnly, isOlder)
                        { RangeToken = defaultValue != null ? new RangeToken(range.StartToken, defaultValue.EndToken) : range, IsTypeExplicit = ty != null }
                    ); .)
    { "," GIdentType<allowGhostKeyword, allowNewKeyword, incoming, allowOlderKeyword, out range, out name, out ty, out isGhost, out isOld, out isNameOnly, out isOlder>
    ParameterDefaultValue<incoming, out defaultValue>
                 (. formals.Add(new Formal(name.Tok, name.Value, ty, incoming, isGhost, defaultValue, isOld, isNameOnly, isOlder)
                        { RangeToken = defaultValue != null ? new RangeToken(range.StartToken, defaultValue.EndToken) : range, IsTypeExplicit = ty != null }
                    ); .)
    }
  ]
  ")"
  .

ParameterDefaultValue<bool incoming, out Expression defaultValue>
= (. defaultValue = null; IToken tok;
  .)
  [ ":="        (. tok = t; .)
    Expression<out defaultValue, true, true>
    (. if (!incoming) {
         SemErr(ErrorId.p_no_defaults_for_out_parameters, new RangeToken(tok,t), "out-parameters cannot have default-value expressions");
         defaultValue = null;
       }
    .)
  ]
  .

/*------------------------------------------------------------------------*/
FormalsOptionalIds<.List<Formal/*!*/>/*!*/ formals.>
= (. Contract.Requires(cce.NonNullElements(formals));
     RangeToken/*!*/ range;  Type/*!*/ ty;  Name/*!*/ name;  bool isGhost;  Expression/*?*/ defaultValue;
     bool isNameOnly;
  .)
  "("
  [
    TypeIdentOptional<out range, out name, out ty, out isGhost, out defaultValue, out isNameOnly>
            (. formals.Add(new Formal(name.Tok, name.Value, ty, true, isGhost, defaultValue, false, isNameOnly) 
                    { RangeToken = range, IsTypeExplicit = ty != null}
               ); 
            .)
    { "," TypeIdentOptional<out range, out name, out ty, out isGhost, out defaultValue, out isNameOnly>
            (. formals.Add(new Formal(name.Tok, name.Value, ty, true, isGhost, defaultValue, false, isNameOnly)
                    { RangeToken = range, IsTypeExplicit = ty != null}
               ); 
            .)
    }
  ]
  ")"
  .

/*------------------------------------------------------------------------*/
Type<out Type ty>
= (. Contract.Ensures(Contract.ValueAtReturn(out ty) != null); IToken/*!*/ tok; .)
  TypeAndToken<out tok, out ty, false>
  .

TypeAndToken<out IToken tok, out Type ty, bool inExpressionContext>
= (. Contract.Ensures(Contract.ValueAtReturn(out tok)!=null);
     Contract.Ensures(Contract.ValueAtReturn(out ty) != null);
     tok = Token.NoToken;
     ty = new BoolType();  /*keep compiler happy*/
     IToken startToken = null;
     List<Type> gt;
     List<Type> tupleArgTypes = null;
     List<IToken> argumentGhostTokens = null;
  .)
  ( "bool"                          (. tok = t; startToken = t; .)
  | "char"                          (. tok = t; startToken = t;  ty = new CharType(); .)
  | "int"                           (. tok = t; startToken = t;  ty = new IntType(); .)
  | "nat"                           (. tok = t; startToken = t;  ty = new UserDefinedType(tok, tok.val, null); .)
  | "real"                          (. tok = t; startToken = t;  ty = new RealType(); .)
  | "ORDINAL"                       (. tok = t; startToken = t;  ty = new BigOrdinalType(); .)
  | bvToken                         (. tok = t; startToken = t;
                                       int w = StringToInt(tok.val.Substring(2), 0, "bitvectors that wide", startToken);
                                       ty = new BitvectorType(theOptions, w);
                                    .)
  | "set"                           (. tok = t; startToken = t; .)
    OptGenericInstantiation<out gt, inExpressionContext>
                                    (. if (gt != null && gt.Count > 1) {
                                         SemErr(ErrorId.p_set_only_one_type_parameter, 
                                           new RangeToken(startToken.Next, t), "set type expects only one type argument");
                                       }
                                       ty = new SetType(true, gt != null ?gt[0] : null);
                                    .)
  | "iset"                          (. tok = t; startToken = t; .)
    OptGenericInstantiation<out gt, inExpressionContext>
                                    (. if (gt != null && gt.Count > 1) {
                                         SemErr(ErrorId.p_iset_only_one_type_parameter, 
                                           new RangeToken(startToken.Next, t), "iset type expects only one type argument");
                                       }
                                       ty = new SetType(false, gt != null ? gt[0] : null);
                                    .)
  | "multiset"                      (. tok = t; startToken = t; .)
    OptGenericInstantiation<out gt, inExpressionContext>
                                    (. if (gt != null && gt.Count > 1) {
                                         SemErr(ErrorId.p_multiset_only_one_type_parameter, 
                                           new RangeToken(startToken.Next, t), "multiset type expects only one type argument");
                                       }
                                       ty = new MultiSetType(gt != null ? gt[0] : null);
                                    .)
  | "seq"                           (. tok = t; startToken = t; .)
    OptGenericInstantiation<out gt, inExpressionContext>
                                    (. if (gt != null && gt.Count > 1) {
                                         SemErr(ErrorId.p_seq_only_one_type_parameter, 
                                           new RangeToken(startToken.Next, t), "seq type expects only one type argument");
                                       }
                                       ty = new SeqType(gt != null ? gt[0] : null);
                                    .)
  | "string"                        (. tok = t; startToken = t;  ty = new UserDefinedType(tok, tok.val, null); .)
  | "object"                        (. tok = t; startToken = t;  ty = new UserDefinedType(tok, tok.val, null); .)
  | "object?"                       (. tok = t; startToken = t;  ty = new UserDefinedType(tok, tok.val, null); .)
  | "map"                           (. tok = t; startToken = t; .)
    OptGenericInstantiation<out gt, inExpressionContext>
                                    (. if (gt == null) {
                                         ty = new MapType(true, null, null);
                                       } else if (gt.Count != 2) {
                                         SemErr(ErrorId.p_map_needs_two_type_parameters, 
                                           new RangeToken(startToken.Next, t), "map type expects two type arguments");
                                         ty = new MapType(true, gt[0], gt.Count == 1 ? new InferredTypeProxy() : gt[1]);
                                       } else {
                                         ty = new MapType(true, gt[0], gt[1]);
                                       }
                                    .)
  | "imap"                          (. tok = t; startToken = t; .)
    OptGenericInstantiation<out gt, inExpressionContext>
                                    (. if (gt == null) {
                                         ty = new MapType(false, null, null);
                                       } else if (gt.Count != 2) {
                                         SemErr(ErrorId.p_imap_needs_two_type_parameters, 
                                           new RangeToken(startToken.Next, t), "imap type expects two type arguments");
                                         ty = new MapType(false, gt[0], gt.Count == 1 ? new InferredTypeProxy() : gt[1]);
                                       } else {
                                         ty = new MapType(false, gt[0], gt[1]);
                                       }
                                    .)
  | arrayToken                      (. tok = t; startToken = t; .)
    OptGenericInstantiation<out gt, inExpressionContext>
                                    (. var tokString = tok.val;
                                       bool q = tokString[tokString.Length-1] == '?';
                                       // Extracting the dimension out of array2 or array10?
                                       var dimString = tokString.Substring(5, tokString.Length - (q?6:5)); // 5 is length of "array"
                                       int dims = StringToInt(dimString, 1, "arrays of that many dimensions", startToken);
                                       (ty, var bMod) = SystemModuleManager.ArrayType(tok, dims, gt, true, q);
                                       SystemModuleModifiers.Add(bMod);
                                    .)
  | TupleType<out ty, out tok, out tupleArgTypes, out argumentGhostTokens>
  | NamedType<out ty, out tok, inExpressionContext>
  )
  (. startToken = startToken ?? ty.StartToken ?? tok;
     ty.RangeToken = new RangeToken(startToken, t);
  .)
  [ (. int arrowKind = 0; /* 0: any, 1: partial, 2: total */
       Type t2;
    .)
    ( "~>"           (. arrowKind = 0; .)
    | "-->"          (. arrowKind = 1; .)
    | "->"           (. arrowKind = 2; .)
    )                (. tok = t; .)
    Type<out t2>
    (. if (tupleArgTypes == null) {
         gt = new List<Type>{ ty };
       } else {
         // make sure no "ghost" keyword was used in the tuple-looking type
         foreach (var ghostToken in argumentGhostTokens.Where(ghostToken => ghostToken != null)) {
           SemErr(ErrorId.p_no_ghost_arrow_type_arguments, ghostToken, $"arrow-type arguments may not be declared as 'ghost'");
         }
         gt = tupleArgTypes;
       }
       var arity = gt.Count;
       SystemModuleModifiers.Add(b => b.CreateArrowTypeDecl(arity));
       if (arrowKind == 0) {
         ty = new ArrowType(tok, gt, t2);
       } else {
         gt.Add(t2);
         if (arrowKind == 1) {
           ty = new UserDefinedType(tok, ArrowType.PartialArrowTypeName(arity), gt);
         } else {
           ty = new UserDefinedType(tok, ArrowType.TotalArrowTypeName(arity), gt);
         }
       }
       ty.RangeToken = new RangeToken(startToken, t);
    .)
  ]
  .

/*------------------------------------------------------------------------*/

TupleType<.out Type ty, out IToken tok, out List<Type> tupleArgTypes, out List<IToken> argumentGhostTokens.> =
  "("                             (. tok = t;
                                     ty = null; // To keep compiler happy
                                     tupleArgTypes = new List<Type>();
                                     IToken ghostToken = null;
                                     argumentGhostTokens = new List<IToken>();
                                  .)
  [ [ "ghost"                     (. ghostToken = t; .)
    ]
    Type<out ty>                  (. tupleArgTypes.Add(ty); argumentGhostTokens.Add(ghostToken); .)
    { ","                         (. ghostToken = null; .)
      [ "ghost"                   (. ghostToken = t; .)
      ]
      Type<out ty>                (. tupleArgTypes.Add(ty); argumentGhostTokens.Add(ghostToken); .)
    }
  ]
  ")"                             (. if (tupleArgTypes.Count == 1 && argumentGhostTokens[0] == null) {
                                       // just return the type 'ty'
                                     } else {
                                       var dims = tupleArgTypes.Count;
                                       var argumentGhostness = argumentGhostTokens.ConvertAll(tok => tok != null);
                                       var tokCopy = tok;
                                       SystemModuleModifiers.Add(b => b.TupleType(tokCopy, dims, true, argumentGhostness));  // make sure the tuple type exists
                                       ty = new UserDefinedType(tok, SystemModuleManager.TupleTypeName(argumentGhostness), dims == 0 ? null : tupleArgTypes);
                                     }
                                  .)
  .

/*------------------------------------------------------------------------*/
NamedType<.out Type ty, out IToken tok, bool inExpressionContext.> =
  (. Expression e; IToken startToken = null; .)
  NameSegmentForTypeName<out e, inExpressionContext>  (. tok = t; startToken = e.StartToken; .)
  { "."
    TypeNameOrCtorSuffix<out tok>       (. List<Type> typeArgs; .)
    OptGenericInstantiation<out typeArgs, inExpressionContext>
    (. e = new ExprDotName(tok, e, tok.val, typeArgs); .)
  }
  (. ty = new UserDefinedType(e.tok, e);
     ty.RangeToken = new RangeToken(startToken, t);
   .)
  .

/*------------------------------------------------------------------------*/
OptGenericInstantiation<.out List<Type> gt, bool inExpressionContext.>  /* NOTE: Coco complains about "OptGenericInstantiation deletable". That's okay. */
= (. gt = null; .)
  [ IF(IsGenericInstantiation(inExpressionContext))  /* be greedy -- if it looks like a type instantiation, take it */
    (. gt = new List<Type>(); .)
    GenericInstantiation<gt>
  ]
  .

/*------------------------------------------------------------------------*/
GenericInstantiation<.List<Type> gt.>
= (. Contract.Requires(cce.NonNullElements(gt)); Type/*!*/ ty; .)
  "<"
  (
    ">" (. SemErr(ErrorId.p_no_empty_type_parameter_list, t, "empty type parameter lists are not permitted"); .)
  |
    Type<out ty>                     (. gt.Add(ty); .)
    { "," Type<out ty>               (. gt.Add(ty); .)
    }
    ">"
  )
  .

/*------------------------------------------------------------------------*/
FunctionDecl<DeclModifierData dmod, out Function/*!*/ f>
= (. Contract.Ensures(Contract.ValueAtReturn(out f) != null);
     Attributes attrs = null;
     Name name = null; // To please compiler
     List<TypeParameter> typeArgs = new List<TypeParameter>();
     List<Formal> formals = new List<Formal>();
     Formal/*!*/ result = null;
     Type/*!*/ returnType = new BoolType();
     List<AttributedExpression> reqs = new List<AttributedExpression>();
     List<AttributedExpression> ens = new List<AttributedExpression>();
     List<FrameExpression> reads = new List<FrameExpression>();
     List<Expression> decreases;
     Attributes decAttrs = null;
     Expression body = null;
     bool isPredicate = false; bool isLeastPredicate = false; bool isGreatestPredicate = false;
     IToken/*?*/ headToken = null; // used only for a basic "function" or "predicate"
     IToken/*?*/ functionMethodToken = null; // used only for a basic "function" or "predicate"
     IToken tokenWithTrailingDocString = Token.NoToken;
     IToken bodyStart = Token.NoToken;
     IToken bodyEnd = Token.NoToken;
     IToken signatureEllipsis = null;
     bool isTwoState = false;
     ExtremePredicate.KType kType = ExtremePredicate.KType.Unspecified;
  .)
  /* ========================================
   * This production parses variations of functions. By the time control reaches this point, modifiers like
   * "static", "ghost", and "abstract" have already been parsed; these are recorded into parameter "dmod" and
   * get checked by one of the calls to "CheckDeclModifiers" below. The "ghost" keyword (which was already parsed,
   * if present in the input) and the next grammar elements to be parsed fall into one of the
   * following 4 schemas:
   *
   *   0:   [ ghost ] [ twostate ] function [ method ]    signature  [ "{" Expr "}" [ by method BlockStmt ] ]
   *   1:   [ ghost ] [ twostate ] predicate [ method ]   signature  [ "{" Expr "}" [ by method BlockStmt ] ]
   *   2:   [ ghost ] least predicate                     signature  [ "{" Expr "}" [ by method BlockStmt ] ]
   *   3:   [ ghost ] greatest predicate                  signature  [ "{" Expr "}" [ by method BlockStmt ] ]
   *
   * Parsed below, but not shown in these 4 schemas, are the "..." token, which may be part of the "signature",
   * and various deprecated synonyms for the least/greatest variations.
   *
   * A quick look at the code below suggests that "twostate" may be parsed in all 4 of these schemas, but
   * the lookahead that has brought control here to the "FunctionDecl" production has already ruled out the
   * "twostate least" and "twostate greatest" combinations. That's why schemas 2 and 3 above do not mention
   * the possibility of "twostate".
   *
   * Several of the combinations shown in the 4 schemas above are not allowed. In particular:
   *
   *     - "ghost" is never allowed together with "twostate", "least", or "greatest"
   *     - "method" is never allowed together with "twostate", "least", or "greatest"
   *     - "by method" is never allowed together with "twostate", "least", or "greatest"
   *     - "by method" is not allowed with either "ghost" or "method"
   *     - "ghost" and "method" are never allowed together, and which of the combinations
   *           ghost function/predicate
   *                 function/predicate
   *                 function/predicate method
   *       are allowed depends on the value of command-line option "--function-syntax".
   *
   * Because of when the various keywords and grammar elements are parsed, the parser reads one of the 4 schemas
   * above in its entirety before the code checks for legal combinations. So, up next is the parsing of each of
   * the 4 schemas, up until and including "signature".         
   */

  /* ----- function ----- */
  [ "twostate"   (. isTwoState = true; CheckAndSetTokenOnce(ref dmod.FirstToken); .)
  ]
  ( "function"   (. headToken = t; CheckAndSetTokenOnce(ref dmod.FirstToken); .)
    [ "method"   (. functionMethodToken = t; .)
    ]
    { Attribute<ref attrs> }
    MethodFunctionName<out name>
    (
      [ GenericParameters<typeArgs, false> ]
      Formals<true, true, isTwoState, true, formals>
      ":"
      (  IF(IsParenIdentsColon())
         "("
           GIdentType<false, false, false, false, out var range2, out var resultName, out var ty, out var resultIsGhost, out var isOld, out var isNameOnly, out var isOlder>
           (. Contract.Assert(!resultIsGhost && !isOld && !isNameOnly && !isOlder);
              result = new Formal(resultName.Tok, resultName.Value, ty, false, false, null, false)
                { RangeToken = range2, IsTypeExplicit = ty != null };
           .)
         ")"
         | Type<out returnType>
      )
    | ellipsis   (. signatureEllipsis = t; .)
    )

  /* ----- predicate ----- */
  | "predicate"  (. headToken = t; isPredicate = true; CheckAndSetTokenOnce(ref dmod.FirstToken); .)
    [ "method"   (. functionMethodToken = t; .)
    ]
    { Attribute<ref attrs> }
    MethodFunctionName<out name>
    (
      [ GenericParameters<typeArgs, false> ]
      [ KType<ref kType, out IToken openBracket, out IToken closeBracket> 
        (. SemErr(ErrorId.p_formal_ktype_only_in_least_and_greatest_predicates,
                  new RangeToken(openBracket, t), 
                  "a formal [ ] declaration is only allowed for least and greatest predicates");
        .)
      ]
      [ Formals<true, true, isTwoState, true, formals>
      ]
      [ PredicateResult<"predicate", out result> ]
    | ellipsis   (. signatureEllipsis = t; .)
    )

  /* ----- least predicate ----- */
  | (. Contract.Assert(!isTwoState);  // the IsFunctionDecl check checks that "twostate" is not followed by "least"
    .)
    ( "least"                  (. CheckAndSetTokenOnce(ref dmod.FirstToken); .)
    | "inductive"              (. CheckAndSetTokenOnce(ref dmod.FirstToken); errors.Deprecated(ErrorId.p_deprecated_inductive_predicate, t, "the old keyword phrase 'inductive predicate' has been renamed to 'least predicate'"); .)
    )
    "predicate"
    (. isLeastPredicate = true; .)
    { Attribute<ref attrs> }
    MethodFunctionName<out name>
    (
      [ GenericParameters<typeArgs, false> ]
      [ KType<ref kType, out IToken openBracket, out IToken closeBracket> ]
      Formals<true, false, false, false, formals>
      [ PredicateResult<"least predicate", out result> ]
    | ellipsis                 (. signatureEllipsis = t; .)
    )

  /* ----- greatest predicate ----- */
  | (. Contract.Assert(!isTwoState);  // the IsFunctionDecl check checks that "twostate" is not followed by "greatest"
    .)
    ( "greatest"                 (. CheckAndSetTokenOnce(ref dmod.FirstToken); .)
      "predicate"     
    | "copredicate"              (. CheckAndSetTokenOnce(ref dmod.FirstToken); errors.Deprecated(ErrorId.p_deprecated_copredicate, t, "the old keyword 'copredicate' has been renamed to the keyword phrase 'greatest predicate'"); .)
    )
    (. isGreatestPredicate = true; .)
    { Attribute<ref attrs> }
    MethodFunctionName<out name>
    (
      [ GenericParameters<typeArgs, false> ]
      [ KType<ref kType, out IToken openBracket, out IToken closeBracket> ]
      Formals<true, false, false, false, formals>
      [ PredicateResult<"greatest predicate", out result> ]
    | ellipsis                 (. signatureEllipsis = t; .)
    )
  )

  (. decreases = isLeastPredicate || isGreatestPredicate ? null : new List<Expression/*!*/>();
     tokenWithTrailingDocString = t;
  .)
  FunctionSpec<reqs, reads, ens, decreases, ref decAttrs>
  (. IToken byMethodTok = null; BlockStmt byMethodBody = null; .)
  [ FunctionBody<out body, out bodyStart, out bodyEnd, out byMethodTok, out byMethodBody> ]

  (. /* ========================================
      * Check if the keywords parsed above are allowed. We divide these checks into two broad categories,
      * depending on whether or not "by method" was parsed. (For reference, see the 4 schemas above.)
      */

     if (byMethodBody != null) {
       /* ----- with "by method" ----- */
       var what = isPredicate || isLeastPredicate || isGreatestPredicate ? "predicate" : "function";
 
       if (isTwoState) {
         var byrange = new RangeToken(byMethodTok, byMethodBody.EndToken);
         SemErr(ErrorId.p_no_by_method_in_twostate, byrange, $"a 'by method' implementation is not allowed on a twostate {what}");
         byMethodBody = null;
         functionMethodToken = null; // to avoid a confusing error message below, drop the "method" keyword, if present

       } else if (isLeastPredicate || isGreatestPredicate) {
         var byrange = new RangeToken(byMethodTok, byMethodBody.EndToken);
         SemErr(ErrorId.p_no_by_method_in_extreme_predicate, byrange, "a 'by method' implementation is not allowed on an extreme predicate");
         byMethodBody = null;
         functionMethodToken = null; // to avoid a confusing error message below, drop the "method" keyword, if present
       }

       /* Neither "ghost" nor "method" is allowed. After generating the appropriate error messages, update the
        * "functionMethodToken" and "dmod" variables to erase having seen any illegal tokens.
        */
       if (functionMethodToken != null) {
         SemErr(ErrorId.p_no_by_method_for_ghost_function, functionMethodToken,
           $"to use a 'by method' implementation with a {what}, declare '{name.Value}' using '{what}', not '{what} method'");
         functionMethodToken = null;
       }
       AllowedDeclModifiers allowed = AllowedDeclModifiers.AlreadyGhost | AllowedDeclModifiers.Static | AllowedDeclModifiers.Opaque;
       CheckDeclModifiers(ref dmod, what + "-by-method", allowed);

     } else {
       /* ----- without "by method" ----- */

       var what = isPredicate ? "predicate" : "function";
       if (isTwoState || isLeastPredicate || isGreatestPredicate) {
         var adjective = isTwoState ? "twostate" : isLeastPredicate ? "least" : "greatest";

         if (functionMethodToken != null) {
           SemErr(ErrorId.p_twostate_and_extreme_are_always_ghost, functionMethodToken, $"a {adjective} {what} is supported only as ghost, not as a compiled {what}");
           functionMethodToken = null;
         }
         AllowedDeclModifiers allowed = AllowedDeclModifiers.AlreadyGhost | AllowedDeclModifiers.Static | AllowedDeclModifiers.Opaque;
         CheckDeclModifiers(ref dmod, $"{adjective} {what}", allowed);

       } else {
         // basic function or predicate
         Contract.Assert(headToken != null);
         if (functionMethodToken != null) {
           if (isPredicate && theOptions.FunctionSyntax == FunctionSyntaxOptions.ExperimentalPredicateAlwaysGhost) {
             SemErr(ErrorId.p_old_ghost_syntax, functionMethodToken, $"a {what} is always ghost and is declared with '{what}'");
             functionMethodToken = null;
             dmod.IsGhost = false; // don't report errors about 'ghost', too
           } else if (theOptions.FunctionSyntax == FunctionSyntaxOptions.Version4 ||
                      theOptions.FunctionSyntax == FunctionSyntaxOptions.ExperimentalPredicateAlwaysGhost) {
             var erange = new RangeToken(functionMethodToken.Prev, functionMethodToken);
             if (isPredicate) {
              SemErr(ErrorId.p_deprecating_predicate_method, erange, $"the phrase '{what} method' is not allowed when using --function-syntax:4; to declare a compiled {what}, use just '{what}'");
             } else {
              SemErr(ErrorId.p_deprecating_function_method, erange, $"the phrase '{what} method' is not allowed when using --function-syntax:4; to declare a compiled {what}, use just '{what}'");
             }
             functionMethodToken = null;
           } else if (dmod.IsGhost && theOptions.FunctionSyntax != FunctionSyntaxOptions.Version3) {
             var erange = new RangeToken(headToken, functionMethodToken);
             if (isPredicate) {
              SemErr(ErrorId.p_no_ghost_predicate_method, erange, $"there is no such thing as a 'ghost {what} method'");
             } else {
              SemErr(ErrorId.p_no_ghost_function_method, erange, $"there is no such thing as a 'ghost {what} method'");
             }
             functionMethodToken = null;
           }
         } else if (!dmod.IsGhost && theOptions.FunctionSyntax == FunctionSyntaxOptions.Migration3To4) {
           SemErr(ErrorId.p_migration_syntax, headToken, $"a {what} must be declared as either 'ghost {what}' or '{what} method' when using --function-syntax:migration3to4");
         }
         AllowedDeclModifiers allowed = AllowedDeclModifiers.Static | AllowedDeclModifiers.Opaque;
         if (isPredicate && theOptions.FunctionSyntax == FunctionSyntaxOptions.ExperimentalPredicateAlwaysGhost) {
           allowed |= AllowedDeclModifiers.AlreadyGhost;
         } else if (theOptions.FunctionSyntax == FunctionSyntaxOptions.Version3) {
           allowed |= AllowedDeclModifiers.AlreadyGhost;
         } else {
           allowed |= AllowedDeclModifiers.Ghost;
         }
         CheckDeclModifiers(ref dmod, what, allowed);
       }
     }

     /* ========================================
      * The 4 schemas have now been checked for legal combinations. In preparation for creating an AST node for
      * what was parsed, we determine if the function is considered ghost.
      * For our purposes here, a function-by-method is considered non-ghost.
      */

     bool isGhost;
     if (isTwoState || isLeastPredicate || isGreatestPredicate) {
       isGhost = true;
     } else if (byMethodBody != null) {
       isGhost = false;
     } else {
       switch (theOptions.FunctionSyntax) {
         case FunctionSyntaxOptions.Version3:
           isGhost = functionMethodToken == null;
           break;
         case FunctionSyntaxOptions.Migration3To4:
         case FunctionSyntaxOptions.Version4:
         case FunctionSyntaxOptions.ExperimentalTreatUnspecifiedAsCompiled:
           isGhost = dmod.IsGhost;
           break;
         case FunctionSyntaxOptions.ExperimentalTreatUnspecifiedAsGhost:
           isGhost = dmod.IsGhost || functionMethodToken == null;
           break;
         case FunctionSyntaxOptions.ExperimentalPredicateAlwaysGhost:
           isGhost = dmod.IsGhost || isPredicate;
           break;
         default:
           Contract.Assert(false); // unexpected FunctionSyntaxOptions
           isGhost = false; // to please the compiler
           break;
       }
     }
     // Some sanity checks
     Contract.Assert(theOptions.FunctionSyntax != FunctionSyntaxOptions.Version4 || functionMethodToken == null);
     Contract.Assert(theOptions.FunctionSyntax != FunctionSyntaxOptions.Version3 || !dmod.IsGhost);
     Contract.Assert(byMethodBody == null || (functionMethodToken == null && !dmod.IsGhost));
     Contract.Assert(byMethodBody == null || !isGhost);
 
     /* ========================================
      * Having computed "isGhost" for whatever declaration we have parsed, we know whether or not to
      * allow formal parameters to be "ghost". So, as a last round of checking, we inspect the formal in-parameters
      * given in the signature. 
      */

     if (isGhost) {
       foreach (var formal in formals) {
         if (formal.IsGhost) {
           IToken t = formal.tok;
           IToken ghostToken = null;
           while (t != null && t.val != "," && t.val != "(") {
            if (t.val == "ghost") {
              ghostToken = t;
              break;
            }
            t = t.Prev;
           }
           SemErr(ErrorId.p_no_ghost_formal, ghostToken ?? formal.tok, "formal cannot be declared 'ghost' in this context");
         }
       }
     }

     /* =========================================
      * Finally, we create the AST node for the function declaration we parsed.
      */

     var range = new RangeToken(dmod.FirstToken, t);
     if (isTwoState && isPredicate) {
       Contract.Assert(functionMethodToken == null && !dmod.IsGhost);
       f = new TwoStatePredicate(range, name, dmod.IsStatic, dmod.IsOpaque, typeArgs, formals, result,
                                 reqs, reads, ens, new Specification<Expression>(decreases, decAttrs), body, attrs, signatureEllipsis);
     } else if (isTwoState) {
       Contract.Assert(functionMethodToken == null && !dmod.IsGhost);
       f = new TwoStateFunction(range, name, dmod.IsStatic, dmod.IsOpaque, typeArgs, formals, result, returnType,
                                reqs, reads, ens, new Specification<Expression>(decreases, decAttrs), body, attrs, signatureEllipsis);
     } else if (isPredicate) {
       Contract.Assert(functionMethodToken == null || !dmod.IsGhost);
       f = new Predicate(range, name, dmod.IsStatic, isGhost, dmod.IsOpaque, typeArgs, formals, result,
                         reqs, reads, ens, new Specification<Expression>(decreases, decAttrs), body, Predicate.BodyOriginKind.OriginalOrInherited,
                         byMethodTok, byMethodBody, attrs, signatureEllipsis);
     } else if (isLeastPredicate) {
       Contract.Assert(functionMethodToken == null && !dmod.IsGhost);
       f = new LeastPredicate(range, name, dmod.IsStatic, dmod.IsOpaque, kType, typeArgs, formals, result,
                              reqs, reads, ens, body, attrs, signatureEllipsis);
     } else if (isGreatestPredicate) {
       Contract.Assert(functionMethodToken == null && !dmod.IsGhost);
       f = new GreatestPredicate(range, name, dmod.IsStatic, dmod.IsOpaque, kType, typeArgs, formals, result,
                                 reqs, reads, ens, body, attrs, signatureEllipsis);
     } else {
       Contract.Assert(functionMethodToken == null || !dmod.IsGhost);
       f = new Function(range, name, dmod.IsStatic, isGhost, dmod.IsOpaque,
                        typeArgs, formals, result, returnType,
                        reqs, reads, ens, new Specification<Expression>(decreases, decAttrs), body,
                        byMethodTok, byMethodBody,
                        attrs, signatureEllipsis);
     }
     f.BodyStartTok = bodyStart;
     f.TokenWithTrailingDocString = tokenWithTrailingDocString;
     SystemModuleModifiers.Add(b => b.CreateArrowTypeDecl(formals.Count));
     if (isLeastPredicate || isGreatestPredicate) {
       // also create an arrow type for the corresponding prefix predicate
       SystemModuleModifiers.Add(b => b.CreateArrowTypeDecl(formals.Count + 1));
     }
  .)
  .

/*------------------------------------------------------------------------*/
FunctionSpec<.List<AttributedExpression> reqs, List<FrameExpression> reads, List<AttributedExpression> ens, List<Expression> decreases, ref Attributes decAttrs.>
= (. Contract.Requires(cce.NonNullElements(reqs));
     Contract.Requires(cce.NonNullElements(reads));
     Contract.Requires(decreases == null || cce.NonNullElements(decreases));
  .)
  SYNC
  { RequiresClause<reqs, true>
  | ReadsClause<reads, false, false, true>
  | EnsuresClause<ens, false>
  | (. var decreasesToken = la;
       var decreasesForbidden = decreases == null;
       if (decreases == null) {
         decreases = new List<Expression/*!*/>();
       }
    .)
    DecreasesClause<decreases, ref decAttrs, false, false>
    (. if (decreasesForbidden) {
       var erange = new RangeToken(decreasesToken, t);
       SemErr(ErrorId.p_no_decreases_for_extreme_predicates, erange, "'decreases' clauses are meaningless for least and greatest predicates, so they are not allowed");
    }.)
  }
  .

/*------------------------------------------------------------------------*/
PredicateResult<string name, out Formal result>
= (. Type/*!*/ returnType = new BoolType();
     result = null;
  .)
  ":"
  (  IF(IsParenIdentsColon())
     "("
       GIdentType<false, false, false, false, out var range, out var nameId, out var ty, out var resultIsGhost, out var isOld, out var isNameOnly, out var isOlder>
       (.
          if (ty is not BoolType) {
            SemErr(ErrorId.p_predicate_return_type_must_be_bool, new RangeToken(ty.StartToken, t), $"{name} return type should be bool, got {ty}");
          }
          result = new Formal(nameId.Tok, nameId.Value, ty, false, false, null, false)
            { RangeToken = range, IsTypeExplicit = ty != null };
       .)
     ")"
     | Type<out returnType> (. SemErr(ErrorId.p_no_return_type_for_predicate, new RangeToken(returnType.StartToken, t), $"{name}s do not have an explicitly declared return type; it is always bool. Unless you want to name the result: ': (result: bool)'"); .)
  )
  .

/*------------------------------------------------------------------------*/
PossiblyWildExpression<out Expression e, bool allowLambda, bool allowWild>
= (. Contract.Ensures(Contract.ValueAtReturn(out e)!=null);
     e = dummyExpr; .)
  /* A decreases-* clause on a loop asks that no termination check be performed.
   * Use of this feature is sound only with respect to partial correctness.
   */
  ( "*"                        (. e = new WildcardExpr(t);
                                  if (!allowWild) {
                                    SemErr(ErrorId.p_no_wild_expression, e.tok, "A '*' expression is not allowed here");
                                  }
                               .)
  | Expression<out e, false, allowLambda>
  )
  .

/*------------------------------------------------------------------------*/
PossiblyWildFrameExpression<out FrameExpression fe, bool allowLemma,
                            bool allowLambda, bool allowWild>
= (. Contract.Ensures(Contract.ValueAtReturn(out fe) != null); fe = dummyFrameExpr; .)
  /* A reads clause can list a wildcard, which allows the enclosing function to
   * read anything.  In many cases, and in particular in all cases where
   * the function is defined recursively, this makes it next to impossible to make
   * any use of the function.  Nevertheless, as an experimental feature, the
   * language allows it (and it is sound).
   */
  ( "*"                        (. fe = new FrameExpression(t, new WildcardExpr(t), null);
                                  if (!allowWild) {
                                     SemErr(ErrorId.p_no_wild_frame_expression, t, "A '*' frame expression is not permitted here");
                                  }
                               .)
  | FrameExpression<out fe, allowLemma, allowLambda>
  )
  .

/*------------------------------------------------------------------------*/
FrameField<out IToken id> = "`" IdentOrDigits<out id>.

FrameExpression<out FrameExpression fe, bool allowLemma, bool allowLambda>
= (. Contract.Ensures(Contract.ValueAtReturn(out fe) != null);
     Expression/*!*/ e;
     IToken/*!*/ id;
     string fieldName = null;
     IToken feTok = null;
     fe = dummyFrameExpr;
  .)
  ( Expression<out e, allowLemma, allowLambda>   (. feTok = e.tok; .)
    [ FrameField<out id>        (. fieldName = id.val;  feTok = id; .)
    ]                           (. fe = new FrameExpression(feTok, e, fieldName); .)
  |
    FrameField<out id>          (. fieldName = id.val; .)
                                (. fe = new FrameExpression(id, new ImplicitThisExpr(id), fieldName); .)
  )
  .

/*------------------------------------------------------------------------*/
FunctionBody<out Expression/*!*/ e, out IToken bodyStart, out IToken bodyEnd, out IToken/*?*/ byMethodTok, out BlockStmt/*?*/ byMethodBody>
= (. Contract.Ensures(Contract.ValueAtReturn(out e) != null); e = dummyExpr;
     byMethodTok = null; byMethodBody = null;
  .)
  "{"                         (. bodyStart = t; .)
  Expression<out e, true, true>
  "}"                         (. bodyEnd = t; .)
  [ "by"                      (. byMethodTok = t; .)
    "method"
    BlockStmt<out byMethodBody, out _, out _>
  ]
  .

/*------------------------------------------------------------------------*/
BlockStmt<out BlockStmt/*!*/ block, out IToken bodyStart, out IToken bodyEnd>
= (. Contract.Ensures(Contract.ValueAtReturn(out block) != null);
     List<Statement/*!*/> body = new List<Statement/*!*/>();
  .)
  "{"                                  (. bodyStart = t; .)
  { Stmt<body> }
  "}"                                  (. bodyEnd = t;
                                          block = new BlockStmt(new RangeToken(bodyStart, bodyEnd), body);
                                          .)
  .

/*------------------------------------------------------------------------*/
DividedBlockStmt<out DividedBlockStmt body, out IToken bodyStart, out IToken bodyEnd>
= (. Contract.Ensures(Contract.ValueAtReturn(out body) != null);
     List<Statement> bodyInit = new List<Statement>();
     IToken separatorTok = null;
     List<Statement> bodyProper = new List<Statement>();
  .)
  "{"                                  (. bodyStart = t; .)
  { Stmt<bodyInit> }
  [ "new"                              (. separatorTok = t; .)
    ";"
    { Stmt<bodyProper> }
  ]
  "}"                                  (. bodyEnd = t; .)
  (. body = new DividedBlockStmt(new RangeToken(bodyStart, t), bodyInit, separatorTok, bodyProper); .)
  .

/*------------------------------------------------------------------------*/
Stmt<.List<Statement/*!*/>/*!*/ ss.>
= (. Statement/*!*/ s;
  .)
  OneStmt<out s>                                (. ss.Add(s); .)
  .

/*------------------------------------------------------------------------*/
OneStmt<out Statement/*!*/ s>
= (. Contract.Ensures(Contract.ValueAtReturn(out s) != null);
     s = dummyStmt;  /* to please the compiler */
     BlockStmt bs;
     IToken bodyStart, bodyEnd;
  .)
  SYNC
  ( BlockStmt<out bs, out bodyStart, out bodyEnd>  (. s = bs; .)
  | UpdateStmt<out s>     // includes UpdateFailure
  | VarDeclStatement<out s>
  | ReturnStmt<out s>
  | IfStmt<out s>
  | WhileStmt<out s>
  | ForLoopStmt<out s>
  | AssertStmt<out s>
  | AssumeStmt<out s>
  | BreakStmt<out s>
  | CalcStmt<out s>
  | ExpectStmt<out s>
  | ForallStmt<out s>
  | LabeledStmt<out s>
  | MatchStmt<out s>
  | ModifyStmt<out s>
  | PrintStmt<out s>
  | RevealStmt<out s>
  | SkeletonStmt<out s>
  | YieldStmt<out s>
  )
  .

/*------------------------------------------------------------------------*/
LabeledStmt<out Statement s>
= (. IToken colonToken;
     IToken labelToken;
  .)
  "label"  (. IToken id; labelToken = t; .)
  LabelName<out id> ":" (. colonToken = t; .)
  OneStmt<out s>
  (. s.Labels = new LList<Label>(new Label(id, id.val), s.Labels);
     s.PostLabelToken = s.StartToken;
     s.RangeToken = new RangeToken(labelToken, t);
  .)
  .

/*------------------------------------------------------------------------*/
SkeletonStmt<out Statement s>
= (. IToken dotdotdot; .)
  ellipsis                             (. dotdotdot = t; .)
  ";"
  (. s = new SkeletonStatement(new RangeToken(dotdotdot, t));
     errors.Deprecated(ErrorId.p_deprecated_statement_refinement, t, "the ... refinement feature in statements is deprecated");
  .)
  .

/*------------------------------------------------------------------------*/
BreakStmt<out Statement/*!*/ s>
= (. var isContinue = false;
     IToken start = Token.NoToken;
     IToken label = null;
     int breakAndContinueCount = 1;
  .)
  ( "continue"              (. start = t; isContinue = true; .)
    [ LabelName<out label> ]
  | "break"                 (. start = t; .)
    ( LabelName<out label>
    | { "break"             (. breakAndContinueCount++; .)
      }
      [ "continue"          (. breakAndContinueCount++; isContinue = true; .)
      ]
    )
  )
  SYNC
  ";"
  (. Contract.Assert(label == null || breakAndContinueCount == 1);
     s = label != null ?
       new BreakStmt(new RangeToken(start, t), label, isContinue) :
       new BreakStmt(new RangeToken(start, t), breakAndContinueCount, isContinue);
  .)
  .

/*------------------------------------------------------------------------*/
ReturnStmt<out Statement/*!*/ s>
= "return"
       (.
         IToken returnTok = t;
         List<AssignmentRhs> rhss = null;
         AssignmentRhs r;
       .)
  [ Rhs<out r>                       (. rhss = new List<AssignmentRhs>();
                                        rhss.Add(r);
                                     .)
    { "," Rhs<out r>                 (. rhss.Add(r); .)
    }
  ]
  ";"                                (. s = new ReturnStmt(new RangeToken(returnTok, t), rhss);
                                     .)
  .

/*------------------------------------------------------------------------*/
YieldStmt<out Statement/*!*/ s>
= "yield"
       (.
         IToken yieldTok = t;
         List<AssignmentRhs> rhss = null;
         AssignmentRhs r;
       .)
  [ Rhs<out r>                       (. rhss = new List<AssignmentRhs>();
                                        rhss.Add(r);
                                     .)
    { "," Rhs<out r>                 (. rhss.Add(r); .)
    }
  ]
  ";"                                (. s = new YieldStmt(new RangeToken(yieldTok, t), rhss);
                                     .)
  .

/*------------------------------------------------------------------------*/
UpdateStmt<out Statement/*!*/ s>
= (. List<Expression> lhss = new List<Expression>();
     List<AssignmentRhs> rhss = new List<AssignmentRhs>();
     Expression e;
     AssignmentRhs r;
     IToken x = Token.NoToken;
     IToken endTok = Token.NoToken;
     IToken startToken = Token.NoToken;
     Attributes attrs = null;
     Attributes tokenAttrs = null;
     AttributedToken suchThatAssume = null;
     Expression suchThat = null;
     AttributedToken keywordToken = null;
     Expression exceptionExpr = null;
     ExprRhs exceptionRhs = null;
     IToken endToken = Token.NoToken;
  .)
( Lhs<out e>                       (. x = e.tok; startToken = e.StartToken; endToken = t; .)
  ( 
                                   (. lhss.Add(e); .)
    { "," Lhs<out e>               (. lhss.Add(e); .)
    }
    ( ":="                         (. x = t; .)
      Rhs<out r>                   (. rhss.Add(r); .)
      { "," Rhs<out r>             (. rhss.Add(r); .)
      }
    | ":|"                         (. x = t; .)
      [ IF(la.kind == _assume)     /* an Expression can also begin with an "assume", so this says to resolve it to pick up any "assume" here */
        "assume"                      (. var tok = t; .)
        { Attribute<ref tokenAttrs> } (. suchThatAssume = new AttributedToken(tok, tokenAttrs); .)
      ]
      Expression<out suchThat, false, true>
    | ":-"                         (. x = t; .)
      [ IF(IsAssumeTypeKeyword(la))   /* an Expression can also begin with these keywords, so this says to resolve it to pick up the keyword here */
        ("expect"|"assert"|"assume")  (. var tok = t; .)
        { Attribute<ref tokenAttrs> } (. keywordToken = new AttributedToken(tok, tokenAttrs); .)
      ]
      Expression<out exceptionExpr, false, false>
      { Attribute<ref attrs> }     (. exceptionRhs = new ExprRhs(exceptionExpr, attrs); .)
      { "," Rhs<out r>             (. rhss.Add(r); .)
      }
    )
    ";"                            (. endTok = t; .)
  | ":"                            (. SemErr(ErrorId.p_invalid_colon, new RangeToken(startToken, t), "invalid statement beginning here (is a 'label' keyword missing? or a 'const' or 'var' keyword?)"); .)
  | { Attribute<ref attrs> }       (. endToken = t; .)
    ";"                            (. endTok = t; rhss.Add(new ExprRhs(e, attrs) { RangeToken = new RangeToken(e.StartToken, endToken) }); .)   
  | { Attribute<ref attrs> }       (. endToken = t; .)
                                   (. endTok = t; rhss.Add(new ExprRhs(e, attrs) { RangeToken = new RangeToken(e.StartToken, endToken) });
                                      SemErr(ErrorId.p_missing_semicolon, new RangeToken(startToken, t), "missing semicolon at end of statement");
                                   .)   
  )
| ":-"                             (. x = t; startToken = t; .)
   [ IF(IsAssumeTypeKeyword(la))      /* an Expression can also begin with these keywords, so this says to resolve it to pick up the keyword here */
      ("expect"|"assert"|"assume")    (. var tok = t; .)
      { Attribute<ref tokenAttrs> }   (. keywordToken = new AttributedToken(tok, tokenAttrs); .)
   ]
   Expression<out exceptionExpr, false, false>
   { Attribute<ref attrs> }        (. exceptionRhs = new ExprRhs(exceptionExpr, attrs); .)
   { "," Rhs<out r>                (. rhss.Add(r); .)
   }
   ";"                             (. endTok = t; .)
)
  (. var rangeToken = new RangeToken(startToken, t);
     if (suchThat != null) {
       s = new AssignSuchThatStmt(rangeToken, lhss, suchThat, suchThatAssume, null);
     } else if (exceptionRhs != null) {
       s = new AssignOrReturnStmt(rangeToken, lhss, exceptionRhs, keywordToken, rhss);
     } else {
       if (lhss.Count == 0 && rhss.Count == 0) {
         s = new BlockStmt(rangeToken, new List<Statement>()); // error, give empty statement
       } else {
         s = new UpdateStmt(rangeToken, lhss, rhss);
       }
     }
  .)
  .

/*------------------------------------------------------------------------*/
Rhs<out AssignmentRhs r>
= (. Contract.Ensures(Contract.ValueAtReturn<AssignmentRhs>(out r) != null);
     IToken/*!*/ x, newToken;  Expression/*!*/ e;
     Type ty = new InferredTypeProxy();
     List<Expression> ee = null;
     List<ActualBinding> args = null;
     Expression arrayElementInit = null;
     List<Expression> display = null;
     r = dummyRhs;  // to please compiler
     Attributes attrs = null;
     IToken startToken = null;
  .)
  ( IF(la.val == "new")
    "new"                              (. newToken = t; startToken = t; .)
    ( NewArray<out ee, out arrayElementInit, out display>  // "ty" is set to InferredTypeProxy above
    | TypeAndToken<out x, out ty, false>
      [ NewArray<out ee, out arrayElementInit, out display>
      |                                (. x = null; args = new List<ActualBinding>(); .)
        "("
          [ ActualBindings<args> ]
        ")"
      ]
    )
    (. if (ee != null) {
         if (display != null) {
           r = new TypeRhs(newToken, ty, ee[0], display);
         } else {
           r = new TypeRhs(newToken, ty, ee, arrayElementInit);
         }
       } else if (args != null) {
         r = new TypeRhs(newToken, ty, args);
       } else {
         r = new TypeRhs(newToken, ty);
       }
    .)
  | "*"                                (. r = new HavocRhs(t); startToken = t; .)
  | Expression<out e, false, true>     (. r = new ExprRhs(e); startToken = e.StartToken; .)
  )
  { Attribute<ref attrs> }             (. r.Attributes = attrs;
                                          r.RangeToken = new RangeToken(startToken ?? t, t); .)
  .

/*------------------------------------------------------------------------*/
NewArray<. out List<Expression> ee, out Expression arrayElementInit, out List<Expression> display .>
= (. ee = new List<Expression>();
     arrayElementInit = null;
     display = null;
     IToken x;
  .)
  "["                                (. x = t; .)
  ( "]"                              /* no size is given; this is allowed as long as an initialization display is given */
    "["                              (. display = new List<Expression>(); .)
    [ Expressions<display> ]
    "]"                              (. // we fill in the size
                                        ee.Add(new LiteralExpr(new AutoGeneratedToken(x), display.Count));
                                     .)
  | Expressions<ee>
    "]"                              (. // make sure an array class with this dimensionality exists
                                        var eeCopy = ee;
                                        SystemModuleModifiers.Add(b => b.ArrayType(eeCopy.Count, new IntType(), true));
                                     .)
    [ "(" Expression<out arrayElementInit, true, true>
      ")"
    | "["                            (. if (ee.Count > 1) {
                                          SemErr(ErrorId.p_initializing_display_only_for_1D_arrays, t, "An initializing element display is allowed only for 1-dimensional arrays");
                                        }
                                        display = new List<Expression>();
                                     .)
      [ Expressions<display> ]
      "]"
    ]
  )
  (. if (ee.Count == 0) {
       // an error occurred while parsing, but we still want to make sure to return a nonempty "ee"
       ee.Add(new LiteralExpr(new AutoGeneratedToken(x), 0));
     }
  .)
  .

/*------------------------------------------------------------------------*/
VarDeclStatement<.out Statement/*!*/ s.>
= (. IToken x = null, assignTok = null;  bool isGhost = false;
     LocalVariable d;
     AssignmentRhs r;
     List<LocalVariable> lhss = new List<LocalVariable>();
     List<AssignmentRhs> rhss = new List<AssignmentRhs>();
     AttributedToken suchThatAssume = null;
     Expression suchThat = null;
     AttributedToken keywordToken = null;
     Expression exceptionExpr = null;
     ExprRhs exceptionRhs = null;
     Attributes attrs = null;
     Attributes tokenAttrs = null;
     IToken endTok;
     IToken startToken = null;
     s = dummyStmt;
  .)
  [ "ghost"                                 (. isGhost = true;  x = t; startToken = t; .)
  ]
  "var"                                     (. if (!isGhost) { x = t; startToken = t; } .)
  ( IF(!IsPatternDecl())
    { Attribute<ref attrs> }
    LocalIdentTypeOptional<out d, isGhost>    (. lhss.Add(d); d.Attributes = attrs; attrs = null; .)
    { ","
      { Attribute<ref attrs> }
      LocalIdentTypeOptional<out d, isGhost>  (. lhss.Add(d); d.Attributes = attrs; attrs = null; .)
    }
    [ ( ":=" | "=" (. SemErr(ErrorId.p_no_equal_for_initializing, t, "a local variable should be initialized using ':=', ':-', or ':|', not '='"); .) )                         
                                     (. assignTok = t; .)
      Rhs<out r>                     (. rhss.Add(r); .)
      { "," Rhs<out r>               (. rhss.Add(r); .)
      }
    | { Attribute<ref attrs> }
      ":|"                           (. assignTok = t; .)
      [ IF(la.kind == _assume)       /* an Expression can also begin with an "assume", so this says to resolve it to pick up any "assume" here */
        "assume"                      (. var tok = t; .)
        { Attribute<ref tokenAttrs> } (. suchThatAssume = new AttributedToken(tok, tokenAttrs); .)
      ]
      Expression<out suchThat, false, true>
    | ":-"                           (. assignTok = t; .)
      [ IF(IsAssumeTypeKeyword(la))     /* an Expression can also begin with these keywords, so this says to resolve it to pick up the keyword here */
         ("expect"|"assert"|"assume")  (. var tok = t; .)
         { Attribute<ref tokenAttrs> } (. keywordToken = new AttributedToken(tok, tokenAttrs); .)
      ]
      Expression<out exceptionExpr, false, false>
      { Attribute<ref attrs> }       (. exceptionRhs = new ExprRhs(exceptionExpr, attrs); .)
      { "," Rhs<out r>               (. rhss.Add(r); .)
      }
    ]
    SYNC ";"                         (. endTok = t; .)
    (. ConcreteUpdateStatement update;
       var lhsExprs = new List<Expression>();
       if (isGhost || (rhss.Count == 0 && exceptionRhs == null && suchThat == null)) { // explicitly ghost or no init
         foreach (var lhs in lhss) {
           lhsExprs.Add(new IdentifierExpr(lhs.Tok, lhs.Name) { RangeToken = new RangeToken(lhs.Tok, lhs.Tok) } );
         }
       } else { // not explicitly ghost, but with init - so auto-ghost
         foreach (var lhs in lhss) {
           lhsExprs.Add(new AutoGhostIdentifierExpr(lhs.Tok, lhs.Name) { RangeToken = new RangeToken(lhs.Tok, lhs.Tok) } );
         }
       }
       var rangeToken = new RangeToken(startToken, t);
       var updateRangeToken = new RangeToken(assignTok, t);
       if (suchThat != null) {
         update = new AssignSuchThatStmt(updateRangeToken, lhsExprs, suchThat, suchThatAssume, attrs);
       } else if (exceptionRhs != null) {
         update = new AssignOrReturnStmt(updateRangeToken, lhsExprs, exceptionRhs, keywordToken, rhss);
       } else if (rhss.Count == 0) {
         update = null;
       } else {
         update = new UpdateStmt(updateRangeToken, lhsExprs, rhss);
       }
       s = new VarDeclStmt(rangeToken, lhss, update);
    .)
  | (. CasePattern<LocalVariable> pat;
       Expression e = dummyExpr;
       IToken id = t;
    .)
    CasePatternLocal<out pat, isGhost>
    ( ":="
    | { Attribute<ref attrs> }
      ":|"                          (.  SemErr(ErrorId.p_no_patterns_and_such_that, pat.tok, "LHS of assign-such-that expression must be variables, not general patterns"); .)
    )
    Expression<out e, false, true>

    ";"
    (. s = new VarDeclPattern(e.RangeToken, pat, e, isGhost);
       s.RangeToken = new RangeToken(pat.StartToken, t); .)
  )
  .

/*------------------------------------------------------------------------*/
IfStmt<out Statement/*!*/ ifStmt>
= (. Contract.Ensures(Contract.ValueAtReturn(out ifStmt) != null); IToken/*!*/ x;
     Expression guard = null;  IToken guardEllipsis = null;  bool isBindingGuard = false;
     BlockStmt/*!*/ thn;
     BlockStmt/*!*/ bs;
     Statement/*!*/ s;
     Statement els = null;
     Attributes attrs = null;
     Attributes elsattrs = null;
     IToken bodyStart, bodyEnd;
     IToken endTok;
     IToken startToken;
     List<GuardedAlternative> alternatives;
     ifStmt = dummyIfStmt;  // to please the compiler
     bool usesOptionalBraces;
  .)
  "if"                       (. x = t; startToken = t; .)
  { Attribute<ref attrs> }
  (
    IF(IsAlternative())
    AlternativeBlock<true, out alternatives, out usesOptionalBraces, out endTok>
    (. ifStmt = new AlternativeStmt(new RangeToken(startToken, t), alternatives, usesOptionalBraces, attrs);
    .)
  |
    ( IF(IsBindingGuard())
      BindingGuard<out guard, true>      (. isBindingGuard = true; .)
    | Guard<out guard>
    | ellipsis                           (. guardEllipsis = t;
                                            errors.Deprecated(ErrorId.p_deprecated_statement_refinement, t, "the ... refinement feature in statements is deprecated");
                                         .)
    )
    BlockStmt<out thn, out bodyStart, out bodyEnd> 
    [ "else"
      ( IfStmt<out s>                                 (. els = s; .)
      | { Attribute<ref elsattrs> } BlockStmt<out bs, out bodyStart, out bodyEnd> (. els = bs; .)
      )
    ]
    (.
       if (els != null && !(els is IfStmt)) {
        els.Attributes = elsattrs;
       }
       var rangeToken = new RangeToken(startToken, t);
       if (guardEllipsis != null) {
         ifStmt = new IfStmt(rangeToken, isBindingGuard, guard, thn, els);
         ifStmt = new SkeletonStatement(ifStmt, guardEllipsis, null);
       } else {
         ifStmt = new IfStmt(rangeToken, isBindingGuard, guard, thn, els, attrs);
       }
    .)
  )
  .

/*------------------------------------------------------------------------*/
AlternativeBlock<.bool allowBindingGuards, out List<GuardedAlternative> alternatives, out bool usesOptionalBraces, out IToken endTok.>
= (. alternatives = new List<GuardedAlternative>();
     endTok = null;
     usesOptionalBraces = false;
     GuardedAlternative alt;
  .)
  ( "{"    (. usesOptionalBraces = true; .)
    {
      AlternativeBlockCase<allowBindingGuards, out alt>  (. alternatives.Add(alt); .)
    }
    "}"
  | /* Note, an alternative-less while is not parsed here; it is a body-less while (not an alternative while).
       Also, an alternative-less if is not allowed.
       These decisions save a Coco warning.
    */
    AlternativeBlockCase<allowBindingGuards, out alt>  (. alternatives.Add(alt); .)
    { IF(la.kind == _case)
      AlternativeBlockCase<allowBindingGuards, out alt>  (. alternatives.Add(alt); .)
    }
  )
  (. endTok = t; .)
  .

/*------------------------------------------------------------------------*/
AlternativeBlockCase<.bool allowBindingGuards, out GuardedAlternative alt.>
= (. IToken x;
     Expression e; bool isBindingGuard;
     List<Statement> body;
     Attributes attrs = null;
  .)
  "case"                             (. x = t; isBindingGuard = false; e = dummyExpr; .)
  { Attribute<ref attrs> }
  ( IF(allowBindingGuards && IsBindingGuard())
    BindingGuard<out e, false >  (. isBindingGuard = true; .)  // NB: don't allow lambda here
  | Expression<out e, true, false> // NB: don't allow lambda here
  )
  "=>"
  (. body = new List<Statement>(); .)
  SYNC  /* this SYNC and the one inside the loop below are used to avoid problems with the IsNotEndOfCase test. The SYNC will
          * skip until the next symbol that can legally occur here, which is either the beginning of a Stmt or whatever is allowed
          * to follow the CaseStatement.
          */
  { IF(IsNotEndOfCase()) /* This is a little sketchy. It would be nicer to be able to write IF(la is start-symbol of Stmt), but Coco doesn't allow that */
    Stmt<body>
    SYNC  /* see comment about SYNC above */
  }
  (. alt = new GuardedAlternative(x, isBindingGuard, e, body, attrs); .)
  .

/*------------------------------------------------------------------------*/
WhileStmt<out Statement stmt>
= (. Contract.Ensures(Contract.ValueAtReturn(out stmt) != null); IToken x;
     Expression guard = null;  IToken guardEllipsis = null;
     Attributes attrs = null;
     List<AttributedExpression> invariants = new List<AttributedExpression>();
     List<Expression> decreases = new List<Expression>();
     IToken startToken = null;
     Attributes decAttrs = null;
     Attributes modAttrs = null;
     List<FrameExpression> mod = null;
     BlockStmt body = null;  IToken bodyEllipsis = null;
     IToken bodyStart = null, bodyEnd = null;
     IToken endTok;
     List<GuardedAlternative> alternatives;
     stmt = dummyStmt;  // to please the compiler
     bool isDirtyLoop = true;
     bool usesOptionalBraces;
  .)
  "while"                    (. x = t; startToken = t; .)
  { Attribute<ref attrs> }
  (
    IF(IsLoopSpec() || IsAlternative())
    LoopSpec<invariants, decreases, ref mod, ref decAttrs, ref modAttrs>
    AlternativeBlock<false, out alternatives, out usesOptionalBraces, out endTok>
    (. stmt = new AlternativeLoopStmt(new RangeToken(startToken, t), invariants, new Specification<Expression>(decreases, decAttrs), new Specification<FrameExpression>(mod, modAttrs), alternatives, usesOptionalBraces, attrs);
       .)
  |
    ( Guard<out guard>           (. Contract.Assume(guard == null || cce.Owner.None(guard)); .)
    | ellipsis                   (. guardEllipsis = t; 
                                    errors.Deprecated(ErrorId.p_deprecated_statement_refinement, t, "the ... refinement feature in statements is deprecated");
                                 .)
    )
    LoopSpec<invariants, decreases, ref mod, ref decAttrs, ref modAttrs>
    ( IF(la.kind == _lbrace)      /* if there's an open brace, claim it as the beginning of the loop body (as opposed to a BlockStmt following the loop) */
      BlockStmt<out body, out bodyStart, out bodyEnd>  (. isDirtyLoop = false; .)
    | IF(la.kind == _ellipsis)    /* if there's an ellipsis, claim it as standing for the loop body (as opposed to a "...;" statement following the loop) */
      ellipsis                   (. bodyEllipsis = t; isDirtyLoop = false;
                                    errors.Deprecated(ErrorId.p_deprecated_statement_refinement, t, "the ... refinement feature in statements is deprecated");
                                  .)
    | /* go body-less */
    )
    (.
      var rangeToken = new RangeToken(startToken, t);
      if (guardEllipsis != null || bodyEllipsis != null) {
        if (mod != null) {
          SemErr(ErrorId.p_no_modifies_on_refining_loops, mod[0].E.tok, "'modifies' clauses are not allowed on refining loops");
        }
        if (body == null && !isDirtyLoop) {
          body = new BlockStmt(rangeToken, new List<Statement>());
        }
        stmt = new WhileStmt(rangeToken, guard, invariants, new Specification<Expression>(decreases, decAttrs), new Specification<FrameExpression>(null, null), body, attrs);
        stmt = new SkeletonStatement(stmt, guardEllipsis, bodyEllipsis);
      } else {
        // The following statement protects against crashes in case of parsing errors
        if (body == null && !isDirtyLoop) {
          body = new BlockStmt(rangeToken, new List<Statement>());
        }
        stmt = new WhileStmt(rangeToken, guard, invariants, new Specification<Expression>(decreases, decAttrs), new Specification<FrameExpression>(mod, modAttrs), body, attrs);
      }
    .)
  )
  .

ForLoopStmt<out Statement stmt>
= (. Contract.Ensures(Contract.ValueAtReturn(out stmt) != null);
     IToken x;
     BoundVar loopIndex;
     Expression start;
     Expression end = null;
     bool goingUp = true;

     Attributes attrs = null;

     List<AttributedExpression> invariants = new List<AttributedExpression>();
     List<Expression> decreases = new List<Expression>();
     IToken startToken = null;
     Attributes decAttrs = null;
     Attributes modAttrs = null;
     List<FrameExpression> mod = null;

     BlockStmt body = null;
     IToken bodyStart = null, bodyEnd = null;
     stmt = dummyStmt;  // to please the compiler
     bool isDirtyLoop = true;
  .)
  "for"                    (. x = t; startToken = t; .)
  { Attribute<ref attrs> }
  IdentTypeOptional<out loopIndex>
  ":="
  Expression<out start, false, false>
  ForLoopDirection<out goingUp>
  ( Expression<out end, false, false>
  | "*"
  )
  LoopSpec<invariants, decreases, ref mod, ref decAttrs, ref modAttrs>
  ( IF(la.kind == _lbrace)      /* if there's an open brace, claim it as the beginning of the loop body (as opposed to a BlockStmt following the loop) */
    BlockStmt<out body, out bodyStart, out bodyEnd>  (. isDirtyLoop = false; .)
  | /* go body-less */
  )
  (.
    var rangeToken = new RangeToken(startToken, t);
    // The following statement protects against crashes in case of parsing errors
    if (body == null && !isDirtyLoop) {
      body = new BlockStmt(rangeToken, new List<Statement>());
    }
    stmt = new ForLoopStmt(rangeToken, loopIndex, start, end, goingUp,
      invariants, new Specification<Expression>(decreases, decAttrs), new Specification<FrameExpression>(mod, modAttrs), body, attrs);
  .)
  .

ForLoopDirection<out bool goingUp>
= (. goingUp = true; .)
  ident
  (. if (t.val == "downto") {
       goingUp = false;
     } else if (t.val != "to") {
       SemErr(ErrorId.p_to_or_downto, t, "Expected 'to' or 'downto'");
     }
  .)
  .

/*------------------------------------------------------------------------*/
LoopSpec<.List<AttributedExpression> invariants, List<Expression> decreases, ref List<FrameExpression> mod, ref Attributes decAttrs, ref Attributes modAttrs.>
= { SYNC
    InvariantClause<invariants>
  | SYNC
    DecreasesClause<decreases, ref decAttrs, true, true>
  | SYNC
    ModifiesClause<ref mod, ref modAttrs, true, false>
  }
  .

/*------------------------------------------------------------------------*/
DecreasesList<.List<Expression> decreases, bool allowWildcard, bool allowLambda.>
= (. Expression e; .)
  PossiblyWildExpression<out e, allowLambda, allowWildcard>       (. decreases.Add(e); .)
  { "," PossiblyWildExpression<out e, allowLambda, allowWildcard> (. decreases.Add(e); .)
  }
  (. if (allowWildcard && decreases.Count > 1 && decreases.Exists(e => e is WildcardExpr)) {
       SemErr(ErrorId.p_no_decreases_expressions_with_star, e.tok, "A 'decreases' clause that contains '*' is not allowed to contain any other expressions");
     }
  .)
  .

/*------------------------------------------------------------------------*/
Guard<out Expression e>   /* null represents demonic-choice */
= (. Expression/*!*/ ee;  e = null; .)
  ( "*"                                   (. e = null; .)
  | IF(IsParenStar())  "(" "*" ")"        (. e = null; .)
  | Expression<out ee, true, true>        (. e = ee; .)
  )
  .

/*------------------------------------------------------------------------*/
BindingGuard<out Expression e, bool allowLambda>
= (. var bvars = new List<BoundVar>();
     BoundVar bv;  IToken x;
     Attributes attrs = null;
     Expression body;
  .)
  IdentTypeOptional<out bv>                    (. bvars.Add(bv); x = bv.tok; .)
  { ","
    IdentTypeOptional<out bv>                  (. bvars.Add(bv); .)
  }
  { Attribute<ref attrs> }
  ":|"
  Expression<out body, true, allowLambda>
  (. e = new ExistsExpr(x, new RangeToken(x, t), bvars, null, body, attrs); .)
  .


/*------------------------------------------------------------------------*/
SingleExtendedPattern<.out ExtendedPattern pat.>
= (. IToken id; List<ExtendedPattern> arguments;
    Expression lit; BoundVar bv;
    pat = null;
  .)
  ( "("                                    (. id = t;
                                              arguments = new List<ExtendedPattern>(); .)
      [ ExtendedPattern<out pat>           (. arguments.Add(pat); .)
      { "," ExtendedPattern<out pat>       (. arguments.Add(pat); .)
      }]
    ")"                                    (. // make sure the tuple type exists
                                              SystemModuleModifiers.Add(b => b.TupleType(id, arguments.Count, true));
                                              //use the TupleTypeCtors
                                              string ctor = SystemModuleManager.TupleTypeCtorName(arguments.Count);
                                              pat = new IdPattern(id, ctor, arguments);
                                           .)
  | IF(IsIdentParen())
    Ident<out id>                          (. arguments = new List<ExtendedPattern>(); .)
    "("
      [ ExtendedPattern<out pat>           (. arguments.Add(pat); .)
        { "," ExtendedPattern<out pat>     (. arguments.Add(pat); .)
        }
      ]
     ")"
                                           (. pat = new IdPattern(id, id.val, arguments, false, true); .)
  | PossiblyNegatedLiteralExpr<out lit>    (. pat = new LitPattern(lit.tok, lit); .)
  | IdentTypeOptional<out bv>              (. pat = new IdPattern(bv.tok, bv.Name, bv.SyntacticType, null); .)
  )
  (. // In case of parsing errors, make sure 'pat' still returns as non-null
    if (pat == null) {
      pat = new IdPattern(t, "_ParseError", null);
    }
  .)
  .

/*------------------------------------------------------------------------*/
ExtendedPattern<.out ExtendedPattern pat.>
= (. List<ExtendedPattern> branches = null;
     ExtendedPattern branch = null; .)
  [ "|" ] SingleExtendedPattern<out branch>
  { "|"                                    (. branches ??= new() { branch }; .)
    SingleExtendedPattern<out branch>      (. branches.Add(branch); .)
  }
  (. pat = branches == null ? branch : new DisjunctivePattern(branches[0].Tok, branches); .)
  .

/*------------------------------------------------------------------------*/
MatchStmt<out Statement/*!*/ s>
= (. Contract.Ensures(Contract.ValueAtReturn(out s) != null);
     IToken x; Expression/*!*/ e; NestedMatchCaseStmt/*!*/ c;
     List<NestedMatchCaseStmt/*!*/> cases = new List<NestedMatchCaseStmt/*!*/>();
     bool usesOptionalBraces = false;
     IToken startToken = null;
     Attributes attrs = null;
  .)
  "match"                     (. x = t; startToken = t; .)
  { Attribute<ref attrs> }
  Expression<out e, true, true>
  ( IF(la.kind == _lbrace)  /* always favor brace-enclosed match body to a case-less match */
    "{" (. usesOptionalBraces = true; .)
        { CaseStmt<out c> (. cases.Add(c); .) }
    "}"
  |     { IF(la.kind == _case)  /* let each "case" bind to the closest preceding "match" */
          CaseStmt<out c> (. cases.Add(c); .)
        }
  )
  (. s = new NestedMatchStmt(new RangeToken(startToken, t), e, cases, usesOptionalBraces, attrs);
  .)
  .

/*------------------------------------------------------------------------*/
CaseStmt<out NestedMatchCaseStmt/*!*/ c>
= (. Contract.Ensures(Contract.ValueAtReturn(out c) != null);
     IToken/*!*/ x;
     ExtendedPattern/*!*/ pat = null;
     var body = new List<Statement/*!*/>();
     Attributes attrs = null;
  .)
  "case"                      (. x = t; .)
  { Attribute<ref attrs> }
  ExtendedPattern<out pat>    (. .)
  "=>"
    SYNC  /* this SYNC and the one inside the loop below are used to avoid problems with the IsNotEndOfCase test. The SYNC will
           * skip until the next symbol that can legally occur here, which is either the beginning of a Stmt or whatever is allowed
           * to follow the CaseStatement.
           */
    { IF(IsNotEndOfCase()) /* This is a little sketchy. It would be nicer to be able to write IF(la is start-symbol of Stmt), but Coco doesn't allow that */
      Stmt<body>
      SYNC  /* see comment about SYNC above */
    }
  (. c = new NestedMatchCaseStmt(x, pat, body, attrs); .)
  .

/*------------------------------------------------------------------------*/
AssertStmt<out Statement/*!*/ s>
= (. Contract.Ensures(Contract.ValueAtReturn(out s) != null); IToken/*!*/ x;
     Expression e = dummyExpr; Attributes attrs = null;
     IToken dotdotdot = null;
     BlockStmt proof = null;
     IToken startToken = null;
     IToken proofStart, proofEnd;
     IToken lbl = null;
  .)
  "assert"                                     (. x = t; startToken = t; .)
  { Attribute<ref attrs> }
  ( [ IF(IsLabel(true))
      LabelName<out lbl> ":"
    ]
    Expression<out e, false, true>
    ( "by"
      BlockStmt<out proof, out proofStart, out proofEnd>
    | ";"
    | (.
        SemErr(ErrorId.p_assert_needs_by_or_semicolon, t, "expected either 'by' or a semicolon following the assert expression");
      .)
    )
  | ellipsis                                   (. dotdotdot = t; 
                                                  errors.Deprecated(ErrorId.p_deprecated_statement_refinement, t, "the ... refinement feature in statements is deprecated");
                                                .)
    ";"
  )
  (. if (dotdotdot != null) {
       s = new AssertStmt(new RangeToken(startToken, t), new LiteralExpr(x, true), null, null, attrs);
       s = new SkeletonStatement(s, dotdotdot, null);
     } else {
       s = new AssertStmt(new RangeToken(startToken, t), e, proof, lbl == null ? null : new AssertLabel(lbl, lbl.val), attrs);
     }
  .)
  .

/*------------------------------------------------------------------------*/
ExpectStmt<out Statement/*!*/ s>
= (. Contract.Ensures(Contract.ValueAtReturn(out s) != null); IToken/*!*/ x;
     Expression e = dummyExpr; Expression m = null; Attributes attrs = null;
     IToken dotdotdot = null;
     IToken startToken = null;
  .)
  "expect"                                     (. x = t; startToken = t; .)
  { Attribute<ref attrs> }
  ( Expression<out e, false, true>
  | ellipsis                                   (. dotdotdot = t; 
                                                  errors.Deprecated(ErrorId.p_deprecated_statement_refinement, t, "the ... refinement feature in statements is deprecated");
                                                .)
  )
  [ "," Expression<out m, false, true> ]
  ";"
  (. if (dotdotdot != null) {
       s = new ExpectStmt(new RangeToken(startToken, t), new LiteralExpr(x, true), m, attrs);
       s = new SkeletonStatement(s, dotdotdot, null);
     } else {
       s = new ExpectStmt(new RangeToken(startToken, t), e, m, attrs);
     }
  .)
  .

/*------------------------------------------------------------------------*/
AssumeStmt<out Statement/*!*/ s>
= (. Contract.Ensures(Contract.ValueAtReturn(out s) != null); IToken/*!*/ x;
     Expression e = dummyExpr; Attributes attrs = null;
     IToken dotdotdot = null;
     IToken startToken = null;
  .)
  "assume"                                     (. x = t; startToken = t; .)
  { Attribute<ref attrs> }
  ( Expression<out e, false, true>
  | ellipsis                                   (. dotdotdot = t; 
                                                  errors.Deprecated(ErrorId.p_deprecated_statement_refinement, t, "the ... refinement feature in statements is deprecated");
                                                .)
  )
  ";"
  (. if (dotdotdot != null) {
       s = new AssumeStmt(new RangeToken(startToken, t), new LiteralExpr(x, true), attrs);
       s = new SkeletonStatement(s, dotdotdot, null);
     } else {
       s = new AssumeStmt(new RangeToken(startToken, t), e, attrs);
     }
  .)
  .

/*------------------------------------------------------------------------*/
PrintStmt<out Statement s>
= (. Contract.Ensures(Contract.ValueAtReturn(out s) != null);
     IToken x;  Expression e;
     var args = new List<Expression>();
     IToken startToken = null;
  .)
  "print"                                      (. x = t; startToken = t; .)
  Expression<out e, false, true>               (. args.Add(e); .)
  { "," Expression<out e, false, true>         (. args.Add(e); .)
  }
  ";"                                          (.
    s = new PrintStmt(new RangeToken(startToken, t), args);
    .)
  .

/*------------------------------------------------------------------------*/
RevealStmt<out Statement s>
= (. Contract.Ensures(Contract.ValueAtReturn(out s) != null);
     IToken x; Expression e; var es = new List<Expression>();
     IToken startToken = null;
  .)
  "reveal"                                      (. x = t; startToken = t; .)
  Expression<out e, false, true>                (. es.Add(e); .)
  { "," Expression<out e, false, true>          (. es.Add(e); .)
  }
  ";"                                           (.
    s = new RevealStmt(new RangeToken(startToken, t), es);
    .)
  .

/*------------------------------------------------------------------------*/
ForallStmt<out Statement/*!*/ s>
= (. Contract.Ensures(Contract.ValueAtReturn(out s) != null);
     IToken/*!*/ x = Token.NoToken;
     List<BoundVar> bvars = null;
     Attributes qattrs = null;
     Expression range = null;
     var ens = new List<AttributedExpression/*!*/>();
     IToken startToken = null;
     BlockStmt block = null;
     IToken bodyStart, bodyEnd;
     IToken tok = Token.NoToken;
  .)
  "forall"                                  (. x = t; tok = x; startToken = t; .)

  ( IF(la.kind == _openparen)  /* disambiguation needed, because of the possibility of a body-less forall statement */
    "(" [ QuantifierDomain<out bvars, out qattrs, out range, true, true, true> ] ")"
  |     [ IF(IsIdentifier(la.kind))  /* disambiguation needed, because of the possibility of a body-less forall statement */
          QuantifierDomain<out bvars, out qattrs, out range, true, true, true>
        ]
  )
  (. if (bvars == null) errors.Deprecated(ErrorId.p_deprecated_forall_with_no_bound_variables, startToken, "a forall statement with no bound variables is deprecated; use an 'assert by' statement instead");
     if (bvars == null) { bvars = new List<BoundVar>(); }
     if (range == null) { range = new LiteralExpr(x, true); }
  .)

  {
    EnsuresClause<ens, true>
  }
  [ IF(la.kind == _lbrace)  /* if the input continues like a block statement, take it to be the body of the forall statement; a body-less forall statement must continue in some other way */
    BlockStmt<out block, out bodyStart, out bodyEnd>
  ]
  (. if (theOptions.DisallowSoundnessCheating && block == null && 0 < ens.Count) {
        SemErr(ErrorId.p_forall_with_ensures_must_have_body, t, "a forall statement with an ensures clause must have a body");
     }

     s = new ForallStmt(new RangeToken(startToken, t), bvars, qattrs, range, ens, block);
  .)
  .

/*------------------------------------------------------------------------*/
ModifyStmt<out Statement s>
= (. IToken tok;  IToken endTok = Token.NoToken;
     Attributes attrs = null;
     FrameExpression fe;  var mod = new List<FrameExpression>();
     BlockStmt body = null;  IToken bodyStart;
     IToken ellipsisToken = null;
     IToken startToken = null;
  .)
  "modify"           (. tok = t; startToken = t; .)
  { Attribute<ref attrs> }
  /* Note, there is an ambiguity here, because a curly brace may look like a FrameExpression and
   * may also look like a BlockStmt.  We're happy to parse the former, because if the user intended
   * the latter, then an explicit FrameExpression of {} could be given.
   */
  ( FrameExpression<out fe, false, true>       (. mod.Add(fe); .)
    { "," FrameExpression<out fe, false, true> (. mod.Add(fe); .)
    }
  | ellipsis                            (. ellipsisToken = t; 
                                           errors.Deprecated(ErrorId.p_deprecated_statement_refinement, t, "the ... refinement feature in statements is deprecated");
                                         .)
  )
  ( BlockStmt<out body, out bodyStart, out endTok>
                                        (. errors.Deprecated(ErrorId.p_deprecated_modify_statement_with_block, t, "the modify statement with a block statement is deprecated");
                                         .)
  | SYNC ";"         (. endTok = t; .)
  )
  (. s = new ModifyStmt(new RangeToken(startToken, t), mod, attrs, body);
     if (ellipsisToken != null) {
       s = new SkeletonStatement(s, ellipsisToken, null);
     }
  .)
  .

/*------------------------------------------------------------------------*/
CalcStmt<out Statement s>
= (. Contract.Ensures(Contract.ValueAtReturn(out s) != null);
     IToken x;
     Attributes attrs = null;
     CalcStmt.CalcOp op, userSuppliedOp = null, resOp = Microsoft.Dafny.CalcStmt.DefaultOp;
     var lines = new List<Expression>();
     var hints = new List<BlockStmt>();
     CalcStmt.CalcOp stepOp;
     var stepOps = new List<CalcStmt.CalcOp>();
     IToken startToken = null;
     Expression e;
     IToken opTok;
     IToken danglingOperator = null;
  .)
  "calc"                                                  (. x = t; startToken = t; .)
  { Attribute<ref attrs> }
  [ CalcOp<out opTok, out userSuppliedOp>                 (. if (userSuppliedOp.ResultOp(userSuppliedOp) == null) { // guard against non-transitive calcOp (like !=)
                                                               SemErr(ErrorId.p_calc_operator_must_be_transitive, opTok, "the main operator of a calculation must be transitive");
                                                             } else {
                                                               resOp = userSuppliedOp;
                                                             }
                                                          .)
  ]
  "{"
  { Expression<out e, false, true>                        (. lines.Add(e); stepOp = null; danglingOperator = null; .)
    ";"
    [ CalcOp<out opTok, out op>                           (. var maybeOp = resOp.ResultOp(op);
                                                             if (maybeOp == null) {
                                                               SemErr(ErrorId.p_invalid_calc_op_combination, opTok, "this operator cannot continue this calculation");
                                                             } else {
                                                               stepOp = op;
                                                               resOp = maybeOp;
                                                               danglingOperator = opTok;
                                                             }
                                                          .)
    ]                                                     (. stepOps.Add(stepOp); .)

    /* now for the hint, which we build up as a possibly empty sequence of statements placed into one BlockStmt */
    (. var subhints = new List<Statement>();
       IToken hintStart = la;  IToken hintEnd = hintStart.Prev;
       IToken t0, t1;
       BlockStmt subBlock; Statement subCalc;
    .)
    { IF(la.kind == _lbrace || la.kind == _calc)  /* Grab as a hint if possible, not a next line in the calculation whose expression begins with an open brace
                                                   * or StmtExpr containing a calc.  A user has to rewrite such a line to be enclosed in parentheses.
                                                   */
      ( BlockStmt<out subBlock, out t0, out t1>   (. hintEnd = subBlock.EndToken; subhints.Add(subBlock); .)
      | CalcStmt<out subCalc>                     (. hintEnd = subCalc.EndToken; subhints.Add(subCalc); .)
      )
    }
    (. var h = new BlockStmt(new RangeToken(hintStart, hintEnd), subhints); // if the hint is empty, hintStart is the first token of the next line, but it doesn't matter because the block statement is just used as a container
       hints.Add(h);
       if (h.Body.Count != 0) { danglingOperator = null; }
    .)
  }
  "}"
  (.
    if (danglingOperator != null) {
      SemErr(ErrorId.p_calc_dangling_operator, danglingOperator, "a calculation cannot end with an operator");
    }
    if (lines.Count > 0) {
      // Repeat the last line to create a dummy line for the dangling hint
      lines.Add(lines[lines.Count - 1]);
    }
    s = new CalcStmt(new RangeToken(startToken, t), userSuppliedOp, lines, hints, stepOps, attrs);
  .)
  .

/*------------------------------------------------------------------------*/
CalcOp<out IToken x, out CalcStmt.CalcOp/*!*/ op>
= (. var binOp = BinaryExpr.Opcode.Eq; // Returns Eq if parsing fails because it is compatible with any other operator
     Expression k = null;
     x = null;
  .)
  ( "=="           (. x = t;  binOp = BinaryExpr.Opcode.Eq; .)
    [ "#" "[" Expression<out k, true, true> "]" ]
  | "<"            (. x = t;  binOp = BinaryExpr.Opcode.Lt; .)
  | ">"            (. x = t;  binOp = BinaryExpr.Opcode.Gt; .)
  | "<="           (. x = t;  binOp = BinaryExpr.Opcode.Le; .)
  | ">="           (. x = t;  binOp = BinaryExpr.Opcode.Ge; .)
  | "!="           (. x = t;  binOp = BinaryExpr.Opcode.Neq; .)
  | EquivOp        (. x = t;  binOp = BinaryExpr.Opcode.Iff; .)
  | ImpliesOp      (. x = t;  binOp = BinaryExpr.Opcode.Imp; .)
  | ExpliesOp      (. x = t;  binOp = BinaryExpr.Opcode.Exp; .)
  )
  (.
    if (k == null) {
      op = new Microsoft.Dafny.CalcStmt.BinaryCalcOp(binOp);
    } else {
      op = new Microsoft.Dafny.CalcStmt.TernaryCalcOp(k);
    }
  .)
  .

/*------------------------------------------------------------------------*/
/* Note. In order to avoid LL(1) warnings for expressions that "parse as far as possible", it is
 * necessary to use Coco/R's IF construct.  That means there are two ways to check for some of
 * these operators, both in Is...() methods (defined above) and as grammar non-terminals (defined
 * here).  These pairs of definitions must be changed together.
 */
EquivOp = "<==>".
ImpliesOp = "==>".
ExpliesOp = "<==".
AndOp = "&&".
OrOp = "||".

NegOp = "!".
Forall = "forall".
Exists = "exists".
QSep = "::".

/* The "allowLemma" argument says whether or not the expression
 * to be parsed is allowed to have the form S;E where S is a call to a lemma.
 * "allowLemma" should be passed in as "false" whenever the expression to
 * be parsed sits in a context that itself is terminated by a semi-colon.
 *
 * The "allowLambda" says whether or not the expression to be parsed is
 * allowed to be a lambda expression.  More precisely, an identifier or
 * parenthesized-enclosed comma-delimited list of identifiers is allowed to
 * continue as a lambda expression (that is, continue with a "reads", "requires",
 * or "=>") only if "allowLambda" is true.  This affects function/method/iterator
 * specifications, if/while statements with guarded alternatives, and expressions
 * in the specification of a lambda expression itself.
 *
 * The "allowBitwiseOps" says whether or not to include or bypass bitwise operators
 * at the top level of this expression. It is passed in as "false" only inside
 * cardinality brackets, that is, "|expr|".
 */
Expression<out Expression e, bool allowLemma, bool allowLambda, bool allowBitwiseOps = true>
= (. Expression e0; IToken semiToken; .)
  [ "new" (. SemErr(ErrorId.p_no_side_effects_in_expressions, t, "Calls with side-effects such as constructors are not allowed in expressions."); .) ]
  EquivExpression<out e, allowLemma, allowLambda, allowBitwiseOps>
  [ IF(SemiFollowsCall(allowLemma, e))
    /* here we parse the ";E" that is part of a "LemmaCall;E" expression (other "S;E" expressions are parsed elsewhere) */
    ";"                       (. semiToken = t; .)
    Expression<out e0, allowLemma, allowLambda>
    (. var startToken = e.StartToken;
       e = new StmtExpr(e0.Tok,
             new UpdateStmt(e.RangeToken, new List<Expression>(), new List<AssignmentRhs>() { new ExprRhs(e) }),
             e0);
       e.RangeToken = new RangeToken(startToken, e0.EndToken);
    .)
  ]
  .

/*------------------------------------------------------------------------*/
EquivExpression<out Expression e0, bool allowLemma, bool allowLambda, bool allowBitwiseOps>
= (. Contract.Ensures(Contract.ValueAtReturn(out e0) != null); IToken/*!*/ x;  Expression/*!*/ e1; .)
  ImpliesExpliesExpression<out e0, allowLemma, allowLambda, allowBitwiseOps>
  { IF(IsEquivOp())  /* read an EquivExpression as far as possible */
    EquivOp                                                   (. x = t; .)
    ImpliesExpliesExpression<out e1, allowLemma, allowLambda, allowBitwiseOps>  (.
      var startToken = e0.StartToken;
      e0 = new BinaryExpr(x, BinaryExpr.Opcode.Iff, e0, e1);
      e0.RangeToken = new RangeToken(startToken, t); .)
  }
  .

/*------------------------------------------------------------------------*/
ImpliesExpliesExpression<out Expression e0, bool allowLemma, bool allowLambda, bool allowBitwiseOps>
= (. Contract.Ensures(Contract.ValueAtReturn(out e0) != null);
     IToken/*!*/ x;
     Expression/*!*/ e1; .)
  LogicalExpression<out e0, allowLemma, allowLambda, allowBitwiseOps>
  [ IF(IsImpliesOp() || IsExpliesOp())  /* read an ImpliesExpliesExpression as far as possible */
    /* Note, the asymmetry in the parsing of implies and explies expressions stems from the fact that
     * implies is right associative whereas reverse implication is left associative
     */
    ( ImpliesOp                                               (. x = t; .)
      ImpliesExpression<out e1, allowLemma, allowLambda, allowBitwiseOps>       (. var startToken = e0.StartToken;
                                                                                   e0 = new BinaryExpr(x, BinaryExpr.Opcode.Imp, e0, e1);
                                                                                   e0.RangeToken = new RangeToken(startToken, t); .)
    | ExpliesOp                                               (. x = t; .)
      LogicalExpression<out e1, allowLemma, allowLambda, allowBitwiseOps>       (. // The order of operands is reversed so that it can be turned into implication during resolution
                                                                 var startToken = e0.StartToken;
                                                                 e0 = new BinaryExpr(x, BinaryExpr.Opcode.Exp, e1, e0);
                                                                 e0.RangeToken = new RangeToken(startToken, t); .)
      { IF(IsExpliesOp())  /* read a reverse implication as far as possible */
        ExpliesOp                                             (. x = t; .)
        LogicalExpression<out e1, allowLemma, allowLambda, allowBitwiseOps>     (. //The order of operands is reversed so that it can be turned into implication during resolution
                                                                 startToken = e0.StartToken;
                                                                 e0 = new BinaryExpr(x, BinaryExpr.Opcode.Exp, e1, e0);
                                                                 e0.RangeToken = new RangeToken(startToken, t);
                                                              .)
      }
      [ IF(IsImpliesOp()) ImpliesOp (. SemErr(ErrorId.p_ambiguous_implies, t, "Ambiguous use of ==> and <==. Use parentheses to disambiguate."); .) 
        LogicalExpression<out e1, allowLemma, allowLambda, allowBitwiseOps> { IF(IsImpliesOp() || IsExpliesOp()) ((ImpliesOp | ExpliesOp) LogicalExpression<out e1, allowLemma, allowLambda, allowBitwiseOps> ) } // resynch after error
      ]
    )
  ]
  .

/*------------------------------------------------------------------------*/
ImpliesExpression<out Expression e0, bool allowLemma, bool allowLambda, bool allowBitwiseOps>
= (. Contract.Ensures(Contract.ValueAtReturn(out e0) != null); IToken/*!*/ x;  Expression/*!*/ e1; .)
  LogicalExpression<out e0, allowLemma, allowLambda, allowBitwiseOps>
  [ IF(IsImpliesOp() || IsExpliesOp())
    ( ImpliesOp | ExpliesOp (. SemErr(ErrorId.p_ambiguous_implies_2, t, "Ambiguous use of ==> and <==. Use parentheses to disambiguate."); .) )
    (. x = t; .)
    ImpliesExpression<out e1, allowLemma, allowLambda, allowBitwiseOps>       (. var startToken = e0.StartToken;
                                                                                 e0 = new BinaryExpr(x, BinaryExpr.Opcode.Imp, e0, e1); 
                                                                                 e0.RangeToken = new RangeToken(startToken, t);.)
  ]
  .

/*------------------------------------------------------------------------*/
LogicalExpression<out Expression e0, bool allowLemma, bool allowLambda, bool allowBitwiseOps>
= (. Contract.Ensures(Contract.ValueAtReturn(out e0) != null); IToken/*!*/ x = null;  Expression/*!*/ e1;
     Expression first;
     IToken startToken = null;
     IToken/*!*/ firstOp = null;
     IToken/*!*/ prefixOp = null;
     e0 = dummyExpr; /* mute the warning */
  .)
    // This extra AndOp will belong to the first binary expression
  [ (AndOp | OrOp) (. firstOp = t; prefixOp = t; x = t; .) ]
  RelationalExpression<out e0, allowLemma, allowLambda, allowBitwiseOps> (. first = e0; .)

  { IF(IsAndOp() || IsOrOp())  /* read a LogicalExpression as far as possible */
    ( AndOp | OrOp ) (. x = t; 
                        if (firstOp == null) firstOp = t; 
                        if (firstOp.kind != t.kind) SemErr(ErrorId.p_ambiguous_and_or, t, "Ambiguous use of && and ||. Use parentheses to disambiguate.");
                     .)
    RelationalExpression<out e1, allowLemma, allowLambda, allowBitwiseOps>
         (. startToken = e0.StartToken;
            e0 = new BinaryExpr(x, firstOp.val == "&&" ? BinaryExpr.Opcode.And : BinaryExpr.Opcode.Or, e0, e1);
            e0.RangeToken = new RangeToken(startToken, t);
         .)
  }
  (.
       if (e0 == first && prefixOp != null) {
         // There was only one conjunct. To make sure that the type checker still checks it to
         // be a boolean, we conjoin "true" of "false" to its left.
         if (firstOp.val == "&&") e0 = new BinaryExpr(x, BinaryExpr.Opcode.And, new LiteralExpr(new AutoGeneratedToken(x), true), e0);
         else e0 = new BinaryExpr(x, BinaryExpr.Opcode.Or, new LiteralExpr(new AutoGeneratedToken(x), false), e0);
         e0.RangeToken = new RangeToken(firstOp, t);
         e0.FormatTokens = new[] { firstOp };
       } else if(prefixOp != null) {
         e0.RangeToken = new RangeToken(prefixOp, e0.EndToken);
       }
  .)
  .

/*------------------------------------------------------------------------*/
RelationalExpression<out Expression e, bool allowLemma, bool allowLambda, bool allowBitwiseOps>
= (. Contract.Ensures(Contract.ValueAtReturn(out e) != null);
     IToken x = null;  Expression e0, e1 = null;  BinaryExpr.Opcode op;
     List<Expression> chain = null;
     List<BinaryExpr.Opcode> ops = null;
     List<IToken> opLocs = null;
     List<Expression/*?*/> prefixLimits = null;
     IToken startToken = null;
     Expression k;
     int kind = 0;  // 0 ("uncommitted") indicates chain of ==, possibly with one !=
                    // 1 ("ascending")   indicates chain of ==, <, <=, possibly with one !=
                    // 2 ("descending")  indicates chain of ==, >, >=, possibly with one !=
                    // 3 ("illegal")     indicates illegal chain
                    // 4 ("disjoint")    indicates chain of disjoint set operators
     bool hasSeenNeq = false;
  .)
  ShiftTerm<out e0, allowLemma, allowLambda, allowBitwiseOps>
                                   (. e = e0; startToken = e0.StartToken; .)
  [ IF(IsRelOp())  /* read a RelationalExpression as far as possible */
    RelOp<out x, out op, out k>
    ShiftTerm<out e1, allowLemma, allowLambda, allowBitwiseOps>
                                   (. startToken = e0.StartToken;
                                      if (k == null) {
                                        e = new BinaryExpr(x, op, e0, e1);
                                      } else {
                                        Contract.Assert(op == BinaryExpr.Opcode.Eq || op == BinaryExpr.Opcode.Neq);
                                        e = new TernaryExpr(x, op == BinaryExpr.Opcode.Eq ? TernaryExpr.Opcode.PrefixEqOp : TernaryExpr.Opcode.PrefixNeqOp, k, e0, e1);
                                      }
                                      e.RangeToken = new RangeToken(startToken, t);
                                   .)
    { IF(IsRelOp())  /* read a RelationalExpression as far as possible */
                                   (. if (chain == null) {
                                        chain = new List<Expression>();
                                        ops = new List<BinaryExpr.Opcode>();
                                        opLocs = new List<IToken>();
                                        prefixLimits = new List<Expression>();
                                        chain.Add(e0); ops.Add(op); opLocs.Add(x); prefixLimits.Add(k); chain.Add(e1);
                                        switch (op) {
                                          case BinaryExpr.Opcode.Eq:
                                            kind = 0;  break;
                                          case BinaryExpr.Opcode.Neq:
                                            kind = 0;  hasSeenNeq = true;  break;
                                          case BinaryExpr.Opcode.Lt:
                                          case BinaryExpr.Opcode.Le:
                                            kind = 1;  break;
                                          case BinaryExpr.Opcode.Gt:
                                          case BinaryExpr.Opcode.Ge:
                                            kind = 2;  break;
                                          case BinaryExpr.Opcode.Disjoint:
                                            kind = 4;  break;
                                          default:
                                            kind = 3;  break;
                                        }
                                      }
                                   .)
      RelOp<out x, out op, out k>  (. switch (op) {
                                        case BinaryExpr.Opcode.Eq:
                                          if (kind != 0 && kind != 1 && kind != 2) { SemErr(ErrorId.p_invalid_equal_chaining, x, "chaining not allowed from the previous operator"); kind = 3; }
                                          break;
                                        case BinaryExpr.Opcode.Neq:
                                          if (hasSeenNeq) { SemErr(ErrorId.p_invalid_notequal_chaining, x, "a chain cannot have more than one != operator"); kind = 3; }
                                          else if (kind != 0 && kind != 1 && kind != 2) { SemErr(ErrorId.p_invalid_operator_in_chain, x, "this operator cannot continue this chain"); kind = 3; }
                                          hasSeenNeq = true;  break;
                                        case BinaryExpr.Opcode.Lt:
                                        case BinaryExpr.Opcode.Le:
                                          if (kind == 0) { kind = 1; }
                                          else if (kind != 1) { SemErr(ErrorId.p_invalid_descending_chaining, x, "this operator chain cannot continue with an ascending operator"); kind = 3; }
                                          break;
                                        case BinaryExpr.Opcode.Gt:
                                        case BinaryExpr.Opcode.Ge:
                                          if (kind == 0) { kind = 2; }
                                          else if (kind != 2) { SemErr(ErrorId.p_invalid_ascending_chaining, x, "this operator chain cannot continue with a descending operator"); kind = 3; }
                                          break;
                                        case BinaryExpr.Opcode.Disjoint:
                                          if (kind != 4) { SemErr(ErrorId.p_invalid_disjoint_chaining, x, "can only chain disjoint (!!) with itself"); kind = 3; }
                                          break;
                                        default:
                                          SemErr(ErrorId.p_operator_does_not_chain, x, "this operator cannot be part of a chain");
                                          kind = 3;  break;
                                      }
                                   .)
      ShiftTerm<out e1, allowLemma, allowLambda, allowBitwiseOps>
                                   (. ops.Add(op); opLocs.Add(x); prefixLimits.Add(k); chain.Add(e1);
                                   .)
    }
  ]
  (. if (chain != null && kind != 3) {
       e = new ChainingExpression(opLocs[0], chain, ops, opLocs, prefixLimits);
     }
     e.RangeToken = new RangeToken(startToken, t);
  .)
  .

/*------------------------------------------------------------------------*/
RelOp<out IToken/*!*/ x, out BinaryExpr.Opcode op, out Expression k>
= (. Contract.Ensures(Contract.ValueAtReturn(out x) != null);
     x = Token.NoToken;  op = BinaryExpr.Opcode.Add/*(dummy)*/;
     IToken y;
     k = null;
  .)
  ( "=="           (. x = t;  op = BinaryExpr.Opcode.Eq; .)
    [ "#" "[" Expression<out k, true, true> "]" ]
  | "<"            (. x = t;  op = BinaryExpr.Opcode.Lt;  .)
  | ">"            (. x = t;  op = BinaryExpr.Opcode.Gt;  .)
  | "<="           (. x = t;  op = BinaryExpr.Opcode.Le;  .)
  | ">="           (. x = t;  op = BinaryExpr.Opcode.Ge;  .)
  | "!="           (. x = t;  op = BinaryExpr.Opcode.Neq;  .)
    [ "#" "[" Expression<out k, true, true> "]" ]
  | "in"           (. x = t;  op = BinaryExpr.Opcode.In; .)
  | notIn          (. x = t;  op = BinaryExpr.Opcode.NotIn; .)
  | /* The next operator is "!!", but we have to scan it as two "!", since the scanner is greedy
       so if "!!" is a valid token, we won't be able to scan it as two "!" when needed: */
    "!"            (. x = t;  y = Token.NoToken; .)
    [ IF(la.val == "!")
      "!"          (. y = t; .)
    ]              (. if (y == Token.NoToken) {
                        SemErr(ErrorId.p_bang_not_a_relational_op, x, "invalid relational operator");
                      } else if (y.pos != x.pos + 1) {
                        SemErr(ErrorId.p_invalid_relational_op, new RangeToken(x,y), "invalid relational operator (perhaps you intended \"!!\" with no intervening whitespace?)");
                      } else {
                        x.val = "!!";
                        y.val = "";
                        op = BinaryExpr.Opcode.Disjoint;
                      }
                   .)
   )
  .

/*------------------------------------------------------------------------*/
ShiftTerm<out Expression e0, bool allowLemma, bool allowLambda, bool allowBitwiseOps>
= (. Contract.Ensures(Contract.ValueAtReturn(out e0) != null);
     IToken x = Token.NoToken;  Expression e1;  BinaryExpr.Opcode op = BinaryExpr.Opcode.LeftShift/*(dummy)*/;
  .)
  Term<out e0, allowLemma, allowLambda, allowBitwiseOps>
  { IF(IsShiftOp())  /* read a Term as far as possible */
    ( "<"            (. x = t;  op = BinaryExpr.Opcode.LeftShift; .)
      "<"            (. t.val = "<<";
                        t.pos = x.pos;
                        t.col = x.col;
                        t.Prev = x.Prev;
                        x.Prev.Next = t;
                        x = t; .)
    | ">"            (. x = t;  op = BinaryExpr.Opcode.RightShift; .)
      ">"            (. t.val = ">>";
                        t.pos = x.pos;
                        t.col = x.col;
                        t.Prev = x.Prev;
                        x.Prev.Next = t;
                        x = t; .)
    )
    Term<out e1, allowLemma, allowLambda, allowBitwiseOps> (.
      var startToken = e0.StartToken;
      e0 = new BinaryExpr(x, op, e0, e1);
      e0.RangeToken = new RangeToken(startToken, t);
     .)
  }
  .

/*------------------------------------------------------------------------*/
Term<out Expression e0, bool allowLemma, bool allowLambda, bool allowBitwiseOps>
= (. Contract.Ensures(Contract.ValueAtReturn(out e0) != null); IToken/*!*/ x;  Expression/*!*/ e1;  BinaryExpr.Opcode op; .)
  Factor<out e0, allowLemma, allowLambda, allowBitwiseOps>
  { IF(IsAddOp())  /* read a Term as far as possible */
    AddOp<out x, out op>
    Factor<out e1, allowLemma, allowLambda, allowBitwiseOps>
    (. var startToken = e0.StartToken;
       e0 = new BinaryExpr(x, op, e0, e1);
       e0.RangeToken = new RangeToken(startToken, t); .)
  }
  .

/*------------------------------------------------------------------------*/
AddOp<out IToken x, out BinaryExpr.Opcode op>
= (. Contract.Ensures(Contract.ValueAtReturn(out x) != null); x = Token.NoToken;  op=BinaryExpr.Opcode.Add/*(dummy)*/; .)
  ( "+"            (. x = t;  op = BinaryExpr.Opcode.Add; .)
  | "-"            (. x = t;  op = BinaryExpr.Opcode.Sub; .)
  )
  .

/*------------------------------------------------------------------------*/
Factor<out Expression e0, bool allowLemma, bool allowLambda, bool allowBitwiseOps>
= (. Contract.Ensures(Contract.ValueAtReturn(out e0) != null); IToken/*!*/ x;  Expression/*!*/ e1;  BinaryExpr.Opcode op; .)
  BitvectorFactor<out e0, allowLemma, allowLambda, allowBitwiseOps>
  { IF(IsMulOp())  /* read a Factor as far as possible */
    MulOp<out x, out op>
    BitvectorFactor<out e1, allowLemma, allowLambda, allowBitwiseOps>
    (. 
      var startToken = e0.StartToken;
      e0 = new BinaryExpr(x, op, e0, e1);
      e0.RangeToken = new RangeToken(startToken, t);
    .)
  }
  .

/*------------------------------------------------------------------------*/
MulOp<out IToken x, out BinaryExpr.Opcode op>
= (. Contract.Ensures(Contract.ValueAtReturn(out x) != null); x = Token.NoToken;  op = BinaryExpr.Opcode.Add/*(dummy)*/; .)
  ( "*"            (. x = t;  op = BinaryExpr.Opcode.Mul; .)
  | "/"            (. x = t;  op = BinaryExpr.Opcode.Div; .)
  | "%"            (. x = t;  op = BinaryExpr.Opcode.Mod; .)
  )
  .

/*------------------------------------------------------------------------*/
BitvectorFactor<out Expression e0, bool allowLemma, bool allowLambda, bool allowBitwiseOps>
= (. Contract.Ensures(Contract.ValueAtReturn(out e0) != null); IToken/*!*/ x = null;  Expression/*!*/ e1;  BinaryExpr.Opcode op; bool ambig = false; op = BinaryExpr.Opcode.BitwiseAnd; .)
  AsExpression<out e0, allowLemma, allowLambda, allowBitwiseOps>
  [ IF(allowBitwiseOps && IsBitwiseOp())  /* read a BitvectorFactor as far as possible, but not in the context inside a |.| size expression */
    ( "&"                                                (. op = BinaryExpr.Opcode.BitwiseAnd; x = t; .)
    | "|"                                                (. op = BinaryExpr.Opcode.BitwiseOr; x = t; .)
    | "^"                                                (. op = BinaryExpr.Opcode.BitwiseXor; x = t; .)
    )
    AsExpression<out e1, allowLemma, allowLambda, allowBitwiseOps>   (. var startToken = e0.StartToken; e0 = new BinaryExpr(x, op, e0, e1); e0.RangeToken = new RangeToken(startToken, t); .)
    { IF(IsBitwiseOp())
      ( "&" | "|" | "^" )                                (. if (x.kind != t.kind && !ambig) { ambig = true; SemErr(ErrorId.p_ambiguous_bitop, t, "Ambiguous use of &, |, ^. Use parentheses to disambiguate."); }
                                                            x = t; .)
      AsExpression<out e1, allowLemma, allowLambda, allowBitwiseOps> (. startToken = e0.StartToken; e0 = new BinaryExpr(x, op, e0, e1); e0.RangeToken = new RangeToken(startToken, t); .)
    }
  ]
  .

/*------------------------------------------------------------------------*/
AsExpression<out Expression e, bool allowLemma, bool allowLambda, bool allowBitwiseOps>
= (. IToken tok; IToken x; Type toType; .)
  UnaryExpression<out e, allowLemma, allowLambda, allowBitwiseOps>
  { IF(IsAsOrIs())
    ( "as"                                  (. tok = t; .)
      TypeAndToken<out x, out toType, true> (. e = new ConversionExpr(tok, e, toType) { RangeToken = new RangeToken(e.StartToken, t)}; .)
    | "is"                                  (. tok = t; .)
      TypeAndToken<out x, out toType, true> (. e = new TypeTestExpr(tok, e, toType) { RangeToken = new RangeToken(e.StartToken, t)}; .)
    )
  }
  .

/*------------------------------------------------------------------------*/
UnaryExpression<out Expression e, bool allowLemma, bool allowLambda, bool allowBitwiseOps>
= (. Contract.Ensures(Contract.ValueAtReturn(out e) != null); IToken/*!*/ x;  e = dummyExpr; .)
  ( "-"                                             (. x = t; .)
    UnaryExpression<out e, allowLemma, allowLambda, allowBitwiseOps>  (. e = new NegationExpression(x, e) { RangeToken = new RangeToken(x, t) }; .)
  | NegOp                                           (. x = t; .)
    UnaryExpression<out e, allowLemma, allowLambda, allowBitwiseOps>  (. e = new UnaryOpExpr(x, UnaryOpExpr.Opcode.Not, e) { RangeToken = new RangeToken(x, t) }; .)
  | PrimaryExpression<out e, allowLemma, allowLambda, allowBitwiseOps>
  )
  .

/*------------------------------------------------------------------------*/
PrimaryExpression<out Expression e, bool allowLemma, bool allowLambda, bool allowBitwiseOps>
= (. Contract.Ensures(Contract.ValueAtReturn(out e) != null); e = dummyExpr; .)
  ( IF(ExprIsMapDisplay())  /* this alternative must be checked before going into EndlessExpression, where there is another "map" */
    MapDisplayExpr<out e>
    { IF(IsSuffix()) Suffix<ref e> }
  | IF(ExprIsSetDisplay())  /* this alternative must be checked before going into EndlessExpression, where there is another "iset" */
    SetDisplayExpr<out e>
    { IF(IsSuffix()) Suffix<ref e> }
  | IF(IsLambda(allowLambda))
    LambdaExpression<out e, allowLemma, allowBitwiseOps>  /* this is an endless expression */
  | EndlessExpression<out e, allowLemma, allowLambda, allowBitwiseOps>
  | NameSegment<out e>
    { IF(IsSuffix()) Suffix<ref e> }
  | SeqDisplayExpr<out e>
    { IF(IsSuffix()) Suffix<ref e> }
  | ConstAtomExpression<out e>
    { IF(IsSuffix()) Suffix<ref e> }
  )
  .

/*------------------------------------------------------------------------*/
Lhs<out Expression e>
= (. e = dummyExpr;  // the assignment is to please the compiler, the dummy value to satisfy contracts in the event of a parse error
  .)
  ( NameSegment<out e>
    { Suffix<ref e> }
  | ConstAtomExpression<out e>
    Suffix<ref e>
    { Suffix<ref e> }
  )
  .

/*------------------------------------------------------------------------*/
/* A ConstAtomExpression is never an l-value, and does not start with an identifier. */
ConstAtomExpression<out Expression e>
= (. Contract.Ensures(Contract.ValueAtReturn(out e) != null);
     IToken/*!*/ x = null;
     e = dummyExpr;
  .)
  ( LiteralExpression<out e>
  | "this"                                     (. x = t; e = new ThisExpr(t); .)
  | "allocated"                                (. x = t; .)
    "(" Expression<out e, true, true> ")"      (. e = new UnaryOpExpr(x, UnaryOpExpr.Opcode.Allocated, e); .)
  | "fresh"                                    (. x = t; IToken atLabel = null; .)
    [ "@" LabelName<out atLabel> ]
    "(" Expression<out e, true, true> ")"      (. e = new FreshExpr(x, e, atLabel?.val); .)
  | "unchanged"                                (. x = t; FrameExpression fe; var mod = new List<FrameExpression>(); IToken atLabel = null; .)
    [ "@" LabelName<out atLabel> ]
    "("
      FrameExpression<out fe, false, false>         (. mod.Add(fe); .)
      { "," FrameExpression<out fe, false, false>   (. mod.Add(fe); .)
      }
    ")"                                        (. e = new UnchangedExpr(x, mod, atLabel?.val); .)
  | "old"                                      (. x = t; IToken atLabel = null; .)
    [ "@" LabelName<out atLabel> ]
    "(" Expression<out e, true, true> ")"      (. e = new OldExpr(x, e, atLabel?.val); .)
  | "|"                                        (. x = t; .)
      Expression<out e, true, true, false>     (. e = new UnaryOpExpr(x, UnaryOpExpr.Opcode.Cardinality, e); .)
    "|"
  | ParensExpression<out e>
  ) (. if(x!= null) { e.RangeToken = new RangeToken(x, t); } .)
  .

/*------------------------------------------------------------------------*/
LiteralExpression<out Expression e>
= (. BigInteger n; BaseTypes.BigDec d;
     e = dummyExpr;
  .)
  ( "false"                                    (. e = new LiteralExpr(t, false); .)
  | "true"                                     (. e = new LiteralExpr(t, true); .)
  | "null"                                     (. e = new LiteralExpr(t); .)
  | Nat<out n>                                 (. e = new LiteralExpr(t, n); .)
  | Dec<out d>                                 (. e = new LiteralExpr(t, d); .)
  | charToken                                  (. string s = t.val.Substring(1, t.val.Length - 2);
                                                  Util.ValidateEscaping(theOptions, t, s, false, errors);
                                                  if (Util.UnescapedCharacters(theOptions, s, false).Count() > 1) {
                                                    errors.SemErr(ErrorId.p_invalid_char_literal, t, "too many characters in character literal");
                                                  }
                                                  e = new CharLiteralExpr(t, s); .)
  | stringToken                                (. bool isVerbatimString;
                                                  string s = Util.RemoveParsedStringQuotes(t.val, out isVerbatimString);
                                                  Util.ValidateEscaping(theOptions, t, s, isVerbatimString, errors);
                                                  e = new StringLiteralExpr(t, s, isVerbatimString);
                                               .)
  ) (. e.RangeToken = new RangeToken(t, t); .)
  .

/*------------------------------------------------------------------------*/
PossiblyNegatedLiteralExpr<out Expression e>
= (. BigInteger n; BaseTypes.BigDec d;
     e = dummyExpr;
  .)
  ( "-"                                        (. var x = t; .)
    ( Nat<out n>                               (. e = new NegationExpression(x, new LiteralExpr(t, n)); .)
    | Dec<out d>                               (. e = new NegationExpression(x, new LiteralExpr(t, d)); .)
    )
  | LiteralExpression<out e>
  )
  .

/*------------------------------------------------------------------------*/
LambdaExpression<out Expression e, bool allowLemma, bool allowBitwiseOps>
= (. IToken x = Token.NoToken;
     IToken id;  BoundVar bv;
     var bvs = new List<BoundVar>();
     var reads = new List<FrameExpression>();
     Expression req = null;
     Expression body = null;
  .)
  ( WildIdent<out id, true>                  (. x = t; bvs.Add(new BoundVar(id, id.val, new InferredTypeProxy()) {RangeToken = new RangeToken(x, x)}); .)
  | "("                                      (. x = t; .)
      [
        IdentTypeOptional<out bv>            (. bvs.Add(bv); .)
        { "," IdentTypeOptional<out bv>      (. bvs.Add(bv); .)
        }
      ]
    ")"
  )
  LambdaSpec<ref reads, ref req>
  "=>"
  Expression<out body, allowLemma, true, allowBitwiseOps>
  (. e = new LambdaExpr(x, new RangeToken(x, t), bvs, req, reads, body);
     SystemModuleModifiers.Add(b => b.CreateArrowTypeDecl(bvs.Count));
  .)
  .

// Coco says LambdaSpec is deletable. This is OK (it might be empty).
LambdaSpec<.ref List<FrameExpression> reads, ref Expression req.>
= { ReadsClause<reads, true, false, true>
  | "requires"                             (. Expression ee; .)
    Expression<out ee, true, false>        (. req = req == null ? ee : new BinaryExpr(req.tok, BinaryExpr.Opcode.And, req, ee) { RangeToken = new RangeToken(req.StartToken, ee.EndToken) } ; .)
  }
  .

/*------------------------------------------------------------------------*/
ParensExpression<out Expression e>
= (. IToken lp; IToken rp;
     var args = new List<ActualBinding>();
  .)
  "("                                        (. lp = t; .)
  [ TupleArgs<args> ]
  ")"                                        (. rp = t; .)
  (. if (args.Count == 1 && !args[0].IsGhost) {
       if (args[0].FormalParameterName != null) {
         SemErr(ErrorId.p_no_parenthesized_binding, new RangeToken(lp,rp), "binding not allowed in parenthesized expression");
       }
       e = new ParensExpression(lp, args[0].Actual);
     } else {
       // Compute the actual position of ghost arguments
       var ghostness = new bool[args.Count];
       for (var i = 0; i < args.Count; i++) {
         ghostness[i] = false;
       }
       for (var i = 0; i < args.Count; i++) {
         var arg = args[i];
         if (arg.IsGhost) {
           if (arg.FormalParameterName == null) {
             ghostness[i] = true;
           } else {
             var success = int.TryParse(arg.FormalParameterName.val, out var index);
             if (success && 0 <= index && index < args.Count) {
               ghostness[index] = true;
             }
           }
         }
       }
       var argumentGhostness = ghostness.ToList();
       // make sure the corresponding tuple type exists
       SystemModuleModifiers.Add(b => b.TupleType(lp, args.Count, true, argumentGhostness));
       e = new DatatypeValue(lp, SystemModuleManager.TupleTypeName(argumentGhostness), SystemModuleManager.TupleTypeCtorName(args.Count), args);
     }
  .)
  .

/*------------------------------------------------------------------------*/
TupleArgs<.List<ActualBinding> args.>
= (. ActualBinding binding; bool isGhost = false; .)
  // The IF is to distinguish between `(ghost var x := 5; x + x)` and (ghost x), both of which begin with `( ghost`.
  [ IF(la.kind == _ghost && !IsPeekVar())
    "ghost"                             (. isGhost = true; .)
  ]
  ActualBinding<out binding, isGhost>   (. args.Add(binding); .)
  { ","                                 (. isGhost = false; .)
    [ IF(la.kind == _ghost && !IsPeekVar())
      "ghost"                           (. isGhost = true; .)
    ]
    ActualBinding<out binding, isGhost> (. args.Add(binding); .)
  }
  .

/*------------------------------------------------------------------------*/
SetDisplayExpr<out Expression e>
= (. Contract.Ensures(Contract.ValueAtReturn(out e) != null);
     IToken token = null;
     IToken x = null, startToken = null;
     e = dummyExpr;
  .)
  [ ( "iset" | "multiset" )                  (. token = t; startToken = t; x = t; .)
  ]
  ( "{"                                      (. token = token ?? t;
                                                startToken = startToken ?? t;
                                                x = token; 
                                                List<Expression> elements = new List<Expression/*!*/>();
                                             .)
    [ Expressions<elements> ]                (. if (token.kind == _iset) {
                                                  e = new SetDisplayExpr(x, false, elements);
                                                } else if (token.kind == _multiset) {
                                                  e = new MultiSetDisplayExpr(x, elements);
                                                } else {
                                                  e = new SetDisplayExpr(x, true, elements);
                                                }
                                             .)
    "}"
  |
    "("                                       (. x = t; startToken = startToken ?? t; .)
     Expression<out e, true, true>            (.
                                                  if (token == null || token.kind != _multiset) {
                                                    SemErr(ErrorId.p_must_be_multiset, x, "A forming expression must be a multiset");
                                                  }
                                                  e = new MultiSetFormingExpr(x, e);
                                               .)
    ")"
  )
  (. e.RangeToken = new RangeToken(startToken, t); .)
  .

/*------------------------------------------------------------------------*/
SeqDisplayExpr<out Expression e>
= (. Contract.Ensures(Contract.ValueAtReturn(out e) != null);
     IToken x = null;
     IToken startInstantiation = null;
     Type explicitTypeArg = null;
     Expression n, f;
     e = dummyExpr;
  .)
  (
    "seq"                          (. x = t; .)
    [ (. var gt = new List<Type>(); startInstantiation = la; .)
    GenericInstantiation<gt>     (. if (gt.Count > 1) {
                                      SemErr(ErrorId.p_seq_display_has_one_type_argument, new RangeToken(startInstantiation,t), "seq type expects only one type argument");
                                    } else {
                                      explicitTypeArg = gt[0];
                                    }
                                 .)
    ]
    "("
    Expression<out n, true, true>
    ","
    Expression<out f, true, true>
    ")"                            (. e = new SeqConstructionExpr(x, explicitTypeArg, n, f); .)
  |
    "["                                      (. List<Expression> elements = new List<Expression/*!*/>();
                                                x = t;

                                             .)
    [ Expressions<elements> ]                (. e = new SeqDisplayExpr(x, elements);
                                             .)
    "]"
  )
  (.  e.RangeToken = new RangeToken(x, t); .)
  .

/*------------------------------------------------------------------------*/
MapDisplayExpr<out Expression e>
= (. Contract.Ensures(Contract.ValueAtReturn(out e) != null);
     List<ExpressionPair/*!*/>/*!*/ elements= new List<ExpressionPair/*!*/>() ;
     e = dummyExpr;
  .)
  ( "map" | "imap" ) (. IToken mapToken = t; .)
  "["
    [ MapLiteralExpressions<out elements> ] 
                     (. e = new MapDisplayExpr(mapToken, mapToken.kind == _map, elements);.)
  "]"                (. e.RangeToken = new RangeToken(mapToken, t); .)
  .

/*------------------------------------------------------------------------*/
MapLiteralExpressions<.out List<ExpressionPair> elements.>
= (. Expression/*!*/ d, r;
     elements = new List<ExpressionPair/*!*/>();
  .)
  Expression<out d, true, true> ":=" Expression<out r, true, true>       (. elements.Add(new ExpressionPair(d,r)); .)
  { "," Expression<out d, true, true> ":=" Expression<out r, true, true> (. elements.Add(new ExpressionPair(d,r)); .)
  }
  .

/*------------------------------------------------------------------------*/
MapComprehensionExpr<out Expression e, bool allowLemma, bool allowLambda, bool allowBitwiseOps>
= (. Contract.Ensures(Contract.ValueAtReturn(out e) != null);
     List<BoundVar> bvars = new List<BoundVar>();
     Expression range = null;
     Expression bodyLeft = null;
     Expression bodyRight;
     Attributes attrs = null;
     bool finite = true;
  .)
  ( "map" | "imap" (. finite = false; .) )     (. IToken mapToken = t; .)
  QuantifierDomain<out bvars, out attrs, out range, allowLemma, allowLambda, allowBitwiseOps>
  QSep
  Expression<out bodyRight, allowLemma, allowLambda, allowBitwiseOps>
  [ IF(IsGets())  /* greedily parse ":=" */    (. bodyLeft = bodyRight; .)
    ":=" Expression<out bodyRight, allowLemma, allowLambda, allowBitwiseOps || !finite>
  ]
  (. if (bodyLeft == null && bvars.Count != 1) {
       SemErr(ErrorId.p_map_comprehension_must_have_term_expression, t, "a map comprehension with more than one bound variable must have a term expression of the form 'Expr := Expr'");
       e = dummyExpr;
     } else {
       e = new MapComprehension(mapToken, new RangeToken(mapToken, t), finite, bvars, range ?? new LiteralExpr(Token.NoToken, true), bodyLeft, bodyRight, attrs);
     }
  .)
  .

/*------------------------------------------------------------------------*/
EndlessExpression<out Expression e, bool allowLemma, bool allowLambda, bool allowBitwiseOps>
= (. Statement s;
     e = dummyExpr;
  .)
  ( IfExpression<out e, allowLemma, allowLambda, allowBitwiseOps>
  | MatchExpression<out e, allowLemma, allowLambda, allowBitwiseOps>
  | QuantifierExpression<out e, allowLemma, allowLambda>  /* types are such that we can allow bitwise operations in the quantifier body */
  | SetComprehensionExpr<out e, allowLemma, allowLambda, allowBitwiseOps>
  | StmtInExpr<out s>
    Expression<out e, allowLemma, allowLambda, allowBitwiseOps>    (. e = new StmtExpr(s.Tok, s, e) { RangeToken = new RangeToken(s.StartToken, e.EndToken) }; .)
  | LetExpression<out e, allowLemma, allowLambda, allowBitwiseOps>
  | MapComprehensionExpr<out e, allowLemma, allowLambda, allowBitwiseOps>
  )
  .

/*------------------------------------------------------------------------*/
IfExpression<out Expression e, bool allowLemma, bool allowLambda, bool allowBitwiseOps>
= "if"   (. IToken x = t; Expression e0; Expression e1;
            bool isBindingGuard = false;
            e = dummyExpr;
         .)
      ( IF(IsBindingGuard())
        BindingGuard<out e, true>  (. isBindingGuard = true; .)
      | Expression<out e, true, true>
      )
      "then" Expression<out e0, true, true, true>
      "else" Expression<out e1, allowLemma, allowLambda, allowBitwiseOps>
                (. if (isBindingGuard) {
                     var exists = (ExistsExpr) e;
                     var LHSs = new List<CasePattern<BoundVar>>();
                     foreach (var v in exists.BoundVars) {
                       LHSs.Add(new CasePattern<BoundVar>(e.tok, v));
                     }
                     e0 = new LetExpr(e.tok, LHSs, new List<Expression>() {
                       exists.Term }, e0, false) { RangeToken = exists.RangeToken};
                 }
                 e = new ITEExpr(x, isBindingGuard, e, e0, e1);
                 e.RangeToken = new RangeToken(x, t);
                .)
  .
/*------------------------------------------------------------------------*/
StmtInExpr<out Statement s>
= (. s = dummyStmt; .)
  ( AssertStmt<out s>
  | ExpectStmt<out s>
  | AssumeStmt<out s>
  | RevealStmt<out s>
  | CalcStmt<out s>
  )
  .

/*------------------------------------------------------------------------*/
LetExpression<out Expression e, bool allowLemma, bool allowLambda, bool allowBitwiseOps>
= (. e = dummyExpr; .)
  ( LetExprWithLHS<out e, allowLemma, allowLambda, allowBitwiseOps>
  | LetExprWithoutLHS<out e, allowLemma, allowLambda, allowBitwiseOps>
  ).

/*------------------------------------------------------------------------*/
LetExprWithLHS<out Expression e, bool allowLemma, bool allowLambda, bool allowBitwiseOps>
= (. IToken x = null;
     bool isGhost = false;
     var letLHSs = new List<CasePattern<BoundVar>>();
     var letRHSs = new List<Expression>();
     IToken lastLHS = null;
     IToken lastRHS = null;
     CasePattern<BoundVar> pat;
     bool exact = true;
     bool isLetOrFail = false;
     Attributes attrs = null;
     e = dummyExpr;
  .)
    [ "ghost"                       (. isGhost = true;  x = t; .)
    ]
    "var"                           (. if (!isGhost) { x = t; } .)
    CasePattern<out pat>            (. if (isGhost) { pat.Vars.Iter(bv => bv.IsGhost = true); }
                                       letLHSs.Add(pat);
                                       lastLHS = la;
                                    .)
    { "," CasePattern<out pat>      (. if (isGhost) { pat.Vars.Iter(bv => bv.IsGhost = true); }
                                       letLHSs.Add(pat);
                                    .)
    }
    ( ":=" 
    | { Attribute<ref attrs> }
      ":|"                          (. exact = false;
                                       foreach (var lhs in letLHSs) {
                                         if (lhs.Arguments != null) {
                                           SemErr(ErrorId.p_no_patterns_in_let_such_that, lhs.tok, "LHS of let-such-that expression must be variables, not general patterns");
                                         }
                                       }
                                    .)
    | ":-"                          (. isLetOrFail = true; .)
    | "=" (. SemErr(ErrorId.p_no_equal_in_let_initialization, t, "a variable in a let expression should be initialized using ':=', ':-', or ':|', not '='"); .)
    )
    Expression<out e, false, true>        (. letRHSs.Add(e); lastRHS = la; .)
    { "," Expression<out e, false, true>  (. letRHSs.Add(e); .)
    }
    ";"
    Expression<out e, allowLemma, allowLambda, allowBitwiseOps>
  (.
    if (isLetOrFail) {
      CasePattern<BoundVar> lhs = null;
      Contract.Assert(letLHSs.Count > 0);
      if (letLHSs.Count == 1) {
        lhs = letLHSs[0];
      } else {
        var erange = new RangeToken(letLHSs[1].StartToken.Prev, letLHSs[^1].EndToken);
        SemErr(ErrorId.p_elephant_has_one_lhs, erange, "':-' can have at most one left-hand side");
      }
      Expression rhs = null;
      Contract.Assert(letRHSs.Count > 0);
      if (letRHSs.Count == 1) {
        rhs = letRHSs[0];
      } else {
        var erange = new RangeToken(letRHSs[0].EndToken.Next, letRHSs[^1].EndToken);
        SemErr(ErrorId.p_elephant_has_one_rhs, erange, "':-' must have exactly one right-hand side");
      }
      e = new LetOrFailExpr(x, lhs, rhs, e);
    } else {
      e = new LetExpr(x, letLHSs, letRHSs, e, exact, attrs);
    }
    e.RangeToken = new RangeToken(x, t);
  .)
  .

/*------------------------------------------------------------------------*/
LetExprWithoutLHS<out Expression e, bool allowLemma, bool allowLambda, bool allowBitwiseOps>
= (. IToken x;
     Expression rhs;
     Expression body;
  .)
  ":-"                                    (. x = t; .)
  Expression<out rhs, false, true>
  ";"
  Expression<out body, allowLemma, allowLambda, allowBitwiseOps>
  (. e = new LetOrFailExpr(x, null, rhs, body);
     e.RangeToken = new RangeToken(x, t);
   .)
  .

/*------------------------------------------------------------------------*/
MatchExpression<out Expression e, bool allowLemma, bool allowLambda, bool allowBitwiseOps>
= (. Contract.Ensures(Contract.ValueAtReturn(out e) != null); IToken/*!*/ x;  NestedMatchCaseExpr/*!*/ c;
     List<NestedMatchCaseExpr/*!*/> cases = new List<NestedMatchCaseExpr/*!*/>();
     bool usesOptionalBraces = false;
  .)
  "match"                     (. x = t; .)
  Expression<out e, allowLemma, allowLambda, allowBitwiseOps>
  ( IF(la.kind == _lbrace)  /* always favor brace-enclosed match body to a case-less match */
    "{" (. usesOptionalBraces = true; .)
        { CaseExpression<out c, true, true, allowBitwiseOps> (. cases.Add(c); .) }
    "}"
  |     { IF(la.kind == _case)  /* let each "case" bind to the closest preceding "match" */
          CaseExpression<out c, allowLemma, allowLambda, allowBitwiseOps> (. cases.Add(c); .)
        }
  )
  (. e = new NestedMatchExpr(x, e, cases, usesOptionalBraces);
     e.RangeToken = new RangeToken(x, t); .)
.

/*------------------------------------------------------------------------*/
CaseExpression<out NestedMatchCaseExpr c, bool allowLemma, bool allowLambda, bool allowBitwiseOps>
= (. Contract.Ensures(Contract.ValueAtReturn(out c) != null); IToken/*!*/ x;
     ExtendedPattern/*!*/ pat = null;
     Expression/*!*/ body;
     Attributes attrs = null;
  .)
  "case"                      (. x = t; .)
  { Attribute<ref attrs> }
  ExtendedPattern<out pat>             (. .)
  "=>"
  Expression<out body, allowLemma, allowLambda, allowBitwiseOps>    (. c = new NestedMatchCaseExpr(x, pat, body, attrs); .)
.

/*------------------------------------------------------------------------*/
CasePattern<.out CasePattern<BoundVar> pat.>
= (. IToken id;  List<CasePattern<BoundVar>> arguments;
     BoundVar bv;
     pat = null;
  .)
  ( IF(IsIdentParen())
    Ident<out id>
    "("                                (. arguments = new List<CasePattern<BoundVar>>(); .)
      [ CasePattern<out pat>           (. arguments.Add(pat); .)
        { "," CasePattern<out pat>     (. arguments.Add(pat); .)
        }
      ]
    ")"                                (. pat = new CasePattern<BoundVar>(id, id.val, arguments); .)
  | "("                                (. id = t;
                                          arguments = new List<CasePattern<BoundVar>>();
                                       .)
      [ CasePattern<out pat>           (. arguments.Add(pat); .)
        { "," CasePattern<out pat>     (. arguments.Add(pat); .)
        }
      ]
    ")"                                (. // Parse parenthesis without an identifier as a built in tuple type.
                                          string ctor = SystemModuleManager.TupleTypeCtorName(arguments.Count);  //use the TupleTypeCtors
                                          pat = new CasePattern<BoundVar>(id, ctor, arguments);
                                       .)
  | IdentTypeOptional<out bv>          (. // This could be a BoundVar of a parameter-less constructor and we may not know until resolution.
                                          // Nevertheless, we do put the "bv" into the CasePattern here (even though it will get thrown out
                                          // later if resolution finds the CasePattern to denote a parameter-less constructor), because this
                                          // (in particular, bv.IsGhost) is the place where a LetExpr records whether or not the "ghost"
                                          // keyword was used in the declaration.
                                          pat = new CasePattern<BoundVar>(bv.tok, bv);
                                       .)
  )
  (. // In case of parsing errors, make sure 'pat' still returns as non-null
     if (pat == null) {
       pat = new CasePattern<BoundVar>(t, "_ParseError", null);
     }
  .)
  .

/*------------------------------------------------------------------------*/
/* CasePatternLocal is identical to CasePattern, except that it uses LocalVariable instead of BoundVar. Coco does
 * not have a way to make the patterns take a bounded type parameter.
 */
CasePatternLocal<.out CasePattern<LocalVariable> pat, bool isGhost.>
= (. IToken id; List<CasePattern<LocalVariable>> arguments;
     LocalVariable local;
     pat = null;
  .)
  ( IF(IsIdentParen())
    Ident<out id>
    "("                                          (. arguments = new List<CasePattern<LocalVariable>>(); .)
      [ CasePatternLocal<out pat, isGhost>       (. arguments.Add(pat); .)
        { "," CasePatternLocal<out pat, isGhost> (. arguments.Add(pat); .)
        }
      ]
    ")"                                          (. pat = new CasePattern<LocalVariable>(id, id.val, arguments); .)
  | "("                                          (. id = t;
                                                    arguments = new List<CasePattern<LocalVariable>>();
                                                 .)
      [ CasePatternLocal<out pat, isGhost>       (. arguments.Add(pat); .)
        { "," CasePatternLocal<out pat, isGhost> (. arguments.Add(pat); .)
        }
      ]
    ")"                                (. // Parse parenthesis without an identifier as a built in tuple type.
                                          string ctor = SystemModuleManager.TupleTypeCtorName(arguments.Count);  //use the TupleTypeCtors
                                          pat = new CasePattern<LocalVariable>(id, ctor, arguments);
                                       .)
  | LocalIdentTypeOptional<out local, isGhost>
                                       (. // This could be a LocalVariable of a parameter-less constructor and we may not know until resolution.
                                          // Nevertheless, we do put the local" into the CasePattern here (even though it will get thrown out
                                          // later if resolution finds the CasePattern to denote a parameter-less constructor), because this
                                          // (in particular, local.IsGhost) is the place where a LetExpr records whether or not the "ghost"
                                          // keyword was used in the declaration.
                                          pat = new CasePattern<LocalVariable>(local.Tok, local);
                                       .)
  )
  (. // In case of parsing errors, make sure 'pat' still returns as non-null
     if (pat == null) {
       pat = new CasePattern<LocalVariable>(t, "_ParseError", null);
     }
  .)
  .

/*------------------------------------------------------------------------*/
NameSegment<out Expression e>
= (. IToken id;
     IToken openParen = null; IToken atLabel = null;
     List<Type> typeArgs = null; List<ActualBinding> args = null;
  .)
  Ident<out id>
  ( IF(IsGenericInstantiation(true))
    (. typeArgs = new List<Type>(); .)
    GenericInstantiation<typeArgs>
    [ AtCall<out atLabel, out openParen, out args> ]
  | HashCall<id, out openParen, out typeArgs, out args>
  | [ AtCall<out atLabel, out openParen, out args> ]
  )
  /* Note, since HashCall updates id.val, we make sure not to use id.val until after the possibility of calling HashCall. */
  (. e = new NameSegment(id, id.val, typeArgs);
     if (openParen != null) {
       e = new ApplySuffix(openParen, atLabel, e, args, t);
     } else {
       Contract.Assert(atLabel == null);
     }
     e.RangeToken = new RangeToken(id, t);
  .)
  .

/*------------------------------------------------------------------------*/
/* NameSegmentForTypeName is like the production NameSegment, except that it does not allow HashCall */
NameSegmentForTypeName<out Expression e, bool inExpressionContext>
= (. IToken id;  List<Type> typeArgs; .)
  Ident<out id>
  OptGenericInstantiation<out typeArgs, inExpressionContext>
  (. e = new NameSegment(id, id.val, typeArgs);
     e.RangeToken = new RangeToken(id, t);
  .)
  .

/*------------------------------------------------------------------------*/
/* The HashCall production extends a given identifier with a hash sign followed by
 * a list of argument expressions.  That is, if what was just parsed was an identifier id,
 * then the HashCall production will continue parsing into id#[arg](args).
 * One could imagine parsing just the id# as an expression, but Dafny doesn't do that
 * since the first argument to a prefix predicate/method is textually set apart; instead
 * if a programmer wants to curry the arguments, one has to resort to using a lambda
 * expression, just like for other function applications.
 * Note: This grammar production mutates the id.val field to append the hash sign.
 */
HashCall<.IToken id, out IToken openParen, out List<Type> typeArgs, out List<ActualBinding> args.>
= (. Expression k; args = new List<ActualBinding>(); typeArgs = null; .)
  "#"                                      (. id.val = id.val + "#"; t.val = ""; t.pos = t.pos+1; t.col = t.col+1; .)
  [                                        (. typeArgs = new List<Type>(); .)
    GenericInstantiation<typeArgs>
  ]
  "[" Expression<out k, true, true> "]"    (. args.Add(new ActualBinding(null, k)); .)
  "("                                      (. openParen = t; .)
    [ ActualBindings<args> ]
  ")"
  .

/*------------------------------------------------------------------------*/
AtCall<.out IToken atLabel, out IToken openParen, out List<ActualBinding> args.>
= (. atLabel = null;
     openParen = null;
     args = new List<ActualBinding>();
  .)
  "@" LabelName<out atLabel>
  "("                                      (. openParen = t; .)
    [ ActualBindings<args> ]
  ")"
  .

/*------------------------------------------------------------------------*/
Suffix<ref Expression e>
= (. Contract.Requires(e != null); Contract.Ensures(e!=null);
     IToken id, x;
     Expression e0 = null;  Expression e1 = null;  Expression ee;  bool anyDots = false;
     List<Expression> multipleLengths = null; bool takeRest = false; // takeRest is relevant only if multipleLengths is non-null
     List<Expression> multipleIndices = null;
     List<Tuple<IToken, string, Expression>> updates;
     var startToken = e.StartToken;
     Expression v;
  .)
  ( "."
    ( "("                                             (. x = t; updates = new List<Tuple<IToken, string, Expression>>(); .)
        MemberBindingUpdate<out id, out v>            (. updates.Add(Tuple.Create(id, id.val, v)); .)
        { "," MemberBindingUpdate<out id, out v>      (. updates.Add(Tuple.Create(id, id.val, v)); .)
        }
      ")"
      (. e = new DatatypeUpdateExpr(x, e, updates) { RangeToken = new RangeToken(startToken, t)}; .)
    | DotSuffix<out id, out x>                 (. if (x != null) {
                                                    // process id as a Suffix in its own right
                                                    e = new ExprDotName(id, e, id.val, null) { RangeToken = new RangeToken(startToken, t)};
                                                    id = x;  // move to the next Suffix
                                                  }
                                                  IToken openParen = null;  List<Type> typeArgs = null;
                                                  List<ActualBinding> args = null;
                                                  IToken atLabel = null;
                                               .)

      ( IF(IsGenericInstantiation(true))
        (. typeArgs = new List<Type>(); .)
        GenericInstantiation<typeArgs>
        [ AtCall<out atLabel, out openParen, out args> ]
      | HashCall<id, out openParen, out typeArgs, out args>
      | [ AtCall<out atLabel, out openParen, out args> ]
      )
      (. e = new ExprDotName(id, e, id.val, typeArgs) {
           RangeToken = new RangeToken(startToken, id)
         };
         if (openParen != null) {
           e = new ApplySuffix(openParen, atLabel, e, args, t) {
             RangeToken = new RangeToken(startToken, t)
           };
         } else {
           Contract.Assert(atLabel == null);
         }
      .)
    )
  | "["                                        (. x = t; .)
      ( Expression<out ee, true, true>         (. e0 = ee; .)
        ( ".."                                 (. anyDots = true; .)
          [ Expression<out ee, true, true>     (. e1 = ee; .)
          ]
        | ":="
          Expression<out ee, true, true>       (. e1 = ee; .)
        | ":"                                  (. multipleLengths = new List<Expression>();
                                                  multipleLengths.Add(e0);  // account for the Expression read before the colon
                                                  takeRest = true;
                                               .)
          [ Expression<out ee, true, true>     (. multipleLengths.Add(ee); takeRest = false; .)
            { IF(IsNonFinalColon())
              ":"
              Expression<out ee, true, true>   (. multipleLengths.Add(ee); .)
            }
            [ ":"                              (. takeRest = true; .)
            ]
          ]
        | { "," Expression<out ee, true, true> (. if (multipleIndices == null) {
                                                    multipleIndices = new List<Expression>();
                                                    multipleIndices.Add(e0);
                                                  }
                                                  multipleIndices.Add(ee);
                                               .)
          }
        )
      | ".."                                   (. anyDots = true; .)
        [ Expression<out ee, true, true>       (. e1 = ee; .)
        ]
      )
    "]"
      (. if (multipleIndices != null) {
           e = new MultiSelectExpr(x, e, multipleIndices);
           // make sure an array class with this dimensionality exists
           SystemModuleModifiers.Add(b => b.ArrayType(multipleIndices.Count, new IntType(), true));
         } else {
           if (!anyDots && e0 == null) {
             /* a parsing error occurred */
             e0 = dummyExpr;
           }
           Contract.Assert(anyDots || e0 != null);
           if (anyDots) {
             //Contract.Assert(e0 != null || e1 != null);
             e = new SeqSelectExpr(x, false, e, e0, e1, t);
           } else if (multipleLengths != null) {
             Expression prev = null;
             List<Expression> seqs = new List<Expression>();
              foreach (var len in multipleLengths) {
                var end = prev == null ? len : new BinaryExpr(x, BinaryExpr.Opcode.Add, prev, len) {
                  RangeToken = new RangeToken(prev.StartToken, len.EndToken)
                };
                seqs.Add(new SeqSelectExpr(x, false, e, prev, end, t) {
                  RangeToken = new RangeToken(e.StartToken, t)
                });
                prev = end;
              }
             if (takeRest) {
               seqs.Add(new SeqSelectExpr(x, false, e, prev, null, t) {
                 RangeToken = new RangeToken(e.StartToken, t)
               });
             }
             e = new SeqDisplayExpr(x, seqs);
           } else if (e1 == null) {
             Contract.Assert(e0 != null);
             e = new SeqSelectExpr(x, true, e, e0, null, t);
           } else {
             Contract.Assert(e0 != null);
             e = new SeqUpdateExpr(x, e, e0, e1);
           }
         }
         e.RangeToken = new RangeToken(startToken, t);
      .)
  | "("                                    (. IToken openParen = t; var args = new List<ActualBinding>(); .)
    [ ActualBindings<args> ]
    ")"                                    (. e = new ApplySuffix(openParen, null, e, args, t);
                                              e.RangeToken = new RangeToken(startToken, t);
                                           .)
  )
  .

/*------------------------------------------------------------------------*/
ActualBindings<.List<ActualBinding> bindings.>
= (. ActualBinding binding; .)
  ActualBinding<out binding>                      (. bindings.Add(binding); .)
  { "," ActualBinding<out binding>                (. bindings.Add(binding); .)
  }
  .

ActualBinding<out ActualBinding binding, bool isGhost = false>
= (. IToken id = null; Expression e; .)
  [ IF(IsBinding())
    NoUSIdentOrDigits<out id>
    ":="
  ]
  Expression<out e, true, true>
  (. binding = new ActualBinding(id, e, isGhost); .)
  .

/*------------------------------------------------------------------------*/
QuantifierExpression<out Expression q, bool allowLemma, bool allowLambda>
= (. Contract.Ensures(Contract.ValueAtReturn(out q) != null);
     IToken/*!*/ x = Token.NoToken;
     bool univ = false;
     List<BoundVar/*!*/> bvars;
     Attributes attrs;
     Expression range;
     Expression/*!*/ body;
  .)
  ( Forall                                     (. x = t;  univ = true; .)
  | Exists                                     (. x = t; .)
  )
  QuantifierDomain<out bvars, out attrs, out range, allowLemma, allowLambda, true>
  QSep
  Expression<out body, allowLemma, allowLambda>
  (. if (univ) {
       q = new ForallExpr(x, new RangeToken(x, t), bvars, range, body, attrs);
     } else {
       q = new ExistsExpr(x, new RangeToken(x, t), bvars, range, body, attrs);
     }
  .)
  .

/*------------------------------------------------------------------------*/
QuantifierDomain<.out List<BoundVar> bvars, out Attributes attrs, out Expression range, bool allowLemma, bool allowLambda, bool allowBitwiseOps.>
= (.
     List<QuantifiedVar> qvars = new List<QuantifiedVar>();
     QuantifiedVar/*!*/ qv;
     attrs = null;
     range = null;
  .)
  QuantifierVariableDecl<out qv, ref attrs, allowLemma, allowLambda, allowBitwiseOps>         (. qvars.Add(qv); .)
  { IF(IsQuantifierVariableDecl(qv))
    ","
    QuantifierVariableDecl<out qv, ref attrs, allowLemma, allowLambda, allowBitwiseOps>       (. qvars.Add(qv); .)
  }
  (. QuantifiedVar.ExtractSingleRange(qvars, out bvars, out range); .)
  .
  
/*------------------------------------------------------------------------*/
QuantifierVariableDecl<.out QuantifiedVar qvar, ref Attributes attrs, bool allowLemma, bool allowLambda, bool allowBitwiseOps.>
= (.
     BoundVar bv;
     Expression domain = null;
     Expression range = null;
  .)
  IdentTypeOptional<out bv>
  [ // "<-" can also appear in GenericParameters in something like "<-T>",
    // so we parse it as two separate tokens, but use lookahead to ensure
    // we don't allow whitespace between them.
    IF(IsFromArrow())
    "<" "-"
    // We can't allow bitwise ops here since otherwise we'll swallow up any
    // optional "| <Range>" suffix 
    Expression<out domain, allowLemma, allowLambda, false>
  ]
  { IF( la.kind == _lbracecolon) Attribute<ref attrs> } // Ambiguity -- if the next optional block is not present, 
                                                        // this {Attribute} ends a QuantifierVariableDecl so it can end a SetComprehensionExpr
                                                        // so it can end an Expression
                                                        // But an Expression can be followed by {Attribute} as in VarDeclStatement, Rhs, UpdateStmt
  [ // Coco complains about this ambiguity, thinking that a "|" can follow a body-less forall statement. 
    // That can happen because the grammar allows a QuantifierDecl to end a QuantifierDomain, which can end
    // a SetComprehensionExpr, and a Expression can be followed by a bitvector '|'. 
    // The semantic predicate here resolves the ambiguity in favor of a such-that in this QuantifierVariableDecl.
    // The other parse can be obtained by using appropriate parentheses.
    IF(la.kind == _verticalbar) 
    "|"
    Expression<out range, allowLemma, allowLambda, allowBitwiseOps>
  ]
  (. qvar = new QuantifiedVar(bv.tok, bv.Name, bv.SyntacticType, domain, range); .)
  .

/*------------------------------------------------------------------------*/
SetComprehensionExpr<out Expression q, bool allowLemma, bool allowLambda, bool allowBitwiseOps>
= (. Contract.Ensures(Contract.ValueAtReturn(out q) != null);
     List<BoundVar/*!*/> bvars = new List<BoundVar>();
     Expression range;
     Expression body = null;
     Attributes attrs = null;
     bool finite = true;
  .)
  ( "set" | "iset" (. finite = false; .) )     (. IToken setToken = t; .)
  QuantifierDomain<out bvars, out attrs, out range, allowLemma, allowLambda, allowBitwiseOps>
  [ IF(IsQSep())  /* let any given body bind to the closest enclosing set comprehension */
    QSep
    Expression<out body, allowLemma, allowLambda, allowBitwiseOps || !finite>
  ]
  (. if (body == null && bvars.Count != 1) {
       SemErr(ErrorId.p_set_comprehension_needs_term_expression, t, "a set comprehension with more than one bound variable must have a term expression");
       q = dummyExpr;
     } else {
       // This production used to have its own version of QuantifierDomain in which the
       // range was not optional, so we map null to "true" here so that the rest of the
       // logic doesn't hit exceptions.
       if (range == null) {
         range = LiteralExpr.CreateBoolLiteral(new AutoGeneratedToken(t), true);
       }
       q = new SetComprehension(setToken, new RangeToken(setToken, t), finite, bvars, range, body, attrs);
     }
  .)
  .

/*------------------------------------------------------------------------*/
Expressions<.List<Expression> args.>
= (. Expression e; .)
  Expression<out e, true, true>                      (. args.Add(e); .)
  { "," Expression<out e, true, true>                (. args.Add(e); .)
  }
  .

/*------------------------------------------------------------------------*/
AttributeName<out IToken id> = NoUSIdent<out id>.

Attribute<ref Attributes attrs>
= (. IToken openBrace, closeBrace;
     IToken x = null;
     var args = new List<Expression>();
  .)
  "{:"                         (. openBrace = t; .)
  (. ConvertKeywordTokenToIdent(); .)
  AttributeName<out x>
  [ Expressions<args> ]
  "}"                         (. closeBrace = t; .)
  (. 
     var rtok = new RangeToken(openBrace, t);
     if (!CheckAttribute(errors, x, rtok)) return;
     attrs = new UserSuppliedAttributes(x, openBrace, closeBrace, args, attrs);
     attrs.RangeToken = rtok;
  .)
  .

/*------------------------------------------------------------------------*/
Ident<out IToken/*!*/ x>
= (. Contract.Ensures(Contract.ValueAtReturn(out x) != null); .)
  ( ident
  | "least"      (. t.kind = _ident; .) // convert it to an ident
  | "greatest"   (. t.kind = _ident; .) // convert it to an ident
  | "older"      (. t.kind = _ident; .) // convert it to an ident
  | "opaque"     (. t.kind = _ident; .) // convert it to an ident
                 (. errors.Deprecated(ErrorId.p_deprecated_opaque_as_identifier, t, "opaque is deprecated as an identifier. It will soon become a reserved word. Use a different name."); .)
  )
  (. x = t; .)
  .

/*------------------------------------------------------------------------*/
// Identifier or sequence of digits
// Parse one of the following, which are supposed to follow a ".":
//        ident
//        digits
//        digits . digits
// In the first two cases, x returns as the token for the ident/digits and y returns as null.
// In the third case, x and y return as the tokens for the first and second digits.
// This parser production solves a problem where the scanner might parse a real number instead
// of stopping at the decimal point.
DotSuffix<out IToken x, out IToken y>
= (. Contract.Ensures(Contract.ValueAtReturn(out x) != null);
     x = Token.NoToken;
     y = null;
  .)
  ( Ident<out x>
  | digits         (. x = t; .)
  | decimaldigits  (. x = t;
                      int exponent = x.val.IndexOf('e');
                      if (0 <= exponent) {
                        // this is not a legal field/destructor name
                        // Also it is not currently reachable, because decimaldigits does not yet support exponents
                        SemErr(ErrorId.p_invalid_name_after_dot, x, "invalid name after a '.'");
                      } else {
                        int dot = x.val.IndexOf('.');
                        if (0 <= dot) {
                          // change token
                          // [prev][    x    ]
                          // to
                          // [prev][y][dot][x]
                          y = new Token();
                          y.pos = x.pos;
                          y.val = x.val.Substring(0, dot);
                          y.col = x.col;
                          y.line = x.line;
                          y.Uri = x.Uri;
                          y.kind = x.kind;
                          
                          var dotTok = new Token();
                          dotTok.pos = x.pos + dot;
                          dotTok.val = ".";
                          dotTok.Uri = x.Uri;
                          dotTok.line = x.line;
                          dotTok.kind = x.kind;
                          dotTok.col = x.col + dot;
                          
                          x.pos = x.pos + dot + 1;
                          x.val = x.val.Substring(dot + 1);
                          x.col = x.col + dot + 1;
                          
                          var prev = x.Prev;
                          
                          prev.Next = y;
                          y.Prev = prev;
                          
                          y.Next = dotTok;
                          dotTok.Prev = y;
                          
                          dotTok.Next = x;
                          x.Prev = dotTok;
                          
                          // Ok, now swaps x and y when returning
                          var tmp = x;
                          x = y;
                          y = tmp;
                        }
                      }
                   .)
  | "requires"     (. x = t; .)
  | "reads"        (. x = t; .)
  )
  .

/*------------------------------------------------------------------------*/
Name<out Name name>
= NoUSIdent<out var t> (. name = new Name(t); .)
  .
  
// Identifier, disallowing leading underscores
NoUSIdent<out IToken/*!*/ x>
= (. Contract.Ensures(Contract.ValueAtReturn(out x) != null); .)
  Ident<out x>     (. if (x.val.StartsWith("_")) {
                        SemErr(ErrorId.p_no_leading_underscore_2, x, 
                          "cannot declare identifier beginning with underscore");
                      }
                   .)
  .

/*------------------------------------------------------------------------*/
IdentOrDigits<out IToken id>
= (. id = Token.NoToken; .)
  ( Ident<out id>
  | digits         (. id = t; .)
  )
  .

/*------------------------------------------------------------------------*/
NoDigitName<out Name x>
       = (. IToken t; .)
         NoUSIdentOrDigits<out t> (. x = new Name(t); .)
         .
         
NoUSIdentOrDigits<out IToken id>
= (. id = Token.NoToken; .)
  ( NoUSIdent<out id>
  | digits         (. id = t; .)
  )
  .

/*------------------------------------------------------------------------*/
MemberBindingUpdate<out IToken id, out Expression e>
= (. id = Token.NoToken; e = dummyExpr; .)
  NoUSIdentOrDigits<out id>
  ":="
  Expression<out e, true, true>
  .

/*------------------------------------------------------------------------*/
LabelName<out IToken id>
= NoUSIdentOrDigits<out id>
  .

/*------------------------------------------------------------------------*/
MethodFunctionName<out Name name>
= NoDigitName<out name>
  .

/*------------------------------------------------------------------------*/
TypeNameOrCtorSuffix<out IToken id>
= (. id = Token.NoToken; .)
  IdentOrDigits<out id>
  .

/*------------------------------------------------------------------------*/
// Identifier, disallowing leading underscores, except possibly the "wildcard" identifier "_"
WildIdentN<out Name name, bool allowWildcardId>
= WildIdent<out var x, allowWildcardId>     (. name = new Name(x); .) .
  
// Identifier, disallowing leading underscores, except possibly the "wildcard" identifier "_"
WildIdent<out IToken x, bool allowWildcardId>
= (. Contract.Ensures(Contract.ValueAtReturn(out x) != null); .)
  Ident<out x>     (. x = t.WithVal(UnwildIdent(t, allowWildcardId)); .)
  .

/*------------------------------------------------------------------------*/
OldSemi  /* NOTE: Coco complains about "OldSemi deletable". That's okay. */
= /* In the future, it may be that semi-colons will be neither needed nor allowed in certain places where,
   * in the past, they were required.  As a period of transition between the two, such semi-colons are optional.
   */
  [ SYNC ";"    (. errors.Deprecated(ErrorId.p_deprecated_semicolon, t, "deprecated style: a semi-colon is not needed here"); .)
  ].

/*------------------------------------------------------------------------*/
Nat<out BigInteger n>
= (. n = BigInteger.Zero;
     string S;
  .)
  ( digits
    (. S = Util.RemoveUnderscores(t.val);
       try {
         n = BigIntegerParser.Parse(S);
       } catch (System.FormatException) {
         SemErr(ErrorId.p_bad_number_format, t, "incorrectly formatted number");
         n = BigInteger.Zero;
       }
    .)
  | hexdigits
    (. S = Util.RemoveUnderscores(t.val.Substring(2));
       try {
         // note: leading 0 required when parsing positive hex numbers
         n = BigIntegerParser.Parse("0" + S, System.Globalization.NumberStyles.HexNumber);
       } catch (System.FormatException) {
         SemErr(ErrorId.p_bad_hex_number_format, t, "incorrectly formatted number");
         n = BigInteger.Zero;
       }
    .)
  )
  .

/*------------------------------------------------------------------------*/
Dec<out BaseTypes.BigDec d>
= (. d = BaseTypes.BigDec.ZERO; .)
  (decimaldigits
    (. var S = Util.RemoveUnderscores(t.val);
       try {
         d = BaseTypes.BigDec.FromString(S);
       } catch (System.FormatException) {
         SemErr(ErrorId.p_bad_decimal_number_format, t, "incorrectly formatted number");
         d = BaseTypes.BigDec.ZERO;
       }
    .)
  )
  .

/*------------------------------------------------------------------------*/
END Dafny.<|MERGE_RESOLUTION|>--- conflicted
+++ resolved
@@ -1266,11 +1266,7 @@
   .)
   "extends"                   (. if (requiresNonReferenceTraitsFor != null && !theOptions.Get(CommonOptionBag.GeneralTraits)) {
                                    SemErr(ErrorId.p_general_traits_beta, t,
-<<<<<<< HEAD
-                                     $"{requiresNonReferenceTraitsFor} using traits is a beta feature; use /generalTraits:1 to engage");
-=======
                                      $"{requiresNonReferenceTraitsFor} extending traits is a beta feature; use /generalTraits:1 to engage");
->>>>>>> eb042e7b
                                  }
                               .)
   Type<out parentTrait>       (. parentTraits.Add(parentTrait); tokenWithTrailingDocString = t; .)
