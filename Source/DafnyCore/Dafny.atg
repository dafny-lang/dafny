/* (
-----------------------------------------------------------------------------
//
// Copyright (C) Microsoft Corporation.  All Rights Reserved.
// Copyright by the contributors to the Dafny Project
// SPDX-License-Identifier: MIT
//
//-----------------------------------------------------------------------------*/
/*---------------------------------------------------------------------------
// Dafny
// Rustan Leino, first created 25 January 2008
//--------------------------------------------------------------------------*/
using System.Collections.Generic;
using System.Numerics;
using Microsoft.Boogie;
using System.IO;
using System.Text;
using System.Linq;
using Microsoft.Dafny;
COMPILER Dafny
/*--------------------------------------------------------------------------*/
readonly Expression/*!*/ dummyExpr;
readonly AssignmentRhs/*!*/ dummyRhs;
readonly FrameExpression/*!*/ dummyFrameExpr;
readonly Statement/*!*/ dummyStmt;
readonly Statement/*!*/ dummyIfStmt;
readonly Include theInclude;
readonly ModuleDecl theModule;
readonly BuiltIns theBuiltIns;
readonly bool theVerifyThisFile;
readonly bool theCompileThisFile;
DafnyOptions theOptions;
int anonymousIds = 0;

/// <summary>
/// Holds the modifiers given for a declaration
///
/// Not all modifiers are applicable to all kinds of declarations.
/// Errors are given when a modify does not apply.
/// We also record the tokens for the specified modifiers so that
/// they can be used in error messages.
/// </summary>
class DeclModifierData {
  public bool IsAbstract;
  public IToken AbstractToken;
  public bool IsGhost;
  public IToken GhostToken;
  public bool IsStatic;
  public IToken StaticToken;
  public IToken FirstToken;
}

// Check that token has not been set, then set it.
public void CheckAndSetToken(ref IToken token)
{
    if (token != null) {
      SemErr(t, "Duplicate declaration modifier: " + t.val);
    }
    token = t;
}

// Check that token has not been set, then set it, but just ignores if it was set already
public void CheckAndSetTokenOnce(ref IToken token)
{
    if (token == null) {
      token = t;
    }
}

/// <summary>
// A flags type used to tell what declaration modifiers are allowed for a declaration.
/// </summary>
[Flags]
enum AllowedDeclModifiers {
  None = 0,
  Abstract = 1,
  Ghost = 2,

  // Means ghost not allowed because already implicitly ghost.
  AlreadyGhost = 4,
  Static = 8,
};

/// <summary>
/// Check the declaration modifiers against those that are allowed.
///
/// The 'allowed' parameter specifies which declaration modifiers are allowed.
/// The 'declCaption' parameter should be a string describing the kind of declaration.
/// It is used in error messages.
/// Any declaration modifiers that are present but not allowed are cleared.
///</summary>
void CheckDeclModifiers(ref DeclModifierData dmod, string declCaption, AllowedDeclModifiers allowed)
{
  declCaption = (declCaption.StartsWith("i") || declCaption.StartsWith("o") ? "an " : "a ") + declCaption;
  if (dmod.IsAbstract && ((allowed & AllowedDeclModifiers.Abstract) == 0)) {
    SemErr(dmod.AbstractToken, $"{declCaption} cannot be declared 'abstract'");
    dmod.IsAbstract = false;
  }
  if (dmod.IsGhost) {
    if ((allowed & AllowedDeclModifiers.AlreadyGhost) != 0) {
      if (declCaption.Contains("-by-method")) {
        SemErr(dmod.GhostToken, $"{declCaption} has a ghost function body and a non-ghost method body; {declCaption} declaration does not use the 'ghost' keyword.");
      } else {
        SemErr(dmod.GhostToken, $"{declCaption} cannot be declared 'ghost' (it is 'ghost' by default)");
      }
      dmod.IsGhost = false;
    } else if ((allowed & AllowedDeclModifiers.Ghost) == 0) {
      SemErr(dmod.GhostToken, $"{declCaption} cannot be declared 'ghost'");
      dmod.IsGhost = false;
    }
  }
  if (dmod.IsStatic && ((allowed & AllowedDeclModifiers.Static) == 0)) {
    SemErr(dmod.StaticToken, $"{declCaption} cannot be declared 'static'");
    dmod.IsStatic = false;
  }
}

bool IsAssumeTypeKeyword(IToken la) {
  return la.kind == _assume || la.kind == _assert || la.kind == _expect;
}

///<summary>
/// Parses top-level things (modules, classes, datatypes, class members) from "filename"
/// and appends them in appropriate form to "module".
/// Returns the number of parsing errors encountered.
/// Note: first initialize the Scanner.
///</summary>
public static int Parse (bool useStdin, string/*!*/ filename, Include include, ModuleDecl module, BuiltIns builtIns, Errors/*!*/ errors, bool verifyThisFile=true, bool compileThisFile=true) /* throws System.IO.IOException */ {
  Contract.Requires(filename != null);
  Contract.Requires(module != null);
  string s;
  if (useStdin) {
    s = Microsoft.Boogie.ParserHelper.Fill(System.Console.In, new List<string>());
    return Parse(s, filename, filename, include, module, builtIns, errors, verifyThisFile, compileThisFile);
  } else {
    using (System.IO.StreamReader reader = new System.IO.StreamReader(filename)) {
      s = Microsoft.Boogie.ParserHelper.Fill(reader, new List<string>());
      return Parse(s, filename, DafnyOptions.O.UseBaseNameForFileName ? Path.GetFileName(filename) : filename, include, module, builtIns, errors, verifyThisFile, compileThisFile);
    }
  }
}
///<summary>
/// Parses top-level things (modules, classes, datatypes, class members)
/// and appends them in appropriate form to "module".
/// Returns the number of parsing errors encountered.
/// Note: first initialize the Scanner.
///</summary>
public static int Parse (string/*!*/ s, string/*!*/ fullFilename, string/*!*/ filename, ModuleDecl module, BuiltIns builtIns, ErrorReporter reporter, bool verifyThisFile=true, bool compileThisFile=true) {
  Contract.Requires(s != null);
  Contract.Requires(filename != null);
  Contract.Requires(module != null);
  Errors errors = new Errors(reporter);
  return Parse(s, fullFilename, filename, null, module, builtIns, errors, verifyThisFile, compileThisFile);
}

public static Parser SetupParser(string/*!*/ s, string/*!*/ fullFilename, string/*!*/ filename, Include include, ModuleDecl module,
                                 BuiltIns builtIns, Errors/*!*/ errors, bool verifyThisFile=true, bool compileThisFile=true) {
  Contract.Requires(s != null);
  Contract.Requires(filename != null);
  Contract.Requires(module != null);
  Contract.Requires(errors != null);
  byte[]/*!*/ buffer = cce.NonNull( UTF8Encoding.Default.GetBytes(s));
  MemoryStream ms = new MemoryStream(buffer,false);
  Scanner scanner = new Scanner(ms, errors, fullFilename, filename);
  return new Parser(scanner, errors, include, module, builtIns, verifyThisFile, compileThisFile);
}

public static Expression ParseExpression(string/*!*/ s, string/*!*/ fullFilename, string/*!*/ filename, Include include, ModuleDecl module,
                                         BuiltIns builtIns, Errors/*!*/ errors, bool verifyThisFile=true, bool compileThisFile=true) {
  Parser parser = SetupParser(s, fullFilename, filename, include, module, builtIns, errors, verifyThisFile, compileThisFile);
  parser.la = new Token();
  parser.la.val = "";
  parser.Get();
  Expression e;
  parser.Expression(out e, true, true, true);
  return e;
}

public void ApplyOptionsFromAttributes(Attributes attrs) {
  var overrides = attrs.AsEnumerable().Where(a => a.Name == "options")
    .Reverse().Select(a =>
      (token: (a as UserSuppliedAttributes)?.tok,
       options: a.Args.Select(arg => {
         if (arg is not LiteralExpr {Value: string optStr}) {
           SemErr(arg.tok, "argument to :options attribute must be a literal string");
           return null;
         }
         return optStr;
       }).Where(opt => opt != null).ToArray()))
    .Where(opts => opts.options.Any());

  if (overrides.Any()) {
    var options = new DafnyAttributeOptions(theOptions, errors);
    foreach (var (token, opts) in overrides) {
      options.Token = token;
      options.Parse(opts);
    }
    theOptions = options;
  }
}

///<summary>
/// Parses top-level things (modules, classes, datatypes, class members)
/// and appends them in appropriate form to "module".
/// Returns the number of parsing errors encountered.
/// Note: first initialize the Scanner with the given Errors sink.
///</summary>
public static int Parse (string/*!*/ s, string/*!*/ fullFilename, string/*!*/ filename, Include include, ModuleDecl module,
                         BuiltIns builtIns, Errors/*!*/ errors, bool verifyThisFile=true, bool compileThisFile=true) {
  Parser parser = SetupParser(s, fullFilename, filename, include, module, builtIns, errors, verifyThisFile, compileThisFile);
  parser.Parse();
  return parser.errors.ErrorCount;
}

public Parser(Scanner/*!*/ scanner, Errors/*!*/ errors, Include include, ModuleDecl module, BuiltIns builtIns, bool verifyThisFile=true, bool compileThisFile=true)
  : this(scanner, errors)  // the real work
{
  // initialize readonly fields
  dummyExpr = new LiteralExpr(Token.NoToken);
  dummyRhs = new ExprRhs(dummyExpr, null);
  dummyFrameExpr = new FrameExpression(dummyExpr.tok, dummyExpr, null);
  dummyStmt = new ReturnStmt(Token.NoToken, Token.NoToken, null);
  var dummyBlockStmt = new BlockStmt(Token.NoToken, Token.NoToken, new List<Statement>());
  dummyIfStmt = new IfStmt(Token.NoToken, Token.NoToken, false, null, dummyBlockStmt, null);
  theInclude = include; // the "include" that includes this file
  theModule = module;
  theBuiltIns = builtIns;
  theVerifyThisFile = verifyThisFile;
  theCompileThisFile = compileThisFile;
  theOptions = new DafnyOptions(DafnyOptions.O);
}

bool IsIdentifier(int kind) {
  return kind == _ident || kind == _least || kind == _greatest || kind == _older;
}

bool IsQuantifierVariableDecl(QuantifiedVar previousVar) {
  // Introducing per-quantified variable ranges creates some ambiguities in the grammar,
  // since before that the range would terminate the quantifed domain. For example, the following statement:
  //
  // print set x | E, y;
  //
  // This would previously parse as two separate arguments to the print statement, but
  // could now also be parsed as a single set comprehension argument with two quantified variables
  // (and an invalid one since it would need an explicit ":: <Term>" section).
  //
  // Even worse:
  //
  // print set x | E, y <- C;
  //
  // This was a valid statement before as well, because "y <- C" would be parsed as the expression
  // "y < (-C)".
  //
  // The /quantifierSyntax option is used to help migrate this otherwise breaking change:
  // * /quantifierSyntax:3 keeps the old behaviour where a "| <Range>" always terminates the list of quantified variables.
  // * /quantifierSyntax:4 instead attempts to parse additional quantified variables.
  if (previousVar.Range != null && theOptions.QuantifierSyntax == QuantifierSyntaxOptions.Version3) {
    return false;
  }

  scanner.ResetPeek();
  IToken x = scanner.Peek();
  return la.kind == _comma && IsIdentifier(x.kind);
}

// Checks for "<-", which has to be parsed as two separate tokens,
// but ensures no whitespace between them.
bool IsFromArrow() {
  scanner.ResetPeek();
  IToken x = scanner.Peek();
  return la.kind == _openAngleBracket && x.kind == _minus
    && la.line == x.line && la.col == x.col - 1; 
}

bool IsLabel(bool allowLabel) {
  if (!allowLabel) {
    return false;
  }
  scanner.ResetPeek();
  IToken x = scanner.Peek();
  return (IsIdentifier(la.kind) || la.kind == _digits) && x.kind == _colon;
}

bool IsKeywordForFormal() {
  scanner.ResetPeek();
  if (la.kind == _ghost || la.kind == _new || la.kind == _nameonly) {
    return true;
  } else if (la.kind == _older) {
    // "older" is just a contextual keyword, so don't recognize it as a keyword if it must be an identifier
    IToken x = scanner.Peek();
    return x.kind != _colon;
  }
  return false;
}

bool IsBinding() {
  scanner.ResetPeek();
  IToken x = scanner.Peek();
  return (IsIdentifier(la.kind) || la.kind == _digits) && x.kind == _gets;
}

bool IsAlternative() {
  IToken x = scanner.Peek();
  return (la.kind == _lbrace && x.kind == _case)
      || la.kind == _case;
}

bool IsParenIdentsColon() {
  IToken x = la;
  if(x.kind != _openparen) {
    return false;
  }
  x = scanner.Peek();
  var oneOrMoreIdentifiers = false;
  while(IsIdentifier(x.kind)) {
    x = scanner.Peek();
    oneOrMoreIdentifiers = true;
  }
  return oneOrMoreIdentifiers && x.kind == _colon;
}

bool IsGets() {
  return la.kind == _gets;
}

bool IsVar() {
  scanner.ResetPeek();
  IToken x = scanner.Peek();
  return la.kind == _var || (x.kind == _var && la.kind == _ghost);
}

// an existential guard starts with an identifier and is then followed by
// * a colon (if the first identifier is given an explicit type),
// * a comma (if there's a list of bound variables and the first one is not given an explicit type),
// * a start-attribute (if there's one bound variable and it is not given an explicit type and there are attributes), or
// * a bored smiley (if there's one bound variable and it is not given an explicit type).
bool IsBindingGuard() {
  scanner.ResetPeek();
  if (IsIdentifier(la.kind)) {
    Token x = scanner.Peek();
    if (x.kind == _colon || x.kind == _comma || x.kind == _boredSmiley || x.kind == _lbracecolon) {
      return true;
    }
  }
  return false;
}

bool IsLoopSpec() {
  return la.kind == _invariant || la.kind == _decreases || la.kind == _modifies;
}

bool IsWitness() {
  scanner.ResetPeek();
  if (la.kind == _witness) {
    return true;
  } else if (la.kind == _ghost) {
    Token x = scanner.Peek();
    return x.kind == _witness;
  }
  return false;
}

bool IsFunctionDecl() {
  switch (la.kind) {
    case _function:
    case _predicate:
    case _copredicate:
      return true;
    case _least:
    case _greatest:
    case _inductive:
      return scanner.Peek().kind != _lemma;
    case _twostate:
      var x = scanner.Peek();
      return x.kind == _function || x.kind == _predicate;
    default:
      return false;
  }
}

bool IsParenStar() {
  scanner.ResetPeek();
  Token x = scanner.Peek();
  return la.kind == _openparen && x.kind == _star;
}

bool IsEquivOp() => IsEquivOp(la);
bool IsImpliesOp() => IsImpliesOp(la);
bool IsExpliesOp() => IsExpliesOp(la);
bool IsAndOp() => IsAndOp(la);
bool IsOrOp() => IsOrOp(la);
static bool IsEquivOp(IToken la) {
  return la.val == "<==>" || la.val == "\u21d4";
}
static bool IsImpliesOp(IToken la) {
  return la.val == "==>" || la.val == "\u21d2";
}
static bool IsExpliesOp(IToken la) {
  return la.val == "<==" || la.val == "\u21d0";
}
static bool IsAndOp(IToken la) {
  return la.val == "&&" || la.val == "\u2227";
}
static bool IsOrOp(IToken la) {
  return la.val == "||" || la.val == "\u2228";
}
bool IsBitwiseAndOp() {
  return la.val == "&";
}
bool IsBitwiseOrOp() {
  return la.val == "|";
}
bool IsBitwiseXorOp() {
  return la.val == "^";
}
bool IsBitwiseOp() {
  return IsBitwiseAndOp() || IsBitwiseOrOp() || IsBitwiseXorOp();
}
bool IsAsOrIs() {
  return la.kind == _as || la.kind == _is;
}
bool IsRelOp() {
  return la.val == "=="
      || la.val == "<"
      || la.val == ">"
      || la.val == "<="
      || la.val == ">="
      || la.val == "!="
      || la.val == "in"
      || la.kind == _notIn
      || la.val =="!"
      || la.val == "\u2260"
      || la.val == "\u2264"
      || la.val == "\u2265";
}
bool IsShiftOp() {
  if (la.kind == _openAngleBracket) {
  } else if (la.kind == _closeAngleBracket) {
  } else {
    return false;
  }
  scanner.ResetPeek();
  var x = scanner.Peek();
  if (x.kind != la.kind) {
    return false;
  }
  return x.pos == la.pos + 1;  // return true only if the tokens are adjacent to each other
}
bool IsAddOp() {
  return la.val == "+" || la.val == "-";
}
bool IsMulOp() {
  return la.kind == _star || la.val == "/" || la.val == "%";
}
bool IsQSep() {
  return la.kind == _doublecolon || la.kind == _bullet;
}

bool IsNonFinalColon() {
  return la.kind == _colon && scanner.Peek().kind != _rbracket;
}

bool ExprIsMapDisplay() {
  scanner.ResetPeek();
  return (la.kind == _map || la.kind == _imap) && scanner.Peek().kind == _lbracket;
}

bool ExprIsSetDisplay() {
  scanner.ResetPeek();
  if (la.kind == _lbrace) return true;
  int k = scanner.Peek().kind;
  if (la.kind == _iset && k == _lbrace) return true;
  if (la.kind == _multiset) return true;
  return false;
}

bool IsSuffix() {
  return la.kind == _dot || la.kind == _lbracket || la.kind == _openparen;
}

string UnwildIdent(string x, bool allowWildcardId) {
  if (x.StartsWith("_")) {
    if (allowWildcardId && x.Length == 1) {
      return "_v" + anonymousIds++;
    } else {
      SemErr("cannot declare identifier beginning with underscore");
    }
  }
  return x;
}

bool IsLambda(bool allowLambda)
{
  if (!allowLambda) {
    return false;
  }
  scanner.ResetPeek();
  Token x;
  // peek at what might be a signature of a lambda expression
  if (IsIdentifier(la.kind)) {
    // cool, that's the entire candidate signature
  } else if (la.kind != _openparen) {
    return false;  // this is not a lambda expression
  } else {
    int identCount = 0;
    x = scanner.Peek();
    while (x.kind != _closeparen) {
      if (identCount != 0) {
        if (x.kind != _comma) {
          return false;  // not the signature of a lambda
        }
        x = scanner.Peek();
      }
      if (!IsIdentifier(x.kind)) {
        return false;  // not a lambda expression
      }
      identCount++;
      x = scanner.Peek();
      if (x.kind == _colon) {
        // a colon belongs only in a lamdba signature, so this must be a lambda (or something ill-formed)
        return true;
      }
    }
  }
  // What we have seen so far could have been a lambda signature or could have been some
  // other expression (in particular, an identifier, a parenthesized identifier, or a
  // tuple all of whose subexpressions are identifiers).
  // It is a lambda expression if what follows is something that must be a lambda.
  x = scanner.Peek();
  return x.kind == _darrow || x.kind == _reads || x.kind == _requires;
}

bool IsIdentParen() {
  scanner.ResetPeek();
  Token x = scanner.Peek();
  return IsIdentifier(la.kind) && x.kind == _openparen;
}

/* Used to disambiguate the LHS of a VarDeclStmt. If it looks like the start of a CasePattern,
 * we consider it to be a VarDeclPattern. But if we are looking at a simple identifier, then we
 * consider it to be a VarDeclStmt.
 */
bool IsPatternDecl() {
  return IsIdentParen() || la.kind == _openparen;
}

bool IsIdentColonOrBar() {
  Token x = scanner.Peek();
  return IsIdentifier(la.kind) && (x.kind == _colon || x.kind == _verticalbar);
}

bool SemiFollowsCall(bool allowLemma, Expression e) {
  return allowLemma && la.kind == _semicolon && e is ApplySuffix;
}

bool IsNotEndOfCase() {
  return la.kind != _EOF && la.kind != _rbrace && la.kind != _case;
}

/* The following is the largest lookahead there is. It needs to check if what follows
 * can be nothing but "<" Type { "," Type } ">".
 * If inExpressionContext == true, it also checks the token immediately after
 * the ">" to help disambiguate some cases (see implementation comment).   
 */
bool IsGenericInstantiation(bool inExpressionContext) {
  scanner.ResetPeek();
  IToken pt = la;
  if (!IsTypeList(ref pt)) {
    return false;
  }
  if (!inExpressionContext) {
    return true;
  }  
  /* There are ambiguities in the parsing.  For example:
   *     F( a < b , c > (d) )
   * can either be a unary function F whose argument is a function "a" with type arguments "<b,c>" and
   * parameter "d", or can be a binary function F with the two boolean arguments "a < b" and "c > (d)".
   * To make the situation a little better, we (somewhat heuristically) look at the character that
   * follows the ">".  Note that if we, contrary to a user's intentions, pick "a<b,c>" out as a function
   * with a type instantiation, the user can disambiguate it by making sure the ">" sits inside some
   * parentheses, like:
   *     F( a < b , (c > (d)) )
   */
  // In the following cases, we're sure we must have read a type instantiation that just ended an expression
  if (IsEquivOp(pt) || IsImpliesOp(pt) || IsExpliesOp(pt) || IsAndOp(pt) || IsOrOp(pt)) {
    return true;
  }
  switch (pt.kind) {
    case _dot:  // here, we're sure it must have been a type instantiation we saw, because an expression cannot begin with dot
    case _openparen:  // it was probably a type instantiation of a function/method
    case _lbracket:  // it is possible that it was a type instantiation
    case _lbrace:  // it was probably a type instantiation of a function/method
    case _at:
    // In the following cases, we're sure we must have read a type instantiation that just ended an expression
    case _closeparen:
    case _rbracket:
    case _rbrace:
    case _comma:
    case _semicolon:
    case _then:
    case _else:
    case _case:
    case _eq:
    case _neq:
    case _neqAlt:
    case _as:
    case _is:
    case _darrow:
    case _by:
    case _in:
    case _openAngleBracket:
    case _closeAngleBracket:
    case _EOF:
    // (specification clauses that can follow an expression)
    case _decreases:
    case _modifies:
    case _reads:
    case _requires:
    case _ensures:
    case _invariant:
    case _witness:
    // (top-level declarations that can follow an expression)
    case _function:
    case _predicate:
    case _least:
    case _greatest:
    case _inductive:
    case _twostate:
    case _lemma:
    case _copredicate:
    case _ghost:
    case _static:
    case _import:
    case _export:
    case _class:
    case _trait:
    case _datatype:
    case _codatatype:
    case _var:
    case _const:
    case _newtype:
    case _type:
    case _iterator:
    case _method:
    case _colemma:
    case _constructor:
      return true;
    default:
      return false;
  }
}
/* Returns true if the next thing is of the form:
 *     "<" Type { "," Type } ">"
 */
bool IsTypeList(ref IToken pt) {
  if (pt.kind != _openAngleBracket) {
    return false;
  }
  pt = scanner.Peek();
  return IsTypeSequence(ref pt, _closeAngleBracket);
}
/* Returns true if the next thing is of the form:
 *     [ "ghost" ] Type { "," [ "ghost" ] Type }
 * followed by an endBracketKind.
 */
bool IsTypeSequence(ref IToken pt, int endBracketKind) {
  while (true) {
    if (pt.kind == _ghost) {
      pt = scanner.Peek();
    }
    if (!IsType(ref pt)) {
      return false;
    }
    if (pt.kind == endBracketKind) {
      // end of type list
      pt = scanner.Peek();
      return true;
    } else if (pt.kind == _comma) {
      // type list continues
      pt = scanner.Peek();
    } else {
      // not a type list
      return false;
    }
  }
}

bool IsType(ref IToken pt) {
  if (!IsNonArrowType(ref pt)) return false;
  while (pt.kind == _sarrow || pt.kind == _qarrow || pt.kind == _larrow) {
    pt = scanner.Peek();
    if (!IsNonArrowType(ref pt)) return false;
  }
  return true;
}

bool IsNonArrowType(ref IToken pt) {
  switch (pt.kind) {
    case _bool:
    case _char:
    case _nat:
    case _int:
    case _real:
    case _ORDINAL:
    case _string:
    case _object_q:
    case _object:
      pt = scanner.Peek();
      return true;
    case _arrayToken:
    case _bvToken:
    case _set:
    case _iset:
    case _multiset:
    case _seq:
    case _map:
    case _imap:
      pt = scanner.Peek();
      return pt.kind != _openAngleBracket || IsTypeList(ref pt);
    case _ident:
    case _least:
    case _greatest:
      while (true) {
        // invariant: next token is an identifier (_ident, _least, or _greatest)
        pt = scanner.Peek();
        if (pt.kind == _openAngleBracket && !IsTypeList(ref pt)) {
          return false;
        }
        if (pt.kind != _dot) {
          // end of the type
          return true;
        }
        pt = scanner.Peek();  // get the _dot
        if (!IsIdentifier(pt.kind)) {
          return false;
        }
      }
    case _openparen:
      pt = scanner.Peek();
      if (pt.kind == _closeparen) {
        // end of type list
        pt = scanner.Peek();
        return true;
      }
      return IsTypeSequence(ref pt, _closeparen);
    default:
      return false;
  }
}


void ConvertKeywordTokenToIdent() {
  var oldKind = la.kind;
  la.kind = _ident;

  // call CheckLiteral with la
  var origT = t;
  t = la;
  scanner.CheckLiteral();
  t = origT;

  if (la.kind != _ident) {
    // it has been changed by CheckLiteral, which means it was a keyword
    la.kind = _ident;  // convert it to an ident
  } else {
    // la was something other than a keyword
    la.kind = oldKind;
  }
}

int StringToInt(string s, int defaultValue, string errString) {
  Contract.Requires(s != null);
  Contract.Requires(errString != null);
  try {
    if (s != "") {
      defaultValue = int.Parse(s);
    }
  } catch (System.OverflowException) {
    SemErr(string.Format("sorry, {0} ({1}) are not supported", errString, s));
  }
  return defaultValue;
}

/*--------------------------------------------------------------------------*/
CHARACTERS
  letter = "ABCDEFGHIJKLMNOPQRSTUVWXYZabcdefghijklmnopqrstuvwxyz".
  digit = "0123456789".
  posDigit = "123456789".
  posDigitFrom2 = "23456789".
  hexdigit = "0123456789ABCDEFabcdef".
  special = "'_?".
  highSurrogate = '\ud800' .. '\udbff'.
  lowSurrogate = '\udc00' .. '\udfff'.
  // These symbols are used but not needed as a production: "`~!@#$%^&*()-_=+[{]}|;:',<.>/?\\".
  cr        = '\r'.
  lf        = '\n'.
  tab       = '\t'.
  space = ' '.
  nondigit = letter + special.
  idchar = nondigit + digit.
  nonidchar = ANY - idchar.
  /* exclude the characters in 'array' and 'bv' and '\'' */
  nondigitMinusABTick = nondigit - 'a' - 'b' - '\''.
  nondigitMinusQuery = nondigit - '?'.
  idcharMinusA = idchar - 'a'.
  idcharMinusR = idchar - 'r'.
  idcharMinusY = idchar - 'y'.
  idcharMinusV = idchar - 'v'.
  idcharMinusPosDigitMinusQuery = idchar - posDigit - '?'.
  idcharMinusTick = idchar - '\''.
  /* string literals */
  charChar = ANY - '\'' - '\\' - cr - lf - highSurrogate - lowSurrogate.
  stringChar = ANY - '"' - '\\' - cr - lf.
  verbatimStringChar = ANY - '"'.

/*------------------------------------------------------------------------*/
TOKENS
  ident =  nondigitMinusABTick {idchar}       /* if char 0 is not an 'a' or 'b' or '\'', then anything else is fine */
        |  'a' [ idcharMinusR {idchar} ]      /* if char 0 is an 'a', then either there is no char 1 or char 1 is not an 'r' */
        |  'a' 'r' [ idcharMinusR {idchar} ]  /* etc. */
        |  'a' 'r' 'r' [ idcharMinusA {idchar} ]
        |  'a' 'r' 'r' 'a' [ idcharMinusY {idchar} ]
        |  'a' 'r' 'r' 'a' 'y' idcharMinusPosDigitMinusQuery {idchar}
        |  'a' 'r' 'r' 'a' 'y' '1' [ '?' ]
        |  'a' 'r' 'r' 'a' 'y' '?' idchar {idchar}
        |  'a' 'r' 'r' 'a' 'y' posDigit {digit} nondigitMinusQuery {idchar}
        |  'a' 'r' 'r' 'a' 'y' posDigit {digit} '?' idchar {idchar}
        |  'b' [ idcharMinusV {idchar} ]
        |  'b' 'v' [ nondigit {idchar} ]
        |  'b' 'v' '0' idchar {idchar}
        |  'b' 'v' posDigit {idchar} nondigit {idchar}
        |  "'" [ idchar ]                        /* if char 0 is a '\'' and length is 1 or 2, then it is an identifier */
        |  "'" idchar idcharMinusTick            /* if char 0 is '\'' and length is 3, then it is an identifier provided char 2 is not '\'' */
        |  "'" idchar idchar idchar { idchar }   /* if char 0 is '\'' and length exceeds 3, then it is an identifier */
        .
  digits = digit {['_'] digit}.
  hexdigits = "0x" hexdigit {['_'] hexdigit}.
  decimaldigits = digit {['_'] digit} '.' digit {['_'] digit}.
  // NOTE: all alphabetic strings used in the grammar become reserved words automatically
  // The reason to include a definition here is so that a token can be referred to by its 'kind',
  // as in la.kind == _bool
  arrayToken = "array" [('1' digit | posDigitFrom2 ) {digit}] ['?'].
  bvToken = "bv" ( '0' | posDigit {digit} ).
  bool = "bool".
  char = "char".
  int = "int".
  nat = "nat".
  real = "real".
  ORDINAL = "ORDINAL".
  object = "object". // Keeping object and object? as literals simplifies ident
  object_q = "object?".
  string = "string".
  set = "set".
  iset = "iset".
  multiset = "multiset".
  seq = "seq".
  map = "map".
  imap = "imap".
  charToken =
      "'"
      ( charChar
        // Coco parses at the level of C# chars, meaning UTF-16 code units.
        // (See https://github.com/SSW-CocoR/CocoR-CSharp/issues/4)
        // We're working around that by inserting surrogate pairs
        // as needed after reading the UTF-8 bytes.
        // But that means character literals can appear to have more than one "character"
        // in them. Normally we would just allow more than one charChar here and reject
        // invalid sequences of them later, but because we allow single quotes in the
        // "ident" rule above, that would then overlap with identifiers.
        // Instead we only allow a surrogate pair here.
        | highSurrogate lowSurrogate
        | "\\\'" | "\\\"" | "\\\\" | "\\0" | "\\n" | "\\r" | "\\t"
        | "\\u" hexdigit hexdigit hexdigit hexdigit
        | "\\U{" hexdigit { ['_'] hexdigit } "}"
      )
      "'".
  stringToken =
      '"'
      { stringChar
        | "\\\'" | "\\\"" | "\\\\" | "\\0" | "\\n" | "\\r" | "\\t"
        | "\\u" hexdigit hexdigit hexdigit hexdigit
        | "\\U{" hexdigit { ['_'] hexdigit } "}"
      }
      '"'
    | '@' '"' { verbatimStringChar | "\"\"" } '"'.
  colon = ':'.
  comma = ','.
  verticalbar = '|'.
  doublecolon = "::".
  gets = ":=".
  boredSmiley = ":|".
  bullet = '\u2022'. // •
  dot = '.'.
  backtick = "`".
  semicolon = ';'.
  darrow = "=>".
  assume = "assume".
  assert = "assert".
  calc = "calc".
  case = "case".
  then = "then".
  else = "else".
  as = "as".
  is = "is".
  by = "by".
  in = "in".
  decreases = "decreases".
  invariant = "invariant".
  function = "function".
  predicate = "predicate".
  least = "least". /* not a keyword by itself, but part of a keyword phrase */
  greatest = "greatest". /* not a keyword by itself, but part of a keyword phrase */
  inductive = "inductive".
  twostate = "twostate".
  copredicate = "copredicate".
  lemma = "lemma".
  static = "static".
  import = "import".
  export = "export".
  class = "class".
  trait = "trait".
  datatype = "datatype".
  codatatype = "codatatype".
  var = "var".
  const = "const".
  newtype = "newtype".
  type = "type".
  iterator = "iterator".
  method = "method".
  colemma = "colemma".
  constructor = "constructor".
  modifies = "modifies".
  reads = "reads".
  requires = "requires".
  ensures = "ensures".
  ghost = "ghost".
  new = "new".
  nameonly = "nameonly".
  older = "older". /* a keyword only when it appears as a modifier to a parameter of a non-extreme function */
  witness = "witness".
  lbracecolon = "{:".
  lbrace = '{'.
  rbrace = '}'.
  lbracket = '['.
  rbracket = ']'.
  openparen = '('.
  closeparen = ')'.
  openAngleBracket = '<'.
  closeAngleBracket = '>'.
  singleeq = "=".
  eq = "==".
  neq = "!=".
  neqAlt = '\u2260'. // ≠
  star = '*'.
  at = '@'.
  notIn = "!in" CONTEXT (nonidchar).
  ellipsis = "...".
  reveal = "reveal".
  expect = "expect".
  sarrow = "->".
  qarrow = "~>".
  larrow = "-->".
  minus = "-".
COMMENTS FROM "/*" TO "*/" NESTED
COMMENTS FROM "//" TO lf
IGNORE cr + lf + tab
/*------------------------------------------------------------------------*/
PRODUCTIONS
Dafny
= (. List<MemberDecl/*!*/> membersDefaultClass = new List<MemberDecl/*!*/>();
     // to support multiple files, create a default module only if theModule is null
     DefaultModuleDecl defaultModule = (DefaultModuleDecl)((LiteralModuleDecl)theModule).ModuleDef;
     // theModule should be a DefaultModuleDecl (actually, the singular DefaultModuleDecl)
     Contract.Assert(defaultModule != null);
     IToken startToken;
  .)
  { "include"                 (. startToken = t; .)
    stringToken               (. {
                                 string parsedFile = scanner.FullFilename;
                                 bool isVerbatimString;
                                 string includedFile = Util.RemoveParsedStringQuotes(t.val, out isVerbatimString);
                                 Util.ValidateEscaping(t, includedFile, isVerbatimString, errors);
                                 includedFile = Util.RemoveEscaping(includedFile, isVerbatimString);
                                 if (!Path.IsPathRooted(includedFile)) {
                                   string basePath = Path.GetDirectoryName(parsedFile);
                                   includedFile = Path.Combine(basePath, includedFile);
                                 }
                                 var oneInclude = new Include(t, parsedFile, includedFile, theCompileThisFile);
                                 oneInclude.RangeToken = new RangeToken(startToken, t);
                                 defaultModule.Includes.Add(oneInclude);
                               }
                            .)
  }
  { TopDecl<defaultModule, membersDefaultClass, /* isTopLevel */ true, /* isAbstract */ false> }
  (. // find the default class in the default module, then append membersDefaultClass to its member list
		 if (membersDefaultClass.Count == 0 && defaultModule.Includes.Count == 0 && defaultModule.TopLevelDecls.Count == 0
		     && (defaultModule.PrefixNamedModules == null || defaultModule.PrefixNamedModules.Count == 0)) {
		   var fileName = theOptions.UseBaseNameForFileName
                   ? Path.GetFileName(scanner.FullFilename) 
                   : Path.GetRelativePath(Directory.GetCurrentDirectory(), scanner.FullFilename);
		   errors.Warning(new Token(1, 1) { Filename = la.Filename }, "File contains no code");
		 }
     DefaultClassDecl defaultClass = null;
     foreach (TopLevelDecl topleveldecl in defaultModule.TopLevelDecls) {
       defaultClass = topleveldecl as DefaultClassDecl;
       if (defaultClass != null) {
         defaultClass.Members.AddRange(membersDefaultClass);
         break;
       }
     }
     if (defaultClass == null) { // create the default class here, because it wasn't found
       defaultClass = new DefaultClassDecl(defaultModule, membersDefaultClass);
       defaultModule.TopLevelDecls.Add(defaultClass);
     } .)
  SYNC
  EOF
  .

/*------------------------------------------------------------------------*/
DeclModifier<ref DeclModifierData dmod>
= ( "abstract"                             (. dmod.IsAbstract = true;  CheckAndSetToken(ref dmod.AbstractToken); CheckAndSetTokenOnce(ref dmod.FirstToken); .)
  | "ghost"                                (. dmod.IsGhost = true;  CheckAndSetToken(ref dmod.GhostToken); CheckAndSetTokenOnce(ref dmod.FirstToken); .)
  | "static"                               (. dmod.IsStatic = true; CheckAndSetToken(ref dmod.StaticToken); CheckAndSetTokenOnce(ref dmod.FirstToken); .)
  )
  .

/*------------------------------------------------------------------------*/
TopDecl<. ModuleDefinition module, List<MemberDecl/*!*/> membersDefaultClass, bool isTopLevel, bool isAbstract .>
= (. DeclModifierData dmod = new DeclModifierData(); ModuleDecl submodule;
     DatatypeDecl/*!*/ dt; TopLevelDecl td; IteratorDecl iter;
     TraitDecl/*!*/ trait;
  .)
  { DeclModifier<ref dmod> }
  ( SubModuleDecl<dmod, module, out submodule, isTopLevel>
                                               (. var litmod = submodule as LiteralModuleDecl;
                                                  if (litmod != null && litmod.ModuleDef.PrefixIds.Count != 0) {
                                                    var tup = new Tuple<List<IToken>, LiteralModuleDecl>(litmod.ModuleDef.PrefixIds, litmod);
                                                    module.PrefixNamedModules.Add(tup);
                                                  } else {
                                                    module.TopLevelDecls.Add(submodule);
                                                  }
                                               .)
  | ClassDecl<dmod, module, out td>            (. module.TopLevelDecls.Add(td); .)
  | DatatypeDecl<dmod, module, out dt>         (. module.TopLevelDecls.Add(dt); .)
  | NewtypeDecl<dmod, module, out td>          (. module.TopLevelDecls.Add(td); .)
  | SynonymTypeDecl<dmod, module, out td>      (. module.TopLevelDecls.Add(td); .)
  | IteratorDecl<dmod, module, out iter>       (. module.TopLevelDecls.Add(iter); .)
  | TraitDecl<dmod, module, out trait>         (. module.TopLevelDecls.Add(trait); .)
  | ClassMemberDecl<dmod, membersDefaultClass, false, true, !theOptions.AllowGlobals>
  )
  .

/*------------------------------------------------------------------------*/
SubModuleDecl<DeclModifierData dmod, ModuleDefinition parent, out ModuleDecl submodule, bool isTopLevel>
=
  (. submodule = null; .)
  ( ModuleDefinition<dmod, parent, out submodule>
  | ModuleImport<parent, out submodule>
  | ModuleExport<parent, out submodule>
    (. if (isTopLevel) SemErr(submodule.tok, "There is no point to an export declaration at the top level");
    .)
  )
  .

/*------------------------------------------------------------------------*/
ModuleDefinition<DeclModifierData dmod, ModuleDefinition parent, out ModuleDecl submodule>
=  "module"
   (. CheckAndSetTokenOnce(ref dmod.FirstToken);
     Attributes attrs = null;
     IToken/*!*/ id, iderr;
     var prefixIds = new List<IToken>();
     List<MemberDecl/*!*/> namedModuleDefaultClassMembers = new List<MemberDecl>();;
     List<IToken> idQualified = null;
     List<IToken> idRefined = null;
     ModuleDefinition module;
     submodule = null; // appease compiler
     bool isAbstract = dmod.IsAbstract;
     var dafnyOptionsBackup = theOptions;
     CheckDeclModifiers(ref dmod, "module", AllowedDeclModifiers.Abstract);
   .)
   { Attribute<ref attrs> }            (. ApplyOptionsFromAttributes(attrs); .)
   ModuleQualifiedName<out idQualified>
   (. id = idQualified[idQualified.Count-1];
      prefixIds = idQualified.GetRange(0,idQualified.Count-1);
   .)

   [ "refines" ModuleQualifiedName<out idRefined>
   | Ident<out iderr> (. SemErr(la, $"expected either a '{{' or a 'refines' keyword here, found {iderr.val}"); .)
   ]
   (. module = new ModuleDefinition(id, id.val, prefixIds, isAbstract, false,
                                        idRefined == null ? null : new ModuleQualifiedId(idRefined), parent, attrs,
                                        false, theVerifyThisFile, theCompileThisFile);
   .)
   SYNC                                (. module.TokenWithTrailingDocString = t; .)
   "{"                                 (. module.BodyStartTok = t; .)
     { TopDecl<module, namedModuleDefaultClassMembers, /* isTopLevel */ false, isAbstract>}
   "}"
    (.
      module.RangeToken = new RangeToken(dmod.FirstToken, t);
      module.BodyEndTok = t;
      module.TopLevelDecls.Add(new DefaultClassDecl(module, namedModuleDefaultClassMembers));
      submodule = new LiteralModuleDecl(module, parent);
      submodule.RangeToken = new RangeToken(dmod.FirstToken, t);
      theOptions = dafnyOptionsBackup;
    .)
  .

/*------------------------------------------------------------------------*/
ModuleImport<ModuleDefinition parent, out ModuleDecl submodule>
=  "import"                          (.bool opened = false;
                                      List<IToken> idExports = new List<IToken>();
                                      IToken/*!*/ id;
                                      List<IToken> idPath = new List<IToken>() ;
                                      var startToken = t;
                                      submodule = null;
                                     .)
    ["opened"                        (. opened = true; .) ]
    (. int lookAhead = scanner.Peek().kind; .)
    ( IF(lookAhead == _singleeq)
      ModuleName<out id>
      "="
      QualifiedModuleExport<out idPath, out idExports>
          (. submodule = new AliasModuleDecl(new ModuleQualifiedId(idPath),
                                         id, parent, opened, idExports); .)
    | IF(lookAhead == _colon)
      ModuleName<out id>
      ":"
      QualifiedModuleExport<out idPath, out idExports>
          (. submodule = new AbstractModuleDecl(new ModuleQualifiedId(idPath),
                                         id, parent, opened, idExports); .)
    |
      QualifiedModuleExport<out idPath, out idExports>
          (. submodule = new AliasModuleDecl(new ModuleQualifiedId(idPath),
                                         idPath[idPath.Count-1], parent, opened, idExports);
          .)
    ) (. submodule.RangeToken = new RangeToken(startToken, t); .)
    .

/*------------------------------------------------------------------------*/
ExportId<out IToken id> = NoUSIdentOrDigits<out id> .

ModuleExport<ModuleDefinition parent, out ModuleDecl submodule>
= "export"
  (.
    IToken exportId = t;
    IToken/*!*/ id;
    List<ExportSignature> exports = new List<ExportSignature>();;
    List<IToken> extends = new List<IToken>();
    var startToken = t;
    bool provideAll = false;
    bool revealAll = false;
    bool isDefault = false;
    bool isRefining = false;
    ExportSignature exsig;
  .)
  [ ExportId<out exportId> ]
  [ ellipsis  (. isRefining = true; .) ]
  {
    "provides"
    (
      ( ExportSignature<true, out exsig>        (. exports.Add(exsig); .)
        {"," ExportSignature<true, out exsig>   (. exports.Add(exsig); .) }
      )
    | "*" (. provideAll = true; .)
    )
  | "reveals"
    (
      ( ExportSignature<false, out exsig>       (. exports.Add(exsig); .)
        {"," ExportSignature<false, out exsig>  (. exports.Add(exsig); .) }
      )
    | "*" (. revealAll = true; .)
    )
  | "extends"
    ExportId<out id>       (. extends.Add(id); .)
    {"," ExportId<out id>  (. extends.Add(id); .) }
  }
  (. if (exportId.val == "export" || exportId.val == parent.Name) {
       isDefault = true;
     }
     submodule = new ModuleExportDecl(exportId, parent, exports, extends, provideAll, revealAll, isDefault, isRefining);
     submodule.RangeToken = new RangeToken(startToken, t);
  .)
  .

/*------------------------------------------------------------------------*/
// Note - before the "." only Type names are permitted (no 'digits'), but name resolution sorts that
// out, since the parser does not know (without adding lookahead) when it has seen the last dot
// matching any permitted member name

ExportSignature<bool opaque, out ExportSignature exsig>
= (. IToken prefix; IToken suffix = null; IToken startToken = null;
  .)
  TypeNameOrCtorSuffix<out prefix> (. startToken = t; .)
  [ "."
    TypeNameOrCtorSuffix<out suffix>]
  (. if (suffix != null) {
       exsig = new ExportSignature(prefix, prefix.val, suffix, suffix.val, opaque);
     } else {
       exsig = new ExportSignature(prefix, prefix.val, opaque);
     }
     exsig.RangeToken = new RangeToken(startToken, t);
  .)
  .

/*------------------------------------------------------------------------*/
ModuleName<out IToken id> = NoUSIdent<out id> .

ModuleQualifiedName<.out List<IToken> ids.>
= (. IToken id; ids = new List<IToken>();
  .)
  ModuleName<out id> (. ids.Add(id); .)
  { "." ModuleName<out id> (. ids.Add(id); .) }
  .

/*------------------------------------------------------------------------*/
QualifiedModuleExport<.out List<IToken> idPath, out List<IToken> exports.>
= (. exports = new List<IToken>();
  .)
  ModuleQualifiedName<out idPath>
  [ "`" ModuleExportSuffix<exports> ]
  .

/*------------------------------------------------------------------------*/
ModuleExportSuffix<. List<IToken> exports.>
=                              (. IToken id; .)
    ( ExportId<out id>       (. exports.Add(id); .)
    | "{" ExportId<out id>   (. exports.Add(id); .)
       { "," ExportId<out id> (. exports.Add(id); .) }
      "}"
    )
  .

/*------------------------------------------------------------------------*/
ClassName<out IToken id> = NoUSIdent<out id> .

ClassDecl<DeclModifierData dmodClass, ModuleDefinition/*!*/ module, out TopLevelDecl/*!*/ c>
= (. Contract.Requires(module != null);
     Contract.Ensures(Contract.ValueAtReturn(out c) != null);
     IToken/*!*/ id;
     IToken tokenWithTrailingDocString = Token.NoToken;
     Type parentTrait;
     List<Type> parentTraits = new List<Type>();
     Attributes attrs = null;
     bool isRefining = false;
     List<TypeParameter> typeArgs = new List<TypeParameter>();
     List<MemberDecl> members = new List<MemberDecl>();
     IToken bodyStart;
     CheckDeclModifiers(ref dmodClass, "class", AllowedDeclModifiers.None);
     DeclModifierData dmod;
  .)
  SYNC
  "class" (. CheckAndSetTokenOnce(ref dmodClass.FirstToken); .)
  { Attribute<ref attrs> }
  ClassName<out id>                     (. tokenWithTrailingDocString = t; .)
  [ GenericParameters<typeArgs, true> ] (. tokenWithTrailingDocString = t; .)
  [ "extends"
    Type<out parentTrait>       (. parentTraits.Add(parentTrait); tokenWithTrailingDocString = t; .)
    {"," Type<out parentTrait>  (. parentTraits.Add(parentTrait); tokenWithTrailingDocString = t; .) }
  | ellipsis                    (. isRefining = true; tokenWithTrailingDocString = t; .)
  ]
  SYNC
  "{"                                            (. bodyStart = t;  .)
    { (. dmod = new DeclModifierData(); .)
      { DeclModifier<ref dmod> }
      ClassMemberDecl<dmod, members, true, false, false>
    }
  "}"
  (. c = new ClassDecl(id, id.val, module, typeArgs, members, attrs, isRefining, parentTraits);
     c.BodyStartTok = bodyStart;
     c.BodyEndTok = t;
     c.RangeToken = new RangeToken(dmodClass.FirstToken, t);
     c.TokenWithTrailingDocString = tokenWithTrailingDocString;
  .)
  .

/*------------------------------------------------------------------------*/
TraitDecl<DeclModifierData dmodIn, ModuleDefinition/*!*/ module, out TraitDecl/*!*/ trait>
= (. Contract.Requires(module != null);
     Contract.Ensures(Contract.ValueAtReturn(out trait) != null);
     CheckDeclModifiers(ref dmodIn, "trait", AllowedDeclModifiers.None);
     IToken/*!*/ id;
     IToken/*!*/ tokenWithTrailingDocString;
     Type parentTrait;
     List<Type> parentTraits = new List<Type>();
     Attributes attrs = null;
     bool isRefining = false;
     List<TypeParameter/*!*/> typeArgs = new List<TypeParameter/*!*/>(); //traits should not support type parameters at the moment
     List<MemberDecl/*!*/> members = new List<MemberDecl/*!*/>();
     IToken bodyStart;
     DeclModifierData dmod;
  .)
  SYNC
  "trait"                       (. CheckAndSetTokenOnce(ref dmodIn.FirstToken); .)
  { Attribute<ref attrs> }
  ClassName<out id>                         (. tokenWithTrailingDocString = t; .)
  [ GenericParameters<typeArgs, true> ]     (. tokenWithTrailingDocString = t; .)
  [ "extends"
    Type<out parentTrait>       (. parentTraits.Add(parentTrait); tokenWithTrailingDocString = t; .)
    {"," Type<out parentTrait>  (. parentTraits.Add(parentTrait); tokenWithTrailingDocString = t; .) }
  | ellipsis                    (. isRefining = true; tokenWithTrailingDocString = t; .)
  ]
  "{"                                            (. bodyStart = t; .)
    { (. dmod  = new DeclModifierData(); .)
      { DeclModifier<ref dmod> }
      ClassMemberDecl<dmod, members, true, false, false>
    }
  "}"
  (. trait = new TraitDecl(id, id.val, module, typeArgs, members, attrs, isRefining, parentTraits);
     trait.BodyStartTok = bodyStart;
     trait.BodyEndTok = t;
     trait.RangeToken = new RangeToken(dmodIn.FirstToken, t);
     trait.TokenWithTrailingDocString = tokenWithTrailingDocString;
    .)
  .

/*------------------------------------------------------------------------*/
ClassMemberDecl<. DeclModifierData dmod, List<MemberDecl> mm, bool allowConstructors, bool isValueType, bool moduleLevelDecl.>
= (. Contract.Requires(cce.NonNullElements(mm));
     Method/*!*/ m;
     Function/*!*/ f;
  .)
  ( (. if (moduleLevelDecl) {
         SemErr(la, "fields are not allowed to be declared at the module level; instead, wrap the field in a 'class' declaration");
         dmod.IsStatic = false;
       }
    .)
    FieldDecl<dmod, isValueType, mm>
  | ConstantFieldDecl<dmod, mm, moduleLevelDecl>
  | IF(IsFunctionDecl())
    (. if (moduleLevelDecl && dmod.StaticToken != null) {
         errors.Warning(dmod.StaticToken, "module-level functions are always non-instance, so the 'static' keyword is not allowed here");
         dmod.IsStatic = false;
       }
    .)
    FunctionDecl<dmod, out f>                   (. mm.Add(f); .)
  | (. if (moduleLevelDecl && dmod.StaticToken != null) {
         errors.Warning(dmod.StaticToken, "module-level methods are always non-instance, so the 'static' keyword is not allowed here");
         dmod.IsStatic = false;
       }
    .)
    MethodDecl<dmod, allowConstructors, out m>  (. mm.Add(m); .)
  )
  .

/*------------------------------------------------------------------------*/
DatatypeName<out IToken id> = NoUSIdent<out id> .

DatatypeDecl<DeclModifierData dmod, ModuleDefinition/*!*/ module, out DatatypeDecl/*!*/ dt>
= (. Contract.Requires(module != null);
     Contract.Ensures(Contract.ValueAtReturn(out dt)!=null);
     IToken/*!*/ id;
     Attributes attrs = null;
     List<TypeParameter/*!*/> typeArgs = new List<TypeParameter/*!*/>();
     List<DatatypeCtor/*!*/> ctors = new List<DatatypeCtor/*!*/>();
     IToken bodyStart = Token.NoToken;  // dummy assignment
     bool isRefining = false;
     bool co = false;
     CheckDeclModifiers(ref dmod, "datatype or codatatype", AllowedDeclModifiers.None);
     var members = new List<MemberDecl>();
  .)
  SYNC
  ( "datatype"
  | "codatatype"     (. co = true; .)
  )                                        (. CheckAndSetTokenOnce(ref dmod.FirstToken); .)
  { Attribute<ref attrs> }
  DatatypeName<out id>
  [ GenericParameters<typeArgs, true> ]
  (
  "="                                      (. bodyStart = t; .)
  [ ellipsis                               (. SemErr(t, // Help users adjust to the new syntax
      $"Refinement cannot change the constructors of a `datatype`.  To refine `{id.val}`, either omit this `...` or omit the `=` sign and the datatype constructors."); .)
  ]
  [ "|" ] DatatypeMemberDecl<ctors>
  { "|" DatatypeMemberDecl<ctors> }
  | ellipsis                               (. isRefining = true; bodyStart = t; .)
  )
  [ TypeMembers<module, members> ]
  (. if (co) {
       dt = new CoDatatypeDecl(id, id.val, module, typeArgs, ctors, members, attrs, isRefining);
     } else {
       dt = new IndDatatypeDecl(id, id.val, module, typeArgs, ctors, members, attrs, isRefining);
     }
     dt.BodyStartTok = bodyStart;
     dt.BodyEndTok = t;
     dt.RangeToken = new RangeToken(dmod.FirstToken, t);
     dt.TokenWithTrailingDocString = bodyStart;
  .)
  .

/*------------------------------------------------------------------------*/
DatatypeMemberName<out IToken id> = NoUSIdentOrDigits<out id> .

DatatypeMemberDecl<.List<DatatypeCtor/*!*/>/*!*/ ctors.>
= (. Contract.Requires(cce.NonNullElements(ctors));
     Attributes attrs = null;
     IToken/*!*/ id;
     List<Formal/*!*/> formals = new List<Formal/*!*/>();
     var isGhost = false;
  .)
  // Note, "ghost" is parsed before any attributes. This means that the
  // attributes are parsed before the "id", which is consistent with other
  // declarations.
  [ "ghost"   (. isGhost = true; .) ]
  { Attribute<ref attrs> }
  DatatypeMemberName<out id>
  [ FormalsOptionalIds<formals> ]
  (. var ctor = new DatatypeCtor(id, id.val, isGhost, formals, attrs);
     ctor.RangeToken = new RangeToken(id, t);
     ctor.BodyEndTok = t;
     ctors.Add(ctor); .)
  .

/*------------------------------------------------------------------------*/
TypeMembers<. ModuleDefinition/*!*/ module, List<MemberDecl> members .>
= (. DeclModifierData dmod;
  .)
  "{"
  { (. dmod = new DeclModifierData(); .)
    { DeclModifier<ref dmod> }
    ClassMemberDecl<dmod, members, false, true, false>
  }
  "}"
  .

/*------------------------------------------------------------------------*/
FieldDecl<.DeclModifierData dmod, bool isValueType, List<MemberDecl> mm.>
= (. Contract.Requires(cce.NonNullElements(mm));
     Attributes attrs = null;
     IToken/*!*/ id;  Type/*!*/ ty;
     CheckDeclModifiers(ref dmod, "field", AllowedDeclModifiers.Ghost);
     var startToken = dmod.FirstToken;
     if (isValueType) {
       // we're about to produce an error; put fields into a throw-away list, so we don't return them
       mm = new List<MemberDecl>();
     }
  .)
  SYNC
  "var"                                             (. startToken = startToken ?? t;
                                                       if (isValueType) {
                                                         SemErr(t, "mutable fields are not allowed in value types");
                                                       }
                                                    .)
  { Attribute<ref attrs> }
  FIdentType<out id, out ty>           (. var f = new Field(id, id.val, dmod.IsGhost, ty, attrs); f.RangeToken = new RangeToken(startToken, t); mm.Add(f); f.TokenWithTrailingDocString = t;
                                          f.RangeToken = new RangeToken(startToken, t); .)
  { ","                                (. startToken = t; .)
    FIdentType<out id, out ty>         (.     f = new Field(id, id.val, dmod.IsGhost, ty, attrs); f.RangeToken = new RangeToken(startToken, t); mm.Add(f); f.TokenWithTrailingDocString = t;
                                              f.RangeToken = new RangeToken(startToken, t);
                                       .)
  }
  OldSemi
  .

/*------------------------------------------------------------------------*/
ConstantFieldDecl<.DeclModifierData dmod, List<MemberDecl/*!*/>/*!*/ mm, bool moduleLevelDecl.>
= (. Contract.Requires(cce.NonNullElements(mm));
     Attributes attrs = null;
     IToken/*!*/ id;  Type/*!*/ ty;
     Expression e = null;
     if (moduleLevelDecl && dmod.StaticToken != null) {
       errors.Warning(dmod.StaticToken, "module-level const declarations are always non-instance, so the 'static' keyword is not allowed here");
       dmod.IsStatic = false;
     }
     CheckDeclModifiers(ref dmod, "field", AllowedDeclModifiers.Ghost | AllowedDeclModifiers.Static);
  .)
  SYNC
  "const"                                    (. CheckAndSetTokenOnce(ref dmod.FirstToken); .)
  { Attribute<ref attrs> }
  CIdentType<out id, out ty>                 (. if (ty == null) { ty = new InferredTypeProxy(); } .)
  [ ellipsis ]
  [ ":=" Expression<out e, false, true> ]
                                             (. if (e == null && ty is InferredTypeProxy) {
                                                  SemErr(id, "a const declaration must have a type or a RHS value");
                                                }
                                                var c = new ConstantField(id, id.val, e, dmod.IsStatic, dmod.IsGhost, ty, attrs);
                                                if (e != null) {
                                                  c.BodyEndTok = t; // Until we have proper ranges
                                                }
                                                mm.Add(c);
                                             .)
  OldSemi                                    (. c.TokenWithTrailingDocString = t; c.RangeToken = new RangeToken(dmod.FirstToken, t); .)
  .

/*------------------------------------------------------------------------*/
NewtypeName<out IToken id> = NoUSIdent<out id> .
LocalVarName<out IToken id> = NoUSIdent<out id> .

NewtypeDecl<DeclModifierData dmod, ModuleDefinition module, out TopLevelDecl td>
= (. IToken id, bvId;
     Attributes attrs = null;
     td = null;
     Type baseType = null;
     Expression constraint;
     Expression witness = null;
     CheckDeclModifiers(ref dmod, "newtype", AllowedDeclModifiers.None);
     var members = new List<MemberDecl>();
  .)
  "newtype" (. CheckAndSetTokenOnce(ref dmod.FirstToken); .)
  { Attribute<ref attrs> }
  NewtypeName<out id>
  (
  "="
  [ ellipsis                               (. SemErr(t, // Help users adjust to the new syntax
      $"Refinement cannot change the base type of a `newtype`.  To refine `{id.val}`, either omit this `...` or omit the `=` sign and the parent type's body."); .)
  ]
  ( IF(IsIdentColonOrBar())
    LocalVarName<out bvId>
    [ ":" Type<out baseType> ]       (. if (baseType == null) { baseType = new InferredTypeProxy(); } .)
    "|"
    Expression<out constraint, false, true>
    (. var witnessKind = SubsetTypeDecl.WKind.CompiledZero; .)
    [ IF(IsWitness())
      ( "ghost" "witness"                            (. witnessKind = SubsetTypeDecl.WKind.Ghost; .)
        Expression<out witness, false, true>
      | "witness"
        ( "*"                                        (. witnessKind = SubsetTypeDecl.WKind.OptOut; .)
        | Expression<out witness, false, true>       (. witnessKind = SubsetTypeDecl.WKind.Compiled; .)
        )
      )
    ]
    [ TypeMembers<module, members> ]
    (. td = new NewtypeDecl(id, id.val, module, new BoundVar(bvId, bvId.val, baseType){ IsTypeExplicit = true }, constraint, witnessKind, witness, members, attrs, isRefining: false);
    .)
  | Type<out baseType>
    [ TypeMembers<module, members> ]
    (. td = new NewtypeDecl(id, id.val, module, baseType, members, attrs, isRefining: false); .)
  )
  | ellipsis
    [ TypeMembers<module, members> ]
    (. baseType = null; // Base type is not known yet
       td = new NewtypeDecl(id, id.val, module, baseType, members, attrs, isRefining: true);
       td.RangeToken = new RangeToken(dmod.FirstToken, t);
    .)
  )  (. if (td != null) {
          td.TokenWithTrailingDocString = t; 
          td.RangeToken = new RangeToken(dmod.FirstToken, t);
        }   .)
  .

/*------------------------------------------------------------------------*/
SynonymTypeName<out IToken id> = NoUSIdent<out id> .

// The following includes Opaque type definitions
SynonymTypeDecl<DeclModifierData dmod, ModuleDefinition module, out TopLevelDecl td>
= (. IToken id, bvId;
     Attributes attrs = null;
     var characteristics = new TypeParameter.TypeParameterCharacteristics(false);
     var typeArgs = new List<TypeParameter>();
     td = null;
     Type ty = null;
     Expression constraint;
     Expression witness = null;
     var kind = "opaque type";
     var members = new List<MemberDecl>();
     var isRefining = false;
  .)
  "type"                      (. CheckAndSetTokenOnce(ref dmod.FirstToken); .)
  { Attribute<ref attrs> }
  SynonymTypeName<out id>
  { TypeParameterCharacteristics<ref characteristics> }
  [ GenericParameters<typeArgs, true> ]
  [ "="
    ( IF(IsIdentColonOrBar())
      LocalVarName<out bvId>
      [ ":" Type<out ty> ]   (. if (ty == null) { ty = new InferredTypeProxy(); } .)
      "|"
      Expression<out constraint, false, true>
      (. var witnessKind = SubsetTypeDecl.WKind.CompiledZero; .)
      [ IF(IsWitness())
        ( "ghost" "witness"                            (. witnessKind = SubsetTypeDecl.WKind.Ghost; .)
          Expression<out witness, false, true>
        | "witness"
          ( "*"                                        (. witnessKind = SubsetTypeDecl.WKind.OptOut; .)
          | Expression<out witness, false, true>       (. witnessKind = SubsetTypeDecl.WKind.Compiled; .)
          )
        )
      ]
      (. td = new SubsetTypeDecl(id, id.val, characteristics, typeArgs, module, new BoundVar(bvId, bvId.val, ty){ IsTypeExplicit = !(ty is InferredTypeProxy) }, constraint, witnessKind, witness, attrs);
         kind = "subset type";
      .)
    |
      Type<out ty>
      (. td = new TypeSynonymDecl(id, id.val, characteristics, typeArgs, module, ty, attrs);
         kind = "type synonym";
      .)
    )
  | ellipsis                               (. isRefining = true; .)
    [ TypeMembers<module, members> ]
  | TypeMembers<module, members>
  ]
  (. if (td == null) {
       if (module is DefaultModuleDecl) {
         // opaque type declarations at the very outermost program scope get an automatic (!new)
         characteristics.ContainsNoReferenceTypes = true;
       }
       td = new OpaqueTypeDecl(id, id.val, module, characteristics, typeArgs, members, attrs, isRefining);
     }
     td.BodyEndTok = t;
     td.RangeToken = new RangeToken(dmod.FirstToken, t);
     td.TokenWithTrailingDocString = t;
  .)
  (. CheckDeclModifiers(ref dmod, kind, AllowedDeclModifiers.None); .)
  .

/*------------------------------------------------------------------------*/
GIdentType<bool allowGhostKeyword, bool allowNewKeyword, bool allowNameOnlyKeyword, bool allowOlderKeyword,
           out IToken/*!*/ id, out Type/*!*/ ty, out bool isGhost, out bool isOld, out bool isNameOnly, out bool isOlder>
/* isGhost always returns as false if allowGhostKeyword is false */
= (. Contract.Ensures(Contract.ValueAtReturn(out id)!=null);
     Contract.Ensures(Contract.ValueAtReturn(out ty)!=null);
     isGhost = false; isOld = allowNewKeyword; isNameOnly = false; isOlder = false;
  .)
  { IF(IsKeywordForFormal())
    ( "ghost"                    (. if (allowGhostKeyword) { isGhost = true; } else { SemErr(t, "formal cannot be declared 'ghost' in this context"); } .)
    | "new"                      (. if (allowNewKeyword) { isOld = false; } else { SemErr(t, "formal cannot be declared 'new' in this context"); } .)
    | "nameonly"                 (. if (allowNameOnlyKeyword) { isNameOnly = true; } else { SemErr(t, "formal cannot be declared 'nameonly' in this context"); } .)
    | "older"                    (. if (allowOlderKeyword) { isOlder = true; } else { SemErr(t, "formal cannot be declared 'older' in this context"); } .)
    )
  }
  IdentType<out id, out ty, false>
  .

FIdentType<out IToken/*!*/ id, out Type/*!*/ ty>
= (.Contract.Ensures(Contract.ValueAtReturn(out id) != null); Contract.Ensures(Contract.ValueAtReturn(out ty) != null);
    id = Token.NoToken;
  .)
  NoUSIdentOrDigits<out id> (. id = t; .)
  ":"
  Type<out ty>
  .

CIdentType<out IToken/*!*/ id, out Type ty>
= (.Contract.Ensures(Contract.ValueAtReturn(out id) != null);
    id = Token.NoToken;
    ty = null;
  .)
  NoUSIdentOrDigits<out id> (. id = t; .)
  [ ":"
    Type<out ty>
  ]
  .

IdentType<out IToken/*!*/ id, out Type/*!*/ ty, bool allowWildcardId>
= (.Contract.Ensures(Contract.ValueAtReturn(out id) != null); Contract.Ensures(Contract.ValueAtReturn(out ty) != null);.)
  WildIdent<out id, allowWildcardId>
  ":"
  Type<out ty>
  .

LocalIdentTypeOptional<out LocalVariable var, bool isGhost, bool allowWild=true>
= (. IToken id;  Type ty;  Type optType = null;
     IToken startToken = null;
  .)
  WildIdent<out id, allowWild> (. startToken = t; .)
  [ ":" Type<out ty>             (. optType = ty; .)
  ]
  (. var = new LocalVariable(id, id, id.val, optType == null ? new InferredTypeProxy() : optType, isGhost) {
       IsTypeExplicit = optType != null
     };
     var.RangeToken = new RangeToken(startToken, t);
  .)
  .

IdentTypeOptional<out BoundVar var>
= (. Contract.Ensures(Contract.ValueAtReturn(out var) != null);
     IToken id;  Type ty;  Type optType = null;
  .)
  WildIdent<out id, true>
  [ ":" Type<out ty>             (. optType = ty; .)
  ]
  (. var = new BoundVar(id, id.val, optType == null ? new InferredTypeProxy() : optType) {
       IsTypeExplicit = optType != null
     }; .)
  .

TypeIdentOptional<out IToken/*!*/ id, out string/*!*/ identName, out Type/*!*/ ty, out bool isGhost, out Expression defaultValue, out bool isNameOnly>
= (.Contract.Ensures(Contract.ValueAtReturn(out id)!=null);
     Contract.Ensures(Contract.ValueAtReturn(out ty)!=null);
     Contract.Ensures(Contract.ValueAtReturn(out identName)!=null);
     string name = null; id = Token.NoToken; ty = new BoolType()/*dummy*/; isGhost = false;
     IToken nameonlyToken = null;
     defaultValue = null;
  .)
  { "ghost"                            (. isGhost = true; .)
  | "nameonly"                         (. nameonlyToken = t; .)
  }
  ( TypeAndToken<out id, out ty, false>
    [ ":"
      (. /* try to convert ty to an identifier */
         UserDefinedType udt = ty as UserDefinedType;
         if (udt != null && udt.TypeArgs.Count == 0) {
           name = udt.Name;
         } else {
           SemErr(id, "invalid formal-parameter name in datatype constructor");
         }
      .)
      Type<out ty>
      ParameterDefaultValue<true, out defaultValue>
    ]
  | digits         (. id = t; name = id.val;.)
    ":"
    Type<out ty>
    ParameterDefaultValue<true, out defaultValue>
  )
  (. if (name != null) {
       identName = name;
       isNameOnly = nameonlyToken != null;
     } else {
       identName = "#" + anonymousIds++;
       if (nameonlyToken != null) {
         SemErr(nameonlyToken, "use of the 'nameonly' modifier must be accompanied with a parameter name");
       }
       isNameOnly = false;
     }
  .)
  .

/*------------------------------------------------------------------------*/
IteratorName<out IToken id> = NoUSIdent<out id> .

IteratorDecl<DeclModifierData dmod, ModuleDefinition module, out IteratorDecl/*!*/ iter>
= (. Contract.Ensures(Contract.ValueAtReturn(out iter) != null);
     IToken/*!*/ id;
     Attributes attrs = null;
     List<TypeParameter/*!*/>/*!*/ typeArgs = new List<TypeParameter/*!*/>();
     List<Formal/*!*/> ins = new List<Formal/*!*/>();
     List<Formal/*!*/> outs = new List<Formal/*!*/>();
     List<FrameExpression/*!*/> reads = new List<FrameExpression/*!*/>();
     List<FrameExpression/*!*/> mod = new List<FrameExpression/*!*/>();
     List<Expression/*!*/> decreases = new List<Expression>();
     List<AttributedExpression/*!*/> req = new List<AttributedExpression/*!*/>();
     List<AttributedExpression/*!*/> ens = new List<AttributedExpression/*!*/>();
     List<AttributedExpression/*!*/> yieldReq = new List<AttributedExpression/*!*/>();
     List<AttributedExpression/*!*/> yieldEns = new List<AttributedExpression/*!*/>();
     List<Expression/*!*/> dec = new List<Expression/*!*/>();
     Attributes readsAttrs = null;
     Attributes modAttrs = null;
     Attributes decrAttrs = null;
     BlockStmt body = null;
     IToken signatureEllipsis = null;
     IToken bodyStart = Token.NoToken;
     IToken bodyEnd = Token.NoToken;
     CheckDeclModifiers(ref dmod, "iterator", AllowedDeclModifiers.None);
  .)
  SYNC
  "iterator"                (. CheckAndSetTokenOnce(ref dmod.FirstToken); .)
  { Attribute<ref attrs> }
  IteratorName<out id>
  (
    [ GenericParameters<typeArgs, true> ]
    Formals<true, true, false, false, ins>
    [ ( "yields"
      | "returns"           (. SemErr(t, "iterators don't have a 'returns' clause; did you mean 'yields'?"); .)
      )
      Formals<false, true, false, false, outs>
    ]
  | ellipsis                (. signatureEllipsis = t; .)
  )
  IteratorSpec<reads, mod, decreases, req, ens, yieldReq, yieldEns, ref readsAttrs, ref modAttrs, ref decrAttrs>
  [ BlockStmt<out body, out bodyStart, out bodyEnd>
  ]
  (. iter = new IteratorDecl(id, id.val, module, typeArgs, ins, outs,
                             new Specification<FrameExpression>(reads, readsAttrs),
                             new Specification<FrameExpression>(mod, modAttrs),
                             new Specification<Expression>(decreases, decrAttrs),
                             req, ens, yieldReq, yieldEns,
                             body, attrs, signatureEllipsis);
     iter.BodyStartTok = bodyStart;
     iter.BodyEndTok = bodyEnd;
     iter.RangeToken = new RangeToken(dmod.FirstToken, t);
 .)
  .

/*------------------------------------------------------------------------*/
TypeVariableName<out IToken id> = NoUSIdent<out id> .

GenericParameters<.List<TypeParameter/*!*/>/*!*/ typeArgs, bool allowVariance.>
= (. Contract.Requires(cce.NonNullElements(typeArgs));
     IToken/*!*/ id;
     TypeParameter.TypeParameterCharacteristics characteristics;
     TypeParameter.TPVarianceSyntax variance = TypeParameter.TPVarianceSyntax.NonVariant_Strict;  // assignment is to please compiler
     characteristics = new TypeParameter.TypeParameterCharacteristics(false);
  .)
  // If a "<" combined with a Variance symbol could be a new token, then the parser here will need to be more complex,
  // since, for example, a < followed immediately by a Variance symbol would scan as the wrong token.
  // Fortunately that is not currently the case.
  // (Only because we parse the new "<-" symbol as separate "<" "-" tokens precisely to avoid this issue :)
  "<"
  [ Variance<out variance>  (. if (!allowVariance) { SemErr(t, "type-parameter variance is not allowed to be specified in this context"); } .)
  ]
  TypeVariableName<out id>
  { TypeParameterCharacteristics<ref characteristics> }
  (. typeArgs.Add(new TypeParameter(id, id.val, variance, characteristics)); .)
  { ","
    (. variance = TypeParameter.TPVarianceSyntax.NonVariant_Strict;
       characteristics = new TypeParameter.TypeParameterCharacteristics(false);
    .)
    [ Variance<out variance>  (. if (!allowVariance) { SemErr(t, "type-parameter variance is not allowed to be specified in this context"); } .)
    ]
    TypeVariableName<out id>
    { TypeParameterCharacteristics<ref characteristics> }
    (. typeArgs.Add(new TypeParameter(id, id.val, variance, characteristics)); .)
  }
  ">"
  .

/*------------------------------------------------------------------------*/
Variance<out TypeParameter.TPVarianceSyntax variance>
= (. variance = TypeParameter.TPVarianceSyntax.NonVariant_Strict;  // never used; here just to please the C# compiler
  .)
  ( "*"  (. variance = TypeParameter.TPVarianceSyntax.Covariant_Permissive; .)
  | "+"  (. variance = TypeParameter.TPVarianceSyntax.Covariant_Strict; .)
  | "!"  (. variance = TypeParameter.TPVarianceSyntax.NonVariant_Permissive; .)
  | "-"  (. variance = TypeParameter.TPVarianceSyntax.Contravariance; .)
  )
  .

/*------------------------------------------------------------------------*/
TypeParameterCharacteristics<ref TypeParameter.TypeParameterCharacteristics characteristics>
= "(" (. var startToken = t; .)
  TPCharOption<ref characteristics>
  { ","
    TPCharOption<ref characteristics>
  }
  ")" (. characteristics.RangeToken = new RangeToken(startToken, t); .)
  .

TPCharOption<ref TypeParameter.TypeParameterCharacteristics characteristics>
= ( "=="       (. characteristics.EqualitySupport = TypeParameter.EqualitySupportValue.Required; .)
  | digits     (. if (t.val == "0") {
                    characteristics.AutoInit = Microsoft.Dafny.Type.AutoInitInfo.CompilableValue;
                  } else if (t.val == "00") {
                    if (characteristics.AutoInit != Microsoft.Dafny.Type.AutoInitInfo.CompilableValue) {
                      characteristics.AutoInit = Microsoft.Dafny.Type.AutoInitInfo.Nonempty;
                    }
                  } else {
                    SemErr(t, "unexpected type parameter option - should be == or 0 or !new");
                  }
               .)
  | "!" "new"  (. characteristics.ContainsNoReferenceTypes = true; .)
  )
  .

/*------------------------------------------------------------------------*/
MethodDecl<DeclModifierData dmod, bool allowConstructor, out Method/*!*/ m>
= (. Contract.Ensures(Contract.ValueAtReturn(out m) !=null);
     IToken/*!*/ id = Token.NoToken;
     bool hasName = false;  IToken keywordToken;
     Attributes attrs = null;
     List<TypeParameter/*!*/>/*!*/ typeArgs = new List<TypeParameter/*!*/>();
     List<Formal/*!*/> ins = new List<Formal/*!*/>();
     List<Formal/*!*/> outs = new List<Formal/*!*/>();
     List<AttributedExpression/*!*/> req = new List<AttributedExpression/*!*/>();
     List<FrameExpression/*!*/> mod = new List<FrameExpression/*!*/>();
     List<AttributedExpression/*!*/> ens = new List<AttributedExpression/*!*/>();
     List<Expression/*!*/> dec = new List<Expression/*!*/>();
     Attributes decAttrs = null;
     Attributes modAttrs = null;
     BlockStmt body = null;
     bool isPlainOlMethod = false;
     bool isLemma = false;
     bool isTwoStateLemma = false;
     bool isConstructor = false;
     bool isLeastLemma = false;
     bool isGreatestLemma = false;
     IToken signatureEllipsis = null;
     IToken tokenWithTrailingDocString = Token.NoToken;
     IToken bodyStart = Token.NoToken;
     IToken bodyEnd = Token.NoToken;
     AllowedDeclModifiers allowed = AllowedDeclModifiers.None;
     string caption = "";
     ExtremePredicate.KType kType = ExtremePredicate.KType.Unspecified;
  .)
  SYNC
  ( "method"                        (. isPlainOlMethod = true; caption = "method";
                                       CheckAndSetTokenOnce(ref dmod.FirstToken);
                                       allowed = AllowedDeclModifiers.Ghost | AllowedDeclModifiers.Static; .)
  | "lemma"                         (. isLemma = true; caption = "lemma";
                                       CheckAndSetTokenOnce(ref dmod.FirstToken);
                                       allowed = AllowedDeclModifiers.AlreadyGhost | AllowedDeclModifiers.Static; .)
  | ( "greatest"                    (. CheckAndSetTokenOnce(ref dmod.FirstToken); .)
      "lemma"
    | "colemma"                     (. CheckAndSetTokenOnce(ref dmod.FirstToken); errors.Deprecated(t, "the old keyword 'colemma' has been renamed to the keyword phrase 'greatest lemma'"); .)
    )
                                    (. isGreatestLemma = true; caption = "greatest lemma";
                                       allowed = AllowedDeclModifiers.AlreadyGhost | AllowedDeclModifiers.Static; .)
  | ( "least"                       (. CheckAndSetTokenOnce(ref dmod.FirstToken); .)
    | "inductive"                   (. CheckAndSetTokenOnce(ref dmod.FirstToken);errors.Deprecated(t, "the old keyword phrase 'inductive lemma' has been renamed to 'least lemma'"); .)
    )
    "lemma"
                                    (. isLeastLemma = true;  caption = "least lemma";
                                       allowed = AllowedDeclModifiers.AlreadyGhost | AllowedDeclModifiers.Static;.)
  | "twostate"                      (. CheckAndSetTokenOnce(ref dmod.FirstToken); .)
    "lemma"                         (. isTwoStateLemma = true; caption = "two-state lemma";
                                       allowed = AllowedDeclModifiers.AlreadyGhost | AllowedDeclModifiers.Static; .)
  | "constructor"                   (.  CheckAndSetTokenOnce(ref dmod.FirstToken);
                                       if (allowConstructor) {
                                         isConstructor = true;
                                       } else {
                                         SemErr(t, "constructors are allowed only in classes");
                                       }
                                       caption = "constructor";
                                       allowed = AllowedDeclModifiers.Ghost;
                                    .)
  )                                 (. keywordToken = t;
                                       CheckDeclModifiers(ref dmod, caption, allowed); .)
  { Attribute<ref attrs> }
  [ MethodFunctionName<out id>               (. hasName = true; .)
  ]
  (. if (!hasName) {
       id = keywordToken;
       if (!isConstructor) {
         SemErr(la, "a method must be given a name (expecting identifier)");
       }
     }
  .)
  (
    [ GenericParameters<typeArgs, false> ]
    [ KType<ref kType>              (. if (!(isGreatestLemma || isLeastLemma)) { SemErr(t, "type of _k can only be specified for least and greatest lemmas"); } .)
    ]
    (. var isCompilable = (isPlainOlMethod || isConstructor) && !dmod.IsGhost; .)
    Formals<true, isCompilable, isTwoStateLemma, false, ins>
    [ "returns"                                 (. if (isConstructor) { SemErr(t, "constructors cannot have out-parameters"); } .)
      Formals<false, isCompilable, false, false, outs>
    ]
  | ellipsis                                    (. signatureEllipsis = t; .)
  )                                             (. tokenWithTrailingDocString = t; .)
  MethodSpec<dmod.IsGhost || isLemma || isTwoStateLemma || isLeastLemma || isGreatestLemma,
             req, mod, ens, dec, ref decAttrs, ref modAttrs, caption, isConstructor>
  [ IF(isConstructor)
    (. DividedBlockStmt dividedBody; .)
    DividedBlockStmt<out dividedBody, out bodyStart, out bodyEnd>
    (. body = dividedBody; .)
  | BlockStmt<out body, out bodyStart, out bodyEnd>
  ]
  (. IToken tok = id;
     if (isConstructor) {
       m = new Constructor(tok, hasName ? id.val : "_ctor", dmod.IsGhost, typeArgs, ins,
                           req, new Specification<FrameExpression>(mod, modAttrs), ens, new Specification<Expression>(dec, decAttrs), (DividedBlockStmt)body, attrs, signatureEllipsis);
     } else if (isLeastLemma) {
       m = new LeastLemma(tok, id.val, dmod.IsStatic, kType, typeArgs, ins, outs,
                          req, new Specification<FrameExpression>(mod, modAttrs), ens, new Specification<Expression>(dec, decAttrs), body, attrs, signatureEllipsis);
     } else if (isGreatestLemma) {
       m = new GreatestLemma(tok, id.val, dmod.IsStatic, kType, typeArgs, ins, outs,
                             req, new Specification<FrameExpression>(mod, modAttrs), ens, new Specification<Expression>(dec, decAttrs), body, attrs, signatureEllipsis);
     } else if (isLemma) {
       m = new Lemma(tok, id.val, dmod.IsStatic, typeArgs, ins, outs,
                     req, new Specification<FrameExpression>(mod, modAttrs), ens, new Specification<Expression>(dec, decAttrs), body, attrs, signatureEllipsis);
     } else if (isTwoStateLemma) {
       m = new TwoStateLemma(tok, id.val, dmod.IsStatic, typeArgs, ins, outs,
                             req, new Specification<FrameExpression>(mod, modAttrs),
                             ens, new Specification<Expression>(dec, decAttrs), body, attrs, signatureEllipsis);
     } else {
       m = new Method(tok, id.val, dmod.IsStatic, dmod.IsGhost, typeArgs, ins, outs,
                      req, new Specification<FrameExpression>(mod, modAttrs), ens, new Specification<Expression>(dec, decAttrs), body, attrs, signatureEllipsis);
     }
     m.BodyStartTok = bodyStart;
     m.BodyEndTok = bodyEnd;
     m.RangeToken = new RangeToken(dmod.FirstToken, t);
     m.TokenWithTrailingDocString = tokenWithTrailingDocString;
 .)
  .

/*------------------------------------------------------------------------*/
KType<ref ExtremePredicate.KType kType>
= "["
  ( "nat"       (. kType = ExtremePredicate.KType.Nat; .)
  | "ORDINAL"   (. kType = ExtremePredicate.KType.ORDINAL; .)
  )
  "]"
  .

/*------------------------------------------------------------------------*/
RequiresClause<.List<AttributedExpression> req, bool allowLabel.>
= "requires"    (. IToken lbl = null;
                   IToken first = t;
                   Attributes attrs = null;
                   Expression e;
                 .)
  { Attribute<ref attrs> }
  [ IF(IsLabel(allowLabel))
    LabelName<out lbl> ":"
  ]
  Expression<out e, false, false>
  OldSemi       (. req.Add(new AttributedExpression(e, lbl == null ? null : new AssertLabel(lbl, lbl.val), attrs)); .)
  .

/*------------------------------------------------------------------------*/
EnsuresClause<.List<AttributedExpression> ens, bool allowLambda.>
= "ensures"     (. Expression e;
                   Attributes attrs = null;
                 .)
  { Attribute<ref attrs> }
  Expression<out e, false, allowLambda>
  OldSemi       (. ens.Add(new AttributedExpression(e, attrs)); .)
  .

/*------------------------------------------------------------------------*/
ModifiesClause<.ref List<FrameExpression> mod, ref Attributes attrs,
                bool allowLambda, bool performThisDeprecatedCheck.>
= "modifies"                                    (. FrameExpression fe;
                                                   mod = mod ?? new List<FrameExpression>();
                                                .)
  { Attribute<ref attrs> }
  FrameExpression<out fe, false, allowLambda>         (. Util.AddFrameExpression(mod, fe, performThisDeprecatedCheck, errors); .)
  { "," FrameExpression<out fe, false, allowLambda>   (. Util.AddFrameExpression(mod, fe, performThisDeprecatedCheck, errors); .)
  }
  OldSemi
  .

/*------------------------------------------------------------------------*/
DecreasesClause<.List<Expression> decreases, ref Attributes attrs,
                 bool allowWildcard, bool allowLambda.>
= "decreases"
  { Attribute<ref attrs> }
  DecreasesList<decreases, allowWildcard, allowLambda>
  OldSemi
  .

/*------------------------------------------------------------------------*/
ReadsClause<.List<FrameExpression/*!*/>/*!*/ reads,
                  bool allowLemma, bool allowLambda, bool allowWild.>
= "reads"
  (. FrameExpression fe; .)
  PossiblyWildFrameExpression<out fe, allowLemma, allowLambda, allowWild>          (. reads.Add(fe); .)
  { "," PossiblyWildFrameExpression<out fe, allowLemma, allowLambda, allowWild>    (. reads.Add(fe); .)
  }
  (. if (allowWild && reads.Count > 1 && reads.Exists(fe => fe.E is WildcardExpr)) {
       SemErr(fe.tok, "A 'reads' clause that contains '*' is not allowed to contain any other expressions");
     }
  .)
  OldSemi
  .

/*------------------------------------------------------------------------*/
InvariantClause<. List<AttributedExpression> invariants.> =
  "invariant"                                   (. Attributes attrs = null;
                                                   Expression e;
                                                .)
  { Attribute<ref attrs> }
  Expression<out e, false, true>                (. invariants.Add(new AttributedExpression(e, attrs)); .)
  OldSemi
  .

/*------------------------------------------------------------------------*/
MethodSpec<.bool isGhost, List<AttributedExpression> req, List<FrameExpression> mod, List<AttributedExpression> ens,
            List<Expression> decreases, ref Attributes decAttrs, ref Attributes modAttrs, string caption, bool performThisDeprecatedCheck.>
= (. Contract.Requires(cce.NonNullElements(req));
     Contract.Requires(cce.NonNullElements(mod));
     Contract.Requires(cce.NonNullElements(ens));
     Contract.Requires(cce.NonNullElements(decreases));
  .)
  SYNC
  { ModifiesClause<ref mod, ref modAttrs, false, performThisDeprecatedCheck>
  | RequiresClause<req, true>
  | EnsuresClause<ens, false>
  | DecreasesClause<decreases, ref decAttrs, !isGhost, false>
  }
  .

/*------------------------------------------------------------------------*/
IteratorSpec<.List<FrameExpression/*!*/>/*!*/ reads, List<FrameExpression/*!*/>/*!*/ mod, List<Expression/*!*/> decreases,
              List<AttributedExpression/*!*/>/*!*/ req, List<AttributedExpression/*!*/>/*!*/ ens,
              List<AttributedExpression/*!*/>/*!*/ yieldReq, List<AttributedExpression/*!*/>/*!*/ yieldEns,
              ref Attributes readsAttrs, ref Attributes modAttrs, ref Attributes decrAttrs.>
=
  SYNC
  { ReadsClause<reads, false, false, false>
  | ModifiesClause<ref mod, ref modAttrs, false, false>
  | (. bool isYield = false; .)
    [ "yield"                                                (. isYield = true; .)
    ]
    ( RequiresClause<(isYield?yieldReq:req), !isYield>
    | EnsuresClause<(isYield?yieldEns:ens), false>
    )
  | DecreasesClause<decreases, ref decrAttrs, false, false>
  }
  .

/*------------------------------------------------------------------------*/
Formals<.bool incoming, bool allowGhostKeyword, bool allowNewKeyword, bool allowOlderKeyword, List<Formal> formals.>
= (. Contract.Requires(cce.NonNullElements(formals));
     IToken id;
     Type ty;
     bool isGhost;
     bool isOld;
     Expression defaultValue;
     bool isNameOnly;
     bool isOlder;
  .)
  "("
  [
    GIdentType<allowGhostKeyword, allowNewKeyword, incoming, allowOlderKeyword, out id, out ty, out isGhost, out isOld, out isNameOnly, out isOlder>
    ParameterDefaultValue<incoming, out defaultValue>
                 (. formals.Add(new Formal(id, id.val, ty, incoming, isGhost, defaultValue, isOld, isNameOnly, isOlder)); .)
    { "," GIdentType<allowGhostKeyword, allowNewKeyword, incoming, allowOlderKeyword, out id, out ty, out isGhost, out isOld, out isNameOnly, out isOlder>
    ParameterDefaultValue<incoming, out defaultValue>
                 (. formals.Add(new Formal(id, id.val, ty, incoming, isGhost, defaultValue, isOld, isNameOnly, isOlder)); .)
    }
  ]
  ")"
  .

ParameterDefaultValue<bool incoming, out Expression defaultValue>
= (. defaultValue = null; IToken tok;
  .)
  [ ":="        (. tok = t; .)
    Expression<out defaultValue, true, true>
    (. if (!incoming) {
         SemErr(tok, "out-parameters cannot have default-value expressions");
         defaultValue = null;
       }
    .)
  ]
  .

/*------------------------------------------------------------------------*/
FormalsOptionalIds<.List<Formal/*!*/>/*!*/ formals.>
= (. Contract.Requires(cce.NonNullElements(formals));
     IToken/*!*/ id;  Type/*!*/ ty;  string/*!*/ name;  bool isGhost;  Expression/*?*/ defaultValue;
     bool isNameOnly;
  .)
  "("
  [
    TypeIdentOptional<out id, out name, out ty, out isGhost, out defaultValue, out isNameOnly>
            (. formals.Add(new Formal(id, name, ty, true, isGhost, defaultValue, false, isNameOnly)); .)
    { "," TypeIdentOptional<out id, out name, out ty, out isGhost, out defaultValue, out isNameOnly>
            (. formals.Add(new Formal(id, name, ty, true, isGhost, defaultValue, false, isNameOnly)); .)
    }
  ]
  ")"
  .

/*------------------------------------------------------------------------*/
Type<out Type ty>
= (. Contract.Ensures(Contract.ValueAtReturn(out ty) != null); IToken/*!*/ tok; .)
  TypeAndToken<out tok, out ty, false>
  .

TypeAndToken<out IToken tok, out Type ty, bool inExpressionContext>
= (. Contract.Ensures(Contract.ValueAtReturn(out tok)!=null);
     Contract.Ensures(Contract.ValueAtReturn(out ty) != null);
     tok = Token.NoToken;
     ty = new BoolType();  /*keep compiler happy*/
     IToken startToken = null;
     List<Type> gt;
     List<Type> tupleArgTypes = null;
     List<IToken> argumentGhostTokens = null;
  .)
  ( "bool"                          (. tok = t; startToken = t; .)
  | "char"                          (. tok = t; startToken = t;  ty = new CharType(); .)
  | "int"                           (. tok = t; startToken = t;  ty = new IntType(); .)
  | "nat"                           (. tok = t; startToken = t;  ty = new UserDefinedType(tok, tok.val, null); .)
  | "real"                          (. tok = t; startToken = t;  ty = new RealType(); .)
  | "ORDINAL"                       (. tok = t; startToken = t;  ty = new BigOrdinalType(); .)
  | bvToken                         (. tok = t; startToken = t;
                                       int w = StringToInt(tok.val.Substring(2), 0, "bitvectors that wide");
                                       ty = new BitvectorType(w);
                                    .)
  | "set"                           (. tok = t; startToken = t; .)
    OptGenericInstantiation<out gt, inExpressionContext>
                                    (. if (gt != null && gt.Count > 1) {
                                         SemErr("set type expects only one type argument");
                                       }
                                       ty = new SetType(true, gt != null ?gt[0] : null);
                                    .)
  | "iset"                          (. tok = t; startToken = t; .)
    OptGenericInstantiation<out gt, inExpressionContext>
                                    (. if (gt != null && gt.Count > 1) {
                                         SemErr("set type expects only one type argument");
                                       }
                                       ty = new SetType(false, gt != null ? gt[0] : null);
                                    .)
  | "multiset"                      (. tok = t; startToken = t; .)
    OptGenericInstantiation<out gt, inExpressionContext>
                                    (. if (gt != null && gt.Count > 1) {
                                         SemErr("multiset type expects only one type argument");
                                       }
                                       ty = new MultiSetType(gt != null ? gt[0] : null);
                                    .)
  | "seq"                           (. tok = t; startToken = t; .)
    OptGenericInstantiation<out gt, inExpressionContext>
                                    (. if (gt != null && gt.Count > 1) {
                                         SemErr("seq type expects only one type argument");
                                       }
                                       ty = new SeqType(gt != null ? gt[0] : null);
                                    .)
  | "string"                        (. tok = t; startToken = t;  ty = new UserDefinedType(tok, tok.val, null); .)
  | "object"                        (. tok = t; startToken = t;  ty = new UserDefinedType(tok, tok.val, null); .)
  | "object?"                       (. tok = t; startToken = t;  ty = new UserDefinedType(tok, tok.val, null); .)
  | "map"                           (. tok = t; startToken = t; .)
    OptGenericInstantiation<out gt, inExpressionContext>
                                    (. if (gt == null) {
                                         ty = new MapType(true, null, null);
                                       } else if (gt.Count != 2) {
                                         SemErr("map type expects two type arguments");
                                         ty = new MapType(true, gt[0], gt.Count == 1 ? new InferredTypeProxy() : gt[1]);
                                       } else {
                                         ty = new MapType(true, gt[0], gt[1]);
                                       }
                                    .)
  | "imap"                          (. tok = t; startToken = t; .)
    OptGenericInstantiation<out gt, inExpressionContext>
                                    (. if (gt == null) {
                                         ty = new MapType(false, null, null);
                                       } else if (gt.Count != 2) {
                                         SemErr("imap type expects two type arguments");
                                         ty = new MapType(false, gt[0], gt.Count == 1 ? new InferredTypeProxy() : gt[1]);
                                       } else {
                                         ty = new MapType(false, gt[0], gt[1]);
                                       }
                                    .)
  | arrayToken                      (. tok = t; startToken = t; .)
    OptGenericInstantiation<out gt, inExpressionContext>
                                    (. var tokString = tok.val;
                                       bool q = tokString[tokString.Length-1] == '?';
                                       // Extracting the dimension out of array2 or array10?
                                       var dimString = tokString.Substring(5, tokString.Length - (q?6:5)); // 5 is length of "array"
                                       int dims = StringToInt(dimString, 1, "arrays of that many dimensions");
                                       ty = theBuiltIns.ArrayType(tok, dims, gt, true, q);
                                    .)
  | TupleType<out ty, out tok, out tupleArgTypes, out argumentGhostTokens>
  | NamedType<out ty, out tok, inExpressionContext>
  )
  (. startToken =  startToken ?? ty.GetStartToken() ?? tok;
     ty.RangeToken = new RangeToken(startToken, t);
  .)
  [ (. int arrowKind = 0; /* 0: any, 1: partial, 2: total */
       Type t2;
    .)
    ( "~>"           (. arrowKind = 0; .)
    | "-->"          (. arrowKind = 1; .)
    | "->"           (. arrowKind = 2; .)
    )                (. tok = t; .)
    Type<out t2>
    (. if (tupleArgTypes == null) {
         gt = new List<Type>{ ty };
       } else {
         // make sure no "ghost" keyword was used in the tuple-looking type
         foreach (var ghostToken in argumentGhostTokens.Where(ghostToken => ghostToken != null)) {
           SemErr(ghostToken, $"arrow-type arguments may not be declared as 'ghost'");
         }
         gt = tupleArgTypes;
       }
       var arity = gt.Count;
       theBuiltIns.CreateArrowTypeDecl(arity);
       if (arrowKind == 0) {
         ty = new ArrowType(tok, gt, t2);
       } else {
         gt.Add(t2);
         if (arrowKind == 1) {
           ty = new UserDefinedType(tok, ArrowType.PartialArrowTypeName(arity), gt);
         } else {
           ty = new UserDefinedType(tok, ArrowType.TotalArrowTypeName(arity), gt);
         }
       }
       ty.RangeToken = new RangeToken(startToken, t);
    .)
  ]
  .

/*------------------------------------------------------------------------*/

TupleType<.out Type ty, out IToken tok, out List<Type> tupleArgTypes, out List<IToken> argumentGhostTokens.> =
  "("                             (. tok = t;
                                     ty = null; // To keep compiler happy
                                     tupleArgTypes = new List<Type>();
                                     IToken ghostToken = null;
                                     argumentGhostTokens = new List<IToken>();
                                  .)
  [ [ "ghost"                     (. ghostToken = t; .)
    ]
    Type<out ty>                  (. tupleArgTypes.Add(ty); argumentGhostTokens.Add(ghostToken); .)
    { ","                         (. ghostToken = null; .)
      [ "ghost"                   (. ghostToken = t; .)
      ]
      Type<out ty>                (. tupleArgTypes.Add(ty); argumentGhostTokens.Add(ghostToken); .)
    }
  ]
  ")"                             (. if (tupleArgTypes.Count == 1 && argumentGhostTokens[0] == null) {
                                       // just return the type 'ty'
                                     } else {
                                       var dims = tupleArgTypes.Count;
                                       var argumentGhostness = argumentGhostTokens.ConvertAll(tok => tok != null);
                                       var tmp = theBuiltIns.TupleType(tok, dims, true, argumentGhostness);  // make sure the tuple type exists
                                       ty = new UserDefinedType(tok, BuiltIns.TupleTypeName(argumentGhostness), dims == 0 ? null : tupleArgTypes);
                                     }
                                  .)
  .

/*------------------------------------------------------------------------*/
NamedType<.out Type ty, out IToken tok, bool inExpressionContext.> =
  (. Expression e; IToken startToken = null; .)
  NameSegmentForTypeName<out e, inExpressionContext>  (. tok = t; startToken = t; .)
  { "."
    TypeNameOrCtorSuffix<out tok>       (. List<Type> typeArgs; .)
    OptGenericInstantiation<out typeArgs, inExpressionContext>
    (. e = new ExprDotName(tok, e, tok.val, typeArgs); .)
  }
  (. ty = new UserDefinedType(e.tok, e);
     ty.RangeToken = new RangeToken(startToken, t);
   .)
  .

/*------------------------------------------------------------------------*/
OptGenericInstantiation<.out List<Type> gt, bool inExpressionContext.>  /* NOTE: Coco complains about "OptGenericInstantiation deletable". That's okay. */
= (. gt = null; .)
  [ IF(IsGenericInstantiation(inExpressionContext))  /* be greedy -- if it looks like a type instantiation, take it */
    (. gt = new List<Type>(); .)
    GenericInstantiation<gt>
  ]
  .

/*------------------------------------------------------------------------*/
GenericInstantiation<.List<Type> gt.>
= (. Contract.Requires(cce.NonNullElements(gt)); Type/*!*/ ty; .)
  "<"
    Type<out ty>                     (. gt.Add(ty); .)
    { "," Type<out ty>               (. gt.Add(ty); .)
    }
  ">"
  .

/*------------------------------------------------------------------------*/
FunctionDecl<DeclModifierData dmod, out Function/*!*/ f>
= (. Contract.Ensures(Contract.ValueAtReturn(out f) != null);
     Attributes attrs = null;
     IToken/*!*/ id = Token.NoToken;  // to please compiler
     List<TypeParameter> typeArgs = new List<TypeParameter>();
     List<Formal> formals = new List<Formal>();
     Formal/*!*/ result = null;
     Type/*!*/ returnType = new BoolType();
     List<AttributedExpression> reqs = new List<AttributedExpression>();
     List<AttributedExpression> ens = new List<AttributedExpression>();
     List<FrameExpression> reads = new List<FrameExpression>();
     List<Expression> decreases;
     Attributes decAttrs = null;
     Expression body = null;
     bool isPredicate = false; bool isLeastPredicate = false; bool isGreatestPredicate = false;
     IToken/*?*/ headToken = null; // used only for a basic "function" or "predicate"
     IToken/*?*/ functionMethodToken = null; // used only for a basic "function" or "predicate"
     IToken tokenWithTrailingDocString = Token.NoToken;
     IToken bodyStart = Token.NoToken;
     IToken bodyEnd = Token.NoToken;
     IToken signatureEllipsis = null;
     bool isTwoState = false;
     ExtremePredicate.KType kType = ExtremePredicate.KType.Unspecified;
  .)
  /* ========================================
   * This production parses variations of functions. By the time control reaches this point, modifiers like
   * "static", "ghost", and "abstract" have already been parsed; these are recorded into parameter "dmod" and
   * get checked by one of the calls to "CheckDeclModifiers" below. The "ghost" keyword (which was already parsed,
   * if present in the input) and the next grammar elements to be parsed fall into one of the
   * following 4 schemas:
   *
   *   0:   [ ghost ] [ twostate ] function [ method ]    signature  [ "{" Expr "}" [ by method BlockStmt ] ]
   *   1:   [ ghost ] [ twostate ] predicate [ method ]   signature  [ "{" Expr "}" [ by method BlockStmt ] ]
   *   2:   [ ghost ] least predicate                     signature  [ "{" Expr "}" [ by method BlockStmt ] ]
   *   3:   [ ghost ] greatest predicate                  signature  [ "{" Expr "}" [ by method BlockStmt ] ]
   *
   * Parsed below, but not shown in these 4 schemas, are the "..." token, which may be part of the "signature",
   * and various deprecated synonyms for the least/greatest variations.
   *
   * A quick look at the code below suggests that "twostate" may be parsed in all 4 of these schemas, but
   * the lookahead that has brought control here to the "FunctionDecl" production has already ruled out the
   * "twostate least" and "twostate greatest" combinations. That's why schemas 2 and 3 above do not mention
   * the possibility of "twostate".
   *
   * Several of the combinations shown in the 4 schemas above are not allowed. In particular:
   *
   *     - "ghost" is never allowed together with "twostate", "least", or "greatest"
   *     - "method" is never allowed together with "twostate", "least", or "greatest"
   *     - "by method" is never allowed together with "twostate", "least", or "greatest"
   *     - "by method" is not allowed with either "ghost" or "method"
   *     - "ghost" and "method" are never allowed together, and which of the combinations
   *           ghost function/predicate
   *                 function/predicate
   *                 function/predicate method
   *       are allowed depends on the value of command-line option "/functionSyntax".
   *
   * Because of when the various keywords and grammar elements are parsed, the parser reads one of the 4 schemas
   * above in its entirety before the code checks for legal combinations. So, up next is the parsing of each of
   * the 4 schemas, up until and including "signature".         
   */

  /* ----- function ----- */
  [ "twostate"   (. isTwoState = true; CheckAndSetTokenOnce(ref dmod.FirstToken); .)
  ]
  ( "function"   (. headToken = t; CheckAndSetTokenOnce(ref dmod.FirstToken); .)
    [ "method"   (. functionMethodToken = t; .)
    ]
    { Attribute<ref attrs> }
    MethodFunctionName<out id>
    (
      [ GenericParameters<typeArgs, false> ]
      Formals<true, true, isTwoState, true, formals>
      ":"
      (  IF(IsParenIdentsColon())
         "("
           GIdentType<false, false, false, false, out var resultId, out var ty, out var resultIsGhost, out var isOld, out var isNameOnly, out var isOlder>
           (. Contract.Assert(!resultIsGhost && !isOld && !isNameOnly && !isOlder);
              result = new Formal(resultId, resultId.val, ty, false, false, null, false);
           .)
         ")"
         | Type<out returnType>
      )
    | ellipsis   (. signatureEllipsis = t; .)
    )

  /* ----- predicate ----- */
  | "predicate"  (. headToken = t; isPredicate = true; CheckAndSetTokenOnce(ref dmod.FirstToken); .)
    [ "method"   (. functionMethodToken = t; .)
    ]
    { Attribute<ref attrs> }
    MethodFunctionName<out id>
    (
      [ GenericParameters<typeArgs, false> ]
      [ Formals<true, true, isTwoState, true, formals>
      ]
      [ PredicateResult<"predicate", out result> ]
    | ellipsis   (. signatureEllipsis = t; .)
    )

  /* ----- least predicate ----- */
  | (. Contract.Assert(!isTwoState);  // the IsFunctionDecl check checks that "twostate" is not followed by "least"
    .)
    ( "least"                  (. CheckAndSetTokenOnce(ref dmod.FirstToken); .)
    | "inductive"              (. CheckAndSetTokenOnce(ref dmod.FirstToken); errors.Deprecated(t, "the old keyword phrase 'inductive predicate' has been renamed to 'least predicate'"); .)
    )
    "predicate"
    (. isLeastPredicate = true; .)
    { Attribute<ref attrs> }
    MethodFunctionName<out id>
    (
      [ GenericParameters<typeArgs, false> ]
      [ KType<ref kType> ]
      Formals<true, false, false, false, formals>
      [ PredicateResult<"least predicate", out result> ]
    | ellipsis                 (. signatureEllipsis = t; .)
    )

  /* ----- greatest predicate ----- */
  | (. Contract.Assert(!isTwoState);  // the IsFunctionDecl check checks that "twostate" is not followed by "greatest"
    .)
    ( "greatest"                 (. CheckAndSetTokenOnce(ref dmod.FirstToken); .)
      "predicate"     
    | "copredicate"              (. CheckAndSetTokenOnce(ref dmod.FirstToken); errors.Deprecated(t, "the old keyword 'copredicate' has been renamed to the keyword phrase 'greatest predicate'"); .)
    )
    (. isGreatestPredicate = true; .)
    { Attribute<ref attrs> }
    MethodFunctionName<out id>
    (
      [ GenericParameters<typeArgs, false> ]
      [ KType<ref kType> ]
      Formals<true, false, false, false, formals>
      [ PredicateResult<"greatest predicate", out result> ]
    | ellipsis                 (. signatureEllipsis = t; .)
    )
  )

  (. decreases = isLeastPredicate || isGreatestPredicate ? null : new List<Expression/*!*/>();
     tokenWithTrailingDocString = t;
  .)
  FunctionSpec<reqs, reads, ens, decreases, ref decAttrs>
  (. IToken byMethodTok = null; BlockStmt byMethodBody = null; .)
  [ FunctionBody<out body, out bodyStart, out bodyEnd, out byMethodTok, out byMethodBody> ]

  (. /* ========================================
      * Check if the keywords parsed above are allowed. We divide these checks into two broad categories,
      * depending on whether or not "by method" was parsed. (For reference, see the 4 schemas above.)
      */

     if (byMethodBody != null) {
       /* ----- with "by method" ----- */
       var what = isPredicate || isLeastPredicate || isGreatestPredicate ? "predicate" : "function";
 
       if (isTwoState) {
         SemErr(byMethodBody.Tok, $"a 'by method' implementation is not allowed on a twostate {what}");
         byMethodBody = null;
         functionMethodToken = null; // to avoid a confusing error message below, drop the "method" keyword, if present

       } else if (isLeastPredicate || isGreatestPredicate) {
         SemErr(byMethodBody.Tok, "a 'by method' implementation is not allowed on an extreme predicate");
         byMethodBody = null;
         functionMethodToken = null; // to avoid a confusing error message below, drop the "method" keyword, if present
       }

       /* Neither "ghost" nor "method" is allowed. After generating the appropriate error messages, update the
        * "functionMethodToken" and "dmod" variables to erase having seen any illegal tokens.
        */
       if (functionMethodToken != null) {
         SemErr(functionMethodToken,
           $"to use a 'by method' implementation with a {what}, declare '{id.val}' using '{what}', not '{what} method'");
         functionMethodToken = null;
       }
       AllowedDeclModifiers allowed = AllowedDeclModifiers.AlreadyGhost | AllowedDeclModifiers.Static;
       CheckDeclModifiers(ref dmod, what + "-by-method", allowed);

     } else {
       /* ----- without "by method" ----- */

       var what = isPredicate ? "predicate" : "function";
       if (isTwoState || isLeastPredicate || isGreatestPredicate) {
         var adjective = isTwoState ? "twostate" : isLeastPredicate ? "least" : "greatest";

         if (functionMethodToken != null) {
           SemErr(functionMethodToken, $"a {adjective} {what} is supported only as ghost, not as a compiled {what}");
           functionMethodToken = null;
         }
         AllowedDeclModifiers allowed = AllowedDeclModifiers.AlreadyGhost | AllowedDeclModifiers.Static;
         CheckDeclModifiers(ref dmod, $"{adjective} {what}", allowed);

       } else {
         // basic function or predicate
         Contract.Assert(headToken != null);
         if (functionMethodToken != null) {
           if (isPredicate && theOptions.FunctionSyntax == FunctionSyntaxOptions.ExperimentalPredicateAlwaysGhost) {
             SemErr(t, $"a {what} is always ghost and is declared with '{what}'");
             functionMethodToken = null;
             dmod.IsGhost = false; // don't report errors about 'ghost', too
           } else if (theOptions.FunctionSyntax == FunctionSyntaxOptions.Version4 ||
                      theOptions.FunctionSyntax == FunctionSyntaxOptions.ExperimentalPredicateAlwaysGhost) {
             SemErr(t, $"the phrase '{what} method' is not allowed; to declare a compiled {what}, use just '{what}'");
             functionMethodToken = null;
           } else if (dmod.IsGhost && theOptions.FunctionSyntax != FunctionSyntaxOptions.Version3) {
             SemErr(t, $"there is no such thing as a 'ghost {what} method'");
             functionMethodToken = null;
           }
         } else if (!dmod.IsGhost && theOptions.FunctionSyntax == FunctionSyntaxOptions.Migration3To4) {
           SemErr(headToken, $"a {what} must be declared as either 'ghost {what}' or '{what} method'");
         }
         AllowedDeclModifiers allowed = AllowedDeclModifiers.Static;
         if (isPredicate && theOptions.FunctionSyntax == FunctionSyntaxOptions.ExperimentalPredicateAlwaysGhost) {
           allowed |= AllowedDeclModifiers.AlreadyGhost;
         } else if (theOptions.FunctionSyntax == FunctionSyntaxOptions.Version3) {
           allowed |= AllowedDeclModifiers.AlreadyGhost;
         } else {
           allowed |= AllowedDeclModifiers.Ghost;
         }
         CheckDeclModifiers(ref dmod, what, allowed);
       }
     }

     /* ========================================
      * The 4 schemas have now been checked for legal combinations. In preparation for creating an AST node for
      * what was parsed, we determine if the function is considered ghost.
      * For our purposes here, a function-by-method is considered non-ghost.
      */

     bool isGhost;
     if (isTwoState || isLeastPredicate || isGreatestPredicate) {
       isGhost = true;
     } else if (byMethodBody != null) {
       isGhost = false;
     } else {
       switch (theOptions.FunctionSyntax) {
         case FunctionSyntaxOptions.Version3:
           isGhost = functionMethodToken == null;
           break;
         case FunctionSyntaxOptions.Migration3To4:
         case FunctionSyntaxOptions.Version4:
         case FunctionSyntaxOptions.ExperimentalTreatUnspecifiedAsCompiled:
           isGhost = dmod.IsGhost;
           break;
         case FunctionSyntaxOptions.ExperimentalTreatUnspecifiedAsGhost:
           isGhost = dmod.IsGhost || functionMethodToken == null;
           break;
         case FunctionSyntaxOptions.ExperimentalPredicateAlwaysGhost:
           isGhost = dmod.IsGhost || isPredicate;
           break;
         default:
           Contract.Assert(false); // unexpected FunctionSyntaxOptions
           isGhost = false; // to please the compiler
           break;
       }
     }
     // Some sanity checks
     Contract.Assert(theOptions.FunctionSyntax != FunctionSyntaxOptions.Version4 || functionMethodToken == null);
     Contract.Assert(theOptions.FunctionSyntax != FunctionSyntaxOptions.Version3 || !dmod.IsGhost);
     Contract.Assert(byMethodBody == null || (functionMethodToken == null && !dmod.IsGhost));
     Contract.Assert(byMethodBody == null || !isGhost);
 
     /* ========================================
      * Having computed "isGhost" for whatever declaration we have parsed, we know whether or not to
      * allow formal parameters to be "ghost". So, as a last round of checking, we inspect the formal in-parameters
      * given in the signature. 
      */

     if (isGhost) {
       foreach (var formal in formals) {
         if (formal.IsGhost) {
           SemErr(formal.tok, "formal cannot be declared 'ghost' in this context");
         }
       }
     }

     /* ========================================
      * Finally, we create the AST node for the function declaration we parsed.
      */

     IToken tok = id;
     if (isTwoState && isPredicate) {
       Contract.Assert(functionMethodToken == null && !dmod.IsGhost);
       f = new TwoStatePredicate(tok, id.val, dmod.IsStatic, typeArgs, formals, result,
                                 reqs, reads, ens, new Specification<Expression>(decreases, decAttrs), body, attrs, signatureEllipsis);
     } else if (isTwoState) {
       Contract.Assert(functionMethodToken == null && !dmod.IsGhost);
       f = new TwoStateFunction(tok, id.val, dmod.IsStatic, typeArgs, formals, result, returnType,
                                reqs, reads, ens, new Specification<Expression>(decreases, decAttrs), body, attrs, signatureEllipsis);
     } else if (isPredicate) {
       Contract.Assert(functionMethodToken == null || !dmod.IsGhost);
       f = new Predicate(tok, id.val, dmod.IsStatic, isGhost, typeArgs, formals, result,
                         reqs, reads, ens, new Specification<Expression>(decreases, decAttrs), body, Predicate.BodyOriginKind.OriginalOrInherited,
                         byMethodTok, byMethodBody, attrs, signatureEllipsis);
     } else if (isLeastPredicate) {
       Contract.Assert(functionMethodToken == null && !dmod.IsGhost);
       f = new LeastPredicate(tok, id.val, dmod.IsStatic, kType, typeArgs, formals, result,
                              reqs, reads, ens, body, attrs, signatureEllipsis);
     } else if (isGreatestPredicate) {
       Contract.Assert(functionMethodToken == null && !dmod.IsGhost);
       f = new GreatestPredicate(tok, id.val, dmod.IsStatic, kType, typeArgs, formals, result,
                                 reqs, reads, ens, body, attrs, signatureEllipsis);
     } else {
       Contract.Assert(functionMethodToken == null || !dmod.IsGhost);
       f = new Function(tok, id.val, dmod.IsStatic, isGhost,
                        typeArgs, formals, result, returnType,
                        reqs, reads, ens, new Specification<Expression>(decreases, decAttrs), body,
                        byMethodTok, byMethodBody,
                        attrs, signatureEllipsis);
     }
     f.BodyStartTok = bodyStart;
     f.BodyEndTok = bodyEnd;
     f.RangeToken = new RangeToken(dmod.FirstToken, t);
     f.TokenWithTrailingDocString = tokenWithTrailingDocString;
     theBuiltIns.CreateArrowTypeDecl(formals.Count);
     if (isLeastPredicate || isGreatestPredicate) {
       // also create an arrow type for the corresponding prefix predicate
       theBuiltIns.CreateArrowTypeDecl(formals.Count + 1);
     }
  .)
  .

/*------------------------------------------------------------------------*/
FunctionSpec<.List<AttributedExpression> reqs, List<FrameExpression> reads, List<AttributedExpression> ens, List<Expression> decreases, ref Attributes decAttrs.>
= (. Contract.Requires(cce.NonNullElements(reqs));
     Contract.Requires(cce.NonNullElements(reads));
     Contract.Requires(decreases == null || cce.NonNullElements(decreases));
  .)
  SYNC
  { RequiresClause<reqs, true>
  | ReadsClause<reads, false, false, true>
  | EnsuresClause<ens, false>
  | (. if (decreases == null) {
         SemErr(t, "'decreases' clauses are meaningless for least and greatest predicates, so they are not allowed");
         decreases = new List<Expression/*!*/>();
       }
    .)
    DecreasesClause<decreases, ref decAttrs, false, false>
  }
  .

/*------------------------------------------------------------------------*/
PredicateResult<string name, out Formal result>
= (. Type/*!*/ returnType = new BoolType();
     result = null;
  .)
  ":"
  (  IF(IsParenIdentsColon())
     "("
       GIdentType<false, false, false, false, out var resultId, out var ty, out var resultIsGhost, out var isOld, out var isNameOnly, out var isOlder>
       (. Contract.Assert(!resultIsGhost && !isOld && !isNameOnly && !isOlder);
          if(ty is not BoolType) {
            SemErr(t, $"{name} return type should be bool, got {ty}");
          }
          result = new Formal(resultId, resultId.val, ty, false, false, null, false);
       .)
     ")"
     | Type<out returnType> (. SemErr(t, $"{name}s do not have an explicitly declared return type; it is always bool. Unless you want to name the result: ': (result: bool)'"); .)
  )
  .

/*------------------------------------------------------------------------*/
PossiblyWildExpression<out Expression e, bool allowLambda, bool allowWild>
= (. Contract.Ensures(Contract.ValueAtReturn(out e)!=null);
     e = dummyExpr; .)
  /* A decreases-* clause on a loop asks that no termination check be performed.
   * Use of this feature is sound only with respect to partial correctness.
   */
  ( "*"                        (. e = new WildcardExpr(t);
                                  if (!allowWild) {
                                    SemErr(e.tok, "A '*' expression is not allowed here");
                                  }
                               .)
  | Expression<out e, false, allowLambda>
  )
  .

/*------------------------------------------------------------------------*/
PossiblyWildFrameExpression<out FrameExpression fe, bool allowLemma,
                            bool allowLambda, bool allowWild>
= (. Contract.Ensures(Contract.ValueAtReturn(out fe) != null); fe = dummyFrameExpr; .)
  /* A reads clause can list a wildcard, which allows the enclosing function to
   * read anything.  In many cases, and in particular in all cases where
   * the function is defined recursively, this makes it next to impossible to make
   * any use of the function.  Nevertheless, as an experimental feature, the
   * language allows it (and it is sound).
   */
  ( "*"                        (. fe = new FrameExpression(t, new WildcardExpr(t), null);
                                  if (!allowWild) {
                                     SemErr(t, "A '*' frame expression is not permitted here");
                                  }
                               .)
  | FrameExpression<out fe, allowLemma, allowLambda>
  )
  .

/*------------------------------------------------------------------------*/
FrameField<out IToken id> = "`" IdentOrDigits<out id>.

FrameExpression<out FrameExpression fe, bool allowLemma, bool allowLambda>
= (. Contract.Ensures(Contract.ValueAtReturn(out fe) != null);
     Expression/*!*/ e;
     IToken/*!*/ id;
     string fieldName = null;
     IToken feTok = null;
     fe = dummyFrameExpr;
  .)
  ( Expression<out e, allowLemma, allowLambda>   (. feTok = e.tok; .)
    [ FrameField<out id>        (. fieldName = id.val;  feTok = id; .)
    ]                           (. fe = new FrameExpression(feTok, e, fieldName); .)
  |
    FrameField<out id>          (. fieldName = id.val; .)
                                (. fe = new FrameExpression(id, new ImplicitThisExpr(id), fieldName); .)
  )
  .

/*------------------------------------------------------------------------*/
FunctionBody<out Expression/*!*/ e, out IToken bodyStart, out IToken bodyEnd, out IToken/*?*/ byMethodTok, out BlockStmt/*?*/ byMethodBody>
= (. Contract.Ensures(Contract.ValueAtReturn(out e) != null); e = dummyExpr;
     byMethodTok = null; byMethodBody = null;
  .)
  "{"                         (. bodyStart = t; .)
  Expression<out e, true, true>
  "}"                         (. bodyEnd = t; .)
  [ "by" "method"             (. byMethodTok = t; .)
    BlockStmt<out byMethodBody, out _, out _>
  ]
  .

/*------------------------------------------------------------------------*/
BlockStmt<out BlockStmt/*!*/ block, out IToken bodyStart, out IToken bodyEnd>
= (. Contract.Ensures(Contract.ValueAtReturn(out block) != null);
     List<Statement/*!*/> body = new List<Statement/*!*/>();
  .)
  "{"                                  (. bodyStart = t; .)
  { Stmt<body> }
  "}"                                  (. bodyEnd = t;
                                          block = new BlockStmt(bodyStart, bodyEnd, body);
                                          block.RangeToken = new RangeToken(bodyStart, bodyEnd); .)
  .

/*------------------------------------------------------------------------*/
DividedBlockStmt<out DividedBlockStmt body, out IToken bodyStart, out IToken bodyEnd>
= (. Contract.Ensures(Contract.ValueAtReturn(out body) != null);
     List<Statement> bodyInit = new List<Statement>();
     IToken separatorTok = null;
     List<Statement> bodyProper = new List<Statement>();
  .)
  "{"                                  (. bodyStart = t; .)
  { Stmt<bodyInit> }
  [ "new"                              (. separatorTok = t; .)
    ";"
    { Stmt<bodyProper> }
  ]
  "}"                                  (. bodyEnd = t; .)
  (. body = new DividedBlockStmt(bodyStart, bodyEnd, bodyInit, separatorTok, bodyProper);
     body.RangeToken = new RangeToken(bodyStart, t); .)
  .

/*------------------------------------------------------------------------*/
Stmt<.List<Statement/*!*/>/*!*/ ss.>
= (. Statement/*!*/ s;
  .)
  OneStmt<out s>                                (. ss.Add(s); .)
  .

/*------------------------------------------------------------------------*/
OneStmt<out Statement/*!*/ s>
= (. Contract.Ensures(Contract.ValueAtReturn(out s) != null);
     s = dummyStmt;  /* to please the compiler */
     BlockStmt bs;
     IToken bodyStart, bodyEnd;
  .)
  SYNC
  ( BlockStmt<out bs, out bodyStart, out bodyEnd>  (. s = bs; .)
  | UpdateStmt<out s>     // includes UpdateFailure
  | VarDeclStatement<out s>
  | ReturnStmt<out s>
  | IfStmt<out s>
  | WhileStmt<out s>
  | ForLoopStmt<out s>
  | AssertStmt<out s, false>
  | AssumeStmt<out s>
  | BreakStmt<out s>
  | CalcStmt<out s>
  | ExpectStmt<out s>
  | ForallStmt<out s>
  | LabeledStmt<out s>
  | MatchStmt<out s>
  | ModifyStmt<out s>
  | PrintStmt<out s>
  | RevealStmt<out s>
  | SkeletonStmt<out s>
  | YieldStmt<out s>
  )
  .

/*------------------------------------------------------------------------*/
LabeledStmt<out Statement s>
= (. IToken colonToken;
     IToken labelToken;
  .)
  "label"  (. IToken id; labelToken = t; .)
  LabelName<out id> ":" (. colonToken = t; .)
  OneStmt<out s>
  (. s.Labels = new LList<Label>(new Label(id, id.val), s.Labels);
     s.RangeToken = new RangeToken(labelToken, t);
  .)
  .

/*------------------------------------------------------------------------*/
SkeletonStmt<out Statement s>
= (. IToken dotdotdot; .)
  ellipsis                             (. dotdotdot = t; .)
  ";"
  (. s = new SkeletonStatement(dotdotdot, t);
     s.RangeToken = new RangeToken(dotdotdot, t);
     errors.Deprecated(t, "the ... refinement feature in statements is deprecated");
  .)
  .

/*------------------------------------------------------------------------*/
BreakStmt<out Statement/*!*/ s>
= (. var isContinue = false;
     IToken start = Token.NoToken;
     IToken label = null;
     int breakAndContinueCount = 1;
  .)
  ( "continue"              (. start = t; isContinue = true; .)
    [ LabelName<out label> ]
  | "break"                 (. start = t; .)
    ( LabelName<out label>
    | { "break"             (. breakAndContinueCount++; .)
      }
      [ "continue"          (. breakAndContinueCount++; isContinue = true; .)
      ]
    )
  )
  SYNC
  ";"
  (. Contract.Assert(label == null || breakAndContinueCount == 1);
     s = label != null ?
       new BreakStmt(start, t, label, isContinue) :
       new BreakStmt(start, t, breakAndContinueCount, isContinue);
  .)
  .

/*------------------------------------------------------------------------*/
ReturnStmt<out Statement/*!*/ s>
= "return"
       (.
         IToken returnTok = t;
         List<AssignmentRhs> rhss = null;
         AssignmentRhs r;
       .)
  [ Rhs<out r>                       (. rhss = new List<AssignmentRhs>();
                                        rhss.Add(r);
                                     .)
    { "," Rhs<out r>                 (. rhss.Add(r); .)
    }
  ]
  ";"                                (. s = new ReturnStmt(returnTok, t, rhss);
                                     .)
  .

/*------------------------------------------------------------------------*/
YieldStmt<out Statement/*!*/ s>
= "yield"
       (.
         IToken yieldTok = t;
         List<AssignmentRhs> rhss = null;
         AssignmentRhs r;
       .)
  [ Rhs<out r>                       (. rhss = new List<AssignmentRhs>();
                                        rhss.Add(r);
                                     .)
    { "," Rhs<out r>                 (. rhss.Add(r); .)
    }
  ]
  ";"                                (. s = new YieldStmt(yieldTok, t, rhss);
                                     .)
  .

/*------------------------------------------------------------------------*/
UpdateStmt<out Statement/*!*/ s>
= (. List<Expression> lhss = new List<Expression>();
     List<AssignmentRhs> rhss = new List<AssignmentRhs>();
     Expression e;
     AssignmentRhs r;
     IToken x = Token.NoToken;
     IToken endTok = Token.NoToken;
     IToken startToken = Token.NoToken;
     Attributes attrs = null;
     Attributes tokenAttrs = null;
     AttributedToken suchThatAssume = null;
     Expression suchThat = null;
     AttributedToken keywordToken = null;
     Expression exceptionExpr = null;
     IToken endToken = Token.NoToken;
  .)
( Lhs<out e>                       (. x = e.tok; startToken = e.GetStartToken(); endToken = t; .)
  ( { Attribute<ref attrs> }       (. endToken = t; .)
    ";"                            (. endTok = t; rhss.Add(new ExprRhs(e, attrs) { RangeToken = new RangeToken(e.GetStartToken(), endToken) }); .)
  |                                (. lhss.Add(e); .)
    { "," Lhs<out e>               (. lhss.Add(e); .)
    }
    ( ":="                         (. x = t; .)
      Rhs<out r>                   (. rhss.Add(r); .)
      { "," Rhs<out r>             (. rhss.Add(r); .)
      }
    | ":|"                         (. x = t; .)
      [ IF(la.kind == _assume)     /* an Expression can also begin with an "assume", so this says to resolve it to pick up any "assume" here */
        "assume"                      (. var tok = t; .)
        { Attribute<ref tokenAttrs> } (. suchThatAssume = new AttributedToken(tok, tokenAttrs); .)
      ]
      Expression<out suchThat, false, true>
    | ":-"                         (. x = t; .)
      [ IF(IsAssumeTypeKeyword(la))     /* an Expression can also begin with these keywords, so this says to resolve it to pick up the keyword here */
        ("expect"|"assert"|"assume")  (. var tok = t; .)
        { Attribute<ref tokenAttrs> } (. keywordToken = new AttributedToken(tok, tokenAttrs); .)
      ]
      Expression<out exceptionExpr, false, false>
      { "," Rhs<out r>             (. rhss.Add(r); .)
      }
    )
    ";"                            (. endTok = t; .)
  | ":"                            (. SemErr(t, "invalid statement (did you forget the 'label' keyword?)"); .)
  )
| ":-"                             (. x = t; startToken = t; .)
   [ IF(IsAssumeTypeKeyword(la))     /* an Expression can also begin with these keywords, so this says to resolve it to pick up the keyword here */
      ("expect"|"assert"|"assume") (. var tok = t; .){ Attribute<ref tokenAttrs> } (. keywordToken = new AttributedToken(tok, tokenAttrs); .)
   ]
   Expression<out exceptionExpr, false, false>
   { "," Rhs<out r>                (. rhss.Add(r); .)
   }
   ";"                             (. endTok = t; .)
)
  (. if (suchThat != null) {
       s = new AssignSuchThatStmt(x, endTok, lhss, suchThat, suchThatAssume, null);
     } else if (exceptionExpr != null) {
       s = new AssignOrReturnStmt(x, endTok, lhss, exceptionExpr, keywordToken, rhss);
     } else {
       if (lhss.Count == 0 && rhss.Count == 0) {
         s = new BlockStmt(x, endTok, new List<Statement>()); // error, give empty statement
       } else {
         s = new UpdateStmt(x, endTok, lhss, rhss);
       }
     }
     s.RangeToken = new RangeToken(startToken, t);
  .)
  .

/*------------------------------------------------------------------------*/
Rhs<out AssignmentRhs r>
= (. Contract.Ensures(Contract.ValueAtReturn<AssignmentRhs>(out r) != null);
     IToken/*!*/ x, newToken;  Expression/*!*/ e;
     Type ty = new InferredTypeProxy();
     List<Expression> ee = null;
     List<ActualBinding> args = null;
     Expression arrayElementInit = null;
     List<Expression> display = null;
     r = dummyRhs;  // to please compiler
     Attributes attrs = null;
     IToken startToken = null;
  .)
  ( "new"                              (. newToken = t; startToken = t; .)
    ( NewArray<out ee, out arrayElementInit, out display>  // "ty" is set to InferredTypeProxy above
    | TypeAndToken<out x, out ty, false>
      [ NewArray<out ee, out arrayElementInit, out display>
      |                                (. x = null; args = new List<ActualBinding>(); .)
        "("
          [ ActualBindings<args> ]
        ")"
      ]
    )
    (. if (ee != null) {
         if (display != null) {
           r = new TypeRhs(newToken, ty, ee[0], display);
         } else {
           r = new TypeRhs(newToken, ty, ee, arrayElementInit);
         }
       } else if (args != null) {
         r = new TypeRhs(newToken, ty, args);
       } else {
         r = new TypeRhs(newToken, ty);
       }
    .)
  | "*"                                (. r = new HavocRhs(t); startToken = t; .)
  | Expression<out e, false, true>     (. r = new ExprRhs(e); startToken = e.GetStartToken(); .)
  )
  { Attribute<ref attrs> }             (. r.Attributes = attrs;
                                          r.RangeToken = new RangeToken(startToken ?? t, t); .)
  .

/*------------------------------------------------------------------------*/
NewArray<. out List<Expression> ee, out Expression arrayElementInit, out List<Expression> display .>
= (. ee = new List<Expression>();
     arrayElementInit = null;
     display = null;
     IToken x;
  .)
  "["                                (. x = t; .)
  ( "]"                              /* no size is given; this is allowed as long as an initialization display is given */
    "["                              (. display = new List<Expression>(); .)
    [ Expressions<display> ]
    "]"                              (. // we fill in the size
                                        ee.Add(new LiteralExpr(x, display.Count));
                                     .)
  | Expressions<ee>
    "]"                              (. // make sure an array class with this dimensionality exists
                                        var tmp = theBuiltIns.ArrayType(ee.Count, new IntType(), true);
                                     .)
    [ "(" Expression<out arrayElementInit, true, true>
      ")"
    | "["                            (. if (ee.Count > 1) {
                                          SemErr(t, "An initializing element display is allowed only for 1-dimensional arrays");
                                        }
                                        display = new List<Expression>();
                                     .)
      [ Expressions<display> ]
      "]"
    ]
  )
  (. if (ee.Count == 0) {
       // an error occurred while parsing, but we still want to make sure to return a nonempty "ee"
       ee.Add(new LiteralExpr(x, 0));
     }
  .)
  .

/*------------------------------------------------------------------------*/
VarDeclStatement<.out Statement/*!*/ s.>
= (. IToken x = null, assignTok = null;  bool isGhost = false;
     LocalVariable d;
     AssignmentRhs r;
     List<LocalVariable> lhss = new List<LocalVariable>();
     List<AssignmentRhs> rhss = new List<AssignmentRhs>();
     AttributedToken suchThatAssume = null;
     Expression suchThat = null;
     AttributedToken keywordToken = null;
     Expression exceptionExpr = null;
     Attributes attrs = null;
     Attributes tokenAttrs = null;
     IToken endTok;
     IToken startToken = null;
     s = dummyStmt;
  .)
  [ "ghost"                                 (. isGhost = true;  x = t; startToken = t; .)
  ]
  "var"                                     (. if (!isGhost) { x = t; startToken = t; } .)
  ( IF(!IsPatternDecl())
    { Attribute<ref attrs> }
    LocalIdentTypeOptional<out d, isGhost>    (. lhss.Add(d); d.Attributes = attrs; attrs = null; .)
    { ","
      { Attribute<ref attrs> }
      LocalIdentTypeOptional<out d, isGhost>  (. lhss.Add(d); d.Attributes = attrs; attrs = null; .)
    }
    [ ":="                           (. assignTok = t; .)
      Rhs<out r>                     (. rhss.Add(r); .)
      { "," Rhs<out r>               (. rhss.Add(r); .)
      }
    | { Attribute<ref attrs> }
      ":|"                           (. assignTok = t; .)
      [ IF(la.kind == _assume)       /* an Expression can also begin with an "assume", so this says to resolve it to pick up any "assume" here */
        "assume"                      (. var tok = t; .)
        { Attribute<ref tokenAttrs> } (. suchThatAssume = new AttributedToken(tok, tokenAttrs); .)
      ]
      Expression<out suchThat, false, true>
    | ":-"                           (. assignTok = t; .)
      [ IF(IsAssumeTypeKeyword(la))     /* an Expression can also begin with these keywords, so this says to resolve it to pick up the keyword here */
         ("expect"|"assert"|"assume")  (. var tok = t; .)
         { Attribute<ref tokenAttrs> } (. keywordToken = new AttributedToken(tok, tokenAttrs); .)
      ]
      Expression<out exceptionExpr, false, false>
      { "," Rhs<out r>               (. rhss.Add(r); .)
      }
    ]
    SYNC ";"                         (. endTok = t; .)
    (. ConcreteUpdateStatement update;
       var lhsExprs = new List<Expression>();
       if (isGhost || (rhss.Count == 0 && exceptionExpr == null && suchThat == null)) { // explicitly ghost or no init
         foreach (var lhs in lhss) {
           lhsExprs.Add(new IdentifierExpr(lhs.Tok, lhs.Name) { RangeToken = new RangeToken(lhs.Tok, lhs.Tok) } );
         }
       } else { // not explicitly ghost, but with init - so auto-ghost
         foreach (var lhs in lhss) {
           lhsExprs.Add(new AutoGhostIdentifierExpr(lhs.Tok, lhs.Name) { RangeToken = new RangeToken(lhs.Tok, lhs.Tok) } );
         }
       }
       if (suchThat != null) {
         update = new AssignSuchThatStmt(assignTok, endTok, lhsExprs, suchThat, suchThatAssume, attrs);
       } else if (exceptionExpr != null) {
         update = new AssignOrReturnStmt(assignTok, endTok, lhsExprs, exceptionExpr, keywordToken, rhss);
       } else if (rhss.Count == 0) {
         update = null;
       } else {
         update = new UpdateStmt(assignTok, endTok, lhsExprs, rhss);
       }
       s = new VarDeclStmt(x, endTok, lhss, update);
       s.RangeToken = new RangeToken(startToken, t);
    .)
  | (. CasePattern<LocalVariable> pat;
       Expression e = dummyExpr;
       IToken id = t;
    .)
    CasePatternLocal<out pat, isGhost>
    ( ":="
    | { Attribute<ref attrs> }
      ":|"                          (.  SemErr(pat.tok, "LHS of assign-such-that expression must be variables, not general patterns"); .)
    )
    Expression<out e, false, true>

    ";"
    (. s = new VarDeclPattern(e.tok, e.tok, pat, e, isGhost);
       s.RangeToken = new RangeToken(pat.GetStartToken(), t); .)
  )
  .

/*------------------------------------------------------------------------*/
IfStmt<out Statement/*!*/ ifStmt>
= (. Contract.Ensures(Contract.ValueAtReturn(out ifStmt) != null); IToken/*!*/ x;
     Expression guard = null;  IToken guardEllipsis = null;  bool isBindingGuard = false;
     BlockStmt/*!*/ thn;
     BlockStmt/*!*/ bs;
     Statement/*!*/ s;
     Statement els = null;
     Attributes attrs = null;
     Attributes elsattrs = null;
     IToken bodyStart, bodyEnd, endTok;
     IToken startToken;
     List<GuardedAlternative> alternatives;
     ifStmt = dummyIfStmt;  // to please the compiler
     bool usesOptionalBraces;
  .)
  "if"                       (. x = t; startToken = t; .)
  { Attribute<ref attrs> }
  (
    IF(IsAlternative())
    AlternativeBlock<true, out alternatives, out usesOptionalBraces, out endTok>
    (. ifStmt = new AlternativeStmt(x, endTok, alternatives, usesOptionalBraces, attrs);
       ifStmt.RangeToken = new RangeToken(startToken, t); 
    .)
  |
    ( IF(IsBindingGuard())
      BindingGuard<out guard, true>      (. isBindingGuard = true; .)
    | Guard<out guard>
    | ellipsis                           (. guardEllipsis = t;
                                            errors.Deprecated(t, "the ... refinement feature in statements is deprecated");
                                         .)
    )
    BlockStmt<out thn, out bodyStart, out bodyEnd>    (. endTok = thn.EndTok; .)
    [ "else"
      ( IfStmt<out s>                                 (. els = s; endTok = s.EndTok; .)
      | { Attribute<ref elsattrs> } BlockStmt<out bs, out bodyStart, out bodyEnd> (. els = bs; endTok = bs.EndTok; .)
      )
    ]
    (.
       if (els != null && !(els is IfStmt)) {
        els.Attributes = elsattrs;
       }
       if (guardEllipsis != null) {
         ifStmt = new IfStmt(x, endTok, isBindingGuard, guard, thn, els);
         ifStmt.RangeToken = new RangeToken(startToken, t);
         ifStmt = new SkeletonStatement(ifStmt, guardEllipsis, null);
       } else {
         ifStmt = new IfStmt(x, endTok, isBindingGuard, guard, thn, els, attrs);
         ifStmt.RangeToken = new RangeToken(startToken, t);
       }
    .)
  )
  .

/*------------------------------------------------------------------------*/
AlternativeBlock<.bool allowBindingGuards, out List<GuardedAlternative> alternatives, out bool usesOptionalBraces, out IToken endTok.>
= (. alternatives = new List<GuardedAlternative>();
     endTok = null;
     usesOptionalBraces = false;
     GuardedAlternative alt;
  .)
  ( "{"    (. usesOptionalBraces = true; .)
    {
      AlternativeBlockCase<allowBindingGuards, out alt>  (. alternatives.Add(alt); .)
    }
    "}"
  | /* Note, an alternative-less while is not parsed here; it is a body-less while (not an alternative while).
       Also, an alternative-less if is not allowed.
       These decisions save a Coco warning.
    */
    AlternativeBlockCase<allowBindingGuards, out alt>  (. alternatives.Add(alt); .)
    { IF(la.kind == _case)
      AlternativeBlockCase<allowBindingGuards, out alt>  (. alternatives.Add(alt); .)
    }
  )
  (. endTok = t; .)
  .

/*------------------------------------------------------------------------*/
AlternativeBlockCase<.bool allowBindingGuards, out GuardedAlternative alt.>
= (. IToken x;
     Expression e; bool isBindingGuard;
     List<Statement> body;
     Attributes attrs = null;
  .)
  "case"                             (. x = t; isBindingGuard = false; e = dummyExpr; .)
  { Attribute<ref attrs> }
  ( IF(allowBindingGuards && IsBindingGuard())
    BindingGuard<out e, false >  (. isBindingGuard = true; .)  // NB: don't allow lambda here
  | Expression<out e, true, false> // NB: don't allow lambda here
  )
  "=>"
  (. body = new List<Statement>(); .)
  SYNC  /* this SYNC and the one inside the loop below are used to avoid problems with the IsNotEndOfCase test. The SYNC will
          * skip until the next symbol that can legally occur here, which is either the beginning of a Stmt or whatever is allowed
          * to follow the CaseStatement.
          */
  { IF(IsNotEndOfCase()) /* This is a little sketchy. It would be nicer to be able to write IF(la is start-symbol of Stmt), but Coco doesn't allow that */
    Stmt<body>
    SYNC  /* see comment about SYNC above */
  }
  (. alt = new GuardedAlternative(x, isBindingGuard, e, body, attrs); .)
  .

/*------------------------------------------------------------------------*/
WhileStmt<out Statement stmt>
= (. Contract.Ensures(Contract.ValueAtReturn(out stmt) != null); IToken x;
     Expression guard = null;  IToken guardEllipsis = null;
     Attributes attrs = null;
     List<AttributedExpression> invariants = new List<AttributedExpression>();
     List<Expression> decreases = new List<Expression>();
     IToken startToken = null;
     Attributes decAttrs = null;
     Attributes modAttrs = null;
     List<FrameExpression> mod = null;
     BlockStmt body = null;  IToken bodyEllipsis = null;
     IToken bodyStart = null, bodyEnd = null, endTok = Token.NoToken;
     List<GuardedAlternative> alternatives;
     stmt = dummyStmt;  // to please the compiler
     bool isDirtyLoop = true;
     bool usesOptionalBraces;
  .)
  "while"                    (. x = t; startToken = t; .)
  { Attribute<ref attrs> }
  (
    IF(IsLoopSpec() || IsAlternative())
    LoopSpec<invariants, decreases, ref mod, ref decAttrs, ref modAttrs>
    AlternativeBlock<false, out alternatives, out usesOptionalBraces, out endTok>
    (. stmt = new AlternativeLoopStmt(x, endTok, invariants, new Specification<Expression>(decreases, decAttrs), new Specification<FrameExpression>(mod, modAttrs), alternatives, usesOptionalBraces, attrs);
       stmt.RangeToken = new RangeToken(startToken, t); .)
  |
    ( Guard<out guard>           (. Contract.Assume(guard == null || cce.Owner.None(guard)); .)
    | ellipsis                   (. guardEllipsis = t; 
                                    errors.Deprecated(t, "the ... refinement feature in statements is deprecated");
                                 .)
    )
    LoopSpec<invariants, decreases, ref mod, ref decAttrs, ref modAttrs>
    ( IF(la.kind == _lbrace)      /* if there's an open brace, claim it as the beginning of the loop body (as opposed to a BlockStmt following the loop) */
      BlockStmt<out body, out bodyStart, out bodyEnd>  (. isDirtyLoop = false; .)
    | IF(la.kind == _ellipsis)    /* if there's an ellipsis, claim it as standing for the loop body (as opposed to a "...;" statement following the loop) */
      ellipsis                   (. bodyEllipsis = t; isDirtyLoop = false;
                                    errors.Deprecated(t, "the ... refinement feature in statements is deprecated");
                                  .)
    | /* go body-less */
    )
    (.
      endTok = t;
      if (guardEllipsis != null || bodyEllipsis != null) {
        if (mod != null) {
          SemErr(mod[0].E.tok, "'modifies' clauses are not allowed on refining loops");
        }
        if (body == null && !isDirtyLoop) {
          body = new BlockStmt(x, endTok, new List<Statement>());
        }
        stmt = new WhileStmt(x, endTok, guard, invariants, new Specification<Expression>(decreases, decAttrs), new Specification<FrameExpression>(null, null), body, attrs);
        stmt = new SkeletonStatement(stmt, guardEllipsis, bodyEllipsis);
      } else {
        // The following statement protects against crashes in case of parsing errors
        if (body == null && !isDirtyLoop) {
          body = new BlockStmt(x, endTok, new List<Statement>());
        }
        stmt = new WhileStmt(x, endTok, guard, invariants, new Specification<Expression>(decreases, decAttrs), new Specification<FrameExpression>(mod, modAttrs), body, attrs);
      }
      if(stmt is SkeletonStatement skeleton) {
        skeleton.S.RangeToken = new RangeToken(startToken, t);
      } else {
        stmt.RangeToken = new RangeToken(startToken, t);
      }
    .)
  )
  .

ForLoopStmt<out Statement stmt>
= (. Contract.Ensures(Contract.ValueAtReturn(out stmt) != null);
     IToken x;
     BoundVar loopIndex;
     Expression start;
     Expression end = null;
     bool goingUp = true;

     Attributes attrs = null;

     List<AttributedExpression> invariants = new List<AttributedExpression>();
     List<Expression> decreases = new List<Expression>();
     IToken startToken = null;
     Attributes decAttrs = null;
     Attributes modAttrs = null;
     List<FrameExpression> mod = null;

     BlockStmt body = null;
     IToken bodyStart = null, bodyEnd = null, endTok = Token.NoToken;
     stmt = dummyStmt;  // to please the compiler
     bool isDirtyLoop = true;
  .)
  "for"                    (. x = t; startToken = t; .)
  { Attribute<ref attrs> }
  IdentTypeOptional<out loopIndex>
  ":="
  Expression<out start, false, false>
  ForLoopDirection<out goingUp>
  ( Expression<out end, false, false>
  | "*"
  )
  LoopSpec<invariants, decreases, ref mod, ref decAttrs, ref modAttrs>
  ( IF(la.kind == _lbrace)      /* if there's an open brace, claim it as the beginning of the loop body (as opposed to a BlockStmt following the loop) */
    BlockStmt<out body, out bodyStart, out bodyEnd>  (. isDirtyLoop = false; .)
  | /* go body-less */
  )
  (.
    endTok = t;
    // The following statement protects against crashes in case of parsing errors
    if (body == null && !isDirtyLoop) {
      body = new BlockStmt(x, endTok, new List<Statement>());
    }
    stmt = new ForLoopStmt(x, endTok, loopIndex, start, end, goingUp,
      invariants, new Specification<Expression>(decreases, decAttrs), new Specification<FrameExpression>(mod, modAttrs), body, attrs);
    stmt.RangeToken = new RangeToken(startToken, t);
  .)
  .

ForLoopDirection<out bool goingUp>
= (. goingUp = true; .)
  ident
  (. if (t.val == "downto") {
       goingUp = false;
     } else if (t.val != "to") {
       SemErr(t, "Expected 'to' or 'downto'");
     }
  .)
  .

/*------------------------------------------------------------------------*/
LoopSpec<.List<AttributedExpression> invariants, List<Expression> decreases, ref List<FrameExpression> mod, ref Attributes decAttrs, ref Attributes modAttrs.>
= { SYNC
    InvariantClause<invariants>
  | SYNC
    DecreasesClause<decreases, ref decAttrs, true, true>
  | SYNC
    ModifiesClause<ref mod, ref modAttrs, true, false>
  }
  .

/*------------------------------------------------------------------------*/
DecreasesList<.List<Expression> decreases, bool allowWildcard, bool allowLambda.>
= (. Expression e; .)
  PossiblyWildExpression<out e, allowLambda, allowWildcard>       (. decreases.Add(e); .)
  { "," PossiblyWildExpression<out e, allowLambda, allowWildcard> (. decreases.Add(e); .)
  }
  (. if (allowWildcard && decreases.Count > 1 && decreases.Exists(e => e is WildcardExpr)) {
       SemErr(e.tok, "A 'decreases' clause that contains '*' is not allowed to contain any other expressions");
     }
  .)
  .

/*------------------------------------------------------------------------*/
Guard<out Expression e>   /* null represents demonic-choice */
= (. Expression/*!*/ ee;  e = null; .)
  ( "*"                                   (. e = null; .)
  | IF(IsParenStar())  "(" "*" ")"        (. e = null; .)
  | Expression<out ee, true, true>        (. e = ee; .)
  )
  .

/*------------------------------------------------------------------------*/
BindingGuard<out Expression e, bool allowLambda>
= (. var bvars = new List<BoundVar>();
     BoundVar bv;  IToken x;
     Attributes attrs = null;
     Expression body;
  .)
  IdentTypeOptional<out bv>                    (. bvars.Add(bv); x = bv.tok; .)
  { ","
    IdentTypeOptional<out bv>                  (. bvars.Add(bv); .)
  }
  { Attribute<ref attrs> }
  ":|"
  Expression<out body, true, allowLambda>
  (. e = new ExistsExpr(x, t, bvars, null, body, attrs); .)
  .


/*------------------------------------------------------------------------*/
SingleExtendedPattern<.out ExtendedPattern pat.>
= (. IToken id; List<ExtendedPattern> arguments;
    Expression lit; BoundVar bv;
    pat = null;
  .)
  ( "("                                    (. id = t;
                                              arguments = new List<ExtendedPattern>(); .)
      [ ExtendedPattern<out pat>           (. arguments.Add(pat); .)
      { "," ExtendedPattern<out pat>       (. arguments.Add(pat); .)
      }]
    ")"                                    (. // make sure the tuple type exists
                                              theBuiltIns.TupleType(id, arguments.Count, true);
                                              //use the TupleTypeCtors
                                              string ctor = BuiltIns.TupleTypeCtorName(arguments.Count);
                                              pat = new IdPattern(id, ctor, arguments);
                                           .)
  | IF(IsIdentParen())
    Ident<out id>                          (. arguments = new List<ExtendedPattern>(); .)
    "("
      [ ExtendedPattern<out pat>           (. arguments.Add(pat); .)
        { "," ExtendedPattern<out pat>     (. arguments.Add(pat); .)
        }
      ]
     ")"
                                           (. pat = new IdPattern(id, id.val, arguments, false, true); .)
  | PossiblyNegatedLiteralExpr<out lit>    (. pat = new LitPattern(lit.tok, lit); .)
  | IdentTypeOptional<out bv>              (. pat = new IdPattern(bv.tok, bv.Name, bv.SyntacticType, null); .)
  )
  (. // In case of parsing errors, make sure 'pat' still returns as non-null
    if (pat == null) {
      pat = new IdPattern(t, "_ParseError", null);
    }
  .)
  .

/*------------------------------------------------------------------------*/
ExtendedPattern<.out ExtendedPattern pat.>
= (. List<ExtendedPattern> branches = null;
     ExtendedPattern branch = null; .)
  [ "|" ] SingleExtendedPattern<out branch>
  { "|"                                    (. branches ??= new() { branch }; .)
    SingleExtendedPattern<out branch>      (. branches.Add(branch); .)
  }
  (. pat = branches == null ? branch : new DisjunctivePattern(branches[0].Tok, branches); .)
  .

/*------------------------------------------------------------------------*/
MatchStmt<out Statement/*!*/ s>
= (. Contract.Ensures(Contract.ValueAtReturn(out s) != null);
     IToken x; Expression/*!*/ e; NestedMatchCaseStmt/*!*/ c;
     List<NestedMatchCaseStmt/*!*/> cases = new List<NestedMatchCaseStmt/*!*/>();
     bool usesOptionalBraces = false;
     IToken startToken = null;
     Attributes attrs = null;
  .)
  "match"                     (. x = t; startToken = t; .)
  { Attribute<ref attrs> }
  Expression<out e, true, true>
  ( IF(la.kind == _lbrace)  /* always favor brace-enclosed match body to a case-less match */
    "{" (. usesOptionalBraces = true; .)
        { CaseStmt<out c> (. cases.Add(c); .) }
    "}"
  |     { IF(la.kind == _case)  /* let each "case" bind to the closest preceding "match" */
          CaseStmt<out c> (. cases.Add(c); .)
        }
  )
  (. s = new NestedMatchStmt(x, t, e, cases, usesOptionalBraces, attrs);
     s.RangeToken = new RangeToken(startToken, t);
  .)
  .

/*------------------------------------------------------------------------*/
CaseStmt<out NestedMatchCaseStmt/*!*/ c>
= (. Contract.Ensures(Contract.ValueAtReturn(out c) != null);
     IToken/*!*/ x;
     ExtendedPattern/*!*/ pat = null;
     var body = new List<Statement/*!*/>();
     Attributes attrs = null;
  .)
  "case"                      (. x = t; .)
  { Attribute<ref attrs> }
  ExtendedPattern<out pat>    (. .)
  "=>"
    SYNC  /* this SYNC and the one inside the loop below are used to avoid problems with the IsNotEndOfCase test. The SYNC will
           * skip until the next symbol that can legally occur here, which is either the beginning of a Stmt or whatever is allowed
           * to follow the CaseStatement.
           */
    { IF(IsNotEndOfCase()) /* This is a little sketchy. It would be nicer to be able to write IF(la is start-symbol of Stmt), but Coco doesn't allow that */
      Stmt<body>
      SYNC  /* see comment about SYNC above */
    }
  (. c = new NestedMatchCaseStmt(x, pat, body, attrs); .)
  .

/*------------------------------------------------------------------------*/
AssertStmt<out Statement/*!*/ s, bool inExprContext>
= (. Contract.Ensures(Contract.ValueAtReturn(out s) != null); IToken/*!*/ x;
     Expression e = dummyExpr; Attributes attrs = null;
     IToken dotdotdot = null;
     BlockStmt proof = null;
     IToken startToken = null;
     IToken proofStart, proofEnd;
     IToken lbl = null;
  .)
  "assert"                                     (. x = t; startToken = t; .)
  { Attribute<ref attrs> }
  ( [ IF(IsLabel(!inExprContext))
      LabelName<out lbl> ":"
    ]
    Expression<out e, false, true>
    ( "by"
      BlockStmt<out proof, out proofStart, out proofEnd>
    | ";"
    )
  | ellipsis                                   (. dotdotdot = t; 
                                                  errors.Deprecated(t, "the ... refinement feature in statements is deprecated");
                                                .)
    ";"
  )
  (. if (dotdotdot != null) {
       s = new AssertStmt(x, t, new LiteralExpr(x, true), null, null, attrs);
       s.RangeToken = new RangeToken(startToken, t);
       s = new SkeletonStatement(s, dotdotdot, null);
     } else {
       s = new AssertStmt(x, t, e, proof, lbl == null ? null : new AssertLabel(lbl, lbl.val), attrs);
     }
     s.RangeToken = new RangeToken(startToken, t);
  .)
  .

/*------------------------------------------------------------------------*/
ExpectStmt<out Statement/*!*/ s>
= (. Contract.Ensures(Contract.ValueAtReturn(out s) != null); IToken/*!*/ x;
     Expression e = dummyExpr; Expression m = null; Attributes attrs = null;
     IToken dotdotdot = null;
     IToken startToken = null;
  .)
  "expect"                                     (. x = t; startToken = t; .)
  { Attribute<ref attrs> }
  ( Expression<out e, false, true>
  | ellipsis                                   (. dotdotdot = t; 
                                                  errors.Deprecated(t, "the ... refinement feature in statements is deprecated");
                                                .)
  )
  [ "," Expression<out m, false, true> ]
  ";"
  (. if (dotdotdot != null) {
       s = new ExpectStmt(x, t, new LiteralExpr(x, true), m, attrs);
       s.RangeToken = new RangeToken(startToken, t);
       s = new SkeletonStatement(s, dotdotdot, null);
     } else {
       s = new ExpectStmt(x, t, e, m, attrs);
       s.RangeToken = new RangeToken(startToken, t);
     }
  .)
  .

/*------------------------------------------------------------------------*/
AssumeStmt<out Statement/*!*/ s>
= (. Contract.Ensures(Contract.ValueAtReturn(out s) != null); IToken/*!*/ x;
     Expression e = dummyExpr; Attributes attrs = null;
     IToken dotdotdot = null;
     IToken startToken = null;
  .)
  "assume"                                     (. x = t; startToken = t; .)
  { Attribute<ref attrs> }
  ( Expression<out e, false, true>
  | ellipsis                                   (. dotdotdot = t; 
                                                  errors.Deprecated(t, "the ... refinement feature in statements is deprecated");
                                                .)
  )
  ";"
  (. if (dotdotdot != null) {
       s = new AssumeStmt(x, t, new LiteralExpr(x, true), attrs);
       s.RangeToken = new RangeToken(startToken, t);
       s = new SkeletonStatement(s, dotdotdot, null);
     } else {
       s = new AssumeStmt(x, t, e, attrs);
       s.RangeToken = new RangeToken(startToken, t);
     }
  .)
  .

/*------------------------------------------------------------------------*/
PrintStmt<out Statement s>
= (. Contract.Ensures(Contract.ValueAtReturn(out s) != null);
     IToken x;  Expression e;
     var args = new List<Expression>();
     IToken startToken = null;
  .)
  "print"                                      (. x = t; startToken = t; .)
  Expression<out e, false, true>               (. args.Add(e); .)
  { "," Expression<out e, false, true>         (. args.Add(e); .)
  }
  ";"                                          (.
    s = new PrintStmt(x, t, args);
    s.RangeToken = new RangeToken(startToken, t);
    .)
  .

/*------------------------------------------------------------------------*/
RevealStmt<out Statement s>
= (. Contract.Ensures(Contract.ValueAtReturn(out s) != null);
     IToken x; Expression e; var es = new List<Expression>();
     IToken startToken = null;
  .)
  "reveal"                                      (. x = t; startToken = t; .)
  Expression<out e, false, true>                (. es.Add(e); .)
  { "," Expression<out e, false, true>          (. es.Add(e); .)
  }
  ";"                                           (.
    s = new RevealStmt(x, t, es);
    s.RangeToken = new RangeToken(startToken, t); .)
  .

/*------------------------------------------------------------------------*/
ForallStmt<out Statement/*!*/ s>
= (. Contract.Ensures(Contract.ValueAtReturn(out s) != null);
     IToken/*!*/ x = Token.NoToken;
     List<BoundVar> bvars = null;
     Attributes qattrs = null;
     Expression range = null;
     var ens = new List<AttributedExpression/*!*/>();
     IToken startToken = null;
     BlockStmt block = null;
     IToken bodyStart, bodyEnd;
     IToken tok = Token.NoToken;
  .)
  "forall"                                  (. x = t; tok = x; startToken = t; .)

  ( IF(la.kind == _openparen)  /* disambiguation needed, because of the possibility of a body-less forall statement */
    "(" [ QuantifierDomain<out bvars, out qattrs, out range, true, true, true> ] ")"
  |     [ IF(IsIdentifier(la.kind))  /* disambiguation needed, because of the possibility of a body-less forall statement */
          QuantifierDomain<out bvars, out qattrs, out range, true, true, true>
        ]
  )
  (. if (bvars == null) { bvars = new List<BoundVar>(); }
     if (range == null) { range = new LiteralExpr(x, true); }
  .)

  {
    EnsuresClause<ens, true>
  }
  [ IF(la.kind == _lbrace)  /* if the input continues like a block statement, take it to be the body of the forall statement; a body-less forall statement must continue in some other way */
    BlockStmt<out block, out bodyStart, out bodyEnd>
  ]
  (. if (theOptions.DisallowSoundnessCheating && block == null && 0 < ens.Count) {
        SemErr(t, "a forall statement with an ensures clause must have a body");
     }

     if (block != null) {
        tok = block.EndTok;
     }
     s = new ForallStmt(x, t, bvars, qattrs, range, ens, block);
     s.RangeToken = new RangeToken(startToken, t);
  .)
  .

/*------------------------------------------------------------------------*/
ModifyStmt<out Statement s>
= (. IToken tok;  IToken endTok = Token.NoToken;
     Attributes attrs = null;
     FrameExpression fe;  var mod = new List<FrameExpression>();
     BlockStmt body = null;  IToken bodyStart;
     IToken ellipsisToken = null;
     IToken startToken = null;
  .)
  "modify"           (. tok = t; startToken = t; .)
  { Attribute<ref attrs> }
  /* Note, there is an ambiguity here, because a curly brace may look like a FrameExpression and
   * may also look like a BlockStmt.  We're happy to parse the former, because if the user intended
   * the latter, then an explicit FrameExpression of {} could be given.
   */
  ( FrameExpression<out fe, false, true>       (. mod.Add(fe); .)
    { "," FrameExpression<out fe, false, true> (. mod.Add(fe); .)
    }
  | ellipsis                            (. ellipsisToken = t; 
                                           errors.Deprecated(t, "the ... refinement feature in statements is deprecated");
                                         .)
  )
  ( BlockStmt<out body, out bodyStart, out endTok>
                                        (. errors.Deprecated(t, "the modify statement with a block statement is deprecated");
                                         .)
  | SYNC ";"         (. endTok = t; .)
  )
  (. s = new ModifyStmt(tok, endTok, mod, attrs, body);
     s.RangeToken = new RangeToken(startToken, t);
     if (ellipsisToken != null) {
       s = new SkeletonStatement(s, ellipsisToken, null);
     }
  .)
  .

/*------------------------------------------------------------------------*/
CalcStmt<out Statement s>
= (. Contract.Ensures(Contract.ValueAtReturn(out s) != null);
     IToken x;
     Attributes attrs = null;
     CalcStmt.CalcOp op, userSuppliedOp = null, resOp = Microsoft.Dafny.CalcStmt.DefaultOp;
     var lines = new List<Expression>();
     var hints = new List<BlockStmt>();
     CalcStmt.CalcOp stepOp;
     var stepOps = new List<CalcStmt.CalcOp>();
     IToken startToken = null;
     Expression e;
     IToken opTok;
     IToken danglingOperator = null;
  .)
  "calc"                                                  (. x = t; startToken = t; .)
  { Attribute<ref attrs> }
  [ CalcOp<out opTok, out userSuppliedOp>                 (. if (userSuppliedOp.ResultOp(userSuppliedOp) == null) { // guard against non-transitive calcOp (like !=)
                                                               SemErr(opTok, "the main operator of a calculation must be transitive");
                                                             } else {
                                                               resOp = userSuppliedOp;
                                                             }
                                                          .)
  ]
  "{"
  { Expression<out e, false, true>                        (. lines.Add(e); stepOp = null; danglingOperator = null; .)
    ";"
    [ CalcOp<out opTok, out op>                           (. var maybeOp = resOp.ResultOp(op);
                                                             if (maybeOp == null) {
                                                               SemErr(opTok, "this operator cannot continue this calculation");
                                                             } else {
                                                               stepOp = op;
                                                               resOp = maybeOp;
                                                               danglingOperator = opTok;
                                                             }
                                                          .)
    ]                                                     (. stepOps.Add(stepOp); .)

    /* now for the hint, which we build up as a possibly empty sequence of statements placed into one BlockStmt */
    (. var subhints = new List<Statement>();
       IToken hintStart = la;  IToken hintEnd = hintStart;
       IToken t0, t1;
       BlockStmt subBlock; Statement subCalc;
    .)
    { IF(la.kind == _lbrace || la.kind == _calc)  /* Grab as a hint if possible, not a next line in the calculation whose expression begins with an open brace
                                                   * or StmtExpr containing a calc.  A user has to rewrite such a line to be enclosed in parentheses.
                                                   */
      ( BlockStmt<out subBlock, out t0, out t1>   (. hintEnd = subBlock.EndTok; subhints.Add(subBlock); .)
      | CalcStmt<out subCalc>                     (. hintEnd = subCalc.EndTok; subhints.Add(subCalc); .)
      )
    }
    (. var h = new BlockStmt(hintStart, hintEnd, subhints); // if the hint is empty, hintStart is the first token of the next line, but it doesn't matter because the block statement is just used as a container
       hints.Add(h);
       if (h.Body.Count != 0) { danglingOperator = null; }
    .)
  }
  "}"
  (.
    if (danglingOperator != null) {
      SemErr(danglingOperator, "a calculation cannot end with an operator");
    }
    if (lines.Count > 0) {
      // Repeat the last line to create a dummy line for the dangling hint
      lines.Add(lines[lines.Count - 1]);
    }
    s = new CalcStmt(x, t, userSuppliedOp, lines, hints, stepOps, attrs);
    s.RangeToken = new RangeToken(startToken, t);
  .)
  .

/*------------------------------------------------------------------------*/
CalcOp<out IToken x, out CalcStmt.CalcOp/*!*/ op>
= (. var binOp = BinaryExpr.Opcode.Eq; // Returns Eq if parsing fails because it is compatible with any other operator
     Expression k = null;
     x = null;
  .)
  ( "=="           (. x = t;  binOp = BinaryExpr.Opcode.Eq; .)
    [ "#" "[" Expression<out k, true, true> "]" ]
  | "<"            (. x = t;  binOp = BinaryExpr.Opcode.Lt; .)
  | ">"            (. x = t;  binOp = BinaryExpr.Opcode.Gt; .)
  | "<="           (. x = t;  binOp = BinaryExpr.Opcode.Le; .)
  | ">="           (. x = t;  binOp = BinaryExpr.Opcode.Ge; .)
  | "!="           (. x = t;  binOp = BinaryExpr.Opcode.Neq; .)
  | '\u2260'       (. x = t;  binOp = BinaryExpr.Opcode.Neq; .)
  | '\u2264'       (. x = t;  binOp = BinaryExpr.Opcode.Le; .)
  | '\u2265'       (. x = t;  binOp = BinaryExpr.Opcode.Ge; .)
  | EquivOp        (. x = t;  binOp = BinaryExpr.Opcode.Iff; .)
  | ImpliesOp      (. x = t;  binOp = BinaryExpr.Opcode.Imp; .)
  | ExpliesOp      (. x = t;  binOp = BinaryExpr.Opcode.Exp; .)
  )
  (.
    if (k == null) {
      op = new Microsoft.Dafny.CalcStmt.BinaryCalcOp(binOp);
    } else {
      op = new Microsoft.Dafny.CalcStmt.TernaryCalcOp(k);
    }
  .)
  .

/*------------------------------------------------------------------------*/
/* Note. In order to avoid LL(1) warnings for expressions that "parse as far as possible", it is
 * necessary to use Coco/R's IF construct.  That means there are two ways to check for some of
 * these operators, both in Is...() methods (defined above) and as grammar non-terminals (defined
 * here).  These pairs of definitions must be changed together.
 */
EquivOp = "<==>" | '\u21d4'.
ImpliesOp = "==>" | '\u21d2'.
ExpliesOp = "<==" | '\u21d0'.
AndOp = "&&" | '\u2227'.
OrOp = "||" | '\u2228'.

NegOp = "!" | '\u00ac'.
Forall = "forall" | '\u2200'.
Exists = "exists" | '\u2203'.
QSep = "::" | '\u2022'.

/* The "allowLemma" argument says whether or not the expression
 * to be parsed is allowed to have the form S;E where S is a call to a lemma.
 * "allowLemma" should be passed in as "false" whenever the expression to
 * be parsed sits in a context that itself is terminated by a semi-colon.
 *
 * The "allowLambda" says whether or not the expression to be parsed is
 * allowed to be a lambda expression.  More precisely, an identifier or
 * parenthesized-enclosed comma-delimited list of identifiers is allowed to
 * continue as a lambda expression (that is, continue with a "reads", "requires",
 * or "=>") only if "allowLambda" is true.  This affects function/method/iterator
 * specifications, if/while statements with guarded alternatives, and expressions
 * in the specification of a lambda expression itself.
 *
 * The "allowBitwiseOps" says whether or not to include or bypass bitwise operators
 * at the top level of this expression. It is passed in as "false" only inside
 * cardinality brackets, that is, "|expr|".
 */
Expression<out Expression e, bool allowLemma, bool allowLambda, bool allowBitwiseOps = true>
= (. Expression e0; IToken endTok; .)
  EquivExpression<out e, allowLemma, allowLambda, allowBitwiseOps>
  [ IF(SemiFollowsCall(allowLemma, e))
    /* here we parse the ";E" that is part of a "LemmaCall;E" expression (other "S;E" expressions are parsed elsewhere) */
    ";"                       (. endTok = t; .)
    Expression<out e0, allowLemma, allowLambda>
    (. e = new StmtExpr(e.tok,
             new UpdateStmt(e.tok, endTok, new List<Expression>(), new List<AssignmentRhs>() { new ExprRhs(e, null) }) {
               RangeToken = e.GetRangeToken()
             },
             e0) { RangeToken = new RangeToken(e.GetStartToken(), t) };
    .)
  ]
  .

/*------------------------------------------------------------------------*/
EquivExpression<out Expression e0, bool allowLemma, bool allowLambda, bool allowBitwiseOps>
= (. Contract.Ensures(Contract.ValueAtReturn(out e0) != null); IToken/*!*/ x;  Expression/*!*/ e1; .)
  ImpliesExpliesExpression<out e0, allowLemma, allowLambda, allowBitwiseOps>
  { IF(IsEquivOp())  /* read an EquivExpression as far as possible */
    EquivOp                                                   (. x = t; .)
    ImpliesExpliesExpression<out e1, allowLemma, allowLambda, allowBitwiseOps>  (.
      var startToken = e0.GetStartToken();
      e0 = new BinaryExpr(x, BinaryExpr.Opcode.Iff, e0, e1);
      e0.RangeToken = new RangeToken(startToken, t); .)
  }
  .

/*------------------------------------------------------------------------*/
ImpliesExpliesExpression<out Expression e0, bool allowLemma, bool allowLambda, bool allowBitwiseOps>
= (. Contract.Ensures(Contract.ValueAtReturn(out e0) != null);
     IToken/*!*/ x;
     Expression/*!*/ e1; .)
  LogicalExpression<out e0, allowLemma, allowLambda, allowBitwiseOps>
  [ IF(IsImpliesOp() || IsExpliesOp())  /* read an ImpliesExpliesExpression as far as possible */
    /* Note, the asymmetry in the parsing of implies and explies expressions stems from the fact that
     * implies is right associative whereas reverse implication is left associative
     */
    ( ImpliesOp                                               (. x = t; .)
      ImpliesExpression<out e1, allowLemma, allowLambda, allowBitwiseOps>       (. var startToken = e0.GetStartToken();
                                                                                   e0 = new BinaryExpr(x, BinaryExpr.Opcode.Imp, e0, e1);
                                                                                   e0.RangeToken = new RangeToken(startToken, t); .)
    | ExpliesOp                                               (. x = t; .)
      LogicalExpression<out e1, allowLemma, allowLambda, allowBitwiseOps>       (. // The order of operands is reversed so that it can be turned into implication during resolution
                                                                 var startToken = e0.GetStartToken();
                                                                 e0 = new BinaryExpr(x, BinaryExpr.Opcode.Exp, e1, e0);
                                                                 e0.RangeToken = new RangeToken(startToken, t); .)
      { IF(IsExpliesOp())  /* read a reverse implication as far as possible */
        ExpliesOp                                             (. x = t; .)
        LogicalExpression<out e1, allowLemma, allowLambda, allowBitwiseOps>     (. //The order of operands is reversed so that it can be turned into implication during resolution
                                                                 startToken = e0.GetStartToken();
                                                                 e0 = new BinaryExpr(x, BinaryExpr.Opcode.Exp, e1, e0);
                                                                 e0.RangeToken = new RangeToken(startToken, t);
                                                              .)
      }
      [ IF(IsImpliesOp()) ImpliesOp (. SemErr(t, "Ambiguous use of ==> and <==. Use parentheses to disambiguate."); .) ]
    )
  ]
  .

/*------------------------------------------------------------------------*/
ImpliesExpression<out Expression e0, bool allowLemma, bool allowLambda, bool allowBitwiseOps>
= (. Contract.Ensures(Contract.ValueAtReturn(out e0) != null); IToken/*!*/ x;  Expression/*!*/ e1; .)
  LogicalExpression<out e0, allowLemma, allowLambda, allowBitwiseOps>
  [ IF(IsImpliesOp())  /* read an ImpliesExpression as far as possible */
    ImpliesOp                                               (. x = t; .)
    ImpliesExpression<out e1, allowLemma, allowLambda, allowBitwiseOps>       (. var startToken = e0.GetStartToken();
                                                                                 e0 = new BinaryExpr(x, BinaryExpr.Opcode.Imp, e0, e1); 
                                                                                 e0.RangeToken = new RangeToken(startToken, t);.)
  ]
  [ IF(IsExpliesOp()) ExpliesOp (. SemErr(t, "Ambiguous use of ==> and <==. Use parentheses to disambiguate."); .)
  ]
  .

/*------------------------------------------------------------------------*/
LogicalExpression<out Expression e0, bool allowLemma, bool allowLambda, bool allowBitwiseOps>
= (. Contract.Ensures(Contract.ValueAtReturn(out e0) != null); IToken/*!*/ x;  Expression/*!*/ e1;
     Expression first;
     IToken startToken = null;
     IToken/*!*/ firstOp;
     e0 = dummyExpr; /* mute the warning */
  .)
    // This extra AndOp will belong to the outermost binary expression
  ( AndOp                                                       (. x = t; firstOp = x; .)
    RelationalExpression<out e0, allowLemma, allowLambda, allowBitwiseOps> (. first = e0; .)
    { IF(IsAndOp())  /* read a conjunction as far as possible */
      AndOp                                                     (. x = t; .)
      RelationalExpression<out e1, allowLemma, allowLambda, allowBitwiseOps>
<<<<<<< HEAD
         (. startToken = e0.GetStartToken();
            e0 = new BinaryExpr(x, BinaryExpr.Opcode.And, e0, e1, firstOp);
            e0.RangeToken = new RangeToken(startToken, t); .)
=======
         (. startToken = e0.StartToken;
            e0 = new BinaryExpr(x, BinaryExpr.Opcode.And, e0, e1);
            e0.RangeToken = new RangeToken(startToken, t);
            e0.FormatTokens = new[] { firstOp };
         .)
>>>>>>> 549d8d7a
    }
    [ IF(IsOrOp()) OrOp (. SemErr(t, "Ambiguous use of && and ||. Use parentheses to disambiguate."); .) ]
    (. e0.RangeToken = new RangeToken(firstOp, t);
       if (e0 == first) {
         // There was only one conjunct. To make sure that the type checker still checks it to
         // be a boolean, we conjoin "true" to its left.
         e0 = new BinaryExpr(x, BinaryExpr.Opcode.And, new LiteralExpr(new AutoGeneratedToken(x), true), e0);
         e0.RangeToken = new RangeToken(firstOp, t);
         e0.FormatTokens = new[] { firstOp };
       }
    .)
  | OrOp                                                        (. x = t; firstOp = x; .)
    RelationalExpression<out e0, allowLemma, allowLambda, allowBitwiseOps> (. first = e0; .)
    { IF(IsOrOp())  /* read a disjunction as far as possible */
      OrOp                                                      (. x = t; .)
      RelationalExpression<out e1, allowLemma, allowLambda, allowBitwiseOps>
<<<<<<< HEAD
         (. startToken = e0.GetStartToken();
            e0 = new BinaryExpr(x, BinaryExpr.Opcode.Or, e0, e1, firstOp);
            e0.RangeToken = new RangeToken(startToken, t); .)    }
=======
         (. startToken = e0.StartToken;
            e0 = new BinaryExpr(x, BinaryExpr.Opcode.Or, e0, e1);
            e0.RangeToken = new RangeToken(startToken, t);
            e0.FormatTokens = new[] { firstOp };
         .) }
>>>>>>> 549d8d7a
    [ IF(IsAndOp()) AndOp (. SemErr(t, "Ambiguous use of && and ||. Use parentheses to disambiguate."); .) ]
    (. e0.RangeToken = new RangeToken(firstOp, t);
       if (e0 == first) {
         // There was only one disjunct. To make sure that the type checker still checks it to
         // be a boolean, we disjoin [sic] "false" to its left.
         e0 = new BinaryExpr(x, BinaryExpr.Opcode.Or, new LiteralExpr(new AutoGeneratedToken(x), false), e0);
         e0.RangeToken = new RangeToken(firstOp, t);
         e0.FormatTokens = new[] { firstOp };
       }
    .)
  | RelationalExpression<out e0, allowLemma, allowLambda, allowBitwiseOps>
    [ IF(IsAndOp() || IsOrOp())  /* read a LogicalExpression as far as possible */
      ( AndOp                                                   (. x = t; .)
        RelationalExpression<out e1, allowLemma, allowLambda, allowBitwiseOps>    (. startToken = e0.GetStartToken();
                                                                                     e0 = new BinaryExpr(x, BinaryExpr.Opcode.And, e0, e1);
                                                                                     e0.RangeToken = new RangeToken(startToken, t); .)
        { IF(IsAndOp())  /* read a conjunction as far as possible */
          AndOp                                                 (. x = t; .)
          RelationalExpression<out e1, allowLemma, allowLambda, allowBitwiseOps>  (. startToken = e0.GetStartToken();
                                                                                     e0 = new BinaryExpr(x, BinaryExpr.Opcode.And, e0, e1);
                                                                                     e0.RangeToken = new RangeToken(startToken, t); .)
        }
        [ IF(IsOrOp()) OrOp (. SemErr(t, "Ambiguous use of && and ||. Use parentheses to disambiguate."); .) ]
      | OrOp                                                    (. x = t; .)
        RelationalExpression<out e1, allowLemma, allowLambda, allowBitwiseOps>    (. startToken = e0.GetStartToken();
                                                                                     e0 = new BinaryExpr(x, BinaryExpr.Opcode.Or, e0, e1);
                                                                                     e0.RangeToken = new RangeToken(startToken, t); .)
        { IF(IsOrOp())  /* read a disjunction as far as possible */
          OrOp                                                  (. x = t; .)
          RelationalExpression<out e1, allowLemma, allowLambda, allowBitwiseOps>  (. startToken = e0.GetStartToken();
                                                                                     e0 = new BinaryExpr(x, BinaryExpr.Opcode.Or, e0, e1);
                                                                                     e0.RangeToken = new RangeToken(startToken, t); .)
        }
        [ IF(IsAndOp()) AndOp (. SemErr(t, "Ambiguous use of && and ||. Use parentheses to disambiguate."); .) ]
      )
    ]
  )
  .

/*------------------------------------------------------------------------*/
RelationalExpression<out Expression e, bool allowLemma, bool allowLambda, bool allowBitwiseOps>
= (. Contract.Ensures(Contract.ValueAtReturn(out e) != null);
     IToken x = null;  Expression e0, e1 = null;  BinaryExpr.Opcode op;
     List<Expression> chain = null;
     List<BinaryExpr.Opcode> ops = null;
     List<IToken> opLocs = null;
     List<Expression/*?*/> prefixLimits = null;
     IToken startToken = null;
     Expression k;
     int kind = 0;  // 0 ("uncommitted") indicates chain of ==, possibly with one !=
                    // 1 ("ascending")   indicates chain of ==, <, <=, possibly with one !=
                    // 2 ("descending")  indicates chain of ==, >, >=, possibly with one !=
                    // 3 ("illegal")     indicates illegal chain
                    // 4 ("disjoint")    indicates chain of disjoint set operators
     bool hasSeenNeq = false;
  .)
  ShiftTerm<out e0, allowLemma, allowLambda, allowBitwiseOps>
                                   (. e = e0; startToken = e0.GetStartToken(); .)
  [ IF(IsRelOp())  /* read a RelationalExpression as far as possible */
    RelOp<out x, out op, out k>
    ShiftTerm<out e1, allowLemma, allowLambda, allowBitwiseOps>
                                   (. startToken = e0.GetStartToken();
                                      if (k == null) {
                                        e = new BinaryExpr(x, op, e0, e1);
                                      } else {
                                        Contract.Assert(op == BinaryExpr.Opcode.Eq || op == BinaryExpr.Opcode.Neq);
                                        e = new TernaryExpr(x, op == BinaryExpr.Opcode.Eq ? TernaryExpr.Opcode.PrefixEqOp : TernaryExpr.Opcode.PrefixNeqOp, k, e0, e1);
                                      }
                                      e.RangeToken = new RangeToken(startToken, t);
                                   .)
    { IF(IsRelOp())  /* read a RelationalExpression as far as possible */
                                   (. if (chain == null) {
                                        chain = new List<Expression>();
                                        ops = new List<BinaryExpr.Opcode>();
                                        opLocs = new List<IToken>();
                                        prefixLimits = new List<Expression>();
                                        chain.Add(e0); ops.Add(op); opLocs.Add(x); prefixLimits.Add(k); chain.Add(e1);
                                        switch (op) {
                                          case BinaryExpr.Opcode.Eq:
                                            kind = 0;  break;
                                          case BinaryExpr.Opcode.Neq:
                                            kind = 0;  hasSeenNeq = true;  break;
                                          case BinaryExpr.Opcode.Lt:
                                          case BinaryExpr.Opcode.Le:
                                            kind = 1;  break;
                                          case BinaryExpr.Opcode.Gt:
                                          case BinaryExpr.Opcode.Ge:
                                            kind = 2;  break;
                                          case BinaryExpr.Opcode.Disjoint:
                                            kind = 4;  break;
                                          default:
                                            kind = 3;  break;
                                        }
                                      }
                                   .)
      RelOp<out x, out op, out k>  (. switch (op) {
                                        case BinaryExpr.Opcode.Eq:
                                          if (kind != 0 && kind != 1 && kind != 2) { SemErr(x, "chaining not allowed from the previous operator"); kind = 3; }
                                          break;
                                        case BinaryExpr.Opcode.Neq:
                                          if (hasSeenNeq) { SemErr(x, "a chain cannot have more than one != operator"); kind = 3; }
                                          else if (kind != 0 && kind != 1 && kind != 2) { SemErr(x, "this operator cannot continue this chain"); kind = 3; }
                                          hasSeenNeq = true;  break;
                                        case BinaryExpr.Opcode.Lt:
                                        case BinaryExpr.Opcode.Le:
                                          if (kind == 0) { kind = 1; }
                                          else if (kind != 1) { SemErr(x, "this operator chain cannot continue with an ascending operator"); kind = 3; }
                                          break;
                                        case BinaryExpr.Opcode.Gt:
                                        case BinaryExpr.Opcode.Ge:
                                          if (kind == 0) { kind = 2; }
                                          else if (kind != 2) { SemErr(x, "this operator chain cannot continue with a descending operator"); kind = 3; }
                                          break;
                                        case BinaryExpr.Opcode.Disjoint:
                                          if (kind != 4) { SemErr(x, "can only chain disjoint (!!) with itself"); kind = 3; }
                                          break;
                                        default:
                                          SemErr(x, "this operator cannot be part of a chain");
                                          kind = 3;  break;
                                      }
                                   .)
      ShiftTerm<out e1, allowLemma, allowLambda, allowBitwiseOps>
                                   (. ops.Add(op); opLocs.Add(x); prefixLimits.Add(k); chain.Add(e1);
                                   .)
    }
  ]
  (. if (chain != null && kind != 3) {
       e = new ChainingExpression(opLocs[0], chain, ops, opLocs, prefixLimits);
     }
     e.RangeToken = new RangeToken(startToken, t);
  .)
  .

/*------------------------------------------------------------------------*/
RelOp<out IToken/*!*/ x, out BinaryExpr.Opcode op, out Expression k>
= (. Contract.Ensures(Contract.ValueAtReturn(out x) != null);
     x = Token.NoToken;  op = BinaryExpr.Opcode.Add/*(dummy)*/;
     IToken y;
     k = null;
  .)
  ( "=="           (. x = t;  op = BinaryExpr.Opcode.Eq; .)
    [ "#" "[" Expression<out k, true, true> "]" ]
  | "<"            (. x = t;  op = BinaryExpr.Opcode.Lt;  .)
  | ">"            (. x = t;  op = BinaryExpr.Opcode.Gt;  .)
  | "<="           (. x = t;  op = BinaryExpr.Opcode.Le;  .)
  | ">="           (. x = t;  op = BinaryExpr.Opcode.Ge;  .)
  | "!="           (. x = t;  op = BinaryExpr.Opcode.Neq;  .)
    [ "#" "[" Expression<out k, true, true> "]" ]
  | "in"           (. x = t;  op = BinaryExpr.Opcode.In; .)
  | notIn          (. x = t;  op = BinaryExpr.Opcode.NotIn; .)
  | /* The next operator is "!!", but we have to scan it as two "!", since the scanner is greedy
       so if "!!" is a valid token, we won't be able to scan it as two "!" when needed: */
    "!"            (. x = t;  y = Token.NoToken; .)
    [ IF(la.val == "!")
      "!"          (. y = t; .)
    ]              (. if (y == Token.NoToken) {
                        SemErr(x, "invalid RelOp");
                      } else if (y.pos != x.pos + 1) {
                        SemErr(x, "invalid RelOp (perhaps you intended \"!!\" with no intervening whitespace?)");
                      } else {
                        x.val = "!!";
                        y.val = "";
                        op = BinaryExpr.Opcode.Disjoint;
                      }
                   .)
  | '\u2260'       (. x = t;  op = BinaryExpr.Opcode.Neq; .)
  | '\u2264'       (. x = t;  op = BinaryExpr.Opcode.Le; .)
  | '\u2265'       (. x = t;  op = BinaryExpr.Opcode.Ge; .)
  )
  .

/*------------------------------------------------------------------------*/
ShiftTerm<out Expression e0, bool allowLemma, bool allowLambda, bool allowBitwiseOps>
= (. Contract.Ensures(Contract.ValueAtReturn(out e0) != null);
     IToken x = Token.NoToken;  Expression e1;  BinaryExpr.Opcode op = BinaryExpr.Opcode.LeftShift/*(dummy)*/;
  .)
  Term<out e0, allowLemma, allowLambda, allowBitwiseOps>
  { IF(IsShiftOp())  /* read a Term as far as possible */
    ( "<"            (. x = t;  op = BinaryExpr.Opcode.LeftShift; .)
      "<"            (. x.val = "<<";  Contract.Assert(t.pos == x.pos + 1); .)
    | ">"            (. x = t;  op = BinaryExpr.Opcode.RightShift; .)
      ">"            (. x.val = "<<";  Contract.Assert(t.pos == x.pos + 1); .)
    )
    Term<out e1, allowLemma, allowLambda, allowBitwiseOps> (.
      var startToken = e0.GetStartToken();
      e0 = new BinaryExpr(x, op, e0, e1);
      e0.RangeToken = new RangeToken(startToken, t);
     .)
  }
  .

/*------------------------------------------------------------------------*/
Term<out Expression e0, bool allowLemma, bool allowLambda, bool allowBitwiseOps>
= (. Contract.Ensures(Contract.ValueAtReturn(out e0) != null); IToken/*!*/ x;  Expression/*!*/ e1;  BinaryExpr.Opcode op; .)
  Factor<out e0, allowLemma, allowLambda, allowBitwiseOps>
  { IF(IsAddOp())  /* read a Term as far as possible */
    AddOp<out x, out op>
    Factor<out e1, allowLemma, allowLambda, allowBitwiseOps>
    (. var startToken = e0.GetStartToken();
       e0 = new BinaryExpr(x, op, e0, e1);
       e0.RangeToken = new RangeToken(startToken, t); .)
  }
  .

/*------------------------------------------------------------------------*/
AddOp<out IToken x, out BinaryExpr.Opcode op>
= (. Contract.Ensures(Contract.ValueAtReturn(out x) != null); x = Token.NoToken;  op=BinaryExpr.Opcode.Add/*(dummy)*/; .)
  ( "+"            (. x = t;  op = BinaryExpr.Opcode.Add; .)
  | "-"            (. x = t;  op = BinaryExpr.Opcode.Sub; .)
  )
  .

/*------------------------------------------------------------------------*/
Factor<out Expression e0, bool allowLemma, bool allowLambda, bool allowBitwiseOps>
= (. Contract.Ensures(Contract.ValueAtReturn(out e0) != null); IToken/*!*/ x;  Expression/*!*/ e1;  BinaryExpr.Opcode op; .)
  BitvectorFactor<out e0, allowLemma, allowLambda, allowBitwiseOps>
  { IF(IsMulOp())  /* read a Factor as far as possible */
    MulOp<out x, out op>
    BitvectorFactor<out e1, allowLemma, allowLambda, allowBitwiseOps>
    (. 
      var startToken = e0.GetStartToken();
      e0 = new BinaryExpr(x, op, e0, e1);
      e0.RangeToken = new RangeToken(startToken, t);
    .)
  }
  .

/*------------------------------------------------------------------------*/
MulOp<out IToken x, out BinaryExpr.Opcode op>
= (. Contract.Ensures(Contract.ValueAtReturn(out x) != null); x = Token.NoToken;  op = BinaryExpr.Opcode.Add/*(dummy)*/; .)
  ( "*"            (. x = t;  op = BinaryExpr.Opcode.Mul; .)
  | "/"            (. x = t;  op = BinaryExpr.Opcode.Div; .)
  | "%"            (. x = t;  op = BinaryExpr.Opcode.Mod; .)
  )
  .

/*------------------------------------------------------------------------*/
BitvectorFactor<out Expression e0, bool allowLemma, bool allowLambda, bool allowBitwiseOps>
= (. Contract.Ensures(Contract.ValueAtReturn(out e0) != null); IToken/*!*/ x;  Expression/*!*/ e1;  BinaryExpr.Opcode op; .)
  AsExpression<out e0, allowLemma, allowLambda, allowBitwiseOps>
  [ IF(allowBitwiseOps && IsBitwiseOp())  /* read a BitvectorFactor as far as possible, but not in the context inside a |.| size expression */
    ( (. op = BinaryExpr.Opcode.BitwiseAnd; .)
      "&"                                                             (. x = t; .)
      AsExpression<out e1, allowLemma, allowLambda, allowBitwiseOps>   (. var startToken = e0.GetStartToken(); e0 = new BinaryExpr(x, op, e0, e1); e0.RangeToken = new RangeToken(startToken, t); .)
      { IF(IsBitwiseAndOp())
        "&"                                                           (. x = t; .)
        AsExpression<out e1, allowLemma, allowLambda, allowBitwiseOps> (. startToken = e0.GetStartToken(); e0 = new BinaryExpr(x, op, e0, e1); e0.RangeToken = new RangeToken(startToken, t); .)
      }
      [ IF(IsBitwiseOp()) ( "|" | "^" )  (. SemErr(t, "Ambiguous use of &, |, ^. Use parentheses to disambiguate."); .) ]
    | (. op = BinaryExpr.Opcode.BitwiseOr; .)
      "|"                                                             (. x = t; .)
      AsExpression<out e1, allowLemma, allowLambda, allowBitwiseOps>   (. var startToken = e0.GetStartToken(); e0 = new BinaryExpr(x, op, e0, e1); e0.RangeToken = new RangeToken(startToken, t); .)
      { IF(IsBitwiseOrOp())
        "|"                                                           (. x = t; .)
        AsExpression<out e1, allowLemma, allowLambda, allowBitwiseOps> (. startToken = e0.GetStartToken(); e0 = new BinaryExpr(x, op, e0, e1); e0.RangeToken = new RangeToken(startToken, t); .)
      }
      [ IF(IsBitwiseOp()) ( "^" | "&" )  (. SemErr(t, "Ambiguous use of &, |, ^. Use parentheses to disambiguate."); .) ]
    | (. op = BinaryExpr.Opcode.BitwiseXor; .)
      "^"                                                             (. x = t; .)
      AsExpression<out e1, allowLemma, allowLambda, allowBitwiseOps>   (. var startToken = e0.GetStartToken(); e0 = new BinaryExpr(x, op, e0, e1); e0.RangeToken = new RangeToken(startToken, t); .)
      { IF(IsBitwiseXorOp())
        "^"                                                           (. x = t; .)
        AsExpression<out e1, allowLemma, allowLambda, allowBitwiseOps> (. startToken = e0.GetStartToken(); e0 = new BinaryExpr(x, op, e0, e1); e0.RangeToken = new RangeToken(startToken, t); .)
      }
      [ IF(IsBitwiseOp()) ( "&" | "|" )  (. SemErr(t, "Ambiguous use of &, |, ^. Use parentheses to disambiguate."); .) ]
    )
  ]
  .

/*------------------------------------------------------------------------*/
AsExpression<out Expression e, bool allowLemma, bool allowLambda, bool allowBitwiseOps>
= (. IToken tok; IToken x; Type toType; .)
  UnaryExpression<out e, allowLemma, allowLambda, allowBitwiseOps>
  { IF(IsAsOrIs())
    ( "as"                                  (. tok = t; .)
      TypeAndToken<out x, out toType, true> (. e = new ConversionExpr(tok, e, toType) { RangeToken = new RangeToken(e.GetStartToken(), t)}; .)
    | "is"                                  (. tok = t; .)
      TypeAndToken<out x, out toType, true> (. e = new TypeTestExpr(tok, e, toType) { RangeToken = new RangeToken(e.GetStartToken(), t)}; .)
    )
  }
  .

/*------------------------------------------------------------------------*/
UnaryExpression<out Expression e, bool allowLemma, bool allowLambda, bool allowBitwiseOps>
= (. Contract.Ensures(Contract.ValueAtReturn(out e) != null); IToken/*!*/ x;  e = dummyExpr; .)
  ( "-"                                             (. x = t; .)
    UnaryExpression<out e, allowLemma, allowLambda, allowBitwiseOps>  (. e = new NegationExpression(x, e) { RangeToken = new RangeToken(x, t) }; .)
  | NegOp                                           (. x = t; .)
    UnaryExpression<out e, allowLemma, allowLambda, allowBitwiseOps>  (. e = new UnaryOpExpr(x, UnaryOpExpr.Opcode.Not, e) { RangeToken = new RangeToken(x, t) }; .)
  | PrimaryExpression<out e, allowLemma, allowLambda, allowBitwiseOps>
  )
  .

/*------------------------------------------------------------------------*/
PrimaryExpression<out Expression e, bool allowLemma, bool allowLambda, bool allowBitwiseOps>
= (. Contract.Ensures(Contract.ValueAtReturn(out e) != null); e = dummyExpr; .)
  ( IF(ExprIsMapDisplay())  /* this alternative must be checked before going into EndlessExpression, where there is another "map" */
    MapDisplayExpr<out e>
    { IF(IsSuffix()) Suffix<ref e> }
  | IF(ExprIsSetDisplay())  /* this alternative must be checked before going into EndlessExpression, where there is another "iset" */
    SetDisplayExpr<out e>
    { IF(IsSuffix()) Suffix<ref e> }
  | IF(IsLambda(allowLambda))
    LambdaExpression<out e, allowLemma, allowBitwiseOps>  /* this is an endless expression */
  | EndlessExpression<out e, allowLemma, allowLambda, allowBitwiseOps>
  | NameSegment<out e>
    { IF(IsSuffix()) Suffix<ref e> }
  | SeqDisplayExpr<out e>
    { IF(IsSuffix()) Suffix<ref e> }
  | ConstAtomExpression<out e>
    { IF(IsSuffix()) Suffix<ref e> }
  )
  .

/*------------------------------------------------------------------------*/
Lhs<out Expression e>
= (. e = dummyExpr;  // the assignment is to please the compiler, the dummy value to satisfy contracts in the event of a parse error
  .)
  ( NameSegment<out e>
    { Suffix<ref e> }
  | ConstAtomExpression<out e>
    Suffix<ref e>
    { Suffix<ref e> }
  )
  .

/*------------------------------------------------------------------------*/
/* A ConstAtomExpression is never an l-value, and does not start with an identifier. */
ConstAtomExpression<out Expression e>
= (. Contract.Ensures(Contract.ValueAtReturn(out e) != null);
     IToken/*!*/ x = null;
     e = dummyExpr;
  .)
  ( LiteralExpression<out e>
  | "this"                                     (. x = t; e = new ThisExpr(t); .)
  | "allocated"                                (. x = t; .)
    "(" Expression<out e, true, true> ")"      (. e = new UnaryOpExpr(x, UnaryOpExpr.Opcode.Allocated, e); .)
  | "fresh"                                    (. x = t; IToken atLabel = null; .)
    [ "@" LabelName<out atLabel> ]
    "(" Expression<out e, true, true> ")"      (. e = new FreshExpr(x, e, atLabel?.val); .)
  | "unchanged"                                (. x = t; FrameExpression fe; var mod = new List<FrameExpression>(); IToken atLabel = null; .)
    [ "@" LabelName<out atLabel> ]
    "("
      FrameExpression<out fe, false, false>         (. mod.Add(fe); .)
      { "," FrameExpression<out fe, false, false>   (. mod.Add(fe); .)
      }
    ")"                                        (. e = new UnchangedExpr(x, mod, atLabel?.val); .)
  | "old"                                      (. x = t; IToken atLabel = null; .)
    [ "@" LabelName<out atLabel> ]
    "(" Expression<out e, true, true> ")"      (. e = new OldExpr(x, e, atLabel?.val); .)
  | "|"                                        (. x = t; .)
      Expression<out e, true, true, false>     (. e = new UnaryOpExpr(x, UnaryOpExpr.Opcode.Cardinality, e); .)
    "|"
  | ParensExpression<out e>
  ) (. if(x!= null) { e.RangeToken = new RangeToken(x, t); } .)
  .

/*------------------------------------------------------------------------*/
LiteralExpression<out Expression e>
= (. BigInteger n; BaseTypes.BigDec d;
     e = dummyExpr;
  .)
  ( "false"                                    (. e = new LiteralExpr(t, false); .)
  | "true"                                     (. e = new LiteralExpr(t, true); .)
  | "null"                                     (. e = new LiteralExpr(t); .)
  | Nat<out n>                                 (. e = new LiteralExpr(t, n); .)
  | Dec<out d>                                 (. e = new LiteralExpr(t, d); .)
  | charToken                                  (. string s = t.val.Substring(1, t.val.Length - 2);
                                                  Util.ValidateEscaping(t, s, false, errors);
                                                  if (Util.UnescapedCharacters(s, false).Count() > 1) {
                                                    errors.SemErr(t, "too many characters in character literal");
                                                  }
                                                  e = new CharLiteralExpr(t, s); .)
  | stringToken                                (. bool isVerbatimString;
                                                  string s = Util.RemoveParsedStringQuotes(t.val, out isVerbatimString);
                                                  Util.ValidateEscaping(t, s, isVerbatimString, errors);
                                                  e = new StringLiteralExpr(t, s, isVerbatimString);
                                               .)
  ) (. e.RangeToken = new RangeToken(t, t); .)
  .

/*------------------------------------------------------------------------*/
PossiblyNegatedLiteralExpr<out Expression e>
= (. BigInteger n; BaseTypes.BigDec d;
     e = dummyExpr;
  .)
  ( "-"                                        (. var x = t; .)
    ( Nat<out n>                               (. e = new NegationExpression(x, new LiteralExpr(t, n)); .)
    | Dec<out d>                               (. e = new NegationExpression(x, new LiteralExpr(t, d)); .)
    )
  | LiteralExpression<out e>
  )
  .

/*------------------------------------------------------------------------*/
LambdaExpression<out Expression e, bool allowLemma, bool allowBitwiseOps>
= (. IToken x = Token.NoToken;
     IToken id;  BoundVar bv;
     var bvs = new List<BoundVar>();
     var reads = new List<FrameExpression>();
     Expression req = null;
     Expression body = null;
  .)
  ( WildIdent<out id, true>                  (. x = t; bvs.Add(new BoundVar(id, id.val, new InferredTypeProxy())); .)
  | "("                                      (. x = t; .)
      [
        IdentTypeOptional<out bv>            (. bvs.Add(bv); .)
        { "," IdentTypeOptional<out bv>      (. bvs.Add(bv); .)
        }
      ]
    ")"
  )
  LambdaSpec<ref reads, ref req>
  "=>"
  Expression<out body, allowLemma, true, allowBitwiseOps>
  (. e = new LambdaExpr(x, t, bvs, req, reads, body);
     theBuiltIns.CreateArrowTypeDecl(bvs.Count);
     e.RangeToken = new RangeToken(x, t);
  .)
  .

// Coco says LambdaSpec is deletable. This is OK (it might be empty).
LambdaSpec<.ref List<FrameExpression> reads, ref Expression req.>
= { ReadsClause<reads, true, false, true>
  | "requires"                             (. Expression ee; .)
    Expression<out ee, true, false>        (. req = req == null ? ee : new BinaryExpr(req.tok, BinaryExpr.Opcode.And, req, ee) { RangeToken = new RangeToken(req.GetStartToken(), ee.GetEndToken()) } ; .)
  }
  .

/*------------------------------------------------------------------------*/
ParensExpression<out Expression e>
= (. IToken x;
     var args = new List<ActualBinding>();
  .)
  "("                                        (. x = t; .)
  [ TupleArgs<args> ]
  ")"
  (. if (args.Count == 1 && !args[0].IsGhost) {
       if (args[0].FormalParameterName != null) {
         SemErr(args[0].FormalParameterName, "binding not allowed in parenthesized expression");
       }
       e = new ParensExpression(x, args[0].Actual);
     } else {
       // Compute the actual position of ghost arguments
       var ghostness = new bool[args.Count];
       for (var i = 0; i < args.Count; i++) {
         ghostness[i] = false;
       }
       for (var i = 0; i < args.Count; i++) {
         var arg = args[i];
         if (arg.IsGhost) {
           if (arg.FormalParameterName == null) {
             ghostness[i] = true;
           } else {
             var success = int.TryParse(arg.FormalParameterName.val, out var index);
             if (success && 0 <= index && index < args.Count) {
               ghostness[index] = true;
             }
           }
         }
       }
       var argumentGhostness = ghostness.ToList();
       // make sure the corresponding tuple type exists
       var tmp = theBuiltIns.TupleType(x, args.Count, true, argumentGhostness);
       e = new DatatypeValue(x, BuiltIns.TupleTypeName(argumentGhostness), BuiltIns.TupleTypeCtorName(args.Count), args);
     }
     e.RangeToken = new RangeToken(x, t);
  .)
  .

/*------------------------------------------------------------------------*/
SetDisplayExpr<out Expression e>
= (. Contract.Ensures(Contract.ValueAtReturn(out e) != null);
     IToken token = null;
     IToken x = null, startToken = null;
     e = dummyExpr;
  .)
  [ ( "iset" | "multiset" )                  (. token = t; startToken = t; x = t; .)
  ]
  ( "{"                                      (. token = token ?? t;
                                                startToken = startToken ?? t;
                                                x = token; 
                                                List<Expression> elements = new List<Expression/*!*/>();
                                             .)
    [ Expressions<elements> ]                (. if (token.kind == _iset) {
                                                  e = new SetDisplayExpr(x, false, elements);
                                                } else if (token.kind == _multiset) {
                                                  e = new MultiSetDisplayExpr(x, elements);
                                                } else {
                                                  e = new SetDisplayExpr(x, true, elements);
                                                }
                                             .)
    "}"
  |
    "("                                       (. x = t; startToken = startToken ?? t; .)
     Expression<out e, true, true>            (.
                                                  if (token == null || token.kind != _multiset) {
                                                    SemErr(x, "A forming expression must be a multiset");
                                                  }
                                                  e = new MultiSetFormingExpr(x, e);
                                               .)
    ")"
  )
  (. e.RangeToken = new RangeToken(startToken, t); .)
  .

/*------------------------------------------------------------------------*/
SeqDisplayExpr<out Expression e>
= (. Contract.Ensures(Contract.ValueAtReturn(out e) != null);
     IToken x = null;
     Type explicitTypeArg = null;
     Expression n, f;
     e = dummyExpr;
  .)
  (
    "seq"                          (. x = t; .)
    [ (. var gt = new List<Type>(); .)
    GenericInstantiation<gt>     (. if (gt.Count > 1) {
                                      SemErr("seq type expects only one type argument");
                                    } else {
                                      explicitTypeArg = gt[0];
                                    }
                                 .)
    ]
    "("
    Expression<out n, true, true>
    ","
    Expression<out f, true, true>
    ")"                            (. e = new SeqConstructionExpr(x, explicitTypeArg, n, f); .)
  |
    "["                                      (. List<Expression> elements = new List<Expression/*!*/>();
                                                x = t;

                                             .)
    [ Expressions<elements> ]                (. e = new SeqDisplayExpr(x, elements);
                                             .)
    "]"
  )
  (.  e.RangeToken = new RangeToken(x, t); .)
  .

/*------------------------------------------------------------------------*/
MapDisplayExpr<out Expression e>
= (. Contract.Ensures(Contract.ValueAtReturn(out e) != null);
     List<ExpressionPair/*!*/>/*!*/ elements= new List<ExpressionPair/*!*/>() ;
     e = dummyExpr;
  .)
  ( "map" | "imap" ) (. IToken mapToken = t; .)
  "["
    [ MapLiteralExpressions<out elements> ] 
                     (. e = new MapDisplayExpr(mapToken, mapToken.kind == _map, elements);.)
  "]"                (. e.RangeToken = new RangeToken(mapToken, t); .)
  .

/*------------------------------------------------------------------------*/
MapLiteralExpressions<.out List<ExpressionPair> elements.>
= (. Expression/*!*/ d, r;
     elements = new List<ExpressionPair/*!*/>();
  .)
  Expression<out d, true, true> ":=" Expression<out r, true, true>       (. elements.Add(new ExpressionPair(d,r)); .)
  { "," Expression<out d, true, true> ":=" Expression<out r, true, true> (. elements.Add(new ExpressionPair(d,r)); .)
  }
  .

/*------------------------------------------------------------------------*/
MapComprehensionExpr<out Expression e, bool allowLemma, bool allowLambda, bool allowBitwiseOps>
= (. Contract.Ensures(Contract.ValueAtReturn(out e) != null);
     List<BoundVar> bvars = new List<BoundVar>();
     Expression range = null;
     Expression bodyLeft = null;
     Expression bodyRight;
     Attributes attrs = null;
     bool finite = true;
  .)
  ( "map" | "imap" (. finite = false; .) )     (. IToken mapToken = t; .)
  QuantifierDomain<out bvars, out attrs, out range, allowLemma, allowLambda, allowBitwiseOps>
  QSep
  Expression<out bodyRight, allowLemma, allowLambda, allowBitwiseOps>
  [ IF(IsGets())  /* greedily parse ":=" */    (. bodyLeft = bodyRight; .)
    ":=" Expression<out bodyRight, allowLemma, allowLambda, allowBitwiseOps || !finite>
  ]
  (. if (bodyLeft == null && bvars.Count != 1) {
       SemErr(t, "a map comprehension with more than one bound variable must have a term expression of the form 'Expr := Expr'");
       e = dummyExpr;
     } else {
       e = new MapComprehension(mapToken, t, finite, bvars, range ?? new LiteralExpr(mapToken, true), bodyLeft, bodyRight, attrs);
     }
     e.RangeToken = new RangeToken(mapToken, t);
  .)
  .

/*------------------------------------------------------------------------*/
EndlessExpression<out Expression e, bool allowLemma, bool allowLambda, bool allowBitwiseOps>
= (. Statement s;
     e = dummyExpr;
  .)
  ( IfExpression<out e, allowLemma, allowLambda, allowBitwiseOps>
  | MatchExpression<out e, allowLemma, allowLambda, allowBitwiseOps>
  | QuantifierExpression<out e, allowLemma, allowLambda>  /* types are such that we can allow bitwise operations in the quantifier body */
  | SetComprehensionExpr<out e, allowLemma, allowLambda, allowBitwiseOps>
  | StmtInExpr<out s>
    Expression<out e, allowLemma, allowLambda, allowBitwiseOps>    (. e = new StmtExpr(s.Tok, s, e) { RangeToken = new RangeToken(s.GetStartToken(), e.GetEndToken()) }; .)
  | LetExpression<out e, allowLemma, allowLambda, allowBitwiseOps>
  | MapComprehensionExpr<out e, allowLemma, allowLambda, allowBitwiseOps>
  )
  .

/*------------------------------------------------------------------------*/
IfExpression<out Expression e, bool allowLemma, bool allowLambda, bool allowBitwiseOps>
= "if"   (. IToken x = t; Expression e0; Expression e1;
            bool isBindingGuard = false;
            e = dummyExpr;
         .)
      ( IF(IsBindingGuard())
        BindingGuard<out e, true>  (. isBindingGuard = true; .)
      | Expression<out e, true, true>
      )
      "then" Expression<out e0, true, true, true>
      "else" Expression<out e1, allowLemma, allowLambda, allowBitwiseOps>
                (. if (isBindingGuard) {
                     var exists = (ExistsExpr) e;
                     var LHSs = new List<CasePattern<BoundVar>>();
                     foreach (var v in exists.BoundVars) {
                       LHSs.Add(new CasePattern<BoundVar>(e.tok, v));
                     }
                     e0 = new LetExpr(e.tok, LHSs, new List<Expression>() {
                       exists.Term }, e0, false) { RangeToken = exists.GetRangeToken() };
                 }
                 e = new ITEExpr(x, isBindingGuard, e, e0, e1);
                 e.RangeToken = new RangeToken(x, t);
                .)
  .
/*------------------------------------------------------------------------*/
StmtInExpr<out Statement s>
= (. s = dummyStmt; .)
  ( AssertStmt<out s, true>
  | ExpectStmt<out s>
  | AssumeStmt<out s>
  | RevealStmt<out s>
  | CalcStmt<out s>
  )
  .

/*------------------------------------------------------------------------*/
LetExpression<out Expression e, bool allowLemma, bool allowLambda, bool allowBitwiseOps>
= (. e = dummyExpr; .)
  ( LetExprWithLHS<out e, allowLemma, allowLambda, allowBitwiseOps>
  | LetExprWithoutLHS<out e, allowLemma, allowLambda, allowBitwiseOps>
  ).

/*------------------------------------------------------------------------*/
LetExprWithLHS<out Expression e, bool allowLemma, bool allowLambda, bool allowBitwiseOps>
= (. IToken x = null;
     bool isGhost = false;
     var letLHSs = new List<CasePattern<BoundVar>>();
     var letRHSs = new List<Expression>();
     CasePattern<BoundVar> pat;
     bool exact = true;
     bool isLetOrFail = false;
     Attributes attrs = null;
     e = dummyExpr;
  .)
    [ "ghost"                       (. isGhost = true;  x = t; .)
    ]
    "var"                           (. if (!isGhost) { x = t; } .)
    CasePattern<out pat>            (. if (isGhost) { pat.Vars.Iter(bv => bv.IsGhost = true); }
                                       letLHSs.Add(pat);
                                    .)
    { "," CasePattern<out pat>      (. if (isGhost) { pat.Vars.Iter(bv => bv.IsGhost = true); }
                                       letLHSs.Add(pat);
                                    .)
    }
    ( ":="
    | { Attribute<ref attrs> }
      ":|"                          (. exact = false;
                                       foreach (var lhs in letLHSs) {
                                         if (lhs.Arguments != null) {
                                           SemErr(lhs.tok, "LHS of let-such-that expression must be variables, not general patterns");
                                         }
                                       }
                                    .)
    | ":-"                          (. isLetOrFail = true; .)
    )
    Expression<out e, false, true>        (. letRHSs.Add(e); .)
    { "," Expression<out e, false, true>  (. letRHSs.Add(e); .)
    }
    ";"
    Expression<out e, allowLemma, allowLambda, allowBitwiseOps>
  (.
    if (isLetOrFail) {
      CasePattern<BoundVar> lhs = null;
      Contract.Assert(letLHSs.Count > 0);
      if (letLHSs.Count == 1) {
        lhs = letLHSs[0];
      } else {
        SemErr("':-' can have at most one left-hand side");
      }
      Expression rhs = null;
      Contract.Assert(letRHSs.Count > 0);
      if (letRHSs.Count == 1) {
        rhs = letRHSs[0];
      } else {
        SemErr("':-' must have exactly one right-hand side");
      }
      e = new LetOrFailExpr(x, lhs, rhs, e);
    } else {
      e = new LetExpr(x, letLHSs, letRHSs, e, exact, attrs);
    }
    e.RangeToken = new RangeToken(x, t);
  .)
  .

/*------------------------------------------------------------------------*/
LetExprWithoutLHS<out Expression e, bool allowLemma, bool allowLambda, bool allowBitwiseOps>
= (. IToken x;
     Expression rhs;
     Expression body;
  .)
  ":-"                                    (. x = t; .)
  Expression<out rhs, false, true>
  ";"
  Expression<out body, allowLemma, allowLambda, allowBitwiseOps>
  (. e = new LetOrFailExpr(x, null, rhs, body);
     e.RangeToken = new RangeToken(x, t);
   .)
  .

/*------------------------------------------------------------------------*/
MatchExpression<out Expression e, bool allowLemma, bool allowLambda, bool allowBitwiseOps>
= (. Contract.Ensures(Contract.ValueAtReturn(out e) != null); IToken/*!*/ x;  NestedMatchCaseExpr/*!*/ c;
     List<NestedMatchCaseExpr/*!*/> cases = new List<NestedMatchCaseExpr/*!*/>();
     bool usesOptionalBraces = false;
  .)
  "match"                     (. x = t; .)
  Expression<out e, allowLemma, allowLambda, allowBitwiseOps>
  ( IF(la.kind == _lbrace)  /* always favor brace-enclosed match body to a case-less match */
    "{" (. usesOptionalBraces = true; .)
        { CaseExpression<out c, true, true, allowBitwiseOps> (. cases.Add(c); .) }
    "}"
  |     { IF(la.kind == _case)  /* let each "case" bind to the closest preceding "match" */
          CaseExpression<out c, allowLemma, allowLambda, allowBitwiseOps> (. cases.Add(c); .)
        }
  )
  (. e = new NestedMatchExpr(x, e, cases, usesOptionalBraces);
     e.RangeToken = new RangeToken(x, t); .)
.

/*------------------------------------------------------------------------*/
CaseExpression<out NestedMatchCaseExpr c, bool allowLemma, bool allowLambda, bool allowBitwiseOps>
= (. Contract.Ensures(Contract.ValueAtReturn(out c) != null); IToken/*!*/ x;
     ExtendedPattern/*!*/ pat = null;
     Expression/*!*/ body;
     Attributes attrs = null;
  .)
  "case"                      (. x = t; .)
  { Attribute<ref attrs> }
  ExtendedPattern<out pat>             (. .)
  "=>"
  Expression<out body, allowLemma, allowLambda, allowBitwiseOps>    (. c = new NestedMatchCaseExpr(x, pat, body, attrs); .)
.

/*------------------------------------------------------------------------*/
CasePattern<.out CasePattern<BoundVar> pat.>
= (. IToken id;  List<CasePattern<BoundVar>> arguments;
     BoundVar bv;
     pat = null;
  .)
  ( IF(IsIdentParen())
    Ident<out id>
    "("                                (. arguments = new List<CasePattern<BoundVar>>(); .)
      [ CasePattern<out pat>           (. arguments.Add(pat); .)
        { "," CasePattern<out pat>     (. arguments.Add(pat); .)
        }
      ]
    ")"                                (. pat = new CasePattern<BoundVar>(id, id.val, arguments); .)
  | "("                                (. id = t;
                                          arguments = new List<CasePattern<BoundVar>>();
                                       .)
      [ CasePattern<out pat>           (. arguments.Add(pat); .)
        { "," CasePattern<out pat>     (. arguments.Add(pat); .)
        }
      ]
    ")"                                (. // Parse parenthesis without an identifier as a built in tuple type.
                                          string ctor = BuiltIns.TupleTypeCtorName(arguments.Count);  //use the TupleTypeCtors
                                          pat = new CasePattern<BoundVar>(id, ctor, arguments);
                                       .)
  | IdentTypeOptional<out bv>          (. // This could be a BoundVar of a parameter-less constructor and we may not know until resolution.
                                          // Nevertheless, we do put the "bv" into the CasePattern here (even though it will get thrown out
                                          // later if resolution finds the CasePattern to denote a parameter-less constructor), because this
                                          // (in particular, bv.IsGhost) is the place where a LetExpr records whether or not the "ghost"
                                          // keyword was used in the declaration.
                                          pat = new CasePattern<BoundVar>(bv.tok, bv);
                                       .)
  )
  (. // In case of parsing errors, make sure 'pat' still returns as non-null
     if (pat == null) {
       pat = new CasePattern<BoundVar>(t, "_ParseError", null);
     }
  .)
  .

/*------------------------------------------------------------------------*/
/* CasePatternLocal is identical to CasePattern, except that it uses LocalVariable instead of BoundVar. Coco does
 * not have a way to make the patterns take a bounded type parameter.
 */
CasePatternLocal<.out CasePattern<LocalVariable> pat, bool isGhost.>
= (. IToken id; List<CasePattern<LocalVariable>> arguments;
     LocalVariable local;
     pat = null;
  .)
  ( IF(IsIdentParen())
    Ident<out id>
    "("                                          (. arguments = new List<CasePattern<LocalVariable>>(); .)
      [ CasePatternLocal<out pat, isGhost>       (. arguments.Add(pat); .)
        { "," CasePatternLocal<out pat, isGhost> (. arguments.Add(pat); .)
        }
      ]
    ")"                                          (. pat = new CasePattern<LocalVariable>(id, id.val, arguments); .)
  | "("                                          (. id = t;
                                                    arguments = new List<CasePattern<LocalVariable>>();
                                                 .)
      [ CasePatternLocal<out pat, isGhost>       (. arguments.Add(pat); .)
        { "," CasePatternLocal<out pat, isGhost> (. arguments.Add(pat); .)
        }
      ]
    ")"                                (. // Parse parenthesis without an identifier as a built in tuple type.
                                          string ctor = BuiltIns.TupleTypeCtorName(arguments.Count);  //use the TupleTypeCtors
                                          pat = new CasePattern<LocalVariable>(id, ctor, arguments);
                                       .)
  | LocalIdentTypeOptional<out local, isGhost>
                                       (. // This could be a LocalVariable of a parameter-less constructor and we may not know until resolution.
                                          // Nevertheless, we do put the local" into the CasePattern here (even though it will get thrown out
                                          // later if resolution finds the CasePattern to denote a parameter-less constructor), because this
                                          // (in particular, local.IsGhost) is the place where a LetExpr records whether or not the "ghost"
                                          // keyword was used in the declaration.
                                          pat = new CasePattern<LocalVariable>(local.Tok, local);
                                       .)
  )
  (. // In case of parsing errors, make sure 'pat' still returns as non-null
     if (pat == null) {
       pat = new CasePattern<LocalVariable>(t, "_ParseError", null);
     }
  .)
  .

/*------------------------------------------------------------------------*/
NameSegment<out Expression e>
= (. IToken id;
     IToken openParen = null; IToken atLabel = null;
     List<Type> typeArgs = null; List<ActualBinding> args = null;
  .)
  Ident<out id>
  ( IF(IsGenericInstantiation(true))
    (. typeArgs = new List<Type>(); .)
    GenericInstantiation<typeArgs>
    [ AtCall<out atLabel, out openParen, out args> ]
  | HashCall<id, out openParen, out typeArgs, out args>
  | [ AtCall<out atLabel, out openParen, out args> ]
  )
  /* Note, since HashCall updates id.val, we make sure not to use id.val until after the possibility of calling HashCall. */
  (. e = new NameSegment(id, id.val, typeArgs);
     if (openParen != null) {
       e = new ApplySuffix(openParen, atLabel, e, args, t);
     } else {
       Contract.Assert(atLabel == null);
     }
     e.RangeToken = new RangeToken(id, t);
  .)
  .

/*------------------------------------------------------------------------*/
/* NameSegmentForTypeName is like the production NameSegment, except that it does not allow HashCall */
NameSegmentForTypeName<out Expression e, bool inExpressionContext>
= (. IToken id;  List<Type> typeArgs; .)
  Ident<out id>
  OptGenericInstantiation<out typeArgs, inExpressionContext>
  (. e = new NameSegment(id, id.val, typeArgs);
  .)
  .

/*------------------------------------------------------------------------*/
/* The HashCall production extends a given identifier with a hash sign followed by
 * a list of argument expressions.  That is, if what was just parsed was an identifier id,
 * then the HashCall production will continue parsing into id#[arg](args).
 * One could imagine parsing just the id# as an expression, but Dafny doesn't do that
 * since the first argument to a prefix predicate/method is textually set apart; instead
 * if a programmer wants to curry the arguments, one has to resort to using a lambda
 * expression, just like for other function applications.
 * Note: This grammar production mutates the id.val field to append the hash sign.
 */
HashCall<.IToken id, out IToken openParen, out List<Type> typeArgs, out List<ActualBinding> args.>
= (. Expression k; args = new List<ActualBinding>(); typeArgs = null; .)
  "#"                                      (. id.val = id.val + "#"; t.val = ""; t.pos = t.pos+1; t.col = t.col+1; .)
  [                                        (. typeArgs = new List<Type>(); .)
    GenericInstantiation<typeArgs>
  ]
  "[" Expression<out k, true, true> "]"    (. args.Add(new ActualBinding(null, k)); .)
  "("                                      (. openParen = t; .)
    [ ActualBindings<args> ]
  ")"
  .

/*------------------------------------------------------------------------*/
AtCall<.out IToken atLabel, out IToken openParen, out List<ActualBinding> args.>
= (. atLabel = null;
     openParen = null;
     args = new List<ActualBinding>();
  .)
  "@" LabelName<out atLabel>
  "("                                      (. openParen = t; .)
    [ ActualBindings<args> ]
  ")"
  .

/*------------------------------------------------------------------------*/
Suffix<ref Expression e>
= (. Contract.Requires(e != null); Contract.Ensures(e!=null);
     IToken id, x;
     Expression e0 = null;  Expression e1 = null;  Expression ee;  bool anyDots = false;
     List<Expression> multipleLengths = null; bool takeRest = false; // takeRest is relevant only if multipleLengths is non-null
     List<Expression> multipleIndices = null;
     List<Tuple<IToken, string, Expression>> updates;
     var startToken = e.GetStartToken();
     Expression v;
  .)
  ( "."
    ( "("                                             (. x = t; updates = new List<Tuple<IToken, string, Expression>>(); .)
        MemberBindingUpdate<out id, out v>            (. updates.Add(Tuple.Create(id, id.val, v)); .)
        { "," MemberBindingUpdate<out id, out v>      (. updates.Add(Tuple.Create(id, id.val, v)); .)
        }
      ")"
      (. e = new DatatypeUpdateExpr(x, e, updates) { RangeToken = new RangeToken(startToken, t)}; .)
    | DotSuffix<out id, out x>                 (. if (x != null) {
                                                    // process id as a Suffix in its own right
                                                    e = new ExprDotName(id, e, id.val, null) { RangeToken = new RangeToken(startToken, t)};
                                                    id = x;  // move to the next Suffix
                                                  }
                                                  IToken openParen = null;  List<Type> typeArgs = null;
                                                  List<ActualBinding> args = null;
                                                  IToken atLabel = null;
                                               .)

      ( IF(IsGenericInstantiation(true))
        (. typeArgs = new List<Type>(); .)
        GenericInstantiation<typeArgs>
        [ AtCall<out atLabel, out openParen, out args> ]
      | HashCall<id, out openParen, out typeArgs, out args>
      | [ AtCall<out atLabel, out openParen, out args> ]
      )
      (. e = new ExprDotName(id, e, id.val, typeArgs) {
           RangeToken = new RangeToken(startToken, id)
         };
         if (openParen != null) {
           e = new ApplySuffix(openParen, atLabel, e, args, t) {
             RangeToken = new RangeToken(startToken, t)
           };
         } else {
           Contract.Assert(atLabel == null);
         }
      .)
    )
  | "["                                        (. x = t; .)
      ( Expression<out ee, true, true>         (. e0 = ee; .)
        ( ".."                                 (. anyDots = true; .)
          [ Expression<out ee, true, true>     (. e1 = ee; .)
          ]
        | ":="
          Expression<out ee, true, true>       (. e1 = ee; .)
        | ":"                                  (. multipleLengths = new List<Expression>();
                                                  multipleLengths.Add(e0);  // account for the Expression read before the colon
                                                  takeRest = true;
                                               .)
          [ Expression<out ee, true, true>     (. multipleLengths.Add(ee); takeRest = false; .)
            { IF(IsNonFinalColon())
              ":"
              Expression<out ee, true, true>   (. multipleLengths.Add(ee); .)
            }
            [ ":"                              (. takeRest = true; .)
            ]
          ]
        | { "," Expression<out ee, true, true> (. if (multipleIndices == null) {
                                                    multipleIndices = new List<Expression>();
                                                    multipleIndices.Add(e0);
                                                  }
                                                  multipleIndices.Add(ee);
                                               .)
          }
        )
      | ".."                                   (. anyDots = true; .)
        [ Expression<out ee, true, true>       (. e1 = ee; .)
        ]
      )
    "]"
      (. if (multipleIndices != null) {
           e = new MultiSelectExpr(x, e, multipleIndices);
           // make sure an array class with this dimensionality exists
           var tmp = theBuiltIns.ArrayType(multipleIndices.Count, new IntType(), true);
         } else {
           if (!anyDots && e0 == null) {
             /* a parsing error occurred */
             e0 = dummyExpr;
           }
           Contract.Assert(anyDots || e0 != null);
           if (anyDots) {
             //Contract.Assert(e0 != null || e1 != null);
             e = new SeqSelectExpr(x, false, e, e0, e1, t);
           } else if (multipleLengths != null) {
             Expression prev = null;
             List<Expression> seqs = new List<Expression>();
              foreach (var len in multipleLengths) {
                var end = prev == null ? len : new BinaryExpr(x, BinaryExpr.Opcode.Add, prev, len) {
                  RangeToken = new RangeToken(prev.GetStartToken(), len.GetEndToken())
                };
                seqs.Add(new SeqSelectExpr(x, false, e, prev, end, t) {
                  RangeToken = new RangeToken(e.GetStartToken(), t)
                });
                prev = end;
              }
             if (takeRest) {
               seqs.Add(new SeqSelectExpr(x, false, e, prev, null, t) {
                 RangeToken = new RangeToken(e.GetStartToken(), t)
               });
             }
             e = new SeqDisplayExpr(x, seqs);
           } else if (e1 == null) {
             Contract.Assert(e0 != null);
             e = new SeqSelectExpr(x, true, e, e0, null, t);
           } else {
             Contract.Assert(e0 != null);
             e = new SeqUpdateExpr(x, e, e0, e1);
           }
         }
         e.RangeToken = new RangeToken(startToken, t);
      .)
  | "("                                    (. IToken openParen = t; var args = new List<ActualBinding>(); .)
    [ ActualBindings<args> ]
    ")"                                    (. e = new ApplySuffix(openParen, null, e, args, t);
                                              e.RangeToken = new RangeToken(startToken, t);
                                           .)
  )
  .

/*------------------------------------------------------------------------*/
ActualBindings<.List<ActualBinding> bindings.>
= (. ActualBinding binding; .)
  ActualBinding<out binding>                      (. bindings.Add(binding); .)
  { "," ActualBinding<out binding>                (. bindings.Add(binding); .)
  }
  .

ActualBinding<out ActualBinding binding, bool isGhost = false>
= (. IToken id = null; Expression e; .)
  [ IF(IsBinding())
    NoUSIdentOrDigits<out id>
    ":="
  ]
  Expression<out e, true, true>
  (. binding = new ActualBinding(id, e, isGhost); .)
  .

/*------------------------------------------------------------------------*/
QuantifierExpression<out Expression q, bool allowLemma, bool allowLambda>
= (. Contract.Ensures(Contract.ValueAtReturn(out q) != null);
     IToken/*!*/ x = Token.NoToken;
     bool univ = false;
     List<BoundVar/*!*/> bvars;
     Attributes attrs;
     Expression range;
     Expression/*!*/ body;
  .)
  ( Forall                                     (. x = t;  univ = true; .)
  | Exists                                     (. x = t; .)
  )
  QuantifierDomain<out bvars, out attrs, out range, allowLemma, allowLambda, true>
  QSep
  Expression<out body, allowLemma, allowLambda>
  (. if (univ) {
       q = new ForallExpr(x, t, bvars, range, body, attrs);
     } else {
       q = new ExistsExpr(x, t, bvars, range, body, attrs);
     }
     q.RangeToken = new RangeToken(x, t);
  .)
  .

/*------------------------------------------------------------------------*/
QuantifierDomain<.out List<BoundVar> bvars, out Attributes attrs, out Expression range, bool allowLemma, bool allowLambda, bool allowBitwiseOps.>
= (.
     List<QuantifiedVar> qvars = new List<QuantifiedVar>();
     QuantifiedVar/*!*/ qv;
     attrs = null;
     range = null;
  .)
  QuantifierVariableDecl<out qv, ref attrs, allowLemma, allowLambda, allowBitwiseOps>         (. qvars.Add(qv); .)
  { IF(IsQuantifierVariableDecl(qv))
    ","
    QuantifierVariableDecl<out qv, ref attrs, allowLemma, allowLambda, allowBitwiseOps>       (. qvars.Add(qv); .)
  }
  (. QuantifiedVar.ExtractSingleRange(qvars, out bvars, out range); .)
  .
  
/*------------------------------------------------------------------------*/
QuantifierVariableDecl<.out QuantifiedVar qvar, ref Attributes attrs, bool allowLemma, bool allowLambda, bool allowBitwiseOps.>
= (.
     BoundVar bv;
     Expression domain = null;
     Expression range = null;
  .)
  IdentTypeOptional<out bv>
  [ // "<-" can also appear in GenericParameters in something like "<-T>",
    // so we parse it as two separate tokens, but use lookahead to ensure
    // we don't allow whitespace between them.
    IF(IsFromArrow())
    "<" "-"
    // We can't allow bitwise ops here since otherwise we'll swallow up any
    // optional "| <Range>" suffix 
    Expression<out domain, allowLemma, allowLambda, false>
  ]
  { Attribute<ref attrs> }
  [ // Coco complains about this ambiguity, thinking that a "|" can follow a body-less forall statement; 
    // I don't see how that's possible, but this IF is good and suppresses the reported ambiguity
    IF(la.kind == _verticalbar) 
    "|"
    Expression<out range, allowLemma, allowLambda, allowBitwiseOps>
  ]
  (. qvar = new QuantifiedVar(bv.tok, bv.Name, bv.SyntacticType, domain, range); .)
  .

/*------------------------------------------------------------------------*/
SetComprehensionExpr<out Expression q, bool allowLemma, bool allowLambda, bool allowBitwiseOps>
= (. Contract.Ensures(Contract.ValueAtReturn(out q) != null);
     List<BoundVar/*!*/> bvars = new List<BoundVar>();
     Expression range;
     Expression body = null;
     Attributes attrs = null;
     bool finite = true;
  .)
  ( "set" | "iset" (. finite = false; .) )     (. IToken setToken = t; .)
  QuantifierDomain<out bvars, out attrs, out range, allowLemma, allowLambda, allowBitwiseOps>
  [ IF(IsQSep())  /* let any given body bind to the closest enclosing set comprehension */
    QSep
    Expression<out body, allowLemma, allowLambda, allowBitwiseOps || !finite>
  ]
  (. if (body == null && bvars.Count != 1) {
       SemErr(t, "a set comprehension with more than one bound variable must have a term expression");
       q = dummyExpr;
     } else {
       // This production used to have its own version of QuantifierDomain in which the
       // range was not optional, so we map null to "true" here so that the rest of the
       // logic doesn't hit exceptions.
       if (range == null) {
         range = LiteralExpr.CreateBoolLiteral(new AutoGeneratedToken(t), true);
       }
       q = new SetComprehension(setToken, t, finite, bvars, range, body, attrs);
     }
     q.RangeToken = new RangeToken(t, t);
  .)
  .

/*------------------------------------------------------------------------*/
Expressions<.List<Expression> args.>
= (. Expression e; .)
  Expression<out e, true, true>                      (. args.Add(e); .)
  { "," Expression<out e, true, true>                (. args.Add(e); .)
  }
  .

/*------------------------------------------------------------------------*/
TupleArgs<.List<ActualBinding> args.>
= (. ActualBinding binding; bool isGhost = false; .)
  // The IF is to distinguish between `(ghost var x := 5; x + x)` and (ghost x), both of which begin with `( ghost`.
  [ IF(la.kind == _ghost && !IsVar())
    "ghost"                             (. isGhost = true; .)
  ]
  ActualBinding<out binding, isGhost>   (. args.Add(binding); .)
  { ","                                 (. isGhost = false; .)
    [ IF(la.kind == _ghost && !IsVar())
      "ghost"                           (. isGhost = true; .)
    ]
    ActualBinding<out binding, isGhost> (. args.Add(binding); .)
  }
  .

/*------------------------------------------------------------------------*/
AttributeName<out IToken id> = NoUSIdent<out id>.

Attribute<ref Attributes attrs>
= (. IToken openBrace, closeBrace;
     IToken x = null;
     var args = new List<Expression>();
  .)
  "{:"                         (. openBrace = t; .)
  (. ConvertKeywordTokenToIdent(); .)
  AttributeName<out x>
  [ Expressions<args> ]
  "}"                         (. closeBrace = t; .)
  (. attrs = new UserSuppliedAttributes(x, openBrace, closeBrace, args, attrs);
     attrs.RangeToken = new RangeToken(openBrace, t);
  .)
  .

/*------------------------------------------------------------------------*/
Ident<out IToken/*!*/ x>
= (. Contract.Ensures(Contract.ValueAtReturn(out x) != null); .)
  ( ident
  | "least"      (. t.kind = _ident; .) // convert it to an ident
  | "greatest"   (. t.kind = _ident; .) // convert it to an ident
  | "older"      (. t.kind = _ident; .) // convert it to an ident
  )
  (. x = t; .)
  .

/*------------------------------------------------------------------------*/
// Identifier or sequence of digits
// Parse one of the following, which are supposed to follow a ".":
//        ident
//        digits
//        digits . digits
// In the first two cases, x returns as the token for the ident/digits and y returns as null.
// In the third case, x and y return as the tokens for the first and second digits.
// This parser production solves a problem where the scanner might parse a real number instead
// of stopping at the decimal point.
DotSuffix<out IToken x, out IToken y>
= (. Contract.Ensures(Contract.ValueAtReturn(out x) != null);
     x = Token.NoToken;
     y = null;
  .)
  ( Ident<out x>
  | digits         (. x = t; .)
  | decimaldigits  (. x = t;
                      int exponent = x.val.IndexOf('e');
                      if (0 <= exponent) {
                        // this is not a legal field/destructor name
                        SemErr(x, "invalid DotSuffix");
                      } else {
                        int dot = x.val.IndexOf('.');
                        if (0 <= dot) {
                          // change token
                          // [prev][    x    ]
                          // to
                          // [prev][y][dot][x]
                          y = new Token();
                          y.pos = x.pos;
                          y.val = x.val.Substring(0, dot);
                          y.col = x.col;
                          y.line = x.line;
                          y.Filename = x.Filename;
                          y.kind = x.kind;
                          
                          var dotTok = new Token();
                          dotTok.pos = x.pos + dot;
                          dotTok.val = ".";
                          dotTok.Filename = x.Filename;
                          dotTok.line = x.line;
                          dotTok.kind = x.kind;
                          dotTok.col = x.col + dot;
                          
                          x.pos = x.pos + dot + 1;
                          x.val = x.val.Substring(dot + 1);
                          x.col = x.col + dot + 1;
                          
                          // Ok, now swaps x and y when returning
                          var tmp = x;
                          x = y;
                          y = tmp;
                        }
                      }
                   .)
  | "requires"     (. x = t; .)
  | "reads"        (. x = t; .)
  )
  .

/*------------------------------------------------------------------------*/
// Identifier, disallowing leading underscores
NoUSIdent<out IToken/*!*/ x>
= (. Contract.Ensures(Contract.ValueAtReturn(out x) != null); .)
  Ident<out x>     (. if (x.val.StartsWith("_")) {
                        SemErr("cannot declare identifier beginning with underscore");
                      }
                   .)
  .

/*------------------------------------------------------------------------*/
IdentOrDigits<out IToken id>
= (. id = Token.NoToken; .)
  ( Ident<out id>
  | digits         (. id = t; .)
  )
  .

/*------------------------------------------------------------------------*/
NoUSIdentOrDigits<out IToken id>
= (. id = Token.NoToken; .)
  ( NoUSIdent<out id>
  | digits         (. id = t; .)
  )
  .

/*------------------------------------------------------------------------*/
MemberBindingUpdate<out IToken id, out Expression e>
= (. id = Token.NoToken; e = dummyExpr; .)
  NoUSIdentOrDigits<out id>
  ":="
  Expression<out e, true, true>
  .

/*------------------------------------------------------------------------*/
LabelName<out IToken id>
= NoUSIdentOrDigits<out id>
  .

/*------------------------------------------------------------------------*/
MethodFunctionName<out IToken id>
= NoUSIdentOrDigits<out id>
  .

/*------------------------------------------------------------------------*/
TypeNameOrCtorSuffix<out IToken id>
= (. id = Token.NoToken; .)
  IdentOrDigits<out id>
  .

/*------------------------------------------------------------------------*/
// Identifier, disallowing leading underscores, except possibly the "wildcard" identifier "_"
WildIdent<out IToken x, bool allowWildcardId>
= (. Contract.Ensures(Contract.ValueAtReturn(out x) != null); .)
  Ident<out x>     (. t.val = UnwildIdent(t.val, allowWildcardId); .)
  .

/*------------------------------------------------------------------------*/
OldSemi  /* NOTE: Coco complains about "OldSemi deletable". That's okay. */
= /* In the future, it may be that semi-colons will be neither needed nor allowed in certain places where,
   * in the past, they were required.  As a period of transition between the two, such semi-colons are optional.
   */
  [ SYNC ";"    (. errors.DeprecatedStyle(t, "deprecated style: a semi-colon is not needed here"); .)
  ].

/*------------------------------------------------------------------------*/
Nat<out BigInteger n>
= (. n = BigInteger.Zero;
     string S;
  .)
  ( digits
    (. S = Util.RemoveUnderscores(t.val);
       try {
         n = BigIntegerParser.Parse(S);
       } catch (System.FormatException) {
         SemErr("incorrectly formatted number");
         n = BigInteger.Zero;
       }
    .)
  | hexdigits
    (. S = Util.RemoveUnderscores(t.val.Substring(2));
       try {
         // note: leading 0 required when parsing positive hex numbers
         n = BigIntegerParser.Parse("0" + S, System.Globalization.NumberStyles.HexNumber);
       } catch (System.FormatException) {
         SemErr("incorrectly formatted number");
         n = BigInteger.Zero;
       }
    .)
  )
  .

/*------------------------------------------------------------------------*/
Dec<out BaseTypes.BigDec d>
= (. d = BaseTypes.BigDec.ZERO; .)
  (decimaldigits
    (. var S = Util.RemoveUnderscores(t.val);
       try {
         d = BaseTypes.BigDec.FromString(S);
       } catch (System.FormatException) {
         SemErr("incorrectly formatted number");
         d = BaseTypes.BigDec.ZERO;
       }
    .)
  )
  .

/*------------------------------------------------------------------------*/
END Dafny.<|MERGE_RESOLUTION|>--- conflicted
+++ resolved
@@ -3933,17 +3933,11 @@
     { IF(IsAndOp())  /* read a conjunction as far as possible */
       AndOp                                                     (. x = t; .)
       RelationalExpression<out e1, allowLemma, allowLambda, allowBitwiseOps>
-<<<<<<< HEAD
          (. startToken = e0.GetStartToken();
-            e0 = new BinaryExpr(x, BinaryExpr.Opcode.And, e0, e1, firstOp);
-            e0.RangeToken = new RangeToken(startToken, t); .)
-=======
-         (. startToken = e0.StartToken;
             e0 = new BinaryExpr(x, BinaryExpr.Opcode.And, e0, e1);
             e0.RangeToken = new RangeToken(startToken, t);
             e0.FormatTokens = new[] { firstOp };
          .)
->>>>>>> 549d8d7a
     }
     [ IF(IsOrOp()) OrOp (. SemErr(t, "Ambiguous use of && and ||. Use parentheses to disambiguate."); .) ]
     (. e0.RangeToken = new RangeToken(firstOp, t);
@@ -3960,17 +3954,11 @@
     { IF(IsOrOp())  /* read a disjunction as far as possible */
       OrOp                                                      (. x = t; .)
       RelationalExpression<out e1, allowLemma, allowLambda, allowBitwiseOps>
-<<<<<<< HEAD
          (. startToken = e0.GetStartToken();
-            e0 = new BinaryExpr(x, BinaryExpr.Opcode.Or, e0, e1, firstOp);
-            e0.RangeToken = new RangeToken(startToken, t); .)    }
-=======
-         (. startToken = e0.StartToken;
             e0 = new BinaryExpr(x, BinaryExpr.Opcode.Or, e0, e1);
             e0.RangeToken = new RangeToken(startToken, t);
             e0.FormatTokens = new[] { firstOp };
          .) }
->>>>>>> 549d8d7a
     [ IF(IsAndOp()) AndOp (. SemErr(t, "Ambiguous use of && and ||. Use parentheses to disambiguate."); .) ]
     (. e0.RangeToken = new RangeToken(firstOp, t);
        if (e0 == first) {
