/* (
-----------------------------------------------------------------------------
//
// Copyright (C) Microsoft Corporation.  All Rights Reserved.
// Copyright by the contributors to the Dafny Project
// SPDX-License-Identifier: MIT
//
//-----------------------------------------------------------------------------*/
/*---------------------------------------------------------------------------
// Dafny
// Rustan Leino, first created 25 January 2008
//--------------------------------------------------------------------------*/
using System.Collections.Generic;
using System.Numerics;
using Microsoft.Boogie;
using System.IO;
using System.Text;
using System.Linq;
using Microsoft.Dafny;
COMPILER Dafny
/*--------------------------------------------------------------------------*/
readonly Expression/*!*/ dummyExpr;
readonly AssignmentRhs/*!*/ dummyRhs;
readonly FrameExpression/*!*/ dummyFrameExpr;
readonly Statement/*!*/ dummyStmt;
readonly Statement/*!*/ dummyIfStmt;
readonly Include theInclude;
readonly ModuleDecl theModule;
readonly BuiltIns theBuiltIns;
readonly bool theVerifyThisFile;
readonly bool theCompileThisFile;
DafnyOptions theOptions;
int anonymousIds = 0;

/// <summary>
/// Holds the modifiers given for a declaration
///
/// Not all modifiers are applicable to all kinds of declarations.
/// Errors are given when a modify does not apply.
/// We also record the tokens for the specified modifiers so that
/// they can be used in error messages.
/// </summary>
class DeclModifierData {
  public bool IsAbstract;
  public IToken AbstractToken;
  public bool IsGhost;
  public IToken GhostToken;
  public bool IsStatic;
  public IToken StaticToken;
  public IToken FirstToken;
}

// Check that token has not been set, then set it.
public void CheckAndSetToken(ref IToken token)
{
    if (token != null) {
      SemErr(t, "Duplicate declaration modifier: " + t.val);
    }
    token = t;
}

// Check that token has not been set, then set it, but just ignores if it was set already
public void CheckAndSetTokenOnce(ref IToken token)
{
    if (token == null) {
      token = t;
    }
}

/// <summary>
// A flags type used to tell what declaration modifiers are allowed for a declaration.
/// </summary>
[Flags]
enum AllowedDeclModifiers {
  None = 0,
  Abstract = 1,
  Ghost = 2,

  // Means ghost not allowed because already implicitly ghost.
  AlreadyGhost = 4,
  Static = 8,
};

/// <summary>
/// Check the declaration modifiers against those that are allowed.
///
/// The 'allowed' parameter specifies which declaration modifiers are allowed.
/// The 'declCaption' parameter should be a string describing the kind of declaration.
/// It is used in error messages.
/// Any declaration modifiers that are present but not allowed are cleared.
///</summary>
void CheckDeclModifiers(ref DeclModifierData dmod, string declCaption, AllowedDeclModifiers allowed)
{
  declCaption = (declCaption.StartsWith("i") || declCaption.StartsWith("o") ? "an " : "a ") + declCaption;
  if (dmod.IsAbstract && ((allowed & AllowedDeclModifiers.Abstract) == 0)) {
    SemErr(dmod.AbstractToken, $"{declCaption} cannot be declared 'abstract'");
    dmod.IsAbstract = false;
  }
  if (dmod.IsGhost) {
    if ((allowed & AllowedDeclModifiers.AlreadyGhost) != 0) {
      if (declCaption.Contains("-by-method")) {
        SemErr(dmod.GhostToken, $"{declCaption} has a ghost function body and a non-ghost method body; {declCaption} declaration does not use the 'ghost' keyword.");
      } else {
        SemErr(dmod.GhostToken, $"{declCaption} cannot be declared 'ghost' (it is 'ghost' by default)");
      }
      dmod.IsGhost = false;
    } else if ((allowed & AllowedDeclModifiers.Ghost) == 0) {
      SemErr(dmod.GhostToken, $"{declCaption} cannot be declared 'ghost'");
      dmod.IsGhost = false;
    }
  }
  if (dmod.IsStatic && ((allowed & AllowedDeclModifiers.Static) == 0)) {
    SemErr(dmod.StaticToken, $"{declCaption} cannot be declared 'static'");
    dmod.IsStatic = false;
  }
}

bool IsAssumeTypeKeyword(IToken la) {
  return la.kind == _assume || la.kind == _assert || la.kind == _expect;
}

///<summary>
/// Parses top-level things (modules, classes, datatypes, class members) from "filename"
/// and appends them in appropriate form to "module".
/// Returns the number of parsing errors encountered.
/// Note: first initialize the Scanner.
///</summary>
public static int Parse (bool useStdin, string/*!*/ filename, Include include, ModuleDecl module, BuiltIns builtIns, Errors/*!*/ errors, bool verifyThisFile=true, bool compileThisFile=true) /* throws System.IO.IOException */ {
  Contract.Requires(filename != null);
  Contract.Requires(module != null);
  string s;
  if (useStdin) {
    s = Microsoft.Boogie.ParserHelper.Fill(System.Console.In, new List<string>());
    return Parse(s, filename, filename, include, module, builtIns, errors, verifyThisFile, compileThisFile);
  } else {
    using (System.IO.StreamReader reader = new System.IO.StreamReader(filename)) {
      s = Microsoft.Boogie.ParserHelper.Fill(reader, new List<string>());
      return Parse(s, filename, DafnyOptions.O.UseBaseNameForFileName ? Path.GetFileName(filename) : filename, include, module, builtIns, errors, verifyThisFile, compileThisFile);
    }
  }
}
///<summary>
/// Parses top-level things (modules, classes, datatypes, class members)
/// and appends them in appropriate form to "module".
/// Returns the number of parsing errors encountered.
/// Note: first initialize the Scanner.
///</summary>
public static int Parse (string/*!*/ s, string/*!*/ fullFilename, string/*!*/ filename, ModuleDecl module, BuiltIns builtIns, ErrorReporter reporter, bool verifyThisFile=true, bool compileThisFile=true) {
  Contract.Requires(s != null);
  Contract.Requires(filename != null);
  Contract.Requires(module != null);
  Errors errors = new Errors(reporter);
  return Parse(s, fullFilename, filename, null, module, builtIns, errors, verifyThisFile, compileThisFile);
}

public static Parser SetupParser(string/*!*/ s, string/*!*/ fullFilename, string/*!*/ filename, Include include, ModuleDecl module,
                                 BuiltIns builtIns, Errors/*!*/ errors, bool verifyThisFile=true, bool compileThisFile=true) {
  Contract.Requires(s != null);
  Contract.Requires(filename != null);
  Contract.Requires(module != null);
  Contract.Requires(errors != null);
  byte[]/*!*/ buffer = cce.NonNull( UTF8Encoding.Default.GetBytes(s));
  MemoryStream ms = new MemoryStream(buffer,false);
  Scanner scanner = new Scanner(ms, errors, fullFilename, filename);
  return new Parser(scanner, errors, include, module, builtIns, verifyThisFile, compileThisFile);
}

public static Expression ParseExpression(string/*!*/ s, string/*!*/ fullFilename, string/*!*/ filename, Include include, ModuleDecl module,
                                         BuiltIns builtIns, Errors/*!*/ errors, bool verifyThisFile=true, bool compileThisFile=true) {
  Parser parser = SetupParser(s, fullFilename, filename, include, module, builtIns, errors, verifyThisFile, compileThisFile);
  parser.la = new Token();
  parser.la.val = "";
  parser.Get();
  Expression e;
  parser.Expression(out e, true, true, true);
  return e;
}

public void ApplyOptionsFromAttributes(Attributes attrs) {
  var overrides = attrs.AsEnumerable().Where(a => a.Name == "options")
    .Reverse().Select(a =>
      (token: (a as UserSuppliedAttributes)?.tok,
       options: a.Args.Select(arg => {
         if (arg is not LiteralExpr {Value: string optStr}) {
           SemErr(arg.tok, "argument to :options attribute must be a literal string");
           return null;
         }
         return optStr;
       }).Where(opt => opt != null).ToArray()))
    .Where(opts => opts.options.Any());

  if (overrides.Any()) {
    var options = new DafnyAttributeOptions(theOptions, errors);
    foreach (var (token, opts) in overrides) {
      options.Token = token;
      options.Parse(opts);
    }
    theOptions = options;
  }
}

///<summary>
/// Parses top-level things (modules, classes, datatypes, class members)
/// and appends them in appropriate form to "module".
/// Returns the number of parsing errors encountered.
/// Note: first initialize the Scanner with the given Errors sink.
///</summary>
public static int Parse (string/*!*/ s, string/*!*/ fullFilename, string/*!*/ filename, Include include, ModuleDecl module,
                         BuiltIns builtIns, Errors/*!*/ errors, bool verifyThisFile=true, bool compileThisFile=true) {
  Parser parser = SetupParser(s, fullFilename, filename, include, module, builtIns, errors, verifyThisFile, compileThisFile);
  parser.Parse();
  return parser.errors.ErrorCount;
}

public Parser(Scanner/*!*/ scanner, Errors/*!*/ errors, Include include, ModuleDecl module, BuiltIns builtIns, bool verifyThisFile=true, bool compileThisFile=true)
  : this(scanner, errors)  // the real work
{
  // initialize readonly fields
  dummyExpr = new LiteralExpr(Token.NoToken);
  dummyRhs = new ExprRhs(dummyExpr, null);
  dummyFrameExpr = new FrameExpression(dummyExpr.tok, dummyExpr, null);
  dummyStmt = new ReturnStmt(Token.NoToken, Token.NoToken, null);
  var dummyBlockStmt = new BlockStmt(Token.NoToken, Token.NoToken, new List<Statement>());
  dummyIfStmt = new IfStmt(Token.NoToken, Token.NoToken, false, null, dummyBlockStmt, null);
  theInclude = include; // the "include" that includes this file
  theModule = module;
  theBuiltIns = builtIns;
  theVerifyThisFile = verifyThisFile;
  theCompileThisFile = compileThisFile;
  theOptions = new DafnyOptions(DafnyOptions.O);
}

bool IsIdentifier(int kind) {
  return kind == _ident || kind == _least || kind == _greatest || kind == _older;
}

bool IsQuantifierVariableDecl(QuantifiedVar previousVar) {
  // Introducing per-quantified variable ranges creates some ambiguities in the grammar,
  // since before that the range would terminate the quantifed domain. For example, the following statement:
  //
  // print set x | E, y;
  //
  // This would previously parse as two separate arguments to the print statement, but
  // could now also be parsed as a single set comprehension argument with two quantified variables
  // (and an invalid one since it would need an explicit ":: <Term>" section).
  //
  // Even worse:
  //
  // print set x | E, y <- C;
  //
  // This was a valid statement before as well, because "y <- C" would be parsed as the expression
  // "y < (-C)".
  //
  // The /quantifierSyntax option is used to help migrate this otherwise breaking change:
  // * /quantifierSyntax:3 keeps the old behaviour where a "| <Range>" always terminates the list of quantified variables.
  // * /quantifierSyntax:4 instead attempts to parse additional quantified variables.
  if (previousVar.Range != null && theOptions.QuantifierSyntax == QuantifierSyntaxOptions.Version3) {
    return false;
  }

  scanner.ResetPeek();
  IToken x = scanner.Peek();
  return la.kind == _comma && IsIdentifier(x.kind);
}

// Checks for "<-", which has to be parsed as two separate tokens,
// but ensures no whitespace between them.
bool IsFromArrow() {
  scanner.ResetPeek();
  IToken x = scanner.Peek();
  return la.kind == _openAngleBracket && x.kind == _minus
    && la.line == x.line && la.col == x.col - 1; 
}

bool IsLabel(bool allowLabel) {
  if (!allowLabel) {
    return false;
  }
  scanner.ResetPeek();
  IToken x = scanner.Peek();
  return (IsIdentifier(la.kind) || la.kind == _digits) && x.kind == _colon;
}

bool IsKeywordForFormal() {
  scanner.ResetPeek();
  if (la.kind == _ghost || la.kind == _new || la.kind == _nameonly) {
    return true;
  } else if (la.kind == _older) {
    // "older" is just a contextual keyword, so don't recognize it as a keyword if it must be an identifier
    IToken x = scanner.Peek();
    return x.kind != _colon;
  }
  return false;
}

bool IsBinding() {
  scanner.ResetPeek();
  IToken x = scanner.Peek();
  return (IsIdentifier(la.kind) || la.kind == _digits) && x.kind == _gets;
}

bool IsAlternative() {
  IToken x = scanner.Peek();
  return (la.kind == _lbrace && x.kind == _case)
      || la.kind == _case;
}

bool IsParenIdentsColon() {
  IToken x = la;
  if(x.kind != _openparen) {
    return false;
  }
  x = scanner.Peek();
  var oneOrMoreIdentifiers = false;
  while(IsIdentifier(x.kind)) {
    x = scanner.Peek();
    oneOrMoreIdentifiers = true;
  }
  return oneOrMoreIdentifiers && x.kind == _colon;
}

bool IsGets() {
  return la.kind == _gets;
}

bool IsVar() {
  scanner.ResetPeek();
  IToken x = scanner.Peek();
  return la.kind == _var || (x.kind == _var && la.kind == _ghost);
}

// an existential guard starts with an identifier and is then followed by
// * a colon (if the first identifier is given an explicit type),
// * a comma (if there's a list of bound variables and the first one is not given an explicit type),
// * a start-attribute (if there's one bound variable and it is not given an explicit type and there are attributes), or
// * a bored smiley (if there's one bound variable and it is not given an explicit type).
bool IsBindingGuard() {
  scanner.ResetPeek();
  if (IsIdentifier(la.kind)) {
    Token x = scanner.Peek();
    if (x.kind == _colon || x.kind == _comma || x.kind == _boredSmiley || x.kind == _lbracecolon) {
      return true;
    }
  }
  return false;
}

bool IsLoopSpec() {
  return la.kind == _invariant || la.kind == _decreases || la.kind == _modifies;
}

bool IsWitness() {
  scanner.ResetPeek();
  if (la.kind == _witness) {
    return true;
  } else if (la.kind == _ghost) {
    Token x = scanner.Peek();
    return x.kind == _witness;
  }
  return false;
}

bool IsFunctionDecl() {
  switch (la.kind) {
    case _function:
    case _predicate:
    case _copredicate:
      return true;
    case _least:
    case _greatest:
    case _inductive:
      return scanner.Peek().kind != _lemma;
    case _twostate:
      var x = scanner.Peek();
      return x.kind == _function || x.kind == _predicate;
    default:
      return false;
  }
}

bool IsParenStar() {
  scanner.ResetPeek();
  Token x = scanner.Peek();
  return la.kind == _openparen && x.kind == _star;
}

bool IsEquivOp() => IsEquivOp(la);
bool IsImpliesOp() => IsImpliesOp(la);
bool IsExpliesOp() => IsExpliesOp(la);
bool IsAndOp() => IsAndOp(la);
bool IsOrOp() => IsOrOp(la);
static bool IsEquivOp(IToken la) {
  return la.val == "<==>" || la.val == "\u21d4";
}
static bool IsImpliesOp(IToken la) {
  return la.val == "==>" || la.val == "\u21d2";
}
static bool IsExpliesOp(IToken la) {
  return la.val == "<==" || la.val == "\u21d0";
}
static bool IsAndOp(IToken la) {
  return la.val == "&&" || la.val == "\u2227";
}
static bool IsOrOp(IToken la) {
  return la.val == "||" || la.val == "\u2228";
}
bool IsBitwiseAndOp() {
  return la.val == "&";
}
bool IsBitwiseOrOp() {
  return la.val == "|";
}
bool IsBitwiseXorOp() {
  return la.val == "^";
}
bool IsBitwiseOp() {
  return IsBitwiseAndOp() || IsBitwiseOrOp() || IsBitwiseXorOp();
}
bool IsAsOrIs() {
  return la.kind == _as || la.kind == _is;
}
bool IsRelOp() {
  return la.val == "=="
      || la.val == "<"
      || la.val == ">"
      || la.val == "<="
      || la.val == ">="
      || la.val == "!="
      || la.val == "in"
      || la.kind == _notIn
      || la.val =="!"
      || la.val == "\u2260"
      || la.val == "\u2264"
      || la.val == "\u2265";
}
bool IsShiftOp() {
  if (la.kind == _openAngleBracket) {
  } else if (la.kind == _closeAngleBracket) {
  } else {
    return false;
  }
  scanner.ResetPeek();
  var x = scanner.Peek();
  if (x.kind != la.kind) {
    return false;
  }
  return x.pos == la.pos + 1;  // return true only if the tokens are adjacent to each other
}
bool IsAddOp() {
  return la.val == "+" || la.val == "-";
}
bool IsMulOp() {
  return la.kind == _star || la.val == "/" || la.val == "%";
}
bool IsQSep() {
  return la.kind == _doublecolon || la.kind == _bullet;
}

bool IsNonFinalColon() {
  return la.kind == _colon && scanner.Peek().kind != _rbracket;
}

bool ExprIsMapDisplay() {
  scanner.ResetPeek();
  return (la.kind == _map || la.kind == _imap) && scanner.Peek().kind == _lbracket;
}

bool ExprIsSetDisplay() {
  scanner.ResetPeek();
  if (la.kind == _lbrace) return true;
  int k = scanner.Peek().kind;
  if (la.kind == _iset && k == _lbrace) return true;
  if (la.kind == _multiset) return true;
  return false;
}

bool IsSuffix() {
  return la.kind == _dot || la.kind == _lbracket || la.kind == _openparen;
}

string UnwildIdent(string x, bool allowWildcardId) {
  if (x.StartsWith("_")) {
    if (allowWildcardId && x.Length == 1) {
      return "_v" + anonymousIds++;
    } else {
      SemErr("cannot declare identifier beginning with underscore");
    }
  }
  return x;
}

bool IsLambda(bool allowLambda)
{
  if (!allowLambda) {
    return false;
  }
  scanner.ResetPeek();
  Token x;
  // peek at what might be a signature of a lambda expression
  if (IsIdentifier(la.kind)) {
    // cool, that's the entire candidate signature
  } else if (la.kind != _openparen) {
    return false;  // this is not a lambda expression
  } else {
    int identCount = 0;
    x = scanner.Peek();
    while (x.kind != _closeparen) {
      if (identCount != 0) {
        if (x.kind != _comma) {
          return false;  // not the signature of a lambda
        }
        x = scanner.Peek();
      }
      if (!IsIdentifier(x.kind)) {
        return false;  // not a lambda expression
      }
      identCount++;
      x = scanner.Peek();
      if (x.kind == _colon) {
        // a colon belongs only in a lamdba signature, so this must be a lambda (or something ill-formed)
        return true;
      }
    }
  }
  // What we have seen so far could have been a lambda signature or could have been some
  // other expression (in particular, an identifier, a parenthesized identifier, or a
  // tuple all of whose subexpressions are identifiers).
  // It is a lambda expression if what follows is something that must be a lambda.
  x = scanner.Peek();
  return x.kind == _darrow || x.kind == _reads || x.kind == _requires;
}

bool IsIdentParen() {
  scanner.ResetPeek();
  Token x = scanner.Peek();
  return IsIdentifier(la.kind) && x.kind == _openparen;
}

/* Used to disambiguate the LHS of a VarDeclStmt. If it looks like the start of a CasePattern,
 * we consider it to be a VarDeclPattern. But if we are looking at a simple identifier, then we
 * consider it to be a VarDeclStmt.
 */
bool IsPatternDecl() {
  return IsIdentParen() || la.kind == _openparen;
}

bool IsIdentColonOrBar() {
  Token x = scanner.Peek();
  return IsIdentifier(la.kind) && (x.kind == _colon || x.kind == _verticalbar);
}

bool SemiFollowsCall(bool allowLemma, Expression e) {
  return allowLemma && la.kind == _semicolon && e is ApplySuffix;
}

bool IsNotEndOfCase() {
  return la.kind != _EOF && la.kind != _rbrace && la.kind != _case;
}

/* The following is the largest lookahead there is. It needs to check if what follows
 * can be nothing but "<" Type { "," Type } ">".
 * If inExpressionContext == true, it also checks the token immediately after
 * the ">" to help disambiguate some cases (see implementation comment).   
 */
bool IsGenericInstantiation(bool inExpressionContext) {
  scanner.ResetPeek();
  IToken pt = la;
  if (!IsTypeList(ref pt)) {
    return false;
  }
  if (!inExpressionContext) {
    return true;
  }  
  /* There are ambiguities in the parsing.  For example:
   *     F( a < b , c > (d) )
   * can either be a unary function F whose argument is a function "a" with type arguments "<b,c>" and
   * parameter "d", or can be a binary function F with the two boolean arguments "a < b" and "c > (d)".
   * To make the situation a little better, we (somewhat heuristically) look at the character that
   * follows the ">".  Note that if we, contrary to a user's intentions, pick "a<b,c>" out as a function
   * with a type instantiation, the user can disambiguate it by making sure the ">" sits inside some
   * parentheses, like:
   *     F( a < b , (c > (d)) )
   */
  // In the following cases, we're sure we must have read a type instantiation that just ended an expression
  if (IsEquivOp(pt) || IsImpliesOp(pt) || IsExpliesOp(pt) || IsAndOp(pt) || IsOrOp(pt)) {
    return true;
  }
  switch (pt.kind) {
    case _dot:  // here, we're sure it must have been a type instantiation we saw, because an expression cannot begin with dot
    case _openparen:  // it was probably a type instantiation of a function/method
    case _lbracket:  // it is possible that it was a type instantiation
    case _lbrace:  // it was probably a type instantiation of a function/method
    case _at:
    // In the following cases, we're sure we must have read a type instantiation that just ended an expression
    case _closeparen:
    case _rbracket:
    case _rbrace:
    case _comma:
    case _semicolon:
    case _then:
    case _else:
    case _case:
    case _eq:
    case _neq:
    case _neqAlt:
    case _as:
    case _is:
    case _darrow:
    case _by:
    case _in:
    case _openAngleBracket:
    case _closeAngleBracket:
    case _EOF:
    // (specification clauses that can follow an expression)
    case _decreases:
    case _modifies:
    case _reads:
    case _requires:
    case _ensures:
    case _invariant:
    case _witness:
    // (top-level declarations that can follow an expression)
    case _function:
    case _predicate:
    case _least:
    case _greatest:
    case _inductive:
    case _twostate:
    case _lemma:
    case _copredicate:
    case _ghost:
    case _static:
    case _import:
    case _export:
    case _class:
    case _trait:
    case _datatype:
    case _codatatype:
    case _var:
    case _const:
    case _newtype:
    case _type:
    case _iterator:
    case _method:
    case _colemma:
    case _constructor:
      return true;
    default:
      return false;
  }
}
/* Returns true if the next thing is of the form:
 *     "<" Type { "," Type } ">"
 */
bool IsTypeList(ref IToken pt) {
  if (pt.kind != _openAngleBracket) {
    return false;
  }
  pt = scanner.Peek();
  return IsTypeSequence(ref pt, _closeAngleBracket);
}
/* Returns true if the next thing is of the form:
 *     [ "ghost" ] Type { "," [ "ghost" ] Type }
 * followed by an endBracketKind.
 */
bool IsTypeSequence(ref IToken pt, int endBracketKind) {
  while (true) {
    if (pt.kind == _ghost) {
      pt = scanner.Peek();
    }
    if (!IsType(ref pt)) {
      return false;
    }
    if (pt.kind == endBracketKind) {
      // end of type list
      pt = scanner.Peek();
      return true;
    } else if (pt.kind == _comma) {
      // type list continues
      pt = scanner.Peek();
    } else {
      // not a type list
      return false;
    }
  }
}

bool IsType(ref IToken pt) {
  if (!IsNonArrowType(ref pt)) return false;
  while (pt.kind == _sarrow || pt.kind == _qarrow || pt.kind == _larrow) {
    pt = scanner.Peek();
    if (!IsNonArrowType(ref pt)) return false;
  }
  return true;
}

bool IsNonArrowType(ref IToken pt) {
  switch (pt.kind) {
    case _bool:
    case _char:
    case _nat:
    case _int:
    case _real:
    case _ORDINAL:
    case _string:
    case _object_q:
    case _object:
      pt = scanner.Peek();
      return true;
    case _arrayToken:
    case _bvToken:
    case _set:
    case _iset:
    case _multiset:
    case _seq:
    case _map:
    case _imap:
      pt = scanner.Peek();
      return pt.kind != _openAngleBracket || IsTypeList(ref pt);
    case _ident:
    case _least:
    case _greatest:
      while (true) {
        // invariant: next token is an identifier (_ident, _least, or _greatest)
        pt = scanner.Peek();
        if (pt.kind == _openAngleBracket && !IsTypeList(ref pt)) {
          return false;
        }
        if (pt.kind != _dot) {
          // end of the type
          return true;
        }
        pt = scanner.Peek();  // get the _dot
        if (!IsIdentifier(pt.kind)) {
          return false;
        }
      }
    case _openparen:
      pt = scanner.Peek();
      if (pt.kind == _closeparen) {
        // end of type list
        pt = scanner.Peek();
        return true;
      }
      return IsTypeSequence(ref pt, _closeparen);
    default:
      return false;
  }
}


void ConvertKeywordTokenToIdent() {
  var oldKind = la.kind;
  la.kind = _ident;

  // call CheckLiteral with la
  var origT = t;
  t = la;
  scanner.CheckLiteral();
  t = origT;

  if (la.kind != _ident) {
    // it has been changed by CheckLiteral, which means it was a keyword
    la.kind = _ident;  // convert it to an ident
  } else {
    // la was something other than a keyword
    la.kind = oldKind;
  }
}

int StringToInt(string s, int defaultValue, string errString) {
  Contract.Requires(s != null);
  Contract.Requires(errString != null);
  try {
    if (s != "") {
      defaultValue = int.Parse(s);
    }
  } catch (System.OverflowException) {
    SemErr(string.Format("sorry, {0} ({1}) are not supported", errString, s));
  }
  return defaultValue;
}

/*--------------------------------------------------------------------------*/
CHARACTERS
  letter = "ABCDEFGHIJKLMNOPQRSTUVWXYZabcdefghijklmnopqrstuvwxyz".
  digit = "0123456789".
  posDigit = "123456789".
  posDigitFrom2 = "23456789".
  hexdigit = "0123456789ABCDEFabcdef".
  special = "'_?".
  highSurrogate = '\ud800' .. '\udbff'.
  lowSurrogate = '\udc00' .. '\udfff'.
  // These symbols are used but not needed as a production: "`~!@#$%^&*()-_=+[{]}|;:',<.>/?\\".
  cr        = '\r'.
  lf        = '\n'.
  tab       = '\t'.
  space = ' '.
  nondigit = letter + special.
  idchar = nondigit + digit.
  nonidchar = ANY - idchar.
  /* exclude the characters in 'array' and 'bv' and '\'' */
  nondigitMinusABTick = nondigit - 'a' - 'b' - '\''.
  nondigitMinusQuery = nondigit - '?'.
  idcharMinusA = idchar - 'a'.
  idcharMinusR = idchar - 'r'.
  idcharMinusY = idchar - 'y'.
  idcharMinusV = idchar - 'v'.
  idcharMinusPosDigitMinusQuery = idchar - posDigit - '?'.
  idcharMinusTick = idchar - '\''.
  /* string literals */
  charChar = ANY - '\'' - '\\' - cr - lf - highSurrogate - lowSurrogate.
  stringChar = ANY - '"' - '\\' - cr - lf.
  verbatimStringChar = ANY - '"'.

/*------------------------------------------------------------------------*/
TOKENS
  ident =  nondigitMinusABTick {idchar}       /* if char 0 is not an 'a' or 'b' or '\'', then anything else is fine */
        |  'a' [ idcharMinusR {idchar} ]      /* if char 0 is an 'a', then either there is no char 1 or char 1 is not an 'r' */
        |  'a' 'r' [ idcharMinusR {idchar} ]  /* etc. */
        |  'a' 'r' 'r' [ idcharMinusA {idchar} ]
        |  'a' 'r' 'r' 'a' [ idcharMinusY {idchar} ]
        |  'a' 'r' 'r' 'a' 'y' idcharMinusPosDigitMinusQuery {idchar}
        |  'a' 'r' 'r' 'a' 'y' '1' [ '?' ]
        |  'a' 'r' 'r' 'a' 'y' '?' idchar {idchar}
        |  'a' 'r' 'r' 'a' 'y' posDigit {digit} nondigitMinusQuery {idchar}
        |  'a' 'r' 'r' 'a' 'y' posDigit {digit} '?' idchar {idchar}
        |  'b' [ idcharMinusV {idchar} ]
        |  'b' 'v' [ nondigit {idchar} ]
        |  'b' 'v' '0' idchar {idchar}
        |  'b' 'v' posDigit {idchar} nondigit {idchar}
        |  "'" [ idchar ]                        /* if char 0 is a '\'' and length is 1 or 2, then it is an identifier */
        |  "'" idchar idcharMinusTick            /* if char 0 is '\'' and length is 3, then it is an identifier provided char 2 is not '\'' */
        |  "'" idchar idchar idchar { idchar }   /* if char 0 is '\'' and length exceeds 3, then it is an identifier */
        .
  digits = digit {['_'] digit}.
  hexdigits = "0x" hexdigit {['_'] hexdigit}.
  decimaldigits = digit {['_'] digit} '.' digit {['_'] digit}.
  // NOTE: all alphabetic strings used in the grammar become reserved words automatically
  // The reason to include a definition here is so that a token can be referred to by its 'kind',
  // as in la.kind == _bool
  arrayToken = "array" [('1' digit | posDigitFrom2 ) {digit}] ['?'].
  bvToken = "bv" ( '0' | posDigit {digit} ).
  bool = "bool".
  char = "char".
  int = "int".
  nat = "nat".
  real = "real".
  ORDINAL = "ORDINAL".
  object = "object". // Keeping object and object? as literals simplifies ident
  object_q = "object?".
  string = "string".
  set = "set".
  iset = "iset".
  multiset = "multiset".
  seq = "seq".
  map = "map".
  imap = "imap".
  charToken =
      "'"
      ( charChar
        // Coco parses at the level of C# chars, meaning UTF-16 code units.
        // (See https://github.com/SSW-CocoR/CocoR-CSharp/issues/4)
        // We're working around that by inserting surrogate pairs
        // as needed after reading the UTF-8 bytes.
        // But that means character literals can appear to have more than one "character"
        // in them. Normally we would just allow more than one charChar here and reject
        // invalid sequences of them later, but because we allow single quotes in the
        // "ident" rule above, that would then overlap with identifiers.
        // Instead we only allow a surrogate pair here.
        | highSurrogate lowSurrogate
        | "\\\'" | "\\\"" | "\\\\" | "\\0" | "\\n" | "\\r" | "\\t"
        | "\\u" hexdigit hexdigit hexdigit hexdigit
        | "\\U{" hexdigit { ['_'] hexdigit } "}"
      )
      "'".
  stringToken =
      '"'
      { stringChar
        | "\\\'" | "\\\"" | "\\\\" | "\\0" | "\\n" | "\\r" | "\\t"
        | "\\u" hexdigit hexdigit hexdigit hexdigit
        | "\\U{" hexdigit { ['_'] hexdigit } "}"
      }
      '"'
    | '@' '"' { verbatimStringChar | "\"\"" } '"'.
  colon = ':'.
  comma = ','.
  verticalbar = '|'.
  doublecolon = "::".
  gets = ":=".
  boredSmiley = ":|".
  bullet = '\u2022'. // •
  dot = '.'.
  backtick = "`".
  semicolon = ';'.
  darrow = "=>".
  assume = "assume".
  assert = "assert".
  calc = "calc".
  case = "case".
  then = "then".
  else = "else".
  as = "as".
  is = "is".
  by = "by".
  in = "in".
  decreases = "decreases".
  invariant = "invariant".
  function = "function".
  predicate = "predicate".
  least = "least". /* not a keyword by itself, but part of a keyword phrase */
  greatest = "greatest". /* not a keyword by itself, but part of a keyword phrase */
  inductive = "inductive".
  twostate = "twostate".
  copredicate = "copredicate".
  lemma = "lemma".
  static = "static".
  import = "import".
  export = "export".
  class = "class".
  trait = "trait".
  datatype = "datatype".
  codatatype = "codatatype".
  var = "var".
  const = "const".
  newtype = "newtype".
  type = "type".
  iterator = "iterator".
  method = "method".
  colemma = "colemma".
  constructor = "constructor".
  modifies = "modifies".
  reads = "reads".
  requires = "requires".
  ensures = "ensures".
  ghost = "ghost".
  new = "new".
  nameonly = "nameonly".
  older = "older". /* a keyword only when it appears as a modifier to a parameter of a non-extreme function */
  witness = "witness".
  lbracecolon = "{:".
  lbrace = '{'.
  rbrace = '}'.
  lbracket = '['.
  rbracket = ']'.
  openparen = '('.
  closeparen = ')'.
  openAngleBracket = '<'.
  closeAngleBracket = '>'.
  singleeq = "=".
  eq = "==".
  neq = "!=".
  neqAlt = '\u2260'. // ≠
  star = '*'.
  at = '@'.
  notIn = "!in" CONTEXT (nonidchar).
  ellipsis = "...".
  reveal = "reveal".
  expect = "expect".
  sarrow = "->".
  qarrow = "~>".
  larrow = "-->".
  minus = "-".
COMMENTS FROM "/*" TO "*/" NESTED
COMMENTS FROM "//" TO lf
IGNORE cr + lf + tab
/*------------------------------------------------------------------------*/
PRODUCTIONS
Dafny
= (. List<MemberDecl/*!*/> membersDefaultClass = new List<MemberDecl/*!*/>();
     // to support multiple files, create a default module only if theModule is null
     DefaultModuleDecl defaultModule = (DefaultModuleDecl)((LiteralModuleDecl)theModule).ModuleDef;
     // theModule should be a DefaultModuleDecl (actually, the singular DefaultModuleDecl)
     Contract.Assert(defaultModule != null);
     IToken startToken;
  .)
  { "include"                 (. startToken = t; .)
    stringToken               (. {
                                 string parsedFile = scanner.FullFilename;
                                 bool isVerbatimString;
                                 string includedFile = Util.RemoveParsedStringQuotes(t.val, out isVerbatimString);
                                 Util.ValidateEscaping(t, includedFile, isVerbatimString, errors);
                                 includedFile = Util.RemoveEscaping(includedFile, isVerbatimString);
                                 if (!Path.IsPathRooted(includedFile)) {
                                   string basePath = Path.GetDirectoryName(parsedFile);
                                   includedFile = Path.Combine(basePath, includedFile);
                                 }
                                 var oneInclude = new Include(t, parsedFile, includedFile, theCompileThisFile);
                                 oneInclude.RangeToken = new RangeToken(startToken, t);
                                 defaultModule.Includes.Add(oneInclude);
                               }
                            .)
  }
  { TopDecl<defaultModule, membersDefaultClass, /* isTopLevel */ true, /* isAbstract */ false> }
  (. // find the default class in the default module, then append membersDefaultClass to its member list
		 if (membersDefaultClass.Count == 0 && defaultModule.Includes.Count == 0 && defaultModule.TopLevelDecls.Count == 0
		     && (defaultModule.PrefixNamedModules == null || defaultModule.PrefixNamedModules.Count == 0)) {
		   var fileName = theOptions.UseBaseNameForFileName
                   ? Path.GetFileName(scanner.FullFilename) 
                   : Path.GetRelativePath(Directory.GetCurrentDirectory(), scanner.FullFilename);
		   errors.Warning(new Token(1, 1) { Filename = la.Filename }, "File contains no code");
		 }
     DefaultClassDecl defaultClass = null;
     foreach (TopLevelDecl topleveldecl in defaultModule.TopLevelDecls) {
       defaultClass = topleveldecl as DefaultClassDecl;
       if (defaultClass != null) {
         defaultClass.Members.AddRange(membersDefaultClass);
         break;
       }
     }
     if (defaultClass == null) { // create the default class here, because it wasn't found
       defaultClass = new DefaultClassDecl(defaultModule, membersDefaultClass);
       defaultModule.TopLevelDecls.Add(defaultClass);
     } .)
  SYNC
  EOF
  .

/*------------------------------------------------------------------------*/
DeclModifier<ref DeclModifierData dmod>
= ( "abstract"                             (. dmod.IsAbstract = true;  CheckAndSetToken(ref dmod.AbstractToken); CheckAndSetTokenOnce(ref dmod.FirstToken); .)
  | "ghost"                                (. dmod.IsGhost = true;  CheckAndSetToken(ref dmod.GhostToken); CheckAndSetTokenOnce(ref dmod.FirstToken); .)
  | "static"                               (. dmod.IsStatic = true; CheckAndSetToken(ref dmod.StaticToken); CheckAndSetTokenOnce(ref dmod.FirstToken); .)
  )
  .

/*------------------------------------------------------------------------*/
TopDecl<. ModuleDefinition module, List<MemberDecl/*!*/> membersDefaultClass, bool isTopLevel, bool isAbstract .>
= (. DeclModifierData dmod = new DeclModifierData(); ModuleDecl submodule;
     DatatypeDecl/*!*/ dt; TopLevelDecl td; IteratorDecl iter;
     TraitDecl/*!*/ trait;
  .)
  { DeclModifier<ref dmod> }
  ( SubModuleDecl<dmod, module, out submodule, isTopLevel>
                                               (. var litmod = submodule as LiteralModuleDecl;
                                                  if (litmod != null && litmod.ModuleDef.PrefixIds.Count != 0) {
                                                    var tup = new Tuple<List<IToken>, LiteralModuleDecl>(litmod.ModuleDef.PrefixIds, litmod);
                                                    module.PrefixNamedModules.Add(tup);
                                                  } else {
                                                    module.TopLevelDecls.Add(submodule);
                                                  }
                                               .)
  | ClassDecl<dmod, module, out td>            (. module.TopLevelDecls.Add(td); .)
  | DatatypeDecl<dmod, module, out dt>         (. module.TopLevelDecls.Add(dt); .)
  | NewtypeDecl<dmod, module, out td>          (. module.TopLevelDecls.Add(td); .)
  | SynonymTypeDecl<dmod, module, out td>      (. module.TopLevelDecls.Add(td); .)
  | IteratorDecl<dmod, module, out iter>       (. module.TopLevelDecls.Add(iter); .)
  | TraitDecl<dmod, module, out trait>         (. module.TopLevelDecls.Add(trait); .)
  | ClassMemberDecl<dmod, membersDefaultClass, false, true, !theOptions.AllowGlobals>
  )
  .

/*------------------------------------------------------------------------*/
SubModuleDecl<DeclModifierData dmod, ModuleDefinition parent, out ModuleDecl submodule, bool isTopLevel>
=
  (. submodule = null; .)
  ( ModuleDefinition<dmod, parent, out submodule>
  | ModuleImport<parent, out submodule>
  | ModuleExport<parent, out submodule>
    (. if (isTopLevel) SemErr(submodule.tok, "There is no point to an export declaration at the top level");
    .)
  )
  .

/*------------------------------------------------------------------------*/
ModuleDefinition<DeclModifierData dmod, ModuleDefinition parent, out ModuleDecl submodule>
=  "module"
   (. CheckAndSetTokenOnce(ref dmod.FirstToken);
     Attributes attrs = null;
     IToken/*!*/ id, iderr;
     var prefixIds = new List<IToken>();
     List<MemberDecl/*!*/> namedModuleDefaultClassMembers = new List<MemberDecl>();;
     List<IToken> idQualified = null;
     List<IToken> idRefined = null;
     ModuleDefinition module;
     submodule = null; // appease compiler
     bool isAbstract = dmod.IsAbstract;
     var dafnyOptionsBackup = theOptions;
     CheckDeclModifiers(ref dmod, "module", AllowedDeclModifiers.Abstract);
   .)
   { Attribute<ref attrs> }            (. ApplyOptionsFromAttributes(attrs); .)
   ModuleQualifiedName<out idQualified>
   (. id = idQualified[idQualified.Count-1];
      prefixIds = idQualified.GetRange(0,idQualified.Count-1);
   .)

   [ "refines" ModuleQualifiedName<out idRefined>
   | Ident<out iderr> (. SemErr(la, $"expected either a '{{' or a 'refines' keyword here, found {iderr.val}"); .)
   ]
   (. module = new ModuleDefinition(id, id.val, prefixIds, isAbstract, false,
                                        idRefined == null ? null : new ModuleQualifiedId(idRefined), parent, attrs,
                                        false, theVerifyThisFile, theCompileThisFile);
   .)
   SYNC                                (. module.TokenWithTrailingDocString = t; .)
   "{"                                 (. module.BodyStartTok = t; .)
     { TopDecl<module, namedModuleDefaultClassMembers, /* isTopLevel */ false, isAbstract>}
   "}"
    (.
      module.RangeToken = new RangeToken(dmod.FirstToken, t);
      module.BodyEndTok = t;
      module.TopLevelDecls.Add(new DefaultClassDecl(module, namedModuleDefaultClassMembers));
      submodule = new LiteralModuleDecl(module, parent);
      submodule.RangeToken = new RangeToken(dmod.FirstToken, t);
      theOptions = dafnyOptionsBackup;
    .)
  .

/*------------------------------------------------------------------------*/
ModuleImport<ModuleDefinition parent, out ModuleDecl submodule>
=  "import"                          (.bool opened = false;
                                      List<IToken> idExports = new List<IToken>();
                                      IToken/*!*/ id;
                                      List<IToken> idPath = new List<IToken>() ;
                                      var startToken = t;
                                      submodule = null;
                                     .)
    ["opened"                        (. opened = true; .) ]
    (. int lookAhead = scanner.Peek().kind; .)
    ( IF(lookAhead == _singleeq)
      ModuleName<out id>
      "="
      QualifiedModuleExport<out idPath, out idExports>
          (. submodule = new AliasModuleDecl(new ModuleQualifiedId(idPath),
                                         id, parent, opened, idExports); .)
    | IF(lookAhead == _colon)
      ModuleName<out id>
      ":"
      QualifiedModuleExport<out idPath, out idExports>
          (. submodule = new AbstractModuleDecl(new ModuleQualifiedId(idPath),
                                         id, parent, opened, idExports); .)
    |
      QualifiedModuleExport<out idPath, out idExports>
          (. submodule = new AliasModuleDecl(new ModuleQualifiedId(idPath),
                                         idPath[idPath.Count-1], parent, opened, idExports);
          .)
    ) (. submodule.RangeToken = new RangeToken(startToken, t); .)
    .

/*------------------------------------------------------------------------*/
ExportId<out IToken id> = NoUSIdentOrDigits<out id> .

ModuleExport<ModuleDefinition parent, out ModuleDecl submodule>
= "export"
  (.
    IToken exportId = t;
    IToken/*!*/ id;
    List<ExportSignature> exports = new List<ExportSignature>();;
    List<IToken> extends = new List<IToken>();
    var startToken = t;
    bool provideAll = false;
    bool revealAll = false;
    bool isDefault = false;
    bool isRefining = false;
    ExportSignature exsig;
  .)
  [ ExportId<out exportId> ]
  [ ellipsis  (. isRefining = true; .) ]
  {
    "provides"
    (
      ( ExportSignature<true, out exsig>        (. exports.Add(exsig); .)
        {"," ExportSignature<true, out exsig>   (. exports.Add(exsig); .) }
      )
    | "*" (. provideAll = true; .)
    )
  | "reveals"
    (
      ( ExportSignature<false, out exsig>       (. exports.Add(exsig); .)
        {"," ExportSignature<false, out exsig>  (. exports.Add(exsig); .) }
      )
    | "*" (. revealAll = true; .)
    )
  | "extends"
    ExportId<out id>       (. extends.Add(id); .)
    {"," ExportId<out id>  (. extends.Add(id); .) }
  }
  (. if (exportId.val == "export" || exportId.val == parent.Name) {
       isDefault = true;
     }
     submodule = new ModuleExportDecl(exportId, parent, exports, extends, provideAll, revealAll, isDefault, isRefining);
     submodule.RangeToken = new RangeToken(startToken, t);
  .)
  .

/*------------------------------------------------------------------------*/
// Note - before the "." only Type names are permitted (no 'digits'), but name resolution sorts that
// out, since the parser does not know (without adding lookahead) when it has seen the last dot
// matching any permitted member name

ExportSignature<bool opaque, out ExportSignature exsig>
= (. IToken prefix; IToken suffix = null; IToken startToken = null;
  .)
  TypeNameOrCtorSuffix<out prefix> (. startToken = t; .)
  [ "."
    TypeNameOrCtorSuffix<out suffix>]
  (. if (suffix != null) {
       exsig = new ExportSignature(prefix, prefix.val, suffix, suffix.val, opaque);
     } else {
       exsig = new ExportSignature(prefix, prefix.val, opaque);
     }
     exsig.RangeToken = new RangeToken(startToken, t);
  .)
  .

/*------------------------------------------------------------------------*/
ModuleName<out IToken id> = NoUSIdent<out id> .

ModuleQualifiedName<.out List<IToken> ids.>
= (. IToken id; ids = new List<IToken>();
  .)
  ModuleName<out id> (. ids.Add(id); .)
  { "." ModuleName<out id> (. ids.Add(id); .) }
  .

/*------------------------------------------------------------------------*/
QualifiedModuleExport<.out List<IToken> idPath, out List<IToken> exports.>
= (. exports = new List<IToken>();
  .)
  ModuleQualifiedName<out idPath>
  [ "`" ModuleExportSuffix<exports> ]
  .

/*------------------------------------------------------------------------*/
ModuleExportSuffix<. List<IToken> exports.>
=                              (. IToken id; .)
    ( ExportId<out id>       (. exports.Add(id); .)
    | "{" ExportId<out id>   (. exports.Add(id); .)
       { "," ExportId<out id> (. exports.Add(id); .) }
      "}"
    )
  .

/*------------------------------------------------------------------------*/
ClassName<out IToken id> = NoUSIdent<out id> .

ClassDecl<DeclModifierData dmodClass, ModuleDefinition/*!*/ module, out TopLevelDecl/*!*/ c>
= (. Contract.Requires(module != null);
     Contract.Ensures(Contract.ValueAtReturn(out c) != null);
     IToken/*!*/ id;
     IToken tokenWithTrailingDocString = Token.NoToken;
     Type parentTrait;
     List<Type> parentTraits = new List<Type>();
     Attributes attrs = null;
     bool isRefining = false;
     List<TypeParameter> typeArgs = new List<TypeParameter>();
     List<MemberDecl> members = new List<MemberDecl>();
     IToken bodyStart;
     CheckDeclModifiers(ref dmodClass, "class", AllowedDeclModifiers.None);
     DeclModifierData dmod;
  .)
  SYNC
  "class" (. CheckAndSetTokenOnce(ref dmodClass.FirstToken); .)
  { Attribute<ref attrs> }
  ClassName<out id>                     (. tokenWithTrailingDocString = t; .)
  [ GenericParameters<typeArgs, true> ] (. tokenWithTrailingDocString = t; .)
  [ "extends"
    Type<out parentTrait>       (. parentTraits.Add(parentTrait); tokenWithTrailingDocString = t; .)
    {"," Type<out parentTrait>  (. parentTraits.Add(parentTrait); tokenWithTrailingDocString = t; .) }
  | ellipsis                    (. isRefining = true; tokenWithTrailingDocString = t; .)
  ]
  SYNC
  "{"                                            (. bodyStart = t;  .)
    { (. dmod = new DeclModifierData(); .)
      { DeclModifier<ref dmod> }
      ClassMemberDecl<dmod, members, true, false, false>
    }
  "}"
  (. c = new ClassDecl(id, id.val, module, typeArgs, members, attrs, isRefining, parentTraits);
     c.BodyStartTok = bodyStart;
     c.BodyEndTok = t;
     c.RangeToken = new RangeToken(dmodClass.FirstToken, t);
     c.TokenWithTrailingDocString = tokenWithTrailingDocString;
  .)
  .

/*------------------------------------------------------------------------*/
TraitDecl<DeclModifierData dmodIn, ModuleDefinition/*!*/ module, out TraitDecl/*!*/ trait>
= (. Contract.Requires(module != null);
     Contract.Ensures(Contract.ValueAtReturn(out trait) != null);
     CheckDeclModifiers(ref dmodIn, "trait", AllowedDeclModifiers.None);
     IToken/*!*/ id;
     IToken/*!*/ tokenWithTrailingDocString;
     Type parentTrait;
     List<Type> parentTraits = new List<Type>();
     Attributes attrs = null;
     bool isRefining = false;
     List<TypeParameter/*!*/> typeArgs = new List<TypeParameter/*!*/>(); //traits should not support type parameters at the moment
     List<MemberDecl/*!*/> members = new List<MemberDecl/*!*/>();
     IToken bodyStart;
     DeclModifierData dmod;
  .)
  SYNC
  "trait"                       (. CheckAndSetTokenOnce(ref dmodIn.FirstToken); .)
  { Attribute<ref attrs> }
  ClassName<out id>                         (. tokenWithTrailingDocString = t; .)
  [ GenericParameters<typeArgs, true> ]     (. tokenWithTrailingDocString = t; .)
  [ "extends"
    Type<out parentTrait>       (. parentTraits.Add(parentTrait); tokenWithTrailingDocString = t; .)
    {"," Type<out parentTrait>  (. parentTraits.Add(parentTrait); tokenWithTrailingDocString = t; .) }
  | ellipsis                    (. isRefining = true; tokenWithTrailingDocString = t; .)
  ]
  "{"                                            (. bodyStart = t; .)
    { (. dmod  = new DeclModifierData(); .)
      { DeclModifier<ref dmod> }
      ClassMemberDecl<dmod, members, true, false, false>
    }
  "}"
  (. trait = new TraitDecl(id, id.val, module, typeArgs, members, attrs, isRefining, parentTraits);
     trait.BodyStartTok = bodyStart;
     trait.BodyEndTok = t;
     trait.RangeToken = new RangeToken(dmodIn.FirstToken, t);
     trait.TokenWithTrailingDocString = tokenWithTrailingDocString;
    .)
  .

/*------------------------------------------------------------------------*/
ClassMemberDecl<. DeclModifierData dmod, List<MemberDecl> mm, bool allowConstructors, bool isValueType, bool moduleLevelDecl.>
= (. Contract.Requires(cce.NonNullElements(mm));
     Method/*!*/ m;
     Function/*!*/ f;
  .)
  ( (. if (moduleLevelDecl) {
         SemErr(la, "fields are not allowed to be declared at the module level; instead, wrap the field in a 'class' declaration");
         dmod.IsStatic = false;
       }
    .)
    FieldDecl<dmod, isValueType, mm>
  | ConstantFieldDecl<dmod, mm, moduleLevelDecl>
  | IF(IsFunctionDecl())
    (. if (moduleLevelDecl && dmod.StaticToken != null) {
         errors.Warning(dmod.StaticToken, "module-level functions are always non-instance, so the 'static' keyword is not allowed here");
         dmod.IsStatic = false;
       }
    .)
    FunctionDecl<dmod, out f>                   (. mm.Add(f); .)
  | (. if (moduleLevelDecl && dmod.StaticToken != null) {
         errors.Warning(dmod.StaticToken, "module-level methods are always non-instance, so the 'static' keyword is not allowed here");
         dmod.IsStatic = false;
       }
    .)
    MethodDecl<dmod, allowConstructors, out m>  (. mm.Add(m); .)
  )
  .

/*------------------------------------------------------------------------*/
DatatypeName<out IToken id> = NoUSIdent<out id> .

DatatypeDecl<DeclModifierData dmod, ModuleDefinition/*!*/ module, out DatatypeDecl/*!*/ dt>
= (. Contract.Requires(module != null);
     Contract.Ensures(Contract.ValueAtReturn(out dt)!=null);
     IToken/*!*/ id;
     Attributes attrs = null;
     List<TypeParameter/*!*/> typeArgs = new List<TypeParameter/*!*/>();
     List<DatatypeCtor/*!*/> ctors = new List<DatatypeCtor/*!*/>();
     IToken bodyStart = Token.NoToken;  // dummy assignment
     bool isRefining = false;
     bool co = false;
     CheckDeclModifiers(ref dmod, "datatype or codatatype", AllowedDeclModifiers.None);
     var members = new List<MemberDecl>();
  .)
  SYNC
  ( "datatype"
  | "codatatype"     (. co = true; .)
  )                                        (. CheckAndSetTokenOnce(ref dmod.FirstToken); .)
  { Attribute<ref attrs> }
  DatatypeName<out id>
  [ GenericParameters<typeArgs, true> ]
  (
  "="                                      (. bodyStart = t; .)
  [ ellipsis                               (. SemErr(t, // Help users adjust to the new syntax
      $"Refinement cannot change the constructors of a `datatype`.  To refine `{id.val}`, either omit this `...` or omit the `=` sign and the datatype constructors."); .)
  ]
  [ "|" ] DatatypeMemberDecl<ctors>
  { "|" DatatypeMemberDecl<ctors> }
  | ellipsis                               (. isRefining = true; bodyStart = t; .)
  )
  [ TypeMembers<module, members> ]
  (. if (co) {
       dt = new CoDatatypeDecl(id, id.val, module, typeArgs, ctors, members, attrs, isRefining);
     } else {
       dt = new IndDatatypeDecl(id, id.val, module, typeArgs, ctors, members, attrs, isRefining);
     }
     dt.BodyStartTok = bodyStart;
     dt.BodyEndTok = t;
     dt.RangeToken = new RangeToken(dmod.FirstToken, t);
     dt.TokenWithTrailingDocString = bodyStart;
  .)
  .

/*------------------------------------------------------------------------*/
DatatypeMemberName<out IToken id> = NoUSIdentOrDigits<out id> .

DatatypeMemberDecl<.List<DatatypeCtor/*!*/>/*!*/ ctors.>
= (. Contract.Requires(cce.NonNullElements(ctors));
     Attributes attrs = null;
     IToken/*!*/ id;
     List<Formal/*!*/> formals = new List<Formal/*!*/>();
     var isGhost = false;
  .)
  // Note, "ghost" is parsed before any attributes. This means that the
  // attributes are parsed before the "id", which is consistent with other
  // declarations.
  [ "ghost"   (. isGhost = true; .) ]
  { Attribute<ref attrs> }
  DatatypeMemberName<out id>
  [ FormalsOptionalIds<formals> ]
  (. var ctor = new DatatypeCtor(id, id.val, isGhost, formals, attrs);
     ctor.RangeToken = new RangeToken(id, t);
     ctor.BodyEndTok = t;
     ctors.Add(ctor); .)
  .

/*------------------------------------------------------------------------*/
TypeMembers<. ModuleDefinition/*!*/ module, List<MemberDecl> members .>
= (. DeclModifierData dmod;
  .)
  "{"
  { (. dmod = new DeclModifierData(); .)
    { DeclModifier<ref dmod> }
    ClassMemberDecl<dmod, members, false, true, false>
  }
  "}"
  .

/*------------------------------------------------------------------------*/
FieldDecl<.DeclModifierData dmod, bool isValueType, List<MemberDecl> mm.>
= (. Contract.Requires(cce.NonNullElements(mm));
     Attributes attrs = null;
     IToken/*!*/ id;  Type/*!*/ ty;
     CheckDeclModifiers(ref dmod, "field", AllowedDeclModifiers.Ghost);
     var startToken = dmod.FirstToken;
     if (isValueType) {
       // we're about to produce an error; put fields into a throw-away list, so we don't return them
       mm = new List<MemberDecl>();
     }
  .)
  SYNC
  "var"                                             (. startToken = startToken ?? t;
                                                       if (isValueType) {
                                                         SemErr(t, "mutable fields are not allowed in value types");
                                                       }
                                                    .)
  { Attribute<ref attrs> }
  FIdentType<out id, out ty>           (. var f = new Field(id, id.val, dmod.IsGhost, ty, attrs); f.RangeToken = new RangeToken(startToken, t); mm.Add(f); f.TokenWithTrailingDocString = t;
                                          f.RangeToken = new RangeToken(startToken, t); .)
  { ","                                (. startToken = t; .)
    FIdentType<out id, out ty>         (.     f = new Field(id, id.val, dmod.IsGhost, ty, attrs); f.RangeToken = new RangeToken(startToken, t); mm.Add(f); f.TokenWithTrailingDocString = t;
                                              f.RangeToken = new RangeToken(startToken, t);
                                       .)
  }
  OldSemi
  .

/*------------------------------------------------------------------------*/
ConstantFieldDecl<.DeclModifierData dmod, List<MemberDecl/*!*/>/*!*/ mm, bool moduleLevelDecl.>
= (. Contract.Requires(cce.NonNullElements(mm));
     Attributes attrs = null;
     IToken/*!*/ id;  Type/*!*/ ty;
     Expression e = null;
     if (moduleLevelDecl && dmod.StaticToken != null) {
       errors.Warning(dmod.StaticToken, "module-level const declarations are always non-instance, so the 'static' keyword is not allowed here");
       dmod.IsStatic = false;
     }
     CheckDeclModifiers(ref dmod, "field", AllowedDeclModifiers.Ghost | AllowedDeclModifiers.Static);
  .)
  SYNC
  "const"                                    (. CheckAndSetTokenOnce(ref dmod.FirstToken); .)
  { Attribute<ref attrs> }
  CIdentType<out id, out ty>                 (. if (ty == null) { ty = new InferredTypeProxy(); } .)
  [ ellipsis ]
  [ ":=" Expression<out e, false, true> ]
                                             (. if (e == null && ty is InferredTypeProxy) {
                                                  SemErr(id, "a const declaration must have a type or a RHS value");
                                                }
                                                var c = new ConstantField(id, id.val, e, dmod.IsStatic, dmod.IsGhost, ty, attrs);
                                                if (e != null) {
                                                  c.BodyEndTok = t; // Until we have proper ranges
                                                }
                                                mm.Add(c);
                                             .)
  OldSemi                                    (. c.TokenWithTrailingDocString = t; c.RangeToken = new RangeToken(dmod.FirstToken, t); .)
  .

/*------------------------------------------------------------------------*/
NewtypeName<out IToken id> = NoUSIdent<out id> .
LocalVarName<out IToken id> = NoUSIdent<out id> .

NewtypeDecl<DeclModifierData dmod, ModuleDefinition module, out TopLevelDecl td>
= (. IToken id, bvId;
     Attributes attrs = null;
     td = null;
     Type baseType = null;
     Expression constraint;
     Expression witness = null;
     CheckDeclModifiers(ref dmod, "newtype", AllowedDeclModifiers.None);
     var members = new List<MemberDecl>();
  .)
  "newtype" (. CheckAndSetTokenOnce(ref dmod.FirstToken); .)
  { Attribute<ref attrs> }
  NewtypeName<out id>
  (
  "="
  [ ellipsis                               (. SemErr(t, // Help users adjust to the new syntax
      $"Refinement cannot change the base type of a `newtype`.  To refine `{id.val}`, either omit this `...` or omit the `=` sign and the parent type's body."); .)
  ]
  ( IF(IsIdentColonOrBar())
    LocalVarName<out bvId>
    [ ":" Type<out baseType> ]       (. if (baseType == null) { baseType = new InferredTypeProxy(); } .)
    "|"
    Expression<out constraint, false, true>
    (. var witnessKind = SubsetTypeDecl.WKind.CompiledZero; .)
    [ IF(IsWitness())
      ( "ghost" "witness"                            (. witnessKind = SubsetTypeDecl.WKind.Ghost; .)
        Expression<out witness, false, true>
      | "witness"
        ( "*"                                        (. witnessKind = SubsetTypeDecl.WKind.OptOut; .)
        | Expression<out witness, false, true>       (. witnessKind = SubsetTypeDecl.WKind.Compiled; .)
        )
      )
    ]
    [ TypeMembers<module, members> ]
    (. td = new NewtypeDecl(id, id.val, module, new BoundVar(bvId, bvId.val, baseType){ IsTypeExplicit = true }, constraint, witnessKind, witness, members, attrs, isRefining: false);
    .)
  | Type<out baseType>
    [ TypeMembers<module, members> ]
    (. td = new NewtypeDecl(id, id.val, module, baseType, members, attrs, isRefining: false); .)
  )
  | ellipsis
    [ TypeMembers<module, members> ]
    (. baseType = null; // Base type is not known yet
       td = new NewtypeDecl(id, id.val, module, baseType, members, attrs, isRefining: true);
       td.RangeToken = new RangeToken(dmod.FirstToken, t);
    .)
  )  (. if (td != null) {
          td.TokenWithTrailingDocString = t; 
          td.RangeToken = new RangeToken(dmod.FirstToken, t);
        }   .)
  .

/*------------------------------------------------------------------------*/
SynonymTypeName<out IToken id> = NoUSIdent<out id> .

// The following includes Opaque type definitions
SynonymTypeDecl<DeclModifierData dmod, ModuleDefinition module, out TopLevelDecl td>
= (. IToken id, bvId;
     Attributes attrs = null;
     var characteristics = new TypeParameter.TypeParameterCharacteristics(false);
     var typeArgs = new List<TypeParameter>();
     td = null;
     Type ty = null;
     Expression constraint;
     Expression witness = null;
     var kind = "opaque type";
     var members = new List<MemberDecl>();
     var isRefining = false;
  .)
  "type"                      (. CheckAndSetTokenOnce(ref dmod.FirstToken); .)
  { Attribute<ref attrs> }
  SynonymTypeName<out id>
  { TypeParameterCharacteristics<ref characteristics> }
  [ GenericParameters<typeArgs, true> ]
  [ "="
    ( IF(IsIdentColonOrBar())
      LocalVarName<out bvId>
      [ ":" Type<out ty> ]   (. if (ty == null) { ty = new InferredTypeProxy(); } .)
      "|"
      Expression<out constraint, false, true>
      (. var witnessKind = SubsetTypeDecl.WKind.CompiledZero; .)
      [ IF(IsWitness())
        ( "ghost" "witness"                            (. witnessKind = SubsetTypeDecl.WKind.Ghost; .)
          Expression<out witness, false, true>
        | "witness"
          ( "*"                                        (. witnessKind = SubsetTypeDecl.WKind.OptOut; .)
          | Expression<out witness, false, true>       (. witnessKind = SubsetTypeDecl.WKind.Compiled; .)
          )
        )
      ]
      (. td = new SubsetTypeDecl(id, id.val, characteristics, typeArgs, module, new BoundVar(bvId, bvId.val, ty){ IsTypeExplicit = !(ty is InferredTypeProxy) }, constraint, witnessKind, witness, attrs);
         kind = "subset type";
      .)
    |
      Type<out ty>
      (. td = new TypeSynonymDecl(id, id.val, characteristics, typeArgs, module, ty, attrs);
         kind = "type synonym";
      .)
    )
  | ellipsis                               (. isRefining = true; .)
    [ TypeMembers<module, members> ]
  | TypeMembers<module, members>
  ]
  (. if (td == null) {
       if (module is DefaultModuleDecl) {
         // opaque type declarations at the very outermost program scope get an automatic (!new)
         characteristics.ContainsNoReferenceTypes = true;
       }
       td = new OpaqueTypeDecl(id, id.val, module, characteristics, typeArgs, members, attrs, isRefining);
     }
     td.BodyEndTok = t;
     td.RangeToken = new RangeToken(dmod.FirstToken, t);
     td.TokenWithTrailingDocString = t;
  .)
  (. CheckDeclModifiers(ref dmod, kind, AllowedDeclModifiers.None); .)
  .

/*------------------------------------------------------------------------*/
GIdentType<bool allowGhostKeyword, bool allowNewKeyword, bool allowNameOnlyKeyword, bool allowOlderKeyword,
           out IToken/*!*/ id, out Type/*!*/ ty, out bool isGhost, out bool isOld, out bool isNameOnly, out bool isOlder>
/* isGhost always returns as false if allowGhostKeyword is false */
= (. Contract.Ensures(Contract.ValueAtReturn(out id)!=null);
     Contract.Ensures(Contract.ValueAtReturn(out ty)!=null);
     isGhost = false; isOld = allowNewKeyword; isNameOnly = false; isOlder = false;
  .)
  { IF(IsKeywordForFormal())
    ( "ghost"                    (. if (allowGhostKeyword) { isGhost = true; } else { SemErr(t, "formal cannot be declared 'ghost' in this context"); } .)
    | "new"                      (. if (allowNewKeyword) { isOld = false; } else { SemErr(t, "formal cannot be declared 'new' in this context"); } .)
    | "nameonly"                 (. if (allowNameOnlyKeyword) { isNameOnly = true; } else { SemErr(t, "formal cannot be declared 'nameonly' in this context"); } .)
    | "older"                    (. if (allowOlderKeyword) { isOlder = true; } else { SemErr(t, "formal cannot be declared 'older' in this context"); } .)
    )
  }
  IdentType<out id, out ty, false>
  .

FIdentType<out IToken/*!*/ id, out Type/*!*/ ty>
= (.Contract.Ensures(Contract.ValueAtReturn(out id) != null); Contract.Ensures(Contract.ValueAtReturn(out ty) != null);
    id = Token.NoToken;
  .)
  NoUSIdentOrDigits<out id> (. id = t; .)
  ":"
  Type<out ty>
  .

CIdentType<out IToken/*!*/ id, out Type ty>
= (.Contract.Ensures(Contract.ValueAtReturn(out id) != null);
    id = Token.NoToken;
    ty = null;
  .)
  NoUSIdentOrDigits<out id> (. id = t; .)
  [ ":"
    Type<out ty>
  ]
  .

IdentType<out IToken/*!*/ id, out Type/*!*/ ty, bool allowWildcardId>
= (.Contract.Ensures(Contract.ValueAtReturn(out id) != null); Contract.Ensures(Contract.ValueAtReturn(out ty) != null);.)
  WildIdent<out id, allowWildcardId>
  ":"
  Type<out ty>
  .

LocalIdentTypeOptional<out LocalVariable var, bool isGhost, bool allowWild=true>
= (. IToken id;  Type ty;  Type optType = null;
     IToken startToken = null;
  .)
  WildIdent<out id, allowWild> (. startToken = t; .)
  [ ":" Type<out ty>             (. optType = ty; .)
  ]
  (. var = new LocalVariable(id, id, id.val, optType == null ? new InferredTypeProxy() : optType, isGhost) {
       IsTypeExplicit = optType != null
     };
     var.RangeToken = new RangeToken(startToken, t);
  .)
  .

IdentTypeOptional<out BoundVar var>
= (. Contract.Ensures(Contract.ValueAtReturn(out var) != null);
     IToken id;  Type ty;  Type optType = null;
  .)
  WildIdent<out id, true>
  [ ":" Type<out ty>             (. optType = ty; .)
  ]
  (. var = new BoundVar(id, id.val, optType == null ? new InferredTypeProxy() : optType) {
       IsTypeExplicit = optType != null
     }; .)
  .

TypeIdentOptional<out IToken/*!*/ id, out string/*!*/ identName, out Type/*!*/ ty, out bool isGhost, out Expression defaultValue, out bool isNameOnly>
= (.Contract.Ensures(Contract.ValueAtReturn(out id)!=null);
     Contract.Ensures(Contract.ValueAtReturn(out ty)!=null);
     Contract.Ensures(Contract.ValueAtReturn(out identName)!=null);
     string name = null; id = Token.NoToken; ty = new BoolType()/*dummy*/; isGhost = false;
     IToken nameonlyToken = null;
     defaultValue = null;
  .)
  { "ghost"                            (. isGhost = true; .)
  | "nameonly"                         (. nameonlyToken = t; .)
  }
  ( TypeAndToken<out id, out ty, false>
    [ ":"
      (. /* try to convert ty to an identifier */
         UserDefinedType udt = ty as UserDefinedType;
         if (udt != null && udt.TypeArgs.Count == 0) {
           name = udt.Name;
         } else {
           SemErr(id, "invalid formal-parameter name in datatype constructor");
         }
      .)
      Type<out ty>
      ParameterDefaultValue<true, out defaultValue>
    ]
  | digits         (. id = t; name = id.val;.)
    ":"
    Type<out ty>
    ParameterDefaultValue<true, out defaultValue>
  )
  (. if (name != null) {
       identName = name;
       isNameOnly = nameonlyToken != null;
     } else {
       identName = "#" + anonymousIds++;
       if (nameonlyToken != null) {
         SemErr(nameonlyToken, "use of the 'nameonly' modifier must be accompanied with a parameter name");
       }
       isNameOnly = false;
     }
  .)
  .

/*------------------------------------------------------------------------*/
IteratorName<out IToken id> = NoUSIdent<out id> .

IteratorDecl<DeclModifierData dmod, ModuleDefinition module, out IteratorDecl/*!*/ iter>
= (. Contract.Ensures(Contract.ValueAtReturn(out iter) != null);
     IToken/*!*/ id;
     Attributes attrs = null;
     List<TypeParameter/*!*/>/*!*/ typeArgs = new List<TypeParameter/*!*/>();
     List<Formal/*!*/> ins = new List<Formal/*!*/>();
     List<Formal/*!*/> outs = new List<Formal/*!*/>();
     List<FrameExpression/*!*/> reads = new List<FrameExpression/*!*/>();
     List<FrameExpression/*!*/> mod = new List<FrameExpression/*!*/>();
     List<Expression/*!*/> decreases = new List<Expression>();
     List<AttributedExpression/*!*/> req = new List<AttributedExpression/*!*/>();
     List<AttributedExpression/*!*/> ens = new List<AttributedExpression/*!*/>();
     List<AttributedExpression/*!*/> yieldReq = new List<AttributedExpression/*!*/>();
     List<AttributedExpression/*!*/> yieldEns = new List<AttributedExpression/*!*/>();
     List<Expression/*!*/> dec = new List<Expression/*!*/>();
     Attributes readsAttrs = null;
     Attributes modAttrs = null;
     Attributes decrAttrs = null;
     BlockStmt body = null;
     IToken signatureEllipsis = null;
     IToken bodyStart = Token.NoToken;
     IToken bodyEnd = Token.NoToken;
     CheckDeclModifiers(ref dmod, "iterator", AllowedDeclModifiers.None);
  .)
  SYNC
  "iterator"                (. CheckAndSetTokenOnce(ref dmod.FirstToken); .)
  { Attribute<ref attrs> }
  IteratorName<out id>
  (
    [ GenericParameters<typeArgs, true> ]
    Formals<true, true, false, false, ins>
    [ ( "yields"
      | "returns"           (. SemErr(t, "iterators don't have a 'returns' clause; did you mean 'yields'?"); .)
      )
      Formals<false, true, false, false, outs>
    ]
  | ellipsis                (. signatureEllipsis = t; .)
  )
  IteratorSpec<reads, mod, decreases, req, ens, yieldReq, yieldEns, ref readsAttrs, ref modAttrs, ref decrAttrs>
  [ BlockStmt<out body, out bodyStart, out bodyEnd>
  ]
  (. iter = new IteratorDecl(id, id.val, module, typeArgs, ins, outs,
                             new Specification<FrameExpression>(reads, readsAttrs),
                             new Specification<FrameExpression>(mod, modAttrs),
                             new Specification<Expression>(decreases, decrAttrs),
                             req, ens, yieldReq, yieldEns,
                             body, attrs, signatureEllipsis);
     iter.BodyStartTok = bodyStart;
     iter.BodyEndTok = bodyEnd;
     iter.RangeToken = new RangeToken(dmod.FirstToken, t);
 .)
  .

/*------------------------------------------------------------------------*/
TypeVariableName<out IToken id> = NoUSIdent<out id> .

GenericParameters<.List<TypeParameter/*!*/>/*!*/ typeArgs, bool allowVariance.>
= (. Contract.Requires(cce.NonNullElements(typeArgs));
     IToken/*!*/ id;
     TypeParameter.TypeParameterCharacteristics characteristics;
     TypeParameter.TPVarianceSyntax variance = TypeParameter.TPVarianceSyntax.NonVariant_Strict;  // assignment is to please compiler
     characteristics = new TypeParameter.TypeParameterCharacteristics(false);
  .)
  // If a "<" combined with a Variance symbol could be a new token, then the parser here will need to be more complex,
  // since, for example, a < followed immediately by a Variance symbol would scan as the wrong token.
  // Fortunately that is not currently the case.
  // (Only because we parse the new "<-" symbol as separate "<" "-" tokens precisely to avoid this issue :)
  "<"
  [ Variance<out variance>  (. if (!allowVariance) { SemErr(t, "type-parameter variance is not allowed to be specified in this context"); } .)
  ]
  TypeVariableName<out id>
  { TypeParameterCharacteristics<ref characteristics> }
  (. typeArgs.Add(new TypeParameter(id, id.val, variance, characteristics)); .)
  { ","
    (. variance = TypeParameter.TPVarianceSyntax.NonVariant_Strict;
       characteristics = new TypeParameter.TypeParameterCharacteristics(false);
    .)
    [ Variance<out variance>  (. if (!allowVariance) { SemErr(t, "type-parameter variance is not allowed to be specified in this context"); } .)
    ]
    TypeVariableName<out id>
    { TypeParameterCharacteristics<ref characteristics> }
    (. typeArgs.Add(new TypeParameter(id, id.val, variance, characteristics)); .)
  }
  ">"
  .

/*------------------------------------------------------------------------*/
Variance<out TypeParameter.TPVarianceSyntax variance>
= (. variance = TypeParameter.TPVarianceSyntax.NonVariant_Strict;  // never used; here just to please the C# compiler
  .)
  ( "*"  (. variance = TypeParameter.TPVarianceSyntax.Covariant_Permissive; .)
  | "+"  (. variance = TypeParameter.TPVarianceSyntax.Covariant_Strict; .)
  | "!"  (. variance = TypeParameter.TPVarianceSyntax.NonVariant_Permissive; .)
  | "-"  (. variance = TypeParameter.TPVarianceSyntax.Contravariance; .)
  )
  .

/*------------------------------------------------------------------------*/
TypeParameterCharacteristics<ref TypeParameter.TypeParameterCharacteristics characteristics>
= "(" (. var startToken = t; .)
  TPCharOption<ref characteristics>
  { ","
    TPCharOption<ref characteristics>
  }
  ")" (. characteristics.RangeToken = new RangeToken(startToken, t); .)
  .

TPCharOption<ref TypeParameter.TypeParameterCharacteristics characteristics>
= ( "=="       (. characteristics.EqualitySupport = TypeParameter.EqualitySupportValue.Required; .)
  | digits     (. if (t.val == "0") {
                    characteristics.AutoInit = Microsoft.Dafny.Type.AutoInitInfo.CompilableValue;
                  } else if (t.val == "00") {
                    if (characteristics.AutoInit != Microsoft.Dafny.Type.AutoInitInfo.CompilableValue) {
                      characteristics.AutoInit = Microsoft.Dafny.Type.AutoInitInfo.Nonempty;
                    }
                  } else {
                    SemErr(t, "unexpected type parameter option - should be == or 0 or !new");
                  }
               .)
  | "!" "new"  (. characteristics.ContainsNoReferenceTypes = true; .)
  )
  .

/*------------------------------------------------------------------------*/
MethodDecl<DeclModifierData dmod, bool allowConstructor, out Method/*!*/ m>
= (. Contract.Ensures(Contract.ValueAtReturn(out m) !=null);
     IToken/*!*/ id = Token.NoToken;
     bool hasName = false;  IToken keywordToken;
     Attributes attrs = null;
     List<TypeParameter/*!*/>/*!*/ typeArgs = new List<TypeParameter/*!*/>();
     List<Formal/*!*/> ins = new List<Formal/*!*/>();
     List<Formal/*!*/> outs = new List<Formal/*!*/>();
     List<AttributedExpression/*!*/> req = new List<AttributedExpression/*!*/>();
     List<FrameExpression/*!*/> mod = new List<FrameExpression/*!*/>();
     List<AttributedExpression/*!*/> ens = new List<AttributedExpression/*!*/>();
     List<Expression/*!*/> dec = new List<Expression/*!*/>();
     Attributes decAttrs = null;
     Attributes modAttrs = null;
     BlockStmt body = null;
     bool isPlainOlMethod = false;
     bool isLemma = false;
     bool isTwoStateLemma = false;
     bool isConstructor = false;
     bool isLeastLemma = false;
     bool isGreatestLemma = false;
     IToken signatureEllipsis = null;
     IToken tokenWithTrailingDocString = Token.NoToken;
     IToken bodyStart = Token.NoToken;
     IToken bodyEnd = Token.NoToken;
     AllowedDeclModifiers allowed = AllowedDeclModifiers.None;
     string caption = "";
     ExtremePredicate.KType kType = ExtremePredicate.KType.Unspecified;
  .)
  SYNC
  ( "method"                        (. isPlainOlMethod = true; caption = "method";
                                       CheckAndSetTokenOnce(ref dmod.FirstToken);
                                       allowed = AllowedDeclModifiers.Ghost | AllowedDeclModifiers.Static; .)
  | "lemma"                         (. isLemma = true; caption = "lemma";
                                       CheckAndSetTokenOnce(ref dmod.FirstToken);
                                       allowed = AllowedDeclModifiers.AlreadyGhost | AllowedDeclModifiers.Static; .)
  | ( "greatest"                    (. CheckAndSetTokenOnce(ref dmod.FirstToken); .)
      "lemma"
    | "colemma"                     (. CheckAndSetTokenOnce(ref dmod.FirstToken); errors.Deprecated(t, "the old keyword 'colemma' has been renamed to the keyword phrase 'greatest lemma'"); .)
    )
                                    (. isGreatestLemma = true; caption = "greatest lemma";
                                       allowed = AllowedDeclModifiers.AlreadyGhost | AllowedDeclModifiers.Static; .)
  | ( "least"                       (. CheckAndSetTokenOnce(ref dmod.FirstToken); .)
    | "inductive"                   (. CheckAndSetTokenOnce(ref dmod.FirstToken);errors.Deprecated(t, "the old keyword phrase 'inductive lemma' has been renamed to 'least lemma'"); .)
    )
    "lemma"
                                    (. isLeastLemma = true;  caption = "least lemma";
                                       allowed = AllowedDeclModifiers.AlreadyGhost | AllowedDeclModifiers.Static;.)
  | "twostate"                      (. CheckAndSetTokenOnce(ref dmod.FirstToken); .)
    "lemma"                         (. isTwoStateLemma = true; caption = "two-state lemma";
                                       allowed = AllowedDeclModifiers.AlreadyGhost | AllowedDeclModifiers.Static; .)
  | "constructor"                   (.  CheckAndSetTokenOnce(ref dmod.FirstToken);
                                       if (allowConstructor) {
                                         isConstructor = true;
                                       } else {
                                         SemErr(t, "constructors are allowed only in classes");
                                       }
                                       caption = "constructor";
                                       allowed = AllowedDeclModifiers.Ghost;
                                    .)
  )                                 (. keywordToken = t;
                                       CheckDeclModifiers(ref dmod, caption, allowed); .)
  { Attribute<ref attrs> }
  [ MethodFunctionName<out id>               (. hasName = true; .)
  ]
  (. if (!hasName) {
       id = keywordToken;
       if (!isConstructor) {
         SemErr(la, "a method must be given a name (expecting identifier)");
       }
     }
  .)
  (
    [ GenericParameters<typeArgs, false> ]
    [ KType<ref kType>              (. if (!(isGreatestLemma || isLeastLemma)) { SemErr(t, "type of _k can only be specified for least and greatest lemmas"); } .)
    ]
    (. var isCompilable = (isPlainOlMethod || isConstructor) && !dmod.IsGhost; .)
    Formals<true, isCompilable, isTwoStateLemma, false, ins>
    [ "returns"                                 (. if (isConstructor) { SemErr(t, "constructors cannot have out-parameters"); } .)
      Formals<false, isCompilable, false, false, outs>
    ]
  | ellipsis                                    (. signatureEllipsis = t; .)
  )                                             (. tokenWithTrailingDocString = t; .)
  MethodSpec<dmod.IsGhost || isLemma || isTwoStateLemma || isLeastLemma || isGreatestLemma,
             req, mod, ens, dec, ref decAttrs, ref modAttrs, caption, isConstructor>
  [ IF(isConstructor)
    (. DividedBlockStmt dividedBody; .)
    DividedBlockStmt<out dividedBody, out bodyStart, out bodyEnd>
    (. body = dividedBody; .)
  | BlockStmt<out body, out bodyStart, out bodyEnd>
  ]
  (. IToken tok = id;
     if (isConstructor) {
       m = new Constructor(tok, hasName ? id.val : "_ctor", dmod.IsGhost, typeArgs, ins,
                           req, new Specification<FrameExpression>(mod, modAttrs), ens, new Specification<Expression>(dec, decAttrs), (DividedBlockStmt)body, attrs, signatureEllipsis);
     } else if (isLeastLemma) {
       m = new LeastLemma(tok, id.val, dmod.IsStatic, kType, typeArgs, ins, outs,
                          req, new Specification<FrameExpression>(mod, modAttrs), ens, new Specification<Expression>(dec, decAttrs), body, attrs, signatureEllipsis);
     } else if (isGreatestLemma) {
       m = new GreatestLemma(tok, id.val, dmod.IsStatic, kType, typeArgs, ins, outs,
                             req, new Specification<FrameExpression>(mod, modAttrs), ens, new Specification<Expression>(dec, decAttrs), body, attrs, signatureEllipsis);
     } else if (isLemma) {
       m = new Lemma(tok, id.val, dmod.IsStatic, typeArgs, ins, outs,
                     req, new Specification<FrameExpression>(mod, modAttrs), ens, new Specification<Expression>(dec, decAttrs), body, attrs, signatureEllipsis);
     } else if (isTwoStateLemma) {
       m = new TwoStateLemma(tok, id.val, dmod.IsStatic, typeArgs, ins, outs,
                             req, new Specification<FrameExpression>(mod, modAttrs),
                             ens, new Specification<Expression>(dec, decAttrs), body, attrs, signatureEllipsis);
     } else {
       m = new Method(tok, id.val, dmod.IsStatic, dmod.IsGhost, typeArgs, ins, outs,
                      req, new Specification<FrameExpression>(mod, modAttrs), ens, new Specification<Expression>(dec, decAttrs), body, attrs, signatureEllipsis);
     }
     m.BodyStartTok = bodyStart;
     m.BodyEndTok = bodyEnd;
     m.RangeToken = new RangeToken(dmod.FirstToken, t);
     m.TokenWithTrailingDocString = tokenWithTrailingDocString;
 .)
  .

/*------------------------------------------------------------------------*/
KType<ref ExtremePredicate.KType kType>
= "["
  ( "nat"       (. kType = ExtremePredicate.KType.Nat; .)
  | "ORDINAL"   (. kType = ExtremePredicate.KType.ORDINAL; .)
  )
  "]"
  .

/*------------------------------------------------------------------------*/
RequiresClause<.List<AttributedExpression> req, bool allowLabel.>
= "requires"    (. IToken lbl = null;
                   IToken first = t;
                   Attributes attrs = null;
                   Expression e;
                 .)
  { Attribute<ref attrs> }
  [ IF(IsLabel(allowLabel))
    LabelName<out lbl> ":"
  ]
  Expression<out e, false, false>
  OldSemi       (. req.Add(new AttributedExpression(e, lbl == null ? null : new AssertLabel(lbl, lbl.val), attrs)); .)
  .

/*------------------------------------------------------------------------*/
EnsuresClause<.List<AttributedExpression> ens, bool allowLambda.>
= "ensures"     (. Expression e;
                   Attributes attrs = null;
                 .)
  { Attribute<ref attrs> }
  Expression<out e, false, allowLambda>
  OldSemi       (. ens.Add(new AttributedExpression(e, attrs)); .)
  .

/*------------------------------------------------------------------------*/
ModifiesClause<.ref List<FrameExpression> mod, ref Attributes attrs,
                bool allowLambda, bool performThisDeprecatedCheck.>
= "modifies"                                    (. FrameExpression fe;
                                                   mod = mod ?? new List<FrameExpression>();
                                                .)
  { Attribute<ref attrs> }
  FrameExpression<out fe, false, allowLambda>         (. Util.AddFrameExpression(mod, fe, performThisDeprecatedCheck, errors); .)
  { "," FrameExpression<out fe, false, allowLambda>   (. Util.AddFrameExpression(mod, fe, performThisDeprecatedCheck, errors); .)
  }
  OldSemi
  .

/*------------------------------------------------------------------------*/
DecreasesClause<.List<Expression> decreases, ref Attributes attrs,
                 bool allowWildcard, bool allowLambda.>
= "decreases"
  { Attribute<ref attrs> }
  DecreasesList<decreases, allowWildcard, allowLambda>
  OldSemi
  .

/*------------------------------------------------------------------------*/
ReadsClause<.List<FrameExpression/*!*/>/*!*/ reads,
                  bool allowLemma, bool allowLambda, bool allowWild.>
= "reads"
  (. FrameExpression fe; .)
  PossiblyWildFrameExpression<out fe, allowLemma, allowLambda, allowWild>          (. reads.Add(fe); .)
  { "," PossiblyWildFrameExpression<out fe, allowLemma, allowLambda, allowWild>    (. reads.Add(fe); .)
  }
  (. if (allowWild && reads.Count > 1 && reads.Exists(fe => fe.E is WildcardExpr)) {
       SemErr(fe.tok, "A 'reads' clause that contains '*' is not allowed to contain any other expressions");
     }
  .)
  OldSemi
  .

/*------------------------------------------------------------------------*/
InvariantClause<. List<AttributedExpression> invariants.> =
  "invariant"                                   (. Attributes attrs = null;
                                                   Expression e;
                                                .)
  { Attribute<ref attrs> }
  Expression<out e, false, true>                (. invariants.Add(new AttributedExpression(e, attrs)); .)
  OldSemi
  .

/*------------------------------------------------------------------------*/
MethodSpec<.bool isGhost, List<AttributedExpression> req, List<FrameExpression> mod, List<AttributedExpression> ens,
            List<Expression> decreases, ref Attributes decAttrs, ref Attributes modAttrs, string caption, bool performThisDeprecatedCheck.>
= (. Contract.Requires(cce.NonNullElements(req));
     Contract.Requires(cce.NonNullElements(mod));
     Contract.Requires(cce.NonNullElements(ens));
     Contract.Requires(cce.NonNullElements(decreases));
  .)
  SYNC
  { ModifiesClause<ref mod, ref modAttrs, false, performThisDeprecatedCheck>
  | RequiresClause<req, true>
  | EnsuresClause<ens, false>
  | DecreasesClause<decreases, ref decAttrs, !isGhost, false>
  }
  .

/*------------------------------------------------------------------------*/
IteratorSpec<.List<FrameExpression/*!*/>/*!*/ reads, List<FrameExpression/*!*/>/*!*/ mod, List<Expression/*!*/> decreases,
              List<AttributedExpression/*!*/>/*!*/ req, List<AttributedExpression/*!*/>/*!*/ ens,
              List<AttributedExpression/*!*/>/*!*/ yieldReq, List<AttributedExpression/*!*/>/*!*/ yieldEns,
              ref Attributes readsAttrs, ref Attributes modAttrs, ref Attributes decrAttrs.>
=
  SYNC
  { ReadsClause<reads, false, false, false>
  | ModifiesClause<ref mod, ref modAttrs, false, false>
  | (. bool isYield = false; .)
    [ "yield"                                                (. isYield = true; .)
    ]
    ( RequiresClause<(isYield?yieldReq:req), !isYield>
    | EnsuresClause<(isYield?yieldEns:ens), false>
    )
  | DecreasesClause<decreases, ref decrAttrs, false, false>
  }
  .

/*------------------------------------------------------------------------*/
Formals<.bool incoming, bool allowGhostKeyword, bool allowNewKeyword, bool allowOlderKeyword, List<Formal> formals.>
= (. Contract.Requires(cce.NonNullElements(formals));
     IToken id;
     Type ty;
     bool isGhost;
     bool isOld;
     Expression defaultValue;
     bool isNameOnly;
     bool isOlder;
  .)
  "("
  [
    GIdentType<allowGhostKeyword, allowNewKeyword, incoming, allowOlderKeyword, out id, out ty, out isGhost, out isOld, out isNameOnly, out isOlder>
    ParameterDefaultValue<incoming, out defaultValue>
                 (. formals.Add(new Formal(id, id.val, ty, incoming, isGhost, defaultValue, isOld, isNameOnly, isOlder)); .)
    { "," GIdentType<allowGhostKeyword, allowNewKeyword, incoming, allowOlderKeyword, out id, out ty, out isGhost, out isOld, out isNameOnly, out isOlder>
    ParameterDefaultValue<incoming, out defaultValue>
                 (. formals.Add(new Formal(id, id.val, ty, incoming, isGhost, defaultValue, isOld, isNameOnly, isOlder)); .)
    }
  ]
  ")"
  .

ParameterDefaultValue<bool incoming, out Expression defaultValue>
= (. defaultValue = null; IToken tok;
  .)
  [ ":="        (. tok = t; .)
    Expression<out defaultValue, true, true>
    (. if (!incoming) {
         SemErr(tok, "out-parameters cannot have default-value expressions");
         defaultValue = null;
       }
    .)
  ]
  .

/*------------------------------------------------------------------------*/
FormalsOptionalIds<.List<Formal/*!*/>/*!*/ formals.>
= (. Contract.Requires(cce.NonNullElements(formals));
     IToken/*!*/ id;  Type/*!*/ ty;  string/*!*/ name;  bool isGhost;  Expression/*?*/ defaultValue;
     bool isNameOnly;
  .)
  "("
  [
    TypeIdentOptional<out id, out name, out ty, out isGhost, out defaultValue, out isNameOnly>
            (. formals.Add(new Formal(id, name, ty, true, isGhost, defaultValue, false, isNameOnly)); .)
    { "," TypeIdentOptional<out id, out name, out ty, out isGhost, out defaultValue, out isNameOnly>
            (. formals.Add(new Formal(id, name, ty, true, isGhost, defaultValue, false, isNameOnly)); .)
    }
  ]
  ")"
  .

/*------------------------------------------------------------------------*/
Type<out Type ty>
= (. Contract.Ensures(Contract.ValueAtReturn(out ty) != null); IToken/*!*/ tok; .)
  TypeAndToken<out tok, out ty, false>
  .

TypeAndToken<out IToken tok, out Type ty, bool inExpressionContext>
= (. Contract.Ensures(Contract.ValueAtReturn(out tok)!=null);
     Contract.Ensures(Contract.ValueAtReturn(out ty) != null);
     tok = Token.NoToken;
     ty = new BoolType();  /*keep compiler happy*/
     IToken startToken = null;
     List<Type> gt;
     List<Type> tupleArgTypes = null;
     List<IToken> argumentGhostTokens = null;
  .)
  ( "bool"                          (. tok = t; startToken = t; .)
  | "char"                          (. tok = t; startToken = t;  ty = new CharType(); .)
  | "int"                           (. tok = t; startToken = t;  ty = new IntType(); .)
  | "nat"                           (. tok = t; startToken = t;  ty = new UserDefinedType(tok, tok.val, null); .)
  | "real"                          (. tok = t; startToken = t;  ty = new RealType(); .)
  | "ORDINAL"                       (. tok = t; startToken = t;  ty = new BigOrdinalType(); .)
  | bvToken                         (. tok = t; startToken = t;
                                       int w = StringToInt(tok.val.Substring(2), 0, "bitvectors that wide");
                                       ty = new BitvectorType(w);
                                    .)
  | "set"                           (. tok = t; startToken = t; .)
    OptGenericInstantiation<out gt, inExpressionContext>
                                    (. if (gt != null && gt.Count > 1) {
                                         SemErr("set type expects only one type argument");
                                       }
                                       ty = new SetType(true, gt != null ?gt[0] : null);
                                    .)
  | "iset"                          (. tok = t; startToken = t; .)
    OptGenericInstantiation<out gt, inExpressionContext>
                                    (. if (gt != null && gt.Count > 1) {
                                         SemErr("set type expects only one type argument");
                                       }
                                       ty = new SetType(false, gt != null ? gt[0] : null);
                                    .)
  | "multiset"                      (. tok = t; startToken = t; .)
    OptGenericInstantiation<out gt, inExpressionContext>
                                    (. if (gt != null && gt.Count > 1) {
                                         SemErr("multiset type expects only one type argument");
                                       }
                                       ty = new MultiSetType(gt != null ? gt[0] : null);
                                    .)
  | "seq"                           (. tok = t; startToken = t; .)
    OptGenericInstantiation<out gt, inExpressionContext>
                                    (. if (gt != null && gt.Count > 1) {
                                         SemErr("seq type expects only one type argument");
                                       }
                                       ty = new SeqType(gt != null ? gt[0] : null);
                                    .)
  | "string"                        (. tok = t; startToken = t;  ty = new UserDefinedType(tok, tok.val, null); .)
  | "object"                        (. tok = t; startToken = t;  ty = new UserDefinedType(tok, tok.val, null); .)
  | "object?"                       (. tok = t; startToken = t;  ty = new UserDefinedType(tok, tok.val, null); .)
  | "map"                           (. tok = t; startToken = t; .)
    OptGenericInstantiation<out gt, inExpressionContext>
                                    (. if (gt == null) {
                                         ty = new MapType(true, null, null);
                                       } else if (gt.Count != 2) {
                                         SemErr("map type expects two type arguments");
                                         ty = new MapType(true, gt[0], gt.Count == 1 ? new InferredTypeProxy() : gt[1]);
                                       } else {
                                         ty = new MapType(true, gt[0], gt[1]);
                                       }
                                    .)
  | "imap"                          (. tok = t; startToken = t; .)
    OptGenericInstantiation<out gt, inExpressionContext>
                                    (. if (gt == null) {
                                         ty = new MapType(false, null, null);
                                       } else if (gt.Count != 2) {
                                         SemErr("imap type expects two type arguments");
                                         ty = new MapType(false, gt[0], gt.Count == 1 ? new InferredTypeProxy() : gt[1]);
                                       } else {
                                         ty = new MapType(false, gt[0], gt[1]);
                                       }
                                    .)
  | arrayToken                      (. tok = t; startToken = t; .)
    OptGenericInstantiation<out gt, inExpressionContext>
                                    (. var tokString = tok.val;
                                       bool q = tokString[tokString.Length-1] == '?';
                                       // Extracting the dimension out of array2 or array10?
                                       var dimString = tokString.Substring(5, tokString.Length - (q?6:5)); // 5 is length of "array"
                                       int dims = StringToInt(dimString, 1, "arrays of that many dimensions");
                                       ty = theBuiltIns.ArrayType(tok, dims, gt, true, q);
                                    .)
  | TupleType<out ty, out tok, out tupleArgTypes, out argumentGhostTokens>
  | NamedType<out ty, out tok, inExpressionContext>
  )
  (. startToken =  startToken ?? ty.GetStartToken() ?? tok;
     ty.RangeToken = new RangeToken(startToken, t);
  .)
  [ (. int arrowKind = 0; /* 0: any, 1: partial, 2: total */
       Type t2;
    .)
    ( "~>"           (. arrowKind = 0; .)
    | "-->"          (. arrowKind = 1; .)
    | "->"           (. arrowKind = 2; .)
    )                (. tok = t; .)
    Type<out t2>
    (. if (tupleArgTypes == null) {
         gt = new List<Type>{ ty };
       } else {
         // make sure no "ghost" keyword was used in the tuple-looking type
         foreach (var ghostToken in argumentGhostTokens.Where(ghostToken => ghostToken != null)) {
           SemErr(ghostToken, $"arrow-type arguments may not be declared as 'ghost'");
         }
         gt = tupleArgTypes;
       }
       var arity = gt.Count;
       theBuiltIns.CreateArrowTypeDecl(arity);
       if (arrowKind == 0) {
         ty = new ArrowType(tok, gt, t2);
       } else {
         gt.Add(t2);
         if (arrowKind == 1) {
           ty = new UserDefinedType(tok, ArrowType.PartialArrowTypeName(arity), gt);
         } else {
           ty = new UserDefinedType(tok, ArrowType.TotalArrowTypeName(arity), gt);
         }
       }
       ty.RangeToken = new RangeToken(startToken, t);
    .)
  ]
  .

/*------------------------------------------------------------------------*/

TupleType<.out Type ty, out IToken tok, out List<Type> tupleArgTypes, out List<IToken> argumentGhostTokens.> =
  "("                             (. tok = t;
                                     ty = null; // To keep compiler happy
                                     tupleArgTypes = new List<Type>();
                                     IToken ghostToken = null;
                                     argumentGhostTokens = new List<IToken>();
                                  .)
  [ [ "ghost"                     (. ghostToken = t; .)
    ]
    Type<out ty>                  (. tupleArgTypes.Add(ty); argumentGhostTokens.Add(ghostToken); .)
    { ","                         (. ghostToken = null; .)
      [ "ghost"                   (. ghostToken = t; .)
      ]
      Type<out ty>                (. tupleArgTypes.Add(ty); argumentGhostTokens.Add(ghostToken); .)
    }
  ]
  ")"                             (. if (tupleArgTypes.Count == 1 && argumentGhostTokens[0] == null) {
                                       // just return the type 'ty'
                                     } else {
                                       var dims = tupleArgTypes.Count;
                                       var argumentGhostness = argumentGhostTokens.ConvertAll(tok => tok != null);
                                       var tmp = theBuiltIns.TupleType(tok, dims, true, argumentGhostness);  // make sure the tuple type exists
                                       ty = new UserDefinedType(tok, BuiltIns.TupleTypeName(argumentGhostness), dims == 0 ? null : tupleArgTypes);
                                     }
                                  .)
  .

/*------------------------------------------------------------------------*/
NamedType<.out Type ty, out IToken tok, bool inExpressionContext.> =
  (. Expression e; IToken startToken = null; .)
  NameSegmentForTypeName<out e, inExpressionContext>  (. tok = t; startToken = t; .)
  { "."
    TypeNameOrCtorSuffix<out tok>       (. List<Type> typeArgs; .)
    OptGenericInstantiation<out typeArgs, inExpressionContext>
    (. e = new ExprDotName(tok, e, tok.val, typeArgs); .)
  }
  (. ty = new UserDefinedType(e.tok, e);
     ty.RangeToken = new RangeToken(startToken, t);
   .)
  .

/*------------------------------------------------------------------------*/
OptGenericInstantiation<.out List<Type> gt, bool inExpressionContext.>  /* NOTE: Coco complains about "OptGenericInstantiation deletable". That's okay. */
= (. gt = null; .)
  [ IF(IsGenericInstantiation(inExpressionContext))  /* be greedy -- if it looks like a type instantiation, take it */
    (. gt = new List<Type>(); .)
    GenericInstantiation<gt>
  ]
  .

/*------------------------------------------------------------------------*/
GenericInstantiation<.List<Type> gt.>
= (. Contract.Requires(cce.NonNullElements(gt)); Type/*!*/ ty; .)
  "<"
    Type<out ty>                     (. gt.Add(ty); .)
    { "," Type<out ty>               (. gt.Add(ty); .)
    }
  ">"
  .

/*------------------------------------------------------------------------*/
FunctionDecl<DeclModifierData dmod, out Function/*!*/ f>
= (. Contract.Ensures(Contract.ValueAtReturn(out f) != null);
     Attributes attrs = null;
     IToken/*!*/ id = Token.NoToken;  // to please compiler
     List<TypeParameter> typeArgs = new List<TypeParameter>();
     List<Formal> formals = new List<Formal>();
     Formal/*!*/ result = null;
     Type/*!*/ returnType = new BoolType();
     List<AttributedExpression> reqs = new List<AttributedExpression>();
     List<AttributedExpression> ens = new List<AttributedExpression>();
     List<FrameExpression> reads = new List<FrameExpression>();
     List<Expression> decreases;
     Attributes decAttrs = null;
     Expression body = null;
     bool isPredicate = false; bool isLeastPredicate = false; bool isGreatestPredicate = false;
     IToken/*?*/ headToken = null; // used only for a basic "function" or "predicate"
     IToken/*?*/ functionMethodToken = null; // used only for a basic "function" or "predicate"
     IToken tokenWithTrailingDocString = Token.NoToken;
     IToken bodyStart = Token.NoToken;
     IToken bodyEnd = Token.NoToken;
     IToken signatureEllipsis = null;
     bool isTwoState = false;
     ExtremePredicate.KType kType = ExtremePredicate.KType.Unspecified;
  .)
  /* ========================================
   * This production parses variations of functions. By the time control reaches this point, modifiers like
   * "static", "ghost", and "abstract" have already been parsed; these are recorded into parameter "dmod" and
   * get checked by one of the calls to "CheckDeclModifiers" below. The "ghost" keyword (which was already parsed,
   * if present in the input) and the next grammar elements to be parsed fall into one of the
   * following 4 schemas:
   *
   *   0:   [ ghost ] [ twostate ] function [ method ]    signature  [ "{" Expr "}" [ by method BlockStmt ] ]
   *   1:   [ ghost ] [ twostate ] predicate [ method ]   signature  [ "{" Expr "}" [ by method BlockStmt ] ]
   *   2:   [ ghost ] least predicate                     signature  [ "{" Expr "}" [ by method BlockStmt ] ]
   *   3:   [ ghost ] greatest predicate                  signature  [ "{" Expr "}" [ by method BlockStmt ] ]
   *
   * Parsed below, but not shown in these 4 schemas, are the "..." token, which may be part of the "signature",
   * and various deprecated synonyms for the least/greatest variations.
   *
   * A quick look at the code below suggests that "twostate" may be parsed in all 4 of these schemas, but
   * the lookahead that has brought control here to the "FunctionDecl" production has already ruled out the
   * "twostate least" and "twostate greatest" combinations. That's why schemas 2 and 3 above do not mention
   * the possibility of "twostate".
   *
   * Several of the combinations shown in the 4 schemas above are not allowed. In particular:
   *
   *     - "ghost" is never allowed together with "twostate", "least", or "greatest"
   *     - "method" is never allowed together with "twostate", "least", or "greatest"
   *     - "by method" is never allowed together with "twostate", "least", or "greatest"
   *     - "by method" is not allowed with either "ghost" or "method"
   *     - "ghost" and "method" are never allowed together, and which of the combinations
   *           ghost function/predicate
   *                 function/predicate
   *                 function/predicate method
   *       are allowed depends on the value of command-line option "/functionSyntax".
   *
   * Because of when the various keywords and grammar elements are parsed, the parser reads one of the 4 schemas
   * above in its entirety before the code checks for legal combinations. So, up next is the parsing of each of
   * the 4 schemas, up until and including "signature".         
   */

  /* ----- function ----- */
  [ "twostate"   (. isTwoState = true; CheckAndSetTokenOnce(ref dmod.FirstToken); .)
  ]
  ( "function"   (. headToken = t; CheckAndSetTokenOnce(ref dmod.FirstToken); .)
    [ "method"   (. functionMethodToken = t; .)
    ]
    { Attribute<ref attrs> }
    MethodFunctionName<out id>
    (
      [ GenericParameters<typeArgs, false> ]
      Formals<true, true, isTwoState, true, formals>
      ":"
      (  IF(IsParenIdentsColon())
         "("
           GIdentType<false, false, false, false, out var resultId, out var ty, out var resultIsGhost, out var isOld, out var isNameOnly, out var isOlder>
           (. Contract.Assert(!resultIsGhost && !isOld && !isNameOnly && !isOlder);
              result = new Formal(resultId, resultId.val, ty, false, false, null, false);
           .)
         ")"
         | Type<out returnType>
      )
    | ellipsis   (. signatureEllipsis = t; .)
    )

  /* ----- predicate ----- */
  | "predicate"  (. headToken = t; isPredicate = true; CheckAndSetTokenOnce(ref dmod.FirstToken); .)
    [ "method"   (. functionMethodToken = t; .)
    ]
    { Attribute<ref attrs> }
    MethodFunctionName<out id>
    (
      [ GenericParameters<typeArgs, false> ]
      [ Formals<true, true, isTwoState, true, formals>
      ]
      [ PredicateResult<"predicate", out result> ]
    | ellipsis   (. signatureEllipsis = t; .)
    )

  /* ----- least predicate ----- */
  | (. Contract.Assert(!isTwoState);  // the IsFunctionDecl check checks that "twostate" is not followed by "least"
    .)
    ( "least"                  (. CheckAndSetTokenOnce(ref dmod.FirstToken); .)
    | "inductive"              (. CheckAndSetTokenOnce(ref dmod.FirstToken); errors.Deprecated(t, "the old keyword phrase 'inductive predicate' has been renamed to 'least predicate'"); .)
    )
    "predicate"
    (. isLeastPredicate = true; .)
    { Attribute<ref attrs> }
    MethodFunctionName<out id>
    (
      [ GenericParameters<typeArgs, false> ]
      [ KType<ref kType> ]
      Formals<true, false, false, false, formals>
      [ PredicateResult<"least predicate", out result> ]
    | ellipsis                 (. signatureEllipsis = t; .)
    )

  /* ----- greatest predicate ----- */
  | (. Contract.Assert(!isTwoState);  // the IsFunctionDecl check checks that "twostate" is not followed by "greatest"
    .)
    ( "greatest"                 (. CheckAndSetTokenOnce(ref dmod.FirstToken); .)
      "predicate"     
    | "copredicate"              (. CheckAndSetTokenOnce(ref dmod.FirstToken); errors.Deprecated(t, "the old keyword 'copredicate' has been renamed to the keyword phrase 'greatest predicate'"); .)
    )
    (. isGreatestPredicate = true; .)
    { Attribute<ref attrs> }
    MethodFunctionName<out id>
    (
      [ GenericParameters<typeArgs, false> ]
      [ KType<ref kType> ]
      Formals<true, false, false, false, formals>
      [ PredicateResult<"greatest predicate", out result> ]
    | ellipsis                 (. signatureEllipsis = t; .)
    )
  )

  (. decreases = isLeastPredicate || isGreatestPredicate ? null : new List<Expression/*!*/>();
     tokenWithTrailingDocString = t;
  .)
  FunctionSpec<reqs, reads, ens, decreases, ref decAttrs>
  (. IToken byMethodTok = null; BlockStmt byMethodBody = null; .)
  [ FunctionBody<out body, out bodyStart, out bodyEnd, out byMethodTok, out byMethodBody> ]

  (. /* ========================================
      * Check if the keywords parsed above are allowed. We divide these checks into two broad categories,
      * depending on whether or not "by method" was parsed. (For reference, see the 4 schemas above.)
      */

     if (byMethodBody != null) {
       /* ----- with "by method" ----- */
       var what = isPredicate || isLeastPredicate || isGreatestPredicate ? "predicate" : "function";
 
       if (isTwoState) {
         SemErr(byMethodBody.Tok, $"a 'by method' implementation is not allowed on a twostate {what}");
         byMethodBody = null;
         functionMethodToken = null; // to avoid a confusing error message below, drop the "method" keyword, if present

       } else if (isLeastPredicate || isGreatestPredicate) {
         SemErr(byMethodBody.Tok, "a 'by method' implementation is not allowed on an extreme predicate");
         byMethodBody = null;
         functionMethodToken = null; // to avoid a confusing error message below, drop the "method" keyword, if present
       }

       /* Neither "ghost" nor "method" is allowed. After generating the appropriate error messages, update the
        * "functionMethodToken" and "dmod" variables to erase having seen any illegal tokens.
        */
       if (functionMethodToken != null) {
         SemErr(functionMethodToken,
           $"to use a 'by method' implementation with a {what}, declare '{id.val}' using '{what}', not '{what} method'");
         functionMethodToken = null;
       }
       AllowedDeclModifiers allowed = AllowedDeclModifiers.AlreadyGhost | AllowedDeclModifiers.Static;
       CheckDeclModifiers(ref dmod, what + "-by-method", allowed);

     } else {
       /* ----- without "by method" ----- */

       var what = isPredicate ? "predicate" : "function";
       if (isTwoState || isLeastPredicate || isGreatestPredicate) {
         var adjective = isTwoState ? "twostate" : isLeastPredicate ? "least" : "greatest";

         if (functionMethodToken != null) {
           SemErr(functionMethodToken, $"a {adjective} {what} is supported only as ghost, not as a compiled {what}");
           functionMethodToken = null;
         }
         AllowedDeclModifiers allowed = AllowedDeclModifiers.AlreadyGhost | AllowedDeclModifiers.Static;
         CheckDeclModifiers(ref dmod, $"{adjective} {what}", allowed);

       } else {
         // basic function or predicate
         Contract.Assert(headToken != null);
         if (functionMethodToken != null) {
           if (isPredicate && theOptions.FunctionSyntax == FunctionSyntaxOptions.ExperimentalPredicateAlwaysGhost) {
             SemErr(t, $"a {what} is always ghost and is declared with '{what}'");
             functionMethodToken = null;
             dmod.IsGhost = false; // don't report errors about 'ghost', too
           } else if (theOptions.FunctionSyntax == FunctionSyntaxOptions.Version4 ||
                      theOptions.FunctionSyntax == FunctionSyntaxOptions.ExperimentalPredicateAlwaysGhost) {
             SemErr(t, $"the phrase '{what} method' is not allowed; to declare a compiled {what}, use just '{what}'");
             functionMethodToken = null;
           } else if (dmod.IsGhost && theOptions.FunctionSyntax != FunctionSyntaxOptions.Version3) {
             SemErr(t, $"there is no such thing as a 'ghost {what} method'");
             functionMethodToken = null;
           }
         } else if (!dmod.IsGhost && theOptions.FunctionSyntax == FunctionSyntaxOptions.Migration3To4) {
           SemErr(headToken, $"a {what} must be declared as either 'ghost {what}' or '{what} method'");
         }
         AllowedDeclModifiers allowed = AllowedDeclModifiers.Static;
         if (isPredicate && theOptions.FunctionSyntax == FunctionSyntaxOptions.ExperimentalPredicateAlwaysGhost) {
           allowed |= AllowedDeclModifiers.AlreadyGhost;
         } else if (theOptions.FunctionSyntax == FunctionSyntaxOptions.Version3) {
           allowed |= AllowedDeclModifiers.AlreadyGhost;
         } else {
           allowed |= AllowedDeclModifiers.Ghost;
         }
         CheckDeclModifiers(ref dmod, what, allowed);
       }
     }

     /* ========================================
      * The 4 schemas have now been checked for legal combinations. In preparation for creating an AST node for
      * what was parsed, we determine if the function is considered ghost.
      * For our purposes here, a function-by-method is considered non-ghost.
      */

     bool isGhost;
     if (isTwoState || isLeastPredicate || isGreatestPredicate) {
       isGhost = true;
     } else if (byMethodBody != null) {
       isGhost = false;
     } else {
       switch (theOptions.FunctionSyntax) {
         case FunctionSyntaxOptions.Version3:
           isGhost = functionMethodToken == null;
           break;
         case FunctionSyntaxOptions.Migration3To4:
         case FunctionSyntaxOptions.Version4:
         case FunctionSyntaxOptions.ExperimentalTreatUnspecifiedAsCompiled:
           isGhost = dmod.IsGhost;
           break;
         case FunctionSyntaxOptions.ExperimentalTreatUnspecifiedAsGhost:
           isGhost = dmod.IsGhost || functionMethodToken == null;
           break;
         case FunctionSyntaxOptions.ExperimentalPredicateAlwaysGhost:
           isGhost = dmod.IsGhost || isPredicate;
           break;
         default:
           Contract.Assert(false); // unexpected FunctionSyntaxOptions
           isGhost = false; // to please the compiler
           break;
       }
     }
     // Some sanity checks
     Contract.Assert(theOptions.FunctionSyntax != FunctionSyntaxOptions.Version4 || functionMethodToken == null);
     Contract.Assert(theOptions.FunctionSyntax != FunctionSyntaxOptions.Version3 || !dmod.IsGhost);
     Contract.Assert(byMethodBody == null || (functionMethodToken == null && !dmod.IsGhost));
     Contract.Assert(byMethodBody == null || !isGhost);
 
     /* ========================================
      * Having computed "isGhost" for whatever declaration we have parsed, we know whether or not to
      * allow formal parameters to be "ghost". So, as a last round of checking, we inspect the formal in-parameters
      * given in the signature. 
      */

     if (isGhost) {
       foreach (var formal in formals) {
         if (formal.IsGhost) {
           SemErr(formal.tok, "formal cannot be declared 'ghost' in this context");
         }
       }
     }

     /* ========================================
      * Finally, we create the AST node for the function declaration we parsed.
      */

     IToken tok = id;
     if (isTwoState && isPredicate) {
       Contract.Assert(functionMethodToken == null && !dmod.IsGhost);
       f = new TwoStatePredicate(tok, id.val, dmod.IsStatic, typeArgs, formals, result,
                                 reqs, reads, ens, new Specification<Expression>(decreases, decAttrs), body, attrs, signatureEllipsis);
     } else if (isTwoState) {
       Contract.Assert(functionMethodToken == null && !dmod.IsGhost);
       f = new TwoStateFunction(tok, id.val, dmod.IsStatic, typeArgs, formals, result, returnType,
                                reqs, reads, ens, new Specification<Expression>(decreases, decAttrs), body, attrs, signatureEllipsis);
     } else if (isPredicate) {
       Contract.Assert(functionMethodToken == null || !dmod.IsGhost);
       f = new Predicate(tok, id.val, dmod.IsStatic, isGhost, typeArgs, formals, result,
                         reqs, reads, ens, new Specification<Expression>(decreases, decAttrs), body, Predicate.BodyOriginKind.OriginalOrInherited,
                         byMethodTok, byMethodBody, attrs, signatureEllipsis);
     } else if (isLeastPredicate) {
       Contract.Assert(functionMethodToken == null && !dmod.IsGhost);
       f = new LeastPredicate(tok, id.val, dmod.IsStatic, kType, typeArgs, formals, result,
                              reqs, reads, ens, body, attrs, signatureEllipsis);
     } else if (isGreatestPredicate) {
       Contract.Assert(functionMethodToken == null && !dmod.IsGhost);
       f = new GreatestPredicate(tok, id.val, dmod.IsStatic, kType, typeArgs, formals, result,
                                 reqs, reads, ens, body, attrs, signatureEllipsis);
     } else {
       Contract.Assert(functionMethodToken == null || !dmod.IsGhost);
       f = new Function(tok, id.val, dmod.IsStatic, isGhost,
                        typeArgs, formals, result, returnType,
                        reqs, reads, ens, new Specification<Expression>(decreases, decAttrs), body,
                        byMethodTok, byMethodBody,
                        attrs, signatureEllipsis);
     }
     f.BodyStartTok = bodyStart;
     f.BodyEndTok = bodyEnd;
     f.RangeToken = new RangeToken(dmod.FirstToken, t);
     f.TokenWithTrailingDocString = tokenWithTrailingDocString;
     theBuiltIns.CreateArrowTypeDecl(formals.Count);
     if (isLeastPredicate || isGreatestPredicate) {
       // also create an arrow type for the corresponding prefix predicate
       theBuiltIns.CreateArrowTypeDecl(formals.Count + 1);
     }
  .)
  .

/*------------------------------------------------------------------------*/
FunctionSpec<.List<AttributedExpression> reqs, List<FrameExpression> reads, List<AttributedExpression> ens, List<Expression> decreases, ref Attributes decAttrs.>
= (. Contract.Requires(cce.NonNullElements(reqs));
     Contract.Requires(cce.NonNullElements(reads));
     Contract.Requires(decreases == null || cce.NonNullElements(decreases));
  .)
  SYNC
  { RequiresClause<reqs, true>
  | ReadsClause<reads, false, false, true>
  | EnsuresClause<ens, false>
  | (. if (decreases == null) {
         SemErr(t, "'decreases' clauses are meaningless for least and greatest predicates, so they are not allowed");
         decreases = new List<Expression/*!*/>();
       }
    .)
    DecreasesClause<decreases, ref decAttrs, false, false>
  }
  .

/*------------------------------------------------------------------------*/
PredicateResult<string name, out Formal result>
= (. Type/*!*/ returnType = new BoolType();
     result = null;
  .)
  ":"
  (  IF(IsParenIdentsColon())
     "("
       GIdentType<false, false, false, false, out var resultId, out var ty, out var resultIsGhost, out var isOld, out var isNameOnly, out var isOlder>
       (. Contract.Assert(!resultIsGhost && !isOld && !isNameOnly && !isOlder);
          if(ty is not BoolType) {
            SemErr(t, $"{name} return type should be bool, got {ty}");
          }
          result = new Formal(resultId, resultId.val, ty, false, false, null, false);
       .)
     ")"
     | Type<out returnType> (. SemErr(t, $"{name}s do not have an explicitly declared return type; it is always bool. Unless you want to name the result: ': (result: bool)'"); .)
  )
  .

/*------------------------------------------------------------------------*/
PossiblyWildExpression<out Expression e, bool allowLambda, bool allowWild>
= (. Contract.Ensures(Contract.ValueAtReturn(out e)!=null);
     e = dummyExpr; .)
  /* A decreases-* clause on a loop asks that no termination check be performed.
   * Use of this feature is sound only with respect to partial correctness.
   */
  ( "*"                        (. e = new WildcardExpr(t);
                                  if (!allowWild) {
                                    SemErr(e.tok, "A '*' expression is not allowed here");
                                  }
                               .)
  | Expression<out e, false, allowLambda>
  )
  .

/*------------------------------------------------------------------------*/
PossiblyWildFrameExpression<out FrameExpression fe, bool allowLemma,
                            bool allowLambda, bool allowWild>
= (. Contract.Ensures(Contract.ValueAtReturn(out fe) != null); fe = dummyFrameExpr; .)
  /* A reads clause can list a wildcard, which allows the enclosing function to
   * read anything.  In many cases, and in particular in all cases where
   * the function is defined recursively, this makes it next to impossible to make
   * any use of the function.  Nevertheless, as an experimental feature, the
   * language allows it (and it is sound).
   */
  ( "*"                        (. fe = new FrameExpression(t, new WildcardExpr(t), null);
                                  if (!allowWild) {
                                     SemErr(t, "A '*' frame expression is not permitted here");
                                  }
                               .)
  | FrameExpression<out fe, allowLemma, allowLambda>
  )
  .

/*------------------------------------------------------------------------*/
FrameField<out IToken id> = "`" IdentOrDigits<out id>.

FrameExpression<out FrameExpression fe, bool allowLemma, bool allowLambda>
= (. Contract.Ensures(Contract.ValueAtReturn(out fe) != null);
     Expression/*!*/ e;
     IToken/*!*/ id;
     string fieldName = null;
     IToken feTok = null;
     fe = dummyFrameExpr;
  .)
  ( Expression<out e, allowLemma, allowLambda>   (. feTok = e.tok; .)
    [ FrameField<out id>        (. fieldName = id.val;  feTok = id; .)
    ]                           (. fe = new FrameExpression(feTok, e, fieldName); .)
  |
    FrameField<out id>          (. fieldName = id.val; .)
                                (. fe = new FrameExpression(id, new ImplicitThisExpr(id), fieldName); .)
  )
  .

/*------------------------------------------------------------------------*/
FunctionBody<out Expression/*!*/ e, out IToken bodyStart, out IToken bodyEnd, out IToken/*?*/ byMethodTok, out BlockStmt/*?*/ byMethodBody>
= (. Contract.Ensures(Contract.ValueAtReturn(out e) != null); e = dummyExpr;
     byMethodTok = null; byMethodBody = null;
  .)
  "{"                         (. bodyStart = t; .)
  Expression<out e, true, true>
  "}"                         (. bodyEnd = t; .)
  [ "by" "method"             (. byMethodTok = t; .)
    BlockStmt<out byMethodBody, out _, out _>
  ]
  .

/*------------------------------------------------------------------------*/
BlockStmt<out BlockStmt/*!*/ block, out IToken bodyStart, out IToken bodyEnd>
= (. Contract.Ensures(Contract.ValueAtReturn(out block) != null);
     List<Statement/*!*/> body = new List<Statement/*!*/>();
  .)
  "{"                                  (. bodyStart = t; .)
  { Stmt<body> }
  "}"                                  (. bodyEnd = t;
                                          block = new BlockStmt(bodyStart, bodyEnd, body);
                                          block.RangeToken = new RangeToken(bodyStart, bodyEnd); .)
  .

/*------------------------------------------------------------------------*/
DividedBlockStmt<out DividedBlockStmt body, out IToken bodyStart, out IToken bodyEnd>
= (. Contract.Ensures(Contract.ValueAtReturn(out body) != null);
     List<Statement> bodyInit = new List<Statement>();
     IToken separatorTok = null;
     List<Statement> bodyProper = new List<Statement>();
  .)
  "{"                                  (. bodyStart = t; .)
  { Stmt<bodyInit> }
  [ "new"                              (. separatorTok = t; .)
    ";"
    { Stmt<bodyProper> }
  ]
  "}"                                  (. bodyEnd = t; .)
  (. body = new DividedBlockStmt(bodyStart, bodyEnd, bodyInit, separatorTok, bodyProper);
     body.RangeToken = new RangeToken(bodyStart, t); .)
  .

/*------------------------------------------------------------------------*/
Stmt<.List<Statement/*!*/>/*!*/ ss.>
= (. Statement/*!*/ s;
  .)
  OneStmt<out s>                                (. ss.Add(s); .)
  .

/*------------------------------------------------------------------------*/
OneStmt<out Statement/*!*/ s>
= (. Contract.Ensures(Contract.ValueAtReturn(out s) != null);
     s = dummyStmt;  /* to please the compiler */
     BlockStmt bs;
     IToken bodyStart, bodyEnd;
  .)
  SYNC
  ( BlockStmt<out bs, out bodyStart, out bodyEnd>  (. s = bs; .)
  | UpdateStmt<out s>     // includes UpdateFailure
  | VarDeclStatement<out s>
  | ReturnStmt<out s>
  | IfStmt<out s>
  | WhileStmt<out s>
  | ForLoopStmt<out s>
  | AssertStmt<out s, false>
  | AssumeStmt<out s>
  | BreakStmt<out s>
  | CalcStmt<out s>
  | ExpectStmt<out s>
  | ForallStmt<out s>
  | LabeledStmt<out s>
  | MatchStmt<out s>
  | ModifyStmt<out s>
  | PrintStmt<out s>
  | RevealStmt<out s>
  | SkeletonStmt<out s>
  | YieldStmt<out s>
  )
  .

/*------------------------------------------------------------------------*/
LabeledStmt<out Statement s>
= (. IToken colonToken;
     IToken labelToken;
  .)
  "label"  (. IToken id; labelToken = t; .)
  LabelName<out id> ":" (. colonToken = t; .)
  OneStmt<out s>
  (. s.Labels = new LList<Label>(new Label(id, id.val), s.Labels);
     s.RangeToken = new RangeToken(labelToken, t);
  .)
  .

/*------------------------------------------------------------------------*/
SkeletonStmt<out Statement s>
= (. IToken dotdotdot; .)
  ellipsis                             (. dotdotdot = t; .)
  ";"
  (. s = new SkeletonStatement(dotdotdot, t);
     s.RangeToken = new RangeToken(dotdotdot, t);
     errors.Deprecated(t, "the ... refinement feature in statements is deprecated");
  .)
  .

/*------------------------------------------------------------------------*/
BreakStmt<out Statement/*!*/ s>
= (. var isContinue = false;
     IToken start = Token.NoToken;
     IToken label = null;
     int breakAndContinueCount = 1;
  .)
  ( "continue"              (. start = t; isContinue = true; .)
    [ LabelName<out label> ]
  | "break"                 (. start = t; .)
    ( LabelName<out label>
    | { "break"             (. breakAndContinueCount++; .)
      }
      [ "continue"          (. breakAndContinueCount++; isContinue = true; .)
      ]
    )
  )
  SYNC
  ";"
  (. Contract.Assert(label == null || breakAndContinueCount == 1);
     s = label != null ?
       new BreakStmt(start, t, label, isContinue) :
       new BreakStmt(start, t, breakAndContinueCount, isContinue);
  .)
  .

/*------------------------------------------------------------------------*/
ReturnStmt<out Statement/*!*/ s>
= "return"
       (.
         IToken returnTok = t;
         List<AssignmentRhs> rhss = null;
         AssignmentRhs r;
       .)
  [ Rhs<out r>                       (. rhss = new List<AssignmentRhs>();
                                        rhss.Add(r);
                                     .)
    { "," Rhs<out r>                 (. rhss.Add(r); .)
    }
  ]
  ";"                                (. s = new ReturnStmt(returnTok, t, rhss);
                                     .)
  .

/*------------------------------------------------------------------------*/
YieldStmt<out Statement/*!*/ s>
= "yield"
       (.
         IToken yieldTok = t;
         List<AssignmentRhs> rhss = null;
         AssignmentRhs r;
       .)
  [ Rhs<out r>                       (. rhss = new List<AssignmentRhs>();
                                        rhss.Add(r);
                                     .)
    { "," Rhs<out r>                 (. rhss.Add(r); .)
    }
  ]
  ";"                                (. s = new YieldStmt(yieldTok, t, rhss);
                                     .)
  .

/*------------------------------------------------------------------------*/
UpdateStmt<out Statement/*!*/ s>
= (. List<Expression> lhss = new List<Expression>();
     List<AssignmentRhs> rhss = new List<AssignmentRhs>();
     Expression e;
     AssignmentRhs r;
     IToken x = Token.NoToken;
     IToken endTok = Token.NoToken;
     IToken startToken = Token.NoToken;
     Attributes attrs = null;
     Attributes tokenAttrs = null;
     AttributedToken suchThatAssume = null;
     Expression suchThat = null;
     AttributedToken keywordToken = null;
     Expression exceptionExpr = null;
     IToken endToken = Token.NoToken;
  .)
( Lhs<out e>                       (. x = e.tok; startToken = e.GetStartToken(); endToken = t; .)
  ( { Attribute<ref attrs> }       (. endToken = t; .)
    ";"                            (. endTok = t; rhss.Add(new ExprRhs(e, attrs) { RangeToken = new RangeToken(e.GetStartToken(), endToken) }); .)
  |                                (. lhss.Add(e); .)
    { "," Lhs<out e>               (. lhss.Add(e); .)
    }
    ( ":="                         (. x = t; .)
      Rhs<out r>                   (. rhss.Add(r); .)
      { "," Rhs<out r>             (. rhss.Add(r); .)
      }
    | ":|"                         (. x = t; .)
      [ IF(la.kind == _assume)     /* an Expression can also begin with an "assume", so this says to resolve it to pick up any "assume" here */
        "assume"                      (. var tok = t; .)
        { Attribute<ref tokenAttrs> } (. suchThatAssume = new AttributedToken(tok, tokenAttrs); .)
      ]
      Expression<out suchThat, false, true>
    | ":-"                         (. x = t; .)
      [ IF(IsAssumeTypeKeyword(la))     /* an Expression can also begin with these keywords, so this says to resolve it to pick up the keyword here */
        ("expect"|"assert"|"assume")  (. var tok = t; .)
        { Attribute<ref tokenAttrs> } (. keywordToken = new AttributedToken(tok, tokenAttrs); .)
      ]
      Expression<out exceptionExpr, false, false>
      { "," Rhs<out r>             (. rhss.Add(r); .)
      }
    )
    ";"                            (. endTok = t; .)
  | ":"                            (. SemErr(t, "invalid statement (did you forget the 'label' keyword?)"); .)
  )
| ":-"                             (. x = t; startToken = t; .)
   [ IF(IsAssumeTypeKeyword(la))     /* an Expression can also begin with these keywords, so this says to resolve it to pick up the keyword here */
      ("expect"|"assert"|"assume") (. var tok = t; .){ Attribute<ref tokenAttrs> } (. keywordToken = new AttributedToken(tok, tokenAttrs); .)
   ]
   Expression<out exceptionExpr, false, false>
   { "," Rhs<out r>                (. rhss.Add(r); .)
   }
   ";"                             (. endTok = t; .)
)
  (. if (suchThat != null) {
       s = new AssignSuchThatStmt(x, endTok, lhss, suchThat, suchThatAssume, null);
     } else if (exceptionExpr != null) {
       s = new AssignOrReturnStmt(x, endTok, lhss, exceptionExpr, keywordToken, rhss);
     } else {
       if (lhss.Count == 0 && rhss.Count == 0) {
         s = new BlockStmt(x, endTok, new List<Statement>()); // error, give empty statement
       } else {
         s = new UpdateStmt(x, endTok, lhss, rhss);
       }
     }
     s.RangeToken = new RangeToken(startToken, t);
  .)
  .

/*------------------------------------------------------------------------*/
Rhs<out AssignmentRhs r>
= (. Contract.Ensures(Contract.ValueAtReturn<AssignmentRhs>(out r) != null);
     IToken/*!*/ x, newToken;  Expression/*!*/ e;
     Type ty = new InferredTypeProxy();
     List<Expression> ee = null;
     List<ActualBinding> args = null;
     Expression arrayElementInit = null;
     List<Expression> display = null;
     r = dummyRhs;  // to please compiler
     Attributes attrs = null;
     IToken startToken = null;
  .)
  ( "new"                              (. newToken = t; startToken = t; .)
    ( NewArray<out ee, out arrayElementInit, out display>  // "ty" is set to InferredTypeProxy above
    | TypeAndToken<out x, out ty, false>
      [ NewArray<out ee, out arrayElementInit, out display>
      |                                (. x = null; args = new List<ActualBinding>(); .)
        "("
          [ ActualBindings<args> ]
        ")"
      ]
    )
    (. if (ee != null) {
         if (display != null) {
           r = new TypeRhs(newToken, ty, ee[0], display);
         } else {
           r = new TypeRhs(newToken, ty, ee, arrayElementInit);
         }
       } else if (args != null) {
         r = new TypeRhs(newToken, ty, args);
       } else {
         r = new TypeRhs(newToken, ty);
       }
    .)
  | "*"                                (. r = new HavocRhs(t); startToken = t; .)
  | Expression<out e, false, true>     (. r = new ExprRhs(e); startToken = e.GetStartToken(); .)
  )
  { Attribute<ref attrs> }             (. r.Attributes = attrs;
                                          r.RangeToken = new RangeToken(startToken ?? t, t); .)
  .

/*------------------------------------------------------------------------*/
NewArray<. out List<Expression> ee, out Expression arrayElementInit, out List<Expression> display .>
= (. ee = new List<Expression>();
     arrayElementInit = null;
     display = null;
     IToken x;
  .)
  "["                                (. x = t; .)
  ( "]"                              /* no size is given; this is allowed as long as an initialization display is given */
    "["                              (. display = new List<Expression>(); .)
    [ Expressions<display> ]
    "]"                              (. // we fill in the size
                                        ee.Add(new LiteralExpr(x, display.Count));
                                     .)
  | Expressions<ee>
    "]"                              (. // make sure an array class with this dimensionality exists
                                        var tmp = theBuiltIns.ArrayType(ee.Count, new IntType(), true);
                                     .)
    [ "(" Expression<out arrayElementInit, true, true>
      ")"
    | "["                            (. if (ee.Count > 1) {
                                          SemErr(t, "An initializing element display is allowed only for 1-dimensional arrays");
                                        }
                                        display = new List<Expression>();
                                     .)
      [ Expressions<display> ]
      "]"
    ]
  )
  (. if (ee.Count == 0) {
       // an error occurred while parsing, but we still want to make sure to return a nonempty "ee"
       ee.Add(new LiteralExpr(x, 0));
     }
  .)
  .

/*------------------------------------------------------------------------*/
VarDeclStatement<.out Statement/*!*/ s.>
= (. IToken x = null, assignTok = null;  bool isGhost = false;
     LocalVariable d;
     AssignmentRhs r;
     List<LocalVariable> lhss = new List<LocalVariable>();
     List<AssignmentRhs> rhss = new List<AssignmentRhs>();
     AttributedToken suchThatAssume = null;
     Expression suchThat = null;
     AttributedToken keywordToken = null;
     Expression exceptionExpr = null;
     Attributes attrs = null;
     Attributes tokenAttrs = null;
     IToken endTok;
     IToken startToken = null;
     s = dummyStmt;
  .)
  [ "ghost"                                 (. isGhost = true;  x = t; startToken = t; .)
  ]
  "var"                                     (. if (!isGhost) { x = t; startToken = t; } .)
  ( IF(!IsPatternDecl())
    { Attribute<ref attrs> }
    LocalIdentTypeOptional<out d, isGhost>    (. lhss.Add(d); d.Attributes = attrs; attrs = null; .)
    { ","
      { Attribute<ref attrs> }
      LocalIdentTypeOptional<out d, isGhost>  (. lhss.Add(d); d.Attributes = attrs; attrs = null; .)
    }
    [ ":="                           (. assignTok = t; .)
      Rhs<out r>                     (. rhss.Add(r); .)
      { "," Rhs<out r>               (. rhss.Add(r); .)
      }
    | { Attribute<ref attrs> }
      ":|"                           (. assignTok = t; .)
      [ IF(la.kind == _assume)       /* an Expression can also begin with an "assume", so this says to resolve it to pick up any "assume" here */
        "assume"                      (. var tok = t; .)
        { Attribute<ref tokenAttrs> } (. suchThatAssume = new AttributedToken(tok, tokenAttrs); .)
      ]
      Expression<out suchThat, false, true>
    | ":-"                           (. assignTok = t; .)
      [ IF(IsAssumeTypeKeyword(la))     /* an Expression can also begin with these keywords, so this says to resolve it to pick up the keyword here */
         ("expect"|"assert"|"assume")  (. var tok = t; .)
         { Attribute<ref tokenAttrs> } (. keywordToken = new AttributedToken(tok, tokenAttrs); .)
      ]
      Expression<out exceptionExpr, false, false>
      { "," Rhs<out r>               (. rhss.Add(r); .)
      }
    ]
    SYNC ";"                         (. endTok = t; .)
    (. ConcreteUpdateStatement update;
       var lhsExprs = new List<Expression>();
       if (isGhost || (rhss.Count == 0 && exceptionExpr == null && suchThat == null)) { // explicitly ghost or no init
         foreach (var lhs in lhss) {
           lhsExprs.Add(new IdentifierExpr(lhs.Tok, lhs.Name) { RangeToken = new RangeToken(lhs.Tok, lhs.Tok) } );
         }
       } else { // not explicitly ghost, but with init - so auto-ghost
         foreach (var lhs in lhss) {
           lhsExprs.Add(new AutoGhostIdentifierExpr(lhs.Tok, lhs.Name) { RangeToken = new RangeToken(lhs.Tok, lhs.Tok) } );
         }
       }
       if (suchThat != null) {
         update = new AssignSuchThatStmt(assignTok, endTok, lhsExprs, suchThat, suchThatAssume, attrs);
       } else if (exceptionExpr != null) {
         update = new AssignOrReturnStmt(assignTok, endTok, lhsExprs, exceptionExpr, keywordToken, rhss);
       } else if (rhss.Count == 0) {
         update = null;
       } else {
         update = new UpdateStmt(assignTok, endTok, lhsExprs, rhss);
       }
       s = new VarDeclStmt(x, endTok, lhss, update);
       s.RangeToken = new RangeToken(startToken, t);
    .)
  | (. CasePattern<LocalVariable> pat;
       Expression e = dummyExpr;
       IToken id = t;
    .)
    CasePatternLocal<out pat, isGhost>
    ( ":="
    | { Attribute<ref attrs> }
      ":|"                          (.  SemErr(pat.tok, "LHS of assign-such-that expression must be variables, not general patterns"); .)
    )
    Expression<out e, false, true>

    ";"
    (. s = new VarDeclPattern(e.tok, e.tok, pat, e, isGhost);
       s.RangeToken = new RangeToken(pat.GetStartToken(), t); .)
  )
  .

/*------------------------------------------------------------------------*/
IfStmt<out Statement/*!*/ ifStmt>
= (. Contract.Ensures(Contract.ValueAtReturn(out ifStmt) != null); IToken/*!*/ x;
     Expression guard = null;  IToken guardEllipsis = null;  bool isBindingGuard = false;
     BlockStmt/*!*/ thn;
     BlockStmt/*!*/ bs;
     Statement/*!*/ s;
     Statement els = null;
     Attributes attrs = null;
     Attributes elsattrs = null;
     IToken bodyStart, bodyEnd, endTok;
     IToken startToken;
     List<GuardedAlternative> alternatives;
     ifStmt = dummyIfStmt;  // to please the compiler
     bool usesOptionalBraces;
  .)
  "if"                       (. x = t; startToken = t; .)
  { Attribute<ref attrs> }
  (
    IF(IsAlternative())
    AlternativeBlock<true, out alternatives, out usesOptionalBraces, out endTok>
    (. ifStmt = new AlternativeStmt(x, endTok, alternatives, usesOptionalBraces, attrs);
       ifStmt.RangeToken = new RangeToken(startToken, t); 
    .)
  |
    ( IF(IsBindingGuard())
      BindingGuard<out guard, true>      (. isBindingGuard = true; .)
    | Guard<out guard>
    | ellipsis                           (. guardEllipsis = t;
                                            errors.Deprecated(t, "the ... refinement feature in statements is deprecated");
                                         .)
    )
    BlockStmt<out thn, out bodyStart, out bodyEnd>    (. endTok = thn.EndTok; .)
    [ "else"
      ( IfStmt<out s>                                 (. els = s; endTok = s.EndTok; .)
      | { Attribute<ref elsattrs> } BlockStmt<out bs, out bodyStart, out bodyEnd> (. els = bs; endTok = bs.EndTok; .)
      )
    ]
    (.
       if (els != null && !(els is IfStmt)) {
        els.Attributes = elsattrs;
       }
       if (guardEllipsis != null) {
         ifStmt = new IfStmt(x, endTok, isBindingGuard, guard, thn, els);
         ifStmt.RangeToken = new RangeToken(startToken, t);
         ifStmt = new SkeletonStatement(ifStmt, guardEllipsis, null);
       } else {
         ifStmt = new IfStmt(x, endTok, isBindingGuard, guard, thn, els, attrs);
         ifStmt.RangeToken = new RangeToken(startToken, t);
       }
    .)
  )
  .

/*------------------------------------------------------------------------*/
AlternativeBlock<.bool allowBindingGuards, out List<GuardedAlternative> alternatives, out bool usesOptionalBraces, out IToken endTok.>
= (. alternatives = new List<GuardedAlternative>();
     endTok = null;
     usesOptionalBraces = false;
     GuardedAlternative alt;
  .)
  ( "{"    (. usesOptionalBraces = true; .)
    {
      AlternativeBlockCase<allowBindingGuards, out alt>  (. alternatives.Add(alt); .)
    }
    "}"
  | /* Note, an alternative-less while is not parsed here; it is a body-less while (not an alternative while).
       Also, an alternative-less if is not allowed.
       These decisions save a Coco warning.
    */
    AlternativeBlockCase<allowBindingGuards, out alt>  (. alternatives.Add(alt); .)
    { IF(la.kind == _case)
      AlternativeBlockCase<allowBindingGuards, out alt>  (. alternatives.Add(alt); .)
    }
  )
  (. endTok = t; .)
  .

/*------------------------------------------------------------------------*/
AlternativeBlockCase<.bool allowBindingGuards, out GuardedAlternative alt.>
= (. IToken x;
     Expression e; bool isBindingGuard;
     List<Statement> body;
     Attributes attrs = null;
  .)
  "case"                             (. x = t; isBindingGuard = false; e = dummyExpr; .)
  { Attribute<ref attrs> }
  ( IF(allowBindingGuards && IsBindingGuard())
    BindingGuard<out e, false >  (. isBindingGuard = true; .)  // NB: don't allow lambda here
  | Expression<out e, true, false> // NB: don't allow lambda here
  )
  "=>"
  (. body = new List<Statement>(); .)
  SYNC  /* this SYNC and the one inside the loop below are used to avoid problems with the IsNotEndOfCase test. The SYNC will
          * skip until the next symbol that can legally occur here, which is either the beginning of a Stmt or whatever is allowed
          * to follow the CaseStatement.
          */
  { IF(IsNotEndOfCase()) /* This is a little sketchy. It would be nicer to be able to write IF(la is start-symbol of Stmt), but Coco doesn't allow that */
    Stmt<body>
    SYNC  /* see comment about SYNC above */
  }
  (. alt = new GuardedAlternative(x, isBindingGuard, e, body, attrs); .)
  .

/*------------------------------------------------------------------------*/
WhileStmt<out Statement stmt>
= (. Contract.Ensures(Contract.ValueAtReturn(out stmt) != null); IToken x;
     Expression guard = null;  IToken guardEllipsis = null;
     Attributes attrs = null;
     List<AttributedExpression> invariants = new List<AttributedExpression>();
     List<Expression> decreases = new List<Expression>();
     IToken startToken = null;
     Attributes decAttrs = null;
     Attributes modAttrs = null;
     List<FrameExpression> mod = null;
     BlockStmt body = null;  IToken bodyEllipsis = null;
     IToken bodyStart = null, bodyEnd = null, endTok = Token.NoToken;
     List<GuardedAlternative> alternatives;
     stmt = dummyStmt;  // to please the compiler
     bool isDirtyLoop = true;
     bool usesOptionalBraces;
  .)
  "while"                    (. x = t; startToken = t; .)
  { Attribute<ref attrs> }
  (
    IF(IsLoopSpec() || IsAlternative())
    LoopSpec<invariants, decreases, ref mod, ref decAttrs, ref modAttrs>
    AlternativeBlock<false, out alternatives, out usesOptionalBraces, out endTok>
    (. stmt = new AlternativeLoopStmt(x, endTok, invariants, new Specification<Expression>(decreases, decAttrs), new Specification<FrameExpression>(mod, modAttrs), alternatives, usesOptionalBraces, attrs);
       stmt.RangeToken = new RangeToken(startToken, t); .)
  |
    ( Guard<out guard>           (. Contract.Assume(guard == null || cce.Owner.None(guard)); .)
    | ellipsis                   (. guardEllipsis = t; 
                                    errors.Deprecated(t, "the ... refinement feature in statements is deprecated");
                                 .)
    )
    LoopSpec<invariants, decreases, ref mod, ref decAttrs, ref modAttrs>
    ( IF(la.kind == _lbrace)      /* if there's an open brace, claim it as the beginning of the loop body (as opposed to a BlockStmt following the loop) */
      BlockStmt<out body, out bodyStart, out bodyEnd>  (. isDirtyLoop = false; .)
    | IF(la.kind == _ellipsis)    /* if there's an ellipsis, claim it as standing for the loop body (as opposed to a "...;" statement following the loop) */
      ellipsis                   (. bodyEllipsis = t; isDirtyLoop = false;
                                    errors.Deprecated(t, "the ... refinement feature in statements is deprecated");
                                  .)
    | /* go body-less */
    )
    (.
      endTok = t;
      if (guardEllipsis != null || bodyEllipsis != null) {
        if (mod != null) {
          SemErr(mod[0].E.tok, "'modifies' clauses are not allowed on refining loops");
        }
        if (body == null && !isDirtyLoop) {
          body = new BlockStmt(x, endTok, new List<Statement>());
        }
        stmt = new WhileStmt(x, endTok, guard, invariants, new Specification<Expression>(decreases, decAttrs), new Specification<FrameExpression>(null, null), body, attrs);
        stmt = new SkeletonStatement(stmt, guardEllipsis, bodyEllipsis);
      } else {
        // The following statement protects against crashes in case of parsing errors
        if (body == null && !isDirtyLoop) {
          body = new BlockStmt(x, endTok, new List<Statement>());
        }
        stmt = new WhileStmt(x, endTok, guard, invariants, new Specification<Expression>(decreases, decAttrs), new Specification<FrameExpression>(mod, modAttrs), body, attrs);
      }
      if(stmt is SkeletonStatement skeleton) {
        skeleton.S.RangeToken = new RangeToken(startToken, t);
      } else {
        stmt.RangeToken = new RangeToken(startToken, t);
      }
    .)
  )
  .

ForLoopStmt<out Statement stmt>
= (. Contract.Ensures(Contract.ValueAtReturn(out stmt) != null);
     IToken x;
     BoundVar loopIndex;
     Expression start;
     Expression end = null;
     bool goingUp = true;

     Attributes attrs = null;

     List<AttributedExpression> invariants = new List<AttributedExpression>();
     List<Expression> decreases = new List<Expression>();
     IToken startToken = null;
     Attributes decAttrs = null;
     Attributes modAttrs = null;
     List<FrameExpression> mod = null;

     BlockStmt body = null;
     IToken bodyStart = null, bodyEnd = null, endTok = Token.NoToken;
     stmt = dummyStmt;  // to please the compiler
     bool isDirtyLoop = true;
  .)
  "for"                    (. x = t; startToken = t; .)
  { Attribute<ref attrs> }
  IdentTypeOptional<out loopIndex>
  ":="
  Expression<out start, false, false>
  ForLoopDirection<out goingUp>
  ( Expression<out end, false, false>
  | "*"
  )
  LoopSpec<invariants, decreases, ref mod, ref decAttrs, ref modAttrs>
  ( IF(la.kind == _lbrace)      /* if there's an open brace, claim it as the beginning of the loop body (as opposed to a BlockStmt following the loop) */
    BlockStmt<out body, out bodyStart, out bodyEnd>  (. isDirtyLoop = false; .)
  | /* go body-less */
  )
  (.
    endTok = t;
    // The following statement protects against crashes in case of parsing errors
    if (body == null && !isDirtyLoop) {
      body = new BlockStmt(x, endTok, new List<Statement>());
    }
    stmt = new ForLoopStmt(x, endTok, loopIndex, start, end, goingUp,
      invariants, new Specification<Expression>(decreases, decAttrs), new Specification<FrameExpression>(mod, modAttrs), body, attrs);
    stmt.RangeToken = new RangeToken(startToken, t);
  .)
  .

ForLoopDirection<out bool goingUp>
= (. goingUp = true; .)
  ident
  (. if (t.val == "downto") {
       goingUp = false;
     } else if (t.val != "to") {
       SemErr(t, "Expected 'to' or 'downto'");
     }
  .)
  .

/*------------------------------------------------------------------------*/
LoopSpec<.List<AttributedExpression> invariants, List<Expression> decreases, ref List<FrameExpression> mod, ref Attributes decAttrs, ref Attributes modAttrs.>
= { SYNC
    InvariantClause<invariants>
  | SYNC
    DecreasesClause<decreases, ref decAttrs, true, true>
  | SYNC
    ModifiesClause<ref mod, ref modAttrs, true, false>
  }
  .

/*------------------------------------------------------------------------*/
DecreasesList<.List<Expression> decreases, bool allowWildcard, bool allowLambda.>
= (. Expression e; .)
  PossiblyWildExpression<out e, allowLambda, allowWildcard>       (. decreases.Add(e); .)
  { "," PossiblyWildExpression<out e, allowLambda, allowWildcard> (. decreases.Add(e); .)
  }
  (. if (allowWildcard && decreases.Count > 1 && decreases.Exists(e => e is WildcardExpr)) {
       SemErr(e.tok, "A 'decreases' clause that contains '*' is not allowed to contain any other expressions");
     }
  .)
  .

/*------------------------------------------------------------------------*/
Guard<out Expression e>   /* null represents demonic-choice */
= (. Expression/*!*/ ee;  e = null; .)
  ( "*"                                   (. e = null; .)
  | IF(IsParenStar())  "(" "*" ")"        (. e = null; .)
  | Expression<out ee, true, true>        (. e = ee; .)
  )
  .

/*------------------------------------------------------------------------*/
BindingGuard<out Expression e, bool allowLambda>
= (. var bvars = new List<BoundVar>();
     BoundVar bv;  IToken x;
     Attributes attrs = null;
     Expression body;
  .)
  IdentTypeOptional<out bv>                    (. bvars.Add(bv); x = bv.tok; .)
  { ","
    IdentTypeOptional<out bv>                  (. bvars.Add(bv); .)
  }
  { Attribute<ref attrs> }
  ":|"
  Expression<out body, true, allowLambda>
  (. e = new ExistsExpr(x, t, bvars, null, body, attrs); .)
  .


/*------------------------------------------------------------------------*/
SingleExtendedPattern<.out ExtendedPattern pat.>
= (. IToken id; List<ExtendedPattern> arguments;
    Expression lit; BoundVar bv;
    pat = null;
  .)
  ( "("                                    (. id = t;
                                              arguments = new List<ExtendedPattern>(); .)
      [ ExtendedPattern<out pat>           (. arguments.Add(pat); .)
      { "," ExtendedPattern<out pat>       (. arguments.Add(pat); .)
      }]
    ")"                                    (. // make sure the tuple type exists
                                              theBuiltIns.TupleType(id, arguments.Count, true);
                                              //use the TupleTypeCtors
                                              string ctor = BuiltIns.TupleTypeCtorName(arguments.Count);
                                              pat = new IdPattern(id, ctor, arguments);
                                           .)
  | IF(IsIdentParen())
    Ident<out id>                          (. arguments = new List<ExtendedPattern>(); .)
    "("
      [ ExtendedPattern<out pat>           (. arguments.Add(pat); .)
        { "," ExtendedPattern<out pat>     (. arguments.Add(pat); .)
        }
      ]
     ")"
                                           (. pat = new IdPattern(id, id.val, arguments, false, true); .)
  | PossiblyNegatedLiteralExpr<out lit>    (. pat = new LitPattern(lit.tok, lit); .)
  | IdentTypeOptional<out bv>              (. pat = new IdPattern(bv.tok, bv.Name, bv.SyntacticType, null); .)
  )
  (. // In case of parsing errors, make sure 'pat' still returns as non-null
    if (pat == null) {
      pat = new IdPattern(t, "_ParseError", null);
    }
  .)
  .

/*------------------------------------------------------------------------*/
ExtendedPattern<.out ExtendedPattern pat.>
= (. List<ExtendedPattern> branches = null;
     ExtendedPattern branch = null; .)
  [ "|" ] SingleExtendedPattern<out branch>
  { "|"                                    (. branches ??= new() { branch }; .)
    SingleExtendedPattern<out branch>      (. branches.Add(branch); .)
  }
  (. pat = branches == null ? branch : new DisjunctivePattern(branches[0].Tok, branches); .)
  .

/*------------------------------------------------------------------------*/
MatchStmt<out Statement/*!*/ s>
= (. Contract.Ensures(Contract.ValueAtReturn(out s) != null);
     IToken x; Expression/*!*/ e; NestedMatchCaseStmt/*!*/ c;
     List<NestedMatchCaseStmt/*!*/> cases = new List<NestedMatchCaseStmt/*!*/>();
     bool usesOptionalBraces = false;
     IToken startToken = null;
     Attributes attrs = null;
  .)
  "match"                     (. x = t; startToken = t; .)
  { Attribute<ref attrs> }
  Expression<out e, true, true>
  ( IF(la.kind == _lbrace)  /* always favor brace-enclosed match body to a case-less match */
    "{" (. usesOptionalBraces = true; .)
        { CaseStmt<out c> (. cases.Add(c); .) }
    "}"
  |     { IF(la.kind == _case)  /* let each "case" bind to the closest preceding "match" */
          CaseStmt<out c> (. cases.Add(c); .)
        }
  )
  (. s = new NestedMatchStmt(x, t, e, cases, usesOptionalBraces, attrs);
     s.RangeToken = new RangeToken(startToken, t);
  .)
  .

/*------------------------------------------------------------------------*/
CaseStmt<out NestedMatchCaseStmt/*!*/ c>
= (. Contract.Ensures(Contract.ValueAtReturn(out c) != null);
     IToken/*!*/ x;
     ExtendedPattern/*!*/ pat = null;
     var body = new List<Statement/*!*/>();
     Attributes attrs = null;
  .)
  "case"                      (. x = t; .)
  { Attribute<ref attrs> }
  ExtendedPattern<out pat>    (. .)
  "=>"
    SYNC  /* this SYNC and the one inside the loop below are used to avoid problems with the IsNotEndOfCase test. The SYNC will
           * skip until the next symbol that can legally occur here, which is either the beginning of a Stmt or whatever is allowed
           * to follow the CaseStatement.
           */
    { IF(IsNotEndOfCase()) /* This is a little sketchy. It would be nicer to be able to write IF(la is start-symbol of Stmt), but Coco doesn't allow that */
      Stmt<body>
      SYNC  /* see comment about SYNC above */
    }
  (. c = new NestedMatchCaseStmt(x, pat, body, attrs); .)
  .

/*------------------------------------------------------------------------*/
AssertStmt<out Statement/*!*/ s, bool inExprContext>
= (. Contract.Ensures(Contract.ValueAtReturn(out s) != null); IToken/*!*/ x;
     Expression e = dummyExpr; Attributes attrs = null;
     IToken dotdotdot = null;
     BlockStmt proof = null;
     IToken startToken = null;
     IToken proofStart, proofEnd;
     IToken lbl = null;
  .)
  "assert"                                     (. x = t; startToken = t; .)
  { Attribute<ref attrs> }
  ( [ IF(IsLabel(!inExprContext))
      LabelName<out lbl> ":"
    ]
    Expression<out e, false, true>
    ( "by"
      BlockStmt<out proof, out proofStart, out proofEnd>
    | ";"
    )
  | ellipsis                                   (. dotdotdot = t; 
                                                  errors.Deprecated(t, "the ... refinement feature in statements is deprecated");
                                                .)
    ";"
  )
  (. if (dotdotdot != null) {
       s = new AssertStmt(x, t, new LiteralExpr(x, true), null, null, attrs);
       s.RangeToken = new RangeToken(startToken, t);
       s = new SkeletonStatement(s, dotdotdot, null);
     } else {
       s = new AssertStmt(x, t, e, proof, lbl == null ? null : new AssertLabel(lbl, lbl.val), attrs);
     }
     s.RangeToken = new RangeToken(startToken, t);
  .)
  .

/*------------------------------------------------------------------------*/
ExpectStmt<out Statement/*!*/ s>
= (. Contract.Ensures(Contract.ValueAtReturn(out s) != null); IToken/*!*/ x;
     Expression e = dummyExpr; Expression m = null; Attributes attrs = null;
     IToken dotdotdot = null;
     IToken startToken = null;
  .)
  "expect"                                     (. x = t; startToken = t; .)
  { Attribute<ref attrs> }
  ( Expression<out e, false, true>
  | ellipsis                                   (. dotdotdot = t; 
                                                  errors.Deprecated(t, "the ... refinement feature in statements is deprecated");
                                                .)
  )
  [ "," Expression<out m, false, true> ]
  ";"
  (. if (dotdotdot != null) {
       s = new ExpectStmt(x, t, new LiteralExpr(x, true), m, attrs);
       s.RangeToken = new RangeToken(startToken, t);
       s = new SkeletonStatement(s, dotdotdot, null);
     } else {
       s = new ExpectStmt(x, t, e, m, attrs);
       s.RangeToken = new RangeToken(startToken, t);
     }
  .)
  .

/*------------------------------------------------------------------------*/
AssumeStmt<out Statement/*!*/ s>
= (. Contract.Ensures(Contract.ValueAtReturn(out s) != null); IToken/*!*/ x;
     Expression e = dummyExpr; Attributes attrs = null;
     IToken dotdotdot = null;
     IToken startToken = null;
  .)
  "assume"                                     (. x = t; startToken = t; .)
  { Attribute<ref attrs> }
  ( Expression<out e, false, true>
  | ellipsis                                   (. dotdotdot = t; 
                                                  errors.Deprecated(t, "the ... refinement feature in statements is deprecated");
                                                .)
  )
  ";"
  (. if (dotdotdot != null) {
       s = new AssumeStmt(x, t, new LiteralExpr(x, true), attrs);
       s.RangeToken = new RangeToken(startToken, t);
       s = new SkeletonStatement(s, dotdotdot, null);
     } else {
       s = new AssumeStmt(x, t, e, attrs);
       s.RangeToken = new RangeToken(startToken, t);
     }
  .)
  .

/*------------------------------------------------------------------------*/
PrintStmt<out Statement s>
= (. Contract.Ensures(Contract.ValueAtReturn(out s) != null);
     IToken x;  Expression e;
     var args = new List<Expression>();
     IToken startToken = null;
  .)
  "print"                                      (. x = t; startToken = t; .)
  Expression<out e, false, true>               (. args.Add(e); .)
  { "," Expression<out e, false, true>         (. args.Add(e); .)
  }
  ";"                                          (.
    s = new PrintStmt(x, t, args);
    s.RangeToken = new RangeToken(startToken, t);
    .)
  .

/*------------------------------------------------------------------------*/
RevealStmt<out Statement s>
= (. Contract.Ensures(Contract.ValueAtReturn(out s) != null);
     IToken x; Expression e; var es = new List<Expression>();
     IToken startToken = null;
  .)
  "reveal"                                      (. x = t; startToken = t; .)
  Expression<out e, false, true>                (. es.Add(e); .)
  { "," Expression<out e, false, true>          (. es.Add(e); .)
  }
  ";"                                           (.
    s = new RevealStmt(x, t, es);
    s.RangeToken = new RangeToken(startToken, t); .)
  .

/*------------------------------------------------------------------------*/
ForallStmt<out Statement/*!*/ s>
= (. Contract.Ensures(Contract.ValueAtReturn(out s) != null);
     IToken/*!*/ x = Token.NoToken;
     List<BoundVar> bvars = null;
     Attributes qattrs = null;
     Expression range = null;
     var ens = new List<AttributedExpression/*!*/>();
     IToken startToken = null;
     BlockStmt block = null;
     IToken bodyStart, bodyEnd;
     IToken tok = Token.NoToken;
  .)
  "forall"                                  (. x = t; tok = x; startToken = t; .)

  ( IF(la.kind == _openparen)  /* disambiguation needed, because of the possibility of a body-less forall statement */
    "(" [ QuantifierDomain<out bvars, out qattrs, out range, true, true, true> ] ")"
  |     [ IF(IsIdentifier(la.kind))  /* disambiguation needed, because of the possibility of a body-less forall statement */
          QuantifierDomain<out bvars, out qattrs, out range, true, true, true>
        ]
  )
  (. if (bvars == null) { bvars = new List<BoundVar>(); }
     if (range == null) { range = new LiteralExpr(x, true); }
  .)

  {
    EnsuresClause<ens, true>
  }
  [ IF(la.kind == _lbrace)  /* if the input continues like a block statement, take it to be the body of the forall statement; a body-less forall statement must continue in some other way */
    BlockStmt<out block, out bodyStart, out bodyEnd>
  ]
  (. if (theOptions.DisallowSoundnessCheating && block == null && 0 < ens.Count) {
        SemErr(t, "a forall statement with an ensures clause must have a body");
     }

     if (block != null) {
        tok = block.EndTok;
     }
     s = new ForallStmt(x, t, bvars, qattrs, range, ens, block);
     s.RangeToken = new RangeToken(startToken, t);
  .)
  .

/*------------------------------------------------------------------------*/
ModifyStmt<out Statement s>
= (. IToken tok;  IToken endTok = Token.NoToken;
     Attributes attrs = null;
     FrameExpression fe;  var mod = new List<FrameExpression>();
     BlockStmt body = null;  IToken bodyStart;
     IToken ellipsisToken = null;
     IToken startToken = null;
  .)
  "modify"           (. tok = t; startToken = t; .)
  { Attribute<ref attrs> }
  /* Note, there is an ambiguity here, because a curly brace may look like a FrameExpression and
   * may also look like a BlockStmt.  We're happy to parse the former, because if the user intended
   * the latter, then an explicit FrameExpression of {} could be given.
   */
  ( FrameExpression<out fe, false, true>       (. mod.Add(fe); .)
    { "," FrameExpression<out fe, false, true> (. mod.Add(fe); .)
    }
  | ellipsis                            (. ellipsisToken = t; 
                                           errors.Deprecated(t, "the ... refinement feature in statements is deprecated");
                                         .)
  )
  ( BlockStmt<out body, out bodyStart, out endTok>
                                        (. errors.Deprecated(t, "the modify statement with a block statement is deprecated");
                                         .)
  | SYNC ";"         (. endTok = t; .)
  )
  (. s = new ModifyStmt(tok, endTok, mod, attrs, body);
     s.RangeToken = new RangeToken(startToken, t);
     if (ellipsisToken != null) {
       s = new SkeletonStatement(s, ellipsisToken, null);
     }
  .)
  .

/*------------------------------------------------------------------------*/
CalcStmt<out Statement s>
= (. Contract.Ensures(Contract.ValueAtReturn(out s) != null);
     IToken x;
     Attributes attrs = null;
     CalcStmt.CalcOp op, userSuppliedOp = null, resOp = Microsoft.Dafny.CalcStmt.DefaultOp;
     var lines = new List<Expression>();
     var hints = new List<BlockStmt>();
     CalcStmt.CalcOp stepOp;
     var stepOps = new List<CalcStmt.CalcOp>();
     IToken startToken = null;
     Expression e;
     IToken opTok;
     IToken danglingOperator = null;
  .)
  "calc"                                                  (. x = t; startToken = t; .)
  { Attribute<ref attrs> }
  [ CalcOp<out opTok, out userSuppliedOp>                 (. if (userSuppliedOp.ResultOp(userSuppliedOp) == null) { // guard against non-transitive calcOp (like !=)
                                                               SemErr(opTok, "the main operator of a calculation must be transitive");
                                                             } else {
                                                               resOp = userSuppliedOp;
                                                             }
                                                          .)
  ]
  "{"
  { Expression<out e, false, true>                        (. lines.Add(e); stepOp = null; danglingOperator = null; .)
    ";"
    [ CalcOp<out opTok, out op>                           (. var maybeOp = resOp.ResultOp(op);
                                                             if (maybeOp == null) {
                                                               SemErr(opTok, "this operator cannot continue this calculation");
                                                             } else {
                                                               stepOp = op;
                                                               resOp = maybeOp;
                                                               danglingOperator = opTok;
                                                             }
                                                          .)
    ]                                                     (. stepOps.Add(stepOp); .)

    /* now for the hint, which we build up as a possibly empty sequence of statements placed into one BlockStmt */
    (. var subhints = new List<Statement>();
       IToken hintStart = la;  IToken hintEnd = hintStart;
       IToken t0, t1;
       BlockStmt subBlock; Statement subCalc;
    .)
    { IF(la.kind == _lbrace || la.kind == _calc)  /* Grab as a hint if possible, not a next line in the calculation whose expression begins with an open brace
                                                   * or StmtExpr containing a calc.  A user has to rewrite such a line to be enclosed in parentheses.
                                                   */
      ( BlockStmt<out subBlock, out t0, out t1>   (. hintEnd = subBlock.EndTok; subhints.Add(subBlock); .)
      | CalcStmt<out subCalc>                     (. hintEnd = subCalc.EndTok; subhints.Add(subCalc); .)
      )
    }
    (. var h = new BlockStmt(hintStart, hintEnd, subhints); // if the hint is empty, hintStart is the first token of the next line, but it doesn't matter because the block statement is just used as a container
       hints.Add(h);
       if (h.Body.Count != 0) { danglingOperator = null; }
    .)
  }
  "}"
  (.
    if (danglingOperator != null) {
      SemErr(danglingOperator, "a calculation cannot end with an operator");
    }
    if (lines.Count > 0) {
      // Repeat the last line to create a dummy line for the dangling hint
      lines.Add(lines[lines.Count - 1]);
    }
    s = new CalcStmt(x, t, userSuppliedOp, lines, hints, stepOps, attrs);
    s.RangeToken = new RangeToken(startToken, t);
  .)
  .

/*------------------------------------------------------------------------*/
CalcOp<out IToken x, out CalcStmt.CalcOp/*!*/ op>
= (. var binOp = BinaryExpr.Opcode.Eq; // Returns Eq if parsing fails because it is compatible with any other operator
     Expression k = null;
     x = null;
  .)
  ( "=="           (. x = t;  binOp = BinaryExpr.Opcode.Eq; .)
    [ "#" "[" Expression<out k, true, true> "]" ]
  | "<"            (. x = t;  binOp = BinaryExpr.Opcode.Lt; .)
  | ">"            (. x = t;  binOp = BinaryExpr.Opcode.Gt; .)
  | "<="           (. x = t;  binOp = BinaryExpr.Opcode.Le; .)
  | ">="           (. x = t;  binOp = BinaryExpr.Opcode.Ge; .)
  | "!="           (. x = t;  binOp = BinaryExpr.Opcode.Neq; .)
  | '\u2260'       (. x = t;  binOp = BinaryExpr.Opcode.Neq; .)
  | '\u2264'       (. x = t;  binOp = BinaryExpr.Opcode.Le; .)
  | '\u2265'       (. x = t;  binOp = BinaryExpr.Opcode.Ge; .)
  | EquivOp        (. x = t;  binOp = BinaryExpr.Opcode.Iff; .)
  | ImpliesOp      (. x = t;  binOp = BinaryExpr.Opcode.Imp; .)
  | ExpliesOp      (. x = t;  binOp = BinaryExpr.Opcode.Exp; .)
  )
  (.
    if (k == null) {
      op = new Microsoft.Dafny.CalcStmt.BinaryCalcOp(binOp);
    } else {
      op = new Microsoft.Dafny.CalcStmt.TernaryCalcOp(k);
    }
  .)
  .

/*------------------------------------------------------------------------*/
/* Note. In order to avoid LL(1) warnings for expressions that "parse as far as possible", it is
 * necessary to use Coco/R's IF construct.  That means there are two ways to check for some of
 * these operators, both in Is...() methods (defined above) and as grammar non-terminals (defined
 * here).  These pairs of definitions must be changed together.
 */
EquivOp = "<==>" | '\u21d4'.
ImpliesOp = "==>" | '\u21d2'.
ExpliesOp = "<==" | '\u21d0'.
AndOp = "&&" | '\u2227'.
OrOp = "||" | '\u2228'.

NegOp = "!" | '\u00ac'.
Forall = "forall" | '\u2200'.
Exists = "exists" | '\u2203'.
QSep = "::" | '\u2022'.

/* The "allowLemma" argument says whether or not the expression
 * to be parsed is allowed to have the form S;E where S is a call to a lemma.
 * "allowLemma" should be passed in as "false" whenever the expression to
 * be parsed sits in a context that itself is terminated by a semi-colon.
 *
 * The "allowLambda" says whether or not the expression to be parsed is
 * allowed to be a lambda expression.  More precisely, an identifier or
 * parenthesized-enclosed comma-delimited list of identifiers is allowed to
 * continue as a lambda expression (that is, continue with a "reads", "requires",
 * or "=>") only if "allowLambda" is true.  This affects function/method/iterator
 * specifications, if/while statements with guarded alternatives, and expressions
 * in the specification of a lambda expression itself.
 *
 * The "allowBitwiseOps" says whether or not to include or bypass bitwise operators
 * at the top level of this expression. It is passed in as "false" only inside
 * cardinality brackets, that is, "|expr|".
 */
Expression<out Expression e, bool allowLemma, bool allowLambda, bool allowBitwiseOps = true>
= (. Expression e0; IToken endTok; .)
  EquivExpression<out e, allowLemma, allowLambda, allowBitwiseOps>
  [ IF(SemiFollowsCall(allowLemma, e))
    /* here we parse the ";E" that is part of a "LemmaCall;E" expression (other "S;E" expressions are parsed elsewhere) */
    ";"                       (. endTok = t; .)
    Expression<out e0, allowLemma, allowLambda>
    (. e = new StmtExpr(e.tok,
             new UpdateStmt(e.tok, endTok, new List<Expression>(), new List<AssignmentRhs>() { new ExprRhs(e, null) }) {
               RangeToken = e.GetRangeToken()
             },
             e0) { RangeToken = new RangeToken(e.GetStartToken(), t) };
    .)
  ]
  .

/*------------------------------------------------------------------------*/
EquivExpression<out Expression e0, bool allowLemma, bool allowLambda, bool allowBitwiseOps>
= (. Contract.Ensures(Contract.ValueAtReturn(out e0) != null); IToken/*!*/ x;  Expression/*!*/ e1; .)
  ImpliesExpliesExpression<out e0, allowLemma, allowLambda, allowBitwiseOps>
  { IF(IsEquivOp())  /* read an EquivExpression as far as possible */
    EquivOp                                                   (. x = t; .)
    ImpliesExpliesExpression<out e1, allowLemma, allowLambda, allowBitwiseOps>  (.
      var startToken = e0.GetStartToken();
      e0 = new BinaryExpr(x, BinaryExpr.Opcode.Iff, e0, e1);
      e0.RangeToken = new RangeToken(startToken, t); .)
  }
  .

/*------------------------------------------------------------------------*/
ImpliesExpliesExpression<out Expression e0, bool allowLemma, bool allowLambda, bool allowBitwiseOps>
= (. Contract.Ensures(Contract.ValueAtReturn(out e0) != null);
     IToken/*!*/ x;
     Expression/*!*/ e1; .)
  LogicalExpression<out e0, allowLemma, allowLambda, allowBitwiseOps>
  [ IF(IsImpliesOp() || IsExpliesOp())  /* read an ImpliesExpliesExpression as far as possible */
    /* Note, the asymmetry in the parsing of implies and explies expressions stems from the fact that
     * implies is right associative whereas reverse implication is left associative
     */
    ( ImpliesOp                                               (. x = t; .)
      ImpliesExpression<out e1, allowLemma, allowLambda, allowBitwiseOps>       (. var startToken = e0.GetStartToken();
                                                                                   e0 = new BinaryExpr(x, BinaryExpr.Opcode.Imp, e0, e1);
                                                                                   e0.RangeToken = new RangeToken(startToken, t); .)
    | ExpliesOp                                               (. x = t; .)
      LogicalExpression<out e1, allowLemma, allowLambda, allowBitwiseOps>       (. // The order of operands is reversed so that it can be turned into implication during resolution
                                                                 var startToken = e0.GetStartToken();
                                                                 e0 = new BinaryExpr(x, BinaryExpr.Opcode.Exp, e1, e0);
                                                                 e0.RangeToken = new RangeToken(startToken, t); .)
      { IF(IsExpliesOp())  /* read a reverse implication as far as possible */
        ExpliesOp                                             (. x = t; .)
        LogicalExpression<out e1, allowLemma, allowLambda, allowBitwiseOps>     (. //The order of operands is reversed so that it can be turned into implication during resolution
                                                                 startToken = e0.GetStartToken();
                                                                 e0 = new BinaryExpr(x, BinaryExpr.Opcode.Exp, e1, e0);
                                                                 e0.RangeToken = new RangeToken(startToken, t);
                                                              .)
      }
      [ IF(IsImpliesOp()) ImpliesOp (. SemErr(t, "Ambiguous use of ==> and <==. Use parentheses to disambiguate."); .) ]
    )
  ]
  .

/*------------------------------------------------------------------------*/
ImpliesExpression<out Expression e0, bool allowLemma, bool allowLambda, bool allowBitwiseOps>
= (. Contract.Ensures(Contract.ValueAtReturn(out e0) != null); IToken/*!*/ x;  Expression/*!*/ e1; .)
  LogicalExpression<out e0, allowLemma, allowLambda, allowBitwiseOps>
  [ IF(IsImpliesOp())  /* read an ImpliesExpression as far as possible */
    ImpliesOp                                               (. x = t; .)
    ImpliesExpression<out e1, allowLemma, allowLambda, allowBitwiseOps>       (. var startToken = e0.GetStartToken();
                                                                                 e0 = new BinaryExpr(x, BinaryExpr.Opcode.Imp, e0, e1); 
                                                                                 e0.RangeToken = new RangeToken(startToken, t);.)
  ]
  [ IF(IsExpliesOp()) ExpliesOp (. SemErr(t, "Ambiguous use of ==> and <==. Use parentheses to disambiguate."); .)
  ]
  .

/*------------------------------------------------------------------------*/
LogicalExpression<out Expression e0, bool allowLemma, bool allowLambda, bool allowBitwiseOps>
= (. Contract.Ensures(Contract.ValueAtReturn(out e0) != null); IToken/*!*/ x;  Expression/*!*/ e1;
     Expression first;
     IToken startToken = null;
     IToken/*!*/ firstOp;
     e0 = dummyExpr; /* mute the warning */
  .)
    // This extra AndOp will belong to the outermost binary expression
  ( AndOp                                                       (. x = t; firstOp = x; .)
    RelationalExpression<out e0, allowLemma, allowLambda, allowBitwiseOps> (. first = e0; .)
    { IF(IsAndOp())  /* read a conjunction as far as possible */
      AndOp                                                     (. x = t; .)
      RelationalExpression<out e1, allowLemma, allowLambda, allowBitwiseOps>
         (. startToken = e0.GetStartToken();
<<<<<<< HEAD
            e0 = new BinaryExpr(x, BinaryExpr.Opcode.And, e0, e1, firstOp);
            e0.RangeToken = new RangeToken(startToken, t); .)
=======
            e0 = new BinaryExpr(x, BinaryExpr.Opcode.And, e0, e1);
            e0.RangeToken = new RangeToken(startToken, t);
            e0.FormatTokens = new[] { firstOp };
         .)
>>>>>>> 72bf43a5
    }
    [ IF(IsOrOp()) OrOp (. SemErr(t, "Ambiguous use of && and ||. Use parentheses to disambiguate."); .) ]
    (. e0.RangeToken = new RangeToken(firstOp, t);
       if (e0 == first) {
         // There was only one conjunct. To make sure that the type checker still checks it to
         // be a boolean, we conjoin "true" to its left.
         e0 = new BinaryExpr(x, BinaryExpr.Opcode.And, new LiteralExpr(new AutoGeneratedToken(x), true), e0);
         e0.RangeToken = new RangeToken(firstOp, t);
         e0.FormatTokens = new[] { firstOp };
       }
    .)
  | OrOp                                                        (. x = t; firstOp = x; .)
    RelationalExpression<out e0, allowLemma, allowLambda, allowBitwiseOps> (. first = e0; .)
    { IF(IsOrOp())  /* read a disjunction as far as possible */
      OrOp                                                      (. x = t; .)
      RelationalExpression<out e1, allowLemma, allowLambda, allowBitwiseOps>
         (. startToken = e0.GetStartToken();
<<<<<<< HEAD
            e0 = new BinaryExpr(x, BinaryExpr.Opcode.Or, e0, e1, firstOp);
            e0.RangeToken = new RangeToken(startToken, t); .)    }
=======
            e0 = new BinaryExpr(x, BinaryExpr.Opcode.Or, e0, e1);
            e0.RangeToken = new RangeToken(startToken, t);
            e0.FormatTokens = new[] { firstOp };
         .) }
>>>>>>> 72bf43a5
    [ IF(IsAndOp()) AndOp (. SemErr(t, "Ambiguous use of && and ||. Use parentheses to disambiguate."); .) ]
    (. e0.RangeToken = new RangeToken(firstOp, t);
       if (e0 == first) {
         // There was only one disjunct. To make sure that the type checker still checks it to
         // be a boolean, we disjoin [sic] "false" to its left.
         e0 = new BinaryExpr(x, BinaryExpr.Opcode.Or, new LiteralExpr(new AutoGeneratedToken(x), false), e0);
         e0.RangeToken = new RangeToken(firstOp, t);
         e0.FormatTokens = new[] { firstOp };
       }
    .)
  | RelationalExpression<out e0, allowLemma, allowLambda, allowBitwiseOps>
    [ IF(IsAndOp() || IsOrOp())  /* read a LogicalExpression as far as possible */
      ( AndOp                                                   (. x = t; .)
        RelationalExpression<out e1, allowLemma, allowLambda, allowBitwiseOps>    (. startToken = e0.GetStartToken();
                                                                                     e0 = new BinaryExpr(x, BinaryExpr.Opcode.And, e0, e1);
                                                                                     e0.RangeToken = new RangeToken(startToken, t); .)
        { IF(IsAndOp())  /* read a conjunction as far as possible */
          AndOp                                                 (. x = t; .)
          RelationalExpression<out e1, allowLemma, allowLambda, allowBitwiseOps>  (. startToken = e0.GetStartToken();
                                                                                     e0 = new BinaryExpr(x, BinaryExpr.Opcode.And, e0, e1);
                                                                                     e0.RangeToken = new RangeToken(startToken, t); .)
        }
        [ IF(IsOrOp()) OrOp (. SemErr(t, "Ambiguous use of && and ||. Use parentheses to disambiguate."); .) ]
      | OrOp                                                    (. x = t; .)
        RelationalExpression<out e1, allowLemma, allowLambda, allowBitwiseOps>    (. startToken = e0.GetStartToken();
                                                                                     e0 = new BinaryExpr(x, BinaryExpr.Opcode.Or, e0, e1);
                                                                                     e0.RangeToken = new RangeToken(startToken, t); .)
        { IF(IsOrOp())  /* read a disjunction as far as possible */
          OrOp                                                  (. x = t; .)
          RelationalExpression<out e1, allowLemma, allowLambda, allowBitwiseOps>  (. startToken = e0.GetStartToken();
                                                                                     e0 = new BinaryExpr(x, BinaryExpr.Opcode.Or, e0, e1);
                                                                                     e0.RangeToken = new RangeToken(startToken, t); .)
        }
        [ IF(IsAndOp()) AndOp (. SemErr(t, "Ambiguous use of && and ||. Use parentheses to disambiguate."); .) ]
      )
    ]
  )
  .

/*------------------------------------------------------------------------*/
RelationalExpression<out Expression e, bool allowLemma, bool allowLambda, bool allowBitwiseOps>
= (. Contract.Ensures(Contract.ValueAtReturn(out e) != null);
     IToken x = null;  Expression e0, e1 = null;  BinaryExpr.Opcode op;
     List<Expression> chain = null;
     List<BinaryExpr.Opcode> ops = null;
     List<IToken> opLocs = null;
     List<Expression/*?*/> prefixLimits = null;
     IToken startToken = null;
     Expression k;
     int kind = 0;  // 0 ("uncommitted") indicates chain of ==, possibly with one !=
                    // 1 ("ascending")   indicates chain of ==, <, <=, possibly with one !=
                    // 2 ("descending")  indicates chain of ==, >, >=, possibly with one !=
                    // 3 ("illegal")     indicates illegal chain
                    // 4 ("disjoint")    indicates chain of disjoint set operators
     bool hasSeenNeq = false;
  .)
  ShiftTerm<out e0, allowLemma, allowLambda, allowBitwiseOps>
                                   (. e = e0; startToken = e0.GetStartToken(); .)
  [ IF(IsRelOp())  /* read a RelationalExpression as far as possible */
    RelOp<out x, out op, out k>
    ShiftTerm<out e1, allowLemma, allowLambda, allowBitwiseOps>
                                   (. startToken = e0.GetStartToken();
                                      if (k == null) {
                                        e = new BinaryExpr(x, op, e0, e1);
                                      } else {
                                        Contract.Assert(op == BinaryExpr.Opcode.Eq || op == BinaryExpr.Opcode.Neq);
                                        e = new TernaryExpr(x, op == BinaryExpr.Opcode.Eq ? TernaryExpr.Opcode.PrefixEqOp : TernaryExpr.Opcode.PrefixNeqOp, k, e0, e1);
                                      }
                                      e.RangeToken = new RangeToken(startToken, t);
                                   .)
    { IF(IsRelOp())  /* read a RelationalExpression as far as possible */
                                   (. if (chain == null) {
                                        chain = new List<Expression>();
                                        ops = new List<BinaryExpr.Opcode>();
                                        opLocs = new List<IToken>();
                                        prefixLimits = new List<Expression>();
                                        chain.Add(e0); ops.Add(op); opLocs.Add(x); prefixLimits.Add(k); chain.Add(e1);
                                        switch (op) {
                                          case BinaryExpr.Opcode.Eq:
                                            kind = 0;  break;
                                          case BinaryExpr.Opcode.Neq:
                                            kind = 0;  hasSeenNeq = true;  break;
                                          case BinaryExpr.Opcode.Lt:
                                          case BinaryExpr.Opcode.Le:
                                            kind = 1;  break;
                                          case BinaryExpr.Opcode.Gt:
                                          case BinaryExpr.Opcode.Ge:
                                            kind = 2;  break;
                                          case BinaryExpr.Opcode.Disjoint:
                                            kind = 4;  break;
                                          default:
                                            kind = 3;  break;
                                        }
                                      }
                                   .)
      RelOp<out x, out op, out k>  (. switch (op) {
                                        case BinaryExpr.Opcode.Eq:
                                          if (kind != 0 && kind != 1 && kind != 2) { SemErr(x, "chaining not allowed from the previous operator"); kind = 3; }
                                          break;
                                        case BinaryExpr.Opcode.Neq:
                                          if (hasSeenNeq) { SemErr(x, "a chain cannot have more than one != operator"); kind = 3; }
                                          else if (kind != 0 && kind != 1 && kind != 2) { SemErr(x, "this operator cannot continue this chain"); kind = 3; }
                                          hasSeenNeq = true;  break;
                                        case BinaryExpr.Opcode.Lt:
                                        case BinaryExpr.Opcode.Le:
                                          if (kind == 0) { kind = 1; }
                                          else if (kind != 1) { SemErr(x, "this operator chain cannot continue with an ascending operator"); kind = 3; }
                                          break;
                                        case BinaryExpr.Opcode.Gt:
                                        case BinaryExpr.Opcode.Ge:
                                          if (kind == 0) { kind = 2; }
                                          else if (kind != 2) { SemErr(x, "this operator chain cannot continue with a descending operator"); kind = 3; }
                                          break;
                                        case BinaryExpr.Opcode.Disjoint:
                                          if (kind != 4) { SemErr(x, "can only chain disjoint (!!) with itself"); kind = 3; }
                                          break;
                                        default:
                                          SemErr(x, "this operator cannot be part of a chain");
                                          kind = 3;  break;
                                      }
                                   .)
      ShiftTerm<out e1, allowLemma, allowLambda, allowBitwiseOps>
                                   (. ops.Add(op); opLocs.Add(x); prefixLimits.Add(k); chain.Add(e1);
                                   .)
    }
  ]
  (. if (chain != null && kind != 3) {
       e = new ChainingExpression(opLocs[0], chain, ops, opLocs, prefixLimits);
     }
     e.RangeToken = new RangeToken(startToken, t);
  .)
  .

/*------------------------------------------------------------------------*/
RelOp<out IToken/*!*/ x, out BinaryExpr.Opcode op, out Expression k>
= (. Contract.Ensures(Contract.ValueAtReturn(out x) != null);
     x = Token.NoToken;  op = BinaryExpr.Opcode.Add/*(dummy)*/;
     IToken y;
     k = null;
  .)
  ( "=="           (. x = t;  op = BinaryExpr.Opcode.Eq; .)
    [ "#" "[" Expression<out k, true, true> "]" ]
  | "<"            (. x = t;  op = BinaryExpr.Opcode.Lt;  .)
  | ">"            (. x = t;  op = BinaryExpr.Opcode.Gt;  .)
  | "<="           (. x = t;  op = BinaryExpr.Opcode.Le;  .)
  | ">="           (. x = t;  op = BinaryExpr.Opcode.Ge;  .)
  | "!="           (. x = t;  op = BinaryExpr.Opcode.Neq;  .)
    [ "#" "[" Expression<out k, true, true> "]" ]
  | "in"           (. x = t;  op = BinaryExpr.Opcode.In; .)
  | notIn          (. x = t;  op = BinaryExpr.Opcode.NotIn; .)
  | /* The next operator is "!!", but we have to scan it as two "!", since the scanner is greedy
       so if "!!" is a valid token, we won't be able to scan it as two "!" when needed: */
    "!"            (. x = t;  y = Token.NoToken; .)
    [ IF(la.val == "!")
      "!"          (. y = t; .)
    ]              (. if (y == Token.NoToken) {
                        SemErr(x, "invalid RelOp");
                      } else if (y.pos != x.pos + 1) {
                        SemErr(x, "invalid RelOp (perhaps you intended \"!!\" with no intervening whitespace?)");
                      } else {
                        x.val = "!!";
                        y.val = "";
                        op = BinaryExpr.Opcode.Disjoint;
                      }
                   .)
  | '\u2260'       (. x = t;  op = BinaryExpr.Opcode.Neq; .)
  | '\u2264'       (. x = t;  op = BinaryExpr.Opcode.Le; .)
  | '\u2265'       (. x = t;  op = BinaryExpr.Opcode.Ge; .)
  )
  .

/*------------------------------------------------------------------------*/
ShiftTerm<out Expression e0, bool allowLemma, bool allowLambda, bool allowBitwiseOps>
= (. Contract.Ensures(Contract.ValueAtReturn(out e0) != null);
     IToken x = Token.NoToken;  Expression e1;  BinaryExpr.Opcode op = BinaryExpr.Opcode.LeftShift/*(dummy)*/;
  .)
  Term<out e0, allowLemma, allowLambda, allowBitwiseOps>
  { IF(IsShiftOp())  /* read a Term as far as possible */
    ( "<"            (. x = t;  op = BinaryExpr.Opcode.LeftShift; .)
      "<"            (. x.val = "<<";  Contract.Assert(t.pos == x.pos + 1); .)
    | ">"            (. x = t;  op = BinaryExpr.Opcode.RightShift; .)
      ">"            (. x.val = "<<";  Contract.Assert(t.pos == x.pos + 1); .)
    )
    Term<out e1, allowLemma, allowLambda, allowBitwiseOps> (.
      var startToken = e0.GetStartToken();
      e0 = new BinaryExpr(x, op, e0, e1);
      e0.RangeToken = new RangeToken(startToken, t);
     .)
  }
  .

/*------------------------------------------------------------------------*/
Term<out Expression e0, bool allowLemma, bool allowLambda, bool allowBitwiseOps>
= (. Contract.Ensures(Contract.ValueAtReturn(out e0) != null); IToken/*!*/ x;  Expression/*!*/ e1;  BinaryExpr.Opcode op; .)
  Factor<out e0, allowLemma, allowLambda, allowBitwiseOps>
  { IF(IsAddOp())  /* read a Term as far as possible */
    AddOp<out x, out op>
    Factor<out e1, allowLemma, allowLambda, allowBitwiseOps>
    (. var startToken = e0.GetStartToken();
       e0 = new BinaryExpr(x, op, e0, e1);
       e0.RangeToken = new RangeToken(startToken, t); .)
  }
  .

/*------------------------------------------------------------------------*/
AddOp<out IToken x, out BinaryExpr.Opcode op>
= (. Contract.Ensures(Contract.ValueAtReturn(out x) != null); x = Token.NoToken;  op=BinaryExpr.Opcode.Add/*(dummy)*/; .)
  ( "+"            (. x = t;  op = BinaryExpr.Opcode.Add; .)
  | "-"            (. x = t;  op = BinaryExpr.Opcode.Sub; .)
  )
  .

/*------------------------------------------------------------------------*/
Factor<out Expression e0, bool allowLemma, bool allowLambda, bool allowBitwiseOps>
= (. Contract.Ensures(Contract.ValueAtReturn(out e0) != null); IToken/*!*/ x;  Expression/*!*/ e1;  BinaryExpr.Opcode op; .)
  BitvectorFactor<out e0, allowLemma, allowLambda, allowBitwiseOps>
  { IF(IsMulOp())  /* read a Factor as far as possible */
    MulOp<out x, out op>
    BitvectorFactor<out e1, allowLemma, allowLambda, allowBitwiseOps>
    (. 
      var startToken = e0.GetStartToken();
      e0 = new BinaryExpr(x, op, e0, e1);
      e0.RangeToken = new RangeToken(startToken, t);
    .)
  }
  .

/*------------------------------------------------------------------------*/
MulOp<out IToken x, out BinaryExpr.Opcode op>
= (. Contract.Ensures(Contract.ValueAtReturn(out x) != null); x = Token.NoToken;  op = BinaryExpr.Opcode.Add/*(dummy)*/; .)
  ( "*"            (. x = t;  op = BinaryExpr.Opcode.Mul; .)
  | "/"            (. x = t;  op = BinaryExpr.Opcode.Div; .)
  | "%"            (. x = t;  op = BinaryExpr.Opcode.Mod; .)
  )
  .

/*------------------------------------------------------------------------*/
BitvectorFactor<out Expression e0, bool allowLemma, bool allowLambda, bool allowBitwiseOps>
= (. Contract.Ensures(Contract.ValueAtReturn(out e0) != null); IToken/*!*/ x;  Expression/*!*/ e1;  BinaryExpr.Opcode op; .)
  AsExpression<out e0, allowLemma, allowLambda, allowBitwiseOps>
  [ IF(allowBitwiseOps && IsBitwiseOp())  /* read a BitvectorFactor as far as possible, but not in the context inside a |.| size expression */
    ( (. op = BinaryExpr.Opcode.BitwiseAnd; .)
      "&"                                                             (. x = t; .)
      AsExpression<out e1, allowLemma, allowLambda, allowBitwiseOps>   (. var startToken = e0.GetStartToken(); e0 = new BinaryExpr(x, op, e0, e1); e0.RangeToken = new RangeToken(startToken, t); .)
      { IF(IsBitwiseAndOp())
        "&"                                                           (. x = t; .)
        AsExpression<out e1, allowLemma, allowLambda, allowBitwiseOps> (. startToken = e0.GetStartToken(); e0 = new BinaryExpr(x, op, e0, e1); e0.RangeToken = new RangeToken(startToken, t); .)
      }
      [ IF(IsBitwiseOp()) ( "|" | "^" )  (. SemErr(t, "Ambiguous use of &, |, ^. Use parentheses to disambiguate."); .) ]
    | (. op = BinaryExpr.Opcode.BitwiseOr; .)
      "|"                                                             (. x = t; .)
      AsExpression<out e1, allowLemma, allowLambda, allowBitwiseOps>   (. var startToken = e0.GetStartToken(); e0 = new BinaryExpr(x, op, e0, e1); e0.RangeToken = new RangeToken(startToken, t); .)
      { IF(IsBitwiseOrOp())
        "|"                                                           (. x = t; .)
        AsExpression<out e1, allowLemma, allowLambda, allowBitwiseOps> (. startToken = e0.GetStartToken(); e0 = new BinaryExpr(x, op, e0, e1); e0.RangeToken = new RangeToken(startToken, t); .)
      }
      [ IF(IsBitwiseOp()) ( "^" | "&" )  (. SemErr(t, "Ambiguous use of &, |, ^. Use parentheses to disambiguate."); .) ]
    | (. op = BinaryExpr.Opcode.BitwiseXor; .)
      "^"                                                             (. x = t; .)
      AsExpression<out e1, allowLemma, allowLambda, allowBitwiseOps>   (. var startToken = e0.GetStartToken(); e0 = new BinaryExpr(x, op, e0, e1); e0.RangeToken = new RangeToken(startToken, t); .)
      { IF(IsBitwiseXorOp())
        "^"                                                           (. x = t; .)
        AsExpression<out e1, allowLemma, allowLambda, allowBitwiseOps> (. startToken = e0.GetStartToken(); e0 = new BinaryExpr(x, op, e0, e1); e0.RangeToken = new RangeToken(startToken, t); .)
      }
      [ IF(IsBitwiseOp()) ( "&" | "|" )  (. SemErr(t, "Ambiguous use of &, |, ^. Use parentheses to disambiguate."); .) ]
    )
  ]
  .

/*------------------------------------------------------------------------*/
AsExpression<out Expression e, bool allowLemma, bool allowLambda, bool allowBitwiseOps>
= (. IToken tok; IToken x; Type toType; .)
  UnaryExpression<out e, allowLemma, allowLambda, allowBitwiseOps>
  { IF(IsAsOrIs())
    ( "as"                                  (. tok = t; .)
      TypeAndToken<out x, out toType, true> (. e = new ConversionExpr(tok, e, toType) { RangeToken = new RangeToken(e.GetStartToken(), t)}; .)
    | "is"                                  (. tok = t; .)
      TypeAndToken<out x, out toType, true> (. e = new TypeTestExpr(tok, e, toType) { RangeToken = new RangeToken(e.GetStartToken(), t)}; .)
    )
  }
  .

/*------------------------------------------------------------------------*/
UnaryExpression<out Expression e, bool allowLemma, bool allowLambda, bool allowBitwiseOps>
= (. Contract.Ensures(Contract.ValueAtReturn(out e) != null); IToken/*!*/ x;  e = dummyExpr; .)
  ( "-"                                             (. x = t; .)
    UnaryExpression<out e, allowLemma, allowLambda, allowBitwiseOps>  (. e = new NegationExpression(x, e) { RangeToken = new RangeToken(x, t) }; .)
  | NegOp                                           (. x = t; .)
    UnaryExpression<out e, allowLemma, allowLambda, allowBitwiseOps>  (. e = new UnaryOpExpr(x, UnaryOpExpr.Opcode.Not, e) { RangeToken = new RangeToken(x, t) }; .)
  | PrimaryExpression<out e, allowLemma, allowLambda, allowBitwiseOps>
  )
  .

/*------------------------------------------------------------------------*/
PrimaryExpression<out Expression e, bool allowLemma, bool allowLambda, bool allowBitwiseOps>
= (. Contract.Ensures(Contract.ValueAtReturn(out e) != null); e = dummyExpr; .)
  ( IF(ExprIsMapDisplay())  /* this alternative must be checked before going into EndlessExpression, where there is another "map" */
    MapDisplayExpr<out e>
    { IF(IsSuffix()) Suffix<ref e> }
  | IF(ExprIsSetDisplay())  /* this alternative must be checked before going into EndlessExpression, where there is another "iset" */
    SetDisplayExpr<out e>
    { IF(IsSuffix()) Suffix<ref e> }
  | IF(IsLambda(allowLambda))
    LambdaExpression<out e, allowLemma, allowBitwiseOps>  /* this is an endless expression */
  | EndlessExpression<out e, allowLemma, allowLambda, allowBitwiseOps>
  | NameSegment<out e>
    { IF(IsSuffix()) Suffix<ref e> }
  | SeqDisplayExpr<out e>
    { IF(IsSuffix()) Suffix<ref e> }
  | ConstAtomExpression<out e>
    { IF(IsSuffix()) Suffix<ref e> }
  )
  .

/*------------------------------------------------------------------------*/
Lhs<out Expression e>
= (. e = dummyExpr;  // the assignment is to please the compiler, the dummy value to satisfy contracts in the event of a parse error
  .)
  ( NameSegment<out e>
    { Suffix<ref e> }
  | ConstAtomExpression<out e>
    Suffix<ref e>
    { Suffix<ref e> }
  )
  .

/*------------------------------------------------------------------------*/
/* A ConstAtomExpression is never an l-value, and does not start with an identifier. */
ConstAtomExpression<out Expression e>
= (. Contract.Ensures(Contract.ValueAtReturn(out e) != null);
     IToken/*!*/ x = null;
     e = dummyExpr;
  .)
  ( LiteralExpression<out e>
  | "this"                                     (. x = t; e = new ThisExpr(t); .)
  | "allocated"                                (. x = t; .)
    "(" Expression<out e, true, true> ")"      (. e = new UnaryOpExpr(x, UnaryOpExpr.Opcode.Allocated, e); .)
  | "fresh"                                    (. x = t; IToken atLabel = null; .)
    [ "@" LabelName<out atLabel> ]
    "(" Expression<out e, true, true> ")"      (. e = new FreshExpr(x, e, atLabel?.val); .)
  | "unchanged"                                (. x = t; FrameExpression fe; var mod = new List<FrameExpression>(); IToken atLabel = null; .)
    [ "@" LabelName<out atLabel> ]
    "("
      FrameExpression<out fe, false, false>         (. mod.Add(fe); .)
      { "," FrameExpression<out fe, false, false>   (. mod.Add(fe); .)
      }
    ")"                                        (. e = new UnchangedExpr(x, mod, atLabel?.val); .)
  | "old"                                      (. x = t; IToken atLabel = null; .)
    [ "@" LabelName<out atLabel> ]
    "(" Expression<out e, true, true> ")"      (. e = new OldExpr(x, e, atLabel?.val); .)
  | "|"                                        (. x = t; .)
      Expression<out e, true, true, false>     (. e = new UnaryOpExpr(x, UnaryOpExpr.Opcode.Cardinality, e); .)
    "|"
  | ParensExpression<out e>
  ) (. if(x!= null) { e.RangeToken = new RangeToken(x, t); } .)
  .

/*------------------------------------------------------------------------*/
LiteralExpression<out Expression e>
= (. BigInteger n; BaseTypes.BigDec d;
     e = dummyExpr;
  .)
  ( "false"                                    (. e = new LiteralExpr(t, false); .)
  | "true"                                     (. e = new LiteralExpr(t, true); .)
  | "null"                                     (. e = new LiteralExpr(t); .)
  | Nat<out n>                                 (. e = new LiteralExpr(t, n); .)
  | Dec<out d>                                 (. e = new LiteralExpr(t, d); .)
  | charToken                                  (. string s = t.val.Substring(1, t.val.Length - 2);
                                                  Util.ValidateEscaping(t, s, false, errors);
                                                  if (Util.UnescapedCharacters(s, false).Count() > 1) {
                                                    errors.SemErr(t, "too many characters in character literal");
                                                  }
                                                  e = new CharLiteralExpr(t, s); .)
  | stringToken                                (. bool isVerbatimString;
                                                  string s = Util.RemoveParsedStringQuotes(t.val, out isVerbatimString);
                                                  Util.ValidateEscaping(t, s, isVerbatimString, errors);
                                                  e = new StringLiteralExpr(t, s, isVerbatimString);
                                               .)
  ) (. e.RangeToken = new RangeToken(t, t); .)
  .

/*------------------------------------------------------------------------*/
PossiblyNegatedLiteralExpr<out Expression e>
= (. BigInteger n; BaseTypes.BigDec d;
     e = dummyExpr;
  .)
  ( "-"                                        (. var x = t; .)
    ( Nat<out n>                               (. e = new NegationExpression(x, new LiteralExpr(t, n)); .)
    | Dec<out d>                               (. e = new NegationExpression(x, new LiteralExpr(t, d)); .)
    )
  | LiteralExpression<out e>
  )
  .

/*------------------------------------------------------------------------*/
LambdaExpression<out Expression e, bool allowLemma, bool allowBitwiseOps>
= (. IToken x = Token.NoToken;
     IToken id;  BoundVar bv;
     var bvs = new List<BoundVar>();
     var reads = new List<FrameExpression>();
     Expression req = null;
     Expression body = null;
  .)
  ( WildIdent<out id, true>                  (. x = t; bvs.Add(new BoundVar(id, id.val, new InferredTypeProxy())); .)
  | "("                                      (. x = t; .)
      [
        IdentTypeOptional<out bv>            (. bvs.Add(bv); .)
        { "," IdentTypeOptional<out bv>      (. bvs.Add(bv); .)
        }
      ]
    ")"
  )
  LambdaSpec<ref reads, ref req>
  "=>"
  Expression<out body, allowLemma, true, allowBitwiseOps>
  (. e = new LambdaExpr(x, t, bvs, req, reads, body);
     theBuiltIns.CreateArrowTypeDecl(bvs.Count);
     e.RangeToken = new RangeToken(x, t);
  .)
  .

// Coco says LambdaSpec is deletable. This is OK (it might be empty).
LambdaSpec<.ref List<FrameExpression> reads, ref Expression req.>
= { ReadsClause<reads, true, false, true>
  | "requires"                             (. Expression ee; .)
    Expression<out ee, true, false>        (. req = req == null ? ee : new BinaryExpr(req.tok, BinaryExpr.Opcode.And, req, ee) { RangeToken = new RangeToken(req.GetStartToken(), ee.GetEndToken()) } ; .)
  }
  .

/*------------------------------------------------------------------------*/
ParensExpression<out Expression e>
= (. IToken x;
     var args = new List<ActualBinding>();
  .)
  "("                                        (. x = t; .)
  [ TupleArgs<args> ]
  ")"
  (. if (args.Count == 1 && !args[0].IsGhost) {
       if (args[0].FormalParameterName != null) {
         SemErr(args[0].FormalParameterName, "binding not allowed in parenthesized expression");
       }
       e = new ParensExpression(x, args[0].Actual);
     } else {
       // Compute the actual position of ghost arguments
       var ghostness = new bool[args.Count];
       for (var i = 0; i < args.Count; i++) {
         ghostness[i] = false;
       }
       for (var i = 0; i < args.Count; i++) {
         var arg = args[i];
         if (arg.IsGhost) {
           if (arg.FormalParameterName == null) {
             ghostness[i] = true;
           } else {
             var success = int.TryParse(arg.FormalParameterName.val, out var index);
             if (success && 0 <= index && index < args.Count) {
               ghostness[index] = true;
             }
           }
         }
       }
       var argumentGhostness = ghostness.ToList();
       // make sure the corresponding tuple type exists
       var tmp = theBuiltIns.TupleType(x, args.Count, true, argumentGhostness);
       e = new DatatypeValue(x, BuiltIns.TupleTypeName(argumentGhostness), BuiltIns.TupleTypeCtorName(args.Count), args);
     }
     e.RangeToken = new RangeToken(x, t);
  .)
  .

/*------------------------------------------------------------------------*/
SetDisplayExpr<out Expression e>
= (. Contract.Ensures(Contract.ValueAtReturn(out e) != null);
     IToken token = null;
     IToken x = null, startToken = null;
     e = dummyExpr;
  .)
  [ ( "iset" | "multiset" )                  (. token = t; startToken = t; x = t; .)
  ]
  ( "{"                                      (. token = token ?? t;
                                                startToken = startToken ?? t;
                                                x = token; 
                                                List<Expression> elements = new List<Expression/*!*/>();
                                             .)
    [ Expressions<elements> ]                (. if (token.kind == _iset) {
                                                  e = new SetDisplayExpr(x, false, elements);
                                                } else if (token.kind == _multiset) {
                                                  e = new MultiSetDisplayExpr(x, elements);
                                                } else {
                                                  e = new SetDisplayExpr(x, true, elements);
                                                }
                                             .)
    "}"
  |
    "("                                       (. x = t; startToken = startToken ?? t; .)
     Expression<out e, true, true>            (.
                                                  if (token == null || token.kind != _multiset) {
                                                    SemErr(x, "A forming expression must be a multiset");
                                                  }
                                                  e = new MultiSetFormingExpr(x, e);
                                               .)
    ")"
  )
  (. e.RangeToken = new RangeToken(startToken, t); .)
  .

/*------------------------------------------------------------------------*/
SeqDisplayExpr<out Expression e>
= (. Contract.Ensures(Contract.ValueAtReturn(out e) != null);
     IToken x = null;
     Type explicitTypeArg = null;
     Expression n, f;
     e = dummyExpr;
  .)
  (
    "seq"                          (. x = t; .)
    [ (. var gt = new List<Type>(); .)
    GenericInstantiation<gt>     (. if (gt.Count > 1) {
                                      SemErr("seq type expects only one type argument");
                                    } else {
                                      explicitTypeArg = gt[0];
                                    }
                                 .)
    ]
    "("
    Expression<out n, true, true>
    ","
    Expression<out f, true, true>
    ")"                            (. e = new SeqConstructionExpr(x, explicitTypeArg, n, f); .)
  |
    "["                                      (. List<Expression> elements = new List<Expression/*!*/>();
                                                x = t;

                                             .)
    [ Expressions<elements> ]                (. e = new SeqDisplayExpr(x, elements);
                                             .)
    "]"
  )
  (.  e.RangeToken = new RangeToken(x, t); .)
  .

/*------------------------------------------------------------------------*/
MapDisplayExpr<out Expression e>
= (. Contract.Ensures(Contract.ValueAtReturn(out e) != null);
     List<ExpressionPair/*!*/>/*!*/ elements= new List<ExpressionPair/*!*/>() ;
     e = dummyExpr;
  .)
  ( "map" | "imap" ) (. IToken mapToken = t; .)
  "["
    [ MapLiteralExpressions<out elements> ] 
                     (. e = new MapDisplayExpr(mapToken, mapToken.kind == _map, elements);.)
  "]"                (. e.RangeToken = new RangeToken(mapToken, t); .)
  .

/*------------------------------------------------------------------------*/
MapLiteralExpressions<.out List<ExpressionPair> elements.>
= (. Expression/*!*/ d, r;
     elements = new List<ExpressionPair/*!*/>();
  .)
  Expression<out d, true, true> ":=" Expression<out r, true, true>       (. elements.Add(new ExpressionPair(d,r)); .)
  { "," Expression<out d, true, true> ":=" Expression<out r, true, true> (. elements.Add(new ExpressionPair(d,r)); .)
  }
  .

/*------------------------------------------------------------------------*/
MapComprehensionExpr<out Expression e, bool allowLemma, bool allowLambda, bool allowBitwiseOps>
= (. Contract.Ensures(Contract.ValueAtReturn(out e) != null);
     List<BoundVar> bvars = new List<BoundVar>();
     Expression range = null;
     Expression bodyLeft = null;
     Expression bodyRight;
     Attributes attrs = null;
     bool finite = true;
  .)
  ( "map" | "imap" (. finite = false; .) )     (. IToken mapToken = t; .)
  QuantifierDomain<out bvars, out attrs, out range, allowLemma, allowLambda, allowBitwiseOps>
  QSep
  Expression<out bodyRight, allowLemma, allowLambda, allowBitwiseOps>
  [ IF(IsGets())  /* greedily parse ":=" */    (. bodyLeft = bodyRight; .)
    ":=" Expression<out bodyRight, allowLemma, allowLambda, allowBitwiseOps || !finite>
  ]
  (. if (bodyLeft == null && bvars.Count != 1) {
       SemErr(t, "a map comprehension with more than one bound variable must have a term expression of the form 'Expr := Expr'");
       e = dummyExpr;
     } else {
       e = new MapComprehension(mapToken, t, finite, bvars, range ?? new LiteralExpr(mapToken, true), bodyLeft, bodyRight, attrs);
     }
     e.RangeToken = new RangeToken(mapToken, t);
  .)
  .

/*------------------------------------------------------------------------*/
EndlessExpression<out Expression e, bool allowLemma, bool allowLambda, bool allowBitwiseOps>
= (. Statement s;
     e = dummyExpr;
  .)
  ( IfExpression<out e, allowLemma, allowLambda, allowBitwiseOps>
  | MatchExpression<out e, allowLemma, allowLambda, allowBitwiseOps>
  | QuantifierExpression<out e, allowLemma, allowLambda>  /* types are such that we can allow bitwise operations in the quantifier body */
  | SetComprehensionExpr<out e, allowLemma, allowLambda, allowBitwiseOps>
  | StmtInExpr<out s>
    Expression<out e, allowLemma, allowLambda, allowBitwiseOps>    (. e = new StmtExpr(s.Tok, s, e) { RangeToken = new RangeToken(s.GetStartToken(), e.GetEndToken()) }; .)
  | LetExpression<out e, allowLemma, allowLambda, allowBitwiseOps>
  | MapComprehensionExpr<out e, allowLemma, allowLambda, allowBitwiseOps>
  )
  .

/*------------------------------------------------------------------------*/
IfExpression<out Expression e, bool allowLemma, bool allowLambda, bool allowBitwiseOps>
= "if"   (. IToken x = t; Expression e0; Expression e1;
            bool isBindingGuard = false;
            e = dummyExpr;
         .)
      ( IF(IsBindingGuard())
        BindingGuard<out e, true>  (. isBindingGuard = true; .)
      | Expression<out e, true, true>
      )
      "then" Expression<out e0, true, true, true>
      "else" Expression<out e1, allowLemma, allowLambda, allowBitwiseOps>
                (. if (isBindingGuard) {
                     var exists = (ExistsExpr) e;
                     var LHSs = new List<CasePattern<BoundVar>>();
                     foreach (var v in exists.BoundVars) {
                       LHSs.Add(new CasePattern<BoundVar>(e.tok, v));
                     }
                     e0 = new LetExpr(e.tok, LHSs, new List<Expression>() {
                       exists.Term }, e0, false) { RangeToken = exists.GetRangeToken() };
                 }
                 e = new ITEExpr(x, isBindingGuard, e, e0, e1);
                 e.RangeToken = new RangeToken(x, t);
                .)
  .
/*------------------------------------------------------------------------*/
StmtInExpr<out Statement s>
= (. s = dummyStmt; .)
  ( AssertStmt<out s, true>
  | ExpectStmt<out s>
  | AssumeStmt<out s>
  | RevealStmt<out s>
  | CalcStmt<out s>
  )
  .

/*------------------------------------------------------------------------*/
LetExpression<out Expression e, bool allowLemma, bool allowLambda, bool allowBitwiseOps>
= (. e = dummyExpr; .)
  ( LetExprWithLHS<out e, allowLemma, allowLambda, allowBitwiseOps>
  | LetExprWithoutLHS<out e, allowLemma, allowLambda, allowBitwiseOps>
  ).

/*------------------------------------------------------------------------*/
LetExprWithLHS<out Expression e, bool allowLemma, bool allowLambda, bool allowBitwiseOps>
= (. IToken x = null;
     bool isGhost = false;
     var letLHSs = new List<CasePattern<BoundVar>>();
     var letRHSs = new List<Expression>();
     CasePattern<BoundVar> pat;
     bool exact = true;
     bool isLetOrFail = false;
     Attributes attrs = null;
     e = dummyExpr;
  .)
    [ "ghost"                       (. isGhost = true;  x = t; .)
    ]
    "var"                           (. if (!isGhost) { x = t; } .)
    CasePattern<out pat>            (. if (isGhost) { pat.Vars.Iter(bv => bv.IsGhost = true); }
                                       letLHSs.Add(pat);
                                    .)
    { "," CasePattern<out pat>      (. if (isGhost) { pat.Vars.Iter(bv => bv.IsGhost = true); }
                                       letLHSs.Add(pat);
                                    .)
    }
    ( ":="
    | { Attribute<ref attrs> }
      ":|"                          (. exact = false;
                                       foreach (var lhs in letLHSs) {
                                         if (lhs.Arguments != null) {
                                           SemErr(lhs.tok, "LHS of let-such-that expression must be variables, not general patterns");
                                         }
                                       }
                                    .)
    | ":-"                          (. isLetOrFail = true; .)
    )
    Expression<out e, false, true>        (. letRHSs.Add(e); .)
    { "," Expression<out e, false, true>  (. letRHSs.Add(e); .)
    }
    ";"
    Expression<out e, allowLemma, allowLambda, allowBitwiseOps>
  (.
    if (isLetOrFail) {
      CasePattern<BoundVar> lhs = null;
      Contract.Assert(letLHSs.Count > 0);
      if (letLHSs.Count == 1) {
        lhs = letLHSs[0];
      } else {
        SemErr("':-' can have at most one left-hand side");
      }
      Expression rhs = null;
      Contract.Assert(letRHSs.Count > 0);
      if (letRHSs.Count == 1) {
        rhs = letRHSs[0];
      } else {
        SemErr("':-' must have exactly one right-hand side");
      }
      e = new LetOrFailExpr(x, lhs, rhs, e);
    } else {
      e = new LetExpr(x, letLHSs, letRHSs, e, exact, attrs);
    }
    e.RangeToken = new RangeToken(x, t);
  .)
  .

/*------------------------------------------------------------------------*/
LetExprWithoutLHS<out Expression e, bool allowLemma, bool allowLambda, bool allowBitwiseOps>
= (. IToken x;
     Expression rhs;
     Expression body;
  .)
  ":-"                                    (. x = t; .)
  Expression<out rhs, false, true>
  ";"
  Expression<out body, allowLemma, allowLambda, allowBitwiseOps>
  (. e = new LetOrFailExpr(x, null, rhs, body);
     e.RangeToken = new RangeToken(x, t);
   .)
  .

/*------------------------------------------------------------------------*/
MatchExpression<out Expression e, bool allowLemma, bool allowLambda, bool allowBitwiseOps>
= (. Contract.Ensures(Contract.ValueAtReturn(out e) != null); IToken/*!*/ x;  NestedMatchCaseExpr/*!*/ c;
     List<NestedMatchCaseExpr/*!*/> cases = new List<NestedMatchCaseExpr/*!*/>();
     bool usesOptionalBraces = false;
  .)
  "match"                     (. x = t; .)
  Expression<out e, allowLemma, allowLambda, allowBitwiseOps>
  ( IF(la.kind == _lbrace)  /* always favor brace-enclosed match body to a case-less match */
    "{" (. usesOptionalBraces = true; .)
        { CaseExpression<out c, true, true, allowBitwiseOps> (. cases.Add(c); .) }
    "}"
  |     { IF(la.kind == _case)  /* let each "case" bind to the closest preceding "match" */
          CaseExpression<out c, allowLemma, allowLambda, allowBitwiseOps> (. cases.Add(c); .)
        }
  )
  (. e = new NestedMatchExpr(x, e, cases, usesOptionalBraces);
     e.RangeToken = new RangeToken(x, t); .)
.

/*------------------------------------------------------------------------*/
CaseExpression<out NestedMatchCaseExpr c, bool allowLemma, bool allowLambda, bool allowBitwiseOps>
= (. Contract.Ensures(Contract.ValueAtReturn(out c) != null); IToken/*!*/ x;
     ExtendedPattern/*!*/ pat = null;
     Expression/*!*/ body;
     Attributes attrs = null;
  .)
  "case"                      (. x = t; .)
  { Attribute<ref attrs> }
  ExtendedPattern<out pat>             (. .)
  "=>"
  Expression<out body, allowLemma, allowLambda, allowBitwiseOps>    (. c = new NestedMatchCaseExpr(x, pat, body, attrs); .)
.

/*------------------------------------------------------------------------*/
CasePattern<.out CasePattern<BoundVar> pat.>
= (. IToken id;  List<CasePattern<BoundVar>> arguments;
     BoundVar bv;
     pat = null;
  .)
  ( IF(IsIdentParen())
    Ident<out id>
    "("                                (. arguments = new List<CasePattern<BoundVar>>(); .)
      [ CasePattern<out pat>           (. arguments.Add(pat); .)
        { "," CasePattern<out pat>     (. arguments.Add(pat); .)
        }
      ]
    ")"                                (. pat = new CasePattern<BoundVar>(id, id.val, arguments); .)
  | "("                                (. id = t;
                                          arguments = new List<CasePattern<BoundVar>>();
                                       .)
      [ CasePattern<out pat>           (. arguments.Add(pat); .)
        { "," CasePattern<out pat>     (. arguments.Add(pat); .)
        }
      ]
    ")"                                (. // Parse parenthesis without an identifier as a built in tuple type.
                                          string ctor = BuiltIns.TupleTypeCtorName(arguments.Count);  //use the TupleTypeCtors
                                          pat = new CasePattern<BoundVar>(id, ctor, arguments);
                                       .)
  | IdentTypeOptional<out bv>          (. // This could be a BoundVar of a parameter-less constructor and we may not know until resolution.
                                          // Nevertheless, we do put the "bv" into the CasePattern here (even though it will get thrown out
                                          // later if resolution finds the CasePattern to denote a parameter-less constructor), because this
                                          // (in particular, bv.IsGhost) is the place where a LetExpr records whether or not the "ghost"
                                          // keyword was used in the declaration.
                                          pat = new CasePattern<BoundVar>(bv.tok, bv);
                                       .)
  )
  (. // In case of parsing errors, make sure 'pat' still returns as non-null
     if (pat == null) {
       pat = new CasePattern<BoundVar>(t, "_ParseError", null);
     }
  .)
  .

/*------------------------------------------------------------------------*/
/* CasePatternLocal is identical to CasePattern, except that it uses LocalVariable instead of BoundVar. Coco does
 * not have a way to make the patterns take a bounded type parameter.
 */
CasePatternLocal<.out CasePattern<LocalVariable> pat, bool isGhost.>
= (. IToken id; List<CasePattern<LocalVariable>> arguments;
     LocalVariable local;
     pat = null;
  .)
  ( IF(IsIdentParen())
    Ident<out id>
    "("                                          (. arguments = new List<CasePattern<LocalVariable>>(); .)
      [ CasePatternLocal<out pat, isGhost>       (. arguments.Add(pat); .)
        { "," CasePatternLocal<out pat, isGhost> (. arguments.Add(pat); .)
        }
      ]
    ")"                                          (. pat = new CasePattern<LocalVariable>(id, id.val, arguments); .)
  | "("                                          (. id = t;
                                                    arguments = new List<CasePattern<LocalVariable>>();
                                                 .)
      [ CasePatternLocal<out pat, isGhost>       (. arguments.Add(pat); .)
        { "," CasePatternLocal<out pat, isGhost> (. arguments.Add(pat); .)
        }
      ]
    ")"                                (. // Parse parenthesis without an identifier as a built in tuple type.
                                          string ctor = BuiltIns.TupleTypeCtorName(arguments.Count);  //use the TupleTypeCtors
                                          pat = new CasePattern<LocalVariable>(id, ctor, arguments);
                                       .)
  | LocalIdentTypeOptional<out local, isGhost>
                                       (. // This could be a LocalVariable of a parameter-less constructor and we may not know until resolution.
                                          // Nevertheless, we do put the local" into the CasePattern here (even though it will get thrown out
                                          // later if resolution finds the CasePattern to denote a parameter-less constructor), because this
                                          // (in particular, local.IsGhost) is the place where a LetExpr records whether or not the "ghost"
                                          // keyword was used in the declaration.
                                          pat = new CasePattern<LocalVariable>(local.Tok, local);
                                       .)
  )
  (. // In case of parsing errors, make sure 'pat' still returns as non-null
     if (pat == null) {
       pat = new CasePattern<LocalVariable>(t, "_ParseError", null);
     }
  .)
  .

/*------------------------------------------------------------------------*/
NameSegment<out Expression e>
= (. IToken id;
     IToken openParen = null; IToken atLabel = null;
     List<Type> typeArgs = null; List<ActualBinding> args = null;
  .)
  Ident<out id>
  ( IF(IsGenericInstantiation(true))
    (. typeArgs = new List<Type>(); .)
    GenericInstantiation<typeArgs>
    [ AtCall<out atLabel, out openParen, out args> ]
  | HashCall<id, out openParen, out typeArgs, out args>
  | [ AtCall<out atLabel, out openParen, out args> ]
  )
  /* Note, since HashCall updates id.val, we make sure not to use id.val until after the possibility of calling HashCall. */
  (. e = new NameSegment(id, id.val, typeArgs);
     if (openParen != null) {
       e = new ApplySuffix(openParen, atLabel, e, args, t);
     } else {
       Contract.Assert(atLabel == null);
     }
     e.RangeToken = new RangeToken(id, t);
  .)
  .

/*------------------------------------------------------------------------*/
/* NameSegmentForTypeName is like the production NameSegment, except that it does not allow HashCall */
NameSegmentForTypeName<out Expression e, bool inExpressionContext>
= (. IToken id;  List<Type> typeArgs; .)
  Ident<out id>
  OptGenericInstantiation<out typeArgs, inExpressionContext>
  (. e = new NameSegment(id, id.val, typeArgs);
  .)
  .

/*------------------------------------------------------------------------*/
/* The HashCall production extends a given identifier with a hash sign followed by
 * a list of argument expressions.  That is, if what was just parsed was an identifier id,
 * then the HashCall production will continue parsing into id#[arg](args).
 * One could imagine parsing just the id# as an expression, but Dafny doesn't do that
 * since the first argument to a prefix predicate/method is textually set apart; instead
 * if a programmer wants to curry the arguments, one has to resort to using a lambda
 * expression, just like for other function applications.
 * Note: This grammar production mutates the id.val field to append the hash sign.
 */
HashCall<.IToken id, out IToken openParen, out List<Type> typeArgs, out List<ActualBinding> args.>
= (. Expression k; args = new List<ActualBinding>(); typeArgs = null; .)
  "#"                                      (. id.val = id.val + "#"; t.val = ""; t.pos = t.pos+1; t.col = t.col+1; .)
  [                                        (. typeArgs = new List<Type>(); .)
    GenericInstantiation<typeArgs>
  ]
  "[" Expression<out k, true, true> "]"    (. args.Add(new ActualBinding(null, k)); .)
  "("                                      (. openParen = t; .)
    [ ActualBindings<args> ]
  ")"
  .

/*------------------------------------------------------------------------*/
AtCall<.out IToken atLabel, out IToken openParen, out List<ActualBinding> args.>
= (. atLabel = null;
     openParen = null;
     args = new List<ActualBinding>();
  .)
  "@" LabelName<out atLabel>
  "("                                      (. openParen = t; .)
    [ ActualBindings<args> ]
  ")"
  .

/*------------------------------------------------------------------------*/
Suffix<ref Expression e>
= (. Contract.Requires(e != null); Contract.Ensures(e!=null);
     IToken id, x;
     Expression e0 = null;  Expression e1 = null;  Expression ee;  bool anyDots = false;
     List<Expression> multipleLengths = null; bool takeRest = false; // takeRest is relevant only if multipleLengths is non-null
     List<Expression> multipleIndices = null;
     List<Tuple<IToken, string, Expression>> updates;
     var startToken = e.GetStartToken();
     Expression v;
  .)
  ( "."
    ( "("                                             (. x = t; updates = new List<Tuple<IToken, string, Expression>>(); .)
        MemberBindingUpdate<out id, out v>            (. updates.Add(Tuple.Create(id, id.val, v)); .)
        { "," MemberBindingUpdate<out id, out v>      (. updates.Add(Tuple.Create(id, id.val, v)); .)
        }
      ")"
      (. e = new DatatypeUpdateExpr(x, e, updates) { RangeToken = new RangeToken(startToken, t)}; .)
    | DotSuffix<out id, out x>                 (. if (x != null) {
                                                    // process id as a Suffix in its own right
                                                    e = new ExprDotName(id, e, id.val, null) { RangeToken = new RangeToken(startToken, t)};
                                                    id = x;  // move to the next Suffix
                                                  }
                                                  IToken openParen = null;  List<Type> typeArgs = null;
                                                  List<ActualBinding> args = null;
                                                  IToken atLabel = null;
                                               .)

      ( IF(IsGenericInstantiation(true))
        (. typeArgs = new List<Type>(); .)
        GenericInstantiation<typeArgs>
        [ AtCall<out atLabel, out openParen, out args> ]
      | HashCall<id, out openParen, out typeArgs, out args>
      | [ AtCall<out atLabel, out openParen, out args> ]
      )
      (. e = new ExprDotName(id, e, id.val, typeArgs) {
           RangeToken = new RangeToken(startToken, id)
         };
         if (openParen != null) {
           e = new ApplySuffix(openParen, atLabel, e, args, t) {
             RangeToken = new RangeToken(startToken, t)
           };
         } else {
           Contract.Assert(atLabel == null);
         }
      .)
    )
  | "["                                        (. x = t; .)
      ( Expression<out ee, true, true>         (. e0 = ee; .)
        ( ".."                                 (. anyDots = true; .)
          [ Expression<out ee, true, true>     (. e1 = ee; .)
          ]
        | ":="
          Expression<out ee, true, true>       (. e1 = ee; .)
        | ":"                                  (. multipleLengths = new List<Expression>();
                                                  multipleLengths.Add(e0);  // account for the Expression read before the colon
                                                  takeRest = true;
                                               .)
          [ Expression<out ee, true, true>     (. multipleLengths.Add(ee); takeRest = false; .)
            { IF(IsNonFinalColon())
              ":"
              Expression<out ee, true, true>   (. multipleLengths.Add(ee); .)
            }
            [ ":"                              (. takeRest = true; .)
            ]
          ]
        | { "," Expression<out ee, true, true> (. if (multipleIndices == null) {
                                                    multipleIndices = new List<Expression>();
                                                    multipleIndices.Add(e0);
                                                  }
                                                  multipleIndices.Add(ee);
                                               .)
          }
        )
      | ".."                                   (. anyDots = true; .)
        [ Expression<out ee, true, true>       (. e1 = ee; .)
        ]
      )
    "]"
      (. if (multipleIndices != null) {
           e = new MultiSelectExpr(x, e, multipleIndices);
           // make sure an array class with this dimensionality exists
           var tmp = theBuiltIns.ArrayType(multipleIndices.Count, new IntType(), true);
         } else {
           if (!anyDots && e0 == null) {
             /* a parsing error occurred */
             e0 = dummyExpr;
           }
           Contract.Assert(anyDots || e0 != null);
           if (anyDots) {
             //Contract.Assert(e0 != null || e1 != null);
             e = new SeqSelectExpr(x, false, e, e0, e1, t);
           } else if (multipleLengths != null) {
             Expression prev = null;
             List<Expression> seqs = new List<Expression>();
              foreach (var len in multipleLengths) {
                var end = prev == null ? len : new BinaryExpr(x, BinaryExpr.Opcode.Add, prev, len) {
                  RangeToken = new RangeToken(prev.GetStartToken(), len.GetEndToken())
                };
                seqs.Add(new SeqSelectExpr(x, false, e, prev, end, t) {
                  RangeToken = new RangeToken(e.GetStartToken(), t)
                });
                prev = end;
              }
             if (takeRest) {
               seqs.Add(new SeqSelectExpr(x, false, e, prev, null, t) {
                 RangeToken = new RangeToken(e.GetStartToken(), t)
               });
             }
             e = new SeqDisplayExpr(x, seqs);
           } else if (e1 == null) {
             Contract.Assert(e0 != null);
             e = new SeqSelectExpr(x, true, e, e0, null, t);
           } else {
             Contract.Assert(e0 != null);
             e = new SeqUpdateExpr(x, e, e0, e1);
           }
         }
         e.RangeToken = new RangeToken(startToken, t);
      .)
  | "("                                    (. IToken openParen = t; var args = new List<ActualBinding>(); .)
    [ ActualBindings<args> ]
    ")"                                    (. e = new ApplySuffix(openParen, null, e, args, t);
                                              e.RangeToken = new RangeToken(startToken, t);
                                           .)
  )
  .

/*------------------------------------------------------------------------*/
ActualBindings<.List<ActualBinding> bindings.>
= (. ActualBinding binding; .)
  ActualBinding<out binding>                      (. bindings.Add(binding); .)
  { "," ActualBinding<out binding>                (. bindings.Add(binding); .)
  }
  .

ActualBinding<out ActualBinding binding, bool isGhost = false>
= (. IToken id = null; Expression e; .)
  [ IF(IsBinding())
    NoUSIdentOrDigits<out id>
    ":="
  ]
  Expression<out e, true, true>
  (. binding = new ActualBinding(id, e, isGhost); .)
  .

/*------------------------------------------------------------------------*/
QuantifierExpression<out Expression q, bool allowLemma, bool allowLambda>
= (. Contract.Ensures(Contract.ValueAtReturn(out q) != null);
     IToken/*!*/ x = Token.NoToken;
     bool univ = false;
     List<BoundVar/*!*/> bvars;
     Attributes attrs;
     Expression range;
     Expression/*!*/ body;
  .)
  ( Forall                                     (. x = t;  univ = true; .)
  | Exists                                     (. x = t; .)
  )
  QuantifierDomain<out bvars, out attrs, out range, allowLemma, allowLambda, true>
  QSep
  Expression<out body, allowLemma, allowLambda>
  (. if (univ) {
       q = new ForallExpr(x, t, bvars, range, body, attrs);
     } else {
       q = new ExistsExpr(x, t, bvars, range, body, attrs);
     }
     q.RangeToken = new RangeToken(x, t);
  .)
  .

/*------------------------------------------------------------------------*/
QuantifierDomain<.out List<BoundVar> bvars, out Attributes attrs, out Expression range, bool allowLemma, bool allowLambda, bool allowBitwiseOps.>
= (.
     List<QuantifiedVar> qvars = new List<QuantifiedVar>();
     QuantifiedVar/*!*/ qv;
     attrs = null;
     range = null;
  .)
  QuantifierVariableDecl<out qv, ref attrs, allowLemma, allowLambda, allowBitwiseOps>         (. qvars.Add(qv); .)
  { IF(IsQuantifierVariableDecl(qv))
    ","
    QuantifierVariableDecl<out qv, ref attrs, allowLemma, allowLambda, allowBitwiseOps>       (. qvars.Add(qv); .)
  }
  (. QuantifiedVar.ExtractSingleRange(qvars, out bvars, out range); .)
  .
  
/*------------------------------------------------------------------------*/
QuantifierVariableDecl<.out QuantifiedVar qvar, ref Attributes attrs, bool allowLemma, bool allowLambda, bool allowBitwiseOps.>
= (.
     BoundVar bv;
     Expression domain = null;
     Expression range = null;
  .)
  IdentTypeOptional<out bv>
  [ // "<-" can also appear in GenericParameters in something like "<-T>",
    // so we parse it as two separate tokens, but use lookahead to ensure
    // we don't allow whitespace between them.
    IF(IsFromArrow())
    "<" "-"
    // We can't allow bitwise ops here since otherwise we'll swallow up any
    // optional "| <Range>" suffix 
    Expression<out domain, allowLemma, allowLambda, false>
  ]
  { Attribute<ref attrs> }
  [ // Coco complains about this ambiguity, thinking that a "|" can follow a body-less forall statement; 
    // I don't see how that's possible, but this IF is good and suppresses the reported ambiguity
    IF(la.kind == _verticalbar) 
    "|"
    Expression<out range, allowLemma, allowLambda, allowBitwiseOps>
  ]
  (. qvar = new QuantifiedVar(bv.tok, bv.Name, bv.SyntacticType, domain, range); .)
  .

/*------------------------------------------------------------------------*/
SetComprehensionExpr<out Expression q, bool allowLemma, bool allowLambda, bool allowBitwiseOps>
= (. Contract.Ensures(Contract.ValueAtReturn(out q) != null);
     List<BoundVar/*!*/> bvars = new List<BoundVar>();
     Expression range;
     Expression body = null;
     Attributes attrs = null;
     bool finite = true;
  .)
  ( "set" | "iset" (. finite = false; .) )     (. IToken setToken = t; .)
  QuantifierDomain<out bvars, out attrs, out range, allowLemma, allowLambda, allowBitwiseOps>
  [ IF(IsQSep())  /* let any given body bind to the closest enclosing set comprehension */
    QSep
    Expression<out body, allowLemma, allowLambda, allowBitwiseOps || !finite>
  ]
  (. if (body == null && bvars.Count != 1) {
       SemErr(t, "a set comprehension with more than one bound variable must have a term expression");
       q = dummyExpr;
     } else {
       // This production used to have its own version of QuantifierDomain in which the
       // range was not optional, so we map null to "true" here so that the rest of the
       // logic doesn't hit exceptions.
       if (range == null) {
         range = LiteralExpr.CreateBoolLiteral(new AutoGeneratedToken(t), true);
       }
       q = new SetComprehension(setToken, t, finite, bvars, range, body, attrs);
     }
     q.RangeToken = new RangeToken(t, t);
  .)
  .

/*------------------------------------------------------------------------*/
Expressions<.List<Expression> args.>
= (. Expression e; .)
  Expression<out e, true, true>                      (. args.Add(e); .)
  { "," Expression<out e, true, true>                (. args.Add(e); .)
  }
  .

/*------------------------------------------------------------------------*/
TupleArgs<.List<ActualBinding> args.>
= (. ActualBinding binding; bool isGhost = false; .)
  // The IF is to distinguish between `(ghost var x := 5; x + x)` and (ghost x), both of which begin with `( ghost`.
  [ IF(la.kind == _ghost && !IsVar())
    "ghost"                             (. isGhost = true; .)
  ]
  ActualBinding<out binding, isGhost>   (. args.Add(binding); .)
  { ","                                 (. isGhost = false; .)
    [ IF(la.kind == _ghost && !IsVar())
      "ghost"                           (. isGhost = true; .)
    ]
    ActualBinding<out binding, isGhost> (. args.Add(binding); .)
  }
  .

/*------------------------------------------------------------------------*/
AttributeName<out IToken id> = NoUSIdent<out id>.

Attribute<ref Attributes attrs>
= (. IToken openBrace, closeBrace;
     IToken x = null;
     var args = new List<Expression>();
  .)
  "{:"                         (. openBrace = t; .)
  (. ConvertKeywordTokenToIdent(); .)
  AttributeName<out x>
  [ Expressions<args> ]
  "}"                         (. closeBrace = t; .)
  (. attrs = new UserSuppliedAttributes(x, openBrace, closeBrace, args, attrs);
     attrs.RangeToken = new RangeToken(openBrace, t);
  .)
  .

/*------------------------------------------------------------------------*/
Ident<out IToken/*!*/ x>
= (. Contract.Ensures(Contract.ValueAtReturn(out x) != null); .)
  ( ident
  | "least"      (. t.kind = _ident; .) // convert it to an ident
  | "greatest"   (. t.kind = _ident; .) // convert it to an ident
  | "older"      (. t.kind = _ident; .) // convert it to an ident
  )
  (. x = t; .)
  .

/*------------------------------------------------------------------------*/
// Identifier or sequence of digits
// Parse one of the following, which are supposed to follow a ".":
//        ident
//        digits
//        digits . digits
// In the first two cases, x returns as the token for the ident/digits and y returns as null.
// In the third case, x and y return as the tokens for the first and second digits.
// This parser production solves a problem where the scanner might parse a real number instead
// of stopping at the decimal point.
DotSuffix<out IToken x, out IToken y>
= (. Contract.Ensures(Contract.ValueAtReturn(out x) != null);
     x = Token.NoToken;
     y = null;
  .)
  ( Ident<out x>
  | digits         (. x = t; .)
  | decimaldigits  (. x = t;
                      int exponent = x.val.IndexOf('e');
                      if (0 <= exponent) {
                        // this is not a legal field/destructor name
                        SemErr(x, "invalid DotSuffix");
                      } else {
                        int dot = x.val.IndexOf('.');
                        if (0 <= dot) {
                          // change token
                          // [prev][    x    ]
                          // to
                          // [prev][y][dot][x]
                          y = new Token();
                          y.pos = x.pos;
                          y.val = x.val.Substring(0, dot);
                          y.col = x.col;
                          y.line = x.line;
                          y.Filename = x.Filename;
                          y.kind = x.kind;
                          
                          var dotTok = new Token();
                          dotTok.pos = x.pos + dot;
                          dotTok.val = ".";
                          dotTok.Filename = x.Filename;
                          dotTok.line = x.line;
                          dotTok.kind = x.kind;
                          dotTok.col = x.col + dot;
                          
                          x.pos = x.pos + dot + 1;
                          x.val = x.val.Substring(dot + 1);
                          x.col = x.col + dot + 1;
                          
                          // Ok, now swaps x and y when returning
                          var tmp = x;
                          x = y;
                          y = tmp;
                        }
                      }
                   .)
  | "requires"     (. x = t; .)
  | "reads"        (. x = t; .)
  )
  .

/*------------------------------------------------------------------------*/
// Identifier, disallowing leading underscores
NoUSIdent<out IToken/*!*/ x>
= (. Contract.Ensures(Contract.ValueAtReturn(out x) != null); .)
  Ident<out x>     (. if (x.val.StartsWith("_")) {
                        SemErr("cannot declare identifier beginning with underscore");
                      }
                   .)
  .

/*------------------------------------------------------------------------*/
IdentOrDigits<out IToken id>
= (. id = Token.NoToken; .)
  ( Ident<out id>
  | digits         (. id = t; .)
  )
  .

/*------------------------------------------------------------------------*/
NoUSIdentOrDigits<out IToken id>
= (. id = Token.NoToken; .)
  ( NoUSIdent<out id>
  | digits         (. id = t; .)
  )
  .

/*------------------------------------------------------------------------*/
MemberBindingUpdate<out IToken id, out Expression e>
= (. id = Token.NoToken; e = dummyExpr; .)
  NoUSIdentOrDigits<out id>
  ":="
  Expression<out e, true, true>
  .

/*------------------------------------------------------------------------*/
LabelName<out IToken id>
= NoUSIdentOrDigits<out id>
  .

/*------------------------------------------------------------------------*/
MethodFunctionName<out IToken id>
= NoUSIdentOrDigits<out id>
  .

/*------------------------------------------------------------------------*/
TypeNameOrCtorSuffix<out IToken id>
= (. id = Token.NoToken; .)
  IdentOrDigits<out id>
  .

/*------------------------------------------------------------------------*/
// Identifier, disallowing leading underscores, except possibly the "wildcard" identifier "_"
WildIdent<out IToken x, bool allowWildcardId>
= (. Contract.Ensures(Contract.ValueAtReturn(out x) != null); .)
  Ident<out x>     (. t.val = UnwildIdent(t.val, allowWildcardId); .)
  .

/*------------------------------------------------------------------------*/
OldSemi  /* NOTE: Coco complains about "OldSemi deletable". That's okay. */
= /* In the future, it may be that semi-colons will be neither needed nor allowed in certain places where,
   * in the past, they were required.  As a period of transition between the two, such semi-colons are optional.
   */
  [ SYNC ";"    (. errors.DeprecatedStyle(t, "deprecated style: a semi-colon is not needed here"); .)
  ].

/*------------------------------------------------------------------------*/
Nat<out BigInteger n>
= (. n = BigInteger.Zero;
     string S;
  .)
  ( digits
    (. S = Util.RemoveUnderscores(t.val);
       try {
         n = BigIntegerParser.Parse(S);
       } catch (System.FormatException) {
         SemErr("incorrectly formatted number");
         n = BigInteger.Zero;
       }
    .)
  | hexdigits
    (. S = Util.RemoveUnderscores(t.val.Substring(2));
       try {
         // note: leading 0 required when parsing positive hex numbers
         n = BigIntegerParser.Parse("0" + S, System.Globalization.NumberStyles.HexNumber);
       } catch (System.FormatException) {
         SemErr("incorrectly formatted number");
         n = BigInteger.Zero;
       }
    .)
  )
  .

/*------------------------------------------------------------------------*/
Dec<out BaseTypes.BigDec d>
= (. d = BaseTypes.BigDec.ZERO; .)
  (decimaldigits
    (. var S = Util.RemoveUnderscores(t.val);
       try {
         d = BaseTypes.BigDec.FromString(S);
       } catch (System.FormatException) {
         SemErr("incorrectly formatted number");
         d = BaseTypes.BigDec.ZERO;
       }
    .)
  )
  .

/*------------------------------------------------------------------------*/
END Dafny.<|MERGE_RESOLUTION|>--- conflicted
+++ resolved
@@ -3934,15 +3934,10 @@
       AndOp                                                     (. x = t; .)
       RelationalExpression<out e1, allowLemma, allowLambda, allowBitwiseOps>
          (. startToken = e0.GetStartToken();
-<<<<<<< HEAD
-            e0 = new BinaryExpr(x, BinaryExpr.Opcode.And, e0, e1, firstOp);
-            e0.RangeToken = new RangeToken(startToken, t); .)
-=======
             e0 = new BinaryExpr(x, BinaryExpr.Opcode.And, e0, e1);
             e0.RangeToken = new RangeToken(startToken, t);
             e0.FormatTokens = new[] { firstOp };
          .)
->>>>>>> 72bf43a5
     }
     [ IF(IsOrOp()) OrOp (. SemErr(t, "Ambiguous use of && and ||. Use parentheses to disambiguate."); .) ]
     (. e0.RangeToken = new RangeToken(firstOp, t);
@@ -3960,15 +3955,10 @@
       OrOp                                                      (. x = t; .)
       RelationalExpression<out e1, allowLemma, allowLambda, allowBitwiseOps>
          (. startToken = e0.GetStartToken();
-<<<<<<< HEAD
-            e0 = new BinaryExpr(x, BinaryExpr.Opcode.Or, e0, e1, firstOp);
-            e0.RangeToken = new RangeToken(startToken, t); .)    }
-=======
             e0 = new BinaryExpr(x, BinaryExpr.Opcode.Or, e0, e1);
             e0.RangeToken = new RangeToken(startToken, t);
             e0.FormatTokens = new[] { firstOp };
          .) }
->>>>>>> 72bf43a5
     [ IF(IsAndOp()) AndOp (. SemErr(t, "Ambiguous use of && and ||. Use parentheses to disambiguate."); .) ]
     (. e0.RangeToken = new RangeToken(firstOp, t);
        if (e0 == first) {
