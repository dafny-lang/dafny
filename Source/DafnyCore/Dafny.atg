/* (
-----------------------------------------------------------------------------
//
// Copyright (C) Microsoft Corporation.  All Rights Reserved.
// Copyright by the contributors to the Dafny Project
// SPDX-License-Identifier: MIT
//
//-----------------------------------------------------------------------------*/
/*---------------------------------------------------------------------------
// Dafny
// Rustan Leino, first created 25 January 2008
//--------------------------------------------------------------------------*/
using System.Collections.Generic;
using System.Numerics;
using Microsoft.Boogie;
using System.IO;
using System.Text;
using System.Linq;
using Microsoft.Dafny;
COMPILER Dafny
/*--------------------------------------------------------------------------*/
readonly Expression/*!*/ dummyExpr;
readonly AssignmentRhs/*!*/ dummyRhs;
readonly FrameExpression/*!*/ dummyFrameExpr;
readonly Statement/*!*/ dummyStmt;
readonly Statement/*!*/ dummyIfStmt;
readonly Include theInclude;
readonly ModuleDecl theModule;
readonly BuiltIns theBuiltIns;
readonly bool theVerifyThisFile;
readonly bool theCompileThisFile;
DafnyOptions theOptions;
int anonymousIds = 0;

/// <summary>
/// Holds the modifiers given for a declaration
///
/// Not all modifiers are applicable to all kinds of declarations.
/// Errors are given when a modify does not apply.
/// We also record the tokens for the specified modifiers so that
/// they can be used in error messages.
/// </summary>
class DeclModifierData {
  public bool IsAbstract;
  public IToken AbstractToken;
  public bool IsGhost;
  public IToken GhostToken;
  public bool IsStatic;
  public IToken StaticToken;
  public IToken FirstToken;
}

// Check that token has not been set, then set it.
public void CheckAndSetToken(ref IToken token)
{
    if (token != null) {
      SemErr(t, "Duplicate declaration modifier: " + t.val);
    }
    token = t;
}

// Check that token has not been set, then set it, but just ignores if it was set already
public void CheckAndSetTokenOnce(ref IToken token)
{
    if (token == null) {
      token = t;
    }
}

/// <summary>
// A flags type used to tell what declaration modifiers are allowed for a declaration.
/// </summary>
[Flags]
enum AllowedDeclModifiers {
  None = 0,
  Abstract = 1,
  Ghost = 2,

  // Means ghost not allowed because already implicitly ghost.
  AlreadyGhost = 4,
  Static = 8,
};

/// <summary>
/// Check the declaration modifiers against those that are allowed.
///
/// The 'allowed' parameter specifies which declaration modifiers are allowed.
/// The 'declCaption' parameter should be a string describing the kind of declaration.
/// It is used in error messages.
/// Any declaration modifiers that are present but not allowed are cleared.
///</summary>
void CheckDeclModifiers(ref DeclModifierData dmod, string declCaption, AllowedDeclModifiers allowed)
{
  declCaption = (declCaption.StartsWith("i") || declCaption.StartsWith("o") ? "an " : "a ") + declCaption;
  if (dmod.IsAbstract && ((allowed & AllowedDeclModifiers.Abstract) == 0)) {
    SemErr(dmod.AbstractToken, $"{declCaption} cannot be declared 'abstract'");
    dmod.IsAbstract = false;
  }
  if (dmod.IsGhost) {
    if ((allowed & AllowedDeclModifiers.AlreadyGhost) != 0) {
      if (declCaption.Contains("-by-method")) {
        SemErr(dmod.GhostToken, $"{declCaption} has a ghost function body and a non-ghost method body; {declCaption} declaration does not use the 'ghost' keyword.");
      } else {
        SemErr(dmod.GhostToken, $"{declCaption} cannot be declared 'ghost' (it is 'ghost' by default)");
      }
      dmod.IsGhost = false;
    } else if ((allowed & AllowedDeclModifiers.Ghost) == 0) {
      SemErr(dmod.GhostToken, $"{declCaption} cannot be declared 'ghost'");
      dmod.IsGhost = false;
    }
  }
  if (dmod.IsStatic && ((allowed & AllowedDeclModifiers.Static) == 0)) {
    SemErr(dmod.StaticToken, $"{declCaption} cannot be declared 'static'");
    dmod.IsStatic = false;
  }
}

bool IsAssumeTypeKeyword(IToken la) {
  return la.kind == _assume || la.kind == _assert || la.kind == _expect;
}

///<summary>
/// Parses top-level things (modules, classes, datatypes, class members) from "filename"
/// and appends them in appropriate form to "module".
/// Returns the number of parsing errors encountered.
/// Note: first initialize the Scanner.
///</summary>
public static int Parse (bool useStdin, string/*!*/ filename, Include include, ModuleDecl module, BuiltIns builtIns, Errors/*!*/ errors, bool verifyThisFile=true, bool compileThisFile=true) /* throws System.IO.IOException */ {
  Contract.Requires(filename != null);
  Contract.Requires(module != null);
  string s;
  if (useStdin) {
    s = Microsoft.Boogie.ParserHelper.Fill(System.Console.In, new List<string>());
    return Parse(s, filename, filename, include, module, builtIns, errors, verifyThisFile, compileThisFile);
  } else {
    using (System.IO.StreamReader reader = new System.IO.StreamReader(filename)) {
      s = Microsoft.Boogie.ParserHelper.Fill(reader, new List<string>());
      return Parse(s, filename, DafnyOptions.O.UseBaseNameForFileName ? Path.GetFileName(filename) : filename, include, module, builtIns, errors, verifyThisFile, compileThisFile);
    }
  }
}
///<summary>
/// Parses top-level things (modules, classes, datatypes, class members)
/// and appends them in appropriate form to "module".
/// Returns the number of parsing errors encountered.
/// Note: first initialize the Scanner.
///</summary>
public static int Parse (string/*!*/ s, string/*!*/ fullFilename, string/*!*/ filename, ModuleDecl module, BuiltIns builtIns, ErrorReporter reporter, bool verifyThisFile=true, bool compileThisFile=true) {
  Contract.Requires(s != null);
  Contract.Requires(filename != null);
  Contract.Requires(module != null);
  Errors errors = new Errors(reporter);
  return Parse(s, fullFilename, filename, null, module, builtIns, errors, verifyThisFile, compileThisFile);
}

public static Parser SetupParser(string/*!*/ s, string/*!*/ fullFilename, string/*!*/ filename, Include include, ModuleDecl module,
                                 BuiltIns builtIns, Errors/*!*/ errors, bool verifyThisFile=true, bool compileThisFile=true) {
  Contract.Requires(s != null);
  Contract.Requires(filename != null);
  Contract.Requires(module != null);
  Contract.Requires(errors != null);
  byte[]/*!*/ buffer = cce.NonNull( UTF8Encoding.Default.GetBytes(s));
  MemoryStream ms = new MemoryStream(buffer,false);
  Scanner scanner = new Scanner(ms, errors, fullFilename, filename);
  return new Parser(scanner, errors, include, module, builtIns, verifyThisFile, compileThisFile);
}

public static Expression ParseExpression(string/*!*/ s, string/*!*/ fullFilename, string/*!*/ filename, Include include, ModuleDecl module,
                                         BuiltIns builtIns, Errors/*!*/ errors, bool verifyThisFile=true, bool compileThisFile=true) {
  Parser parser = SetupParser(s, fullFilename, filename, include, module, builtIns, errors, verifyThisFile, compileThisFile);
  parser.la = new Token();
  parser.la.val = "";
  parser.Get();
  Expression e;
  parser.Expression(out e, true, true, true);
  return e;
}

public void ApplyOptionsFromAttributes(Attributes attrs) {
  var overrides = attrs.AsEnumerable().Where(a => a.Name == "options")
    .Reverse().Select(a =>
      (token: (a as UserSuppliedAttributes)?.tok,
       options: a.Args.Select(arg => {
         if (arg is not LiteralExpr {Value: string optStr}) {
           SemErr(arg.tok, "argument to :options attribute must be a literal string");
           return null;
         }
         return optStr;
       }).Where(opt => opt != null).ToArray()))
    .Where(opts => opts.options.Any());

  if (overrides.Any()) {
    var options = new DafnyAttributeOptions(theOptions, errors);
    foreach (var (token, opts) in overrides) {
      options.Token = token;
      options.Parse(opts);
    }
    theOptions = options;
  }
}

///<summary>
/// Parses top-level things (modules, classes, datatypes, class members)
/// and appends them in appropriate form to "module".
/// Returns the number of parsing errors encountered.
/// Note: first initialize the Scanner with the given Errors sink.
///</summary>
public static int Parse (string/*!*/ s, string/*!*/ fullFilename, string/*!*/ filename, Include include, ModuleDecl module,
                         BuiltIns builtIns, Errors/*!*/ errors, bool verifyThisFile=true, bool compileThisFile=true) {
  Parser parser = SetupParser(s, fullFilename, filename, include, module, builtIns, errors, verifyThisFile, compileThisFile);
  parser.Parse();
  return parser.errors.ErrorCount;
}

public Parser(Scanner/*!*/ scanner, Errors/*!*/ errors, Include include, ModuleDecl module, BuiltIns builtIns, bool verifyThisFile=true, bool compileThisFile=true)
  : this(scanner, errors)  // the real work
{
  // initialize readonly fields
  dummyExpr = new LiteralExpr(Token.NoToken);
  dummyRhs = new ExprRhs(dummyExpr);
  dummyFrameExpr = new FrameExpression(dummyExpr.tok, dummyExpr, null);
  dummyStmt = new ReturnStmt(Token.NoToken, Token.NoToken, null);
  var dummyBlockStmt = new BlockStmt(Token.NoToken, Token.NoToken, new List<Statement>());
  dummyIfStmt = new IfStmt(Token.NoToken, Token.NoToken, false, null, dummyBlockStmt, null);
  theInclude = include; // the "include" that includes this file
  theModule = module;
  theBuiltIns = builtIns;
  theVerifyThisFile = verifyThisFile;
  theCompileThisFile = compileThisFile;
  theOptions = new DafnyOptions(DafnyOptions.O);
}

bool IsIdentifier(int kind) {
  return kind == _ident || kind == _least || kind == _greatest || kind == _older;
}

bool IsQuantifierVariableDecl(QuantifiedVar previousVar) {
  // Introducing per-quantified variable ranges creates some ambiguities in the grammar,
  // since before that the range would terminate the quantifed domain. For example, the following statement:
  //
  // print set x | E, y;
  //
  // This would previously parse as two separate arguments to the print statement, but
  // could now also be parsed as a single set comprehension argument with two quantified variables
  // (and an invalid one since it would need an explicit ":: <Term>" section).
  //
  // Even worse:
  //
  // print set x | E, y <- C;
  //
  // This was a valid statement before as well, because "y <- C" would be parsed as the expression
  // "y < (-C)".
  //
  // The /quantifierSyntax option is used to help migrate this otherwise breaking change:
  // * /quantifierSyntax:3 keeps the old behaviour where a "| <Range>" always terminates the list of quantified variables.
  // * /quantifierSyntax:4 instead attempts to parse additional quantified variables.
  if (previousVar.Range != null && theOptions.QuantifierSyntax == QuantifierSyntaxOptions.Version3) {
    return false;
  }

  scanner.ResetPeek();
  IToken x = scanner.Peek();
  return la.kind == _comma && IsIdentifier(x.kind);
}

// Checks for "<-", which has to be parsed as two separate tokens,
// but ensures no whitespace between them.
bool IsFromArrow() {
  scanner.ResetPeek();
  IToken x = scanner.Peek();
  return la.kind == _openAngleBracket && x.kind == _minus
    && la.line == x.line && la.col == x.col - 1; 
}

bool IsLabel(bool allowLabel) {
  if (!allowLabel) {
    return false;
  }
  scanner.ResetPeek();
  IToken x = scanner.Peek();
  return (IsIdentifier(la.kind) || la.kind == _digits) && x.kind == _colon;
}

bool IsKeywordForFormal() {
  scanner.ResetPeek();
  if (la.kind == _ghost || la.kind == _new || la.kind == _nameonly) {
    return true;
  } else if (la.kind == _older) {
    // "older" is just a contextual keyword, so don't recognize it as a keyword if it must be an identifier
    IToken x = scanner.Peek();
    return x.kind != _colon;
  }
  return false;
}

bool IsBinding() {
  scanner.ResetPeek();
  IToken x = scanner.Peek();
  return (IsIdentifier(la.kind) || la.kind == _digits) && x.kind == _gets;
}

bool IsAlternative() {
  IToken x = scanner.Peek();
  return (la.kind == _lbrace && x.kind == _case)
      || la.kind == _case;
}

bool IsParenIdentsColon() {
  IToken x = la;
  if(x.kind != _openparen) {
    return false;
  }
  x = scanner.Peek();
  var oneOrMoreIdentifiers = false;
  while(IsIdentifier(x.kind)) {
    x = scanner.Peek();
    oneOrMoreIdentifiers = true;
  }
  return oneOrMoreIdentifiers && x.kind == _colon;
}

bool IsGets() {
  return la.kind == _gets;
}

bool IsVar() {
  scanner.ResetPeek();
  IToken x = scanner.Peek();
  return la.kind == _var || (x.kind == _var && la.kind == _ghost);
}

// an existential guard starts with an identifier and is then followed by
// * a colon (if the first identifier is given an explicit type),
// * a comma (if there's a list of bound variables and the first one is not given an explicit type),
// * a start-attribute (if there's one bound variable and it is not given an explicit type and there are attributes), or
// * a bored smiley (if there's one bound variable and it is not given an explicit type).
bool IsBindingGuard() {
  scanner.ResetPeek();
  if (IsIdentifier(la.kind)) {
    Token x = scanner.Peek();
    if (x.kind == _colon || x.kind == _comma || x.kind == _boredSmiley || x.kind == _lbracecolon) {
      return true;
    }
  }
  return false;
}

bool IsLoopSpec() {
  return la.kind == _invariant || la.kind == _decreases || la.kind == _modifies;
}

bool IsWitness() {
  scanner.ResetPeek();
  if (la.kind == _witness) {
    return true;
  } else if (la.kind == _ghost) {
    Token x = scanner.Peek();
    return x.kind == _witness;
  }
  return false;
}

bool IsFunctionDecl() {
  switch (la.kind) {
    case _function:
    case _predicate:
    case _copredicate:
      return true;
    case _least:
    case _greatest:
    case _inductive:
      return scanner.Peek().kind != _lemma;
    case _twostate:
      var x = scanner.Peek();
      return x.kind == _function || x.kind == _predicate;
    default:
      return false;
  }
}

bool IsParenStar() {
  scanner.ResetPeek();
  Token x = scanner.Peek();
  return la.kind == _openparen && x.kind == _star;
}

bool IsEquivOp() => IsEquivOp(la);
bool IsImpliesOp() => IsImpliesOp(la);
bool IsExpliesOp() => IsExpliesOp(la);
bool IsAndOp() => IsAndOp(la);
bool IsOrOp() => IsOrOp(la);
static bool IsEquivOp(IToken la) {
  return la.val == "<==>" || la.val == "\u21d4";
}
static bool IsImpliesOp(IToken la) {
  return la.val == "==>" || la.val == "\u21d2";
}
static bool IsExpliesOp(IToken la) {
  return la.val == "<==" || la.val == "\u21d0";
}
static bool IsAndOp(IToken la) {
  return la.val == "&&" || la.val == "\u2227";
}
static bool IsOrOp(IToken la) {
  return la.val == "||" || la.val == "\u2228";
}
bool IsBitwiseAndOp() {
  return la.val == "&";
}
bool IsBitwiseOrOp() {
  return la.val == "|";
}
bool IsBitwiseXorOp() {
  return la.val == "^";
}
bool IsBitwiseOp() {
  return IsBitwiseAndOp() || IsBitwiseOrOp() || IsBitwiseXorOp();
}
bool IsAsOrIs() {
  return la.kind == _as || la.kind == _is;
}
bool IsRelOp() {
  return la.val == "=="
      || la.val == "<"
      || la.val == ">"
      || la.val == "<="
      || la.val == ">="
      || la.val == "!="
      || la.val == "in"
      || la.kind == _notIn
      || la.val =="!"
      || la.val == "\u2260"
      || la.val == "\u2264"
      || la.val == "\u2265";
}
bool IsShiftOp() {
  if (la.kind == _openAngleBracket) {
  } else if (la.kind == _closeAngleBracket) {
  } else {
    return false;
  }
  scanner.ResetPeek();
  var x = scanner.Peek();
  if (x.kind != la.kind) {
    return false;
  }
  return x.pos == la.pos + 1;  // return true only if the tokens are adjacent to each other
}
bool IsAddOp() {
  return la.val == "+" || la.val == "-";
}
bool IsMulOp() {
  return la.kind == _star || la.val == "/" || la.val == "%";
}
bool IsQSep() {
  return la.kind == _doublecolon || la.kind == _bullet;
}

bool IsNonFinalColon() {
  return la.kind == _colon && scanner.Peek().kind != _rbracket;
}

bool ExprIsMapDisplay() {
  scanner.ResetPeek();
  return (la.kind == _map || la.kind == _imap) && scanner.Peek().kind == _lbracket;
}

bool ExprIsSetDisplay() {
  scanner.ResetPeek();
  if (la.kind == _lbrace) return true;
  int k = scanner.Peek().kind;
  if (la.kind == _iset && k == _lbrace) return true;
  if (la.kind == _multiset) return true;
  return false;
}

bool IsSuffix() {
  return la.kind == _dot || la.kind == _lbracket || la.kind == _openparen;
}

string UnwildIdent(string x, bool allowWildcardId) {
  if (x.StartsWith("_")) {
    if (allowWildcardId && x.Length == 1) {
      return "_v" + anonymousIds++;
    } else {
      SemErr("cannot declare identifier beginning with underscore");
    }
  }
  return x;
}

bool IsLambda(bool allowLambda)
{
  if (!allowLambda) {
    return false;
  }
  scanner.ResetPeek();
  Token x;
  // peek at what might be a signature of a lambda expression
  if (IsIdentifier(la.kind)) {
    // cool, that's the entire candidate signature
  } else if (la.kind != _openparen) {
    return false;  // this is not a lambda expression
  } else {
    int identCount = 0;
    x = scanner.Peek();
    while (x.kind != _closeparen) {
      if (identCount != 0) {
        if (x.kind != _comma) {
          return false;  // not the signature of a lambda
        }
        x = scanner.Peek();
      }
      if (!IsIdentifier(x.kind)) {
        return false;  // not a lambda expression
      }
      identCount++;
      x = scanner.Peek();
      if (x.kind == _colon) {
        // a colon belongs only in a lamdba signature, so this must be a lambda (or something ill-formed)
        return true;
      }
    }
  }
  // What we have seen so far could have been a lambda signature or could have been some
  // other expression (in particular, an identifier, a parenthesized identifier, or a
  // tuple all of whose subexpressions are identifiers).
  // It is a lambda expression if what follows is something that must be a lambda.
  x = scanner.Peek();
  return x.kind == _darrow || x.kind == _reads || x.kind == _requires;
}

bool IsIdentParen() {
  scanner.ResetPeek();
  Token x = scanner.Peek();
  return IsIdentifier(la.kind) && x.kind == _openparen;
}

/* Used to disambiguate the LHS of a VarDeclStmt. If it looks like the start of a CasePattern,
 * we consider it to be a VarDeclPattern. But if we are looking at a simple identifier, then we
 * consider it to be a VarDeclStmt.
 */
bool IsPatternDecl() {
  return IsIdentParen() || la.kind == _openparen;
}

bool IsIdentColonOrBar() {
  Token x = scanner.Peek();
  return IsIdentifier(la.kind) && (x.kind == _colon || x.kind == _verticalbar);
}

bool SemiFollowsCall(bool allowLemma, Expression e) {
  return allowLemma && la.kind == _semicolon && e is ApplySuffix;
}

bool IsNotEndOfCase() {
  return la.kind != _EOF && la.kind != _rbrace && la.kind != _case;
}

/* The following is the largest lookahead there is. It needs to check if what follows
 * can be nothing but "<" Type { "," Type } ">".
 * If inExpressionContext == true, it also checks the token immediately after
 * the ">" to help disambiguate some cases (see implementation comment).   
 */
bool IsGenericInstantiation(bool inExpressionContext) {
  scanner.ResetPeek();
  IToken pt = la;
  if (!IsTypeList(ref pt)) {
    return false;
  }
  if (!inExpressionContext) {
    return true;
  }  
  /* There are ambiguities in the parsing.  For example:
   *     F( a < b , c > (d) )
   * can either be a unary function F whose argument is a function "a" with type arguments "<b,c>" and
   * parameter "d", or can be a binary function F with the two boolean arguments "a < b" and "c > (d)".
   * To make the situation a little better, we (somewhat heuristically) look at the character that
   * follows the ">".  Note that if we, contrary to a user's intentions, pick "a<b,c>" out as a function
   * with a type instantiation, the user can disambiguate it by making sure the ">" sits inside some
   * parentheses, like:
   *     F( a < b , (c > (d)) )
   */
  // In the following cases, we're sure we must have read a type instantiation that just ended an expression
  if (IsEquivOp(pt) || IsImpliesOp(pt) || IsExpliesOp(pt) || IsAndOp(pt) || IsOrOp(pt)) {
    return true;
  }
  switch (pt.kind) {
    case _dot:  // here, we're sure it must have been a type instantiation we saw, because an expression cannot begin with dot
    case _openparen:  // it was probably a type instantiation of a function/method
    case _lbracket:  // it is possible that it was a type instantiation
    case _lbrace:  // it was probably a type instantiation of a function/method
    case _at:
    // In the following cases, we're sure we must have read a type instantiation that just ended an expression
    case _closeparen:
    case _rbracket:
    case _rbrace:
    case _comma:
    case _semicolon:
    case _then:
    case _else:
    case _case:
    case _eq:
    case _neq:
    case _neqAlt:
    case _as:
    case _is:
    case _darrow:
    case _by:
    case _in:
    case _openAngleBracket:
    case _closeAngleBracket:
    case _EOF:
    // (specification clauses that can follow an expression)
    case _decreases:
    case _modifies:
    case _reads:
    case _requires:
    case _ensures:
    case _invariant:
    case _witness:
    // (top-level declarations that can follow an expression)
    case _function:
    case _predicate:
    case _least:
    case _greatest:
    case _inductive:
    case _twostate:
    case _lemma:
    case _copredicate:
    case _ghost:
    case _static:
    case _import:
    case _export:
    case _class:
    case _trait:
    case _datatype:
    case _codatatype:
    case _var:
    case _const:
    case _newtype:
    case _type:
    case _iterator:
    case _method:
    case _colemma:
    case _constructor:
      return true;
    default:
      return false;
  }
}
/* Returns true if the next thing is of the form:
 *     "<" Type { "," Type } ">"
 */
bool IsTypeList(ref IToken pt) {
  if (pt.kind != _openAngleBracket) {
    return false;
  }
  pt = scanner.Peek();
  return IsTypeSequence(ref pt, _closeAngleBracket);
}
/* Returns true if the next thing is of the form:
 *     [ "ghost" ] Type { "," [ "ghost" ] Type }
 * followed by an endBracketKind.
 */
bool IsTypeSequence(ref IToken pt, int endBracketKind) {
  while (true) {
    if (pt.kind == _ghost) {
      pt = scanner.Peek();
    }
    if (!IsType(ref pt)) {
      return false;
    }
    if (pt.kind == endBracketKind) {
      // end of type list
      pt = scanner.Peek();
      return true;
    } else if (pt.kind == _comma) {
      // type list continues
      pt = scanner.Peek();
    } else {
      // not a type list
      return false;
    }
  }
}

bool IsType(ref IToken pt) {
  if (!IsNonArrowType(ref pt)) return false;
  while (pt.kind == _sarrow || pt.kind == _qarrow || pt.kind == _larrow) {
    pt = scanner.Peek();
    if (!IsNonArrowType(ref pt)) return false;
  }
  return true;
}

bool IsNonArrowType(ref IToken pt) {
  switch (pt.kind) {
    case _bool:
    case _char:
    case _nat:
    case _int:
    case _real:
    case _ORDINAL:
    case _string:
    case _object_q:
    case _object:
      pt = scanner.Peek();
      return true;
    case _arrayToken:
    case _bvToken:
    case _set:
    case _iset:
    case _multiset:
    case _seq:
    case _map:
    case _imap:
      pt = scanner.Peek();
      return pt.kind != _openAngleBracket || IsTypeList(ref pt);
    case _ident:
    case _least:
    case _greatest:
      while (true) {
        // invariant: next token is an identifier (_ident, _least, or _greatest)
        pt = scanner.Peek();
        if (pt.kind == _openAngleBracket && !IsTypeList(ref pt)) {
          return false;
        }
        if (pt.kind != _dot) {
          // end of the type
          return true;
        }
        pt = scanner.Peek();  // get the _dot
        if (!IsIdentifier(pt.kind)) {
          return false;
        }
      }
    case _openparen:
      pt = scanner.Peek();
      if (pt.kind == _closeparen) {
        // end of type list
        pt = scanner.Peek();
        return true;
      }
      return IsTypeSequence(ref pt, _closeparen);
    default:
      return false;
  }
}


void ConvertKeywordTokenToIdent() {
  var oldKind = la.kind;
  la.kind = _ident;

  // call CheckLiteral with la
  var origT = t;
  t = la;
  scanner.CheckLiteral();
  t = origT;

  if (la.kind != _ident) {
    // it has been changed by CheckLiteral, which means it was a keyword
    la.kind = _ident;  // convert it to an ident
  } else {
    // la was something other than a keyword
    la.kind = oldKind;
  }
}

int StringToInt(string s, int defaultValue, string errString) {
  Contract.Requires(s != null);
  Contract.Requires(errString != null);
  try {
    if (s != "") {
      defaultValue = int.Parse(s);
    }
  } catch (System.OverflowException) {
    SemErr(string.Format("sorry, {0} ({1}) are not supported", errString, s));
  }
  return defaultValue;
}

/*--------------------------------------------------------------------------*/
CHARACTERS
  letter = "ABCDEFGHIJKLMNOPQRSTUVWXYZabcdefghijklmnopqrstuvwxyz".
  digit = "0123456789".
  posDigit = "123456789".
  posDigitFrom2 = "23456789".
  hexdigit = "0123456789ABCDEFabcdef".
  special = "'_?".
  highSurrogate = '\ud800' .. '\udbff'.
  lowSurrogate = '\udc00' .. '\udfff'.
  // These symbols are used but not needed as a production: "`~!@#$%^&*()-_=+[{]}|;:',<.>/?\\".
  cr        = '\r'.
  lf        = '\n'.
  tab       = '\t'.
  space = ' '.
  nondigit = letter + special.
  idchar = nondigit + digit.
  nonidchar = ANY - idchar.
  /* exclude the characters in 'array' and 'bv' and '\'' */
  nondigitMinusABTick = nondigit - 'a' - 'b' - '\''.
  nondigitMinusQuery = nondigit - '?'.
  idcharMinusA = idchar - 'a'.
  idcharMinusR = idchar - 'r'.
  idcharMinusY = idchar - 'y'.
  idcharMinusV = idchar - 'v'.
  idcharMinusPosDigitMinusQuery = idchar - posDigit - '?'.
  idcharMinusTick = idchar - '\''.
  /* string literals */
  charChar = ANY - '\'' - '\\' - cr - lf - highSurrogate - lowSurrogate.
  stringChar = ANY - '"' - '\\' - cr - lf.
  verbatimStringChar = ANY - '"'.

/*------------------------------------------------------------------------*/
TOKENS
  ident =  nondigitMinusABTick {idchar}       /* if char 0 is not an 'a' or 'b' or '\'', then anything else is fine */
        |  'a' [ idcharMinusR {idchar} ]      /* if char 0 is an 'a', then either there is no char 1 or char 1 is not an 'r' */
        |  'a' 'r' [ idcharMinusR {idchar} ]  /* etc. */
        |  'a' 'r' 'r' [ idcharMinusA {idchar} ]
        |  'a' 'r' 'r' 'a' [ idcharMinusY {idchar} ]
        |  'a' 'r' 'r' 'a' 'y' idcharMinusPosDigitMinusQuery {idchar}
        |  'a' 'r' 'r' 'a' 'y' '1' [ '?' ]
        |  'a' 'r' 'r' 'a' 'y' '?' idchar {idchar}
        |  'a' 'r' 'r' 'a' 'y' posDigit {digit} nondigitMinusQuery {idchar}
        |  'a' 'r' 'r' 'a' 'y' posDigit {digit} '?' idchar {idchar}
        |  'b' [ idcharMinusV {idchar} ]
        |  'b' 'v' [ nondigit {idchar} ]
        |  'b' 'v' '0' idchar {idchar}
        |  'b' 'v' posDigit {idchar} nondigit {idchar}
        |  "'" [ idchar ]                        /* if char 0 is a '\'' and length is 1 or 2, then it is an identifier */
        |  "'" idchar idcharMinusTick            /* if char 0 is '\'' and length is 3, then it is an identifier provided char 2 is not '\'' */
        |  "'" idchar idchar idchar { idchar }   /* if char 0 is '\'' and length exceeds 3, then it is an identifier */
        .
  digits = digit {['_'] digit}.
  hexdigits = "0x" hexdigit {['_'] hexdigit}.
  decimaldigits = digit {['_'] digit} '.' digit {['_'] digit}.
  // NOTE: all alphabetic strings used in the grammar become reserved words automatically
  // The reason to include a definition here is so that a token can be referred to by its 'kind',
  // as in la.kind == _bool
  arrayToken = "array" [('1' digit | posDigitFrom2 ) {digit}] ['?'].
  bvToken = "bv" ( '0' | posDigit {digit} ).
  bool = "bool".
  char = "char".
  int = "int".
  nat = "nat".
  real = "real".
  ORDINAL = "ORDINAL".
  object = "object". // Keeping object and object? as literals simplifies ident
  object_q = "object?".
  string = "string".
  set = "set".
  iset = "iset".
  multiset = "multiset".
  seq = "seq".
  map = "map".
  imap = "imap".
  charToken =
      "'"
      ( charChar
        // Coco parses at the level of C# chars, meaning UTF-16 code units.
        // (See https://github.com/SSW-CocoR/CocoR-CSharp/issues/4)
        // We're working around that by inserting surrogate pairs
        // as needed after reading the UTF-8 bytes.
        // But that means character literals can appear to have more than one "character"
        // in them. Normally we would just allow more than one charChar here and reject
        // invalid sequences of them later, but because we allow single quotes in the
        // "ident" rule above, that would then overlap with identifiers.
        // Instead we only allow a surrogate pair here.
        | highSurrogate lowSurrogate
        | "\\\'" | "\\\"" | "\\\\" | "\\0" | "\\n" | "\\r" | "\\t"
        | "\\u" hexdigit hexdigit hexdigit hexdigit
        | "\\U{" hexdigit { ['_'] hexdigit } "}"
      )
      "'".
  stringToken =
      '"'
      { stringChar
        | "\\\'" | "\\\"" | "\\\\" | "\\0" | "\\n" | "\\r" | "\\t"
        | "\\u" hexdigit hexdigit hexdigit hexdigit
        | "\\U{" hexdigit { ['_'] hexdigit } "}"
      }
      '"'
    | '@' '"' { verbatimStringChar | "\"\"" } '"'.
  colon = ':'.
  comma = ','.
  verticalbar = '|'.
  doublecolon = "::".
  gets = ":=".
  boredSmiley = ":|".
  bullet = '\u2022'. // •
  dot = '.'.
  backtick = "`".
  semicolon = ';'.
  darrow = "=>".
  assume = "assume".
  assert = "assert".
  calc = "calc".
  case = "case".
  then = "then".
  else = "else".
  as = "as".
  is = "is".
  by = "by".
  in = "in".
  decreases = "decreases".
  invariant = "invariant".
  function = "function".
  predicate = "predicate".
  least = "least". /* not a keyword by itself, but part of a keyword phrase */
  greatest = "greatest". /* not a keyword by itself, but part of a keyword phrase */
  inductive = "inductive".
  twostate = "twostate".
  copredicate = "copredicate".
  lemma = "lemma".
  static = "static".
  import = "import".
  export = "export".
  class = "class".
  trait = "trait".
  datatype = "datatype".
  codatatype = "codatatype".
  var = "var".
  const = "const".
  newtype = "newtype".
  type = "type".
  iterator = "iterator".
  method = "method".
  colemma = "colemma".
  constructor = "constructor".
  modifies = "modifies".
  reads = "reads".
  requires = "requires".
  ensures = "ensures".
  ghost = "ghost".
  new = "new".
  nameonly = "nameonly".
  older = "older". /* a keyword only when it appears as a modifier to a parameter of a non-extreme function */
  witness = "witness".
  lbracecolon = "{:".
  lbrace = '{'.
  rbrace = '}'.
  lbracket = '['.
  rbracket = ']'.
  openparen = '('.
  closeparen = ')'.
  openAngleBracket = '<'.
  closeAngleBracket = '>'.
  singleeq = "=".
  eq = "==".
  neq = "!=".
  neqAlt = '\u2260'. // ≠
  star = '*'.
  at = '@'.
  notIn = "!in" CONTEXT (nonidchar).
  ellipsis = "...".
  reveal = "reveal".
  expect = "expect".
  sarrow = "->".
  qarrow = "~>".
  larrow = "-->".
  minus = "-".
COMMENTS FROM "/*" TO "*/" NESTED
COMMENTS FROM "//" TO lf
IGNORE cr + lf + tab
/*------------------------------------------------------------------------*/
PRODUCTIONS
Dafny
= (. List<MemberDecl/*!*/> membersDefaultClass = new List<MemberDecl/*!*/>();
     // to support multiple files, create a default module only if theModule is null
     DefaultModuleDecl defaultModule = (DefaultModuleDecl)((LiteralModuleDecl)theModule).ModuleDef;
     // theModule should be a DefaultModuleDecl (actually, the singular DefaultModuleDecl)
     Contract.Assert(defaultModule != null);
     IToken startToken;
  .)
  { "include"                 (. startToken = t; .)
    stringToken               (. {
                                 string parsedFile = scanner.FullFilename;
                                 bool isVerbatimString;
                                 string includedFile = Util.RemoveParsedStringQuotes(t.val, out isVerbatimString);
                                 Util.ValidateEscaping(t, includedFile, isVerbatimString, errors);
                                 includedFile = Util.RemoveEscaping(includedFile, isVerbatimString);
                                 if (!Path.IsPathRooted(includedFile)) {
                                   string basePath = Path.GetDirectoryName(parsedFile);
                                   includedFile = Path.Combine(basePath, includedFile);
                                 }
                                 var oneInclude = new Include(t, parsedFile, includedFile, theCompileThisFile);
                                 oneInclude.RangeToken = new RangeToken(startToken, t);
                                 defaultModule.Includes.Add(oneInclude);
                               }
                            .)
  }
  { TopDecl<defaultModule, membersDefaultClass, /* isTopLevel */ true, /* isAbstract */ false> }
  (. // find the default class in the default module, then append membersDefaultClass to its member list
		 if (membersDefaultClass.Count == 0 && defaultModule.Includes.Count == 0 && defaultModule.TopLevelDecls.Count == 0
		     && (defaultModule.PrefixNamedModules == null || defaultModule.PrefixNamedModules.Count == 0)) {
		   var fileName = theOptions.UseBaseNameForFileName
                   ? Path.GetFileName(scanner.FullFilename) 
                   : Path.GetRelativePath(Directory.GetCurrentDirectory(), scanner.FullFilename);
		   errors.Warning(new Token(1, 1) { Filename = la.Filename }, "File contains no code");
		 }
     DefaultClassDecl defaultClass = null;
     foreach (TopLevelDecl topleveldecl in defaultModule.TopLevelDecls) {
       defaultClass = topleveldecl as DefaultClassDecl;
       if (defaultClass != null) {
         defaultClass.Members.AddRange(membersDefaultClass);
         break;
       }
     }
     if (defaultClass == null) { // create the default class here, because it wasn't found
       defaultClass = new DefaultClassDecl(defaultModule, membersDefaultClass);
       defaultModule.TopLevelDecls.Add(defaultClass);
     } .)
  SYNC
  EOF
  .

/*------------------------------------------------------------------------*/
DeclModifier<ref DeclModifierData dmod>
= ( "abstract"                             (. dmod.IsAbstract = true;  CheckAndSetToken(ref dmod.AbstractToken); CheckAndSetTokenOnce(ref dmod.FirstToken); .)
  | "ghost"                                (. dmod.IsGhost = true;  CheckAndSetToken(ref dmod.GhostToken); CheckAndSetTokenOnce(ref dmod.FirstToken); .)
  | "static"                               (. dmod.IsStatic = true; CheckAndSetToken(ref dmod.StaticToken); CheckAndSetTokenOnce(ref dmod.FirstToken); .)
  )
  .

/*------------------------------------------------------------------------*/
TopDecl<. ModuleDefinition module, List<MemberDecl/*!*/> membersDefaultClass, bool isTopLevel, bool isAbstract .>
= (. DeclModifierData dmod = new DeclModifierData(); ModuleDecl submodule;
     DatatypeDecl/*!*/ dt; TopLevelDecl td; IteratorDecl iter;
     TraitDecl/*!*/ trait;
  .)
  { DeclModifier<ref dmod> }
  ( SubModuleDecl<dmod, module, out submodule, isTopLevel>
                                               (. var litmod = submodule as LiteralModuleDecl;
                                                  if (litmod != null && litmod.ModuleDef.PrefixIds.Count != 0) {
                                                    var tup = new Tuple<List<IToken>, LiteralModuleDecl>(litmod.ModuleDef.PrefixIds, litmod);
                                                    module.PrefixNamedModules.Add(tup);
                                                  } else {
                                                    module.TopLevelDecls.Add(submodule);
                                                  }
                                               .)
  | ClassDecl<dmod, module, out td>            (. module.TopLevelDecls.Add(td); .)
  | DatatypeDecl<dmod, module, out dt>         (. module.TopLevelDecls.Add(dt); .)
  | NewtypeDecl<dmod, module, out td>          (. module.TopLevelDecls.Add(td); .)
  | SynonymTypeDecl<dmod, module, out td>      (. module.TopLevelDecls.Add(td); .)
  | IteratorDecl<dmod, module, out iter>       (. module.TopLevelDecls.Add(iter); .)
  | TraitDecl<dmod, module, out trait>         (. module.TopLevelDecls.Add(trait); .)
  | ClassMemberDecl<dmod, membersDefaultClass, false, true, !theOptions.AllowGlobals>
  )
  .

/*------------------------------------------------------------------------*/
SubModuleDecl<DeclModifierData dmod, ModuleDefinition parent, out ModuleDecl submodule, bool isTopLevel>
=
  (. submodule = null; .)
  ( ModuleDefinition<dmod, parent, out submodule>
  | ModuleImport<parent, out submodule>
  | ModuleExport<parent, out submodule>
    (. if (isTopLevel) SemErr(submodule.tok, "There is no point to an export declaration at the top level");
    .)
  )
  .

/*------------------------------------------------------------------------*/
ModuleDefinition<DeclModifierData dmod, ModuleDefinition parent, out ModuleDecl submodule>
=  "module"
   (. CheckAndSetTokenOnce(ref dmod.FirstToken);
     Attributes attrs = null;
     IToken/*!*/ id, iderr;
     var prefixIds = new List<IToken>();
     List<MemberDecl/*!*/> namedModuleDefaultClassMembers = new List<MemberDecl>();;
     List<IToken> idQualified = null;
     List<IToken> idRefined = null;
     ModuleDefinition module;
     submodule = null; // appease compiler
     bool isAbstract = dmod.IsAbstract;
     var dafnyOptionsBackup = theOptions;
     CheckDeclModifiers(ref dmod, "module", AllowedDeclModifiers.Abstract);
   .)
   { Attribute<ref attrs> }            (. ApplyOptionsFromAttributes(attrs); .)
   ModuleQualifiedName<out idQualified>
   (. id = idQualified[idQualified.Count-1];
      prefixIds = idQualified.GetRange(0,idQualified.Count-1);
   .)

   [ "refines" ModuleQualifiedName<out idRefined>
   | Ident<out iderr> (. SemErr(la, $"expected either a '{{' or a 'refines' keyword here, found {iderr.val}"); .)
   ]
   (. module = new ModuleDefinition(id, id.val, prefixIds, isAbstract, false,
                                        idRefined == null ? null : new ModuleQualifiedId(idRefined), parent, attrs,
                                        false, theVerifyThisFile, theCompileThisFile);
   .)
   SYNC                                (. module.TokenWithTrailingDocString = t; .)
   "{"                                 (. module.BodyStartTok = t; .)
     { TopDecl<module, namedModuleDefaultClassMembers, /* isTopLevel */ false, isAbstract>}
   "}"
    (.
      module.RangeToken = new RangeToken(dmod.FirstToken, t);
      module.BodyEndTok = t;
      module.TopLevelDecls.Add(new DefaultClassDecl(module, namedModuleDefaultClassMembers));
      submodule = new LiteralModuleDecl(module, parent);
      submodule.RangeToken = new RangeToken(dmod.FirstToken, t);
      theOptions = dafnyOptionsBackup;
    .)
  .

/*------------------------------------------------------------------------*/
ModuleImport<ModuleDefinition parent, out ModuleDecl submodule>
=  "import"                          (.bool opened = false;
                                      List<IToken> idExports = new List<IToken>();
                                      IToken/*!*/ id;
                                      List<IToken> idPath = new List<IToken>() ;
                                      var startToken = t;
                                      submodule = null;
                                     .)
    ["opened"                        (. opened = true; .) ]
    (. int lookAhead = scanner.Peek().kind; .)
    ( IF(lookAhead == _singleeq)
      ModuleName<out id>
      "="
      QualifiedModuleExport<out idPath, out idExports>
          (. submodule = new AliasModuleDecl(new ModuleQualifiedId(idPath),
                                         id, parent, opened, idExports); .)
    | IF(lookAhead == _colon)
      ModuleName<out id>
      ":"
      QualifiedModuleExport<out idPath, out idExports>
          (. submodule = new AbstractModuleDecl(new ModuleQualifiedId(idPath),
                                         id, parent, opened, idExports); .)
    |
      QualifiedModuleExport<out idPath, out idExports>
          (. submodule = new AliasModuleDecl(new ModuleQualifiedId(idPath),
                                         idPath[idPath.Count-1], parent, opened, idExports);
          .)
    ) (. submodule.RangeToken = new RangeToken(startToken, t); .)
    .

/*------------------------------------------------------------------------*/
ExportId<out IToken id> = NoUSIdentOrDigits<out id> .

ModuleExport<ModuleDefinition parent, out ModuleDecl submodule>
= "export"
  (.
    IToken exportId = t;
    IToken/*!*/ id;
    List<ExportSignature> exports = new List<ExportSignature>();;
    List<IToken> extends = new List<IToken>();
    var startToken = t;
    bool provideAll = false;
    bool revealAll = false;
    bool isDefault = false;
    bool isRefining = false;
    ExportSignature exsig;
  .)
  [ ExportId<out exportId> ]
  [ ellipsis  (. isRefining = true; .) ]
  {
    "provides"
    (
      ( ExportSignature<true, out exsig>        (. exports.Add(exsig); .)
        {"," ExportSignature<true, out exsig>   (. exports.Add(exsig); .) }
      )
    | "*" (. provideAll = true; .)
    )
  | "reveals"
    (
      ( ExportSignature<false, out exsig>       (. exports.Add(exsig); .)
        {"," ExportSignature<false, out exsig>  (. exports.Add(exsig); .) }
      )
    | "*" (. revealAll = true; .)
    )
  | "extends"
    ExportId<out id>       (. extends.Add(id); .)
    {"," ExportId<out id>  (. extends.Add(id); .) }
  }
  (. if (exportId.val == "export" || exportId.val == parent.Name) {
       isDefault = true;
     }
     submodule = new ModuleExportDecl(exportId, parent, exports, extends, provideAll, revealAll, isDefault, isRefining);
     submodule.RangeToken = new RangeToken(startToken, t);
  .)
  .

/*------------------------------------------------------------------------*/
// Note - before the "." only Type names are permitted (no 'digits'), but name resolution sorts that
// out, since the parser does not know (without adding lookahead) when it has seen the last dot
// matching any permitted member name

ExportSignature<bool opaque, out ExportSignature exsig>
= (. IToken prefix; IToken suffix = null; IToken startToken = null;
  .)
  TypeNameOrCtorSuffix<out prefix> (. startToken = t; .)
  [ "."
    TypeNameOrCtorSuffix<out suffix>]
  (. if (suffix != null) {
       exsig = new ExportSignature(prefix, prefix.val, suffix, suffix.val, opaque);
     } else {
       exsig = new ExportSignature(prefix, prefix.val, opaque);
     }
     exsig.RangeToken = new RangeToken(startToken, t);
  .)
  .

/*------------------------------------------------------------------------*/
ModuleName<out IToken id> = NoUSIdent<out id> .

ModuleQualifiedName<.out List<IToken> ids.>
= (. IToken id; ids = new List<IToken>();
  .)
  ModuleName<out id> (. ids.Add(id); .)
  { "." ModuleName<out id> (. ids.Add(id); .) }
  .

/*------------------------------------------------------------------------*/
QualifiedModuleExport<.out List<IToken> idPath, out List<IToken> exports.>
= (. exports = new List<IToken>();
  .)
  ModuleQualifiedName<out idPath>
  [ "`" ModuleExportSuffix<exports> ]
  .

/*------------------------------------------------------------------------*/
ModuleExportSuffix<. List<IToken> exports.>
=                              (. IToken id; .)
    ( ExportId<out id>       (. exports.Add(id); .)
    | "{" ExportId<out id>   (. exports.Add(id); .)
       { "," ExportId<out id> (. exports.Add(id); .) }
      "}"
    )
  .

/*------------------------------------------------------------------------*/
ClassName<out IToken id> = NoUSIdent<out id> .

ClassDecl<DeclModifierData dmodClass, ModuleDefinition/*!*/ module, out TopLevelDecl/*!*/ c>
= (. Contract.Requires(module != null);
     Contract.Ensures(Contract.ValueAtReturn(out c) != null);
     IToken/*!*/ id;
     IToken tokenWithTrailingDocString = Token.NoToken;
     Type parentTrait;
     List<Type> parentTraits = new List<Type>();
     Attributes attrs = null;
     bool isRefining = false;
     List<TypeParameter> typeArgs = new List<TypeParameter>();
     List<MemberDecl> members = new List<MemberDecl>();
     IToken bodyStart;
     CheckDeclModifiers(ref dmodClass, "class", AllowedDeclModifiers.None);
     DeclModifierData dmod;
  .)
  SYNC
  "class" (. CheckAndSetTokenOnce(ref dmodClass.FirstToken); .)
  { Attribute<ref attrs> }
  ClassName<out id>                     (. tokenWithTrailingDocString = t; .)
  [ GenericParameters<typeArgs, true> ] (. tokenWithTrailingDocString = t; .)
  [ "extends"
    Type<out parentTrait>       (. parentTraits.Add(parentTrait); tokenWithTrailingDocString = t; .)
    {"," Type<out parentTrait>  (. parentTraits.Add(parentTrait); tokenWithTrailingDocString = t; .) }
  | ellipsis                    (. isRefining = true; tokenWithTrailingDocString = t; .)
  ]
  SYNC
  "{"                                            (. bodyStart = t;  .)
    { (. dmod = new DeclModifierData(); .)
      { DeclModifier<ref dmod> }
      ClassMemberDecl<dmod, members, true, false, false>
    }
  "}"
  (. c = new ClassDecl(id, id.val, module, typeArgs, members, attrs, isRefining, parentTraits);
     c.BodyStartTok = bodyStart;
     c.BodyEndTok = t;
     c.RangeToken = new RangeToken(dmodClass.FirstToken, t);
     c.TokenWithTrailingDocString = tokenWithTrailingDocString;
  .)
  .

/*------------------------------------------------------------------------*/
TraitDecl<DeclModifierData dmodIn, ModuleDefinition/*!*/ module, out TraitDecl/*!*/ trait>
= (. Contract.Requires(module != null);
     Contract.Ensures(Contract.ValueAtReturn(out trait) != null);
     CheckDeclModifiers(ref dmodIn, "trait", AllowedDeclModifiers.None);
     IToken/*!*/ id;
     IToken/*!*/ tokenWithTrailingDocString;
     Type parentTrait;
     List<Type> parentTraits = new List<Type>();
     Attributes attrs = null;
     bool isRefining = false;
     List<TypeParameter/*!*/> typeArgs = new List<TypeParameter/*!*/>(); //traits should not support type parameters at the moment
     List<MemberDecl/*!*/> members = new List<MemberDecl/*!*/>();
     IToken bodyStart;
     DeclModifierData dmod;
  .)
  SYNC
  "trait"                       (. CheckAndSetTokenOnce(ref dmodIn.FirstToken); .)
  { Attribute<ref attrs> }
  ClassName<out id>                         (. tokenWithTrailingDocString = t; .)
  [ GenericParameters<typeArgs, true> ]     (. tokenWithTrailingDocString = t; .)
  [ "extends"
    Type<out parentTrait>       (. parentTraits.Add(parentTrait); tokenWithTrailingDocString = t; .)
    {"," Type<out parentTrait>  (. parentTraits.Add(parentTrait); tokenWithTrailingDocString = t; .) }
  | ellipsis                    (. isRefining = true; tokenWithTrailingDocString = t; .)
  ]
  "{"                                            (. bodyStart = t; .)
    { (. dmod  = new DeclModifierData(); .)
      { DeclModifier<ref dmod> }
      ClassMemberDecl<dmod, members, true, false, false>
    }
  "}"
  (. trait = new TraitDecl(id, id.val, module, typeArgs, members, attrs, isRefining, parentTraits);
     trait.BodyStartTok = bodyStart;
     trait.BodyEndTok = t;
     trait.RangeToken = new RangeToken(dmodIn.FirstToken, t);
     trait.TokenWithTrailingDocString = tokenWithTrailingDocString;
    .)
  .

/*------------------------------------------------------------------------*/
ClassMemberDecl<. DeclModifierData dmod, List<MemberDecl> mm, bool allowConstructors, bool isValueType, bool moduleLevelDecl.>
= (. Contract.Requires(cce.NonNullElements(mm));
     Method/*!*/ m;
     Function/*!*/ f;
  .)
  ( (. if (moduleLevelDecl) {
         SemErr(la, "fields are not allowed to be declared at the module level; instead, wrap the field in a 'class' declaration");
         dmod.IsStatic = false;
       }
    .)
    FieldDecl<dmod, isValueType, mm>
  | ConstantFieldDecl<dmod, mm, moduleLevelDecl>
  | IF(IsFunctionDecl())
    (. if (moduleLevelDecl && dmod.StaticToken != null) {
         errors.Warning(dmod.StaticToken, "module-level functions are always non-instance, so the 'static' keyword is not allowed here");
         dmod.IsStatic = false;
       }
    .)
    FunctionDecl<dmod, out f>                   (. mm.Add(f); .)
  | (. if (moduleLevelDecl && dmod.StaticToken != null) {
         errors.Warning(dmod.StaticToken, "module-level methods are always non-instance, so the 'static' keyword is not allowed here");
         dmod.IsStatic = false;
       }
    .)
    MethodDecl<dmod, allowConstructors, out m>  (. mm.Add(m); .)
  )
  .

/*------------------------------------------------------------------------*/
DatatypeName<out IToken id> = NoUSIdent<out id> .

DatatypeDecl<DeclModifierData dmod, ModuleDefinition/*!*/ module, out DatatypeDecl/*!*/ dt>
= (. Contract.Requires(module != null);
     Contract.Ensures(Contract.ValueAtReturn(out dt)!=null);
     IToken/*!*/ id;
     Attributes attrs = null;
     List<TypeParameter/*!*/> typeArgs = new List<TypeParameter/*!*/>();
     List<DatatypeCtor/*!*/> ctors = new List<DatatypeCtor/*!*/>();
     IToken bodyStart = Token.NoToken;  // dummy assignment
     bool isRefining = false;
     bool co = false;
     CheckDeclModifiers(ref dmod, "datatype or codatatype", AllowedDeclModifiers.None);
     var members = new List<MemberDecl>();
  .)
  SYNC
  ( "datatype"
  | "codatatype"     (. co = true; .)
  )                                        (. CheckAndSetTokenOnce(ref dmod.FirstToken); .)
  { Attribute<ref attrs> }
  DatatypeName<out id>
  [ GenericParameters<typeArgs, true> ]
  (
  "="                                      (. bodyStart = t; .)
  [ ellipsis                               (. SemErr(t, // Help users adjust to the new syntax
      $"Refinement cannot change the constructors of a `datatype`.  To refine `{id.val}`, either omit this `...` or omit the `=` sign and the datatype constructors."); .)
  ]
  [ "|" ] DatatypeMemberDecl<ctors>
  { "|" DatatypeMemberDecl<ctors> }
  | ellipsis                               (. isRefining = true; bodyStart = t; .)
  )
  [ TypeMembers<module, members> ]
  (. if (co) {
       dt = new CoDatatypeDecl(id, id.val, module, typeArgs, ctors, members, attrs, isRefining);
     } else {
       dt = new IndDatatypeDecl(id, id.val, module, typeArgs, ctors, members, attrs, isRefining);
     }
     dt.BodyStartTok = bodyStart;
     dt.BodyEndTok = t;
     dt.RangeToken = new RangeToken(dmod.FirstToken, t);
     dt.TokenWithTrailingDocString = bodyStart;
  .)
  .

/*------------------------------------------------------------------------*/
DatatypeMemberName<out IToken id> = NoUSIdentOrDigits<out id> .

DatatypeMemberDecl<.List<DatatypeCtor/*!*/>/*!*/ ctors.>
= (. Contract.Requires(cce.NonNullElements(ctors));
     Attributes attrs = null;
     IToken/*!*/ id;
     List<Formal/*!*/> formals = new List<Formal/*!*/>();
     var isGhost = false;
  .)
  // Note, "ghost" is parsed before any attributes. This means that the
  // attributes are parsed before the "id", which is consistent with other
  // declarations.
  [ "ghost"   (. isGhost = true; .) ]
  { Attribute<ref attrs> }
  DatatypeMemberName<out id>
  [ FormalsOptionalIds<formals> ]
  (. var ctor = new DatatypeCtor(id, id.val, isGhost, formals, attrs);
     ctor.RangeToken = new RangeToken(id, t);
     ctor.BodyEndTok = t;
     ctors.Add(ctor); .)
  .

/*------------------------------------------------------------------------*/
TypeMembers<. ModuleDefinition/*!*/ module, List<MemberDecl> members .>
= (. DeclModifierData dmod;
  .)
  "{"
  { (. dmod = new DeclModifierData(); .)
    { DeclModifier<ref dmod> }
    ClassMemberDecl<dmod, members, false, true, false>
  }
  "}"
  .

/*------------------------------------------------------------------------*/
FieldDecl<.DeclModifierData dmod, bool isValueType, List<MemberDecl> mm.>
= (. Contract.Requires(cce.NonNullElements(mm));
     Attributes attrs = null;
     IToken/*!*/ id;  Type/*!*/ ty;
     CheckDeclModifiers(ref dmod, "field", AllowedDeclModifiers.Ghost);
     var startToken = dmod.FirstToken;
     if (isValueType) {
       // we're about to produce an error; put fields into a throw-away list, so we don't return them
       mm = new List<MemberDecl>();
     }
  .)
  SYNC
  "var"                                             (. startToken = startToken ?? t;
                                                       if (isValueType) {
                                                         SemErr(t, "mutable fields are not allowed in value types");
                                                       }
                                                    .)
  { Attribute<ref attrs> }
  FIdentType<out id, out ty>           (. var f = new Field(id, id.val, dmod.IsGhost, ty, attrs); f.RangeToken = new RangeToken(startToken, t); mm.Add(f); f.TokenWithTrailingDocString = t;
                                          f.RangeToken = new RangeToken(startToken, t); .)
  { ","                                (. startToken = t; .)
    FIdentType<out id, out ty>         (.     f = new Field(id, id.val, dmod.IsGhost, ty, attrs); f.RangeToken = new RangeToken(startToken, t); mm.Add(f); f.TokenWithTrailingDocString = t;
                                              f.RangeToken = new RangeToken(startToken, t);
                                       .)
  }
  OldSemi
  .

/*------------------------------------------------------------------------*/
ConstantFieldDecl<.DeclModifierData dmod, List<MemberDecl/*!*/>/*!*/ mm, bool moduleLevelDecl.>
= (. Contract.Requires(cce.NonNullElements(mm));
     Attributes attrs = null;
     IToken/*!*/ id;  Type/*!*/ ty;
     Expression e = null;
     if (moduleLevelDecl && dmod.StaticToken != null) {
       errors.Warning(dmod.StaticToken, "module-level const declarations are always non-instance, so the 'static' keyword is not allowed here");
       dmod.IsStatic = false;
     }
     CheckDeclModifiers(ref dmod, "field", AllowedDeclModifiers.Ghost | AllowedDeclModifiers.Static);
  .)
  SYNC
  "const"                                    (. CheckAndSetTokenOnce(ref dmod.FirstToken); .)
  { Attribute<ref attrs> }
  CIdentType<out id, out ty>                 (. if (ty == null) { ty = new InferredTypeProxy(); } .)
  [ ellipsis ]
  [ ":=" Expression<out e, false, true> ]
                                             (. if (e == null && ty is InferredTypeProxy) {
                                                  SemErr(id, "a const declaration must have a type or a RHS value");
                                                }
                                                var c = new ConstantField(id, id.val, e, dmod.IsStatic, dmod.IsGhost, ty, attrs);
                                                if (e != null) {
                                                  c.BodyEndTok = t; // Until we have proper ranges
                                                }
                                                mm.Add(c);
                                             .)
  OldSemi                                    (. c.TokenWithTrailingDocString = t; c.RangeToken = new RangeToken(dmod.FirstToken, t); .)
  .

/*------------------------------------------------------------------------*/
NewtypeName<out IToken id> = NoUSIdent<out id> .
LocalVarName<out IToken id> = NoUSIdent<out id> .

NewtypeDecl<DeclModifierData dmod, ModuleDefinition module, out TopLevelDecl td>
= (. IToken id, bvId;
     Attributes attrs = null;
     td = null;
     Type baseType = null;
     Expression constraint;
     Expression witness = null;
     CheckDeclModifiers(ref dmod, "newtype", AllowedDeclModifiers.None);
     var members = new List<MemberDecl>();
  .)
  "newtype" (. CheckAndSetTokenOnce(ref dmod.FirstToken); .)
  { Attribute<ref attrs> }
  NewtypeName<out id>
  (
  "="
  [ ellipsis                               (. SemErr(t, // Help users adjust to the new syntax
      $"Refinement cannot change the base type of a `newtype`.  To refine `{id.val}`, either omit this `...` or omit the `=` sign and the parent type's body."); .)
  ]
  ( IF(IsIdentColonOrBar())
    LocalVarName<out bvId>
    [ ":" Type<out baseType> ]       (. if (baseType == null) { baseType = new InferredTypeProxy(); } .)
    "|"
    Expression<out constraint, false, true>
    (. var witnessKind = SubsetTypeDecl.WKind.CompiledZero; .)
    [ IF(IsWitness())
      ( "ghost" "witness"                            (. witnessKind = SubsetTypeDecl.WKind.Ghost; .)
        Expression<out witness, false, true>
      | "witness"
        ( "*"                                        (. witnessKind = SubsetTypeDecl.WKind.OptOut; .)
        | Expression<out witness, false, true>       (. witnessKind = SubsetTypeDecl.WKind.Compiled; .)
        )
      )
    ]
    [ TypeMembers<module, members> ]
    (. td = new NewtypeDecl(id, id.val, module, new BoundVar(bvId, bvId.val, baseType){ IsTypeExplicit = true }, constraint, witnessKind, witness, members, attrs, isRefining: false);
    .)
  | Type<out baseType>
    [ TypeMembers<module, members> ]
    (. td = new NewtypeDecl(id, id.val, module, baseType, members, attrs, isRefining: false); .)
  )
  | ellipsis
    [ TypeMembers<module, members> ]
    (. baseType = null; // Base type is not known yet
       td = new NewtypeDecl(id, id.val, module, baseType, members, attrs, isRefining: true);
       td.RangeToken = new RangeToken(dmod.FirstToken, t);
    .)
  )  (. if (td != null) {
          td.TokenWithTrailingDocString = t; 
          td.RangeToken = new RangeToken(dmod.FirstToken, t);
        }   .)
  .

/*------------------------------------------------------------------------*/
SynonymTypeName<out IToken id> = NoUSIdent<out id> .

// The following includes Opaque type definitions
SynonymTypeDecl<DeclModifierData dmod, ModuleDefinition module, out TopLevelDecl td>
= (. IToken id, bvId;
     Attributes attrs = null;
     var characteristics = new TypeParameter.TypeParameterCharacteristics(false);
     var typeArgs = new List<TypeParameter>();
     td = null;
     Type ty = null;
     Expression constraint;
     Expression witness = null;
     var kind = "opaque type";
     var members = new List<MemberDecl>();
     var isRefining = false;
  .)
  "type"                      (. CheckAndSetTokenOnce(ref dmod.FirstToken); .)
  { Attribute<ref attrs> }
  SynonymTypeName<out id>
  { TypeParameterCharacteristics<ref characteristics> }
  [ GenericParameters<typeArgs, true> ]
  [ "="
    ( IF(IsIdentColonOrBar())
      LocalVarName<out bvId>
      [ ":" Type<out ty> ]   (. if (ty == null) { ty = new InferredTypeProxy(); } .)
      "|"
      Expression<out constraint, false, true>
      (. var witnessKind = SubsetTypeDecl.WKind.CompiledZero; .)
      [ IF(IsWitness())
        ( "ghost" "witness"                            (. witnessKind = SubsetTypeDecl.WKind.Ghost; .)
          Expression<out witness, false, true>
        | "witness"
          ( "*"                                        (. witnessKind = SubsetTypeDecl.WKind.OptOut; .)
          | Expression<out witness, false, true>       (. witnessKind = SubsetTypeDecl.WKind.Compiled; .)
          )
        )
      ]
      (. td = new SubsetTypeDecl(id, id.val, characteristics, typeArgs, module, new BoundVar(bvId, bvId.val, ty){ IsTypeExplicit = !(ty is InferredTypeProxy) }, constraint, witnessKind, witness, attrs);
         kind = "subset type";
      .)
    |
      Type<out ty>
      (. td = new TypeSynonymDecl(id, id.val, characteristics, typeArgs, module, ty, attrs);
         kind = "type synonym";
      .)
    )
  | ellipsis                               (. isRefining = true; .)
    [ TypeMembers<module, members> ]
  | TypeMembers<module, members>
  ]
  (. if (td == null) {
       if (module is DefaultModuleDecl) {
         // opaque type declarations at the very outermost program scope get an automatic (!new)
         characteristics.ContainsNoReferenceTypes = true;
       }
       td = new OpaqueTypeDecl(id, id.val, module, characteristics, typeArgs, members, attrs, isRefining);
     }
     td.BodyEndTok = t;
     td.RangeToken = new RangeToken(dmod.FirstToken, t);
     td.TokenWithTrailingDocString = t;
  .)
  (. CheckDeclModifiers(ref dmod, kind, AllowedDeclModifiers.None); .)
  .

/*------------------------------------------------------------------------*/
GIdentType<bool allowGhostKeyword, bool allowNewKeyword, bool allowNameOnlyKeyword, bool allowOlderKeyword,
           out IToken/*!*/ id, out Type/*!*/ ty, out bool isGhost, out bool isOld, out bool isNameOnly, out bool isOlder>
/* isGhost always returns as false if allowGhostKeyword is false */
= (. Contract.Ensures(Contract.ValueAtReturn(out id)!=null);
     Contract.Ensures(Contract.ValueAtReturn(out ty)!=null);
     isGhost = false; isOld = allowNewKeyword; isNameOnly = false; isOlder = false;
  .)
  { IF(IsKeywordForFormal())
    ( "ghost"                    (. if (allowGhostKeyword) { isGhost = true; } else { SemErr(t, "formal cannot be declared 'ghost' in this context"); } .)
    | "new"                      (. if (allowNewKeyword) { isOld = false; } else { SemErr(t, "formal cannot be declared 'new' in this context"); } .)
    | "nameonly"                 (. if (allowNameOnlyKeyword) { isNameOnly = true; } else { SemErr(t, "formal cannot be declared 'nameonly' in this context"); } .)
    | "older"                    (. if (allowOlderKeyword) { isOlder = true; } else { SemErr(t, "formal cannot be declared 'older' in this context"); } .)
    )
  }
  IdentType<out id, out ty, false>
  .

FIdentType<out IToken/*!*/ id, out Type/*!*/ ty>
= (.Contract.Ensures(Contract.ValueAtReturn(out id) != null); Contract.Ensures(Contract.ValueAtReturn(out ty) != null);
    id = Token.NoToken;
  .)
  NoUSIdentOrDigits<out id> (. id = t; .)
  ":"
  Type<out ty>
  .

CIdentType<out IToken/*!*/ id, out Type ty>
= (.Contract.Ensures(Contract.ValueAtReturn(out id) != null);
    id = Token.NoToken;
    ty = null;
  .)
  NoUSIdentOrDigits<out id> (. id = t; .)
  [ ":"
    Type<out ty>
  ]
  .

IdentType<out IToken/*!*/ id, out Type/*!*/ ty, bool allowWildcardId>
= (.Contract.Ensures(Contract.ValueAtReturn(out id) != null); Contract.Ensures(Contract.ValueAtReturn(out ty) != null);.)
  WildIdent<out id, allowWildcardId>
  ":"
  Type<out ty>
  .

LocalIdentTypeOptional<out LocalVariable var, bool isGhost, bool allowWild=true>
= (. IToken id;  Type ty;  Type optType = null;
     IToken startToken = null;
  .)
  WildIdent<out id, allowWild> (. startToken = t; .)
  [ ":" Type<out ty>             (. optType = ty; .)
  ]
  (. var = new LocalVariable(id, id, id.val, optType == null ? new InferredTypeProxy() : optType, isGhost) {
       IsTypeExplicit = optType != null
     };
     var.RangeToken = new RangeToken(startToken, t);
  .)
  .

IdentTypeOptional<out BoundVar var>
= (. Contract.Ensures(Contract.ValueAtReturn(out var) != null);
     IToken id;  Type ty;  Type optType = null;
  .)
  WildIdent<out id, true>
  [ ":" Type<out ty>             (. optType = ty; .)
  ]
  (. var = new BoundVar(id, id.val, optType == null ? new InferredTypeProxy() : optType) {
       IsTypeExplicit = optType != null
     }; .)
  .

TypeIdentOptional<out IToken/*!*/ id, out string/*!*/ identName, out Type/*!*/ ty, out bool isGhost, out Expression defaultValue, out bool isNameOnly>
= (.Contract.Ensures(Contract.ValueAtReturn(out id)!=null);
     Contract.Ensures(Contract.ValueAtReturn(out ty)!=null);
     Contract.Ensures(Contract.ValueAtReturn(out identName)!=null);
     string name = null; id = Token.NoToken; ty = new BoolType()/*dummy*/; isGhost = false;
     IToken nameonlyToken = null;
     defaultValue = null;
  .)
  { "ghost"                            (. isGhost = true; .)
  | "nameonly"                         (. nameonlyToken = t; .)
  }
  ( TypeAndToken<out id, out ty, false>
    [ ":"
      (. /* try to convert ty to an identifier */
         UserDefinedType udt = ty as UserDefinedType;
         if (udt != null && udt.TypeArgs.Count == 0) {
           name = udt.Name;
         } else {
           SemErr(id, "invalid formal-parameter name in datatype constructor");
         }
      .)
      Type<out ty>
      ParameterDefaultValue<true, out defaultValue>
    ]
  | digits         (. id = t; name = id.val;.)
    ":"
    Type<out ty>
    ParameterDefaultValue<true, out defaultValue>
  )
  (. if (name != null) {
       identName = name;
       isNameOnly = nameonlyToken != null;
     } else {
       identName = "#" + anonymousIds++;
       if (nameonlyToken != null) {
         SemErr(nameonlyToken, "use of the 'nameonly' modifier must be accompanied with a parameter name");
       }
       isNameOnly = false;
     }
  .)
  .

/*------------------------------------------------------------------------*/
IteratorName<out IToken id> = NoUSIdent<out id> .

IteratorDecl<DeclModifierData dmod, ModuleDefinition module, out IteratorDecl/*!*/ iter>
= (. Contract.Ensures(Contract.ValueAtReturn(out iter) != null);
     IToken/*!*/ id;
     Attributes attrs = null;
     List<TypeParameter/*!*/>/*!*/ typeArgs = new List<TypeParameter/*!*/>();
     List<Formal/*!*/> ins = new List<Formal/*!*/>();
     List<Formal/*!*/> outs = new List<Formal/*!*/>();
     List<FrameExpression/*!*/> reads = new List<FrameExpression/*!*/>();
     List<FrameExpression/*!*/> mod = new List<FrameExpression/*!*/>();
     List<Expression/*!*/> decreases = new List<Expression>();
     List<AttributedExpression/*!*/> req = new List<AttributedExpression/*!*/>();
     List<AttributedExpression/*!*/> ens = new List<AttributedExpression/*!*/>();
     List<AttributedExpression/*!*/> yieldReq = new List<AttributedExpression/*!*/>();
     List<AttributedExpression/*!*/> yieldEns = new List<AttributedExpression/*!*/>();
     List<Expression/*!*/> dec = new List<Expression/*!*/>();
     Attributes readsAttrs = null;
     Attributes modAttrs = null;
     Attributes decrAttrs = null;
     BlockStmt body = null;
     IToken signatureEllipsis = null;
     IToken bodyStart = Token.NoToken;
     IToken bodyEnd = Token.NoToken;
     CheckDeclModifiers(ref dmod, "iterator", AllowedDeclModifiers.None);
  .)
  SYNC
  "iterator"                (. CheckAndSetTokenOnce(ref dmod.FirstToken); .)
  { Attribute<ref attrs> }
  IteratorName<out id>
  (
    [ GenericParameters<typeArgs, true> ]
    Formals<true, true, false, false, ins>
    [ ( "yields"
      | "returns"           (. SemErr(t, "iterators don't have a 'returns' clause; did you mean 'yields'?"); .)
      )
      Formals<false, true, false, false, outs>
    ]
  | ellipsis                (. signatureEllipsis = t; .)
  )
  IteratorSpec<reads, mod, decreases, req, ens, yieldReq, yieldEns, ref readsAttrs, ref modAttrs, ref decrAttrs>
  [ BlockStmt<out body, out bodyStart, out bodyEnd>
  ]
  (. iter = new IteratorDecl(id, id.val, module, typeArgs, ins, outs,
                             new Specification<FrameExpression>(reads, readsAttrs),
                             new Specification<FrameExpression>(mod, modAttrs),
                             new Specification<Expression>(decreases, decrAttrs),
                             req, ens, yieldReq, yieldEns,
                             body, attrs, signatureEllipsis);
     iter.BodyStartTok = bodyStart;
     iter.BodyEndTok = bodyEnd;
     iter.RangeToken = new RangeToken(dmod.FirstToken, t);
 .)
  .

/*------------------------------------------------------------------------*/
TypeVariableName<out IToken id> = NoUSIdent<out id> .

GenericParameters<.List<TypeParameter/*!*/>/*!*/ typeArgs, bool allowVariance.>
= (. Contract.Requires(cce.NonNullElements(typeArgs));
     IToken/*!*/ id;
     TypeParameter.TypeParameterCharacteristics characteristics;
     TypeParameter.TPVarianceSyntax variance = TypeParameter.TPVarianceSyntax.NonVariant_Strict;  // assignment is to please compiler
     characteristics = new TypeParameter.TypeParameterCharacteristics(false);
  .)
  // If a "<" combined with a Variance symbol could be a new token, then the parser here will need to be more complex,
  // since, for example, a < followed immediately by a Variance symbol would scan as the wrong token.
  // Fortunately that is not currently the case.
  // (Only because we parse the new "<-" symbol as separate "<" "-" tokens precisely to avoid this issue :)
  "<"
  [ Variance<out variance>  (. if (!allowVariance) { SemErr(t, "type-parameter variance is not allowed to be specified in this context"); } .)
  ]
  TypeVariableName<out id>
  { TypeParameterCharacteristics<ref characteristics> }
  (. typeArgs.Add(new TypeParameter(id, id.val, variance, characteristics)); .)
  { ","
    (. variance = TypeParameter.TPVarianceSyntax.NonVariant_Strict;
       characteristics = new TypeParameter.TypeParameterCharacteristics(false);
    .)
    [ Variance<out variance>  (. if (!allowVariance) { SemErr(t, "type-parameter variance is not allowed to be specified in this context"); } .)
    ]
    TypeVariableName<out id>
    { TypeParameterCharacteristics<ref characteristics> }
    (. typeArgs.Add(new TypeParameter(id, id.val, variance, characteristics)); .)
  }
  ">"
  .

/*------------------------------------------------------------------------*/
Variance<out TypeParameter.TPVarianceSyntax variance>
= (. variance = TypeParameter.TPVarianceSyntax.NonVariant_Strict;  // never used; here just to please the C# compiler
  .)
  ( "*"  (. variance = TypeParameter.TPVarianceSyntax.Covariant_Permissive; .)
  | "+"  (. variance = TypeParameter.TPVarianceSyntax.Covariant_Strict; .)
  | "!"  (. variance = TypeParameter.TPVarianceSyntax.NonVariant_Permissive; .)
  | "-"  (. variance = TypeParameter.TPVarianceSyntax.Contravariance; .)
  )
  .

/*------------------------------------------------------------------------*/
TypeParameterCharacteristics<ref TypeParameter.TypeParameterCharacteristics characteristics>
= "(" (. var startToken = t; .)
  TPCharOption<ref characteristics>
  { ","
    TPCharOption<ref characteristics>
  }
  ")" (. characteristics.RangeToken = new RangeToken(startToken, t); .)
  .

TPCharOption<ref TypeParameter.TypeParameterCharacteristics characteristics>
= ( "=="       (. characteristics.EqualitySupport = TypeParameter.EqualitySupportValue.Required; .)
  | digits     (. if (t.val == "0") {
                    characteristics.AutoInit = Microsoft.Dafny.Type.AutoInitInfo.CompilableValue;
                  } else if (t.val == "00") {
                    if (characteristics.AutoInit != Microsoft.Dafny.Type.AutoInitInfo.CompilableValue) {
                      characteristics.AutoInit = Microsoft.Dafny.Type.AutoInitInfo.Nonempty;
                    }
                  } else {
                    SemErr(t, "unexpected type parameter option - should be == or 0 or !new");
                  }
               .)
  | "!" "new"  (. characteristics.ContainsNoReferenceTypes = true; .)
  )
  .

/*------------------------------------------------------------------------*/
MethodDecl<DeclModifierData dmod, bool allowConstructor, out Method/*!*/ m>
= (. Contract.Ensures(Contract.ValueAtReturn(out m) !=null);
     IToken/*!*/ id = Token.NoToken;
     bool hasName = false;  IToken keywordToken;
     Attributes attrs = null;
     List<TypeParameter/*!*/>/*!*/ typeArgs = new List<TypeParameter/*!*/>();
     List<Formal/*!*/> ins = new List<Formal/*!*/>();
     List<Formal/*!*/> outs = new List<Formal/*!*/>();
     List<AttributedExpression/*!*/> req = new List<AttributedExpression/*!*/>();
     List<FrameExpression/*!*/> mod = new List<FrameExpression/*!*/>();
     List<AttributedExpression/*!*/> ens = new List<AttributedExpression/*!*/>();
     List<Expression/*!*/> dec = new List<Expression/*!*/>();
     Attributes decAttrs = null;
     Attributes modAttrs = null;
     BlockStmt body = null;
     bool isPlainOlMethod = false;
     bool isLemma = false;
     bool isTwoStateLemma = false;
     bool isConstructor = false;
     bool isLeastLemma = false;
     bool isGreatestLemma = false;
     IToken signatureEllipsis = null;
     IToken tokenWithTrailingDocString = Token.NoToken;
     IToken bodyStart = Token.NoToken;
     IToken bodyEnd = Token.NoToken;
     AllowedDeclModifiers allowed = AllowedDeclModifiers.None;
     string caption = "";
     ExtremePredicate.KType kType = ExtremePredicate.KType.Unspecified;
  .)
  SYNC
  ( "method"                        (. isPlainOlMethod = true; caption = "method";
                                       CheckAndSetTokenOnce(ref dmod.FirstToken);
                                       allowed = AllowedDeclModifiers.Ghost | AllowedDeclModifiers.Static; .)
  | "lemma"                         (. isLemma = true; caption = "lemma";
                                       CheckAndSetTokenOnce(ref dmod.FirstToken);
                                       allowed = AllowedDeclModifiers.AlreadyGhost | AllowedDeclModifiers.Static; .)
  | ( "greatest"                    (. CheckAndSetTokenOnce(ref dmod.FirstToken); .)
      "lemma"
    | "colemma"                     (. CheckAndSetTokenOnce(ref dmod.FirstToken); errors.Deprecated(t, "the old keyword 'colemma' has been renamed to the keyword phrase 'greatest lemma'"); .)
    )
                                    (. isGreatestLemma = true; caption = "greatest lemma";
                                       allowed = AllowedDeclModifiers.AlreadyGhost | AllowedDeclModifiers.Static; .)
  | ( "least"                       (. CheckAndSetTokenOnce(ref dmod.FirstToken); .)
    | "inductive"                   (. CheckAndSetTokenOnce(ref dmod.FirstToken);errors.Deprecated(t, "the old keyword phrase 'inductive lemma' has been renamed to 'least lemma'"); .)
    )
    "lemma"
                                    (. isLeastLemma = true;  caption = "least lemma";
                                       allowed = AllowedDeclModifiers.AlreadyGhost | AllowedDeclModifiers.Static;.)
  | "twostate"                      (. CheckAndSetTokenOnce(ref dmod.FirstToken); .)
    "lemma"                         (. isTwoStateLemma = true; caption = "two-state lemma";
                                       allowed = AllowedDeclModifiers.AlreadyGhost | AllowedDeclModifiers.Static; .)
  | "constructor"                   (.  CheckAndSetTokenOnce(ref dmod.FirstToken);
                                       if (allowConstructor) {
                                         isConstructor = true;
                                       } else {
                                         SemErr(t, "constructors are allowed only in classes");
                                       }
                                       caption = "constructor";
                                       allowed = AllowedDeclModifiers.Ghost;
                                    .)
  )                                 (. keywordToken = t;
                                       CheckDeclModifiers(ref dmod, caption, allowed); .)
  { Attribute<ref attrs> }
  [ MethodFunctionName<out id>               (. hasName = true; .)
  ]
  (. if (!hasName) {
       id = keywordToken;
       if (!isConstructor) {
         SemErr(la, "a method must be given a name (expecting identifier)");
       }
     }
  .)
  (
    [ GenericParameters<typeArgs, false> ]
    [ KType<ref kType>              (. if (!(isGreatestLemma || isLeastLemma)) { SemErr(t, "type of _k can only be specified for least and greatest lemmas"); } .)
    ]
    (. var isCompilable = (isPlainOlMethod || isConstructor) && !dmod.IsGhost; .)
    Formals<true, isCompilable, isTwoStateLemma, false, ins>
    [ "returns"                                 (. if (isConstructor) { SemErr(t, "constructors cannot have out-parameters"); } .)
      Formals<false, isCompilable, false, false, outs>
    ]
  | ellipsis                                    (. signatureEllipsis = t; .)
  )                                             (. tokenWithTrailingDocString = t; .)
  MethodSpec<dmod.IsGhost || isLemma || isTwoStateLemma || isLeastLemma || isGreatestLemma,
             req, mod, ens, dec, ref decAttrs, ref modAttrs, caption, isConstructor>
  [ IF(isConstructor)
    (. DividedBlockStmt dividedBody; .)
    DividedBlockStmt<out dividedBody, out bodyStart, out bodyEnd>
    (. body = dividedBody; .)
  | BlockStmt<out body, out bodyStart, out bodyEnd>
  ]
  (. IToken tok = id;
     if (isConstructor) {
       m = new Constructor(tok, hasName ? id.val : "_ctor", dmod.IsGhost, typeArgs, ins,
                           req, new Specification<FrameExpression>(mod, modAttrs), ens, new Specification<Expression>(dec, decAttrs), (DividedBlockStmt)body, attrs, signatureEllipsis);
     } else if (isLeastLemma) {
       m = new LeastLemma(tok, id.val, dmod.IsStatic, kType, typeArgs, ins, outs,
                          req, new Specification<FrameExpression>(mod, modAttrs), ens, new Specification<Expression>(dec, decAttrs), body, attrs, signatureEllipsis);
     } else if (isGreatestLemma) {
       m = new GreatestLemma(tok, id.val, dmod.IsStatic, kType, typeArgs, ins, outs,
                             req, new Specification<FrameExpression>(mod, modAttrs), ens, new Specification<Expression>(dec, decAttrs), body, attrs, signatureEllipsis);
     } else if (isLemma) {
       m = new Lemma(tok, id.val, dmod.IsStatic, typeArgs, ins, outs,
                     req, new Specification<FrameExpression>(mod, modAttrs), ens, new Specification<Expression>(dec, decAttrs), body, attrs, signatureEllipsis);
     } else if (isTwoStateLemma) {
       m = new TwoStateLemma(tok, id.val, dmod.IsStatic, typeArgs, ins, outs,
                             req, new Specification<FrameExpression>(mod, modAttrs),
                             ens, new Specification<Expression>(dec, decAttrs), body, attrs, signatureEllipsis);
     } else {
       m = new Method(tok, id.val, dmod.IsStatic, dmod.IsGhost, typeArgs, ins, outs,
                      req, new Specification<FrameExpression>(mod, modAttrs), ens, new Specification<Expression>(dec, decAttrs), body, attrs, signatureEllipsis);
     }
     m.BodyStartTok = bodyStart;
     m.BodyEndTok = bodyEnd;
     m.RangeToken = new RangeToken(dmod.FirstToken, t);
     m.TokenWithTrailingDocString = tokenWithTrailingDocString;
 .)
  .

/*------------------------------------------------------------------------*/
KType<ref ExtremePredicate.KType kType>
= "["
  ( "nat"       (. kType = ExtremePredicate.KType.Nat; .)
  | "ORDINAL"   (. kType = ExtremePredicate.KType.ORDINAL; .)
  )
  "]"
  .

/*------------------------------------------------------------------------*/
RequiresClause<.List<AttributedExpression> req, bool allowLabel.>
= "requires"    (. IToken lbl = null;
                   IToken first = t;
                   Attributes attrs = null;
                   Expression e;
                 .)
  { Attribute<ref attrs> }
  [ IF(IsLabel(allowLabel))
    LabelName<out lbl> ":"
  ]
  Expression<out e, false, false>
  OldSemi       (. req.Add(new AttributedExpression(e, lbl == null ? null : new AssertLabel(lbl, lbl.val), attrs)); .)
  .

/*------------------------------------------------------------------------*/
EnsuresClause<.List<AttributedExpression> ens, bool allowLambda.>
= "ensures"     (. Expression e;
                   Attributes attrs = null;
                 .)
  { Attribute<ref attrs> }
  Expression<out e, false, allowLambda>
  OldSemi       (. ens.Add(new AttributedExpression(e, attrs)); .)
  .

/*------------------------------------------------------------------------*/
ModifiesClause<.ref List<FrameExpression> mod, ref Attributes attrs,
                bool allowLambda, bool performThisDeprecatedCheck.>
= "modifies"                                    (. FrameExpression fe;
                                                   mod = mod ?? new List<FrameExpression>();
                                                .)
  { Attribute<ref attrs> }
  FrameExpression<out fe, false, allowLambda>         (. Util.AddFrameExpression(mod, fe, performThisDeprecatedCheck, errors); .)
  { "," FrameExpression<out fe, false, allowLambda>   (. Util.AddFrameExpression(mod, fe, performThisDeprecatedCheck, errors); .)
  }
  OldSemi
  .

/*------------------------------------------------------------------------*/
DecreasesClause<.List<Expression> decreases, ref Attributes attrs,
                 bool allowWildcard, bool allowLambda.>
= "decreases"
  { Attribute<ref attrs> }
  DecreasesList<decreases, allowWildcard, allowLambda>
  OldSemi
  .

/*------------------------------------------------------------------------*/
ReadsClause<.List<FrameExpression/*!*/>/*!*/ reads,
                  bool allowLemma, bool allowLambda, bool allowWild.>
= "reads"
  (. FrameExpression fe; .)
  PossiblyWildFrameExpression<out fe, allowLemma, allowLambda, allowWild>          (. reads.Add(fe); .)
  { "," PossiblyWildFrameExpression<out fe, allowLemma, allowLambda, allowWild>    (. reads.Add(fe); .)
  }
  (. if (allowWild && reads.Count > 1 && reads.Exists(fe => fe.E is WildcardExpr)) {
       SemErr(fe.tok, "A 'reads' clause that contains '*' is not allowed to contain any other expressions");
     }
  .)
  OldSemi
  .

/*------------------------------------------------------------------------*/
InvariantClause<. List<AttributedExpression> invariants.> =
  "invariant"                                   (. Attributes attrs = null;
                                                   Expression e;
                                                .)
  { Attribute<ref attrs> }
  Expression<out e, false, true>                (. invariants.Add(new AttributedExpression(e, attrs)); .)
  OldSemi
  .

/*------------------------------------------------------------------------*/
MethodSpec<.bool isGhost, List<AttributedExpression> req, List<FrameExpression> mod, List<AttributedExpression> ens,
            List<Expression> decreases, ref Attributes decAttrs, ref Attributes modAttrs, string caption, bool performThisDeprecatedCheck.>
= (. Contract.Requires(cce.NonNullElements(req));
     Contract.Requires(cce.NonNullElements(mod));
     Contract.Requires(cce.NonNullElements(ens));
     Contract.Requires(cce.NonNullElements(decreases));
  .)
  SYNC
  { ModifiesClause<ref mod, ref modAttrs, false, performThisDeprecatedCheck>
  | RequiresClause<req, true>
  | EnsuresClause<ens, false>
  | DecreasesClause<decreases, ref decAttrs, !isGhost, false>
  }
  .

/*------------------------------------------------------------------------*/
IteratorSpec<.List<FrameExpression/*!*/>/*!*/ reads, List<FrameExpression/*!*/>/*!*/ mod, List<Expression/*!*/> decreases,
              List<AttributedExpression/*!*/>/*!*/ req, List<AttributedExpression/*!*/>/*!*/ ens,
              List<AttributedExpression/*!*/>/*!*/ yieldReq, List<AttributedExpression/*!*/>/*!*/ yieldEns,
              ref Attributes readsAttrs, ref Attributes modAttrs, ref Attributes decrAttrs.>
=
  SYNC
  { ReadsClause<reads, false, false, false>
  | ModifiesClause<ref mod, ref modAttrs, false, false>
  | (. bool isYield = false; .)
    [ "yield"                                                (. isYield = true; .)
    ]
    ( RequiresClause<(isYield?yieldReq:req), !isYield>
    | EnsuresClause<(isYield?yieldEns:ens), false>
    )
  | DecreasesClause<decreases, ref decrAttrs, false, false>
  }
  .

/*------------------------------------------------------------------------*/
Formals<.bool incoming, bool allowGhostKeyword, bool allowNewKeyword, bool allowOlderKeyword, List<Formal> formals.>
= (. Contract.Requires(cce.NonNullElements(formals));
     IToken id;
     Type ty;
     bool isGhost;
     bool isOld;
     Expression defaultValue;
     bool isNameOnly;
     bool isOlder;
  .)
  "("
  [
    GIdentType<allowGhostKeyword, allowNewKeyword, incoming, allowOlderKeyword, out id, out ty, out isGhost, out isOld, out isNameOnly, out isOlder>
    ParameterDefaultValue<incoming, out defaultValue>
                 (. formals.Add(new Formal(id, id.val, ty, incoming, isGhost, defaultValue, isOld, isNameOnly, isOlder)); .)
    { "," GIdentType<allowGhostKeyword, allowNewKeyword, incoming, allowOlderKeyword, out id, out ty, out isGhost, out isOld, out isNameOnly, out isOlder>
    ParameterDefaultValue<incoming, out defaultValue>
                 (. formals.Add(new Formal(id, id.val, ty, incoming, isGhost, defaultValue, isOld, isNameOnly, isOlder)); .)
    }
  ]
  ")"
  .

ParameterDefaultValue<bool incoming, out Expression defaultValue>
= (. defaultValue = null; IToken tok;
  .)
  [ ":="        (. tok = t; .)
    Expression<out defaultValue, true, true>
    (. if (!incoming) {
         SemErr(tok, "out-parameters cannot have default-value expressions");
         defaultValue = null;
       }
    .)
  ]
  .

/*------------------------------------------------------------------------*/
FormalsOptionalIds<.List<Formal/*!*/>/*!*/ formals.>
= (. Contract.Requires(cce.NonNullElements(formals));
     IToken/*!*/ id;  Type/*!*/ ty;  string/*!*/ name;  bool isGhost;  Expression/*?*/ defaultValue;
     bool isNameOnly;
  .)
  "("
  [
    TypeIdentOptional<out id, out name, out ty, out isGhost, out defaultValue, out isNameOnly>
            (. formals.Add(new Formal(id, name, ty, true, isGhost, defaultValue, false, isNameOnly)); .)
    { "," TypeIdentOptional<out id, out name, out ty, out isGhost, out defaultValue, out isNameOnly>
            (. formals.Add(new Formal(id, name, ty, true, isGhost, defaultValue, false, isNameOnly)); .)
    }
  ]
  ")"
  .

/*------------------------------------------------------------------------*/
Type<out Type ty>
= (. Contract.Ensures(Contract.ValueAtReturn(out ty) != null); IToken/*!*/ tok; .)
  TypeAndToken<out tok, out ty, false>
  .

TypeAndToken<out IToken tok, out Type ty, bool inExpressionContext>
= (. Contract.Ensures(Contract.ValueAtReturn(out tok)!=null);
     Contract.Ensures(Contract.ValueAtReturn(out ty) != null);
     tok = Token.NoToken;
     ty = new BoolType();  /*keep compiler happy*/
     IToken startToken = null;
     List<Type> gt;
     List<Type> tupleArgTypes = null;
     List<IToken> argumentGhostTokens = null;
  .)
  ( "bool"                          (. tok = t; startToken = t; .)
  | "char"                          (. tok = t; startToken = t;  ty = new CharType(); .)
  | "int"                           (. tok = t; startToken = t;  ty = new IntType(); .)
  | "nat"                           (. tok = t; startToken = t;  ty = new UserDefinedType(tok, tok.val, null); .)
  | "real"                          (. tok = t; startToken = t;  ty = new RealType(); .)
  | "ORDINAL"                       (. tok = t; startToken = t;  ty = new BigOrdinalType(); .)
  | bvToken                         (. tok = t; startToken = t;
                                       int w = StringToInt(tok.val.Substring(2), 0, "bitvectors that wide");
                                       ty = new BitvectorType(w);
                                    .)
  | "set"                           (. tok = t; startToken = t; .)
    OptGenericInstantiation<out gt, inExpressionContext>
                                    (. if (gt != null && gt.Count > 1) {
                                         SemErr("set type expects only one type argument");
                                       }
                                       ty = new SetType(true, gt != null ?gt[0] : null);
                                    .)
  | "iset"                          (. tok = t; startToken = t; .)
    OptGenericInstantiation<out gt, inExpressionContext>
                                    (. if (gt != null && gt.Count > 1) {
                                         SemErr("set type expects only one type argument");
                                       }
                                       ty = new SetType(false, gt != null ? gt[0] : null);
                                    .)
  | "multiset"                      (. tok = t; startToken = t; .)
    OptGenericInstantiation<out gt, inExpressionContext>
                                    (. if (gt != null && gt.Count > 1) {
                                         SemErr("multiset type expects only one type argument");
                                       }
                                       ty = new MultiSetType(gt != null ? gt[0] : null);
                                    .)
  | "seq"                           (. tok = t; startToken = t; .)
    OptGenericInstantiation<out gt, inExpressionContext>
                                    (. if (gt != null && gt.Count > 1) {
                                         SemErr("seq type expects only one type argument");
                                       }
                                       ty = new SeqType(gt != null ? gt[0] : null);
                                    .)
  | "string"                        (. tok = t; startToken = t;  ty = new UserDefinedType(tok, tok.val, null); .)
  | "object"                        (. tok = t; startToken = t;  ty = new UserDefinedType(tok, tok.val, null); .)
  | "object?"                       (. tok = t; startToken = t;  ty = new UserDefinedType(tok, tok.val, null); .)
  | "map"                           (. tok = t; startToken = t; .)
    OptGenericInstantiation<out gt, inExpressionContext>
                                    (. if (gt == null) {
                                         ty = new MapType(true, null, null);
                                       } else if (gt.Count != 2) {
                                         SemErr("map type expects two type arguments");
                                         ty = new MapType(true, gt[0], gt.Count == 1 ? new InferredTypeProxy() : gt[1]);
                                       } else {
                                         ty = new MapType(true, gt[0], gt[1]);
                                       }
                                    .)
  | "imap"                          (. tok = t; startToken = t; .)
    OptGenericInstantiation<out gt, inExpressionContext>
                                    (. if (gt == null) {
                                         ty = new MapType(false, null, null);
                                       } else if (gt.Count != 2) {
                                         SemErr("imap type expects two type arguments");
                                         ty = new MapType(false, gt[0], gt.Count == 1 ? new InferredTypeProxy() : gt[1]);
                                       } else {
                                         ty = new MapType(false, gt[0], gt[1]);
                                       }
                                    .)
  | arrayToken                      (. tok = t; startToken = t; .)
    OptGenericInstantiation<out gt, inExpressionContext>
                                    (. var tokString = tok.val;
                                       bool q = tokString[tokString.Length-1] == '?';
                                       // Extracting the dimension out of array2 or array10?
                                       var dimString = tokString.Substring(5, tokString.Length - (q?6:5)); // 5 is length of "array"
                                       int dims = StringToInt(dimString, 1, "arrays of that many dimensions");
                                       ty = theBuiltIns.ArrayType(tok, dims, gt, true, q);
                                    .)
  | TupleType<out ty, out tok, out tupleArgTypes, out argumentGhostTokens>
  | NamedType<out ty, out tok, inExpressionContext>
  )
  (. startToken =  startToken ?? ty.GetStartToken() ?? tok;
     ty.RangeToken = new RangeToken(startToken, t);
  .)
  [ (. int arrowKind = 0; /* 0: any, 1: partial, 2: total */
       Type t2;
    .)
    ( "~>"           (. arrowKind = 0; .)
    | "-->"          (. arrowKind = 1; .)
    | "->"           (. arrowKind = 2; .)
    )                (. tok = t; .)
    Type<out t2>
    (. if (tupleArgTypes == null) {
         gt = new List<Type>{ ty };
       } else {
         // make sure no "ghost" keyword was used in the tuple-looking type
         foreach (var ghostToken in argumentGhostTokens.Where(ghostToken => ghostToken != null)) {
           SemErr(ghostToken, $"arrow-type arguments may not be declared as 'ghost'");
         }
         gt = tupleArgTypes;
       }
       var arity = gt.Count;
       theBuiltIns.CreateArrowTypeDecl(arity);
       if (arrowKind == 0) {
         ty = new ArrowType(tok, gt, t2);
       } else {
         gt.Add(t2);
         if (arrowKind == 1) {
           ty = new UserDefinedType(tok, ArrowType.PartialArrowTypeName(arity), gt);
         } else {
           ty = new UserDefinedType(tok, ArrowType.TotalArrowTypeName(arity), gt);
         }
       }
       ty.RangeToken = new RangeToken(startToken, t);
    .)
  ]
  .

/*------------------------------------------------------------------------*/

TupleType<.out Type ty, out IToken tok, out List<Type> tupleArgTypes, out List<IToken> argumentGhostTokens.> =
  "("                             (. tok = t;
                                     ty = null; // To keep compiler happy
                                     tupleArgTypes = new List<Type>();
                                     IToken ghostToken = null;
                                     argumentGhostTokens = new List<IToken>();
                                  .)
  [ [ "ghost"                     (. ghostToken = t; .)
    ]
    Type<out ty>                  (. tupleArgTypes.Add(ty); argumentGhostTokens.Add(ghostToken); .)
    { ","                         (. ghostToken = null; .)
      [ "ghost"                   (. ghostToken = t; .)
      ]
      Type<out ty>                (. tupleArgTypes.Add(ty); argumentGhostTokens.Add(ghostToken); .)
    }
  ]
  ")"                             (. if (tupleArgTypes.Count == 1 && argumentGhostTokens[0] == null) {
                                       // just return the type 'ty'
                                     } else {
                                       var dims = tupleArgTypes.Count;
                                       var argumentGhostness = argumentGhostTokens.ConvertAll(tok => tok != null);
                                       var tmp = theBuiltIns.TupleType(tok, dims, true, argumentGhostness);  // make sure the tuple type exists
                                       ty = new UserDefinedType(tok, BuiltIns.TupleTypeName(argumentGhostness), dims == 0 ? null : tupleArgTypes);
                                     }
                                  .)
  .

/*------------------------------------------------------------------------*/
NamedType<.out Type ty, out IToken tok, bool inExpressionContext.> =
  (. Expression e; IToken startToken = null; .)
  NameSegmentForTypeName<out e, inExpressionContext>  (. tok = t; startToken = t; .)
  { "."
    TypeNameOrCtorSuffix<out tok>       (. List<Type> typeArgs; .)
    OptGenericInstantiation<out typeArgs, inExpressionContext>
    (. e = new ExprDotName(tok, e, tok.val, typeArgs); .)
  }
  (. ty = new UserDefinedType(e.tok, e);
     ty.RangeToken = new RangeToken(startToken, t);
   .)
  .

/*------------------------------------------------------------------------*/
OptGenericInstantiation<.out List<Type> gt, bool inExpressionContext.>  /* NOTE: Coco complains about "OptGenericInstantiation deletable". That's okay. */
= (. gt = null; .)
  [ IF(IsGenericInstantiation(inExpressionContext))  /* be greedy -- if it looks like a type instantiation, take it */
    (. gt = new List<Type>(); .)
    GenericInstantiation<gt>
  ]
  .

/*------------------------------------------------------------------------*/
GenericInstantiation<.List<Type> gt.>
= (. Contract.Requires(cce.NonNullElements(gt)); Type/*!*/ ty; .)
  "<"
    Type<out ty>                     (. gt.Add(ty); .)
    { "," Type<out ty>               (. gt.Add(ty); .)
    }
  ">"
  .

/*------------------------------------------------------------------------*/
FunctionDecl<DeclModifierData dmod, out Function/*!*/ f>
= (. Contract.Ensures(Contract.ValueAtReturn(out f) != null);
     Attributes attrs = null;
     IToken/*!*/ id = Token.NoToken;  // to please compiler
     List<TypeParameter> typeArgs = new List<TypeParameter>();
     List<Formal> formals = new List<Formal>();
     Formal/*!*/ result = null;
     Type/*!*/ returnType = new BoolType();
     List<AttributedExpression> reqs = new List<AttributedExpression>();
     List<AttributedExpression> ens = new List<AttributedExpression>();
     List<FrameExpression> reads = new List<FrameExpression>();
     List<Expression> decreases;
     Attributes decAttrs = null;
     Expression body = null;
     bool isPredicate = false; bool isLeastPredicate = false; bool isGreatestPredicate = false;
     IToken/*?*/ headToken = null; // used only for a basic "function" or "predicate"
     IToken/*?*/ functionMethodToken = null; // used only for a basic "function" or "predicate"
     IToken tokenWithTrailingDocString = Token.NoToken;
     IToken bodyStart = Token.NoToken;
     IToken bodyEnd = Token.NoToken;
     IToken signatureEllipsis = null;
     bool isTwoState = false;
     ExtremePredicate.KType kType = ExtremePredicate.KType.Unspecified;
  .)
  /* ========================================
   * This production parses variations of functions. By the time control reaches this point, modifiers like
   * "static", "ghost", and "abstract" have already been parsed; these are recorded into parameter "dmod" and
   * get checked by one of the calls to "CheckDeclModifiers" below. The "ghost" keyword (which was already parsed,
   * if present in the input) and the next grammar elements to be parsed fall into one of the
   * following 4 schemas:
   *
   *   0:   [ ghost ] [ twostate ] function [ method ]    signature  [ "{" Expr "}" [ by method BlockStmt ] ]
   *   1:   [ ghost ] [ twostate ] predicate [ method ]   signature  [ "{" Expr "}" [ by method BlockStmt ] ]
   *   2:   [ ghost ] least predicate                     signature  [ "{" Expr "}" [ by method BlockStmt ] ]
   *   3:   [ ghost ] greatest predicate                  signature  [ "{" Expr "}" [ by method BlockStmt ] ]
   *
   * Parsed below, but not shown in these 4 schemas, are the "..." token, which may be part of the "signature",
   * and various deprecated synonyms for the least/greatest variations.
   *
   * A quick look at the code below suggests that "twostate" may be parsed in all 4 of these schemas, but
   * the lookahead that has brought control here to the "FunctionDecl" production has already ruled out the
   * "twostate least" and "twostate greatest" combinations. That's why schemas 2 and 3 above do not mention
   * the possibility of "twostate".
   *
   * Several of the combinations shown in the 4 schemas above are not allowed. In particular:
   *
   *     - "ghost" is never allowed together with "twostate", "least", or "greatest"
   *     - "method" is never allowed together with "twostate", "least", or "greatest"
   *     - "by method" is never allowed together with "twostate", "least", or "greatest"
   *     - "by method" is not allowed with either "ghost" or "method"
   *     - "ghost" and "method" are never allowed together, and which of the combinations
   *           ghost function/predicate
   *                 function/predicate
   *                 function/predicate method
   *       are allowed depends on the value of command-line option "/functionSyntax".
   *
   * Because of when the various keywords and grammar elements are parsed, the parser reads one of the 4 schemas
   * above in its entirety before the code checks for legal combinations. So, up next is the parsing of each of
   * the 4 schemas, up until and including "signature".         
   */

  /* ----- function ----- */
  [ "twostate"   (. isTwoState = true; CheckAndSetTokenOnce(ref dmod.FirstToken); .)
  ]
  ( "function"   (. headToken = t; CheckAndSetTokenOnce(ref dmod.FirstToken); .)
    [ "method"   (. functionMethodToken = t; .)
    ]
    { Attribute<ref attrs> }
    MethodFunctionName<out id>
    (
      [ GenericParameters<typeArgs, false> ]
      Formals<true, true, isTwoState, true, formals>
      ":"
      (  IF(IsParenIdentsColon())
         "("
           GIdentType<false, false, false, false, out var resultId, out var ty, out var resultIsGhost, out var isOld, out var isNameOnly, out var isOlder>
           (. Contract.Assert(!resultIsGhost && !isOld && !isNameOnly && !isOlder);
              result = new Formal(resultId, resultId.val, ty, false, false, null, false);
           .)
         ")"
         | Type<out returnType>
      )
    | ellipsis   (. signatureEllipsis = t; .)
    )

  /* ----- predicate ----- */
  | "predicate"  (. headToken = t; isPredicate = true; CheckAndSetTokenOnce(ref dmod.FirstToken); .)
    [ "method"   (. functionMethodToken = t; .)
    ]
    { Attribute<ref attrs> }
    MethodFunctionName<out id>
    (
      [ GenericParameters<typeArgs, false> ]
      [ Formals<true, true, isTwoState, true, formals>
      ]
      [ PredicateResult<"predicate", out result> ]
    | ellipsis   (. signatureEllipsis = t; .)
    )

  /* ----- least predicate ----- */
  | (. Contract.Assert(!isTwoState);  // the IsFunctionDecl check checks that "twostate" is not followed by "least"
    .)
    ( "least"                  (. CheckAndSetTokenOnce(ref dmod.FirstToken); .)
    | "inductive"              (. CheckAndSetTokenOnce(ref dmod.FirstToken); errors.Deprecated(t, "the old keyword phrase 'inductive predicate' has been renamed to 'least predicate'"); .)
    )
    "predicate"
    (. isLeastPredicate = true; .)
    { Attribute<ref attrs> }
    MethodFunctionName<out id>
    (
      [ GenericParameters<typeArgs, false> ]
      [ KType<ref kType> ]
      Formals<true, false, false, false, formals>
      [ PredicateResult<"least predicate", out result> ]
    | ellipsis                 (. signatureEllipsis = t; .)
    )

  /* ----- greatest predicate ----- */
  | (. Contract.Assert(!isTwoState);  // the IsFunctionDecl check checks that "twostate" is not followed by "greatest"
    .)
    ( "greatest"                 (. CheckAndSetTokenOnce(ref dmod.FirstToken); .)
      "predicate"     
    | "copredicate"              (. CheckAndSetTokenOnce(ref dmod.FirstToken); errors.Deprecated(t, "the old keyword 'copredicate' has been renamed to the keyword phrase 'greatest predicate'"); .)
    )
    (. isGreatestPredicate = true; .)
    { Attribute<ref attrs> }
    MethodFunctionName<out id>
    (
      [ GenericParameters<typeArgs, false> ]
      [ KType<ref kType> ]
      Formals<true, false, false, false, formals>
      [ PredicateResult<"greatest predicate", out result> ]
    | ellipsis                 (. signatureEllipsis = t; .)
    )
  )

  (. decreases = isLeastPredicate || isGreatestPredicate ? null : new List<Expression/*!*/>();
     tokenWithTrailingDocString = t;
  .)
  FunctionSpec<reqs, reads, ens, decreases, ref decAttrs>
  (. IToken byMethodTok = null; BlockStmt byMethodBody = null; .)
  [ FunctionBody<out body, out bodyStart, out bodyEnd, out byMethodTok, out byMethodBody> ]

  (. /* ========================================
      * Check if the keywords parsed above are allowed. We divide these checks into two broad categories,
      * depending on whether or not "by method" was parsed. (For reference, see the 4 schemas above.)
      */

     if (byMethodBody != null) {
       /* ----- with "by method" ----- */
       var what = isPredicate || isLeastPredicate || isGreatestPredicate ? "predicate" : "function";
 
       if (isTwoState) {
         SemErr(byMethodBody.Tok, $"a 'by method' implementation is not allowed on a twostate {what}");
         byMethodBody = null;
         functionMethodToken = null; // to avoid a confusing error message below, drop the "method" keyword, if present

       } else if (isLeastPredicate || isGreatestPredicate) {
         SemErr(byMethodBody.Tok, "a 'by method' implementation is not allowed on an extreme predicate");
         byMethodBody = null;
         functionMethodToken = null; // to avoid a confusing error message below, drop the "method" keyword, if present
       }

       /* Neither "ghost" nor "method" is allowed. After generating the appropriate error messages, update the
        * "functionMethodToken" and "dmod" variables to erase having seen any illegal tokens.
        */
       if (functionMethodToken != null) {
         SemErr(functionMethodToken,
           $"to use a 'by method' implementation with a {what}, declare '{id.val}' using '{what}', not '{what} method'");
         functionMethodToken = null;
       }
       AllowedDeclModifiers allowed = AllowedDeclModifiers.AlreadyGhost | AllowedDeclModifiers.Static;
       CheckDeclModifiers(ref dmod, what + "-by-method", allowed);

     } else {
       /* ----- without "by method" ----- */

       var what = isPredicate ? "predicate" : "function";
       if (isTwoState || isLeastPredicate || isGreatestPredicate) {
         var adjective = isTwoState ? "twostate" : isLeastPredicate ? "least" : "greatest";

         if (functionMethodToken != null) {
           SemErr(functionMethodToken, $"a {adjective} {what} is supported only as ghost, not as a compiled {what}");
           functionMethodToken = null;
         }
         AllowedDeclModifiers allowed = AllowedDeclModifiers.AlreadyGhost | AllowedDeclModifiers.Static;
         CheckDeclModifiers(ref dmod, $"{adjective} {what}", allowed);

       } else {
         // basic function or predicate
         Contract.Assert(headToken != null);
         if (functionMethodToken != null) {
           if (isPredicate && theOptions.FunctionSyntax == FunctionSyntaxOptions.ExperimentalPredicateAlwaysGhost) {
             SemErr(t, $"a {what} is always ghost and is declared with '{what}'");
             functionMethodToken = null;
             dmod.IsGhost = false; // don't report errors about 'ghost', too
           } else if (theOptions.FunctionSyntax == FunctionSyntaxOptions.Version4 ||
                      theOptions.FunctionSyntax == FunctionSyntaxOptions.ExperimentalPredicateAlwaysGhost) {
             SemErr(t, $"the phrase '{what} method' is not allowed; to declare a compiled {what}, use just '{what}'");
             functionMethodToken = null;
           } else if (dmod.IsGhost && theOptions.FunctionSyntax != FunctionSyntaxOptions.Version3) {
             SemErr(t, $"there is no such thing as a 'ghost {what} method'");
             functionMethodToken = null;
           }
         } else if (!dmod.IsGhost && theOptions.FunctionSyntax == FunctionSyntaxOptions.Migration3To4) {
           SemErr(headToken, $"a {what} must be declared as either 'ghost {what}' or '{what} method'");
         }
         AllowedDeclModifiers allowed = AllowedDeclModifiers.Static;
         if (isPredicate && theOptions.FunctionSyntax == FunctionSyntaxOptions.ExperimentalPredicateAlwaysGhost) {
           allowed |= AllowedDeclModifiers.AlreadyGhost;
         } else if (theOptions.FunctionSyntax == FunctionSyntaxOptions.Version3) {
           allowed |= AllowedDeclModifiers.AlreadyGhost;
         } else {
           allowed |= AllowedDeclModifiers.Ghost;
         }
         CheckDeclModifiers(ref dmod, what, allowed);
       }
     }

     /* ========================================
      * The 4 schemas have now been checked for legal combinations. In preparation for creating an AST node for
      * what was parsed, we determine if the function is considered ghost.
      * For our purposes here, a function-by-method is considered non-ghost.
      */

     bool isGhost;
     if (isTwoState || isLeastPredicate || isGreatestPredicate) {
       isGhost = true;
     } else if (byMethodBody != null) {
       isGhost = false;
     } else {
       switch (theOptions.FunctionSyntax) {
         case FunctionSyntaxOptions.Version3:
           isGhost = functionMethodToken == null;
           break;
         case FunctionSyntaxOptions.Migration3To4:
         case FunctionSyntaxOptions.Version4:
         case FunctionSyntaxOptions.ExperimentalTreatUnspecifiedAsCompiled:
           isGhost = dmod.IsGhost;
           break;
         case FunctionSyntaxOptions.ExperimentalTreatUnspecifiedAsGhost:
           isGhost = dmod.IsGhost || functionMethodToken == null;
           break;
         case FunctionSyntaxOptions.ExperimentalPredicateAlwaysGhost:
           isGhost = dmod.IsGhost || isPredicate;
           break;
         default:
           Contract.Assert(false); // unexpected FunctionSyntaxOptions
           isGhost = false; // to please the compiler
           break;
       }
     }
     // Some sanity checks
     Contract.Assert(theOptions.FunctionSyntax != FunctionSyntaxOptions.Version4 || functionMethodToken == null);
     Contract.Assert(theOptions.FunctionSyntax != FunctionSyntaxOptions.Version3 || !dmod.IsGhost);
     Contract.Assert(byMethodBody == null || (functionMethodToken == null && !dmod.IsGhost));
     Contract.Assert(byMethodBody == null || !isGhost);
 
     /* ========================================
      * Having computed "isGhost" for whatever declaration we have parsed, we know whether or not to
      * allow formal parameters to be "ghost". So, as a last round of checking, we inspect the formal in-parameters
      * given in the signature. 
      */

     if (isGhost) {
       foreach (var formal in formals) {
         if (formal.IsGhost) {
           SemErr(formal.tok, "formal cannot be declared 'ghost' in this context");
         }
       }
     }

     /* ========================================
      * Finally, we create the AST node for the function declaration we parsed.
      */

     IToken tok = id;
     if (isTwoState && isPredicate) {
       Contract.Assert(functionMethodToken == null && !dmod.IsGhost);
       f = new TwoStatePredicate(tok, id.val, dmod.IsStatic, typeArgs, formals, result,
                                 reqs, reads, ens, new Specification<Expression>(decreases, decAttrs), body, attrs, signatureEllipsis);
     } else if (isTwoState) {
       Contract.Assert(functionMethodToken == null && !dmod.IsGhost);
       f = new TwoStateFunction(tok, id.val, dmod.IsStatic, typeArgs, formals, result, returnType,
                                reqs, reads, ens, new Specification<Expression>(decreases, decAttrs), body, attrs, signatureEllipsis);
     } else if (isPredicate) {
       Contract.Assert(functionMethodToken == null || !dmod.IsGhost);
       f = new Predicate(tok, id.val, dmod.IsStatic, isGhost, typeArgs, formals, result,
                         reqs, reads, ens, new Specification<Expression>(decreases, decAttrs), body, Predicate.BodyOriginKind.OriginalOrInherited,
                         byMethodTok, byMethodBody, attrs, signatureEllipsis);
     } else if (isLeastPredicate) {
       Contract.Assert(functionMethodToken == null && !dmod.IsGhost);
       f = new LeastPredicate(tok, id.val, dmod.IsStatic, kType, typeArgs, formals, result,
                              reqs, reads, ens, body, attrs, signatureEllipsis);
     } else if (isGreatestPredicate) {
       Contract.Assert(functionMethodToken == null && !dmod.IsGhost);
       f = new GreatestPredicate(tok, id.val, dmod.IsStatic, kType, typeArgs, formals, result,
                                 reqs, reads, ens, body, attrs, signatureEllipsis);
     } else {
       Contract.Assert(functionMethodToken == null || !dmod.IsGhost);
       f = new Function(tok, id.val, dmod.IsStatic, isGhost,
                        typeArgs, formals, result, returnType,
                        reqs, reads, ens, new Specification<Expression>(decreases, decAttrs), body,
                        byMethodTok, byMethodBody,
                        attrs, signatureEllipsis);
     }
     f.BodyStartTok = bodyStart;
     f.BodyEndTok = bodyEnd;
     f.RangeToken = new RangeToken(dmod.FirstToken, t);
     f.TokenWithTrailingDocString = tokenWithTrailingDocString;
     theBuiltIns.CreateArrowTypeDecl(formals.Count);
     if (isLeastPredicate || isGreatestPredicate) {
       // also create an arrow type for the corresponding prefix predicate
       theBuiltIns.CreateArrowTypeDecl(formals.Count + 1);
     }
  .)
  .

/*------------------------------------------------------------------------*/
FunctionSpec<.List<AttributedExpression> reqs, List<FrameExpression> reads, List<AttributedExpression> ens, List<Expression> decreases, ref Attributes decAttrs.>
= (. Contract.Requires(cce.NonNullElements(reqs));
     Contract.Requires(cce.NonNullElements(reads));
     Contract.Requires(decreases == null || cce.NonNullElements(decreases));
  .)
  SYNC
  { RequiresClause<reqs, true>
  | ReadsClause<reads, false, false, true>
  | EnsuresClause<ens, false>
  | (. if (decreases == null) {
         SemErr(t, "'decreases' clauses are meaningless for least and greatest predicates, so they are not allowed");
         decreases = new List<Expression/*!*/>();
       }
    .)
    DecreasesClause<decreases, ref decAttrs, false, false>
  }
  .

/*------------------------------------------------------------------------*/
PredicateResult<string name, out Formal result>
= (. Type/*!*/ returnType = new BoolType();
     result = null;
  .)
  ":"
  (  IF(IsParenIdentsColon())
     "("
       GIdentType<false, false, false, false, out var resultId, out var ty, out var resultIsGhost, out var isOld, out var isNameOnly, out var isOlder>
       (. Contract.Assert(!resultIsGhost && !isOld && !isNameOnly && !isOlder);
          if(ty is not BoolType) {
            SemErr(t, $"{name} return type should be bool, got {ty}");
          }
          result = new Formal(resultId, resultId.val, ty, false, false, null, false);
       .)
     ")"
     | Type<out returnType> (. SemErr(t, $"{name}s do not have an explicitly declared return type; it is always bool. Unless you want to name the result: ': (result: bool)'"); .)
  )
  .

/*------------------------------------------------------------------------*/
PossiblyWildExpression<out Expression e, bool allowLambda, bool allowWild>
= (. Contract.Ensures(Contract.ValueAtReturn(out e)!=null);
     e = dummyExpr; .)
  /* A decreases-* clause on a loop asks that no termination check be performed.
   * Use of this feature is sound only with respect to partial correctness.
   */
  ( "*"                        (. e = new WildcardExpr(t);
                                  if (!allowWild) {
                                    SemErr(e.tok, "A '*' expression is not allowed here");
                                  }
                               .)
  | Expression<out e, false, allowLambda>
  )
  .

/*------------------------------------------------------------------------*/
PossiblyWildFrameExpression<out FrameExpression fe, bool allowLemma,
                            bool allowLambda, bool allowWild>
= (. Contract.Ensures(Contract.ValueAtReturn(out fe) != null); fe = dummyFrameExpr; .)
  /* A reads clause can list a wildcard, which allows the enclosing function to
   * read anything.  In many cases, and in particular in all cases where
   * the function is defined recursively, this makes it next to impossible to make
   * any use of the function.  Nevertheless, as an experimental feature, the
   * language allows it (and it is sound).
   */
  ( "*"                        (. fe = new FrameExpression(t, new WildcardExpr(t), null);
                                  if (!allowWild) {
                                     SemErr(t, "A '*' frame expression is not permitted here");
                                  }
                               .)
  | FrameExpression<out fe, allowLemma, allowLambda>
  )
  .

/*------------------------------------------------------------------------*/
FrameField<out IToken id> = "`" IdentOrDigits<out id>.

FrameExpression<out FrameExpression fe, bool allowLemma, bool allowLambda>
= (. Contract.Ensures(Contract.ValueAtReturn(out fe) != null);
     Expression/*!*/ e;
     IToken/*!*/ id;
     string fieldName = null;
     IToken feTok = null;
     fe = dummyFrameExpr;
  .)
  ( Expression<out e, allowLemma, allowLambda>   (. feTok = e.tok; .)
    [ FrameField<out id>        (. fieldName = id.val;  feTok = id; .)
    ]                           (. fe = new FrameExpression(feTok, e, fieldName); .)
  |
    FrameField<out id>          (. fieldName = id.val; .)
                                (. fe = new FrameExpression(id, new ImplicitThisExpr(id), fieldName); .)
  )
  .

/*------------------------------------------------------------------------*/
FunctionBody<out Expression/*!*/ e, out IToken bodyStart, out IToken bodyEnd, out IToken/*?*/ byMethodTok, out BlockStmt/*?*/ byMethodBody>
= (. Contract.Ensures(Contract.ValueAtReturn(out e) != null); e = dummyExpr;
     byMethodTok = null; byMethodBody = null;
  .)
  "{"                         (. bodyStart = t; .)
  Expression<out e, true, true>
  "}"                         (. bodyEnd = t; .)
  [ "by" "method"             (. byMethodTok = t; .)
    BlockStmt<out byMethodBody, out _, out _>
  ]
  .

/*------------------------------------------------------------------------*/
BlockStmt<out BlockStmt/*!*/ block, out IToken bodyStart, out IToken bodyEnd>
= (. Contract.Ensures(Contract.ValueAtReturn(out block) != null);
     List<Statement/*!*/> body = new List<Statement/*!*/>();
  .)
  "{"                                  (. bodyStart = t; .)
  { Stmt<body> }
  "}"                                  (. bodyEnd = t;
                                          block = new BlockStmt(bodyStart, bodyEnd, body);
                                          block.RangeToken = new RangeToken(bodyStart, bodyEnd); .)
  .

/*------------------------------------------------------------------------*/
DividedBlockStmt<out DividedBlockStmt body, out IToken bodyStart, out IToken bodyEnd>
= (. Contract.Ensures(Contract.ValueAtReturn(out body) != null);
     List<Statement> bodyInit = new List<Statement>();
     IToken separatorTok = null;
     List<Statement> bodyProper = new List<Statement>();
  .)
  "{"                                  (. bodyStart = t; .)
  { Stmt<bodyInit> }
  [ "new"                              (. separatorTok = t; .)
    ";"
    { Stmt<bodyProper> }
  ]
  "}"                                  (. bodyEnd = t; .)
  (. body = new DividedBlockStmt(bodyStart, bodyEnd, bodyInit, separatorTok, bodyProper);
     body.RangeToken = new RangeToken(bodyStart, t); .)
  .

/*------------------------------------------------------------------------*/
Stmt<.List<Statement/*!*/>/*!*/ ss.>
= (. Statement/*!*/ s;
  .)
  OneStmt<out s>                                (. ss.Add(s); .)
  .

/*------------------------------------------------------------------------*/
OneStmt<out Statement/*!*/ s>
= (. Contract.Ensures(Contract.ValueAtReturn(out s) != null);
     s = dummyStmt;  /* to please the compiler */
     BlockStmt bs;
     IToken bodyStart, bodyEnd;
  .)
  SYNC
  ( BlockStmt<out bs, out bodyStart, out bodyEnd>  (. s = bs; .)
  | UpdateStmt<out s>     // includes UpdateFailure
  | VarDeclStatement<out s>
  | ReturnStmt<out s>
  | IfStmt<out s>
  | WhileStmt<out s>
  | ForLoopStmt<out s>
  | AssertStmt<out s, false>
  | AssumeStmt<out s>
  | BreakStmt<out s>
  | CalcStmt<out s>
  | ExpectStmt<out s>
  | ForallStmt<out s>
  | LabeledStmt<out s>
  | MatchStmt<out s>
  | ModifyStmt<out s>
  | PrintStmt<out s>
  | RevealStmt<out s>
  | SkeletonStmt<out s>
  | YieldStmt<out s>
  )
  .

/*------------------------------------------------------------------------*/
LabeledStmt<out Statement s>
= (. IToken colonToken;
     IToken labelToken;
  .)
  "label"  (. IToken id; labelToken = t; .)
  LabelName<out id> ":" (. colonToken = t; .)
  OneStmt<out s>
  (. s.Labels = new LList<Label>(new Label(id, id.val), s.Labels);
     s.RangeToken = new RangeToken(labelToken, t);
  .)
  .

/*------------------------------------------------------------------------*/
SkeletonStmt<out Statement s>
= (. IToken dotdotdot; .)
  ellipsis                             (. dotdotdot = t; .)
  ";"
  (. s = new SkeletonStatement(dotdotdot, t);
     s.RangeToken = new RangeToken(dotdotdot, t);
     errors.Deprecated(t, "the ... refinement feature in statements is deprecated");
  .)
  .

/*------------------------------------------------------------------------*/
BreakStmt<out Statement/*!*/ s>
= (. var isContinue = false;
     IToken start = Token.NoToken;
     IToken label = null;
     int breakAndContinueCount = 1;
  .)
  ( "continue"              (. start = t; isContinue = true; .)
    [ LabelName<out label> ]
  | "break"                 (. start = t; .)
    ( LabelName<out label>
    | { "break"             (. breakAndContinueCount++; .)
      }
      [ "continue"          (. breakAndContinueCount++; isContinue = true; .)
      ]
    )
  )
  SYNC
  ";"
  (. Contract.Assert(label == null || breakAndContinueCount == 1);
     s = label != null ?
       new BreakStmt(start, t, label, isContinue) :
       new BreakStmt(start, t, breakAndContinueCount, isContinue);
  .)
  .

/*------------------------------------------------------------------------*/
ReturnStmt<out Statement/*!*/ s>
= "return"
       (.
         IToken returnTok = t;
         List<AssignmentRhs> rhss = null;
         AssignmentRhs r;
       .)
  [ Rhs<out r>                       (. rhss = new List<AssignmentRhs>();
                                        rhss.Add(r);
                                     .)
    { "," Rhs<out r>                 (. rhss.Add(r); .)
    }
  ]
  ";"                                (. s = new ReturnStmt(returnTok, t, rhss);
                                     .)
  .

/*------------------------------------------------------------------------*/
YieldStmt<out Statement/*!*/ s>
= "yield"
       (.
         IToken yieldTok = t;
         List<AssignmentRhs> rhss = null;
         AssignmentRhs r;
       .)
  [ Rhs<out r>                       (. rhss = new List<AssignmentRhs>();
                                        rhss.Add(r);
                                     .)
    { "," Rhs<out r>                 (. rhss.Add(r); .)
    }
  ]
  ";"                                (. s = new YieldStmt(yieldTok, t, rhss);
                                     .)
  .

/*------------------------------------------------------------------------*/
UpdateStmt<out Statement/*!*/ s>
= (. List<Expression> lhss = new List<Expression>();
     List<AssignmentRhs> rhss = new List<AssignmentRhs>();
     Expression e;
     AssignmentRhs r;
     IToken x = Token.NoToken;
     IToken endTok = Token.NoToken;
     IToken startToken = Token.NoToken;
     Attributes attrs = null;
     Attributes tokenAttrs = null;
     AttributedToken suchThatAssume = null;
     Expression suchThat = null;
     AttributedToken keywordToken = null;
     Expression exceptionExpr = null;
     ExprRhs exceptionRhs = null;
     IToken endToken = Token.NoToken;
  .)
( Lhs<out e>                       (. x = e.tok; startToken = e.GetStartToken(); endToken = t; .)
  ( { Attribute<ref attrs> }       (. endToken = t; .)
    ";"                            (. endTok = t; rhss.Add(new ExprRhs(e, attrs) { RangeToken = new RangeToken(e.GetStartToken(), endToken) }); .)
  |                                (. lhss.Add(e); .)
    { "," Lhs<out e>               (. lhss.Add(e); .)
    }
    ( ":="                         (. x = t; .)
      Rhs<out r>                   (. rhss.Add(r); .)
      { "," Rhs<out r>             (. rhss.Add(r); .)
      }
    | ":|"                         (. x = t; .)
      [ IF(la.kind == _assume)     /* an Expression can also begin with an "assume", so this says to resolve it to pick up any "assume" here */
        "assume"                      (. var tok = t; .)
        { Attribute<ref tokenAttrs> } (. suchThatAssume = new AttributedToken(tok, tokenAttrs); .)
      ]
      Expression<out suchThat, false, true>
    | ":-"                         (. x = t; .)
      [ IF(IsAssumeTypeKeyword(la))   /* an Expression can also begin with these keywords, so this says to resolve it to pick up the keyword here */
        ("expect"|"assert"|"assume")  (. var tok = t; .)
        { Attribute<ref tokenAttrs> } (. keywordToken = new AttributedToken(tok, tokenAttrs); .)
      ]
      Expression<out exceptionExpr, false, false>
      { Attribute<ref attrs> }     (. exceptionRhs = new ExprRhs(exceptionExpr, attrs); .)
      { "," Rhs<out r>             (. rhss.Add(r); .)
      }
    )
    ";"                            (. endTok = t; .)
  | ":"                            (. SemErr(t, "invalid statement (did you forget the 'label' keyword?)"); .)
  )
| ":-"                             (. x = t; startToken = t; .)
   [ IF(IsAssumeTypeKeyword(la))      /* an Expression can also begin with these keywords, so this says to resolve it to pick up the keyword here */
      ("expect"|"assert"|"assume")    (. var tok = t; .)
      { Attribute<ref tokenAttrs> }   (. keywordToken = new AttributedToken(tok, tokenAttrs); .)
   ]
   Expression<out exceptionExpr, false, false>
   { Attribute<ref attrs> }        (. exceptionRhs = new ExprRhs(exceptionExpr, attrs); .)
   { "," Rhs<out r>                (. rhss.Add(r); .)
   }
   ";"                             (. endTok = t; .)
)
  (. if (suchThat != null) {
       s = new AssignSuchThatStmt(x, endTok, lhss, suchThat, suchThatAssume, null);
     } else if (exceptionRhs != null) {
       s = new AssignOrReturnStmt(x, endTok, lhss, exceptionRhs, keywordToken, rhss);
     } else {
       if (lhss.Count == 0 && rhss.Count == 0) {
         s = new BlockStmt(x, endTok, new List<Statement>()); // error, give empty statement
       } else {
         s = new UpdateStmt(x, endTok, lhss, rhss);
       }
     }
     s.RangeToken = new RangeToken(startToken, t);
  .)
  .

/*------------------------------------------------------------------------*/
Rhs<out AssignmentRhs r>
= (. Contract.Ensures(Contract.ValueAtReturn<AssignmentRhs>(out r) != null);
     IToken/*!*/ x, newToken;  Expression/*!*/ e;
     Type ty = new InferredTypeProxy();
     List<Expression> ee = null;
     List<ActualBinding> args = null;
     Expression arrayElementInit = null;
     List<Expression> display = null;
     r = dummyRhs;  // to please compiler
     Attributes attrs = null;
     IToken startToken = null;
  .)
  ( "new"                              (. newToken = t; startToken = t; .)
    ( NewArray<out ee, out arrayElementInit, out display>  // "ty" is set to InferredTypeProxy above
    | TypeAndToken<out x, out ty, false>
      [ NewArray<out ee, out arrayElementInit, out display>
      |                                (. x = null; args = new List<ActualBinding>(); .)
        "("
          [ ActualBindings<args> ]
        ")"
      ]
    )
    (. if (ee != null) {
         if (display != null) {
           r = new TypeRhs(newToken, ty, ee[0], display);
         } else {
           r = new TypeRhs(newToken, ty, ee, arrayElementInit);
         }
       } else if (args != null) {
         r = new TypeRhs(newToken, ty, args);
       } else {
         r = new TypeRhs(newToken, ty);
       }
    .)
  | "*"                                (. r = new HavocRhs(t); startToken = t; .)
  | Expression<out e, false, true>     (. r = new ExprRhs(e); startToken = e.GetStartToken(); .)
  )
  { Attribute<ref attrs> }             (. r.Attributes = attrs;
                                          r.RangeToken = new RangeToken(startToken ?? t, t); .)
  .

/*------------------------------------------------------------------------*/
NewArray<. out List<Expression> ee, out Expression arrayElementInit, out List<Expression> display .>
= (. ee = new List<Expression>();
     arrayElementInit = null;
     display = null;
     IToken x;
  .)
  "["                                (. x = t; .)
  ( "]"                              /* no size is given; this is allowed as long as an initialization display is given */
    "["                              (. display = new List<Expression>(); .)
    [ Expressions<display> ]
    "]"                              (. // we fill in the size
                                        ee.Add(new LiteralExpr(x, display.Count));
                                     .)
  | Expressions<ee>
    "]"                              (. // make sure an array class with this dimensionality exists
                                        var tmp = theBuiltIns.ArrayType(ee.Count, new IntType(), true);
                                     .)
    [ "(" Expression<out arrayElementInit, true, true>
      ")"
    | "["                            (. if (ee.Count > 1) {
                                          SemErr(t, "An initializing element display is allowed only for 1-dimensional arrays");
                                        }
                                        display = new List<Expression>();
                                     .)
      [ Expressions<display> ]
      "]"
    ]
  )
  (. if (ee.Count == 0) {
       // an error occurred while parsing, but we still want to make sure to return a nonempty "ee"
       ee.Add(new LiteralExpr(x, 0));
     }
  .)
  .

/*------------------------------------------------------------------------*/
VarDeclStatement<.out Statement/*!*/ s.>
= (. IToken x = null, assignTok = null;  bool isGhost = false;
     LocalVariable d;
     AssignmentRhs r;
     List<LocalVariable> lhss = new List<LocalVariable>();
     List<AssignmentRhs> rhss = new List<AssignmentRhs>();
     AttributedToken suchThatAssume = null;
     Expression suchThat = null;
     AttributedToken keywordToken = null;
     Expression exceptionExpr = null;
     ExprRhs exceptionRhs = null;
     Attributes attrs = null;
     Attributes tokenAttrs = null;
     IToken endTok;
     IToken startToken = null;
     s = dummyStmt;
  .)
  [ "ghost"                                 (. isGhost = true;  x = t; startToken = t; .)
  ]
  "var"                                     (. if (!isGhost) { x = t; startToken = t; } .)
  ( IF(!IsPatternDecl())
    { Attribute<ref attrs> }
    LocalIdentTypeOptional<out d, isGhost>    (. lhss.Add(d); d.Attributes = attrs; attrs = null; .)
    { ","
      { Attribute<ref attrs> }
      LocalIdentTypeOptional<out d, isGhost>  (. lhss.Add(d); d.Attributes = attrs; attrs = null; .)
    }
    [ ":="                           (. assignTok = t; .)
      Rhs<out r>                     (. rhss.Add(r); .)
      { "," Rhs<out r>               (. rhss.Add(r); .)
      }
    | { Attribute<ref attrs> }
      ":|"                           (. assignTok = t; .)
      [ IF(la.kind == _assume)       /* an Expression can also begin with an "assume", so this says to resolve it to pick up any "assume" here */
        "assume"                      (. var tok = t; .)
        { Attribute<ref tokenAttrs> } (. suchThatAssume = new AttributedToken(tok, tokenAttrs); .)
      ]
      Expression<out suchThat, false, true>
    | ":-"                           (. assignTok = t; .)
      [ IF(IsAssumeTypeKeyword(la))     /* an Expression can also begin with these keywords, so this says to resolve it to pick up the keyword here */
         ("expect"|"assert"|"assume")  (. var tok = t; .)
         { Attribute<ref tokenAttrs> } (. keywordToken = new AttributedToken(tok, tokenAttrs); .)
      ]
      Expression<out exceptionExpr, false, false>
      { Attribute<ref attrs> }       (. exceptionRhs = new ExprRhs(exceptionExpr, attrs); .)
      { "," Rhs<out r>               (. rhss.Add(r); .)
      }
    ]
    SYNC ";"                         (. endTok = t; .)
    (. ConcreteUpdateStatement update;
       var lhsExprs = new List<Expression>();
       if (isGhost || (rhss.Count == 0 && exceptionRhs == null && suchThat == null)) { // explicitly ghost or no init
         foreach (var lhs in lhss) {
           lhsExprs.Add(new IdentifierExpr(lhs.Tok, lhs.Name) { RangeToken = new RangeToken(lhs.Tok, lhs.Tok) } );
         }
       } else { // not explicitly ghost, but with init - so auto-ghost
         foreach (var lhs in lhss) {
           lhsExprs.Add(new AutoGhostIdentifierExpr(lhs.Tok, lhs.Name) { RangeToken = new RangeToken(lhs.Tok, lhs.Tok) } );
         }
       }
       if (suchThat != null) {
         update = new AssignSuchThatStmt(assignTok, endTok, lhsExprs, suchThat, suchThatAssume, attrs);
       } else if (exceptionRhs != null) {
         update = new AssignOrReturnStmt(assignTok, endTok, lhsExprs, exceptionRhs, keywordToken, rhss);
       } else if (rhss.Count == 0) {
         update = null;
       } else {
         update = new UpdateStmt(assignTok, endTok, lhsExprs, rhss);
       }
       s = new VarDeclStmt(x, endTok, lhss, update);
       s.RangeToken = new RangeToken(startToken, t);
    .)
  | (. CasePattern<LocalVariable> pat;
       Expression e = dummyExpr;
       IToken id = t;
    .)
    CasePatternLocal<out pat, isGhost>
    ( ":="
    | { Attribute<ref attrs> }
      ":|"                          (.  SemErr(pat.tok, "LHS of assign-such-that expression must be variables, not general patterns"); .)
    )
    Expression<out e, false, true>

    ";"
    (. s = new VarDeclPattern(e.tok, e.tok, pat, e, isGhost);
       s.RangeToken = new RangeToken(pat.GetStartToken(), t); .)
  )
  .

/*------------------------------------------------------------------------*/
IfStmt<out Statement/*!*/ ifStmt>
= (. Contract.Ensures(Contract.ValueAtReturn(out ifStmt) != null); IToken/*!*/ x;
     Expression guard = null;  IToken guardEllipsis = null;  bool isBindingGuard = false;
     BlockStmt/*!*/ thn;
     BlockStmt/*!*/ bs;
     Statement/*!*/ s;
     Statement els = null;
     Attributes attrs = null;
     Attributes elsattrs = null;
     IToken bodyStart, bodyEnd, endTok;
     IToken startToken;
     List<GuardedAlternative> alternatives;
     ifStmt = dummyIfStmt;  // to please the compiler
     bool usesOptionalBraces;
  .)
  "if"                       (. x = t; startToken = t; .)
  { Attribute<ref attrs> }
  (
    IF(IsAlternative())
    AlternativeBlock<true, out alternatives, out usesOptionalBraces, out endTok>
    (. ifStmt = new AlternativeStmt(x, endTok, alternatives, usesOptionalBraces, attrs);
       ifStmt.RangeToken = new RangeToken(startToken, t); 
    .)
  |
    ( IF(IsBindingGuard())
      BindingGuard<out guard, true>      (. isBindingGuard = true; .)
    | Guard<out guard>
    | ellipsis                           (. guardEllipsis = t;
                                            errors.Deprecated(t, "the ... refinement feature in statements is deprecated");
                                         .)
    )
    BlockStmt<out thn, out bodyStart, out bodyEnd>    (. endTok = thn.EndTok; .)
    [ "else"
      ( IfStmt<out s>                                 (. els = s; endTok = s.EndTok; .)
      | { Attribute<ref elsattrs> } BlockStmt<out bs, out bodyStart, out bodyEnd> (. els = bs; endTok = bs.EndTok; .)
      )
    ]
    (.
       if (els != null && !(els is IfStmt)) {
        els.Attributes = elsattrs;
       }
       if (guardEllipsis != null) {
         ifStmt = new IfStmt(x, endTok, isBindingGuard, guard, thn, els);
         ifStmt.RangeToken = new RangeToken(startToken, t);
         ifStmt = new SkeletonStatement(ifStmt, guardEllipsis, null);
       } else {
         ifStmt = new IfStmt(x, endTok, isBindingGuard, guard, thn, els, attrs);
         ifStmt.RangeToken = new RangeToken(startToken, t);
       }
    .)
  )
  .

/*------------------------------------------------------------------------*/
AlternativeBlock<.bool allowBindingGuards, out List<GuardedAlternative> alternatives, out bool usesOptionalBraces, out IToken endTok.>
= (. alternatives = new List<GuardedAlternative>();
     endTok = null;
     usesOptionalBraces = false;
     GuardedAlternative alt;
  .)
  ( "{"    (. usesOptionalBraces = true; .)
    {
      AlternativeBlockCase<allowBindingGuards, out alt>  (. alternatives.Add(alt); .)
    }
    "}"
  | /* Note, an alternative-less while is not parsed here; it is a body-less while (not an alternative while).
       Also, an alternative-less if is not allowed.
       These decisions save a Coco warning.
    */
    AlternativeBlockCase<allowBindingGuards, out alt>  (. alternatives.Add(alt); .)
    { IF(la.kind == _case)
      AlternativeBlockCase<allowBindingGuards, out alt>  (. alternatives.Add(alt); .)
    }
  )
  (. endTok = t; .)
  .

/*------------------------------------------------------------------------*/
AlternativeBlockCase<.bool allowBindingGuards, out GuardedAlternative alt.>
= (. IToken x;
     Expression e; bool isBindingGuard;
     List<Statement> body;
     Attributes attrs = null;
  .)
  "case"                             (. x = t; isBindingGuard = false; e = dummyExpr; .)
  { Attribute<ref attrs> }
  ( IF(allowBindingGuards && IsBindingGuard())
    BindingGuard<out e, false >  (. isBindingGuard = true; .)  // NB: don't allow lambda here
  | Expression<out e, true, false> // NB: don't allow lambda here
  )
  "=>"
  (. body = new List<Statement>(); .)
  SYNC  /* this SYNC and the one inside the loop below are used to avoid problems with the IsNotEndOfCase test. The SYNC will
          * skip until the next symbol that can legally occur here, which is either the beginning of a Stmt or whatever is allowed
          * to follow the CaseStatement.
          */
  { IF(IsNotEndOfCase()) /* This is a little sketchy. It would be nicer to be able to write IF(la is start-symbol of Stmt), but Coco doesn't allow that */
    Stmt<body>
    SYNC  /* see comment about SYNC above */
  }
  (. alt = new GuardedAlternative(x, isBindingGuard, e, body, attrs); .)
  .

/*------------------------------------------------------------------------*/
WhileStmt<out Statement stmt>
= (. Contract.Ensures(Contract.ValueAtReturn(out stmt) != null); IToken x;
     Expression guard = null;  IToken guardEllipsis = null;
     Attributes attrs = null;
     List<AttributedExpression> invariants = new List<AttributedExpression>();
     List<Expression> decreases = new List<Expression>();
     IToken startToken = null;
     Attributes decAttrs = null;
     Attributes modAttrs = null;
     List<FrameExpression> mod = null;
     BlockStmt body = null;  IToken bodyEllipsis = null;
     IToken bodyStart = null, bodyEnd = null, endTok = Token.NoToken;
     List<GuardedAlternative> alternatives;
     stmt = dummyStmt;  // to please the compiler
     bool isDirtyLoop = true;
     bool usesOptionalBraces;
  .)
  "while"                    (. x = t; startToken = t; .)
  { Attribute<ref attrs> }
  (
    IF(IsLoopSpec() || IsAlternative())
    LoopSpec<invariants, decreases, ref mod, ref decAttrs, ref modAttrs>
    AlternativeBlock<false, out alternatives, out usesOptionalBraces, out endTok>
    (. stmt = new AlternativeLoopStmt(x, endTok, invariants, new Specification<Expression>(decreases, decAttrs), new Specification<FrameExpression>(mod, modAttrs), alternatives, usesOptionalBraces, attrs);
       stmt.RangeToken = new RangeToken(startToken, t); .)
  |
    ( Guard<out guard>           (. Contract.Assume(guard == null || cce.Owner.None(guard)); .)
    | ellipsis                   (. guardEllipsis = t; 
                                    errors.Deprecated(t, "the ... refinement feature in statements is deprecated");
                                 .)
    )
    LoopSpec<invariants, decreases, ref mod, ref decAttrs, ref modAttrs>
    ( IF(la.kind == _lbrace)      /* if there's an open brace, claim it as the beginning of the loop body (as opposed to a BlockStmt following the loop) */
      BlockStmt<out body, out bodyStart, out bodyEnd>  (. isDirtyLoop = false; .)
    | IF(la.kind == _ellipsis)    /* if there's an ellipsis, claim it as standing for the loop body (as opposed to a "...;" statement following the loop) */
      ellipsis                   (. bodyEllipsis = t; isDirtyLoop = false;
                                    errors.Deprecated(t, "the ... refinement feature in statements is deprecated");
                                  .)
    | /* go body-less */
    )
    (.
      endTok = t;
      if (guardEllipsis != null || bodyEllipsis != null) {
        if (mod != null) {
          SemErr(mod[0].E.tok, "'modifies' clauses are not allowed on refining loops");
        }
        if (body == null && !isDirtyLoop) {
          body = new BlockStmt(x, endTok, new List<Statement>());
        }
        stmt = new WhileStmt(x, endTok, guard, invariants, new Specification<Expression>(decreases, decAttrs), new Specification<FrameExpression>(null, null), body, attrs);
        stmt = new SkeletonStatement(stmt, guardEllipsis, bodyEllipsis);
      } else {
        // The following statement protects against crashes in case of parsing errors
        if (body == null && !isDirtyLoop) {
          body = new BlockStmt(x, endTok, new List<Statement>());
        }
        stmt = new WhileStmt(x, endTok, guard, invariants, new Specification<Expression>(decreases, decAttrs), new Specification<FrameExpression>(mod, modAttrs), body, attrs);
      }
      if(stmt is SkeletonStatement skeleton) {
        skeleton.S.RangeToken = new RangeToken(startToken, t);
      } else {
        stmt.RangeToken = new RangeToken(startToken, t);
      }
    .)
  )
  .

ForLoopStmt<out Statement stmt>
= (. Contract.Ensures(Contract.ValueAtReturn(out stmt) != null);
     IToken x;
     BoundVar loopIndex;
     Expression start;
     Expression end = null;
     bool goingUp = true;

     Attributes attrs = null;

     List<AttributedExpression> invariants = new List<AttributedExpression>();
     List<Expression> decreases = new List<Expression>();
     IToken startToken = null;
     Attributes decAttrs = null;
     Attributes modAttrs = null;
     List<FrameExpression> mod = null;

     BlockStmt body = null;
     IToken bodyStart = null, bodyEnd = null, endTok = Token.NoToken;
     stmt = dummyStmt;  // to please the compiler
     bool isDirtyLoop = true;
  .)
  "for"                    (. x = t; startToken = t; .)
  { Attribute<ref attrs> }
  IdentTypeOptional<out loopIndex>
  ":="
  Expression<out start, false, false>
  ForLoopDirection<out goingUp>
  ( Expression<out end, false, false>
  | "*"
  )
  LoopSpec<invariants, decreases, ref mod, ref decAttrs, ref modAttrs>
  ( IF(la.kind == _lbrace)      /* if there's an open brace, claim it as the beginning of the loop body (as opposed to a BlockStmt following the loop) */
    BlockStmt<out body, out bodyStart, out bodyEnd>  (. isDirtyLoop = false; .)
  | /* go body-less */
  )
  (.
    endTok = t;
    // The following statement protects against crashes in case of parsing errors
    if (body == null && !isDirtyLoop) {
      body = new BlockStmt(x, endTok, new List<Statement>());
    }
    stmt = new ForLoopStmt(x, endTok, loopIndex, start, end, goingUp,
      invariants, new Specification<Expression>(decreases, decAttrs), new Specification<FrameExpression>(mod, modAttrs), body, attrs);
    stmt.RangeToken = new RangeToken(startToken, t);
  .)
  .

ForLoopDirection<out bool goingUp>
= (. goingUp = true; .)
  ident
  (. if (t.val == "downto") {
       goingUp = false;
     } else if (t.val != "to") {
       SemErr(t, "Expected 'to' or 'downto'");
     }
  .)
  .

/*------------------------------------------------------------------------*/
LoopSpec<.List<AttributedExpression> invariants, List<Expression> decreases, ref List<FrameExpression> mod, ref Attributes decAttrs, ref Attributes modAttrs.>
= { SYNC
    InvariantClause<invariants>
  | SYNC
    DecreasesClause<decreases, ref decAttrs, true, true>
  | SYNC
    ModifiesClause<ref mod, ref modAttrs, true, false>
  }
  .

/*------------------------------------------------------------------------*/
DecreasesList<.List<Expression> decreases, bool allowWildcard, bool allowLambda.>
= (. Expression e; .)
  PossiblyWildExpression<out e, allowLambda, allowWildcard>       (. decreases.Add(e); .)
  { "," PossiblyWildExpression<out e, allowLambda, allowWildcard> (. decreases.Add(e); .)
  }
  (. if (allowWildcard && decreases.Count > 1 && decreases.Exists(e => e is WildcardExpr)) {
       SemErr(e.tok, "A 'decreases' clause that contains '*' is not allowed to contain any other expressions");
     }
  .)
  .

/*------------------------------------------------------------------------*/
Guard<out Expression e>   /* null represents demonic-choice */
= (. Expression/*!*/ ee;  e = null; .)
  ( "*"                                   (. e = null; .)
  | IF(IsParenStar())  "(" "*" ")"        (. e = null; .)
  | Expression<out ee, true, true>        (. e = ee; .)
  )
  .

/*------------------------------------------------------------------------*/
BindingGuard<out Expression e, bool allowLambda>
= (. var bvars = new List<BoundVar>();
     BoundVar bv;  IToken x;
     Attributes attrs = null;
     Expression body;
  .)
  IdentTypeOptional<out bv>                    (. bvars.Add(bv); x = bv.tok; .)
  { ","
    IdentTypeOptional<out bv>                  (. bvars.Add(bv); .)
  }
  { Attribute<ref attrs> }
  ":|"
  Expression<out body, true, allowLambda>
  (. e = new ExistsExpr(x, t, bvars, null, body, attrs); .)
  .


/*------------------------------------------------------------------------*/
SingleExtendedPattern<.out ExtendedPattern pat.>
= (. IToken id; List<ExtendedPattern> arguments;
    Expression lit; BoundVar bv;
    pat = null;
  .)
  ( "("                                    (. id = t;
                                              arguments = new List<ExtendedPattern>(); .)
      [ ExtendedPattern<out pat>           (. arguments.Add(pat); .)
      { "," ExtendedPattern<out pat>       (. arguments.Add(pat); .)
      }]
    ")"                                    (. // make sure the tuple type exists
                                              theBuiltIns.TupleType(id, arguments.Count, true);
                                              //use the TupleTypeCtors
                                              string ctor = BuiltIns.TupleTypeCtorName(arguments.Count);
                                              pat = new IdPattern(id, ctor, arguments);
                                           .)
  | IF(IsIdentParen())
    Ident<out id>                          (. arguments = new List<ExtendedPattern>(); .)
    "("
      [ ExtendedPattern<out pat>           (. arguments.Add(pat); .)
        { "," ExtendedPattern<out pat>     (. arguments.Add(pat); .)
        }
      ]
     ")"
                                           (. pat = new IdPattern(id, id.val, arguments, false, true); .)
  | PossiblyNegatedLiteralExpr<out lit>    (. pat = new LitPattern(lit.tok, lit); .)
  | IdentTypeOptional<out bv>              (. pat = new IdPattern(bv.tok, bv.Name, bv.SyntacticType, null); .)
  )
  (. // In case of parsing errors, make sure 'pat' still returns as non-null
    if (pat == null) {
      pat = new IdPattern(t, "_ParseError", null);
    }
  .)
  .

/*------------------------------------------------------------------------*/
ExtendedPattern<.out ExtendedPattern pat.>
= (. List<ExtendedPattern> branches = null;
     ExtendedPattern branch = null; .)
  [ "|" ] SingleExtendedPattern<out branch>
  { "|"                                    (. branches ??= new() { branch }; .)
    SingleExtendedPattern<out branch>      (. branches.Add(branch); .)
  }
  (. pat = branches == null ? branch : new DisjunctivePattern(branches[0].Tok, branches); .)
  .

/*------------------------------------------------------------------------*/
MatchStmt<out Statement/*!*/ s>
= (. Contract.Ensures(Contract.ValueAtReturn(out s) != null);
     IToken x; Expression/*!*/ e; NestedMatchCaseStmt/*!*/ c;
     List<NestedMatchCaseStmt/*!*/> cases = new List<NestedMatchCaseStmt/*!*/>();
     bool usesOptionalBraces = false;
     IToken startToken = null;
     Attributes attrs = null;
  .)
  "match"                     (. x = t; startToken = t; .)
  { Attribute<ref attrs> }
  Expression<out e, true, true>
  ( IF(la.kind == _lbrace)  /* always favor brace-enclosed match body to a case-less match */
    "{" (. usesOptionalBraces = true; .)
        { CaseStmt<out c> (. cases.Add(c); .) }
    "}"
  |     { IF(la.kind == _case)  /* let each "case" bind to the closest preceding "match" */
          CaseStmt<out c> (. cases.Add(c); .)
        }
  )
  (. s = new NestedMatchStmt(x, t, e, cases, usesOptionalBraces, attrs);
     s.RangeToken = new RangeToken(startToken, t);
  .)
  .

/*------------------------------------------------------------------------*/
CaseStmt<out NestedMatchCaseStmt/*!*/ c>
= (. Contract.Ensures(Contract.ValueAtReturn(out c) != null);
     IToken/*!*/ x;
     ExtendedPattern/*!*/ pat = null;
     var body = new List<Statement/*!*/>();
     Attributes attrs = null;
  .)
  "case"                      (. x = t; .)
  { Attribute<ref attrs> }
  ExtendedPattern<out pat>    (. .)
  "=>"
    SYNC  /* this SYNC and the one inside the loop below are used to avoid problems with the IsNotEndOfCase test. The SYNC will
           * skip until the next symbol that can legally occur here, which is either the beginning of a Stmt or whatever is allowed
           * to follow the CaseStatement.
           */
    { IF(IsNotEndOfCase()) /* This is a little sketchy. It would be nicer to be able to write IF(la is start-symbol of Stmt), but Coco doesn't allow that */
      Stmt<body>
      SYNC  /* see comment about SYNC above */
    }
  (. c = new NestedMatchCaseStmt(x, pat, body, attrs); .)
  .

/*------------------------------------------------------------------------*/
AssertStmt<out Statement/*!*/ s, bool inExprContext>
= (. Contract.Ensures(Contract.ValueAtReturn(out s) != null); IToken/*!*/ x;
     Expression e = dummyExpr; Attributes attrs = null;
     IToken dotdotdot = null;
     BlockStmt proof = null;
     IToken startToken = null;
     IToken proofStart, proofEnd;
     IToken lbl = null;
  .)
  "assert"                                     (. x = t; startToken = t; .)
  { Attribute<ref attrs> }
  ( [ IF(IsLabel(!inExprContext))
      LabelName<out lbl> ":"
    ]
    Expression<out e, false, true>
    ( "by"
      BlockStmt<out proof, out proofStart, out proofEnd>
    | ";"
    )
  | ellipsis                                   (. dotdotdot = t; 
                                                  errors.Deprecated(t, "the ... refinement feature in statements is deprecated");
                                                .)
    ";"
  )
  (. if (dotdotdot != null) {
       s = new AssertStmt(x, t, new LiteralExpr(x, true), null, null, attrs);
       s.RangeToken = new RangeToken(startToken, t);
       s = new SkeletonStatement(s, dotdotdot, null);
     } else {
       s = new AssertStmt(x, t, e, proof, lbl == null ? null : new AssertLabel(lbl, lbl.val), attrs);
     }
     s.RangeToken = new RangeToken(startToken, t);
  .)
  .

/*------------------------------------------------------------------------*/
ExpectStmt<out Statement/*!*/ s>
= (. Contract.Ensures(Contract.ValueAtReturn(out s) != null); IToken/*!*/ x;
     Expression e = dummyExpr; Expression m = null; Attributes attrs = null;
     IToken dotdotdot = null;
     IToken startToken = null;
  .)
  "expect"                                     (. x = t; startToken = t; .)
  { Attribute<ref attrs> }
  ( Expression<out e, false, true>
  | ellipsis                                   (. dotdotdot = t; 
                                                  errors.Deprecated(t, "the ... refinement feature in statements is deprecated");
                                                .)
  )
  [ "," Expression<out m, false, true> ]
  ";"
  (. if (dotdotdot != null) {
       s = new ExpectStmt(x, t, new LiteralExpr(x, true), m, attrs);
       s.RangeToken = new RangeToken(startToken, t);
       s = new SkeletonStatement(s, dotdotdot, null);
     } else {
       s = new ExpectStmt(x, t, e, m, attrs);
       s.RangeToken = new RangeToken(startToken, t);
     }
  .)
  .

/*------------------------------------------------------------------------*/
AssumeStmt<out Statement/*!*/ s>
= (. Contract.Ensures(Contract.ValueAtReturn(out s) != null); IToken/*!*/ x;
     Expression e = dummyExpr; Attributes attrs = null;
     IToken dotdotdot = null;
     IToken startToken = null;
  .)
  "assume"                                     (. x = t; startToken = t; .)
  { Attribute<ref attrs> }
  ( Expression<out e, false, true>
  | ellipsis                                   (. dotdotdot = t; 
                                                  errors.Deprecated(t, "the ... refinement feature in statements is deprecated");
                                                .)
  )
  ";"
  (. if (dotdotdot != null) {
       s = new AssumeStmt(x, t, new LiteralExpr(x, true), attrs);
       s.RangeToken = new RangeToken(startToken, t);
       s = new SkeletonStatement(s, dotdotdot, null);
     } else {
       s = new AssumeStmt(x, t, e, attrs);
       s.RangeToken = new RangeToken(startToken, t);
     }
  .)
  .

/*------------------------------------------------------------------------*/
PrintStmt<out Statement s>
= (. Contract.Ensures(Contract.ValueAtReturn(out s) != null);
     IToken x;  Expression e;
     var args = new List<Expression>();
     IToken startToken = null;
  .)
  "print"                                      (. x = t; startToken = t; .)
  Expression<out e, false, true>               (. args.Add(e); .)
  { "," Expression<out e, false, true>         (. args.Add(e); .)
  }
  ";"                                          (.
    s = new PrintStmt(x, t, args);
    s.RangeToken = new RangeToken(startToken, t);
    .)
  .

/*------------------------------------------------------------------------*/
RevealStmt<out Statement s>
= (. Contract.Ensures(Contract.ValueAtReturn(out s) != null);
     IToken x; Expression e; var es = new List<Expression>();
     IToken startToken = null;
  .)
  "reveal"                                      (. x = t; startToken = t; .)
  Expression<out e, false, true>                (. es.Add(e); .)
  { "," Expression<out e, false, true>          (. es.Add(e); .)
  }
  ";"                                           (.
    s = new RevealStmt(x, t, es);
    s.RangeToken = new RangeToken(startToken, t); .)
  .

/*------------------------------------------------------------------------*/
ForallStmt<out Statement/*!*/ s>
= (. Contract.Ensures(Contract.ValueAtReturn(out s) != null);
     IToken/*!*/ x = Token.NoToken;
     List<BoundVar> bvars = null;
     Attributes qattrs = null;
     Expression range = null;
     var ens = new List<AttributedExpression/*!*/>();
     IToken startToken = null;
     BlockStmt block = null;
     IToken bodyStart, bodyEnd;
     IToken tok = Token.NoToken;
  .)
  "forall"                                  (. x = t; tok = x; startToken = t; .)

  ( IF(la.kind == _openparen)  /* disambiguation needed, because of the possibility of a body-less forall statement */
    "(" [ QuantifierDomain<out bvars, out qattrs, out range, true, true, true> ] ")"
  |     [ IF(IsIdentifier(la.kind))  /* disambiguation needed, because of the possibility of a body-less forall statement */
          QuantifierDomain<out bvars, out qattrs, out range, true, true, true>
        ]
  )
  (. if (bvars == null) { bvars = new List<BoundVar>(); }
     if (range == null) { range = new LiteralExpr(x, true); }
  .)

  {
    EnsuresClause<ens, true>
  }
  [ IF(la.kind == _lbrace)  /* if the input continues like a block statement, take it to be the body of the forall statement; a body-less forall statement must continue in some other way */
    BlockStmt<out block, out bodyStart, out bodyEnd>
  ]
  (. if (theOptions.DisallowSoundnessCheating && block == null && 0 < ens.Count) {
        SemErr(t, "a forall statement with an ensures clause must have a body");
     }

     if (block != null) {
        tok = block.EndTok;
     }
     s = new ForallStmt(x, t, bvars, qattrs, range, ens, block);
     s.RangeToken = new RangeToken(startToken, t);
  .)
  .

/*------------------------------------------------------------------------*/
ModifyStmt<out Statement s>
= (. IToken tok;  IToken endTok = Token.NoToken;
     Attributes attrs = null;
     FrameExpression fe;  var mod = new List<FrameExpression>();
     BlockStmt body = null;  IToken bodyStart;
     IToken ellipsisToken = null;
     IToken startToken = null;
  .)
  "modify"           (. tok = t; startToken = t; .)
  { Attribute<ref attrs> }
  /* Note, there is an ambiguity here, because a curly brace may look like a FrameExpression and
   * may also look like a BlockStmt.  We're happy to parse the former, because if the user intended
   * the latter, then an explicit FrameExpression of {} could be given.
   */
  ( FrameExpression<out fe, false, true>       (. mod.Add(fe); .)
    { "," FrameExpression<out fe, false, true> (. mod.Add(fe); .)
    }
  | ellipsis                            (. ellipsisToken = t; 
                                           errors.Deprecated(t, "the ... refinement feature in statements is deprecated");
                                         .)
  )
  ( BlockStmt<out body, out bodyStart, out endTok>
                                        (. errors.Deprecated(t, "the modify statement with a block statement is deprecated");
                                         .)
  | SYNC ";"         (. endTok = t; .)
  )
  (. s = new ModifyStmt(tok, endTok, mod, attrs, body);
     s.RangeToken = new RangeToken(startToken, t);
     if (ellipsisToken != null) {
       s = new SkeletonStatement(s, ellipsisToken, null);
     }
  .)
  .

/*------------------------------------------------------------------------*/
CalcStmt<out Statement s>
= (. Contract.Ensures(Contract.ValueAtReturn(out s) != null);
     IToken x;
     Attributes attrs = null;
     CalcStmt.CalcOp op, userSuppliedOp = null, resOp = Microsoft.Dafny.CalcStmt.DefaultOp;
     var lines = new List<Expression>();
     var hints = new List<BlockStmt>();
     CalcStmt.CalcOp stepOp;
     var stepOps = new List<CalcStmt.CalcOp>();
     IToken startToken = null;
     Expression e;
     IToken opTok;
     IToken danglingOperator = null;
  .)
  "calc"                                                  (. x = t; startToken = t; .)
  { Attribute<ref attrs> }
  [ CalcOp<out opTok, out userSuppliedOp>                 (. if (userSuppliedOp.ResultOp(userSuppliedOp) == null) { // guard against non-transitive calcOp (like !=)
                                                               SemErr(opTok, "the main operator of a calculation must be transitive");
                                                             } else {
                                                               resOp = userSuppliedOp;
                                                             }
                                                          .)
  ]
  "{"
  { Expression<out e, false, true>                        (. lines.Add(e); stepOp = null; danglingOperator = null; .)
    ";"
    [ CalcOp<out opTok, out op>                           (. var maybeOp = resOp.ResultOp(op);
                                                             if (maybeOp == null) {
                                                               SemErr(opTok, "this operator cannot continue this calculation");
                                                             } else {
                                                               stepOp = op;
                                                               resOp = maybeOp;
                                                               danglingOperator = opTok;
                                                             }
                                                          .)
    ]                                                     (. stepOps.Add(stepOp); .)

    /* now for the hint, which we build up as a possibly empty sequence of statements placed into one BlockStmt */
    (. var subhints = new List<Statement>();
       IToken hintStart = la;  IToken hintEnd = hintStart;
       IToken t0, t1;
       BlockStmt subBlock; Statement subCalc;
    .)
    { IF(la.kind == _lbrace || la.kind == _calc)  /* Grab as a hint if possible, not a next line in the calculation whose expression begins with an open brace
                                                   * or StmtExpr containing a calc.  A user has to rewrite such a line to be enclosed in parentheses.
                                                   */
      ( BlockStmt<out subBlock, out t0, out t1>   (. hintEnd = subBlock.EndTok; subhints.Add(subBlock); .)
      | CalcStmt<out subCalc>                     (. hintEnd = subCalc.EndTok; subhints.Add(subCalc); .)
      )
    }
    (. var h = new BlockStmt(hintStart, hintEnd, subhints); // if the hint is empty, hintStart is the first token of the next line, but it doesn't matter because the block statement is just used as a container
       hints.Add(h);
       if (h.Body.Count != 0) { danglingOperator = null; }
    .)
  }
  "}"
  (.
    if (danglingOperator != null) {
      SemErr(danglingOperator, "a calculation cannot end with an operator");
    }
    if (lines.Count > 0) {
      // Repeat the last line to create a dummy line for the dangling hint
      lines.Add(lines[lines.Count - 1]);
    }
    s = new CalcStmt(x, t, userSuppliedOp, lines, hints, stepOps, attrs);
    s.RangeToken = new RangeToken(startToken, t);
  .)
  .

/*------------------------------------------------------------------------*/
CalcOp<out IToken x, out CalcStmt.CalcOp/*!*/ op>
= (. var binOp = BinaryExpr.Opcode.Eq; // Returns Eq if parsing fails because it is compatible with any other operator
     Expression k = null;
     x = null;
  .)
  ( "=="           (. x = t;  binOp = BinaryExpr.Opcode.Eq; .)
    [ "#" "[" Expression<out k, true, true> "]" ]
  | "<"            (. x = t;  binOp = BinaryExpr.Opcode.Lt; .)
  | ">"            (. x = t;  binOp = BinaryExpr.Opcode.Gt; .)
  | "<="           (. x = t;  binOp = BinaryExpr.Opcode.Le; .)
  | ">="           (. x = t;  binOp = BinaryExpr.Opcode.Ge; .)
  | "!="           (. x = t;  binOp = BinaryExpr.Opcode.Neq; .)
  | '\u2260'       (. x = t;  binOp = BinaryExpr.Opcode.Neq; .)
  | '\u2264'       (. x = t;  binOp = BinaryExpr.Opcode.Le; .)
  | '\u2265'       (. x = t;  binOp = BinaryExpr.Opcode.Ge; .)
  | EquivOp        (. x = t;  binOp = BinaryExpr.Opcode.Iff; .)
  | ImpliesOp      (. x = t;  binOp = BinaryExpr.Opcode.Imp; .)
  | ExpliesOp      (. x = t;  binOp = BinaryExpr.Opcode.Exp; .)
  )
  (.
    if (k == null) {
      op = new Microsoft.Dafny.CalcStmt.BinaryCalcOp(binOp);
    } else {
      op = new Microsoft.Dafny.CalcStmt.TernaryCalcOp(k);
    }
  .)
  .

/*------------------------------------------------------------------------*/
/* Note. In order to avoid LL(1) warnings for expressions that "parse as far as possible", it is
 * necessary to use Coco/R's IF construct.  That means there are two ways to check for some of
 * these operators, both in Is...() methods (defined above) and as grammar non-terminals (defined
 * here).  These pairs of definitions must be changed together.
 */
EquivOp = "<==>" | '\u21d4'.
ImpliesOp = "==>" | '\u21d2'.
ExpliesOp = "<==" | '\u21d0'.
AndOp = "&&" | '\u2227'.
OrOp = "||" | '\u2228'.

NegOp = "!" | '\u00ac'.
Forall = "forall" | '\u2200'.
Exists = "exists" | '\u2203'.
QSep = "::" | '\u2022'.

/* The "allowLemma" argument says whether or not the expression
 * to be parsed is allowed to have the form S;E where S is a call to a lemma.
 * "allowLemma" should be passed in as "false" whenever the expression to
 * be parsed sits in a context that itself is terminated by a semi-colon.
 *
 * The "allowLambda" says whether or not the expression to be parsed is
 * allowed to be a lambda expression.  More precisely, an identifier or
 * parenthesized-enclosed comma-delimited list of identifiers is allowed to
 * continue as a lambda expression (that is, continue with a "reads", "requires",
 * or "=>") only if "allowLambda" is true.  This affects function/method/iterator
 * specifications, if/while statements with guarded alternatives, and expressions
 * in the specification of a lambda expression itself.
 *
 * The "allowBitwiseOps" says whether or not to include or bypass bitwise operators
 * at the top level of this expression. It is passed in as "false" only inside
 * cardinality brackets, that is, "|expr|".
 */
Expression<out Expression e, bool allowLemma, bool allowLambda, bool allowBitwiseOps = true>
= (. Expression e0; IToken endTok; .)
  EquivExpression<out e, allowLemma, allowLambda, allowBitwiseOps>
  [ IF(SemiFollowsCall(allowLemma, e))
    /* here we parse the ";E" that is part of a "LemmaCall;E" expression (other "S;E" expressions are parsed elsewhere) */
    ";"                       (. endTok = t; .)
    Expression<out e0, allowLemma, allowLambda>
    (. e = new StmtExpr(e.tok,
<<<<<<< HEAD
             new UpdateStmt(e.tok, endTok, new List<Expression>(), new List<AssignmentRhs>() { new ExprRhs(e) }) {
               RangeToken = e.RangeToken
=======
             new UpdateStmt(e.tok, endTok, new List<Expression>(), new List<AssignmentRhs>() { new ExprRhs(e, null) }) {
               RangeToken = e.GetRangeToken()
>>>>>>> 72bf43a5
             },
             e0) { RangeToken = new RangeToken(e.GetStartToken(), t) };
    .)
  ]
  .

/*------------------------------------------------------------------------*/
EquivExpression<out Expression e0, bool allowLemma, bool allowLambda, bool allowBitwiseOps>
= (. Contract.Ensures(Contract.ValueAtReturn(out e0) != null); IToken/*!*/ x;  Expression/*!*/ e1; .)
  ImpliesExpliesExpression<out e0, allowLemma, allowLambda, allowBitwiseOps>
  { IF(IsEquivOp())  /* read an EquivExpression as far as possible */
    EquivOp                                                   (. x = t; .)
    ImpliesExpliesExpression<out e1, allowLemma, allowLambda, allowBitwiseOps>  (.
      var startToken = e0.GetStartToken();
      e0 = new BinaryExpr(x, BinaryExpr.Opcode.Iff, e0, e1);
      e0.RangeToken = new RangeToken(startToken, t); .)
  }
  .

/*------------------------------------------------------------------------*/
ImpliesExpliesExpression<out Expression e0, bool allowLemma, bool allowLambda, bool allowBitwiseOps>
= (. Contract.Ensures(Contract.ValueAtReturn(out e0) != null);
     IToken/*!*/ x;
     Expression/*!*/ e1; .)
  LogicalExpression<out e0, allowLemma, allowLambda, allowBitwiseOps>
  [ IF(IsImpliesOp() || IsExpliesOp())  /* read an ImpliesExpliesExpression as far as possible */
    /* Note, the asymmetry in the parsing of implies and explies expressions stems from the fact that
     * implies is right associative whereas reverse implication is left associative
     */
    ( ImpliesOp                                               (. x = t; .)
      ImpliesExpression<out e1, allowLemma, allowLambda, allowBitwiseOps>       (. var startToken = e0.GetStartToken();
                                                                                   e0 = new BinaryExpr(x, BinaryExpr.Opcode.Imp, e0, e1);
                                                                                   e0.RangeToken = new RangeToken(startToken, t); .)
    | ExpliesOp                                               (. x = t; .)
      LogicalExpression<out e1, allowLemma, allowLambda, allowBitwiseOps>       (. // The order of operands is reversed so that it can be turned into implication during resolution
                                                                 var startToken = e0.GetStartToken();
                                                                 e0 = new BinaryExpr(x, BinaryExpr.Opcode.Exp, e1, e0);
                                                                 e0.RangeToken = new RangeToken(startToken, t); .)
      { IF(IsExpliesOp())  /* read a reverse implication as far as possible */
        ExpliesOp                                             (. x = t; .)
        LogicalExpression<out e1, allowLemma, allowLambda, allowBitwiseOps>     (. //The order of operands is reversed so that it can be turned into implication during resolution
                                                                 startToken = e0.GetStartToken();
                                                                 e0 = new BinaryExpr(x, BinaryExpr.Opcode.Exp, e1, e0);
                                                                 e0.RangeToken = new RangeToken(startToken, t);
                                                              .)
      }
      [ IF(IsImpliesOp()) ImpliesOp (. SemErr(t, "Ambiguous use of ==> and <==. Use parentheses to disambiguate."); .) ]
    )
  ]
  .

/*------------------------------------------------------------------------*/
ImpliesExpression<out Expression e0, bool allowLemma, bool allowLambda, bool allowBitwiseOps>
= (. Contract.Ensures(Contract.ValueAtReturn(out e0) != null); IToken/*!*/ x;  Expression/*!*/ e1; .)
  LogicalExpression<out e0, allowLemma, allowLambda, allowBitwiseOps>
  [ IF(IsImpliesOp())  /* read an ImpliesExpression as far as possible */
    ImpliesOp                                               (. x = t; .)
    ImpliesExpression<out e1, allowLemma, allowLambda, allowBitwiseOps>       (. var startToken = e0.GetStartToken();
                                                                                 e0 = new BinaryExpr(x, BinaryExpr.Opcode.Imp, e0, e1); 
                                                                                 e0.RangeToken = new RangeToken(startToken, t);.)
  ]
  [ IF(IsExpliesOp()) ExpliesOp (. SemErr(t, "Ambiguous use of ==> and <==. Use parentheses to disambiguate."); .)
  ]
  .

/*------------------------------------------------------------------------*/
LogicalExpression<out Expression e0, bool allowLemma, bool allowLambda, bool allowBitwiseOps>
= (. Contract.Ensures(Contract.ValueAtReturn(out e0) != null); IToken/*!*/ x;  Expression/*!*/ e1;
     Expression first;
     IToken startToken = null;
     IToken/*!*/ firstOp;
     e0 = dummyExpr; /* mute the warning */
  .)
    // This extra AndOp will belong to the outermost binary expression
  ( AndOp                                                       (. x = t; firstOp = x; .)
    RelationalExpression<out e0, allowLemma, allowLambda, allowBitwiseOps> (. first = e0; .)
    { IF(IsAndOp())  /* read a conjunction as far as possible */
      AndOp                                                     (. x = t; .)
      RelationalExpression<out e1, allowLemma, allowLambda, allowBitwiseOps>
         (. startToken = e0.GetStartToken();
            e0 = new BinaryExpr(x, BinaryExpr.Opcode.And, e0, e1);
            e0.RangeToken = new RangeToken(startToken, t);
            e0.FormatTokens = new[] { firstOp };
         .)
    }
    [ IF(IsOrOp()) OrOp (. SemErr(t, "Ambiguous use of && and ||. Use parentheses to disambiguate."); .) ]
    (. e0.RangeToken = new RangeToken(firstOp, t);
       if (e0 == first) {
         // There was only one conjunct. To make sure that the type checker still checks it to
         // be a boolean, we conjoin "true" to its left.
         e0 = new BinaryExpr(x, BinaryExpr.Opcode.And, new LiteralExpr(new AutoGeneratedToken(x), true), e0);
         e0.RangeToken = new RangeToken(firstOp, t);
         e0.FormatTokens = new[] { firstOp };
       }
    .)
  | OrOp                                                        (. x = t; firstOp = x; .)
    RelationalExpression<out e0, allowLemma, allowLambda, allowBitwiseOps> (. first = e0; .)
    { IF(IsOrOp())  /* read a disjunction as far as possible */
      OrOp                                                      (. x = t; .)
      RelationalExpression<out e1, allowLemma, allowLambda, allowBitwiseOps>
         (. startToken = e0.GetStartToken();
            e0 = new BinaryExpr(x, BinaryExpr.Opcode.Or, e0, e1);
            e0.RangeToken = new RangeToken(startToken, t);
            e0.FormatTokens = new[] { firstOp };
         .) }
    [ IF(IsAndOp()) AndOp (. SemErr(t, "Ambiguous use of && and ||. Use parentheses to disambiguate."); .) ]
    (. e0.RangeToken = new RangeToken(firstOp, t);
       if (e0 == first) {
         // There was only one disjunct. To make sure that the type checker still checks it to
         // be a boolean, we disjoin [sic] "false" to its left.
         e0 = new BinaryExpr(x, BinaryExpr.Opcode.Or, new LiteralExpr(new AutoGeneratedToken(x), false), e0);
         e0.RangeToken = new RangeToken(firstOp, t);
         e0.FormatTokens = new[] { firstOp };
       }
    .)
  | RelationalExpression<out e0, allowLemma, allowLambda, allowBitwiseOps>
    [ IF(IsAndOp() || IsOrOp())  /* read a LogicalExpression as far as possible */
      ( AndOp                                                   (. x = t; .)
        RelationalExpression<out e1, allowLemma, allowLambda, allowBitwiseOps>    (. startToken = e0.GetStartToken();
                                                                                     e0 = new BinaryExpr(x, BinaryExpr.Opcode.And, e0, e1);
                                                                                     e0.RangeToken = new RangeToken(startToken, t); .)
        { IF(IsAndOp())  /* read a conjunction as far as possible */
          AndOp                                                 (. x = t; .)
          RelationalExpression<out e1, allowLemma, allowLambda, allowBitwiseOps>  (. startToken = e0.GetStartToken();
                                                                                     e0 = new BinaryExpr(x, BinaryExpr.Opcode.And, e0, e1);
                                                                                     e0.RangeToken = new RangeToken(startToken, t); .)
        }
        [ IF(IsOrOp()) OrOp (. SemErr(t, "Ambiguous use of && and ||. Use parentheses to disambiguate."); .) ]
      | OrOp                                                    (. x = t; .)
        RelationalExpression<out e1, allowLemma, allowLambda, allowBitwiseOps>    (. startToken = e0.GetStartToken();
                                                                                     e0 = new BinaryExpr(x, BinaryExpr.Opcode.Or, e0, e1);
                                                                                     e0.RangeToken = new RangeToken(startToken, t); .)
        { IF(IsOrOp())  /* read a disjunction as far as possible */
          OrOp                                                  (. x = t; .)
          RelationalExpression<out e1, allowLemma, allowLambda, allowBitwiseOps>  (. startToken = e0.GetStartToken();
                                                                                     e0 = new BinaryExpr(x, BinaryExpr.Opcode.Or, e0, e1);
                                                                                     e0.RangeToken = new RangeToken(startToken, t); .)
        }
        [ IF(IsAndOp()) AndOp (. SemErr(t, "Ambiguous use of && and ||. Use parentheses to disambiguate."); .) ]
      )
    ]
  )
  .

/*------------------------------------------------------------------------*/
RelationalExpression<out Expression e, bool allowLemma, bool allowLambda, bool allowBitwiseOps>
= (. Contract.Ensures(Contract.ValueAtReturn(out e) != null);
     IToken x = null;  Expression e0, e1 = null;  BinaryExpr.Opcode op;
     List<Expression> chain = null;
     List<BinaryExpr.Opcode> ops = null;
     List<IToken> opLocs = null;
     List<Expression/*?*/> prefixLimits = null;
     IToken startToken = null;
     Expression k;
     int kind = 0;  // 0 ("uncommitted") indicates chain of ==, possibly with one !=
                    // 1 ("ascending")   indicates chain of ==, <, <=, possibly with one !=
                    // 2 ("descending")  indicates chain of ==, >, >=, possibly with one !=
                    // 3 ("illegal")     indicates illegal chain
                    // 4 ("disjoint")    indicates chain of disjoint set operators
     bool hasSeenNeq = false;
  .)
  ShiftTerm<out e0, allowLemma, allowLambda, allowBitwiseOps>
                                   (. e = e0; startToken = e0.GetStartToken(); .)
  [ IF(IsRelOp())  /* read a RelationalExpression as far as possible */
    RelOp<out x, out op, out k>
    ShiftTerm<out e1, allowLemma, allowLambda, allowBitwiseOps>
                                   (. startToken = e0.GetStartToken();
                                      if (k == null) {
                                        e = new BinaryExpr(x, op, e0, e1);
                                      } else {
                                        Contract.Assert(op == BinaryExpr.Opcode.Eq || op == BinaryExpr.Opcode.Neq);
                                        e = new TernaryExpr(x, op == BinaryExpr.Opcode.Eq ? TernaryExpr.Opcode.PrefixEqOp : TernaryExpr.Opcode.PrefixNeqOp, k, e0, e1);
                                      }
                                      e.RangeToken = new RangeToken(startToken, t);
                                   .)
    { IF(IsRelOp())  /* read a RelationalExpression as far as possible */
                                   (. if (chain == null) {
                                        chain = new List<Expression>();
                                        ops = new List<BinaryExpr.Opcode>();
                                        opLocs = new List<IToken>();
                                        prefixLimits = new List<Expression>();
                                        chain.Add(e0); ops.Add(op); opLocs.Add(x); prefixLimits.Add(k); chain.Add(e1);
                                        switch (op) {
                                          case BinaryExpr.Opcode.Eq:
                                            kind = 0;  break;
                                          case BinaryExpr.Opcode.Neq:
                                            kind = 0;  hasSeenNeq = true;  break;
                                          case BinaryExpr.Opcode.Lt:
                                          case BinaryExpr.Opcode.Le:
                                            kind = 1;  break;
                                          case BinaryExpr.Opcode.Gt:
                                          case BinaryExpr.Opcode.Ge:
                                            kind = 2;  break;
                                          case BinaryExpr.Opcode.Disjoint:
                                            kind = 4;  break;
                                          default:
                                            kind = 3;  break;
                                        }
                                      }
                                   .)
      RelOp<out x, out op, out k>  (. switch (op) {
                                        case BinaryExpr.Opcode.Eq:
                                          if (kind != 0 && kind != 1 && kind != 2) { SemErr(x, "chaining not allowed from the previous operator"); kind = 3; }
                                          break;
                                        case BinaryExpr.Opcode.Neq:
                                          if (hasSeenNeq) { SemErr(x, "a chain cannot have more than one != operator"); kind = 3; }
                                          else if (kind != 0 && kind != 1 && kind != 2) { SemErr(x, "this operator cannot continue this chain"); kind = 3; }
                                          hasSeenNeq = true;  break;
                                        case BinaryExpr.Opcode.Lt:
                                        case BinaryExpr.Opcode.Le:
                                          if (kind == 0) { kind = 1; }
                                          else if (kind != 1) { SemErr(x, "this operator chain cannot continue with an ascending operator"); kind = 3; }
                                          break;
                                        case BinaryExpr.Opcode.Gt:
                                        case BinaryExpr.Opcode.Ge:
                                          if (kind == 0) { kind = 2; }
                                          else if (kind != 2) { SemErr(x, "this operator chain cannot continue with a descending operator"); kind = 3; }
                                          break;
                                        case BinaryExpr.Opcode.Disjoint:
                                          if (kind != 4) { SemErr(x, "can only chain disjoint (!!) with itself"); kind = 3; }
                                          break;
                                        default:
                                          SemErr(x, "this operator cannot be part of a chain");
                                          kind = 3;  break;
                                      }
                                   .)
      ShiftTerm<out e1, allowLemma, allowLambda, allowBitwiseOps>
                                   (. ops.Add(op); opLocs.Add(x); prefixLimits.Add(k); chain.Add(e1);
                                   .)
    }
  ]
  (. if (chain != null && kind != 3) {
       e = new ChainingExpression(opLocs[0], chain, ops, opLocs, prefixLimits);
     }
     e.RangeToken = new RangeToken(startToken, t);
  .)
  .

/*------------------------------------------------------------------------*/
RelOp<out IToken/*!*/ x, out BinaryExpr.Opcode op, out Expression k>
= (. Contract.Ensures(Contract.ValueAtReturn(out x) != null);
     x = Token.NoToken;  op = BinaryExpr.Opcode.Add/*(dummy)*/;
     IToken y;
     k = null;
  .)
  ( "=="           (. x = t;  op = BinaryExpr.Opcode.Eq; .)
    [ "#" "[" Expression<out k, true, true> "]" ]
  | "<"            (. x = t;  op = BinaryExpr.Opcode.Lt;  .)
  | ">"            (. x = t;  op = BinaryExpr.Opcode.Gt;  .)
  | "<="           (. x = t;  op = BinaryExpr.Opcode.Le;  .)
  | ">="           (. x = t;  op = BinaryExpr.Opcode.Ge;  .)
  | "!="           (. x = t;  op = BinaryExpr.Opcode.Neq;  .)
    [ "#" "[" Expression<out k, true, true> "]" ]
  | "in"           (. x = t;  op = BinaryExpr.Opcode.In; .)
  | notIn          (. x = t;  op = BinaryExpr.Opcode.NotIn; .)
  | /* The next operator is "!!", but we have to scan it as two "!", since the scanner is greedy
       so if "!!" is a valid token, we won't be able to scan it as two "!" when needed: */
    "!"            (. x = t;  y = Token.NoToken; .)
    [ IF(la.val == "!")
      "!"          (. y = t; .)
    ]              (. if (y == Token.NoToken) {
                        SemErr(x, "invalid RelOp");
                      } else if (y.pos != x.pos + 1) {
                        SemErr(x, "invalid RelOp (perhaps you intended \"!!\" with no intervening whitespace?)");
                      } else {
                        x.val = "!!";
                        y.val = "";
                        op = BinaryExpr.Opcode.Disjoint;
                      }
                   .)
  | '\u2260'       (. x = t;  op = BinaryExpr.Opcode.Neq; .)
  | '\u2264'       (. x = t;  op = BinaryExpr.Opcode.Le; .)
  | '\u2265'       (. x = t;  op = BinaryExpr.Opcode.Ge; .)
  )
  .

/*------------------------------------------------------------------------*/
ShiftTerm<out Expression e0, bool allowLemma, bool allowLambda, bool allowBitwiseOps>
= (. Contract.Ensures(Contract.ValueAtReturn(out e0) != null);
     IToken x = Token.NoToken;  Expression e1;  BinaryExpr.Opcode op = BinaryExpr.Opcode.LeftShift/*(dummy)*/;
  .)
  Term<out e0, allowLemma, allowLambda, allowBitwiseOps>
  { IF(IsShiftOp())  /* read a Term as far as possible */
    ( "<"            (. x = t;  op = BinaryExpr.Opcode.LeftShift; .)
      "<"            (. x.val = "<<";  Contract.Assert(t.pos == x.pos + 1); .)
    | ">"            (. x = t;  op = BinaryExpr.Opcode.RightShift; .)
      ">"            (. x.val = "<<";  Contract.Assert(t.pos == x.pos + 1); .)
    )
    Term<out e1, allowLemma, allowLambda, allowBitwiseOps> (.
      var startToken = e0.GetStartToken();
      e0 = new BinaryExpr(x, op, e0, e1);
      e0.RangeToken = new RangeToken(startToken, t);
     .)
  }
  .

/*------------------------------------------------------------------------*/
Term<out Expression e0, bool allowLemma, bool allowLambda, bool allowBitwiseOps>
= (. Contract.Ensures(Contract.ValueAtReturn(out e0) != null); IToken/*!*/ x;  Expression/*!*/ e1;  BinaryExpr.Opcode op; .)
  Factor<out e0, allowLemma, allowLambda, allowBitwiseOps>
  { IF(IsAddOp())  /* read a Term as far as possible */
    AddOp<out x, out op>
    Factor<out e1, allowLemma, allowLambda, allowBitwiseOps>
    (. var startToken = e0.GetStartToken();
       e0 = new BinaryExpr(x, op, e0, e1);
       e0.RangeToken = new RangeToken(startToken, t); .)
  }
  .

/*------------------------------------------------------------------------*/
AddOp<out IToken x, out BinaryExpr.Opcode op>
= (. Contract.Ensures(Contract.ValueAtReturn(out x) != null); x = Token.NoToken;  op=BinaryExpr.Opcode.Add/*(dummy)*/; .)
  ( "+"            (. x = t;  op = BinaryExpr.Opcode.Add; .)
  | "-"            (. x = t;  op = BinaryExpr.Opcode.Sub; .)
  )
  .

/*------------------------------------------------------------------------*/
Factor<out Expression e0, bool allowLemma, bool allowLambda, bool allowBitwiseOps>
= (. Contract.Ensures(Contract.ValueAtReturn(out e0) != null); IToken/*!*/ x;  Expression/*!*/ e1;  BinaryExpr.Opcode op; .)
  BitvectorFactor<out e0, allowLemma, allowLambda, allowBitwiseOps>
  { IF(IsMulOp())  /* read a Factor as far as possible */
    MulOp<out x, out op>
    BitvectorFactor<out e1, allowLemma, allowLambda, allowBitwiseOps>
    (. 
      var startToken = e0.GetStartToken();
      e0 = new BinaryExpr(x, op, e0, e1);
      e0.RangeToken = new RangeToken(startToken, t);
    .)
  }
  .

/*------------------------------------------------------------------------*/
MulOp<out IToken x, out BinaryExpr.Opcode op>
= (. Contract.Ensures(Contract.ValueAtReturn(out x) != null); x = Token.NoToken;  op = BinaryExpr.Opcode.Add/*(dummy)*/; .)
  ( "*"            (. x = t;  op = BinaryExpr.Opcode.Mul; .)
  | "/"            (. x = t;  op = BinaryExpr.Opcode.Div; .)
  | "%"            (. x = t;  op = BinaryExpr.Opcode.Mod; .)
  )
  .

/*------------------------------------------------------------------------*/
BitvectorFactor<out Expression e0, bool allowLemma, bool allowLambda, bool allowBitwiseOps>
= (. Contract.Ensures(Contract.ValueAtReturn(out e0) != null); IToken/*!*/ x;  Expression/*!*/ e1;  BinaryExpr.Opcode op; .)
  AsExpression<out e0, allowLemma, allowLambda, allowBitwiseOps>
  [ IF(allowBitwiseOps && IsBitwiseOp())  /* read a BitvectorFactor as far as possible, but not in the context inside a |.| size expression */
    ( (. op = BinaryExpr.Opcode.BitwiseAnd; .)
      "&"                                                             (. x = t; .)
      AsExpression<out e1, allowLemma, allowLambda, allowBitwiseOps>   (. var startToken = e0.GetStartToken(); e0 = new BinaryExpr(x, op, e0, e1); e0.RangeToken = new RangeToken(startToken, t); .)
      { IF(IsBitwiseAndOp())
        "&"                                                           (. x = t; .)
        AsExpression<out e1, allowLemma, allowLambda, allowBitwiseOps> (. startToken = e0.GetStartToken(); e0 = new BinaryExpr(x, op, e0, e1); e0.RangeToken = new RangeToken(startToken, t); .)
      }
      [ IF(IsBitwiseOp()) ( "|" | "^" )  (. SemErr(t, "Ambiguous use of &, |, ^. Use parentheses to disambiguate."); .) ]
    | (. op = BinaryExpr.Opcode.BitwiseOr; .)
      "|"                                                             (. x = t; .)
      AsExpression<out e1, allowLemma, allowLambda, allowBitwiseOps>   (. var startToken = e0.GetStartToken(); e0 = new BinaryExpr(x, op, e0, e1); e0.RangeToken = new RangeToken(startToken, t); .)
      { IF(IsBitwiseOrOp())
        "|"                                                           (. x = t; .)
        AsExpression<out e1, allowLemma, allowLambda, allowBitwiseOps> (. startToken = e0.GetStartToken(); e0 = new BinaryExpr(x, op, e0, e1); e0.RangeToken = new RangeToken(startToken, t); .)
      }
      [ IF(IsBitwiseOp()) ( "^" | "&" )  (. SemErr(t, "Ambiguous use of &, |, ^. Use parentheses to disambiguate."); .) ]
    | (. op = BinaryExpr.Opcode.BitwiseXor; .)
      "^"                                                             (. x = t; .)
      AsExpression<out e1, allowLemma, allowLambda, allowBitwiseOps>   (. var startToken = e0.GetStartToken(); e0 = new BinaryExpr(x, op, e0, e1); e0.RangeToken = new RangeToken(startToken, t); .)
      { IF(IsBitwiseXorOp())
        "^"                                                           (. x = t; .)
        AsExpression<out e1, allowLemma, allowLambda, allowBitwiseOps> (. startToken = e0.GetStartToken(); e0 = new BinaryExpr(x, op, e0, e1); e0.RangeToken = new RangeToken(startToken, t); .)
      }
      [ IF(IsBitwiseOp()) ( "&" | "|" )  (. SemErr(t, "Ambiguous use of &, |, ^. Use parentheses to disambiguate."); .) ]
    )
  ]
  .

/*------------------------------------------------------------------------*/
AsExpression<out Expression e, bool allowLemma, bool allowLambda, bool allowBitwiseOps>
= (. IToken tok; IToken x; Type toType; .)
  UnaryExpression<out e, allowLemma, allowLambda, allowBitwiseOps>
  { IF(IsAsOrIs())
    ( "as"                                  (. tok = t; .)
      TypeAndToken<out x, out toType, true> (. e = new ConversionExpr(tok, e, toType) { RangeToken = new RangeToken(e.GetStartToken(), t)}; .)
    | "is"                                  (. tok = t; .)
      TypeAndToken<out x, out toType, true> (. e = new TypeTestExpr(tok, e, toType) { RangeToken = new RangeToken(e.GetStartToken(), t)}; .)
    )
  }
  .

/*------------------------------------------------------------------------*/
UnaryExpression<out Expression e, bool allowLemma, bool allowLambda, bool allowBitwiseOps>
= (. Contract.Ensures(Contract.ValueAtReturn(out e) != null); IToken/*!*/ x;  e = dummyExpr; .)
  ( "-"                                             (. x = t; .)
    UnaryExpression<out e, allowLemma, allowLambda, allowBitwiseOps>  (. e = new NegationExpression(x, e) { RangeToken = new RangeToken(x, t) }; .)
  | NegOp                                           (. x = t; .)
    UnaryExpression<out e, allowLemma, allowLambda, allowBitwiseOps>  (. e = new UnaryOpExpr(x, UnaryOpExpr.Opcode.Not, e) { RangeToken = new RangeToken(x, t) }; .)
  | PrimaryExpression<out e, allowLemma, allowLambda, allowBitwiseOps>
  )
  .

/*------------------------------------------------------------------------*/
PrimaryExpression<out Expression e, bool allowLemma, bool allowLambda, bool allowBitwiseOps>
= (. Contract.Ensures(Contract.ValueAtReturn(out e) != null); e = dummyExpr; .)
  ( IF(ExprIsMapDisplay())  /* this alternative must be checked before going into EndlessExpression, where there is another "map" */
    MapDisplayExpr<out e>
    { IF(IsSuffix()) Suffix<ref e> }
  | IF(ExprIsSetDisplay())  /* this alternative must be checked before going into EndlessExpression, where there is another "iset" */
    SetDisplayExpr<out e>
    { IF(IsSuffix()) Suffix<ref e> }
  | IF(IsLambda(allowLambda))
    LambdaExpression<out e, allowLemma, allowBitwiseOps>  /* this is an endless expression */
  | EndlessExpression<out e, allowLemma, allowLambda, allowBitwiseOps>
  | NameSegment<out e>
    { IF(IsSuffix()) Suffix<ref e> }
  | SeqDisplayExpr<out e>
    { IF(IsSuffix()) Suffix<ref e> }
  | ConstAtomExpression<out e>
    { IF(IsSuffix()) Suffix<ref e> }
  )
  .

/*------------------------------------------------------------------------*/
Lhs<out Expression e>
= (. e = dummyExpr;  // the assignment is to please the compiler, the dummy value to satisfy contracts in the event of a parse error
  .)
  ( NameSegment<out e>
    { Suffix<ref e> }
  | ConstAtomExpression<out e>
    Suffix<ref e>
    { Suffix<ref e> }
  )
  .

/*------------------------------------------------------------------------*/
/* A ConstAtomExpression is never an l-value, and does not start with an identifier. */
ConstAtomExpression<out Expression e>
= (. Contract.Ensures(Contract.ValueAtReturn(out e) != null);
     IToken/*!*/ x = null;
     e = dummyExpr;
  .)
  ( LiteralExpression<out e>
  | "this"                                     (. x = t; e = new ThisExpr(t); .)
  | "allocated"                                (. x = t; .)
    "(" Expression<out e, true, true> ")"      (. e = new UnaryOpExpr(x, UnaryOpExpr.Opcode.Allocated, e); .)
  | "fresh"                                    (. x = t; IToken atLabel = null; .)
    [ "@" LabelName<out atLabel> ]
    "(" Expression<out e, true, true> ")"      (. e = new FreshExpr(x, e, atLabel?.val); .)
  | "unchanged"                                (. x = t; FrameExpression fe; var mod = new List<FrameExpression>(); IToken atLabel = null; .)
    [ "@" LabelName<out atLabel> ]
    "("
      FrameExpression<out fe, false, false>         (. mod.Add(fe); .)
      { "," FrameExpression<out fe, false, false>   (. mod.Add(fe); .)
      }
    ")"                                        (. e = new UnchangedExpr(x, mod, atLabel?.val); .)
  | "old"                                      (. x = t; IToken atLabel = null; .)
    [ "@" LabelName<out atLabel> ]
    "(" Expression<out e, true, true> ")"      (. e = new OldExpr(x, e, atLabel?.val); .)
  | "|"                                        (. x = t; .)
      Expression<out e, true, true, false>     (. e = new UnaryOpExpr(x, UnaryOpExpr.Opcode.Cardinality, e); .)
    "|"
  | ParensExpression<out e>
  ) (. if(x!= null) { e.RangeToken = new RangeToken(x, t); } .)
  .

/*------------------------------------------------------------------------*/
LiteralExpression<out Expression e>
= (. BigInteger n; BaseTypes.BigDec d;
     e = dummyExpr;
  .)
  ( "false"                                    (. e = new LiteralExpr(t, false); .)
  | "true"                                     (. e = new LiteralExpr(t, true); .)
  | "null"                                     (. e = new LiteralExpr(t); .)
  | Nat<out n>                                 (. e = new LiteralExpr(t, n); .)
  | Dec<out d>                                 (. e = new LiteralExpr(t, d); .)
  | charToken                                  (. string s = t.val.Substring(1, t.val.Length - 2);
                                                  Util.ValidateEscaping(t, s, false, errors);
                                                  if (Util.UnescapedCharacters(s, false).Count() > 1) {
                                                    errors.SemErr(t, "too many characters in character literal");
                                                  }
                                                  e = new CharLiteralExpr(t, s); .)
  | stringToken                                (. bool isVerbatimString;
                                                  string s = Util.RemoveParsedStringQuotes(t.val, out isVerbatimString);
                                                  Util.ValidateEscaping(t, s, isVerbatimString, errors);
                                                  e = new StringLiteralExpr(t, s, isVerbatimString);
                                               .)
  ) (. e.RangeToken = new RangeToken(t, t); .)
  .

/*------------------------------------------------------------------------*/
PossiblyNegatedLiteralExpr<out Expression e>
= (. BigInteger n; BaseTypes.BigDec d;
     e = dummyExpr;
  .)
  ( "-"                                        (. var x = t; .)
    ( Nat<out n>                               (. e = new NegationExpression(x, new LiteralExpr(t, n)); .)
    | Dec<out d>                               (. e = new NegationExpression(x, new LiteralExpr(t, d)); .)
    )
  | LiteralExpression<out e>
  )
  .

/*------------------------------------------------------------------------*/
LambdaExpression<out Expression e, bool allowLemma, bool allowBitwiseOps>
= (. IToken x = Token.NoToken;
     IToken id;  BoundVar bv;
     var bvs = new List<BoundVar>();
     var reads = new List<FrameExpression>();
     Expression req = null;
     Expression body = null;
  .)
  ( WildIdent<out id, true>                  (. x = t; bvs.Add(new BoundVar(id, id.val, new InferredTypeProxy())); .)
  | "("                                      (. x = t; .)
      [
        IdentTypeOptional<out bv>            (. bvs.Add(bv); .)
        { "," IdentTypeOptional<out bv>      (. bvs.Add(bv); .)
        }
      ]
    ")"
  )
  LambdaSpec<ref reads, ref req>
  "=>"
  Expression<out body, allowLemma, true, allowBitwiseOps>
  (. e = new LambdaExpr(x, t, bvs, req, reads, body);
     theBuiltIns.CreateArrowTypeDecl(bvs.Count);
     e.RangeToken = new RangeToken(x, t);
  .)
  .

// Coco says LambdaSpec is deletable. This is OK (it might be empty).
LambdaSpec<.ref List<FrameExpression> reads, ref Expression req.>
= { ReadsClause<reads, true, false, true>
  | "requires"                             (. Expression ee; .)
    Expression<out ee, true, false>        (. req = req == null ? ee : new BinaryExpr(req.tok, BinaryExpr.Opcode.And, req, ee) { RangeToken = new RangeToken(req.GetStartToken(), ee.GetEndToken()) } ; .)
  }
  .

/*------------------------------------------------------------------------*/
ParensExpression<out Expression e>
= (. IToken x;
     var args = new List<ActualBinding>();
  .)
  "("                                        (. x = t; .)
  [ TupleArgs<args> ]
  ")"
  (. if (args.Count == 1 && !args[0].IsGhost) {
       if (args[0].FormalParameterName != null) {
         SemErr(args[0].FormalParameterName, "binding not allowed in parenthesized expression");
       }
       e = new ParensExpression(x, args[0].Actual);
     } else {
       // Compute the actual position of ghost arguments
       var ghostness = new bool[args.Count];
       for (var i = 0; i < args.Count; i++) {
         ghostness[i] = false;
       }
       for (var i = 0; i < args.Count; i++) {
         var arg = args[i];
         if (arg.IsGhost) {
           if (arg.FormalParameterName == null) {
             ghostness[i] = true;
           } else {
             var success = int.TryParse(arg.FormalParameterName.val, out var index);
             if (success && 0 <= index && index < args.Count) {
               ghostness[index] = true;
             }
           }
         }
       }
       var argumentGhostness = ghostness.ToList();
       // make sure the corresponding tuple type exists
       var tmp = theBuiltIns.TupleType(x, args.Count, true, argumentGhostness);
       e = new DatatypeValue(x, BuiltIns.TupleTypeName(argumentGhostness), BuiltIns.TupleTypeCtorName(args.Count), args);
     }
     e.RangeToken = new RangeToken(x, t);
  .)
  .

/*------------------------------------------------------------------------*/
SetDisplayExpr<out Expression e>
= (. Contract.Ensures(Contract.ValueAtReturn(out e) != null);
     IToken token = null;
     IToken x = null, startToken = null;
     e = dummyExpr;
  .)
  [ ( "iset" | "multiset" )                  (. token = t; startToken = t; x = t; .)
  ]
  ( "{"                                      (. token = token ?? t;
                                                startToken = startToken ?? t;
                                                x = token; 
                                                List<Expression> elements = new List<Expression/*!*/>();
                                             .)
    [ Expressions<elements> ]                (. if (token.kind == _iset) {
                                                  e = new SetDisplayExpr(x, false, elements);
                                                } else if (token.kind == _multiset) {
                                                  e = new MultiSetDisplayExpr(x, elements);
                                                } else {
                                                  e = new SetDisplayExpr(x, true, elements);
                                                }
                                             .)
    "}"
  |
    "("                                       (. x = t; startToken = startToken ?? t; .)
     Expression<out e, true, true>            (.
                                                  if (token == null || token.kind != _multiset) {
                                                    SemErr(x, "A forming expression must be a multiset");
                                                  }
                                                  e = new MultiSetFormingExpr(x, e);
                                               .)
    ")"
  )
  (. e.RangeToken = new RangeToken(startToken, t); .)
  .

/*------------------------------------------------------------------------*/
SeqDisplayExpr<out Expression e>
= (. Contract.Ensures(Contract.ValueAtReturn(out e) != null);
     IToken x = null;
     Type explicitTypeArg = null;
     Expression n, f;
     e = dummyExpr;
  .)
  (
    "seq"                          (. x = t; .)
    [ (. var gt = new List<Type>(); .)
    GenericInstantiation<gt>     (. if (gt.Count > 1) {
                                      SemErr("seq type expects only one type argument");
                                    } else {
                                      explicitTypeArg = gt[0];
                                    }
                                 .)
    ]
    "("
    Expression<out n, true, true>
    ","
    Expression<out f, true, true>
    ")"                            (. e = new SeqConstructionExpr(x, explicitTypeArg, n, f); .)
  |
    "["                                      (. List<Expression> elements = new List<Expression/*!*/>();
                                                x = t;

                                             .)
    [ Expressions<elements> ]                (. e = new SeqDisplayExpr(x, elements);
                                             .)
    "]"
  )
  (.  e.RangeToken = new RangeToken(x, t); .)
  .

/*------------------------------------------------------------------------*/
MapDisplayExpr<out Expression e>
= (. Contract.Ensures(Contract.ValueAtReturn(out e) != null);
     List<ExpressionPair/*!*/>/*!*/ elements= new List<ExpressionPair/*!*/>() ;
     e = dummyExpr;
  .)
  ( "map" | "imap" ) (. IToken mapToken = t; .)
  "["
    [ MapLiteralExpressions<out elements> ] 
                     (. e = new MapDisplayExpr(mapToken, mapToken.kind == _map, elements);.)
  "]"                (. e.RangeToken = new RangeToken(mapToken, t); .)
  .

/*------------------------------------------------------------------------*/
MapLiteralExpressions<.out List<ExpressionPair> elements.>
= (. Expression/*!*/ d, r;
     elements = new List<ExpressionPair/*!*/>();
  .)
  Expression<out d, true, true> ":=" Expression<out r, true, true>       (. elements.Add(new ExpressionPair(d,r)); .)
  { "," Expression<out d, true, true> ":=" Expression<out r, true, true> (. elements.Add(new ExpressionPair(d,r)); .)
  }
  .

/*------------------------------------------------------------------------*/
MapComprehensionExpr<out Expression e, bool allowLemma, bool allowLambda, bool allowBitwiseOps>
= (. Contract.Ensures(Contract.ValueAtReturn(out e) != null);
     List<BoundVar> bvars = new List<BoundVar>();
     Expression range = null;
     Expression bodyLeft = null;
     Expression bodyRight;
     Attributes attrs = null;
     bool finite = true;
  .)
  ( "map" | "imap" (. finite = false; .) )     (. IToken mapToken = t; .)
  QuantifierDomain<out bvars, out attrs, out range, allowLemma, allowLambda, allowBitwiseOps>
  QSep
  Expression<out bodyRight, allowLemma, allowLambda, allowBitwiseOps>
  [ IF(IsGets())  /* greedily parse ":=" */    (. bodyLeft = bodyRight; .)
    ":=" Expression<out bodyRight, allowLemma, allowLambda, allowBitwiseOps || !finite>
  ]
  (. if (bodyLeft == null && bvars.Count != 1) {
       SemErr(t, "a map comprehension with more than one bound variable must have a term expression of the form 'Expr := Expr'");
       e = dummyExpr;
     } else {
       e = new MapComprehension(mapToken, t, finite, bvars, range ?? new LiteralExpr(mapToken, true), bodyLeft, bodyRight, attrs);
     }
     e.RangeToken = new RangeToken(mapToken, t);
  .)
  .

/*------------------------------------------------------------------------*/
EndlessExpression<out Expression e, bool allowLemma, bool allowLambda, bool allowBitwiseOps>
= (. Statement s;
     e = dummyExpr;
  .)
  ( IfExpression<out e, allowLemma, allowLambda, allowBitwiseOps>
  | MatchExpression<out e, allowLemma, allowLambda, allowBitwiseOps>
  | QuantifierExpression<out e, allowLemma, allowLambda>  /* types are such that we can allow bitwise operations in the quantifier body */
  | SetComprehensionExpr<out e, allowLemma, allowLambda, allowBitwiseOps>
  | StmtInExpr<out s>
    Expression<out e, allowLemma, allowLambda, allowBitwiseOps>    (. e = new StmtExpr(s.Tok, s, e) { RangeToken = new RangeToken(s.GetStartToken(), e.GetEndToken()) }; .)
  | LetExpression<out e, allowLemma, allowLambda, allowBitwiseOps>
  | MapComprehensionExpr<out e, allowLemma, allowLambda, allowBitwiseOps>
  )
  .

/*------------------------------------------------------------------------*/
IfExpression<out Expression e, bool allowLemma, bool allowLambda, bool allowBitwiseOps>
= "if"   (. IToken x = t; Expression e0; Expression e1;
            bool isBindingGuard = false;
            e = dummyExpr;
         .)
      ( IF(IsBindingGuard())
        BindingGuard<out e, true>  (. isBindingGuard = true; .)
      | Expression<out e, true, true>
      )
      "then" Expression<out e0, true, true, true>
      "else" Expression<out e1, allowLemma, allowLambda, allowBitwiseOps>
                (. if (isBindingGuard) {
                     var exists = (ExistsExpr) e;
                     var LHSs = new List<CasePattern<BoundVar>>();
                     foreach (var v in exists.BoundVars) {
                       LHSs.Add(new CasePattern<BoundVar>(e.tok, v));
                     }
                     e0 = new LetExpr(e.tok, LHSs, new List<Expression>() {
                       exists.Term }, e0, false) { RangeToken = exists.GetRangeToken() };
                 }
                 e = new ITEExpr(x, isBindingGuard, e, e0, e1);
                 e.RangeToken = new RangeToken(x, t);
                .)
  .
/*------------------------------------------------------------------------*/
StmtInExpr<out Statement s>
= (. s = dummyStmt; .)
  ( AssertStmt<out s, true>
  | ExpectStmt<out s>
  | AssumeStmt<out s>
  | RevealStmt<out s>
  | CalcStmt<out s>
  )
  .

/*------------------------------------------------------------------------*/
LetExpression<out Expression e, bool allowLemma, bool allowLambda, bool allowBitwiseOps>
= (. e = dummyExpr; .)
  ( LetExprWithLHS<out e, allowLemma, allowLambda, allowBitwiseOps>
  | LetExprWithoutLHS<out e, allowLemma, allowLambda, allowBitwiseOps>
  ).

/*------------------------------------------------------------------------*/
LetExprWithLHS<out Expression e, bool allowLemma, bool allowLambda, bool allowBitwiseOps>
= (. IToken x = null;
     bool isGhost = false;
     var letLHSs = new List<CasePattern<BoundVar>>();
     var letRHSs = new List<Expression>();
     CasePattern<BoundVar> pat;
     bool exact = true;
     bool isLetOrFail = false;
     Attributes attrs = null;
     e = dummyExpr;
  .)
    [ "ghost"                       (. isGhost = true;  x = t; .)
    ]
    "var"                           (. if (!isGhost) { x = t; } .)
    CasePattern<out pat>            (. if (isGhost) { pat.Vars.Iter(bv => bv.IsGhost = true); }
                                       letLHSs.Add(pat);
                                    .)
    { "," CasePattern<out pat>      (. if (isGhost) { pat.Vars.Iter(bv => bv.IsGhost = true); }
                                       letLHSs.Add(pat);
                                    .)
    }
    ( ":="
    | { Attribute<ref attrs> }
      ":|"                          (. exact = false;
                                       foreach (var lhs in letLHSs) {
                                         if (lhs.Arguments != null) {
                                           SemErr(lhs.tok, "LHS of let-such-that expression must be variables, not general patterns");
                                         }
                                       }
                                    .)
    | ":-"                          (. isLetOrFail = true; .)
    )
    Expression<out e, false, true>        (. letRHSs.Add(e); .)
    { "," Expression<out e, false, true>  (. letRHSs.Add(e); .)
    }
    ";"
    Expression<out e, allowLemma, allowLambda, allowBitwiseOps>
  (.
    if (isLetOrFail) {
      CasePattern<BoundVar> lhs = null;
      Contract.Assert(letLHSs.Count > 0);
      if (letLHSs.Count == 1) {
        lhs = letLHSs[0];
      } else {
        SemErr("':-' can have at most one left-hand side");
      }
      Expression rhs = null;
      Contract.Assert(letRHSs.Count > 0);
      if (letRHSs.Count == 1) {
        rhs = letRHSs[0];
      } else {
        SemErr("':-' must have exactly one right-hand side");
      }
      e = new LetOrFailExpr(x, lhs, rhs, e);
    } else {
      e = new LetExpr(x, letLHSs, letRHSs, e, exact, attrs);
    }
    e.RangeToken = new RangeToken(x, t);
  .)
  .

/*------------------------------------------------------------------------*/
LetExprWithoutLHS<out Expression e, bool allowLemma, bool allowLambda, bool allowBitwiseOps>
= (. IToken x;
     Expression rhs;
     Expression body;
  .)
  ":-"                                    (. x = t; .)
  Expression<out rhs, false, true>
  ";"
  Expression<out body, allowLemma, allowLambda, allowBitwiseOps>
  (. e = new LetOrFailExpr(x, null, rhs, body);
     e.RangeToken = new RangeToken(x, t);
   .)
  .

/*------------------------------------------------------------------------*/
MatchExpression<out Expression e, bool allowLemma, bool allowLambda, bool allowBitwiseOps>
= (. Contract.Ensures(Contract.ValueAtReturn(out e) != null); IToken/*!*/ x;  NestedMatchCaseExpr/*!*/ c;
     List<NestedMatchCaseExpr/*!*/> cases = new List<NestedMatchCaseExpr/*!*/>();
     bool usesOptionalBraces = false;
  .)
  "match"                     (. x = t; .)
  Expression<out e, allowLemma, allowLambda, allowBitwiseOps>
  ( IF(la.kind == _lbrace)  /* always favor brace-enclosed match body to a case-less match */
    "{" (. usesOptionalBraces = true; .)
        { CaseExpression<out c, true, true, allowBitwiseOps> (. cases.Add(c); .) }
    "}"
  |     { IF(la.kind == _case)  /* let each "case" bind to the closest preceding "match" */
          CaseExpression<out c, allowLemma, allowLambda, allowBitwiseOps> (. cases.Add(c); .)
        }
  )
  (. e = new NestedMatchExpr(x, e, cases, usesOptionalBraces);
     e.RangeToken = new RangeToken(x, t); .)
.

/*------------------------------------------------------------------------*/
CaseExpression<out NestedMatchCaseExpr c, bool allowLemma, bool allowLambda, bool allowBitwiseOps>
= (. Contract.Ensures(Contract.ValueAtReturn(out c) != null); IToken/*!*/ x;
     ExtendedPattern/*!*/ pat = null;
     Expression/*!*/ body;
     Attributes attrs = null;
  .)
  "case"                      (. x = t; .)
  { Attribute<ref attrs> }
  ExtendedPattern<out pat>             (. .)
  "=>"
  Expression<out body, allowLemma, allowLambda, allowBitwiseOps>    (. c = new NestedMatchCaseExpr(x, pat, body, attrs); .)
.

/*------------------------------------------------------------------------*/
CasePattern<.out CasePattern<BoundVar> pat.>
= (. IToken id;  List<CasePattern<BoundVar>> arguments;
     BoundVar bv;
     pat = null;
  .)
  ( IF(IsIdentParen())
    Ident<out id>
    "("                                (. arguments = new List<CasePattern<BoundVar>>(); .)
      [ CasePattern<out pat>           (. arguments.Add(pat); .)
        { "," CasePattern<out pat>     (. arguments.Add(pat); .)
        }
      ]
    ")"                                (. pat = new CasePattern<BoundVar>(id, id.val, arguments); .)
  | "("                                (. id = t;
                                          arguments = new List<CasePattern<BoundVar>>();
                                       .)
      [ CasePattern<out pat>           (. arguments.Add(pat); .)
        { "," CasePattern<out pat>     (. arguments.Add(pat); .)
        }
      ]
    ")"                                (. // Parse parenthesis without an identifier as a built in tuple type.
                                          string ctor = BuiltIns.TupleTypeCtorName(arguments.Count);  //use the TupleTypeCtors
                                          pat = new CasePattern<BoundVar>(id, ctor, arguments);
                                       .)
  | IdentTypeOptional<out bv>          (. // This could be a BoundVar of a parameter-less constructor and we may not know until resolution.
                                          // Nevertheless, we do put the "bv" into the CasePattern here (even though it will get thrown out
                                          // later if resolution finds the CasePattern to denote a parameter-less constructor), because this
                                          // (in particular, bv.IsGhost) is the place where a LetExpr records whether or not the "ghost"
                                          // keyword was used in the declaration.
                                          pat = new CasePattern<BoundVar>(bv.tok, bv);
                                       .)
  )
  (. // In case of parsing errors, make sure 'pat' still returns as non-null
     if (pat == null) {
       pat = new CasePattern<BoundVar>(t, "_ParseError", null);
     }
  .)
  .

/*------------------------------------------------------------------------*/
/* CasePatternLocal is identical to CasePattern, except that it uses LocalVariable instead of BoundVar. Coco does
 * not have a way to make the patterns take a bounded type parameter.
 */
CasePatternLocal<.out CasePattern<LocalVariable> pat, bool isGhost.>
= (. IToken id; List<CasePattern<LocalVariable>> arguments;
     LocalVariable local;
     pat = null;
  .)
  ( IF(IsIdentParen())
    Ident<out id>
    "("                                          (. arguments = new List<CasePattern<LocalVariable>>(); .)
      [ CasePatternLocal<out pat, isGhost>       (. arguments.Add(pat); .)
        { "," CasePatternLocal<out pat, isGhost> (. arguments.Add(pat); .)
        }
      ]
    ")"                                          (. pat = new CasePattern<LocalVariable>(id, id.val, arguments); .)
  | "("                                          (. id = t;
                                                    arguments = new List<CasePattern<LocalVariable>>();
                                                 .)
      [ CasePatternLocal<out pat, isGhost>       (. arguments.Add(pat); .)
        { "," CasePatternLocal<out pat, isGhost> (. arguments.Add(pat); .)
        }
      ]
    ")"                                (. // Parse parenthesis without an identifier as a built in tuple type.
                                          string ctor = BuiltIns.TupleTypeCtorName(arguments.Count);  //use the TupleTypeCtors
                                          pat = new CasePattern<LocalVariable>(id, ctor, arguments);
                                       .)
  | LocalIdentTypeOptional<out local, isGhost>
                                       (. // This could be a LocalVariable of a parameter-less constructor and we may not know until resolution.
                                          // Nevertheless, we do put the local" into the CasePattern here (even though it will get thrown out
                                          // later if resolution finds the CasePattern to denote a parameter-less constructor), because this
                                          // (in particular, local.IsGhost) is the place where a LetExpr records whether or not the "ghost"
                                          // keyword was used in the declaration.
                                          pat = new CasePattern<LocalVariable>(local.Tok, local);
                                       .)
  )
  (. // In case of parsing errors, make sure 'pat' still returns as non-null
     if (pat == null) {
       pat = new CasePattern<LocalVariable>(t, "_ParseError", null);
     }
  .)
  .

/*------------------------------------------------------------------------*/
NameSegment<out Expression e>
= (. IToken id;
     IToken openParen = null; IToken atLabel = null;
     List<Type> typeArgs = null; List<ActualBinding> args = null;
  .)
  Ident<out id>
  ( IF(IsGenericInstantiation(true))
    (. typeArgs = new List<Type>(); .)
    GenericInstantiation<typeArgs>
    [ AtCall<out atLabel, out openParen, out args> ]
  | HashCall<id, out openParen, out typeArgs, out args>
  | [ AtCall<out atLabel, out openParen, out args> ]
  )
  /* Note, since HashCall updates id.val, we make sure not to use id.val until after the possibility of calling HashCall. */
  (. e = new NameSegment(id, id.val, typeArgs);
     if (openParen != null) {
       e = new ApplySuffix(openParen, atLabel, e, args, t);
     } else {
       Contract.Assert(atLabel == null);
     }
     e.RangeToken = new RangeToken(id, t);
  .)
  .

/*------------------------------------------------------------------------*/
/* NameSegmentForTypeName is like the production NameSegment, except that it does not allow HashCall */
NameSegmentForTypeName<out Expression e, bool inExpressionContext>
= (. IToken id;  List<Type> typeArgs; .)
  Ident<out id>
  OptGenericInstantiation<out typeArgs, inExpressionContext>
  (. e = new NameSegment(id, id.val, typeArgs);
  .)
  .

/*------------------------------------------------------------------------*/
/* The HashCall production extends a given identifier with a hash sign followed by
 * a list of argument expressions.  That is, if what was just parsed was an identifier id,
 * then the HashCall production will continue parsing into id#[arg](args).
 * One could imagine parsing just the id# as an expression, but Dafny doesn't do that
 * since the first argument to a prefix predicate/method is textually set apart; instead
 * if a programmer wants to curry the arguments, one has to resort to using a lambda
 * expression, just like for other function applications.
 * Note: This grammar production mutates the id.val field to append the hash sign.
 */
HashCall<.IToken id, out IToken openParen, out List<Type> typeArgs, out List<ActualBinding> args.>
= (. Expression k; args = new List<ActualBinding>(); typeArgs = null; .)
  "#"                                      (. id.val = id.val + "#"; t.val = ""; t.pos = t.pos+1; t.col = t.col+1; .)
  [                                        (. typeArgs = new List<Type>(); .)
    GenericInstantiation<typeArgs>
  ]
  "[" Expression<out k, true, true> "]"    (. args.Add(new ActualBinding(null, k)); .)
  "("                                      (. openParen = t; .)
    [ ActualBindings<args> ]
  ")"
  .

/*------------------------------------------------------------------------*/
AtCall<.out IToken atLabel, out IToken openParen, out List<ActualBinding> args.>
= (. atLabel = null;
     openParen = null;
     args = new List<ActualBinding>();
  .)
  "@" LabelName<out atLabel>
  "("                                      (. openParen = t; .)
    [ ActualBindings<args> ]
  ")"
  .

/*------------------------------------------------------------------------*/
Suffix<ref Expression e>
= (. Contract.Requires(e != null); Contract.Ensures(e!=null);
     IToken id, x;
     Expression e0 = null;  Expression e1 = null;  Expression ee;  bool anyDots = false;
     List<Expression> multipleLengths = null; bool takeRest = false; // takeRest is relevant only if multipleLengths is non-null
     List<Expression> multipleIndices = null;
     List<Tuple<IToken, string, Expression>> updates;
     var startToken = e.GetStartToken();
     Expression v;
  .)
  ( "."
    ( "("                                             (. x = t; updates = new List<Tuple<IToken, string, Expression>>(); .)
        MemberBindingUpdate<out id, out v>            (. updates.Add(Tuple.Create(id, id.val, v)); .)
        { "," MemberBindingUpdate<out id, out v>      (. updates.Add(Tuple.Create(id, id.val, v)); .)
        }
      ")"
      (. e = new DatatypeUpdateExpr(x, e, updates) { RangeToken = new RangeToken(startToken, t)}; .)
    | DotSuffix<out id, out x>                 (. if (x != null) {
                                                    // process id as a Suffix in its own right
                                                    e = new ExprDotName(id, e, id.val, null) { RangeToken = new RangeToken(startToken, t)};
                                                    id = x;  // move to the next Suffix
                                                  }
                                                  IToken openParen = null;  List<Type> typeArgs = null;
                                                  List<ActualBinding> args = null;
                                                  IToken atLabel = null;
                                               .)

      ( IF(IsGenericInstantiation(true))
        (. typeArgs = new List<Type>(); .)
        GenericInstantiation<typeArgs>
        [ AtCall<out atLabel, out openParen, out args> ]
      | HashCall<id, out openParen, out typeArgs, out args>
      | [ AtCall<out atLabel, out openParen, out args> ]
      )
      (. e = new ExprDotName(id, e, id.val, typeArgs) {
           RangeToken = new RangeToken(startToken, id)
         };
         if (openParen != null) {
           e = new ApplySuffix(openParen, atLabel, e, args, t) {
             RangeToken = new RangeToken(startToken, t)
           };
         } else {
           Contract.Assert(atLabel == null);
         }
      .)
    )
  | "["                                        (. x = t; .)
      ( Expression<out ee, true, true>         (. e0 = ee; .)
        ( ".."                                 (. anyDots = true; .)
          [ Expression<out ee, true, true>     (. e1 = ee; .)
          ]
        | ":="
          Expression<out ee, true, true>       (. e1 = ee; .)
        | ":"                                  (. multipleLengths = new List<Expression>();
                                                  multipleLengths.Add(e0);  // account for the Expression read before the colon
                                                  takeRest = true;
                                               .)
          [ Expression<out ee, true, true>     (. multipleLengths.Add(ee); takeRest = false; .)
            { IF(IsNonFinalColon())
              ":"
              Expression<out ee, true, true>   (. multipleLengths.Add(ee); .)
            }
            [ ":"                              (. takeRest = true; .)
            ]
          ]
        | { "," Expression<out ee, true, true> (. if (multipleIndices == null) {
                                                    multipleIndices = new List<Expression>();
                                                    multipleIndices.Add(e0);
                                                  }
                                                  multipleIndices.Add(ee);
                                               .)
          }
        )
      | ".."                                   (. anyDots = true; .)
        [ Expression<out ee, true, true>       (. e1 = ee; .)
        ]
      )
    "]"
      (. if (multipleIndices != null) {
           e = new MultiSelectExpr(x, e, multipleIndices);
           // make sure an array class with this dimensionality exists
           var tmp = theBuiltIns.ArrayType(multipleIndices.Count, new IntType(), true);
         } else {
           if (!anyDots && e0 == null) {
             /* a parsing error occurred */
             e0 = dummyExpr;
           }
           Contract.Assert(anyDots || e0 != null);
           if (anyDots) {
             //Contract.Assert(e0 != null || e1 != null);
             e = new SeqSelectExpr(x, false, e, e0, e1, t);
           } else if (multipleLengths != null) {
             Expression prev = null;
             List<Expression> seqs = new List<Expression>();
              foreach (var len in multipleLengths) {
                var end = prev == null ? len : new BinaryExpr(x, BinaryExpr.Opcode.Add, prev, len) {
                  RangeToken = new RangeToken(prev.GetStartToken(), len.GetEndToken())
                };
                seqs.Add(new SeqSelectExpr(x, false, e, prev, end, t) {
                  RangeToken = new RangeToken(e.GetStartToken(), t)
                });
                prev = end;
              }
             if (takeRest) {
               seqs.Add(new SeqSelectExpr(x, false, e, prev, null, t) {
                 RangeToken = new RangeToken(e.GetStartToken(), t)
               });
             }
             e = new SeqDisplayExpr(x, seqs);
           } else if (e1 == null) {
             Contract.Assert(e0 != null);
             e = new SeqSelectExpr(x, true, e, e0, null, t);
           } else {
             Contract.Assert(e0 != null);
             e = new SeqUpdateExpr(x, e, e0, e1);
           }
         }
         e.RangeToken = new RangeToken(startToken, t);
      .)
  | "("                                    (. IToken openParen = t; var args = new List<ActualBinding>(); .)
    [ ActualBindings<args> ]
    ")"                                    (. e = new ApplySuffix(openParen, null, e, args, t);
                                              e.RangeToken = new RangeToken(startToken, t);
                                           .)
  )
  .

/*------------------------------------------------------------------------*/
ActualBindings<.List<ActualBinding> bindings.>
= (. ActualBinding binding; .)
  ActualBinding<out binding>                      (. bindings.Add(binding); .)
  { "," ActualBinding<out binding>                (. bindings.Add(binding); .)
  }
  .

ActualBinding<out ActualBinding binding, bool isGhost = false>
= (. IToken id = null; Expression e; .)
  [ IF(IsBinding())
    NoUSIdentOrDigits<out id>
    ":="
  ]
  Expression<out e, true, true>
  (. binding = new ActualBinding(id, e, isGhost); .)
  .

/*------------------------------------------------------------------------*/
QuantifierExpression<out Expression q, bool allowLemma, bool allowLambda>
= (. Contract.Ensures(Contract.ValueAtReturn(out q) != null);
     IToken/*!*/ x = Token.NoToken;
     bool univ = false;
     List<BoundVar/*!*/> bvars;
     Attributes attrs;
     Expression range;
     Expression/*!*/ body;
  .)
  ( Forall                                     (. x = t;  univ = true; .)
  | Exists                                     (. x = t; .)
  )
  QuantifierDomain<out bvars, out attrs, out range, allowLemma, allowLambda, true>
  QSep
  Expression<out body, allowLemma, allowLambda>
  (. if (univ) {
       q = new ForallExpr(x, t, bvars, range, body, attrs);
     } else {
       q = new ExistsExpr(x, t, bvars, range, body, attrs);
     }
     q.RangeToken = new RangeToken(x, t);
  .)
  .

/*------------------------------------------------------------------------*/
QuantifierDomain<.out List<BoundVar> bvars, out Attributes attrs, out Expression range, bool allowLemma, bool allowLambda, bool allowBitwiseOps.>
= (.
     List<QuantifiedVar> qvars = new List<QuantifiedVar>();
     QuantifiedVar/*!*/ qv;
     attrs = null;
     range = null;
  .)
  QuantifierVariableDecl<out qv, ref attrs, allowLemma, allowLambda, allowBitwiseOps>         (. qvars.Add(qv); .)
  { IF(IsQuantifierVariableDecl(qv))
    ","
    QuantifierVariableDecl<out qv, ref attrs, allowLemma, allowLambda, allowBitwiseOps>       (. qvars.Add(qv); .)
  }
  (. QuantifiedVar.ExtractSingleRange(qvars, out bvars, out range); .)
  .
  
/*------------------------------------------------------------------------*/
QuantifierVariableDecl<.out QuantifiedVar qvar, ref Attributes attrs, bool allowLemma, bool allowLambda, bool allowBitwiseOps.>
= (.
     BoundVar bv;
     Expression domain = null;
     Expression range = null;
  .)
  IdentTypeOptional<out bv>
  [ // "<-" can also appear in GenericParameters in something like "<-T>",
    // so we parse it as two separate tokens, but use lookahead to ensure
    // we don't allow whitespace between them.
    IF(IsFromArrow())
    "<" "-"
    // We can't allow bitwise ops here since otherwise we'll swallow up any
    // optional "| <Range>" suffix 
    Expression<out domain, allowLemma, allowLambda, false>
  ]
  { Attribute<ref attrs> }
  [ // Coco complains about this ambiguity, thinking that a "|" can follow a body-less forall statement; 
    // I don't see how that's possible, but this IF is good and suppresses the reported ambiguity
    IF(la.kind == _verticalbar) 
    "|"
    Expression<out range, allowLemma, allowLambda, allowBitwiseOps>
  ]
  (. qvar = new QuantifiedVar(bv.tok, bv.Name, bv.SyntacticType, domain, range); .)
  .

/*------------------------------------------------------------------------*/
SetComprehensionExpr<out Expression q, bool allowLemma, bool allowLambda, bool allowBitwiseOps>
= (. Contract.Ensures(Contract.ValueAtReturn(out q) != null);
     List<BoundVar/*!*/> bvars = new List<BoundVar>();
     Expression range;
     Expression body = null;
     Attributes attrs = null;
     bool finite = true;
  .)
  ( "set" | "iset" (. finite = false; .) )     (. IToken setToken = t; .)
  QuantifierDomain<out bvars, out attrs, out range, allowLemma, allowLambda, allowBitwiseOps>
  [ IF(IsQSep())  /* let any given body bind to the closest enclosing set comprehension */
    QSep
    Expression<out body, allowLemma, allowLambda, allowBitwiseOps || !finite>
  ]
  (. if (body == null && bvars.Count != 1) {
       SemErr(t, "a set comprehension with more than one bound variable must have a term expression");
       q = dummyExpr;
     } else {
       // This production used to have its own version of QuantifierDomain in which the
       // range was not optional, so we map null to "true" here so that the rest of the
       // logic doesn't hit exceptions.
       if (range == null) {
         range = LiteralExpr.CreateBoolLiteral(new AutoGeneratedToken(t), true);
       }
       q = new SetComprehension(setToken, t, finite, bvars, range, body, attrs);
     }
     q.RangeToken = new RangeToken(t, t);
  .)
  .

/*------------------------------------------------------------------------*/
Expressions<.List<Expression> args.>
= (. Expression e; .)
  Expression<out e, true, true>                      (. args.Add(e); .)
  { "," Expression<out e, true, true>                (. args.Add(e); .)
  }
  .

/*------------------------------------------------------------------------*/
TupleArgs<.List<ActualBinding> args.>
= (. ActualBinding binding; bool isGhost = false; .)
  // The IF is to distinguish between `(ghost var x := 5; x + x)` and (ghost x), both of which begin with `( ghost`.
  [ IF(la.kind == _ghost && !IsVar())
    "ghost"                             (. isGhost = true; .)
  ]
  ActualBinding<out binding, isGhost>   (. args.Add(binding); .)
  { ","                                 (. isGhost = false; .)
    [ IF(la.kind == _ghost && !IsVar())
      "ghost"                           (. isGhost = true; .)
    ]
    ActualBinding<out binding, isGhost> (. args.Add(binding); .)
  }
  .

/*------------------------------------------------------------------------*/
AttributeName<out IToken id> = NoUSIdent<out id>.

Attribute<ref Attributes attrs>
= (. IToken openBrace, closeBrace;
     IToken x = null;
     var args = new List<Expression>();
  .)
  "{:"                         (. openBrace = t; .)
  (. ConvertKeywordTokenToIdent(); .)
  AttributeName<out x>
  [ Expressions<args> ]
  "}"                         (. closeBrace = t; .)
  (. attrs = new UserSuppliedAttributes(x, openBrace, closeBrace, args, attrs);
     attrs.RangeToken = new RangeToken(openBrace, t);
  .)
  .

/*------------------------------------------------------------------------*/
Ident<out IToken/*!*/ x>
= (. Contract.Ensures(Contract.ValueAtReturn(out x) != null); .)
  ( ident
  | "least"      (. t.kind = _ident; .) // convert it to an ident
  | "greatest"   (. t.kind = _ident; .) // convert it to an ident
  | "older"      (. t.kind = _ident; .) // convert it to an ident
  )
  (. x = t; .)
  .

/*------------------------------------------------------------------------*/
// Identifier or sequence of digits
// Parse one of the following, which are supposed to follow a ".":
//        ident
//        digits
//        digits . digits
// In the first two cases, x returns as the token for the ident/digits and y returns as null.
// In the third case, x and y return as the tokens for the first and second digits.
// This parser production solves a problem where the scanner might parse a real number instead
// of stopping at the decimal point.
DotSuffix<out IToken x, out IToken y>
= (. Contract.Ensures(Contract.ValueAtReturn(out x) != null);
     x = Token.NoToken;
     y = null;
  .)
  ( Ident<out x>
  | digits         (. x = t; .)
  | decimaldigits  (. x = t;
                      int exponent = x.val.IndexOf('e');
                      if (0 <= exponent) {
                        // this is not a legal field/destructor name
                        SemErr(x, "invalid DotSuffix");
                      } else {
                        int dot = x.val.IndexOf('.');
                        if (0 <= dot) {
                          // change token
                          // [prev][    x    ]
                          // to
                          // [prev][y][dot][x]
                          y = new Token();
                          y.pos = x.pos;
                          y.val = x.val.Substring(0, dot);
                          y.col = x.col;
                          y.line = x.line;
                          y.Filename = x.Filename;
                          y.kind = x.kind;
                          
                          var dotTok = new Token();
                          dotTok.pos = x.pos + dot;
                          dotTok.val = ".";
                          dotTok.Filename = x.Filename;
                          dotTok.line = x.line;
                          dotTok.kind = x.kind;
                          dotTok.col = x.col + dot;
                          
                          x.pos = x.pos + dot + 1;
                          x.val = x.val.Substring(dot + 1);
                          x.col = x.col + dot + 1;
                          
                          // Ok, now swaps x and y when returning
                          var tmp = x;
                          x = y;
                          y = tmp;
                        }
                      }
                   .)
  | "requires"     (. x = t; .)
  | "reads"        (. x = t; .)
  )
  .

/*------------------------------------------------------------------------*/
// Identifier, disallowing leading underscores
NoUSIdent<out IToken/*!*/ x>
= (. Contract.Ensures(Contract.ValueAtReturn(out x) != null); .)
  Ident<out x>     (. if (x.val.StartsWith("_")) {
                        SemErr("cannot declare identifier beginning with underscore");
                      }
                   .)
  .

/*------------------------------------------------------------------------*/
IdentOrDigits<out IToken id>
= (. id = Token.NoToken; .)
  ( Ident<out id>
  | digits         (. id = t; .)
  )
  .

/*------------------------------------------------------------------------*/
NoUSIdentOrDigits<out IToken id>
= (. id = Token.NoToken; .)
  ( NoUSIdent<out id>
  | digits         (. id = t; .)
  )
  .

/*------------------------------------------------------------------------*/
MemberBindingUpdate<out IToken id, out Expression e>
= (. id = Token.NoToken; e = dummyExpr; .)
  NoUSIdentOrDigits<out id>
  ":="
  Expression<out e, true, true>
  .

/*------------------------------------------------------------------------*/
LabelName<out IToken id>
= NoUSIdentOrDigits<out id>
  .

/*------------------------------------------------------------------------*/
MethodFunctionName<out IToken id>
= NoUSIdentOrDigits<out id>
  .

/*------------------------------------------------------------------------*/
TypeNameOrCtorSuffix<out IToken id>
= (. id = Token.NoToken; .)
  IdentOrDigits<out id>
  .

/*------------------------------------------------------------------------*/
// Identifier, disallowing leading underscores, except possibly the "wildcard" identifier "_"
WildIdent<out IToken x, bool allowWildcardId>
= (. Contract.Ensures(Contract.ValueAtReturn(out x) != null); .)
  Ident<out x>     (. t.val = UnwildIdent(t.val, allowWildcardId); .)
  .

/*------------------------------------------------------------------------*/
OldSemi  /* NOTE: Coco complains about "OldSemi deletable". That's okay. */
= /* In the future, it may be that semi-colons will be neither needed nor allowed in certain places where,
   * in the past, they were required.  As a period of transition between the two, such semi-colons are optional.
   */
  [ SYNC ";"    (. errors.DeprecatedStyle(t, "deprecated style: a semi-colon is not needed here"); .)
  ].

/*------------------------------------------------------------------------*/
Nat<out BigInteger n>
= (. n = BigInteger.Zero;
     string S;
  .)
  ( digits
    (. S = Util.RemoveUnderscores(t.val);
       try {
         n = BigIntegerParser.Parse(S);
       } catch (System.FormatException) {
         SemErr("incorrectly formatted number");
         n = BigInteger.Zero;
       }
    .)
  | hexdigits
    (. S = Util.RemoveUnderscores(t.val.Substring(2));
       try {
         // note: leading 0 required when parsing positive hex numbers
         n = BigIntegerParser.Parse("0" + S, System.Globalization.NumberStyles.HexNumber);
       } catch (System.FormatException) {
         SemErr("incorrectly formatted number");
         n = BigInteger.Zero;
       }
    .)
  )
  .

/*------------------------------------------------------------------------*/
Dec<out BaseTypes.BigDec d>
= (. d = BaseTypes.BigDec.ZERO; .)
  (decimaldigits
    (. var S = Util.RemoveUnderscores(t.val);
       try {
         d = BaseTypes.BigDec.FromString(S);
       } catch (System.FormatException) {
         SemErr("incorrectly formatted number");
         d = BaseTypes.BigDec.ZERO;
       }
    .)
  )
  .

/*------------------------------------------------------------------------*/
END Dafny.<|MERGE_RESOLUTION|>--- conflicted
+++ resolved
@@ -3858,13 +3858,8 @@
     ";"                       (. endTok = t; .)
     Expression<out e0, allowLemma, allowLambda>
     (. e = new StmtExpr(e.tok,
-<<<<<<< HEAD
              new UpdateStmt(e.tok, endTok, new List<Expression>(), new List<AssignmentRhs>() { new ExprRhs(e) }) {
-               RangeToken = e.RangeToken
-=======
-             new UpdateStmt(e.tok, endTok, new List<Expression>(), new List<AssignmentRhs>() { new ExprRhs(e, null) }) {
                RangeToken = e.GetRangeToken()
->>>>>>> 72bf43a5
              },
              e0) { RangeToken = new RangeToken(e.GetStartToken(), t) };
     .)
