/*-----------------------------------------------------------------------------
//
// Copyright (C) Microsoft Corporation.  All Rights Reserved.
// Copyright by the contributors to the Dafny Project
// SPDX-License-Identifier: MIT
//
//-----------------------------------------------------------------------------*/
/*---------------------------------------------------------------------------
// Dafny
// Rustan Leino, first created 25 January 2008
//--------------------------------------------------------------------------*/
using System.Collections.Generic;
using System.Numerics;
using Microsoft.Boogie;
using System.IO;
using System.Text;
using System.Linq;
COMPILER Dafny
/*--------------------------------------------------------------------------*/
readonly Expression/*!*/ dummyExpr;
readonly AssignmentRhs/*!*/ dummyRhs;
readonly FrameExpression/*!*/ dummyFrameExpr;
readonly Statement/*!*/ dummyStmt;
readonly Statement/*!*/ dummyIfStmt;
readonly Include theInclude;
readonly ModuleDecl theModule;
readonly BuiltIns theBuiltIns;
readonly bool theVerifyThisFile;
readonly bool theCompileThisFile;
DafnyOptions theOptions;
int anonymousIds = 0;

/// <summary>
/// Holds the modifiers given for a declaration
///
/// Not all modifiers are applicable to all kinds of declarations.
/// Errors are given when a modify does not apply.
/// We also record the tokens for the specified modifiers so that
/// they can be used in error messages.
/// </summary>
class DeclModifierData {
  public bool IsAbstract;
  public IToken AbstractToken;
  public bool IsGhost;
  public IToken GhostToken;
  public bool IsStatic;
  public IToken StaticToken;
  public IToken FirstToken;
  public List<IToken> OwnedTokens = new();
}

// Check that token has not been set, then set it.
public void CheckAndSetToken(ref IToken token)
{
    if (token != null) {
      SemErr(t, "Duplicate declaration modifier: " + t.val);
    }
    token = t;
}

// Check that token has not been set, then set it, but just ignores if it was set already
public void CheckAndSetTokenOnce(ref IToken token)
{
    if (token == null) {
      token = t;
    }
}

/// <summary>
// A flags type used to tell what declaration modifiers are allowed for a declaration.
/// </summary>
[Flags]
enum AllowedDeclModifiers {
  None = 0,
  Abstract = 1,
  Ghost = 2,

  // Means ghost not allowed because already implicitly ghost.
  AlreadyGhost = 4,
  Static = 8,
};

/// <summary>
/// Check the declaration modifiers against those that are allowed.
///
/// The 'allowed' parameter specifies which declaration modifiers are allowed.
/// The 'declCaption' parameter should be a string describing the kind of declaration.
/// It is used in error messages.
/// Any declaration modifiers that are present but not allowed are cleared.
///</summary>
void CheckDeclModifiers(ref DeclModifierData dmod, string declCaption, AllowedDeclModifiers allowed)
{
  declCaption = (declCaption.StartsWith("i") || declCaption.StartsWith("o") ? "an " : "a ") + declCaption;
  if (dmod.IsAbstract && ((allowed & AllowedDeclModifiers.Abstract) == 0)) {
    SemErr(dmod.AbstractToken, $"{declCaption} cannot be declared 'abstract'");
    dmod.IsAbstract = false;
  }
  if (dmod.IsGhost) {
    if ((allowed & AllowedDeclModifiers.AlreadyGhost) != 0) {
      SemErr(dmod.GhostToken, $"{declCaption} cannot be declared 'ghost' (it is 'ghost' by default)");
      dmod.IsGhost = false;
    } else if ((allowed & AllowedDeclModifiers.Ghost) == 0) {
      SemErr(dmod.GhostToken, $"{declCaption} cannot be declared 'ghost'");
      dmod.IsGhost = false;
    }
  }
  if (dmod.IsStatic && ((allowed & AllowedDeclModifiers.Static) == 0)) {
    SemErr(dmod.StaticToken, $"{declCaption} cannot be declared 'static'");
    dmod.IsStatic = false;
  }
}

// Lists all the tokens, including the dots in between.
List<IToken> GetTokenRange(List<IToken> tokens) {
  if(tokens.Count() == 0) {
    return new List<IToken>();
  } else {
    var result = new List<IToken>();
    var token = tokens[0];
    var lastToken = tokens[tokens.Count() - 1];
    if(token is IncludeToken) {
      return new List<IToken>() {};
    }
    while(token != lastToken) {
      result.Add(token);
      token = token.Next;
    }
    result.Add(token);
    return result;
  }
}

bool IsAssumeTypeKeyword(IToken la) {
  return la.kind == _assume || la.kind == _assert || la.kind == _expect;
}

///<summary>
/// Parses top-level things (modules, classes, datatypes, class members) from "filename"
/// and appends them in appropriate form to "module".
/// Returns the number of parsing errors encountered.
/// Note: first initialize the Scanner.
///</summary>
public static int Parse (bool useStdin, string/*!*/ filename, Include include, ModuleDecl module, BuiltIns builtIns, Errors/*!*/ errors, bool verifyThisFile=true, bool compileThisFile=true) /* throws System.IO.IOException */ {
  Contract.Requires(filename != null);
  Contract.Requires(module != null);
  string s;
  if (useStdin) {
    s = Microsoft.Dafny.PreprocessorHelper.Fill(System.Console.In, new List<string>(), Environment.NewLine);
    return Parse(s, filename, filename, include, module, builtIns, errors, verifyThisFile, compileThisFile);
  } else {
    var newline = PreprocessorHelper.DetectNewline(filename);
    using (System.IO.StreamReader reader = new System.IO.StreamReader(filename)) {
      s = Microsoft.Dafny.PreprocessorHelper.Fill(reader, new List<string>(), newline);
      return Parse(s, filename, DafnyOptions.O.UseBaseNameForFileName ? Path.GetFileName(filename) : filename, include, module, builtIns, errors, verifyThisFile, compileThisFile);
    }
  }
}
///<summary>
/// Parses top-level things (modules, classes, datatypes, class members)
/// and appends them in appropriate form to "module".
/// Returns the number of parsing errors encountered.
/// Note: first initialize the Scanner.
///</summary>
public static int Parse (string/*!*/ s, string/*!*/ fullFilename, string/*!*/ filename, ModuleDecl module, BuiltIns builtIns, ErrorReporter reporter, bool verifyThisFile=true, bool compileThisFile=true) {
  Contract.Requires(s != null);
  Contract.Requires(filename != null);
  Contract.Requires(module != null);
  Errors errors = new Errors(reporter);
  return Parse(s, fullFilename, filename, null, module, builtIns, errors, verifyThisFile, compileThisFile);
}

public static Parser SetupParser(string/*!*/ s, string/*!*/ fullFilename, string/*!*/ filename, Include include, ModuleDecl module,
                                 BuiltIns builtIns, Errors/*!*/ errors, bool verifyThisFile=true, bool compileThisFile=true) {
  Contract.Requires(s != null);
  Contract.Requires(filename != null);
  Contract.Requires(module != null);
  Contract.Requires(errors != null);
  byte[]/*!*/ buffer = cce.NonNull( UTF8Encoding.Default.GetBytes(s));
  MemoryStream ms = new MemoryStream(buffer,false);
  Token firstToken;
  if((module.RootToken.Filename ?? "") == "") { // This is the first module
    module.RootToken.Filename = DafnyOptions.O.UseBaseNameForFileName ? Path.GetFileName(fullFilename) : fullFilename;
    firstToken = module.RootToken;
  } else {
    firstToken = new Token(); // It's an included file
  }
  Scanner scanner = new Scanner(ms, errors, fullFilename, filename, firstToken: firstToken);
  return new Parser(scanner, errors, include, module, builtIns, verifyThisFile, compileThisFile);
}

public static Expression ParseExpression(string/*!*/ s, string/*!*/ fullFilename, string/*!*/ filename, Include include, ModuleDecl module,
                                         BuiltIns builtIns, Errors/*!*/ errors, bool verifyThisFile=true, bool compileThisFile=true) {
  Parser parser = SetupParser(s, fullFilename, filename, include, module, builtIns, errors, verifyThisFile, compileThisFile);
  parser.la = new Token();
  parser.la.val = "";
  parser.Get();
  Expression e;
  parser.Expression(out e, true, true, true);
  return e;
}

public void ApplyOptionsFromAttributes(Attributes attrs) {
  var overrides = attrs.AsEnumerable().Where(a => a.Name == "options")
    .Reverse().Select(a =>
      (token: (a as UserSuppliedAttributes)?.tok,
       options: a.Args.Select(arg => {
         if (arg is not LiteralExpr {Value: string optStr}) {
           SemErr(arg.tok, "argument to :options attribute must be a literal string");
           return null;
         }
         return optStr;
       }).Where(opt => opt != null).ToArray()))
    .Where(opts => opts.options.Any());

  if (overrides.Any()) {
    var options = new DafnyAttributeOptions(theOptions, errors);
    foreach (var (token, opts) in overrides) {
      options.Token = token;
      options.Parse(opts);
    }
    theOptions = options;
  }
}

///<summary>
/// Parses top-level things (modules, classes, datatypes, class members)
/// and appends them in appropriate form to "module".
/// Returns the number of parsing errors encountered.
/// Note: first initialize the Scanner with the given Errors sink.
///</summary>
public static int Parse (string/*!*/ s, string/*!*/ fullFilename, string/*!*/ filename, Include include, ModuleDecl module,
                         BuiltIns builtIns, Errors/*!*/ errors, bool verifyThisFile=true, bool compileThisFile=true) {
  Parser parser = SetupParser(s, fullFilename, filename, include, module, builtIns, errors, verifyThisFile, compileThisFile);
  parser.Parse();
  return parser.errors.ErrorCount;
}

public Parser(Scanner/*!*/ scanner, Errors/*!*/ errors, Include include, ModuleDecl module, BuiltIns builtIns, bool verifyThisFile=true, bool compileThisFile=true)
  : this(scanner, errors)  // the real work
{
  // initialize readonly fields
  dummyExpr = new LiteralExpr(Token.NoToken);
  dummyRhs = new ExprRhs(dummyExpr, null);
  dummyFrameExpr = new FrameExpression(dummyExpr.tok, dummyExpr, null);
  dummyStmt = new ReturnStmt(Token.NoToken, Token.NoToken, null);
  var dummyBlockStmt = new BlockStmt(Token.NoToken, Token.NoToken, new List<Statement>());
  dummyIfStmt = new IfStmt(Token.NoToken, Token.NoToken, false, null, dummyBlockStmt, null);
  theInclude = include; // the "include" that includes this file
  theModule = module;
  theBuiltIns = builtIns;
  theVerifyThisFile = verifyThisFile;
  theCompileThisFile = compileThisFile;
  theOptions = new DafnyOptions(DafnyOptions.O);
}

bool IsIdentifier(int kind) {
  return kind == _ident || kind == _least || kind == _greatest || kind == _older;
}

bool IsQuantifierVariableDecl(QuantifiedVar previousVar) {
  // Introducing per-quantified variable ranges creates some ambiguities in the grammar,
  // since before that the range would terminate the quantifed domain. For example, the following statement:
  //
  // print set x | E, y;
  //
  // This would previously parse as two separate arguments to the print statement, but
  // could now also be parsed as a single set comprehension argument with two quantified variables
  // (and an invalid one since it would need an explicit ":: <Term>" section).
  //
  // Even worse:
  //
  // print set x | E, y <- C;
  //
  // This was a valid statement before as well, because "y <- C" would be parsed as the expression
  // "y < (-C)".
  //
  // The /quantifierSyntax option is used to help migrate this otherwise breaking change:
  // * /quantifierSyntax:3 keeps the old behaviour where a "| <Range>" always terminates the list of quantified variables.
  // * /quantifierSyntax:4 instead attempts to parse additional quantified variables.
  if (previousVar.Range != null && theOptions.QuantifierSyntax == DafnyOptions.QuantifierSyntaxOptions.Version3) {
    return false;
  }

  scanner.ResetPeek();
  IToken x = scanner.Peek();
  return la.kind == _comma && IsIdentifier(x.kind);
}

// Checks for "<-", which has to be parsed as two separate tokens,
// but ensures no whitespace between them.
bool IsFromArrow() {
  scanner.ResetPeek();
  IToken x = scanner.Peek();
  return la.kind == _openAngleBracket && x.kind == _minus
    && la.line == x.line && la.col == x.col - 1; 
}

bool IsLabel(bool allowLabel) {
  if (!allowLabel) {
    return false;
  }
  scanner.ResetPeek();
  IToken x = scanner.Peek();
  return (IsIdentifier(la.kind) || la.kind == _digits) && x.kind == _colon;
}

bool IsKeywordForFormal() {
  scanner.ResetPeek();
  if (la.kind == _ghost || la.kind == _new || la.kind == _nameonly) {
    return true;
  } else if (la.kind == _older) {
    // "older" is just a contextual keyword, so don't recognize it as a keyword if it must be an identifier
    IToken x = scanner.Peek();
    return x.kind != _colon;
  }
  return false;
}

bool IsBinding() {
  scanner.ResetPeek();
  IToken x = scanner.Peek();
  return (IsIdentifier(la.kind) || la.kind == _digits) && x.kind == _gets;
}

bool IsAlternative() {
  IToken x = scanner.Peek();
  return (la.kind == _lbrace && x.kind == _case)
      || la.kind == _case;
}

bool IsParenIdentsColon() {
  IToken x = la;
  if(x.kind != _openparen) {
    return false;
  }
  x = scanner.Peek();
  var oneOrMoreIdentifiers = false;
  while(IsIdentifier(x.kind)) {
    x = scanner.Peek();
    oneOrMoreIdentifiers = true;
  }
  return oneOrMoreIdentifiers && x.kind == _colon;
}

bool IsGets() {
  return la.kind == _gets;
}

bool IsVar() {
  scanner.ResetPeek();
  IToken x = scanner.Peek();
  return la.kind == _var || (x.kind == _var && la.kind == _ghost);
}

// an existential guard starts with an identifier and is then followed by
// * a colon (if the first identifier is given an explicit type),
// * a comma (if there's a list of bound variables and the first one is not given an explicit type),
// * a start-attribute (if there's one bound variable and it is not given an explicit type and there are attributes), or
// * a bored smiley (if there's one bound variable and it is not given an explicit type).
bool IsBindingGuard() {
  scanner.ResetPeek();
  if (IsIdentifier(la.kind)) {
    Token x = scanner.Peek();
    if (x.kind == _colon || x.kind == _comma || x.kind == _boredSmiley || x.kind == _lbracecolon) {
      return true;
    }
  }
  return false;
}

bool IsLoopSpec() {
  return la.kind == _invariant || la.kind == _decreases || la.kind == _modifies;
}

bool IsWitness() {
  scanner.ResetPeek();
  if (la.kind == _witness) {
    return true;
  } else if (la.kind == _ghost) {
    Token x = scanner.Peek();
    return x.kind == _witness;
  }
  return false;
}

bool IsFunctionDecl() {
  switch (la.kind) {
    case _function:
    case _predicate:
    case _copredicate:
      return true;
    case _least:
    case _greatest:
    case _inductive:
      return scanner.Peek().kind != _lemma;
    case _twostate:
      var x = scanner.Peek();
      return x.kind == _function || x.kind == _predicate;
    default:
      return false;
  }
}

bool IsParenStar() {
  scanner.ResetPeek();
  Token x = scanner.Peek();
  return la.kind == _openparen && x.kind == _star;
}

bool IsEquivOp() => IsEquivOp(la);
bool IsImpliesOp() => IsImpliesOp(la);
bool IsExpliesOp() => IsExpliesOp(la);
bool IsAndOp() => IsAndOp(la);
bool IsOrOp() => IsOrOp(la);
static bool IsEquivOp(IToken la) {
  return la.val == "<==>" || la.val == "\u21d4";
}
static bool IsImpliesOp(IToken la) {
  return la.val == "==>" || la.val == "\u21d2";
}
static bool IsExpliesOp(IToken la) {
  return la.val == "<==" || la.val == "\u21d0";
}
static bool IsAndOp(IToken la) {
  return la.val == "&&" || la.val == "\u2227";
}
static bool IsOrOp(IToken la) {
  return la.val == "||" || la.val == "\u2228";
}
bool IsBitwiseAndOp() {
  return la.val == "&";
}
bool IsBitwiseOrOp() {
  return la.val == "|";
}
bool IsBitwiseXorOp() {
  return la.val == "^";
}
bool IsBitwiseOp() {
  return IsBitwiseAndOp() || IsBitwiseOrOp() || IsBitwiseXorOp();
}
bool IsAsOrIs() {
  return la.kind == _as || la.kind == _is;
}
bool IsRelOp() {
  return la.val == "=="
      || la.val == "<"
      || la.val == ">"
      || la.val == "<="
      || la.val == ">="
      || la.val == "!="
      || la.val == "in"
      || la.kind == _notIn
      || la.val =="!"
      || la.val == "\u2260"
      || la.val == "\u2264"
      || la.val == "\u2265";
}
bool IsShiftOp() {
  if (la.kind == _openAngleBracket) {
  } else if (la.kind == _closeAngleBracket) {
  } else {
    return false;
  }
  scanner.ResetPeek();
  var x = scanner.Peek();
  if (x.kind != la.kind) {
    return false;
  }
  return x.pos == la.pos + 1;  // return true only if the tokens are adjacent to each other
}
bool IsAddOp() {
  return la.val == "+" || la.val == "-";
}
bool IsMulOp() {
  return la.kind == _star || la.val == "/" || la.val == "%";
}
bool IsQSep() {
  return la.kind == _doublecolon || la.kind == _bullet;
}

bool IsNonFinalColon() {
  return la.kind == _colon && scanner.Peek().kind != _rbracket;
}

bool ExprIsMapDisplay() {
  scanner.ResetPeek();
  return (la.kind == _map || la.kind == _imap) && scanner.Peek().kind == _lbracket;
}

bool ExprIsSetDisplay() {
  scanner.ResetPeek();
  if (la.kind == _lbrace) return true;
  int k = scanner.Peek().kind;
  if (la.kind == _iset && k == _lbrace) return true;
  if (la.kind == _multiset) return true;
  return false;
}

bool IsSuffix() {
  return la.kind == _dot || la.kind == _lbracket || la.kind == _openparen;
}

string UnwildIdent(string x, bool allowWildcardId) {
  if (x.StartsWith("_")) {
    if (allowWildcardId && x.Length == 1) {
      return "_v" + anonymousIds++;
    } else {
      SemErr("cannot declare identifier beginning with underscore");
    }
  }
  return x;
}

bool IsLambda(bool allowLambda)
{
  if (!allowLambda) {
    return false;
  }
  scanner.ResetPeek();
  Token x;
  // peek at what might be a signature of a lambda expression
  if (IsIdentifier(la.kind)) {
    // cool, that's the entire candidate signature
  } else if (la.kind != _openparen) {
    return false;  // this is not a lambda expression
  } else {
    int identCount = 0;
    x = scanner.Peek();
    while (x.kind != _closeparen) {
      if (identCount != 0) {
        if (x.kind != _comma) {
          return false;  // not the signature of a lambda
        }
        x = scanner.Peek();
      }
      if (!IsIdentifier(x.kind)) {
        return false;  // not a lambda expression
      }
      identCount++;
      x = scanner.Peek();
      if (x.kind == _colon) {
        // a colon belongs only in a lamdba signature, so this must be a lambda (or something ill-formed)
        return true;
      }
    }
  }
  // What we have seen so far could have been a lambda signature or could have been some
  // other expression (in particular, an identifier, a parenthesized identifier, or a
  // tuple all of whose subexpressions are identifiers).
  // It is a lambda expression if what follows is something that must be a lambda.
  x = scanner.Peek();
  return x.kind == _darrow || x.kind == _reads || x.kind == _requires;
}

bool IsIdentParen() {
  scanner.ResetPeek();
  Token x = scanner.Peek();
  return IsIdentifier(la.kind) && x.kind == _openparen;
}

/* Used to disambiguate the LHS of a VarDeclStmt. If it looks like the start of a CasePattern,
 * we consider it to be a VarDeclPattern. But if we are looking at a simple identifier, then we
 * consider it to be a VarDeclStmt.
 */
bool IsPatternDecl() {
  return IsIdentParen() || la.kind == _openparen;
}

bool IsIdentColonOrBar() {
  Token x = scanner.Peek();
  return IsIdentifier(la.kind) && (x.kind == _colon || x.kind == _verticalbar);
}

bool SemiFollowsCall(bool allowLemma, Expression e) {
  return allowLemma && la.kind == _semicolon && e is ApplySuffix;
}

bool IsNotEndOfCase() {
  return la.kind != _EOF && la.kind != _rbrace && la.kind != _case;
}

/* The following is the largest lookahead there is. It needs to check if what follows
 * can be nothing but "<" Type { "," Type } ">".
 * If inExpressionContext == true, it also checks the token immediately after
 * the ">" to help disambiguate some cases (see implementation comment).   
 */
bool IsGenericInstantiation(bool inExpressionContext) {
  scanner.ResetPeek();
  IToken pt = la;
  if (!IsTypeList(ref pt)) {
    return false;
  }
  if (!inExpressionContext) {
    return true;
  }  
  /* There are ambiguities in the parsing.  For example:
   *     F( a < b , c > (d) )
   * can either be a unary function F whose argument is a function "a" with type arguments "<b,c>" and
   * parameter "d", or can be a binary function F with the two boolean arguments "a < b" and "c > (d)".
   * To make the situation a little better, we (somewhat heuristically) look at the character that
   * follows the ">".  Note that if we, contrary to a user's intentions, pick "a<b,c>" out as a function
   * with a type instantiation, the user can disambiguate it by making sure the ">" sits inside some
   * parentheses, like:
   *     F( a < b , (c > (d)) )
   */
  // In the following cases, we're sure we must have read a type instantiation that just ended an expression
  if (IsEquivOp(pt) || IsImpliesOp(pt) || IsExpliesOp(pt) || IsAndOp(pt) || IsOrOp(pt)) {
    return true;
  }
  switch (pt.kind) {
    case _dot:  // here, we're sure it must have been a type instantiation we saw, because an expression cannot begin with dot
    case _openparen:  // it was probably a type instantiation of a function/method
    case _lbracket:  // it is possible that it was a type instantiation
    case _lbrace:  // it was probably a type instantiation of a function/method
    case _at:
    // In the following cases, we're sure we must have read a type instantiation that just ended an expression
    case _closeparen:
    case _rbracket:
    case _rbrace:
    case _comma:
    case _semicolon:
    case _then:
    case _else:
    case _case:
    case _eq:
    case _neq:
    case _neqAlt:
    case _as:
    case _is:
    case _darrow:
    case _by:
    case _in:
    case _openAngleBracket:
    case _closeAngleBracket:
    case _EOF:
    // (specification clauses that can follow an expression)
    case _decreases:
    case _modifies:
    case _reads:
    case _requires:
    case _ensures:
    case _invariant:
    case _witness:
    // (top-level declarations that can follow an expression)
    case _function:
    case _predicate:
    case _least:
    case _greatest:
    case _inductive:
    case _twostate:
    case _lemma:
    case _copredicate:
    case _ghost:
    case _static:
    case _import:
    case _export:
    case _class:
    case _trait:
    case _datatype:
    case _codatatype:
    case _var:
    case _const:
    case _newtype:
    case _type:
    case _iterator:
    case _method:
    case _colemma:
    case _constructor:
      return true;
    default:
      return false;
  }
}
/* Returns true if the next thing is of the form:
 *     "<" Type { "," Type } ">"
 */
bool IsTypeList(ref IToken pt) {
  if (pt.kind != _openAngleBracket) {
    return false;
  }
  pt = scanner.Peek();
  return IsTypeSequence(ref pt, _closeAngleBracket);
}
/* Returns true if the next thing is of the form:
 *     [ "ghost" ] Type { "," [ "ghost" ] Type }
 * followed by an endBracketKind.
 */
bool IsTypeSequence(ref IToken pt, int endBracketKind) {
  while (true) {
    if (pt.kind == _ghost) {
      pt = scanner.Peek();
    }
    if (!IsType(ref pt)) {
      return false;
    }
    if (pt.kind == endBracketKind) {
      // end of type list
      pt = scanner.Peek();
      return true;
    } else if (pt.kind == _comma) {
      // type list continues
      pt = scanner.Peek();
    } else {
      // not a type list
      return false;
    }
  }
}

bool IsType(ref IToken pt) {
  if (!IsNonArrowType(ref pt)) return false;
  while (pt.kind == _sarrow || pt.kind == _qarrow || pt.kind == _larrow) {
    pt = scanner.Peek();
    if (!IsNonArrowType(ref pt)) return false;
  }
  return true;
}

bool IsNonArrowType(ref IToken pt) {
  switch (pt.kind) {
    case _bool:
    case _char:
    case _nat:
    case _int:
    case _real:
    case _ORDINAL:
    case _string:
    case _object_q:
    case _object:
      pt = scanner.Peek();
      return true;
    case _arrayToken:
    case _bvToken:
    case _set:
    case _iset:
    case _multiset:
    case _seq:
    case _map:
    case _imap:
      pt = scanner.Peek();
      return pt.kind != _openAngleBracket || IsTypeList(ref pt);
    case _ident:
    case _least:
    case _greatest:
      while (true) {
        // invariant: next token is an identifier (_ident, _least, or _greatest)
        pt = scanner.Peek();
        if (pt.kind == _openAngleBracket && !IsTypeList(ref pt)) {
          return false;
        }
        if (pt.kind != _dot) {
          // end of the type
          return true;
        }
        pt = scanner.Peek();  // get the _dot
        if (!IsIdentifier(pt.kind)) {
          return false;
        }
      }
    case _openparen:
      pt = scanner.Peek();
      if (pt.kind == _closeparen) {
        // end of type list
        pt = scanner.Peek();
        return true;
      }
      return IsTypeSequence(ref pt, _closeparen);
    default:
      return false;
  }
}


void ConvertKeywordTokenToIdent() {
  var oldKind = la.kind;
  la.kind = _ident;

  // call CheckLiteral with la
  var origT = t;
  t = la;
  scanner.CheckLiteral();
  t = origT;

  if (la.kind != _ident) {
    // it has been changed by CheckLiteral, which means it was a keyword
    la.kind = _ident;  // convert it to an ident
  } else {
    // la was something other than a keyword
    la.kind = oldKind;
  }
}

int StringToInt(string s, int defaultValue, string errString) {
  Contract.Requires(s != null);
  Contract.Requires(errString != null);
  try {
    if (s != "") {
      defaultValue = int.Parse(s);
    }
  } catch (System.OverflowException) {
    SemErr(string.Format("sorry, {0} ({1}) are not supported", errString, s));
  }
  return defaultValue;
}

/*--------------------------------------------------------------------------*/
CHARACTERS
  letter = "ABCDEFGHIJKLMNOPQRSTUVWXYZabcdefghijklmnopqrstuvwxyz".
  digit = "0123456789".
  posDigit = "123456789".
  posDigitFrom2 = "23456789".
  hexdigit = "0123456789ABCDEFabcdef".
  special = "'_?".
  // These symbols are used but not needed as a production: "`~!@#$%^&*()-_=+[{]}|;:',<.>/?\\".
  cr        = '\r'.
  lf        = '\n'.
  tab       = '\t'.
  space = ' '.
  nondigit = letter + special.
  idchar = nondigit + digit.
  nonidchar = ANY - idchar.
  /* exclude the characters in 'array' and 'bv' and '\'' */
  nondigitMinusABTick = nondigit - 'a' - 'b' - '\''.
  nondigitMinusQuery = nondigit - '?'.
  idcharMinusA = idchar - 'a'.
  idcharMinusR = idchar - 'r'.
  idcharMinusY = idchar - 'y'.
  idcharMinusV = idchar - 'v'.
  idcharMinusPosDigitMinusQuery = idchar - posDigit - '?'.
  idcharMinusTick = idchar - '\''.
  /* string literals */
  charChar = ANY - '\'' - '\\' - cr - lf.
  stringChar = ANY - '"' - '\\' - cr - lf.
  verbatimStringChar = ANY - '"'.

/*------------------------------------------------------------------------*/
TOKENS
  ident =  nondigitMinusABTick {idchar}       /* if char 0 is not an 'a' or 'b' or '\'', then anything else is fine */
        |  'a' [ idcharMinusR {idchar} ]      /* if char 0 is an 'a', then either there is no char 1 or char 1 is not an 'r' */
        |  'a' 'r' [ idcharMinusR {idchar} ]  /* etc. */
        |  'a' 'r' 'r' [ idcharMinusA {idchar} ]
        |  'a' 'r' 'r' 'a' [ idcharMinusY {idchar} ]
        |  'a' 'r' 'r' 'a' 'y' idcharMinusPosDigitMinusQuery {idchar}
        |  'a' 'r' 'r' 'a' 'y' '1' [ '?' ]
        |  'a' 'r' 'r' 'a' 'y' '?' idchar {idchar}
        |  'a' 'r' 'r' 'a' 'y' posDigit {digit} nondigitMinusQuery {idchar}
        |  'a' 'r' 'r' 'a' 'y' posDigit {digit} '?' idchar {idchar}
        |  'b' [ idcharMinusV {idchar} ]
        |  'b' 'v' [ nondigit {idchar} ]
        |  'b' 'v' '0' idchar {idchar}
        |  'b' 'v' posDigit {idchar} nondigit {idchar}
        |  "'" [ idchar ]                        /* if char 0 is a '\'' and length is 1 or 2, then it is an identifier */
        |  "'" idchar idcharMinusTick            /* if char 0 is '\'' and length is 3, then it is an identifier provided char 2 is not '\'' */
        |  "'" idchar idchar idchar { idchar }   /* if char 0 is '\'' and length exceeds 3, then it is an identifier */
        .
  digits = digit {['_'] digit}.
  hexdigits = "0x" hexdigit {['_'] hexdigit}.
  decimaldigits = digit {['_'] digit} '.' digit {['_'] digit}.
  // NOTE: all alphabetic strings used in the grammar become reserved words automatically
  // The reason to include a definition here is so that a token can be referred to by its 'kind',
  // as in la.kind == _bool
  arrayToken = "array" [('1' digit | posDigitFrom2 ) {digit}] ['?'].
  bvToken = "bv" ( '0' | posDigit {digit} ).
  bool = "bool".
  char = "char".
  int = "int".
  nat = "nat".
  real = "real".
  ORDINAL = "ORDINAL".
  object = "object". // Keeping object and object? as literals simplifies ident
  object_q = "object?".
  string = "string".
  set = "set".
  iset = "iset".
  multiset = "multiset".
  seq = "seq".
  map = "map".
  imap = "imap".
  charToken =
      "'"
      ( charChar
        | "\\\'" | "\\\"" | "\\\\" | "\\0" | "\\n" | "\\r" | "\\t"
        | "\\u" hexdigit hexdigit hexdigit hexdigit
      )
      "'".
  stringToken =
      '"'
      { stringChar
        | "\\\'" | "\\\"" | "\\\\" | "\\0" | "\\n" | "\\r" | "\\t"
        | "\\u" hexdigit hexdigit hexdigit hexdigit
      }
      '"'
    | '@' '"' { verbatimStringChar | "\"\"" } '"'.
  colon = ':'.
  comma = ','.
  verticalbar = '|'.
  doublecolon = "::".
  gets = ":=".
  boredSmiley = ":|".
  bullet = '\u2022'. // •
  dot = '.'.
  backtick = "`".
  semicolon = ';'.
  darrow = "=>".
  assume = "assume".
  assert = "assert".
  calc = "calc".
  case = "case".
  then = "then".
  else = "else".
  as = "as".
  is = "is".
  by = "by".
  in = "in".
  decreases = "decreases".
  invariant = "invariant".
  function = "function".
  predicate = "predicate".
  least = "least". /* not a keyword by itself, but part of a keyword phrase */
  greatest = "greatest". /* not a keyword by itself, but part of a keyword phrase */
  inductive = "inductive".
  twostate = "twostate".
  copredicate = "copredicate".
  lemma = "lemma".
  static = "static".
  import = "import".
  export = "export".
  class = "class".
  trait = "trait".
  datatype = "datatype".
  codatatype = "codatatype".
  var = "var".
  const = "const".
  newtype = "newtype".
  type = "type".
  iterator = "iterator".
  method = "method".
  colemma = "colemma".
  constructor = "constructor".
  modifies = "modifies".
  reads = "reads".
  requires = "requires".
  ensures = "ensures".
  ghost = "ghost".
  new = "new".
  nameonly = "nameonly".
  older = "older". /* a keyword only when it appears as a modifier to a parameter of a non-extreme function */
  witness = "witness".
  lbracecolon = "{:".
  lbrace = '{'.
  rbrace = '}'.
  lbracket = '['.
  rbracket = ']'.
  openparen = '('.
  closeparen = ')'.
  openAngleBracket = '<'.
  closeAngleBracket = '>'.
  singleeq = "=".
  eq = "==".
  neq = "!=".
  neqAlt = '\u2260'. // ≠
  star = '*'.
  at = '@'.
  notIn = "!in" CONTEXT (nonidchar).
  ellipsis = "...".
  reveal = "reveal".
  expect = "expect".
  sarrow = "->".
  qarrow = "~>".
  larrow = "-->".
  minus = "-".
COMMENTS FROM "/*" TO "*/" NESTED
COMMENTS FROM "//" TO lf
IGNORE cr + lf + tab
/*------------------------------------------------------------------------*/
PRODUCTIONS
Dafny
= (. List<MemberDecl/*!*/> membersDefaultClass = new List<MemberDecl/*!*/>();
     // to support multiple files, create a default module only if theModule is null
     DefaultModuleDecl defaultModule = (DefaultModuleDecl)((LiteralModuleDecl)theModule).ModuleDef;
     // theModule should be a DefaultModuleDecl (actually, the singular DefaultModuleDecl)
     Contract.Assert(defaultModule != null);
     var ownedTokens = new List<IToken>();
  .)
  { "include"                 (. ownedTokens.Add(t); .)
    stringToken               (. {
                                 ownedTokens.Add(t);
                                 string parsedFile = scanner.FullFilename;
                                 bool isVerbatimString;
                                 string includedFile = Util.RemoveParsedStringQuotes(t.val, out isVerbatimString);
                                 includedFile = Util.RemoveEscaping(includedFile, isVerbatimString);
                                 if (!Path.IsPathRooted(includedFile)) {
                                   string basePath = Path.GetDirectoryName(parsedFile);
                                   includedFile = Path.Combine(basePath, includedFile);
                                 }
                                 var oneInclude = new Include(t, parsedFile, includedFile, theCompileThisFile);
                                 oneInclude.OwnedTokens = ownedTokens;
                                 defaultModule.Includes.Add(oneInclude);
                                 ownedTokens = new List<IToken>();
                               }
                            .)
  }
  { TopDecl<defaultModule, membersDefaultClass, /* isTopLevel */ true, /* isAbstract */ false> }
  (. // find the default class in the default module, then append membersDefaultClass to its member list
		 if (membersDefaultClass.Count == 0 && defaultModule.Includes.Count == 0 && defaultModule.TopLevelDecls.Count == 0
		     && (defaultModule.PrefixNamedModules == null || defaultModule.PrefixNamedModules.Count == 0)) {
		   var fileName = theOptions.UseBaseNameForFileName
                   ? Path.GetFileName(scanner.FullFilename) 
                   : Path.GetRelativePath(Directory.GetCurrentDirectory(), scanner.FullFilename);
		   errors.Warning(new Token(1, 1) { Filename = la.Filename }, "File contains no code");
		 }
     DefaultClassDecl defaultClass = null;
     foreach (TopLevelDecl topleveldecl in defaultModule.TopLevelDecls) {
       defaultClass = topleveldecl as DefaultClassDecl;
       if (defaultClass != null) {
         defaultClass.Members.AddRange(membersDefaultClass);
         break;
       }
     }
     if (defaultClass == null) { // create the default class here, because it wasn't found
       defaultClass = new DefaultClassDecl(defaultModule, membersDefaultClass);
       defaultModule.TopLevelDecls.Add(defaultClass);
     } .)
  SYNC
  EOF
  .

/*------------------------------------------------------------------------*/
DeclModifier<ref DeclModifierData dmod>
= ( "abstract"                             (. dmod.IsAbstract = true;  CheckAndSetToken(ref dmod.AbstractToken); CheckAndSetTokenOnce(ref dmod.FirstToken); dmod.OwnedTokens.Add(t); .)
  | "ghost"                                (. dmod.IsGhost = true;  CheckAndSetToken(ref dmod.GhostToken); CheckAndSetTokenOnce(ref dmod.FirstToken); dmod.OwnedTokens.Add(t); .)
  | "static"                               (. dmod.IsStatic = true; CheckAndSetToken(ref dmod.StaticToken); CheckAndSetTokenOnce(ref dmod.FirstToken); dmod.OwnedTokens.Add(t); .)
  )
  .

/*------------------------------------------------------------------------*/
TopDecl<. ModuleDefinition module, List<MemberDecl/*!*/> membersDefaultClass, bool isTopLevel, bool isAbstract .>
= (. DeclModifierData dmod = new DeclModifierData(); ModuleDecl submodule;
     DatatypeDecl/*!*/ dt; TopLevelDecl td; IteratorDecl iter;
     TraitDecl/*!*/ trait;
  .)
  { DeclModifier<ref dmod> }
  ( SubModuleDecl<dmod, module, out submodule, isTopLevel>
                                               (. var litmod = submodule as LiteralModuleDecl;
                                                  if (litmod != null && litmod.ModuleDef.PrefixIds.Count != 0) {
                                                    var tup = new Tuple<List<IToken>, LiteralModuleDecl>(litmod.ModuleDef.PrefixIds, litmod);
                                                    module.PrefixNamedModules.Add(tup);
                                                  } else {
                                                    module.TopLevelDecls.Add(submodule);
                                                  }
                                               .)
  | ClassDecl<dmod, module, out td>            (. module.TopLevelDecls.Add(td); .)
  | DatatypeDecl<dmod, module, out dt>         (. module.TopLevelDecls.Add(dt); .)
  | NewtypeDecl<dmod, module, out td>          (. module.TopLevelDecls.Add(td); .)
  | SynonymTypeDecl<dmod, module, out td>      (. module.TopLevelDecls.Add(td); .)
  | IteratorDecl<dmod, module, out iter>       (. module.TopLevelDecls.Add(iter); .)
  | TraitDecl<dmod, module, out trait>         (. module.TopLevelDecls.Add(trait); .)
  | ClassMemberDecl<dmod, membersDefaultClass, false, true, !theOptions.AllowGlobals>
  )
  .

/*------------------------------------------------------------------------*/
SubModuleDecl<DeclModifierData dmod, ModuleDefinition parent, out ModuleDecl submodule, bool isTopLevel>
=
  (. submodule = null; .)
  ( ModuleDefinition<dmod, parent, out submodule>
  | ModuleImport<parent, out submodule>
  | ModuleExport<parent, out submodule>
    (. if (isTopLevel) SemErr(submodule.tok, "There is no point to an export declaration at the top level");
    .)
  )
  .

/*------------------------------------------------------------------------*/
ModuleDefinition<DeclModifierData dmod, ModuleDefinition parent, out ModuleDecl submodule>
=  "module"
   (. CheckAndSetTokenOnce(ref dmod.FirstToken);
     Attributes attrs = null;
     IToken/*!*/ id, iderr;
     var prefixIds = new List<IToken>();
     List<MemberDecl/*!*/> namedModuleDefaultClassMembers = new List<MemberDecl>();;
     List<IToken> idQualified = null;
     List<IToken> idRefined = null;
     var ownedTokens = new List<IToken>(dmod.OwnedTokens);
     ownedTokens.Add(t);
     ModuleDefinition module;
     submodule = null; // appease compiler
     bool isAbstract = dmod.IsAbstract;
     var dafnyOptionsBackup = theOptions;
     CheckDeclModifiers(ref dmod, "module", AllowedDeclModifiers.Abstract);
   .)
   { Attribute<ref attrs> }            (. ApplyOptionsFromAttributes(attrs); .)
   ModuleQualifiedName<out idQualified> (. ownedTokens.AddRange(GetTokenRange(idQualified)); .)
   (. id = idQualified[idQualified.Count-1];
      prefixIds = idQualified.GetRange(0,idQualified.Count-1);
   .)

   [ "refines"                           (. ownedTokens.Add(t); .)
     ModuleQualifiedName<out idRefined>  (. ownedTokens.AddRange(GetTokenRange(idRefined)); .)
   | Ident<out iderr> (. SemErr(la, $"expected either a '{{' or a 'refines' keyword here, found {iderr.val}"); .)
   ]
   (. module = new ModuleDefinition(id, id.val, prefixIds, isAbstract, false,
                                        idRefined == null ? null : new ModuleQualifiedId(idRefined), parent, attrs,
                                        false, theVerifyThisFile, theCompileThisFile);
   .)
   SYNC                                (. module.TokenWithTrailingDocString = t; .)
   "{"                                 (. module.BodyStartTok = t; ownedTokens.Add(t); .)
     { TopDecl<module, namedModuleDefaultClassMembers, /* isTopLevel */ false, isAbstract>}
   "}"
    (.
      module.StartToken = dmod.FirstToken;
      module.EndToken = t;
      module.BodyEndTok = t;
      ownedTokens.Add(t);
      module.TopLevelDecls.Add(new DefaultClassDecl(module, namedModuleDefaultClassMembers));
      submodule = new LiteralModuleDecl(module, parent);
      submodule.OwnedTokens = ownedTokens;
      theOptions = dafnyOptionsBackup;
    .)
  .

/*------------------------------------------------------------------------*/
ModuleImport<ModuleDefinition parent, out ModuleDecl submodule>
=  "import"                          (.bool opened = false;
                                      List<IToken> idExports = new List<IToken>();
                                      IToken/*!*/ id;
                                      List<IToken> idPath = new List<IToken>() ;
                                      var ownedTokens = new List<IToken>(){t};
                                      submodule = null;
                                     .)
    ["opened"                        (. opened = true; ownedTokens.Add(t); .) ]
    (. int lookAhead = scanner.Peek().kind; .)
    ( IF(lookAhead == _singleeq)
      ModuleName<out id>             (. ownedTokens.Add(id); .)
      "="                            (. ownedTokens.Add(t); .)
      QualifiedModuleExport<out idPath, out idExports, ownedTokens>
          (. submodule = new AliasModuleDecl(new ModuleQualifiedId(idPath),
                                         id, parent, opened, idExports); .)
    | IF(lookAhead == _colon)
      ModuleName<out id>             (. ownedTokens.Add(id); .)
      ":"                            (. ownedTokens.Add(t); .)
      QualifiedModuleExport<out idPath, out idExports, ownedTokens>
          (. submodule = new AbstractModuleDecl(new ModuleQualifiedId(idPath),
                                         id, parent, opened, idExports); .)
    |
      QualifiedModuleExport<out idPath, out idExports, ownedTokens>
          (. submodule = new AliasModuleDecl(new ModuleQualifiedId(idPath),
                                         idPath[idPath.Count-1], parent, opened, idExports);
          .)
    ) (. submodule.OwnedTokens = ownedTokens; .)
    .

/*------------------------------------------------------------------------*/
ExportId<out IToken id> = NoUSIdentOrDigits<out id> .

ModuleExport<ModuleDefinition parent, out ModuleDecl submodule>
= "export"
  (.
    IToken exportId = t;
    IToken/*!*/ id;
    List<ExportSignature> exports = new List<ExportSignature>();;
    List<IToken> extends = new List<IToken>();
    var ownedTokens = new List<IToken>() { t };
    bool provideAll = false;
    bool revealAll = false;
    bool isDefault = false;
    bool isRefining = false;
    ExportSignature exsig;
  .)
  [ ExportId<out exportId> (. ownedTokens.Add(t); .) ]
  [ ellipsis  (. isRefining = true;  ownedTokens.Add(t); .) ]
  {
    "provides" (. ownedTokens.Add(t); .)
    (
      ( ExportSignature<true, out exsig>    (. exports.Add(exsig); .)
        {","                                (. ownedTokens.Add(t); .)
         ExportSignature<true, out exsig>   (. exports.Add(exsig); .) }
      )
    | "*" (. provideAll = true; ownedTokens.Add(t); .)
    )
  | "reveals"                                   (. ownedTokens.Add(t); .)
    (
      ( ExportSignature<false, out exsig>       (. exports.Add(exsig); .)
        {","                                    (. ownedTokens.Add(t); .)
         ExportSignature<false, out exsig>      (. exports.Add(exsig); .) }
      )
    | "*" (. revealAll = true; ownedTokens.Add(t); .)
    )
  | "extends"              (. ownedTokens.Add(t); .)
    ExportId<out id>       (. extends.Add(id); ownedTokens.Add(id); .)
    {","                   (. ownedTokens.Add(t); .)
     ExportId<out id>      (. extends.Add(id); ownedTokens.Add(id); .) }
  }
  (. if (exportId.val == "export" || exportId.val == parent.Name) {
       isDefault = true;
     }
     submodule = new ModuleExportDecl(exportId, parent, exports, extends, provideAll, revealAll, isDefault, isRefining);
     submodule.OwnedTokens = ownedTokens;
  .)
  .

/*------------------------------------------------------------------------*/
// Note - before the "." only Type names are permitted (no 'digits'), but name resolution sorts that
// out, since the parser does not know (without adding lookahead) when it has seen the last dot
// matching any permitted member name

ExportSignature<bool opaque, out ExportSignature exsig>
= (. IToken prefix; IToken suffix = null;
     var ownedTokens = new List<IToken>();
  .)
  TypeNameOrCtorSuffix<out prefix>   (. ownedTokens.Add(prefix); .)
  [ "."                              (. ownedTokens.Add(t); .)
    TypeNameOrCtorSuffix<out suffix> (. ownedTokens.Add(suffix); .)]
  (. if (suffix != null) {
       exsig = new ExportSignature(prefix, prefix.val, suffix, suffix.val, opaque);
     } else {
       exsig = new ExportSignature(prefix, prefix.val, opaque);
     }
     exsig.OwnedTokens = ownedTokens;
  .)
  .

/*------------------------------------------------------------------------*/
ModuleName<out IToken id> = NoUSIdent<out id> .

ModuleQualifiedName<.out List<IToken> ids.>
= (. IToken id; ids = new List<IToken>();
  .)
  ModuleName<out id> (. ids.Add(id); .)
  { "." ModuleName<out id> (. ids.Add(id); .) }
  .

/*------------------------------------------------------------------------*/
QualifiedModuleExport<.out List<IToken> idPath, out List<IToken> exports, List<IToken> ownedTokens.>
= (. exports = new List<IToken>();
  .)
  ModuleQualifiedName<out idPath>     (. ownedTokens.AddRange(GetTokenRange(idPath)); .)
  [ "`"                               (. ownedTokens.Add(t); .)
    ModuleExportSuffix<exports, ownedTokens> ]
  .

/*------------------------------------------------------------------------*/
ModuleExportSuffix<. List<IToken> exports, List<IToken> ownedTokens.>
=                              (. IToken id; .)
    ( ExportId<out id>    (. exports.Add(id); ownedTokens.Add(id); .)
    | "{"                 (. ownedTokens.Add(t); .)
      ExportId<out id>    (. exports.Add(id); ownedTokens.Add(id); .)
       { ","              (. ownedTokens.Add(t); .)
         ExportId<out id> (. exports.Add(id); ownedTokens.Add(id); .) }
      "}"                 (. ownedTokens.Add(t); .)
    )
  .

/*------------------------------------------------------------------------*/
ClassName<out IToken id> = NoUSIdent<out id> .

ClassDecl<DeclModifierData dmodClass, ModuleDefinition/*!*/ module, out TopLevelDecl/*!*/ c>
= (. Contract.Requires(module != null);
     Contract.Ensures(Contract.ValueAtReturn(out c) != null);
     IToken/*!*/ id;
     IToken tokenWithTrailingDocString = Token.NoToken;
     Type parentTrait;
     List<Type> parentTraits = new List<Type>();
     var ownedTokens = new List<IToken>(dmodClass.OwnedTokens);
     Attributes attrs = null;
     bool isRefining = false;
     List<TypeParameter> typeArgs = new List<TypeParameter>();
     List<MemberDecl> members = new List<MemberDecl>();
     IToken bodyStart;
     CheckDeclModifiers(ref dmodClass, "class", AllowedDeclModifiers.None);
     DeclModifierData dmod;
  .)
  SYNC
  "class" (. CheckAndSetTokenOnce(ref dmodClass.FirstToken); ownedTokens.Add(t); .)
  { Attribute<ref attrs> }
  ClassName<out id>                     (. tokenWithTrailingDocString = t; ownedTokens.Add(t); .)
  [ GenericParameters<typeArgs, true, ownedTokens> ] (. tokenWithTrailingDocString = t; .)
  [ "extends"                   (. ownedTokens.Add(t); .)
    Type<out parentTrait>       (. parentTraits.Add(parentTrait); tokenWithTrailingDocString = t; .)
    {","                        (. ownedTokens.Add(t); .) 
     Type<out parentTrait>  (. parentTraits.Add(parentTrait); tokenWithTrailingDocString = t; .) }
  | ellipsis                    (. ownedTokens.Add(t); isRefining = true; tokenWithTrailingDocString = t; .)
  ]
  SYNC
  "{"                           (. bodyStart = t; ownedTokens.Add(t); .)
    { (. dmod = new DeclModifierData(); .)
      { DeclModifier<ref dmod> }
      ClassMemberDecl<dmod, members, true, false, false>
    }
  "}"                           (. ownedTokens.Add(t); .)
  (. c = new ClassDecl(id, id.val, module, typeArgs, members, attrs, isRefining, parentTraits);
     c.BodyStartTok = bodyStart;
     c.BodyEndTok = t;
     c.StartToken = dmodClass.FirstToken;
     c.EndToken = t;
     c.TokenWithTrailingDocString = tokenWithTrailingDocString;
     c.OwnedTokens = ownedTokens;
  .)
  .

/*------------------------------------------------------------------------*/
TraitDecl<DeclModifierData dmodIn, ModuleDefinition/*!*/ module, out TraitDecl/*!*/ trait>
= (. Contract.Requires(module != null);
     Contract.Ensures(Contract.ValueAtReturn(out trait) != null);
     CheckDeclModifiers(ref dmodIn, "trait", AllowedDeclModifiers.None);
     IToken/*!*/ id;
     IToken/*!*/ tokenWithTrailingDocString;
     Type parentTrait;
     List<Type> parentTraits = new List<Type>();
     var ownedTokens = new List<IToken>(dmodIn.OwnedTokens);
     Attributes attrs = null;
     bool isRefining = false;
     List<TypeParameter/*!*/> typeArgs = new List<TypeParameter/*!*/>(); //traits should not support type parameters at the moment
     List<MemberDecl/*!*/> members = new List<MemberDecl/*!*/>();
     IToken bodyStart;
     DeclModifierData dmod;
  .)
  SYNC
  "trait"                       (. CheckAndSetTokenOnce(ref dmodIn.FirstToken); ownedTokens.Add(t); .)
  { Attribute<ref attrs> }
  ClassName<out id>                         (. tokenWithTrailingDocString = t; ownedTokens.Add(t); .)
  [ GenericParameters<typeArgs, true, ownedTokens> ]     (. tokenWithTrailingDocString = t; .)
  [ "extends"                   (. ownedTokens.Add(t); .)
    Type<out parentTrait>       (. parentTraits.Add(parentTrait); tokenWithTrailingDocString = t; .)
    {","                        (. ownedTokens.Add(t); .)
     Type<out parentTrait>  (. parentTraits.Add(parentTrait); tokenWithTrailingDocString = t; .) }
  | ellipsis                    (. isRefining = true; tokenWithTrailingDocString = t; ownedTokens.Add(t); .)
  ]
  "{"                           (. ownedTokens.Add(t); bodyStart = t; .)
    { (. dmod  = new DeclModifierData(); .)
      { DeclModifier<ref dmod> }
      ClassMemberDecl<dmod, members, true, false, false>
    }
  "}"                           (. ownedTokens.Add(t); .)
  (. trait = new TraitDecl(id, id.val, module, typeArgs, members, attrs, isRefining, parentTraits);
     trait.BodyStartTok = bodyStart;
     trait.BodyEndTok = t;
     trait.StartToken = dmodIn.FirstToken;
     trait.EndToken = t;
     trait.TokenWithTrailingDocString = tokenWithTrailingDocString;
     trait.OwnedTokens = ownedTokens;
    .)
  .

/*------------------------------------------------------------------------*/
ClassMemberDecl<. DeclModifierData dmod, List<MemberDecl> mm, bool allowConstructors, bool isValueType, bool moduleLevelDecl.>
= (. Contract.Requires(cce.NonNullElements(mm));
     Method/*!*/ m;
     Function/*!*/ f;
  .)
  ( (. if (moduleLevelDecl) {
         SemErr(la, "fields are not allowed to be declared at the module level; instead, wrap the field in a 'class' declaration");
         dmod.IsStatic = false;
       }
    .)
    FieldDecl<dmod, isValueType, mm>
  | ConstantFieldDecl<dmod, mm, moduleLevelDecl>
  | IF(IsFunctionDecl())
    (. if (moduleLevelDecl && dmod.StaticToken != null) {
         errors.Warning(dmod.StaticToken, "module-level functions are always non-instance, so the 'static' keyword is not allowed here");
         dmod.IsStatic = false;
       }
    .)
    FunctionDecl<dmod, out f>                   (. mm.Add(f); .)
  | (. if (moduleLevelDecl && dmod.StaticToken != null) {
         errors.Warning(dmod.StaticToken, "module-level methods are always non-instance, so the 'static' keyword is not allowed here");
         dmod.IsStatic = false;
       }
    .)
    MethodDecl<dmod, allowConstructors, out m>  (. mm.Add(m); .)
  )
  .

/*------------------------------------------------------------------------*/
DatatypeName<out IToken id> = NoUSIdent<out id> .

DatatypeDecl<DeclModifierData dmod, ModuleDefinition/*!*/ module, out DatatypeDecl/*!*/ dt>
= (. Contract.Requires(module != null);
     Contract.Ensures(Contract.ValueAtReturn(out dt)!=null);
     IToken/*!*/ id;
     Attributes attrs = null;
     List<TypeParameter/*!*/> typeArgs = new List<TypeParameter/*!*/>();
     List<DatatypeCtor/*!*/> ctors = new List<DatatypeCtor/*!*/>();
     var ownedTokens = new List<IToken>(dmod.OwnedTokens);
     IToken bodyStart = Token.NoToken;  // dummy assignment
     bool isRefining = false;
     bool co = false;
     CheckDeclModifiers(ref dmod, "datatype or codatatype", AllowedDeclModifiers.None);
     var members = new List<MemberDecl>();
  .)
  SYNC
  ( "datatype"
  | "codatatype"     (. co = true; .)
  )                                        (. CheckAndSetTokenOnce(ref dmod.FirstToken); ownedTokens.Add(t); .)
  { Attribute<ref attrs> }
  DatatypeName<out id>                     (. ownedTokens.Add(t); .)
  [ GenericParameters<typeArgs, true, ownedTokens> ]
  (
  "="                                      (. bodyStart = t; ownedTokens.Add(t); .)
  [ ellipsis                               (. SemErr(t, // Help users adjust to the new syntax
      $"Refinement cannot change the constructors of a `datatype`.  To refine `{id.val}`, either omit this `...` or omit the `=` sign and the datatype constructors."); .)
  ]
  [ "|" (. ownedTokens.Add(t); .) ] DatatypeMemberDecl<ctors, ownedTokens>
  { "|" (. ownedTokens.Add(t); .)
    DatatypeMemberDecl<ctors, ownedTokens> }
  | ellipsis                               (. isRefining = true; bodyStart = t; ownedTokens.Add(t); .)
  )
  [ TypeMembers<module, members, ownedTokens> ]
  (. if (co) {
       dt = new CoDatatypeDecl(id, id.val, module, typeArgs, ctors, members, attrs, isRefining);
     } else {
       dt = new IndDatatypeDecl(id, id.val, module, typeArgs, ctors, members, attrs, isRefining);
     }
     dt.BodyStartTok = bodyStart;
     dt.BodyEndTok = t;
     dt.StartToken = dmod.FirstToken;
     dt.EndToken = t;
     dt.TokenWithTrailingDocString = bodyStart;
     dt.OwnedTokens = ownedTokens;
  .)
  .

/*------------------------------------------------------------------------*/
DatatypeMemberName<out IToken id> = NoUSIdentOrDigits<out id> .

DatatypeMemberDecl<.List<DatatypeCtor/*!*/>/*!*/ ctors, List<IToken> ownedTokens.>
= (. Contract.Requires(cce.NonNullElements(ctors));
     Attributes attrs = null;
     IToken/*!*/ id;
     List<Formal/*!*/> formals = new List<Formal/*!*/>();
     var isGhost = false;
  .)
  // Note, "ghost" is parsed before any attributes. This means that the
  // attributes are parsed before the "id", which is consistent with other
  // declarations.
  [ "ghost"   (. isGhost = true; .) ]
  { Attribute<ref attrs> }
  DatatypeMemberName<out id>  (. ownedTokens.Add(id); .)
  [ FormalsOptionalIds<formals, ownedTokens> ]
  (. var ctor = new DatatypeCtor(id, id.val, isGhost, formals, attrs);
     ctor.StartToken = id;
     ctor.BodyEndTok = t;
     ctor.EndToken = t;
     ctors.Add(ctor); .)
  .

/*------------------------------------------------------------------------*/
TypeMembers<. ModuleDefinition/*!*/ module, List<MemberDecl> members, List<IToken> ownedTokens .>
= (. DeclModifierData dmod;
  .)
  "{"          (. ownedTokens.Add(t); .)
  { (. dmod = new DeclModifierData(); .)
    { DeclModifier<ref dmod> }
    ClassMemberDecl<dmod, members, false, true, false>
  }
  "}"          (. ownedTokens.Add(t); .)
  .

/*------------------------------------------------------------------------*/
FieldDecl<.DeclModifierData dmod, bool isValueType, List<MemberDecl> mm.>
= (. Contract.Requires(cce.NonNullElements(mm));
     Attributes attrs = null;
     IToken/*!*/ id;  Type/*!*/ ty;
     CheckDeclModifiers(ref dmod, "field", AllowedDeclModifiers.Ghost);
     var ownedTokens = new List<IToken>(dmod.OwnedTokens);
     if (isValueType) {
       // we're about to produce an error; put fields into a throw-away list, so we don't return them
       mm = new List<MemberDecl>();
     }
  .)
  SYNC
  "var"                                             (. CheckAndSetTokenOnce(ref dmod.FirstToken); ownedTokens.Add(t);
                                                       if (isValueType) {
                                                         SemErr(t, "mutable fields are not allowed in value types");
                                                       }
                                                    .)
  { Attribute<ref attrs> }
  FIdentType<out id, out ty>                        (. var f = new Field(id, id.val, dmod.IsGhost, ty, attrs); f.StartToken = dmod.FirstToken; mm.Add(f); f.TokenWithTrailingDocString = t; f.EndToken = t;
                                                       ownedTokens.Add(id); ownedTokens.Add(id.Next);
                                                       f.OwnedTokens = ownedTokens; ownedTokens = new List<IToken>(); .)
  { ","                                             (. ownedTokens.Add(t); .)
    FIdentType<out id, out ty>                      (.     f = new Field(id, id.val, dmod.IsGhost, ty, attrs); f.StartToken = dmod.FirstToken; mm.Add(f); f.TokenWithTrailingDocString = t; f.EndToken = t;
                                                       ownedTokens.Add(id); ownedTokens.Add(id.Next);
                                                       f.OwnedTokens = ownedTokens; ownedTokens = new List<IToken>();
                                                    .)
  }
  OldSemi
  .

/*------------------------------------------------------------------------*/
ConstantFieldDecl<.DeclModifierData dmod, List<MemberDecl/*!*/>/*!*/ mm, bool moduleLevelDecl.>
= (. Contract.Requires(cce.NonNullElements(mm));
     Attributes attrs = null;
     IToken/*!*/ id;  Type/*!*/ ty;
     var ownedTokens = new List<IToken>(dmod.OwnedTokens);
     Expression e = null;
     if (moduleLevelDecl && dmod.StaticToken != null) {
       errors.Warning(dmod.StaticToken, "module-level const declarations are always non-instance, so the 'static' keyword is not allowed here");
       dmod.IsStatic = false;
     }
     CheckDeclModifiers(ref dmod, "field", AllowedDeclModifiers.Ghost | AllowedDeclModifiers.Static);
  .)
  SYNC
  "const"                                    (. CheckAndSetTokenOnce(ref dmod.FirstToken); ownedTokens.Add(t); .)
  { Attribute<ref attrs> }
  CIdentType<out id, out ty>                 (. if (ty == null) { ty = new InferredTypeProxy(); } .)
  [ ellipsis                                 (. ownedTokens.Add(t); .)
  ]
  [ ":="                                     (. ownedTokens.Add(t); .)
    Expression<out e, false, true> ]
                                             (. if (e == null && ty is InferredTypeProxy) {
                                                  SemErr(id, "a const declaration must have a type or a RHS value");
                                                }
                                                var c = new ConstantField(id, id.val, e, dmod.IsStatic, dmod.IsGhost, ty, attrs);
                                                if (e != null) {
                                                  c.BodyEndTok = t; // Until we have proper ranges
                                                }
                                                c.StartToken = dmod.FirstToken;
                                                mm.Add(c);
                                             .)
  OldSemi                                    (. c.TokenWithTrailingDocString = t; c.EndToken = t; c.OwnedTokens = ownedTokens; .)
  .

/*------------------------------------------------------------------------*/
NewtypeName<out IToken id> = NoUSIdent<out id> .
LocalVarName<out IToken id> = NoUSIdent<out id> .

NewtypeDecl<DeclModifierData dmod, ModuleDefinition module, out TopLevelDecl td>
= (. IToken id, bvId;
     var ownedTokens = new List<IToken>(dmod.OwnedTokens);
     Attributes attrs = null;
     td = null;
     Type baseType = null;
     Expression constraint;
     Expression witness = null;
     CheckDeclModifiers(ref dmod, "newtype", AllowedDeclModifiers.None);
     var members = new List<MemberDecl>();
  .)
  "newtype" (. CheckAndSetTokenOnce(ref dmod.FirstToken); ownedTokens.Add(t); .)
  { Attribute<ref attrs> }
  NewtypeName<out id>                      (. ownedTokens.Add(id); .)
  (
  "="                                      (. ownedTokens.Add(t); .)
  [ ellipsis                               (. SemErr(t, // Help users adjust to the new syntax
      $"Refinement cannot change the base type of a `newtype`.  To refine `{id.val}`, either omit this `...` or omit the `=` sign and the parent type's body."); .)
  ]
  ( IF(IsIdentColonOrBar())
    LocalVarName<out bvId>                 (. ownedTokens.Add(bvId); .)
    [ ":"                                  (. ownedTokens.Add(t); .)
      Type<out baseType> ]       (. if (baseType == null) { baseType = new InferredTypeProxy(); } .)
    "|"                                    (. ownedTokens.Add(t); .)
    Expression<out constraint, false, true>
    (. var witnessKind = SubsetTypeDecl.WKind.CompiledZero; .)
    [ IF(IsWitness())
      ( "ghost"                            (. ownedTokens.Add(t); .)
        "witness"                          (. witnessKind = SubsetTypeDecl.WKind.Ghost; ownedTokens.Add(t); .)
        Expression<out witness, false, true>
      | "witness"                          (. ownedTokens.Add(t); .)
        ( "*"                                        (. witnessKind = SubsetTypeDecl.WKind.OptOut; ownedTokens.Add(t); .)
        | Expression<out witness, false, true>       (. witnessKind = SubsetTypeDecl.WKind.Compiled; .)
        )
      )
    ]
    [ TypeMembers<module, members, ownedTokens> ]
    (. td = new NewtypeDecl(id, id.val, module, new BoundVar(bvId, bvId.val, baseType), constraint, witnessKind, witness, members, attrs, isRefining: false); .)
  | Type<out baseType>
    [ TypeMembers<module, members, ownedTokens> ]
    (. td = new NewtypeDecl(id, id.val, module, baseType, members, attrs, isRefining: false); .)
  )
  | ellipsis (. ownedTokens.Add(t); .)
    [ TypeMembers<module, members, ownedTokens> ]
    (. baseType = null; // Base type is not known yet
       td = new NewtypeDecl(id, id.val, module, baseType, members, attrs, isRefining: true);
       td.StartToken = dmod.FirstToken;
       td.EndToken = t;       
    .)
  )  (. if (td != null) {
          td.TokenWithTrailingDocString = t; 
          td.StartToken = dmod.FirstToken;
          td.EndToken = t;
          td.OwnedTokens = ownedTokens;
        }   .)
  .

/*------------------------------------------------------------------------*/
SynonymTypeName<out IToken id> = NoUSIdent<out id> .

// The following includes Opaque type definitions
SynonymTypeDecl<DeclModifierData dmod, ModuleDefinition module, out TopLevelDecl td>
= (. IToken id, bvId;
     Attributes attrs = null;
     var characteristics = new TypeParameter.TypeParameterCharacteristics(false);
     var typeArgs = new List<TypeParameter>();
     td = null;
     Type ty = null;
     Expression constraint;
     Expression witness = null;
     var kind = "opaque type";
     var members = new List<MemberDecl>();
     var ownedTokens = new List<IToken>(dmod.OwnedTokens);
     var isRefining = false;
  .)
  "type"                      (. CheckAndSetTokenOnce(ref dmod.FirstToken); ownedTokens.Add(t); .)
  { Attribute<ref attrs> }
  SynonymTypeName<out id>     (. ownedTokens.Add(t); .)
  { TypeParameterCharacteristics<ref characteristics> }
  [ GenericParameters<typeArgs, true, ownedTokens> ]
  [ "="                       (. ownedTokens.Add(t); .)
    ( IF(IsIdentColonOrBar())
      LocalVarName<out bvId>  (. ownedTokens.Add(t); .)
      [ ":"                   (. ownedTokens.Add(t); .)
        Type<out ty> ]   (. if (ty == null) { ty = new InferredTypeProxy(); } .)
      "|"                     (. ownedTokens.Add(t); .)
      Expression<out constraint, false, true>
      (. var witnessKind = SubsetTypeDecl.WKind.CompiledZero; .)
      [ IF(IsWitness())
        ( "ghost"                              (. ownedTokens.Add(t); .)
          "witness"                            (. witnessKind = SubsetTypeDecl.WKind.Ghost; ownedTokens.Add(t); .)
          Expression<out witness, false, true>
        | "witness"                            (. ownedTokens.Add(t); .)
          ( "*"                                        (. witnessKind = SubsetTypeDecl.WKind.OptOut; ownedTokens.Add(t); .)
          | Expression<out witness, false, true>       (. witnessKind = SubsetTypeDecl.WKind.Compiled; .)
          )
        )
      ]
      (. td = new SubsetTypeDecl(id, id.val, characteristics, typeArgs, module, new BoundVar(bvId, bvId.val, ty), constraint, witnessKind, witness, attrs);
         kind = "subset type";
      .)
    |
      Type<out ty>
      (. td = new TypeSynonymDecl(id, id.val, characteristics, typeArgs, module, ty, attrs);
         kind = "type synonym";
      .)
    )
  | ellipsis                               (. isRefining = true; ownedTokens.Add(t); .)
    [ TypeMembers<module, members, ownedTokens> ]
  | TypeMembers<module, members, ownedTokens>
  ]
  (. if (td == null) {
       if (module is DefaultModuleDecl) {
         // opaque type declarations at the very outermost program scope get an automatic (!new)
         characteristics.ContainsNoReferenceTypes = true;
       }
       td = new OpaqueTypeDecl(id, id.val, module, characteristics, typeArgs, members, attrs, isRefining);
     }
     td.BodyEndTok = t;
     td.StartToken = dmod.FirstToken;
     td.EndToken = t;
     td.TokenWithTrailingDocString = t;
     td.OwnedTokens = ownedTokens;
  .)
  (. CheckDeclModifiers(ref dmod, kind, AllowedDeclModifiers.None); .)
  .

/*------------------------------------------------------------------------*/
GIdentType<bool allowGhostKeyword, bool allowNewKeyword, bool allowNameOnlyKeyword, bool allowOlderKeyword,
           out IToken/*!*/ id, out Type/*!*/ ty, out bool isGhost, out bool isOld, out bool isNameOnly, out bool isOlder>
/* isGhost always returns as false if allowGhostKeyword is false */
= (. Contract.Ensures(Contract.ValueAtReturn(out id)!=null);
     Contract.Ensures(Contract.ValueAtReturn(out ty)!=null);
     isGhost = false; isOld = allowNewKeyword; isNameOnly = false; isOlder = false;
  .)
  { IF(IsKeywordForFormal())
    ( "ghost"                    (. if (allowGhostKeyword) { isGhost = true; } else { SemErr(t, "formal cannot be declared 'ghost' in this context"); } .)
    | "new"                      (. if (allowNewKeyword) { isOld = false; } else { SemErr(t, "formal cannot be declared 'new' in this context"); } .)
    | "nameonly"                 (. if (allowNameOnlyKeyword) { isNameOnly = true; } else { SemErr(t, "formal cannot be declared 'nameonly' in this context"); } .)
    | "older"                    (. if (allowOlderKeyword) { isOlder = true; } else { SemErr(t, "formal cannot be declared 'older' in this context"); } .)
    )
  }
  IdentType<out id, out ty, false>
  .

FIdentType<out IToken/*!*/ id, out Type/*!*/ ty>
= (.Contract.Ensures(Contract.ValueAtReturn(out id) != null); Contract.Ensures(Contract.ValueAtReturn(out ty) != null);
    id = Token.NoToken;
  .)
  NoUSIdentOrDigits<out id> (. id = t; .)
  ":"
  Type<out ty>
  .

CIdentType<out IToken/*!*/ id, out Type ty>
= (.Contract.Ensures(Contract.ValueAtReturn(out id) != null);
    id = Token.NoToken;
    ty = null;
  .)
  NoUSIdentOrDigits<out id> (. id = t; .)
  [ ":"
    Type<out ty>
  ]
  .

IdentType<out IToken/*!*/ id, out Type/*!*/ ty, bool allowWildcardId>
= (.Contract.Ensures(Contract.ValueAtReturn(out id) != null); Contract.Ensures(Contract.ValueAtReturn(out ty) != null);.)
  WildIdent<out id, allowWildcardId>
  ":"
  Type<out ty>
  .

LocalIdentTypeOptional<out LocalVariable var, bool isGhost, bool allowWild=true>
= (. IToken id;  Type ty;  Type optType = null;
  .)
  WildIdent<out id, allowWild>
  [ ":" Type<out ty>             (. optType = ty; .)
  ]
  (. var = new LocalVariable(id, id, id.val, optType == null ? new InferredTypeProxy() : optType, isGhost); .)
  .

IdentTypeOptional<out BoundVar var>
= (. Contract.Ensures(Contract.ValueAtReturn(out var) != null);
     IToken id;  Type ty;  Type optType = null;
  .)
  WildIdent<out id, true>
  [ ":" Type<out ty>             (. optType = ty; .)
  ]
  (. var = new BoundVar(id, id.val, optType == null ? new InferredTypeProxy() : optType); .)
  .

TypeIdentOptional<out IToken/*!*/ id, out string/*!*/ identName, out Type/*!*/ ty, out bool isGhost, out Expression defaultValue, out bool isNameOnly>
= (.Contract.Ensures(Contract.ValueAtReturn(out id)!=null);
     Contract.Ensures(Contract.ValueAtReturn(out ty)!=null);
     Contract.Ensures(Contract.ValueAtReturn(out identName)!=null);
     string name = null; id = Token.NoToken; ty = new BoolType()/*dummy*/; isGhost = false;
     IToken nameonlyToken = null;
     defaultValue = null;
  .)
  { "ghost"                            (. isGhost = true; .)
  | "nameonly"                         (. nameonlyToken = t; .)
  }
  ( TypeAndToken<out id, out ty, false>
    [ ":"
      (. /* try to convert ty to an identifier */
         UserDefinedType udt = ty as UserDefinedType;
         if (udt != null && udt.TypeArgs.Count == 0) {
           name = udt.Name;
         } else {
           SemErr(id, "invalid formal-parameter name in datatype constructor");
         }
      .)
      Type<out ty>
      ParameterDefaultValue<true, out defaultValue>
    ]
  | digits         (. id = t; name = id.val;.)
    ":"
    Type<out ty>
    ParameterDefaultValue<true, out defaultValue>
  )
  (. if (name != null) {
       identName = name;
       isNameOnly = nameonlyToken != null;
     } else {
       identName = "#" + anonymousIds++;
       if (nameonlyToken != null) {
         SemErr(nameonlyToken, "use of the 'nameonly' modifier must be accompanied with a parameter name");
       }
       isNameOnly = false;
     }
  .)
  .

/*------------------------------------------------------------------------*/
IteratorName<out IToken id> = NoUSIdent<out id> .

IteratorDecl<DeclModifierData dmod, ModuleDefinition module, out IteratorDecl/*!*/ iter>
= (. Contract.Ensures(Contract.ValueAtReturn(out iter) != null);
     IToken/*!*/ id;
     Attributes attrs = null;
     List<TypeParameter/*!*/>/*!*/ typeArgs = new List<TypeParameter/*!*/>();
     List<Formal/*!*/> ins = new List<Formal/*!*/>();
     List<Formal/*!*/> outs = new List<Formal/*!*/>();
     List<FrameExpression/*!*/> reads = new List<FrameExpression/*!*/>();
     List<FrameExpression/*!*/> mod = new List<FrameExpression/*!*/>();
     List<Expression/*!*/> decreases = new List<Expression>();
     List<AttributedExpression/*!*/> req = new List<AttributedExpression/*!*/>();
     List<AttributedExpression/*!*/> ens = new List<AttributedExpression/*!*/>();
     List<AttributedExpression/*!*/> yieldReq = new List<AttributedExpression/*!*/>();
     List<AttributedExpression/*!*/> yieldEns = new List<AttributedExpression/*!*/>();
     List<Expression/*!*/> dec = new List<Expression/*!*/>();
     var ownedTokens = new List<IToken>(dmod.OwnedTokens);
     Attributes readsAttrs = null;
     Attributes modAttrs = null;
     Attributes decrAttrs = null;
     BlockStmt body = null;
     IToken signatureEllipsis = null;
     IToken bodyStart = Token.NoToken;
     IToken bodyEnd = Token.NoToken;
     CheckDeclModifiers(ref dmod, "iterator", AllowedDeclModifiers.None);
  .)
  SYNC
  "iterator"                (. ownedTokens.Add(t); CheckAndSetTokenOnce(ref dmod.FirstToken); .)
  { Attribute<ref attrs> }
  IteratorName<out id>      (. ownedTokens.Add(t); .)
  (
    [ GenericParameters<typeArgs, true, ownedTokens> ]
    Formals<true, true, false, false, ins, ownedTokens>
    [ ( "yields"            (. ownedTokens.Add(t); .)
      | "returns"           (. SemErr(t, "iterators don't have a 'returns' clause; did you mean 'yields'?"); .)
      )
      Formals<false, true, false, false, outs, ownedTokens>
    ]
  | ellipsis                (. signatureEllipsis = t; ownedTokens.Add(t); .)
  )
  IteratorSpec<reads, mod, decreases, req, ens, yieldReq, yieldEns, ref readsAttrs, ref modAttrs, ref decrAttrs, ownedTokens>
  [ BlockStmt<out body, out bodyStart, out bodyEnd>
  ]
  (. iter = new IteratorDecl(id, id.val, module, typeArgs, ins, outs,
                             new Specification<FrameExpression>(reads, readsAttrs),
                             new Specification<FrameExpression>(mod, modAttrs),
                             new Specification<Expression>(decreases, decrAttrs),
                             req, ens, yieldReq, yieldEns,
                             body, attrs, signatureEllipsis);
     iter.BodyStartTok = bodyStart;
     iter.BodyEndTok = bodyEnd;
     iter.StartToken = ownedTokens[0];
     iter.OwnedTokens = ownedTokens;
 .)
  .

/*------------------------------------------------------------------------*/
TypeVariableName<out IToken id> = NoUSIdent<out id> .

GenericParameters<.List<TypeParameter/*!*/>/*!*/ typeArgs, bool allowVariance, List<IToken> ownedTokens.>
= (. Contract.Requires(cce.NonNullElements(typeArgs));
     IToken/*!*/ id;
     TypeParameter.TypeParameterCharacteristics characteristics;
     TypeParameter.TPVarianceSyntax variance = TypeParameter.TPVarianceSyntax.NonVariant_Strict;  // assignment is to please compiler
     characteristics = new TypeParameter.TypeParameterCharacteristics(false);
  .)
  // If a "<" combined with a Variance symbol could be a new token, then the parser here will need to be more complex,
  // since, for example, a < followed immediately by a Variance symbol would scan as the wrong token.
  // Fortunately that is not currently the case.
  // (Only because we parse the new "<-" symbol as separate "<" "-" tokens precisely to avoid this issue :)
  "<"                       (. ownedTokens.Add(t); .)
  [ Variance<out variance>  (. if (!allowVariance) { SemErr(t, "type-parameter variance is not allowed to be specified in this context"); }
                               ownedTokens.Add(t); .)
  ]
  TypeVariableName<out id>  (. ownedTokens.Add(t); .)
  { TypeParameterCharacteristics<ref characteristics> }
  (. typeArgs.Add(new TypeParameter(id, id.val, variance, characteristics)); .)
  { ","                     (. ownedTokens.Add(t); .)
    (. variance = TypeParameter.TPVarianceSyntax.NonVariant_Strict;
       characteristics = new TypeParameter.TypeParameterCharacteristics(false);
    .)
    [ Variance<out variance>  (. if (!allowVariance) { SemErr(t, "type-parameter variance is not allowed to be specified in this context"); } .)
    ]
    TypeVariableName<out id>
    { TypeParameterCharacteristics<ref characteristics> }
    (. typeArgs.Add(new TypeParameter(id, id.val, variance, characteristics)); .)
  }
  ">"                       (. ownedTokens.Add(t); .)
  .

/*------------------------------------------------------------------------*/
Variance<out TypeParameter.TPVarianceSyntax variance>
= (. variance = TypeParameter.TPVarianceSyntax.NonVariant_Strict;  // never used; here just to please the C# compiler
  .)
  ( "*"  (. variance = TypeParameter.TPVarianceSyntax.Covariant_Permissive; .)
  | "+"  (. variance = TypeParameter.TPVarianceSyntax.Covariant_Strict; .)
  | "!"  (. variance = TypeParameter.TPVarianceSyntax.NonVariant_Permissive; .)
  | "-"  (. variance = TypeParameter.TPVarianceSyntax.Contravariance; .)
  )
  .

/*------------------------------------------------------------------------*/
TypeParameterCharacteristics<ref TypeParameter.TypeParameterCharacteristics characteristics>
= "(" (. characteristics.StartToken = t; .)
  TPCharOption<ref characteristics>
  { ","  (. characteristics.OwnedTokens.Add(t); .)
    TPCharOption<ref characteristics>
  }
  ")" (. characteristics.EndToken = t; .)
  .

TPCharOption<ref TypeParameter.TypeParameterCharacteristics characteristics>
= ( "=="       (. characteristics.EqualitySupport = TypeParameter.EqualitySupportValue.Required; .)
  | digits     (. if (t.val == "0") {
                    characteristics.AutoInit = Microsoft.Dafny.Type.AutoInitInfo.CompilableValue;
                  } else if (t.val == "00") {
                    if (characteristics.AutoInit != Microsoft.Dafny.Type.AutoInitInfo.CompilableValue) {
                      characteristics.AutoInit = Microsoft.Dafny.Type.AutoInitInfo.Nonempty;
                    }
                  } else {
                    SemErr(t, "unexpected type parameter option - should be == or 0 or !new");
                  }
               .)
  | "!" "new"  (. characteristics.ContainsNoReferenceTypes = true; .)
  )
  .

/*------------------------------------------------------------------------*/
MethodDecl<DeclModifierData dmod, bool allowConstructor, out Method/*!*/ m>
= (. Contract.Ensures(Contract.ValueAtReturn(out m) !=null);
     IToken/*!*/ id = Token.NoToken;
     bool hasName = false;  IToken keywordToken;
     Attributes attrs = null;
     List<TypeParameter/*!*/>/*!*/ typeArgs = new List<TypeParameter/*!*/>();
     List<Formal/*!*/> ins = new List<Formal/*!*/>();
     List<Formal/*!*/> outs = new List<Formal/*!*/>();
     List<AttributedExpression/*!*/> req = new List<AttributedExpression/*!*/>();
     List<FrameExpression/*!*/> mod = new List<FrameExpression/*!*/>();
     List<AttributedExpression/*!*/> ens = new List<AttributedExpression/*!*/>();
     List<Expression/*!*/> dec = new List<Expression/*!*/>();
     Attributes decAttrs = null;
     Attributes modAttrs = null;
     BlockStmt body = null;
     bool isPlainOlMethod = false;
     bool isLemma = false;
     bool isTwoStateLemma = false;
     bool isConstructor = false;
     bool isLeastLemma = false;
     bool isGreatestLemma = false;
     IToken signatureEllipsis = null;
     IToken tokenWithTrailingDocString = Token.NoToken;
     IToken bodyStart = Token.NoToken;
     IToken bodyEnd = Token.NoToken;
     var ownedTokens = new List<IToken>(dmod.OwnedTokens);
     AllowedDeclModifiers allowed = AllowedDeclModifiers.None;
     string caption = "";
     ExtremePredicate.KType kType = ExtremePredicate.KType.Unspecified;
  .)
  SYNC
  ( "method"                        (. isPlainOlMethod = true; caption = "method"; ownedTokens.Add(t);
                                       CheckAndSetTokenOnce(ref dmod.FirstToken);
                                       allowed = AllowedDeclModifiers.Ghost | AllowedDeclModifiers.Static; .)
  | "lemma"                         (. isLemma = true; caption = "lemma"; ownedTokens.Add(t);
                                       CheckAndSetTokenOnce(ref dmod.FirstToken);
                                       allowed = AllowedDeclModifiers.AlreadyGhost | AllowedDeclModifiers.Static; .)
  | ( "greatest"                    (. CheckAndSetTokenOnce(ref dmod.FirstToken); ownedTokens.Add(t); .)
      "lemma"                       (. ownedTokens.Add(t); .)
    | "colemma"                     (. errors.Deprecated(t, "the old keyword 'colemma' has been renamed to the keyword phrase 'greatest lemma'"); .)
    )
                                    (. isGreatestLemma = true; caption = "greatest lemma";
                                       allowed = AllowedDeclModifiers.AlreadyGhost | AllowedDeclModifiers.Static; .)
  | ( "least"                       (. CheckAndSetTokenOnce(ref dmod.FirstToken); ownedTokens.Add(t); .)
    | "inductive"                   (. errors.Deprecated(t, "the old keyword phrase 'inductive lemma' has been renamed to 'least lemma'"); .)
    )
    "lemma"
                                    (. isLeastLemma = true;  caption = "least lemma"; ownedTokens.Add(t);
                                       allowed = AllowedDeclModifiers.AlreadyGhost | AllowedDeclModifiers.Static;.)
  | "twostate"                      (. CheckAndSetTokenOnce(ref dmod.FirstToken); ownedTokens.Add(t); .)
    "lemma"                         (. isTwoStateLemma = true; caption = "two-state lemma"; ownedTokens.Add(t);
                                       allowed = AllowedDeclModifiers.AlreadyGhost | AllowedDeclModifiers.Static; .)
  | "constructor"                   (.  CheckAndSetTokenOnce(ref dmod.FirstToken); ownedTokens.Add(t);
                                       if (allowConstructor) {
                                         isConstructor = true;
                                       } else {
                                         SemErr(t, "constructors are allowed only in classes");
                                       }
                                       caption = "constructor";
                                       allowed = AllowedDeclModifiers.Ghost;
                                    .)
  )                                 (. keywordToken = t;
                                       CheckDeclModifiers(ref dmod, caption, allowed); .)
  { Attribute<ref attrs> }
  [ MethodFunctionName<out id>               (. hasName = true; ownedTokens.Add(id); .)
  ]
  (. if (!hasName) {
       id = keywordToken;
       if (!isConstructor) {
         SemErr(la, "a method must be given a name (expecting identifier)");
       }
     }
  .)
  (
    [ GenericParameters<typeArgs, false, ownedTokens> ]
    [ KType<ref kType, ownedTokens>              (. if (!(isGreatestLemma || isLeastLemma)) { SemErr(t, "type of _k can only be specified for least and greatest lemmas"); } .)
    ]
    (. var isCompilable = (isPlainOlMethod || isConstructor) && !dmod.IsGhost; .)
    Formals<true, isCompilable, isTwoStateLemma, false, ins, ownedTokens>
    [ "returns"                                 (. if (isConstructor) { SemErr(t, "constructors cannot have out-parameters"); } ownedTokens.Add(t);  .)
      Formals<false, isCompilable, false, false, outs, ownedTokens>
    ]
  | ellipsis                                    (. signatureEllipsis = t; ownedTokens.Add(t); .)
  )                                             (. tokenWithTrailingDocString = t; .)
  MethodSpec<dmod.IsGhost || isLemma || isTwoStateLemma || isLeastLemma || isGreatestLemma,
             req, mod, ens, dec, ref decAttrs, ref modAttrs, caption, isConstructor, ownedTokens>
  [ IF(isConstructor)
    (. DividedBlockStmt dividedBody; .)
    DividedBlockStmt<out dividedBody, out bodyStart, out bodyEnd>
    (. body = dividedBody; .)
  | BlockStmt<out body, out bodyStart, out bodyEnd>
  ]
  (. IToken tok = id;
     if (isConstructor) {
       m = new Constructor(tok, hasName ? id.val : "_ctor", dmod.IsGhost, typeArgs, ins,
                           req, new Specification<FrameExpression>(mod, modAttrs), ens, new Specification<Expression>(dec, decAttrs), (DividedBlockStmt)body, attrs, signatureEllipsis);
     } else if (isLeastLemma) {
       m = new LeastLemma(tok, id.val, dmod.IsStatic, kType, typeArgs, ins, outs,
                          req, new Specification<FrameExpression>(mod, modAttrs), ens, new Specification<Expression>(dec, decAttrs), body, attrs, signatureEllipsis);
     } else if (isGreatestLemma) {
       m = new GreatestLemma(tok, id.val, dmod.IsStatic, kType, typeArgs, ins, outs,
                             req, new Specification<FrameExpression>(mod, modAttrs), ens, new Specification<Expression>(dec, decAttrs), body, attrs, signatureEllipsis);
     } else if (isLemma) {
       m = new Lemma(tok, id.val, dmod.IsStatic, typeArgs, ins, outs,
                     req, new Specification<FrameExpression>(mod, modAttrs), ens, new Specification<Expression>(dec, decAttrs), body, attrs, signatureEllipsis);
     } else if (isTwoStateLemma) {
       m = new TwoStateLemma(tok, id.val, dmod.IsStatic, typeArgs, ins, outs,
                             req, new Specification<FrameExpression>(mod, modAttrs),
                             ens, new Specification<Expression>(dec, decAttrs), body, attrs, signatureEllipsis);
     } else {
       m = new Method(tok, id.val, dmod.IsStatic, dmod.IsGhost, typeArgs, ins, outs,
                      req, new Specification<FrameExpression>(mod, modAttrs), ens, new Specification<Expression>(dec, decAttrs), body, attrs, signatureEllipsis);
     }
     m.BodyStartTok = bodyStart;
     m.BodyEndTok = bodyEnd;
     m.StartToken = dmod.FirstToken;
     m.EndToken = t;
     m.TokenWithTrailingDocString = tokenWithTrailingDocString;
     m.OwnedTokens = ownedTokens;
 .)
  .

/*------------------------------------------------------------------------*/
KType<.ref ExtremePredicate.KType kType, List<IToken> ownedTokens.>
= "["           (. ownedTokens.Add(t); .)
  ( "nat"       (. kType = ExtremePredicate.KType.Nat; .)
  | "ORDINAL"   (. kType = ExtremePredicate.KType.ORDINAL; .)
  )             (. ownedTokens.Add(t); .)
  "]"           (. ownedTokens.Add(t); .)
  .

/*------------------------------------------------------------------------*/
RequiresClause<.List<AttributedExpression> req, bool allowLabel, List<IToken> ownedTokens.>
= "requires"    (. IToken lbl = null;
                   IToken first = t;
                   Attributes attrs = null;
                   Expression e;
                   ownedTokens.Add(t);
                 .)
  { Attribute<ref attrs> }
  [ IF(IsLabel(allowLabel))
    LabelName<out lbl> ":" (. ownedTokens.Add(lbl); ownedTokens.Add(t); .)
  ]
  Expression<out e, false, false>
  OldSemi       (. req.Add(new AttributedExpression(e, lbl == null ? null : new AssertLabel(lbl, lbl.val), attrs)); .)
  .

/*------------------------------------------------------------------------*/
EnsuresClause<.List<AttributedExpression> ens, bool allowLambda, List<IToken> ownedTokens.>
= "ensures"     (. Expression e;
                   Attributes attrs = null;
                   ownedTokens.Add(t);
                 .)
  { Attribute<ref attrs> }
  Expression<out e, false, allowLambda>
  OldSemi       (. ens.Add(new AttributedExpression(e, attrs)); .)
  .

/*------------------------------------------------------------------------*/
ModifiesClause<.ref List<FrameExpression> mod, ref Attributes attrs,
                bool allowLambda, bool performThisDeprecatedCheck, List<IToken> ownedTokens.>
= "modifies"                                    (. FrameExpression fe;
                                                   mod = mod ?? new List<FrameExpression>();
                                                   ownedTokens.Add(t);
                                                .)
  { Attribute<ref attrs> }
  FrameExpression<out fe, false, allowLambda>         (. Util.AddFrameExpression(mod, fe, performThisDeprecatedCheck, errors); .)
  { "," (. ownedTokens.Add(t); .) 
    FrameExpression<out fe, false, allowLambda>   (. Util.AddFrameExpression(mod, fe, performThisDeprecatedCheck, errors); .)
  }
  OldSemi
  .

/*------------------------------------------------------------------------*/
DecreasesClause<.List<Expression> decreases, ref Attributes attrs,
                 bool allowWildcard, bool allowLambda, List<IToken> ownedTokens.>
= "decreases"               (. ownedTokens.Add(t); .)
  { Attribute<ref attrs> }
  DecreasesList<decreases, allowWildcard, allowLambda, ownedTokens>
  OldSemi
  .

/*------------------------------------------------------------------------*/
ReadsClause<.List<FrameExpression/*!*/>/*!*/ reads,
                  bool allowLemma, bool allowLambda, bool allowWild,
                  List<IToken> ownedTokens.>
= "reads"
  (. FrameExpression fe; ownedTokens.Add(t); .)
  PossiblyWildFrameExpression<out fe, allowLemma, allowLambda, allowWild>      (. reads.Add(fe); .)
  { ","                                                                        (. ownedTokens.Add(t); .)
    PossiblyWildFrameExpression<out fe, allowLemma, allowLambda, allowWild>    (. reads.Add(fe); .)
  }
  (. if (allowWild && reads.Count > 1 && reads.Exists(fe => fe.E is WildcardExpr)) {
       SemErr(fe.tok, "A 'reads' clause that contains '*' is not allowed to contain any other expressions");
     }
  .)
  OldSemi
  .

/*-----------------------------------------------------pp-------------------*/
InvariantClause<. List<AttributedExpression> invariants, List<IToken> ownedTokens.> =
  "invariant"                                   (. Attributes attrs = null;
                                                   Expression e;
                                                   ownedTokens.Add(t);
                                                .)
  { Attribute<ref attrs> }
  Expression<out e, false, true>                (. invariants.Add(new AttributedExpression(e, attrs)); .)
  OldSemi
  .

/*------------------------------------------------------------------------*/
MethodSpec<.bool isGhost, List<AttributedExpression> req, List<FrameExpression> mod, List<AttributedExpression> ens,
            List<Expression> decreases, ref Attributes decAttrs, ref Attributes modAttrs, string caption,
            bool performThisDeprecatedCheck, List<IToken> ownedTokens.>
= (. Contract.Requires(cce.NonNullElements(req));
     Contract.Requires(cce.NonNullElements(mod));
     Contract.Requires(cce.NonNullElements(ens));
     Contract.Requires(cce.NonNullElements(decreases));
  .)
  SYNC
  { ModifiesClause<ref mod, ref modAttrs, false, performThisDeprecatedCheck, ownedTokens>
  | RequiresClause<req, true, ownedTokens>
  | EnsuresClause<ens, false, ownedTokens>
  | DecreasesClause<decreases, ref decAttrs, !isGhost, false, ownedTokens>
  }
  .

/*------------------------------------------------------------------------*/
IteratorSpec<.List<FrameExpression/*!*/>/*!*/ reads, List<FrameExpression/*!*/>/*!*/ mod, List<Expression/*!*/> decreases,
              List<AttributedExpression/*!*/>/*!*/ req, List<AttributedExpression/*!*/>/*!*/ ens,
              List<AttributedExpression/*!*/>/*!*/ yieldReq, List<AttributedExpression/*!*/>/*!*/ yieldEns,
              ref Attributes readsAttrs, ref Attributes modAttrs, ref Attributes decrAttrs, List<IToken> ownedTokens.>
=
  SYNC
  { ReadsClause<reads, false, false, false, ownedTokens>
  | ModifiesClause<ref mod, ref modAttrs, false, false, ownedTokens>
  | (. bool isYield = false; .)
    [ "yield"                                                (. isYield = true; ownedTokens.Add(t); .)
    ]
    ( RequiresClause<(isYield?yieldReq:req), !isYield, ownedTokens>
    | EnsuresClause<(isYield?yieldEns:ens), false, ownedTokens>
    )
  | DecreasesClause<decreases, ref decrAttrs, false, false, ownedTokens>
  }
  .

/*------------------------------------------------------------------------*/
Formals<.bool incoming, bool allowGhostKeyword, bool allowNewKeyword, bool allowOlderKeyword, List<Formal> formals, List<IToken> ownedTokens.>
= (. Contract.Requires(cce.NonNullElements(formals));
     IToken id;
     Type ty;
     bool isGhost;
     bool isOld;
     Expression defaultValue;
     bool isNameOnly;
     bool isOlder;
  .)
  "("            (. ownedTokens.Add(t); .)
  [
    GIdentType<allowGhostKeyword, allowNewKeyword, incoming, allowOlderKeyword, out id, out ty, out isGhost, out isOld, out isNameOnly, out isOlder>
    ParameterDefaultValue<incoming, out defaultValue>
                 (. formals.Add(new Formal(id, id.val, ty, incoming, isGhost, defaultValue, isOld, isNameOnly, isOlder)); .)
    { ","        (. ownedTokens.Add(t); .) 
      GIdentType<allowGhostKeyword, allowNewKeyword, incoming, allowOlderKeyword, out id, out ty, out isGhost, out isOld, out isNameOnly, out isOlder>
    ParameterDefaultValue<incoming, out defaultValue>
                 (. formals.Add(new Formal(id, id.val, ty, incoming, isGhost, defaultValue, isOld, isNameOnly, isOlder)); .)
    }
  ]
  ")"            (. ownedTokens.Add(t); .)
  .

ParameterDefaultValue<bool incoming, out Expression defaultValue>
= (. defaultValue = null; IToken tok;
  .)
  [ ":="        (. tok = t; .)
    Expression<out defaultValue, true, true>
    (. if (!incoming) {
         SemErr(tok, "out-parameters cannot have default-value expressions");
         defaultValue = null;
       }
    .)
  ]
  .

/*------------------------------------------------------------------------*/
FormalsOptionalIds<.List<Formal/*!*/>/*!*/ formals, List<IToken> ownedTokens.>
= (. Contract.Requires(cce.NonNullElements(formals));
     IToken/*!*/ id;  Type/*!*/ ty;  string/*!*/ name;  bool isGhost;  Expression/*?*/ defaultValue;
     bool isNameOnly;
  .)
  "("       (. ownedTokens.Add(t); .)
  [
    TypeIdentOptional<out id, out name, out ty, out isGhost, out defaultValue, out isNameOnly>
            (. formals.Add(new Formal(id, name, ty, true, isGhost, defaultValue, false, isNameOnly)); .)
    { ","   (. ownedTokens.Add(t); .)
      TypeIdentOptional<out id, out name, out ty, out isGhost, out defaultValue, out isNameOnly>
            (. formals.Add(new Formal(id, name, ty, true, isGhost, defaultValue, false, isNameOnly)); .)
    }
  ]
  ")"       (. ownedTokens.Add(t); .)
  .

/*------------------------------------------------------------------------*/
Type<out Type ty>
= (. Contract.Ensures(Contract.ValueAtReturn(out ty) != null); IToken/*!*/ tok; .)
  TypeAndToken<out tok, out ty, false>
  .

TypeAndToken<out IToken tok, out Type ty, bool inExpressionContext>
= (. Contract.Ensures(Contract.ValueAtReturn(out tok)!=null);
     Contract.Ensures(Contract.ValueAtReturn(out ty) != null);
     tok = Token.NoToken;
     ty = new BoolType();  /*keep compiler happy*/
     var ownedTokens = new List<IToken>();
     List<Type> gt;
     List<Type> tupleArgTypes = null;
     List<bool> argumentGhostness = null;
  .)
  ( "bool"                          (. tok = t; ownedTokens.Add(t); .)
  | "char"                          (. tok = t;  ty = new CharType(); ownedTokens.Add(t); .)
  | "int"                           (. tok = t;  ty = new IntType(); ownedTokens.Add(t); .)
  | "nat"                           (. tok = t;  ty = new UserDefinedType(tok, tok.val, null); ownedTokens.Add(t); .)
  | "real"                          (. tok = t;  ty = new RealType(); ownedTokens.Add(t); .)
  | "ORDINAL"                       (. tok = t;  ty = new BigOrdinalType(); ownedTokens.Add(t); .)
  | bvToken                         (. tok = t; ownedTokens.Add(t);
                                       int w = StringToInt(tok.val.Substring(2), 0, "bitvectors that wide");
                                       ty = new BitvectorType(w);
                                    .)
  | "set"                           (. tok = t; ownedTokens.Add(t); .)
    OptGenericInstantiation<out gt, inExpressionContext, ownedTokens>
                                    (. if (gt != null && gt.Count > 1) {
                                         SemErr("set type expects only one type argument");
                                       }
                                       ty = new SetType(true, gt != null ?gt[0] : null);
                                    .)
  | "iset"                          (. tok = t; ownedTokens.Add(t); .)
    OptGenericInstantiation<out gt, inExpressionContext, ownedTokens>
                                    (. if (gt != null && gt.Count > 1) {
                                         SemErr("set type expects only one type argument");
                                       }
                                       ty = new SetType(false, gt != null ? gt[0] : null);
                                    .)
  | "multiset"                      (. tok = t; ownedTokens.Add(t); .)
    OptGenericInstantiation<out gt, inExpressionContext, ownedTokens>
                                    (. if (gt != null && gt.Count > 1) {
                                         SemErr("multiset type expects only one type argument");
                                       }
                                       ty = new MultiSetType(gt != null ? gt[0] : null);
                                    .)
  | "seq"                           (. tok = t; ownedTokens.Add(t); .)
    OptGenericInstantiation<out gt, inExpressionContext, ownedTokens>
                                    (. if (gt != null && gt.Count > 1) {
                                         SemErr("seq type expects only one type argument");
                                       }
                                       ty = new SeqType(gt != null ? gt[0] : null);
                                    .)
  | "string"                        (. tok = t;  ty = new UserDefinedType(tok, tok.val, null); ownedTokens.Add(t); .)
  | "object"                        (. tok = t;  ty = new UserDefinedType(tok, tok.val, null); ownedTokens.Add(t); .)
  | "object?"                       (. tok = t;  ty = new UserDefinedType(tok, tok.val, null); ownedTokens.Add(t); .)
  | "map"                           (. tok = t; ownedTokens.Add(t); .)
    OptGenericInstantiation<out gt, inExpressionContext, ownedTokens>
                                    (. if (gt == null) {
                                         ty = new MapType(true, null, null);
                                       } else if (gt.Count != 2) {
                                         SemErr("map type expects two type arguments");
                                         ty = new MapType(true, gt[0], gt.Count == 1 ? new InferredTypeProxy() : gt[1]);
                                       } else {
                                         ty = new MapType(true, gt[0], gt[1]);
                                       }
                                    .)
  | "imap"                          (. tok = t; ownedTokens.Add(t); .)
    OptGenericInstantiation<out gt, inExpressionContext, ownedTokens>
                                    (. if (gt == null) {
                                         ty = new MapType(false, null, null);
                                       } else if (gt.Count != 2) {
                                         SemErr("imap type expects two type arguments");
                                         ty = new MapType(false, gt[0], gt.Count == 1 ? new InferredTypeProxy() : gt[1]);
                                       } else {
                                         ty = new MapType(false, gt[0], gt[1]);
                                       }
                                    .)
  | arrayToken                      (. tok = t; ownedTokens.Add(t); .)
    OptGenericInstantiation<out gt, inExpressionContext, ownedTokens>
                                    (. var tokString = tok.val;
                                       bool q = tokString[tokString.Length-1] == '?';
                                       // Extracting the dimension out of array2 or array10?
                                       var dimString = tokString.Substring(5, tokString.Length - (q?6:5)); // 5 is length of "array"
                                       int dims = StringToInt(dimString, 1, "arrays of that many dimensions");
                                       ty = theBuiltIns.ArrayType(tok, dims, gt, true, q);
                                    .)
  | TupleType<out ty, out tok, out tupleArgTypes, out argumentGhostness, ownedTokens>
  | NamedType<out ty, out tok, inExpressionContext, ownedTokens>
  )
  (. ty.OwnedTokens = ownedTokens;
     ownedTokens = new List<IToken>();
  .)
  [ (. int arrowKind = 0; /* 0: any, 1: partial, 2: total */
       Type t2;
    .)
    ( "~>"           (. arrowKind = 0; .)
    | "-->"          (. arrowKind = 1; .)
    | "->"           (. arrowKind = 2; .)
    )                (. tok = t; ownedTokens.Add(t); .)
    Type<out t2>
    (. if (tupleArgTypes != null) {
         gt = tupleArgTypes;
        } else {
         gt = new List<Type>{ ty };
       }
       var arity = gt.Count;
       theBuiltIns.CreateArrowTypeDecl(arity);
       if (arrowKind == 0) {
         ty = new ArrowType(tok, gt, t2);
       } else {
         gt.Add(t2);
         if (arrowKind == 1) {
           ty = new UserDefinedType(tok, ArrowType.PartialArrowTypeName(arity), gt);
         } else {
           ty = new UserDefinedType(tok, ArrowType.TotalArrowTypeName(arity), gt);
         }
       }
       ty.OwnedTokens = ownedTokens;
    .)
  ]
  .

/*------------------------------------------------------------------------*/

TupleType<.out Type ty, out IToken tok, out List<Type> tupleArgTypes, out List<bool> argumentGhostness, List<IToken> ownedTokens.> =
  "("                             (. tok = t; ownedTokens.Add(t);
                                     ty = null; // To keep compiler happy
                                     tupleArgTypes = new List<Type>();
                                     var isGhost = false;
                                     argumentGhostness = new List<bool>();
                                  .)
  [ [ "ghost"                     (. isGhost = true; ownedTokens.Add(t); .)
    ]
    Type<out ty>                  (. tupleArgTypes.Add(ty); argumentGhostness.Add(isGhost); .)
    { ","                         (. isGhost = false; ownedTokens.Add(t); .)
      [ "ghost"                   (. isGhost = true; ownedTokens.Add(t); .)
      ]
      Type<out ty>                (. tupleArgTypes.Add(ty); argumentGhostness.Add(isGhost); .)
    }
  ]
  ")"                             (. ownedTokens.Add(t);
                                     if (tupleArgTypes.Count == 1 && !isGhost) {
                                       // just return the type 'ty'
                                     } else {
                                       var dims = tupleArgTypes.Count;
                                       var tmp = theBuiltIns.TupleType(tok, dims, true, argumentGhostness);  // make sure the tuple type exists
                                       ty = new UserDefinedType(tok, BuiltIns.TupleTypeName(argumentGhostness), dims == 0 ? null : tupleArgTypes);
                                     }
                                  .)
  .

/*------------------------------------------------------------------------*/
NamedType<.out Type ty, out IToken tok, bool inExpressionContext, List<IToken> ownedTokens.> =
  (. Expression e; .)
  NameSegmentForTypeName<out e, inExpressionContext, ownedTokens>  (. tok = t; .)
  { "."                                 (. ownedTokens.Add(t); .)
    TypeNameOrCtorSuffix<out tok>       (. List<Type> typeArgs; ownedTokens.Add(t); .)
    OptGenericInstantiation<out typeArgs, inExpressionContext, ownedTokens>
    (. e = new ExprDotName(tok, e, tok.val, typeArgs); .)
  }
  (. ty = new UserDefinedType(e.tok, e);.)
  .

/*------------------------------------------------------------------------*/
OptGenericInstantiation<.out List<Type> gt, bool inExpressionContext, List<IToken> ownedTokens.>  /* NOTE: Coco complains about "OptGenericInstantiation deletable". That's okay. */
= (. gt = null; .)
  [ IF(IsGenericInstantiation(inExpressionContext))  /* be greedy -- if it looks like a type instantiation, take it */
    (. gt = new List<Type>(); .)
    GenericInstantiation<gt, ownedTokens>
  ]
  .

/*------------------------------------------------------------------------*/
GenericInstantiation<.List<Type> gt, List<IToken> ownedTokens.>
= (. Contract.Requires(cce.NonNullElements(gt)); Type/*!*/ ty; .)
  "<"                                (. ownedTokens.Add(t); .)
    Type<out ty>                     (. gt.Add(ty); .)
    { ","                            (. ownedTokens.Add(t); .)
      Type<out ty>                   (. gt.Add(ty); .)
    }
  ">"                                (. ownedTokens.Add(t); .)
  .

/*------------------------------------------------------------------------*/
FunctionDecl<DeclModifierData dmod, out Function/*!*/ f>
= (. Contract.Ensures(Contract.ValueAtReturn(out f) != null);
     Attributes attrs = null;
     IToken/*!*/ id = Token.NoToken;  // to please compiler
     List<TypeParameter> typeArgs = new List<TypeParameter>();
     List<Formal> formals = new List<Formal>();
     Formal/*!*/ result = null;
     Type/*!*/ returnType = new BoolType();
     List<AttributedExpression> reqs = new List<AttributedExpression>();
     List<AttributedExpression> ens = new List<AttributedExpression>();
     List<FrameExpression> reads = new List<FrameExpression>();
     var ownedTokens = new List<IToken>(dmod.OwnedTokens);
     List<Expression> decreases;
     Attributes decAttrs = null;
     Expression body = null;
     bool isPredicate = false; bool isLeastPredicate = false; bool isGreatestPredicate = false;
     IToken/*?*/ headToken = null; // used only for a basic "function" or "predicate"
     IToken/*?*/ functionMethodToken = null; // used only for a basic "function" or "predicate"
     IToken tokenWithTrailingDocString = Token.NoToken;
     IToken bodyStart = Token.NoToken;
     IToken bodyEnd = Token.NoToken;
     IToken signatureEllipsis = null;
     bool isTwoState = false;
     ExtremePredicate.KType kType = ExtremePredicate.KType.Unspecified;
  .)
  /* ========================================
   * This production parses variations of functions. By the time control reaches this point, modifiers like
   * "static", "ghost", and "abstract" have already been parsed; these are recorded into parameter "dmod" and
   * get checked by one of the calls to "CheckDeclModifiers" below. The "ghost" keyword (which was already parsed,
   * if present in the input) and the next grammar elements to be parsed fall into one of the
   * following 4 schemas:
   *
   *   0:   [ ghost ] [ twostate ] function [ method ]    signature  [ "{" Expr "}" [ by method BlockStmt ] ]
   *   1:   [ ghost ] [ twostate ] predicate [ method ]   signature  [ "{" Expr "}" [ by method BlockStmt ] ]
   *   2:   [ ghost ] least predicate                     signature  [ "{" Expr "}" [ by method BlockStmt ] ]
   *   3:   [ ghost ] greatest predicate                  signature  [ "{" Expr "}" [ by method BlockStmt ] ]
   *
   * Parsed below, but not shown in these 4 schemas, are the "..." token, which may be part of the "signature",
   * and various deprecated synonyms for the least/greatest variations.
   *
   * A quick look at the code below suggests that "twostate" may be parsed in all 4 of these schemas, but
   * the lookahead that has brought control here to the "FunctionDecl" production has already ruled out the
   * "twostate least" and "twostate greatest" combinations. That's why schemas 2 and 3 above do not mention
   * the possibility of "twostate".
   *
   * Several of the combinations shown in the 4 schemas above are not allowed. In particular:
   *
   *     - "ghost" is never allowed together with "twostate", "least", or "greatest"
   *     - "method" is never allowed together with "twostate", "least", or "greatest"
   *     - "by method" is never allowed together with "twostate", "least", or "greatest"
   *     - "by method" is not allowed with either "ghost" or "method"
   *     - "ghost" and "method" are never allowed together, and which of the combinations
   *           ghost function/predicate
   *                 function/predicate
   *                 function/predicate method
   *       are allowed depends on the value of command-line option "/functionSyntax".
   *
   * Because of when the various keywords and grammar elements are parsed, the parser reads one of the 4 schemas
   * above in its entirety before the code checks for legal combinations. So, up next is the parsing of each of
   * the 4 schemas, up until and including "signature".         
   */

  /* ----- function ----- */
  [ "twostate"   (. isTwoState = true; CheckAndSetTokenOnce(ref dmod.FirstToken); ownedTokens.Add(t); .)
  ]
  ( "function"   (. headToken = t; CheckAndSetTokenOnce(ref dmod.FirstToken); ownedTokens.Add(t); .)
    [ "method"   (. functionMethodToken = t; ownedTokens.Add(t); .)
    ]
    { Attribute<ref attrs> }
    MethodFunctionName<out id>                            (. ownedTokens.Add(id); .)
    (
      [ GenericParameters<typeArgs, false, ownedTokens> ]
      Formals<true, true, isTwoState, true, formals, ownedTokens>
      ":"        (. ownedTokens.Add(t); ownedTokens.Add(t); .)
      (  IF(IsParenIdentsColon())
         "("     (. ownedTokens.Add(t); ownedTokens.Add(t); .)
           GIdentType<false, false, false, false, out var resultId, out var ty, out var resultIsGhost, out var isOld, out var isNameOnly, out var isOlder>
           (. Contract.Assert(!resultIsGhost && !isOld && !isNameOnly && !isOlder);
              result = new Formal(resultId, resultId.val, ty, false, false, null, false);
           .)
         ")"     (. ownedTokens.Add(t); ownedTokens.Add(t); .)
         | Type<out returnType>
      )
    | ellipsis   (. signatureEllipsis = t; ownedTokens.Add(t); .)
    )

  /* ----- predicate ----- */
  | "predicate"  (. headToken = t; isPredicate = true; CheckAndSetTokenOnce(ref dmod.FirstToken); ownedTokens.Add(t); .)
    [ "method"   (. functionMethodToken = t; ownedTokens.Add(t); .)
    ]
    { Attribute<ref attrs> }
    MethodFunctionName<out id> (. ownedTokens.Add(id); .)
    (
      [ GenericParameters<typeArgs, false, ownedTokens> ]
      [ Formals<true, true, isTwoState, true, formals, ownedTokens>
      ]
      [ PredicateResult<"predicate", out result, ownedTokens> ]
    | ellipsis   (. signatureEllipsis = t; ownedTokens.Add(t); .)
    )

  /* ----- least predicate ----- */
  | (. Contract.Assert(!isTwoState);  // the IsFunctionDecl check checks that "twostate" is not followed by "least"
    .)
    ( "least"                  (. CheckAndSetTokenOnce(ref dmod.FirstToken); ownedTokens.Add(t); .)
    | "inductive"              (. errors.Deprecated(t, "the old keyword phrase 'inductive predicate' has been renamed to 'least predicate'"); .)
    )
    "predicate"                (. ownedTokens.Add(t); .)
    (. isLeastPredicate = true; .)
    { Attribute<ref attrs> }
    MethodFunctionName<out id> (. ownedTokens.Add(id); .)
    (
      [ GenericParameters<typeArgs, false, ownedTokens> ]
      [ KType<ref kType, ownedTokens> ]
      Formals<true, false, false, false, formals, ownedTokens>
      [ PredicateResult<"least predicate", out result, ownedTokens> ]
    | ellipsis                 (. signatureEllipsis = t; ownedTokens.Add(t); .)
    )

  /* ----- greatest predicate ----- */
  | (. Contract.Assert(!isTwoState);  // the IsFunctionDecl check checks that "twostate" is not followed by "greatest"
    .)
    ( "greatest"                 (. CheckAndSetTokenOnce(ref dmod.FirstToken); ownedTokens.Add(t); .)
      "predicate"                (. ownedTokens.Add(t); .)
    | "copredicate"              (. errors.Deprecated(t, "the old keyword 'copredicate' has been renamed to the keyword phrase 'greatest predicate'"); .)
    )
    (. isGreatestPredicate = true; .)
    { Attribute<ref attrs> }
    MethodFunctionName<out id>  (. ownedTokens.Add(id); .)
    (
      [ GenericParameters<typeArgs, false, ownedTokens> ]
      [ KType<ref kType, ownedTokens> ]
      Formals<true, false, false, false, formals, ownedTokens>
      [ PredicateResult<"greatest predicate", out result, ownedTokens> ]
    | ellipsis                 (. signatureEllipsis = t; ownedTokens.Add(t); .)
    )
  )

  (. decreases = isLeastPredicate || isGreatestPredicate ? null : new List<Expression/*!*/>();
     tokenWithTrailingDocString = t;
  .)
  FunctionSpec<reqs, reads, ens, decreases, ref decAttrs, ownedTokens>
  (. IToken byMethodTok = null; BlockStmt byMethodBody = null; .)
  [ FunctionBody<out body, out bodyStart, out bodyEnd, out byMethodTok, out byMethodBody, ownedTokens> ]

  (. /* ========================================
      * Check if the keywords parsed above are allowed. We divide these checks into two broad categories,
      * depending on whether or not "by method" was parsed. (For reference, see the 4 schemas above.)
      */

     if (byMethodBody != null) {
       /* ----- with "by method" ----- */
       var what = isPredicate || isLeastPredicate || isGreatestPredicate ? "predicate" : "function";
 
       if (isTwoState) {
         SemErr(byMethodBody.Tok, $"a 'by method' implementation is not allowed on a twostate {what}");
         byMethodBody = null;
         functionMethodToken = null; // to avoid a confusing error message below, drop the "method" keyword, if present

       } else if (isLeastPredicate || isGreatestPredicate) {
         SemErr(byMethodBody.Tok, "a 'by method' implementation is not allowed on an extreme predicate");
         byMethodBody = null;
         functionMethodToken = null; // to avoid a confusing error message below, drop the "method" keyword, if present
       }

       /* Neither "ghost" nor "method" is allowed. After generating the appropriate error messages, update the
        * "functionMethodToken" and "dmod" variables to erase having seen any illegal tokens.
        */
       if (functionMethodToken != null) {
         SemErr(functionMethodToken,
           $"to use a 'by method' implementation with a {what}, declare '{id.val}' using '{what}', not '{what} method'");
         functionMethodToken = null;
       }
       AllowedDeclModifiers allowed = AllowedDeclModifiers.AlreadyGhost | AllowedDeclModifiers.Static;
       CheckDeclModifiers(ref dmod, what + "-by-method", allowed);

     } else {
       /* ----- without "by method" ----- */

       var what = isPredicate ? "predicate" : "function";
       if (isTwoState || isLeastPredicate || isGreatestPredicate) {
         var adjective = isTwoState ? "twostate" : isLeastPredicate ? "least" : "greatest";

         if (functionMethodToken != null) {
           SemErr(functionMethodToken, $"a {adjective} {what} is supported only as ghost, not as a compiled {what}");
           functionMethodToken = null;
         }
         AllowedDeclModifiers allowed = AllowedDeclModifiers.AlreadyGhost | AllowedDeclModifiers.Static;
         CheckDeclModifiers(ref dmod, $"{adjective} {what}", allowed);

       } else {
         // basic function or predicate
         Contract.Assert(headToken != null);
         if (functionMethodToken != null) {
           if (isPredicate && theOptions.FunctionSyntax == DafnyOptions.FunctionSyntaxOptions.ExperimentalPredicateAlwaysGhost) {
             SemErr(t, $"a {what} is always ghost and is declared with '{what}'");
             functionMethodToken = null;
             dmod.IsGhost = false; // don't report errors about 'ghost', too
           } else if (theOptions.FunctionSyntax == DafnyOptions.FunctionSyntaxOptions.Version4 ||
                      theOptions.FunctionSyntax == DafnyOptions.FunctionSyntaxOptions.ExperimentalPredicateAlwaysGhost) {
             SemErr(t, $"the phrase '{what} method' is not allowed; to declare a compiled {what}, use just '{what}'");
             functionMethodToken = null;
           } else if (dmod.IsGhost && theOptions.FunctionSyntax != DafnyOptions.FunctionSyntaxOptions.Version3) {
             SemErr(t, $"there is no such thing as a 'ghost {what} method'");
             functionMethodToken = null;
           }
         } else if (!dmod.IsGhost && theOptions.FunctionSyntax == DafnyOptions.FunctionSyntaxOptions.Migration3To4) {
           SemErr(headToken, $"a {what} must be declared as either 'ghost {what}' or '{what} method'");
         }
         AllowedDeclModifiers allowed = AllowedDeclModifiers.Static;
         if (isPredicate && theOptions.FunctionSyntax == DafnyOptions.FunctionSyntaxOptions.ExperimentalPredicateAlwaysGhost) {
           allowed |= AllowedDeclModifiers.AlreadyGhost;
         } else if (theOptions.FunctionSyntax == DafnyOptions.FunctionSyntaxOptions.Version3) {
           allowed |= AllowedDeclModifiers.AlreadyGhost;
         } else {
           allowed |= AllowedDeclModifiers.Ghost;
         }
         CheckDeclModifiers(ref dmod, what, allowed);
       }
     }

     /* ========================================
      * The 4 schemas have now been checked for legal combinations. In preparation for creating an AST node for
      * what was parsed, we determine if the function is considered ghost.
      * For our purposes here, a function-by-method is considered non-ghost.
      */

     bool isGhost;
     if (isTwoState || isLeastPredicate || isGreatestPredicate) {
       isGhost = true;
     } else if (byMethodBody != null) {
       isGhost = false;
     } else {
       switch (theOptions.FunctionSyntax) {
         case DafnyOptions.FunctionSyntaxOptions.Version3:
           isGhost = functionMethodToken == null;
           break;
         case DafnyOptions.FunctionSyntaxOptions.Migration3To4:
         case DafnyOptions.FunctionSyntaxOptions.Version4:
         case DafnyOptions.FunctionSyntaxOptions.ExperimentalTreatUnspecifiedAsCompiled:
           isGhost = dmod.IsGhost;
           break;
         case DafnyOptions.FunctionSyntaxOptions.ExperimentalTreatUnspecifiedAsGhost:
           isGhost = dmod.IsGhost || functionMethodToken == null;
           break;
         case DafnyOptions.FunctionSyntaxOptions.ExperimentalPredicateAlwaysGhost:
           isGhost = dmod.IsGhost || isPredicate;
           break;
         default:
           Contract.Assert(false); // unexpected FunctionSyntaxOptions
           isGhost = false; // to please the compiler
           break;
       }
     }
     // Some sanity checks
     Contract.Assert(theOptions.FunctionSyntax != DafnyOptions.FunctionSyntaxOptions.Version4 || functionMethodToken == null);
     Contract.Assert(theOptions.FunctionSyntax != DafnyOptions.FunctionSyntaxOptions.Version3 || !dmod.IsGhost);
     Contract.Assert(byMethodBody == null || (functionMethodToken == null && !dmod.IsGhost));
     Contract.Assert(byMethodBody == null || !isGhost);
 
     /* ========================================
      * Having computed "isGhost" for whatever declaration we have parsed, we know whether or not to
      * allow formal parameters to be "ghost". So, as a last round of checking, we inspect the formal in-parameters
      * given in the signature. 
      */

     if (isGhost) {
       foreach (var formal in formals) {
         if (formal.IsGhost) {
           SemErr(formal.tok, "formal cannot be declared 'ghost' in this context");
         }
       }
     }

     /* ========================================
      * Finally, we create the AST node for the function declaration we parsed.
      */

     IToken tok = id;
     if (isTwoState && isPredicate) {
       Contract.Assert(functionMethodToken == null && !dmod.IsGhost);
       f = new TwoStatePredicate(tok, id.val, dmod.IsStatic, typeArgs, formals, result,
                                 reqs, reads, ens, new Specification<Expression>(decreases, decAttrs), body, attrs, signatureEllipsis);
     } else if (isTwoState) {
       Contract.Assert(functionMethodToken == null && !dmod.IsGhost);
       f = new TwoStateFunction(tok, id.val, dmod.IsStatic, typeArgs, formals, result, returnType,
                                reqs, reads, ens, new Specification<Expression>(decreases, decAttrs), body, attrs, signatureEllipsis);
     } else if (isPredicate) {
       Contract.Assert(functionMethodToken == null || !dmod.IsGhost);
       f = new Predicate(tok, id.val, dmod.IsStatic, isGhost, typeArgs, formals, result,
                         reqs, reads, ens, new Specification<Expression>(decreases, decAttrs), body, Predicate.BodyOriginKind.OriginalOrInherited,
                         byMethodTok, byMethodBody, attrs, signatureEllipsis);
     } else if (isLeastPredicate) {
       Contract.Assert(functionMethodToken == null && !dmod.IsGhost);
       f = new LeastPredicate(tok, id.val, dmod.IsStatic, kType, typeArgs, formals, result,
                              reqs, reads, ens, body, attrs, signatureEllipsis);
     } else if (isGreatestPredicate) {
       Contract.Assert(functionMethodToken == null && !dmod.IsGhost);
       f = new GreatestPredicate(tok, id.val, dmod.IsStatic, kType, typeArgs, formals, result,
                                 reqs, reads, ens, body, attrs, signatureEllipsis);
     } else {
       Contract.Assert(functionMethodToken == null || !dmod.IsGhost);
       f = new Function(tok, id.val, dmod.IsStatic, isGhost,
                        typeArgs, formals, result, returnType,
                        reqs, reads, ens, new Specification<Expression>(decreases, decAttrs), body,
                        byMethodTok, byMethodBody,
                        attrs, signatureEllipsis);
     }
     f.BodyStartTok = bodyStart;
     f.BodyEndTok = bodyEnd;
     f.StartToken = dmod.FirstToken;
     f.EndToken = t;
     f.TokenWithTrailingDocString = tokenWithTrailingDocString;
     f.OwnedTokens = ownedTokens;
     theBuiltIns.CreateArrowTypeDecl(formals.Count);
     if (isLeastPredicate || isGreatestPredicate) {
       // also create an arrow type for the corresponding prefix predicate
       theBuiltIns.CreateArrowTypeDecl(formals.Count + 1);
     }
  .)
  .

/*------------------------------------------------------------------------*/
FunctionSpec<.List<AttributedExpression> reqs, List<FrameExpression> reads, List<AttributedExpression> ens, List<Expression> decreases, ref Attributes decAttrs, List<IToken> ownedTokens.>
= (. Contract.Requires(cce.NonNullElements(reqs));
     Contract.Requires(cce.NonNullElements(reads));
     Contract.Requires(decreases == null || cce.NonNullElements(decreases));
  .)
  SYNC
  { RequiresClause<reqs, true, ownedTokens>
  | ReadsClause<reads, false, false, true, ownedTokens>
  | EnsuresClause<ens, false, ownedTokens>
  | (. if (decreases == null) {
         SemErr(t, "'decreases' clauses are meaningless for least and greatest predicates, so they are not allowed");
         decreases = new List<Expression/*!*/>();
       }
    .)
    DecreasesClause<decreases, ref decAttrs, false, false, ownedTokens>
  }
  .

/*------------------------------------------------------------------------*/
PredicateResult<.string name, out Formal result, List<IToken> ownedTokens.>
= (. Type/*!*/ returnType = new BoolType();
     result = null;
  .)
  ":" (. ownedTokens.Add(t); .)
  (  IF(IsParenIdentsColon())
     "(" (. ownedTokens.Add(t); .)
       GIdentType<false, false, false, false, out var resultId, out var ty, out var resultIsGhost, out var isOld, out var isNameOnly, out var isOlder>
       (. Contract.Assert(!resultIsGhost && !isOld && !isNameOnly && !isOlder);
          if(ty is not BoolType) {
            SemErr(t, $"{name} return type should be bool, got {ty}");
          }
          result = new Formal(resultId, resultId.val, ty, false, false, null, false);
       .)
     ")" (. ownedTokens.Add(t); .)
     | Type<out returnType> (. SemErr(t, $"{name}s do not have an explicitly declared return type; it is always bool. Unless you want to name the result: ': (result: bool)'"); .)
  )
  .

/*------------------------------------------------------------------------*/
PossiblyWildExpression<out Expression e, bool allowLambda, bool allowWild>
= (. Contract.Ensures(Contract.ValueAtReturn(out e)!=null);
     e = dummyExpr; .)
  /* A decreases-* clause on a loop asks that no termination check be performed.
   * Use of this feature is sound only with respect to partial correctness.
   */
  ( "*"                        (. e = new WildcardExpr(t);
                                  if (!allowWild) {
                                    SemErr(e.tok, "A '*' expression is not allowed here");
                                  }
                               .)
  | Expression<out e, false, allowLambda>
  )
  .

/*------------------------------------------------------------------------*/
PossiblyWildFrameExpression<out FrameExpression fe, bool allowLemma,
                            bool allowLambda, bool allowWild>
= (. Contract.Ensures(Contract.ValueAtReturn(out fe) != null); fe = dummyFrameExpr; .)
  /* A reads clause can list a wildcard, which allows the enclosing function to
   * read anything.  In many cases, and in particular in all cases where
   * the function is defined recursively, this makes it next to impossible to make
   * any use of the function.  Nevertheless, as an experimental feature, the
   * language allows it (and it is sound).
   */
  ( "*"                        (. fe = new FrameExpression(t, new WildcardExpr(t), null);
                                  if (!allowWild) {
                                     SemErr(t, "A '*' frame expression is not permitted here");
                                  }
                               .)
  | FrameExpression<out fe, allowLemma, allowLambda>
  )
  .

/*------------------------------------------------------------------------*/
FrameField<out IToken id> = "`" IdentOrDigits<out id>.

FrameExpression<out FrameExpression fe, bool allowLemma, bool allowLambda>
= (. Contract.Ensures(Contract.ValueAtReturn(out fe) != null);
     Expression/*!*/ e;
     IToken/*!*/ id;
     string fieldName = null;
     IToken feTok = null;
     fe = dummyFrameExpr;
  .)
  ( Expression<out e, allowLemma, allowLambda>   (. feTok = e.tok; .)
    [ FrameField<out id>        (. fieldName = id.val;  feTok = id; .)
    ]                           (. fe = new FrameExpression(feTok, e, fieldName); .)
  |
    FrameField<out id>          (. fieldName = id.val; .)
                                (. fe = new FrameExpression(id, new ImplicitThisExpr(id), fieldName); .)
  )
  .

/*------------------------------------------------------------------------*/
FunctionBody<.out Expression/*!*/ e, out IToken bodyStart, out IToken bodyEnd, out IToken/*?*/ byMethodTok, out BlockStmt/*?*/ byMethodBody, List<IToken> ownedTokens.>
= (. Contract.Ensures(Contract.ValueAtReturn(out e) != null); e = dummyExpr;
     byMethodTok = null; byMethodBody = null;
  .)
  "{"                         (. bodyStart = t; ownedTokens.Add(t); .)
  Expression<out e, true, true>
  "}"                         (. bodyEnd = t; ownedTokens.Add(t); .)
  [ "by"                      (. ownedTokens.Add(t); .) 
    "method"             (. byMethodTok = t; ownedTokens.Add(t); .)
    BlockStmt<out byMethodBody, out _, out _>
  ]
  .

/*------------------------------------------------------------------------*/
BlockStmt<out BlockStmt/*!*/ block, out IToken bodyStart, out IToken bodyEnd>
= (. Contract.Ensures(Contract.ValueAtReturn(out block) != null);
     List<Statement/*!*/> body = new List<Statement/*!*/>();
  .)
  "{"                                  (. bodyStart = t; .)
  { Stmt<body> }
  "}"                                  (. bodyEnd = t;
                                          block = new BlockStmt(bodyStart, bodyEnd, body);
                                          block.OwnedTokens = new List<IToken>() { bodyStart, bodyEnd }; .)
  .

/*------------------------------------------------------------------------*/
DividedBlockStmt<out DividedBlockStmt body, out IToken bodyStart, out IToken bodyEnd>
= (. Contract.Ensures(Contract.ValueAtReturn(out body) != null);
     List<Statement> bodyInit = new List<Statement>();
     IToken separatorTok = null;
     var ownedTokens = new List<IToken>();
     List<Statement> bodyProper = new List<Statement>();
  .)
  "{"                                  (. bodyStart = t; ownedTokens.Add(t); .)
  { Stmt<bodyInit> }
  [ "new"                              (. separatorTok = t; ownedTokens.Add(t); .)
    ";"                                (. ownedTokens.Add(t); .)
    { Stmt<bodyProper> }
  ]
  "}"                                  (. bodyEnd = t; ownedTokens.Add(t); .)
  (. body = new DividedBlockStmt(bodyStart, bodyEnd, bodyInit, separatorTok, bodyProper);
     body.OwnedTokens = ownedTokens; .)
  .

/*------------------------------------------------------------------------*/
Stmt<.List<Statement/*!*/>/*!*/ ss.>
= (. Statement/*!*/ s;
  .)
  OneStmt<out s>                                (. ss.Add(s); .)
  .

/*------------------------------------------------------------------------*/
OneStmt<out Statement/*!*/ s>
= (. Contract.Ensures(Contract.ValueAtReturn(out s) != null);
     s = dummyStmt;  /* to please the compiler */
     BlockStmt bs;
     IToken bodyStart, bodyEnd;
  .)
  SYNC
  ( BlockStmt<out bs, out bodyStart, out bodyEnd>  (. s = bs; .)
  | UpdateStmt<out s>     // includes UpdateFailure
  | VarDeclStatement<out s>
  | ReturnStmt<out s>
  | IfStmt<out s>
  | WhileStmt<out s>
  | ForLoopStmt<out s>
  | AssertStmt<out s, false>
  | AssumeStmt<out s>
  | BreakStmt<out s>
  | CalcStmt<out s>
  | ExpectStmt<out s>
  | ForallStmt<out s>
  | LabeledStmt<out s>
  | MatchStmt<out s>
  | ModifyStmt<out s>
  | PrintStmt<out s>
  | RevealStmt<out s>
  | SkeletonStmt<out s>
  | YieldStmt<out s>
  )
  .

/*------------------------------------------------------------------------*/
LabeledStmt<out Statement s>
= (. IToken colonToken;
     IToken labelToken;
  .)
  "label"  (. IToken id; labelToken = t; .)
  LabelName<out id> ":" (. colonToken = t; .)
  OneStmt<out s>
  (. s.Labels = new LList<Label>(new Label(id, id.val), s.Labels);
     var allTokens = new List<IToken>(){labelToken, id, colonToken};
     allTokens.AddRange(s.OwnedTokens);
     s.OwnedTokens = allTokens;
  .)
  .

/*------------------------------------------------------------------------*/
SkeletonStmt<out Statement s>
= (. IToken dotdotdot; .)
  ellipsis                             (. dotdotdot = t; .)
  ";"
<<<<<<< HEAD
  (. s = new SkeletonStatement(dotdotdot, t); s.OwnedTokens = new List<IToken>() {dotdotdot, t}; .)
=======
  (. s = new SkeletonStatement(dotdotdot, t); 
     errors.Deprecated(t, "the ... refinement feature in statements is deprecated");
  .)
>>>>>>> 056ce5c1
  .

/*------------------------------------------------------------------------*/
BreakStmt<out Statement/*!*/ s>
= (. var isContinue = false;
     IToken start = Token.NoToken;
     IToken label = null;
     int breakAndContinueCount = 1;
  .)
  ( "continue"              (. start = t; isContinue = true; .)
    [ LabelName<out label> ]
  | "break"                 (. start = t; .)
    ( LabelName<out label>
    | { "break"             (. breakAndContinueCount++; .)
      }
      [ "continue"          (. breakAndContinueCount++; isContinue = true; .)
      ]
    )
  )
  SYNC
  ";"
  (. Contract.Assert(label == null || breakAndContinueCount == 1);
     s = label != null ?
       new BreakStmt(start, t, label, isContinue) :
       new BreakStmt(start, t, breakAndContinueCount, isContinue);
  .)
  .

/*------------------------------------------------------------------------*/
ReturnStmt<out Statement/*!*/ s>
= "return"
       (.
         IToken returnTok = t;
         List<AssignmentRhs> rhss = null;
         AssignmentRhs r;
       .)
  [ Rhs<out r>                       (. rhss = new List<AssignmentRhs>();
                                        rhss.Add(r);
                                     .)
    { "," Rhs<out r>                 (. rhss.Add(r); .)
    }
  ]
  ";"                                (. s = new ReturnStmt(returnTok, t, rhss);
                                     .)
  .

/*------------------------------------------------------------------------*/
YieldStmt<out Statement/*!*/ s>
= "yield"
       (.
         IToken yieldTok = t;
         List<AssignmentRhs> rhss = null;
         AssignmentRhs r;
       .)
  [ Rhs<out r>                       (. rhss = new List<AssignmentRhs>();
                                        rhss.Add(r);
                                     .)
    { "," Rhs<out r>                 (. rhss.Add(r); .)
    }
  ]
  ";"                                (. s = new YieldStmt(yieldTok, t, rhss);
                                     .)
  .

/*------------------------------------------------------------------------*/
UpdateStmt<out Statement/*!*/ s>
= (. List<Expression> lhss = new List<Expression>();
     List<AssignmentRhs> rhss = new List<AssignmentRhs>();
     Expression e;
     AssignmentRhs r;
     IToken x = Token.NoToken;
     IToken endTok = Token.NoToken;
     IToken startToken = Token.NoToken;
     var ownedTokens = new List<IToken>();
     Attributes attrs = null;
     IToken suchThatAssume = null;
     Expression suchThat = null;
     IToken keywordToken = null;
     Expression exceptionExpr = null;
  .)
( Lhs<out e>                       (. x = e.tok; startToken = e.StartToken; .)
  ( { Attribute<ref attrs> }
    ";"                            (. endTok = t; rhss.Add(new ExprRhs(e, attrs)); ownedTokens.Add(t); .)
  |                                (. lhss.Add(e); .)
    { ","                          (. ownedTokens.Add(t); .)
      Lhs<out e>                   (. lhss.Add(e); .)
    }
    ( ":="                         (. x = t; ownedTokens.Add(t); .)
      Rhs<out r>                   (. rhss.Add(r); .)
      { ","                        (. ownedTokens.Add(t); .)
        Rhs<out r>                 (. rhss.Add(r); .)
      }
    | ":|"                         (. x = t; ownedTokens.Add(t); .)
      [ IF(la.kind == _assume)     /* an Expression can also begin with an "assume", so this says to resolve it to pick up any "assume" here */
        "assume"                   (. suchThatAssume = t; ownedTokens.Add(t); .)
      ]
      Expression<out suchThat, false, true>
    | ":-"                         (. x = t; ownedTokens.Add(t); .)
      [ IF(IsAssumeTypeKeyword(la))     /* an Expression can also begin with these keywords, so this says to resolve it to pick up the keyword here */
        ("expect"|"assert"|"assume")    (. keywordToken = t; ownedTokens.Add(t); .)
      ]
      Expression<out exceptionExpr, false, false>
      { ","                    (. ownedTokens.Add(t); .)
        Rhs<out r>             (. rhss.Add(r); .)
      }
    )
    ";"                            (. endTok = t; ownedTokens.Add(t); .)
  | ":"                            (. SemErr(t, "invalid statement (did you forget the 'label' keyword?)"); .)
  )
| ":-"                             (. x = t; ownedTokens.Add(t); startToken = t; .)
   [ IF(IsAssumeTypeKeyword(la))     /* an Expression can also begin with these keywords, so this says to resolve it to pick up the keyword here */
      ("expect"|"assert"|"assume") (. keywordToken = t; ownedTokens.Add(t); .)
   ]
   Expression<out exceptionExpr, false, false>
   { ","                           (. ownedTokens.Add(t); .)
     Rhs<out r>                    (. rhss.Add(r); .)
   }
   ";"                             (. endTok = t; ownedTokens.Add(t); .)
)
  (. if (suchThat != null) {
       s = new AssignSuchThatStmt(x, endTok, lhss, suchThat, suchThatAssume, null);
     } else if (exceptionExpr != null) {
       s = new AssignOrReturnStmt(x, endTok, lhss, exceptionExpr, keywordToken, rhss);
     } else {
       if (lhss.Count == 0 && rhss.Count == 0) {
         s = new BlockStmt(x, endTok, new List<Statement>()); // error, give empty statement
       } else {
         s = new UpdateStmt(x, endTok, lhss, rhss);
       }
     }
     s.StartToken = startToken;
     s.OwnedTokens = ownedTokens;
  .)
  .

/*------------------------------------------------------------------------*/
Rhs<out AssignmentRhs r>
= (. Contract.Ensures(Contract.ValueAtReturn<AssignmentRhs>(out r) != null);
     IToken/*!*/ x, newToken;  Expression/*!*/ e;
     Type ty = new InferredTypeProxy();
     List<Expression> ee = null;
     List<ActualBinding> args = null;
     Expression arrayElementInit = null;
     List<Expression> display = null;
     r = dummyRhs;  // to please compiler
     Attributes attrs = null;
     var ownedTokens = new List<IToken>();
  .)
  ( "new"                              (. newToken = t; ownedTokens.Add(t); .)
    ( NewArray<out ee, out arrayElementInit, out display, ownedTokens>  // "ty" is set to InferredTypeProxy above
    | TypeAndToken<out x, out ty, false>
      [ NewArray<out ee, out arrayElementInit, out display, ownedTokens>
      |                                (. x = null; args = new List<ActualBinding>(); .)
        "("                            (. ownedTokens.Add(t); .)
          [ ActualBindings<args, ownedTokens> ]
        ")"                            (. ownedTokens.Add(t); .)
      ]
    )
    (. if (ee != null) {
         if (display != null) {
           r = new TypeRhs(newToken, ty, ee[0], display);
         } else {
           r = new TypeRhs(newToken, ty, ee, arrayElementInit);
         }
       } else if (args != null) {
         r = new TypeRhs(newToken, ty, args);
       } else {
         r = new TypeRhs(newToken, ty);
       }
    .)
  | "*"                                (. r = new HavocRhs(t); ownedTokens.Add(t); .)
  | Expression<out e, false, true>     (. r = new ExprRhs(e); .)
  )
  { Attribute<ref attrs> }             (. r.Attributes = attrs;
                                          r.OwnedTokens = ownedTokens; .)
  .

/*------------------------------------------------------------------------*/
NewArray<. out List<Expression> ee, out Expression arrayElementInit, out List<Expression> display, List<IToken> ownedTokens.>
= (. ee = new List<Expression>();
     arrayElementInit = null;
     display = null;
     IToken x;
  .)
  "["                                (. x = t; ownedTokens.Add(t); .)
  ( "]"                              (. ownedTokens.Add(t); .)
                                     /* no size is given; this is allowed as long as an initialization display is given */
    "["                              (. display = new List<Expression>(); ownedTokens.Add(t); .)
    [ Expressions<display, ownedTokens> ]
    "]"                              (. // we fill in the size
                                        ee.Add(new LiteralExpr(x, display.Count));
                                        ownedTokens.Add(t); 
                                     .)
  | Expressions<ee, ownedTokens>
    "]"                              (. // make sure an array class with this dimensionality exists
                                        var tmp = theBuiltIns.ArrayType(ee.Count, new IntType(), true);
                                        ownedTokens.Add(t); 
                                     .)
    [ "("                            (. ownedTokens.Add(t); .)
      Expression<out arrayElementInit, true, true>
      ")"                            (. ownedTokens.Add(t); .)
    | "["                            (. ownedTokens.Add(t);
                                        if (ee.Count > 1) {
                                          SemErr(t, "An initializing element display is allowed only for 1-dimensional arrays");
                                        }
                                        display = new List<Expression>();
                                     .)
      [ Expressions<display, ownedTokens> ]
      "]"                            (. ownedTokens.Add(t); .)
    ]
  )
  (. if (ee.Count == 0) {
       // an error occurred while parsing, but we still want to make sure to return a nonempty "ee"
       ee.Add(new LiteralExpr(x, 0));
     }
  .)
  .

/*------------------------------------------------------------------------*/
VarDeclStatement<.out Statement/*!*/ s.>
= (. IToken x = null, assignTok = null;  bool isGhost = false;
     LocalVariable d;
     AssignmentRhs r;
     List<LocalVariable> lhss = new List<LocalVariable>();
     List<AssignmentRhs> rhss = new List<AssignmentRhs>();
     var ownedTokens = new List<IToken>();
     IToken suchThatAssume = null;
     Expression suchThat = null;
     IToken keywordToken = null;
     Expression exceptionExpr = null;
     Attributes attrs = null;
     IToken endTok;
     s = dummyStmt;
  .)
  [ "ghost"                                 (. isGhost = true;  x = t; ownedTokens.Add(t); .)
  ]
  "var"                                     (. if (!isGhost) { x = t; } ownedTokens.Add(t); .)
  ( IF(!IsPatternDecl())
    { Attribute<ref attrs> }
    LocalIdentTypeOptional<out d, isGhost>    (. lhss.Add(d); ownedTokens.Add(t); d.Attributes = attrs; attrs = null; .)
    { ","                                     (. ownedTokens.Add(t); .)
      { Attribute<ref attrs> }
      LocalIdentTypeOptional<out d, isGhost>  (. lhss.Add(d); ownedTokens.Add(t); d.Attributes = attrs; attrs = null; .)
    }
    [ ":="                           (. assignTok = t; ownedTokens.Add(t); .)
      Rhs<out r>                     (. rhss.Add(r); .)
      { ","                          (. ownedTokens.Add(t); .)
        Rhs<out r>               (. rhss.Add(r); .)
      }
    | { Attribute<ref attrs> }
      ":|"                           (. assignTok = t; ownedTokens.Add(t); .)
      [ IF(la.kind == _assume)       /* an Expression can also begin with an "assume", so this says to resolve it to pick up any "assume" here */
        "assume"                     (. suchThatAssume = t; ownedTokens.Add(t); .)
      ]
      Expression<out suchThat, false, true>
    | ":-"                           (. assignTok = t; ownedTokens.Add(t); .)
      [ IF(IsAssumeTypeKeyword(la))     /* an Expression can also begin with these keywords, so this says to resolve it to pick up the keyword here */
        ("expect"|"assert"|"assume")    (. keywordToken = t; ownedTokens.Add(t);.)
      ]
      Expression<out exceptionExpr, false, false>
      { ","                      (. ownedTokens.Add(t); .)
        Rhs<out r>               (. rhss.Add(r); .)
      }
    ]
    SYNC ";"                         (. endTok = t; ownedTokens.Add(t); .)
    (. ConcreteUpdateStatement update;
       var lhsExprs = new List<Expression>();
       if (isGhost || (rhss.Count == 0 && exceptionExpr == null && suchThat == null)) { // explicitly ghost or no init
         foreach (var lhs in lhss) {
           lhsExprs.Add(new IdentifierExpr(lhs.Tok, lhs.Name));
         }
       } else { // not explicitly ghost, but with init - so auto-ghost
         foreach (var lhs in lhss) {
           lhsExprs.Add(new AutoGhostIdentifierExpr(lhs.Tok, lhs.Name));
         }
       }
       if (suchThat != null) {
         update = new AssignSuchThatStmt(assignTok, endTok, lhsExprs, suchThat, suchThatAssume, attrs);
       } else if (exceptionExpr != null) {
         update = new AssignOrReturnStmt(assignTok, endTok, lhsExprs, exceptionExpr, keywordToken, rhss);
       } else if (rhss.Count == 0) {
         update = null;
       } else {
         update = new UpdateStmt(assignTok, endTok, lhsExprs, rhss);
       }
       s = new VarDeclStmt(x, endTok, lhss, update);
       s.OwnedTokens = ownedTokens;
    .)
  | (. CasePattern<LocalVariable> pat;
       Expression e = dummyExpr;
       IToken id = t;
    .)
    CasePatternLocal<out pat, isGhost, ownedTokens>
    ( ":="                          (. ownedTokens.Add(t); .)
    | { Attribute<ref attrs> }
      ":|"                          (.  SemErr(pat.tok, "LHS of assign-such-that expression must be variables, not general patterns"); .)
    )
    Expression<out e, false, true>

    ";"                             (. ownedTokens.Add(t); .)
    (. s = new VarDeclPattern(e.tok, e.tok, pat, e, isGhost);
       s.OwnedTokens = ownedTokens;
       s.StartToken = ownedTokens[0]; .)
  )
  .

/*------------------------------------------------------------------------*/
IfStmt<out Statement/*!*/ ifStmt>
= (. Contract.Ensures(Contract.ValueAtReturn(out ifStmt) != null); IToken/*!*/ x;
     Expression guard = null;  IToken guardEllipsis = null;  bool isBindingGuard = false;
     BlockStmt/*!*/ thn;
     BlockStmt/*!*/ bs;
     Statement/*!*/ s;
     Statement els = null;
     Attributes attrs = null;
     Attributes elsattrs = null;
     IToken bodyStart, bodyEnd, endTok;
     var ownedTokens = new List<IToken>();
     List<GuardedAlternative> alternatives;
     ifStmt = dummyIfStmt;  // to please the compiler
     bool usesOptionalBraces;
  .)
  "if"                       (. x = t; ownedTokens.Add(t); .)
  { Attribute<ref attrs> }
  (
    IF(IsAlternative())
    AlternativeBlock<true, out alternatives, out usesOptionalBraces, out endTok, ownedTokens>
    (. ifStmt = new AlternativeStmt(x, endTok, alternatives, usesOptionalBraces, attrs);
       ifStmt.OwnedTokens = ownedTokens; 
    .)
  |
    ( IF(IsBindingGuard())
      BindingGuard<out guard, true>      (. isBindingGuard = true; .)
<<<<<<< HEAD
    | Guard<out guard, ownedTokens>
    | ellipsis                           (. guardEllipsis = t; ownedTokens.Add(t); .)
=======
    | Guard<out guard>
    | ellipsis                           (. guardEllipsis = t;
                                            errors.Deprecated(t, "the ... refinement feature in statements is deprecated");
                                         .)
>>>>>>> 056ce5c1
    )
    BlockStmt<out thn, out bodyStart, out bodyEnd>    (. endTok = thn.EndTok; .)
    [ "else"                                          (. ownedTokens.Add(t); .)
      ( IfStmt<out s>                                 (. els = s; endTok = s.EndTok; .)
      | { Attribute<ref elsattrs> } BlockStmt<out bs, out bodyStart, out bodyEnd> (. els = bs; endTok = bs.EndTok; .)
      )
    ]
    (.
       if (els != null && !(els is IfStmt)) {
        els.Attributes = elsattrs;
       }
       if (guardEllipsis != null) {
         ifStmt = new IfStmt(x, endTok, isBindingGuard, guard, thn, els);
         ifStmt.OwnedTokens = ownedTokens;
         ifStmt = new SkeletonStatement(ifStmt, guardEllipsis, null);
       } else {
         ifStmt = new IfStmt(x, endTok, isBindingGuard, guard, thn, els, attrs);
         ifStmt.OwnedTokens = ownedTokens;
       }
       
    .)
  )
  .

/*------------------------------------------------------------------------*/
AlternativeBlock<.bool allowBindingGuards, out List<GuardedAlternative> alternatives, out bool usesOptionalBraces, out IToken endTok, List<IToken> ownedTokens.>
= (. alternatives = new List<GuardedAlternative>();
     endTok = null;
     usesOptionalBraces = false;
     GuardedAlternative alt;
  .)
  ( "{"    (. usesOptionalBraces = true; ownedTokens.Add(t); .)
    {
      AlternativeBlockCase<allowBindingGuards, out alt, ownedTokens>  (. alternatives.Add(alt); .)
    }
    "}"    (. ownedTokens.Add(t); .)
  | /* Note, an alternative-less while is not parsed here; it is a body-less while (not an alternative while).
       Also, an alternative-less if is not allowed.
       These decisions save a Coco warning.
    */
    AlternativeBlockCase<allowBindingGuards, out alt, ownedTokens>  (. alternatives.Add(alt); .)
    { IF(la.kind == _case)
      AlternativeBlockCase<allowBindingGuards, out alt, ownedTokens>  (. alternatives.Add(alt); .)
    }
  )
  (. endTok = t; .)
  .

/*------------------------------------------------------------------------*/
AlternativeBlockCase<.bool allowBindingGuards, out GuardedAlternative alt, List<IToken> ownedTokens.>
= (. IToken x;
     Expression e; bool isBindingGuard;
     List<Statement> body;
     Attributes attrs = null;
  .)
  "case"                             (. x = t; isBindingGuard = false; e = dummyExpr; ownedTokens.Add(t); .)
  { Attribute<ref attrs> }
  ( IF(allowBindingGuards && IsBindingGuard())
    BindingGuard<out e, false >  (. isBindingGuard = true; .)  // NB: don't allow lambda here
  | Expression<out e, true, false> // NB: don't allow lambda here
  )
  "=>"                               (. ownedTokens.Add(t); .)
  (. body = new List<Statement>(); .)
  SYNC  /* this SYNC and the one inside the loop below are used to avoid problems with the IsNotEndOfCase test. The SYNC will
          * skip until the next symbol that can legally occur here, which is either the beginning of a Stmt or whatever is allowed
          * to follow the CaseStatement.
          */
  { IF(IsNotEndOfCase()) /* This is a little sketchy. It would be nicer to be able to write IF(la is start-symbol of Stmt), but Coco doesn't allow that */
    Stmt<body>
    SYNC  /* see comment about SYNC above */
  }
  (. alt = new GuardedAlternative(x, isBindingGuard, e, body, attrs); .)
  .

/*------------------------------------------------------------------------*/
WhileStmt<out Statement stmt>
= (. Contract.Ensures(Contract.ValueAtReturn(out stmt) != null); IToken x;
     Expression guard = null;  IToken guardEllipsis = null;
     Attributes attrs = null;
     List<AttributedExpression> invariants = new List<AttributedExpression>();
     List<Expression> decreases = new List<Expression>();
     var ownedTokens = new List<IToken>();
     Attributes decAttrs = null;
     Attributes modAttrs = null;
     List<FrameExpression> mod = null;
     BlockStmt body = null;  IToken bodyEllipsis = null;
     IToken bodyStart = null, bodyEnd = null, endTok = Token.NoToken;
     List<GuardedAlternative> alternatives;
     stmt = dummyStmt;  // to please the compiler
     bool isDirtyLoop = true;
     bool usesOptionalBraces;
  .)
  "while"                    (. x = t; ownedTokens.Add(t); .)
  { Attribute<ref attrs> }
  (
    IF(IsLoopSpec() || IsAlternative())
    LoopSpec<invariants, decreases, ref mod, ref decAttrs, ref modAttrs, ownedTokens>
    AlternativeBlock<false, out alternatives, out usesOptionalBraces, out endTok, ownedTokens>
    (. stmt = new AlternativeLoopStmt(x, endTok, invariants, new Specification<Expression>(decreases, decAttrs), new Specification<FrameExpression>(mod, modAttrs), alternatives, usesOptionalBraces, attrs);
       stmt.OwnedTokens = ownedTokens; .)
  |
<<<<<<< HEAD
    ( Guard<out guard, ownedTokens> (. Contract.Assume(guard == null || cce.Owner.None(guard)); .)
    | ellipsis                      (. guardEllipsis = t; ownedTokens.Add(t); .)
=======
    ( Guard<out guard>           (. Contract.Assume(guard == null || cce.Owner.None(guard)); .)
    | ellipsis                   (. guardEllipsis = t; 
                                    errors.Deprecated(t, "the ... refinement feature in statements is deprecated");
                                 .)
>>>>>>> 056ce5c1
    )
    LoopSpec<invariants, decreases, ref mod, ref decAttrs, ref modAttrs, ownedTokens>
    ( IF(la.kind == _lbrace)      /* if there's an open brace, claim it as the beginning of the loop body (as opposed to a BlockStmt following the loop) */
      BlockStmt<out body, out bodyStart, out bodyEnd>  (. isDirtyLoop = false; .)
    | IF(la.kind == _ellipsis)    /* if there's an ellipsis, claim it as standing for the loop body (as opposed to a "...;" statement following the loop) */
<<<<<<< HEAD
      ellipsis                   (. bodyEllipsis = t; isDirtyLoop = false; ownedTokens.Add(t); .)
=======
      ellipsis                   (. bodyEllipsis = t; endTok = t; isDirtyLoop = false;
                                    errors.Deprecated(t, "the ... refinement feature in statements is deprecated");
                                  .)
>>>>>>> 056ce5c1
    | /* go body-less */
    )
    (.
      endTok = t;
      if (guardEllipsis != null || bodyEllipsis != null) {
        if (mod != null) {
          SemErr(mod[0].E.tok, "'modifies' clauses are not allowed on refining loops");
        }
        if (body == null && !isDirtyLoop) {
          body = new BlockStmt(x, endTok, new List<Statement>());
        }
        stmt = new WhileStmt(x, endTok, guard, invariants, new Specification<Expression>(decreases, decAttrs), new Specification<FrameExpression>(null, null), body, attrs);
        stmt = new SkeletonStatement(stmt, guardEllipsis, bodyEllipsis);
      } else {
        // The following statement protects against crashes in case of parsing errors
        if (body == null && !isDirtyLoop) {
          body = new BlockStmt(x, endTok, new List<Statement>());
        }
        stmt = new WhileStmt(x, endTok, guard, invariants, new Specification<Expression>(decreases, decAttrs), new Specification<FrameExpression>(mod, modAttrs), body, attrs);
      }
      if(stmt is SkeletonStatement skeleton) {
        skeleton.S.OwnedTokens = ownedTokens;
      } else {
        stmt.OwnedTokens = ownedTokens;
      }
    .)
  )
  .

ForLoopStmt<out Statement stmt>
= (. Contract.Ensures(Contract.ValueAtReturn(out stmt) != null);
     IToken x;
     BoundVar loopIndex;
     Expression start;
     Expression end = null;
     bool goingUp = true;

     Attributes attrs = null;

     List<AttributedExpression> invariants = new List<AttributedExpression>();
     List<Expression> decreases = new List<Expression>();
     var ownedTokens = new List<IToken>();
     Attributes decAttrs = null;
     Attributes modAttrs = null;
     List<FrameExpression> mod = null;

     BlockStmt body = null;
     IToken bodyStart = null, bodyEnd = null, endTok = Token.NoToken;
     stmt = dummyStmt;  // to please the compiler
     bool isDirtyLoop = true;
  .)
  "for"                    (. x = t; ownedTokens.Add(t); .)
  { Attribute<ref attrs> }
  IdentTypeOptional<out loopIndex>    (. ownedTokens.Add(t); .)
  ":="                                (. ownedTokens.Add(t); .)
  Expression<out start, false, false>
  ForLoopDirection<out goingUp>       (. ownedTokens.Add(t); .)
  ( Expression<out end, false, false>
  | "*"                               (. ownedTokens.Add(t); .)
  )
  LoopSpec<invariants, decreases, ref mod, ref decAttrs, ref modAttrs, ownedTokens>
  ( IF(la.kind == _lbrace)      /* if there's an open brace, claim it as the beginning of the loop body (as opposed to a BlockStmt following the loop) */
    BlockStmt<out body, out bodyStart, out bodyEnd>  (. isDirtyLoop = false; .)
  | /* go body-less */
  )
  (.
    endTok = t;
    // The following statement protects against crashes in case of parsing errors
    if (body == null && !isDirtyLoop) {
      body = new BlockStmt(x, endTok, new List<Statement>());
    }
    stmt = new ForLoopStmt(x, endTok, loopIndex, start, end, goingUp,
      invariants, new Specification<Expression>(decreases, decAttrs), new Specification<FrameExpression>(mod, modAttrs), body, attrs);
    stmt.OwnedTokens = ownedTokens;
  .)
  .

ForLoopDirection<out bool goingUp>
= (. goingUp = true; .)
  ident
  (. if (t.val == "downto") {
       goingUp = false;
     } else if (t.val != "to") {
       SemErr(t, "Expected 'to' or 'downto'");
     }
  .)
  .

/*------------------------------------------------------------------------*/
LoopSpec<.List<AttributedExpression> invariants, List<Expression> decreases, ref List<FrameExpression> mod, ref Attributes decAttrs, ref Attributes modAttrs, List<IToken> ownedTokens.>
= { SYNC
    InvariantClause<invariants, ownedTokens>
  | SYNC
    DecreasesClause<decreases, ref decAttrs, true, true, ownedTokens>
  | SYNC
    ModifiesClause<ref mod, ref modAttrs, true, false, ownedTokens>
  }
  .

/*------------------------------------------------------------------------*/
DecreasesList<.List<Expression> decreases, bool allowWildcard, bool allowLambda, List<IToken> ownedTokens.>
= (. Expression e; .)
  PossiblyWildExpression<out e, allowLambda, allowWildcard>       (. decreases.Add(e); .)
  { ","                                                           (. ownedTokens.Add(t); .)
    PossiblyWildExpression<out e, allowLambda, allowWildcard>     (. decreases.Add(e); .)
  }
  (. if (allowWildcard && decreases.Count > 1 && decreases.Exists(e => e is WildcardExpr)) {
       SemErr(e.tok, "A 'decreases' clause that contains '*' is not allowed to contain any other expressions");
     }
  .)
  .

/*------------------------------------------------------------------------*/
Guard<.out Expression e, List<IToken> ownedTokens.>   /* null represents demonic-choice */
= (. Expression/*!*/ ee;  e = null; .)
  ( "*"                                   (. e = null; ownedTokens.Add(t); .)
  | IF(IsParenStar())  "(" "*" ")"        (. e = null;
                                             ownedTokens.Add(t.Prev.Prev); 
                                             ownedTokens.Add(t.Prev); 
                                             ownedTokens.Add(t); 
                                           .)
  | Expression<out ee, true, true>        (. e = ee; .)
  )
  .

/*------------------------------------------------------------------------*/
BindingGuard<out Expression e, bool allowLambda>
= (. var bvars = new List<BoundVar>();
     BoundVar bv;  IToken x;
     Attributes attrs = null;
     Expression body;
  .)
  IdentTypeOptional<out bv>                    (. bvars.Add(bv); x = bv.tok; .)
  { ","
    IdentTypeOptional<out bv>                  (. bvars.Add(bv); .)
  }
  { Attribute<ref attrs> }
  ":|"
  Expression<out body, true, allowLambda>
  (. e = new ExistsExpr(x, t, bvars, null, body, attrs); .)
  .


/*------------------------------------------------------------------------*/
SingleExtendedPattern<.out ExtendedPattern pat.>
= (. IToken id; List<ExtendedPattern> arguments;
    Expression lit; BoundVar bv;
    pat = null;
  .)
  ( "("                                    (. id = t;
                                              arguments = new List<ExtendedPattern>(); .)
      [ ExtendedPattern<out pat>           (. arguments.Add(pat); .)
      { "," ExtendedPattern<out pat>       (. arguments.Add(pat); .)
      }]
    ")"                                    (. // make sure the tuple type exists
                                              theBuiltIns.TupleType(id, arguments.Count, true);
                                              //use the TupleTypeCtors
                                              string ctor = BuiltIns.TupleTypeCtorName(arguments.Count);
                                              pat = new IdPattern(id, ctor, arguments);
                                           .)
  | IF(IsIdentParen())
    Ident<out id>                          (. arguments = new List<ExtendedPattern>(); .)
    "("
      [ ExtendedPattern<out pat>           (. arguments.Add(pat); .)
        { "," ExtendedPattern<out pat>     (. arguments.Add(pat); .)
        }
      ]
     ")"
                                           (. pat = new IdPattern(id, id.val, arguments, false, true); .)
  | PossiblyNegatedLiteralExpr<out lit>    (. pat = new LitPattern(lit.tok, lit); .)
  | IdentTypeOptional<out bv>              (. pat = new IdPattern(bv.tok, bv.Name, bv.SyntacticType, null); .)
  )
  (. // In case of parsing errors, make sure 'pat' still returns as non-null
    if (pat == null) {
      pat = new IdPattern(t, "_ParseError", null);
    }
  .)
  .

/*------------------------------------------------------------------------*/
ExtendedPattern<.out ExtendedPattern pat.>
= (. List<ExtendedPattern> branches = null;
     ExtendedPattern branch = null; .)
  [ "|" ] SingleExtendedPattern<out branch>
  { "|"                                    (. branches ??= new() { branch }; .)
    SingleExtendedPattern<out branch>      (. branches.Add(branch); .)
  }
  (. pat = branches == null ? branch : new DisjunctivePattern(branches[0].Tok, branches); .)
  .

/*------------------------------------------------------------------------*/
MatchStmt<out Statement/*!*/ s>
= (. Contract.Ensures(Contract.ValueAtReturn(out s) != null);
     IToken x; Expression/*!*/ e; NestedMatchCaseStmt/*!*/ c;
     List<NestedMatchCaseStmt/*!*/> cases = new List<NestedMatchCaseStmt/*!*/>();
     bool usesOptionalBraces = false;
     var ownedTokens = new List<IToken>();
     Attributes attrs = null;
  .)
  "match"                     (. x = t; ownedTokens.Add(t); .)
  { Attribute<ref attrs> }
  Expression<out e, true, true>
  ( IF(la.kind == _lbrace)  /* always favor brace-enclosed match body to a case-less match */
    "{" (. usesOptionalBraces = true; ownedTokens.Add(t); .)
        { CaseStmt<out c, ownedTokens> (. cases.Add(c); .) }
    "}" (. ownedTokens.Add(t); .)
  |     { IF(la.kind == _case)  /* let each "case" bind to the closest preceding "match" */
          CaseStmt<out c, ownedTokens> (. cases.Add(c); .)
        }
  )
  (. s = new NestedMatchStmt(x, t, e, cases, usesOptionalBraces, attrs);
     s.OwnedTokens = ownedTokens;
  .)
  .

/*------------------------------------------------------------------------*/
CaseStmt<.out NestedMatchCaseStmt/*!*/ c, List<IToken> ownedTokens.>
= (. Contract.Ensures(Contract.ValueAtReturn(out c) != null);
     IToken/*!*/ x;
     ExtendedPattern/*!*/ pat = null;
     var body = new List<Statement/*!*/>();
     Attributes attrs = null;
  .)
  "case"                      (. x = t; ownedTokens.Add(t); .)
  { Attribute<ref attrs> }
  ExtendedPattern<out pat>    (. .)
  "=>"                        (. ownedTokens.Add(t); .)
    SYNC  /* this SYNC and the one inside the loop below are used to avoid problems with the IsNotEndOfCase test. The SYNC will
           * skip until the next symbol that can legally occur here, which is either the beginning of a Stmt or whatever is allowed
           * to follow the CaseStatement.
           */
    { IF(IsNotEndOfCase()) /* This is a little sketchy. It would be nicer to be able to write IF(la is start-symbol of Stmt), but Coco doesn't allow that */
      Stmt<body>
      SYNC  /* see comment about SYNC above */
    }
  (. c = new NestedMatchCaseStmt(x, pat, body, attrs); .)
  .

/*------------------------------------------------------------------------*/
AssertStmt<out Statement/*!*/ s, bool inExprContext>
= (. Contract.Ensures(Contract.ValueAtReturn(out s) != null); IToken/*!*/ x;
     Expression e = dummyExpr; Attributes attrs = null;
     IToken dotdotdot = null;
     BlockStmt proof = null;
     var ownedTokens = new List<IToken>();
     IToken proofStart, proofEnd;
     IToken lbl = null;
  .)
  "assert"                                     (. x = t; ownedTokens.Add(t); .)
  { Attribute<ref attrs> }
  ( [ IF(IsLabel(!inExprContext))
      LabelName<out lbl> ":"                   (. ownedTokens.Add(lbl); ownedTokens.Add(t); .)
    ]
    Expression<out e, false, true>
    ( "by"                                     (. ownedTokens.Add(t); .)
      BlockStmt<out proof, out proofStart, out proofEnd>
    | ";"                                      (. ownedTokens.Add(t); .)
    )
<<<<<<< HEAD
  | ellipsis                                   (. dotdotdot = t; ownedTokens.Add(t); .)
    ";"                                        (. ownedTokens.Add(t); .)
=======
  | ellipsis                                   (. dotdotdot = t; 
                                                  errors.Deprecated(t, "the ... refinement feature in statements is deprecated");
                                                .)
    ";"
>>>>>>> 056ce5c1
  )
  (. if (dotdotdot != null) {
       s = new AssertStmt(x, t, new LiteralExpr(x, true), null, null, attrs);
       s.OwnedTokens = ownedTokens;
       s = new SkeletonStatement(s, dotdotdot, null);
     } else {
       s = new AssertStmt(x, t, e, proof, lbl == null ? null : new AssertLabel(lbl, lbl.val), attrs);
       s.OwnedTokens = ownedTokens;
     }
  .)
  .

/*------------------------------------------------------------------------*/
ExpectStmt<out Statement/*!*/ s>
= (. Contract.Ensures(Contract.ValueAtReturn(out s) != null); IToken/*!*/ x;
     Expression e = dummyExpr; Expression m = null; Attributes attrs = null;
     IToken dotdotdot = null;
     var ownedTokens = new List<IToken>();
  .)
  "expect"                                     (. x = t; ownedTokens.Add(t); .)
  { Attribute<ref attrs> }
  ( Expression<out e, false, true>
<<<<<<< HEAD
  | ellipsis                                   (. dotdotdot = t; ownedTokens.Add(t); .)
=======
  | ellipsis                                   (. dotdotdot = t; 
                                                  errors.Deprecated(t, "the ... refinement feature in statements is deprecated");
                                                .)
>>>>>>> 056ce5c1
  )
  [ ","                                        (. ownedTokens.Add(t); .)
    Expression<out m, false, true>]
  ";"                                          (. ownedTokens.Add(t); .)
  (. if (dotdotdot != null) {
       s = new ExpectStmt(x, t, new LiteralExpr(x, true), m, attrs);
       s.OwnedTokens = ownedTokens;
       s = new SkeletonStatement(s, dotdotdot, null);
     } else {
       s = new ExpectStmt(x, t, e, m, attrs);
       s.OwnedTokens = ownedTokens;
     }
  .)
  .

/*------------------------------------------------------------------------*/
AssumeStmt<out Statement/*!*/ s>
= (. Contract.Ensures(Contract.ValueAtReturn(out s) != null); IToken/*!*/ x;
     Expression e = dummyExpr; Attributes attrs = null;
     IToken dotdotdot = null;
     var ownedTokens = new List<IToken>();
  .)
  "assume"                                     (. x = t; ownedTokens.Add(t); .)
  { Attribute<ref attrs> }
  ( Expression<out e, false, true>
<<<<<<< HEAD
  | ellipsis                                   (. dotdotdot = t; ownedTokens.Add(t); .)
=======
  | ellipsis                                   (. dotdotdot = t; 
                                                  errors.Deprecated(t, "the ... refinement feature in statements is deprecated");
                                                .)
>>>>>>> 056ce5c1
  )
  ";"                                          (. ownedTokens.Add(t); .)
  (. if (dotdotdot != null) {
       s = new AssumeStmt(x, t, new LiteralExpr(x, true), attrs);
       s.OwnedTokens = ownedTokens;
       s = new SkeletonStatement(s, dotdotdot, null);
     } else {
       s = new AssumeStmt(x, t, e, attrs);
       s.OwnedTokens = ownedTokens;
     }
  .)
  .

/*------------------------------------------------------------------------*/
PrintStmt<out Statement s>
= (. Contract.Ensures(Contract.ValueAtReturn(out s) != null);
     IToken x;  Expression e;
     var args = new List<Expression>();
     var ownedTokens = new List<IToken>();
  .)
  "print"                                      (. x = t; ownedTokens.Add(t); .)
  Expression<out e, false, true>               (. args.Add(e); .)
  { ","                                        (. ownedTokens.Add(t); .)
    Expression<out e, false, true>             (. args.Add(e); .)
  }
  ";"                                          (.
    ownedTokens.Add(t);
    s = new PrintStmt(x, t, args);
    s.OwnedTokens = ownedTokens;
    .)
  .

/*------------------------------------------------------------------------*/
RevealStmt<out Statement s>
= (. Contract.Ensures(Contract.ValueAtReturn(out s) != null);
     IToken x; Expression e; var es = new List<Expression>();
     var ownedTokens = new List<IToken>();
  .)
  "reveal"                                      (. x = t; ownedTokens.Add(t); .)
  Expression<out e, false, true>                (. es.Add(e); .)
  { ","                                         (. ownedTokens.Add(t); .)
    Expression<out e, false, true>          (. es.Add(e); .)
  }
  ";"                                           (. ownedTokens.Add(t);
    s = new RevealStmt(x, t, es);
    s.OwnedTokens = ownedTokens; .)
  .

/*------------------------------------------------------------------------*/
ForallStmt<out Statement/*!*/ s>
= (. Contract.Ensures(Contract.ValueAtReturn(out s) != null);
     IToken/*!*/ x = Token.NoToken;
     List<BoundVar> bvars = null;
     Attributes qattrs = null;
     Expression range = null;
     var ens = new List<AttributedExpression/*!*/>();
     var ownedTokens = new List<IToken>();
     BlockStmt block = null;
     IToken bodyStart, bodyEnd;
     IToken tok = Token.NoToken;
  .)
  "forall"                                  (. x = t; tok = x; ownedTokens.Add(t); .)

  ( IF(la.kind == _openparen)  /* disambiguation needed, because of the possibility of a body-less forall statement */
    "("                                     (. ownedTokens.Add(t); .) 
    [ QuantifierDomain<out bvars, out qattrs, out range, true, true, true> ] ")" (. ownedTokens.Add(t); .) 
  |     [ IF(IsIdentifier(la.kind))  /* disambiguation needed, because of the possibility of a body-less forall statement */
          QuantifierDomain<out bvars, out qattrs, out range, true, true, true>
        ]
  )
  (. if (bvars == null) { bvars = new List<BoundVar>(); }
     if (range == null) { range = new LiteralExpr(x, true); }
  .)

  {
    EnsuresClause<ens, true, ownedTokens>
  }
  [ IF(la.kind == _lbrace)  /* if the input continues like a block statement, take it to be the body of the forall statement; a body-less forall statement must continue in some other way */
    BlockStmt<out block, out bodyStart, out bodyEnd>
  ]
  (. if (theOptions.DisallowSoundnessCheating && block == null && 0 < ens.Count) {
        SemErr(t, "a forall statement with an ensures clause must have a body");
     }

     if (block != null) {
        tok = block.EndTok;
     }
     s = new ForallStmt(x, t, bvars, qattrs, range, ens, block);
     s.OwnedTokens = ownedTokens;
  .)
  .

/*------------------------------------------------------------------------*/
ModifyStmt<out Statement s>
= (. IToken tok;  IToken endTok = Token.NoToken;
     Attributes attrs = null;
     FrameExpression fe;  var mod = new List<FrameExpression>();
     BlockStmt body = null;  IToken bodyStart;
     IToken ellipsisToken = null;
     var ownedTokens = new List<IToken>();
  .)
  "modify"           (. tok = t; ownedTokens.Add(t); .)
  { Attribute<ref attrs> }
  /* Note, there is an ambiguity here, because a curly brace may look like a FrameExpression and
   * may also look like a BlockStmt.  We're happy to parse the former, because if the user intended
   * the latter, then an explicit FrameExpression of {} could be given.
   */
  ( FrameExpression<out fe, false, true>       (. mod.Add(fe); .)
    { ","                                      (. ownedTokens.Add(t); .)  
      FrameExpression<out fe, false, true>     (. mod.Add(fe); .)
    }
<<<<<<< HEAD
  | ellipsis                            (. ellipsisToken = t; ownedTokens.Add(t); .)
  )
  ( BlockStmt<out body, out bodyStart, out endTok>
  | SYNC ";"         (. endTok = t; ownedTokens.Add(t); .)
=======
  | ellipsis                            (. ellipsisToken = t; 
                                           errors.Deprecated(t, "the ... refinement feature in statements is deprecated");
                                         .)
  )
  ( BlockStmt<out body, out bodyStart, out endTok>
                                        (. errors.Deprecated(t, "the modify statement with a block statement is deprecated");
                                         .)
  | SYNC ";"         (. endTok = t; .)
>>>>>>> 056ce5c1
  )
  (. s = new ModifyStmt(tok, endTok, mod, attrs, body);
     s.OwnedTokens = ownedTokens;
     if (ellipsisToken != null) {
       s = new SkeletonStatement(s, ellipsisToken, null);
     }
  .)
  .

/*------------------------------------------------------------------------*/
CalcStmt<out Statement s>
= (. Contract.Ensures(Contract.ValueAtReturn(out s) != null);
     IToken x;
     Attributes attrs = null;
     CalcStmt.CalcOp op, userSuppliedOp = null, resOp = Microsoft.Dafny.CalcStmt.DefaultOp;
     var lines = new List<Expression>();
     var hints = new List<BlockStmt>();
     CalcStmt.CalcOp stepOp;
     var stepOps = new List<CalcStmt.CalcOp>();
     var ownedTokens = new List<IToken>();
     Expression e;
     IToken opTok;
     IToken danglingOperator = null;
  .)
  "calc"                                                  (. x = t; ownedTokens.Add(t); .)
  { Attribute<ref attrs> }
  [ CalcOp<out opTok, out userSuppliedOp, ownedTokens>    (. if (userSuppliedOp.ResultOp(userSuppliedOp) == null) { // guard against non-transitive calcOp (like !=)
                                                               SemErr(opTok, "the main operator of a calculation must be transitive");
                                                             } else {
                                                               resOp = userSuppliedOp;
                                                             }
                                                          .)
  ]
  "{"                                                     (. ownedTokens.Add(t); .)
  { Expression<out e, false, true>                        (. lines.Add(e); stepOp = null; danglingOperator = null; .)
    ";"                                                   (. ownedTokens.Add(t); .)
    [ CalcOp<out opTok, out op, ownedTokens>              (. var maybeOp = resOp.ResultOp(op);
                                                             if (maybeOp == null) {
                                                               SemErr(opTok, "this operator cannot continue this calculation");
                                                             } else {
                                                               stepOp = op;
                                                               resOp = maybeOp;
                                                               danglingOperator = opTok;
                                                             }
                                                          .)
    ]                                                     (. stepOps.Add(stepOp); .)

    /* now for the hint, which we build up as a possibly empty sequence of statements placed into one BlockStmt */
    (. var subhints = new List<Statement>();
       IToken hintStart = la;  IToken hintEnd = hintStart;
       IToken t0, t1;
       BlockStmt subBlock; Statement subCalc;
    .)
    { IF(la.kind == _lbrace || la.kind == _calc)  /* Grab as a hint if possible, not a next line in the calculation whose expression begins with an open brace
                                                   * or StmtExpr containing a calc.  A user has to rewrite such a line to be enclosed in parentheses.
                                                   */
      ( BlockStmt<out subBlock, out t0, out t1>   (. hintEnd = subBlock.EndTok; subhints.Add(subBlock); .)
      | CalcStmt<out subCalc>                     (. hintEnd = subCalc.EndTok; subhints.Add(subCalc); .)
      )
    }
    (. var h = new BlockStmt(hintStart, hintEnd, subhints); // if the hint is empty, hintStart is the first token of the next line, but it doesn't matter because the block statement is just used as a container
       hints.Add(h);
       if (h.Body.Count != 0) { danglingOperator = null; }
    .)
  }
  "}"                                            (. ownedTokens.Add(t); .)
  (.
    if (danglingOperator != null) {
      SemErr(danglingOperator, "a calculation cannot end with an operator");
    }
    if (lines.Count > 0) {
      // Repeat the last line to create a dummy line for the dangling hint
      lines.Add(lines[lines.Count - 1]);
    }
    s = new CalcStmt(x, t, userSuppliedOp, lines, hints, stepOps, attrs);
    s.OwnedTokens = ownedTokens;
  .)
  .

/*------------------------------------------------------------------------*/
CalcOp<.out IToken x, out CalcStmt.CalcOp/*!*/ op, List<IToken> ownedTokens.>
= (. var binOp = BinaryExpr.Opcode.Eq; // Returns Eq if parsing fails because it is compatible with any other operator
     Expression k = null;
     x = null;
  .)
  ( "=="           (. x = t;  binOp = BinaryExpr.Opcode.Eq; ownedTokens.Add(t); .)
    [ "#"          (. ownedTokens.Add(t); .)
      "["          (. ownedTokens.Add(t); .)
      Expression<out k, true, true>
      "]"          (. ownedTokens.Add(t); .)
    ]
  | "<"            (. x = t;  binOp = BinaryExpr.Opcode.Lt; ownedTokens.Add(t); .)
  | ">"            (. x = t;  binOp = BinaryExpr.Opcode.Gt; ownedTokens.Add(t); .)
  | "<="           (. x = t;  binOp = BinaryExpr.Opcode.Le; ownedTokens.Add(t); .)
  | ">="           (. x = t;  binOp = BinaryExpr.Opcode.Ge; ownedTokens.Add(t); .)
  | "!="           (. x = t;  binOp = BinaryExpr.Opcode.Neq; ownedTokens.Add(t); .)
  | '\u2260'       (. x = t;  binOp = BinaryExpr.Opcode.Neq; ownedTokens.Add(t); .)
  | '\u2264'       (. x = t;  binOp = BinaryExpr.Opcode.Le; ownedTokens.Add(t); .)
  | '\u2265'       (. x = t;  binOp = BinaryExpr.Opcode.Ge; ownedTokens.Add(t); .)
  | EquivOp        (. x = t;  binOp = BinaryExpr.Opcode.Iff; ownedTokens.Add(t); .)
  | ImpliesOp      (. x = t;  binOp = BinaryExpr.Opcode.Imp; ownedTokens.Add(t); .)
  | ExpliesOp      (. x = t;  binOp = BinaryExpr.Opcode.Exp; ownedTokens.Add(t); .)
  )
  (.
    if (k == null) {
      op = new Microsoft.Dafny.CalcStmt.BinaryCalcOp(binOp);
    } else {
      op = new Microsoft.Dafny.CalcStmt.TernaryCalcOp(k);
    }
  .)
  .

/*------------------------------------------------------------------------*/
/* Note. In order to avoid LL(1) warnings for expressions that "parse as far as possible", it is
 * necessary to use Coco/R's IF construct.  That means there are two ways to check for some of
 * these operators, both in Is...() methods (defined above) and as grammar non-terminals (defined
 * here).  These pairs of definitions must be changed together.
 */
EquivOp = "<==>" | '\u21d4'.
ImpliesOp = "==>" | '\u21d2'.
ExpliesOp = "<==" | '\u21d0'.
AndOp = "&&" | '\u2227'.
OrOp = "||" | '\u2228'.

NegOp = "!" | '\u00ac'.
Forall = "forall" | '\u2200'.
Exists = "exists" | '\u2203'.
QSep = "::" | '\u2022'.

/* The "allowLemma" argument says whether or not the expression
 * to be parsed is allowed to have the form S;E where S is a call to a lemma.
 * "allowLemma" should be passed in as "false" whenever the expression to
 * be parsed sits in a context that itself is terminated by a semi-colon.
 *
 * The "allowLambda" says whether or not the expression to be parsed is
 * allowed to be a lambda expression.  More precisely, an identifier or
 * parenthesized-enclosed comma-delimited list of identifiers is allowed to
 * continue as a lambda expression (that is, continue with a "reads", "requires",
 * or "=>") only if "allowLambda" is true.  This affects function/method/iterator
 * specifications, if/while statements with guarded alternatives, and expressions
 * in the specification of a lambda expression itself.
 *
 * The "allowBitwiseOps" says whether or not to include or bypass bitwise operators
 * at the top level of this expression. It is passed in as "false" only inside
 * cardinality brackets, that is, "|expr|".
 */
Expression<out Expression e, bool allowLemma, bool allowLambda, bool allowBitwiseOps = true>
= (. Expression e0; IToken endTok; .)
  EquivExpression<out e, allowLemma, allowLambda, allowBitwiseOps>
  [ IF(SemiFollowsCall(allowLemma, e))
    /* here we parse the ";E" that is part of a "LemmaCall;E" expression (other "S;E" expressions are parsed elsewhere) */
    ";"                       (. endTok = t; .)
    Expression<out e0, allowLemma, allowLambda>
    (. e = new StmtExpr(e.tok,
             new UpdateStmt(e.tok, endTok, new List<Expression>(), new List<AssignmentRhs>() { new ExprRhs(e, null) }),
             e0);
    .)
  ]
  .

/*------------------------------------------------------------------------*/
EquivExpression<out Expression e0, bool allowLemma, bool allowLambda, bool allowBitwiseOps>
= (. Contract.Ensures(Contract.ValueAtReturn(out e0) != null); IToken/*!*/ x;  Expression/*!*/ e1; .)
  ImpliesExpliesExpression<out e0, allowLemma, allowLambda, allowBitwiseOps>
  { IF(IsEquivOp())  /* read an EquivExpression as far as possible */
    EquivOp                                                   (. x = t; .)
    ImpliesExpliesExpression<out e1, allowLemma, allowLambda, allowBitwiseOps>  (. e0 = new BinaryExpr(x, BinaryExpr.Opcode.Iff, e0, e1); e0.OwnedTokens.Add(x); .)
  }
  .

/*------------------------------------------------------------------------*/
ImpliesExpliesExpression<out Expression e0, bool allowLemma, bool allowLambda, bool allowBitwiseOps>
= (. Contract.Ensures(Contract.ValueAtReturn(out e0) != null);
     IToken/*!*/ x;
     Expression/*!*/ e1; .)
  LogicalExpression<out e0, allowLemma, allowLambda, allowBitwiseOps>
  [ IF(IsImpliesOp() || IsExpliesOp())  /* read an ImpliesExpliesExpression as far as possible */
    /* Note, the asymmetry in the parsing of implies and explies expressions stems from the fact that
     * implies is right associative whereas reverse implication is left associative
     */
    ( ImpliesOp                                               (. x = t; .)
      ImpliesExpression<out e1, allowLemma, allowLambda, allowBitwiseOps>       (. e0 = new BinaryExpr(x, BinaryExpr.Opcode.Imp, e0, e1); e0.OwnedTokens = new List<IToken>(){x}; .)
    | ExpliesOp                                               (. x = t; .)
      LogicalExpression<out e1, allowLemma, allowLambda, allowBitwiseOps>       (. // The order of operands is reversed so that it can be turned into implication during resolution
                                                                 e0 = new BinaryExpr(x, BinaryExpr.Opcode.Exp, e1, e0); e0.OwnedTokens = new List<IToken>(){x}; .)
      { IF(IsExpliesOp())  /* read a reverse implication as far as possible */
        ExpliesOp                                             (. x = t; .)
        LogicalExpression<out e1, allowLemma, allowLambda, allowBitwiseOps>     (. //The order of operands is reversed so that it can be turned into implication during resolution
                                                                 e0 = new BinaryExpr(x, BinaryExpr.Opcode.Exp, e1, e0); e0.OwnedTokens = new List<IToken>(){x};
                                                              .)
      }
      [ IF(IsImpliesOp()) ImpliesOp (. SemErr(t, "Ambiguous use of ==> and <==. Use parentheses to disambiguate."); .) ]
    )
  ]
  .

/*------------------------------------------------------------------------*/
ImpliesExpression<out Expression e0, bool allowLemma, bool allowLambda, bool allowBitwiseOps>
= (. Contract.Ensures(Contract.ValueAtReturn(out e0) != null); IToken/*!*/ x;  Expression/*!*/ e1; .)
  LogicalExpression<out e0, allowLemma, allowLambda, allowBitwiseOps>
  [ IF(IsImpliesOp())  /* read an ImpliesExpression as far as possible */
    ImpliesOp                                               (. x = t; .)
    ImpliesExpression<out e1, allowLemma, allowLambda, allowBitwiseOps>       (. e0 = new BinaryExpr(x, BinaryExpr.Opcode.Imp, e0, e1); e0.OwnedTokens = new List<IToken>() {x}; .)
  ]
  [ IF(IsExpliesOp()) ExpliesOp (. SemErr(t, "Ambiguous use of ==> and <==. Use parentheses to disambiguate."); .)
  ]
  .

/*------------------------------------------------------------------------*/
LogicalExpression<out Expression e0, bool allowLemma, bool allowLambda, bool allowBitwiseOps>
= (. Contract.Ensures(Contract.ValueAtReturn(out e0) != null); IToken/*!*/ x;  Expression/*!*/ e1;
     Expression first;
     var ownedTokens = new List<IToken>();
     e0 = dummyExpr; /* mute the warning */
  .)
  ( AndOp                                                       (. x = t; ownedTokens.Add(t); .)
    RelationalExpression<out e0, allowLemma, allowLambda, allowBitwiseOps>        (. first = e0; .)
    { IF(IsAndOp())  /* read a conjunction as far as possible */
      AndOp                                                     (. x = t; .)
      RelationalExpression<out e1, allowLemma, allowLambda, allowBitwiseOps>
         (. e0 = new BinaryExpr(x, BinaryExpr.Opcode.And, e0, e1); e0.OwnedTokens = new List<IToken>() {x}; .)
    }
    [ IF(IsOrOp()) OrOp (. SemErr(t, "Ambiguous use of && and ||. Use parentheses to disambiguate."); .) ]
    (. if (e0 == first) {
         // There was only one conjunct. To make sure that the type checker still checks it to
         // be a boolean, we conjoin "true" to its left.
         e0 = new BinaryExpr(x, BinaryExpr.Opcode.And, new LiteralExpr(x, true), e0);
       }
       ownedTokens.AddRange(e0.OwnedTokens);
       e0.OwnedTokens = ownedTokens;
    .)
  | OrOp                                                        (. x = t; ownedTokens.Add(t); .)
    RelationalExpression<out e0, allowLemma, allowLambda, allowBitwiseOps>        (. first = e0; .)
    { IF(IsOrOp())  /* read a disjunction as far as possible */
      OrOp                                                      (. x = t; .)
      RelationalExpression<out e1, allowLemma, allowLambda, allowBitwiseOps>
         (. e0 = new BinaryExpr(x, BinaryExpr.Opcode.Or, e0, e1); e0.OwnedTokens = new List<IToken>() {x}; .)
    }
    [ IF(IsAndOp()) AndOp (. SemErr(t, "Ambiguous use of && and ||. Use parentheses to disambiguate."); .) ]
    (. if (e0 == first) {
         // There was only one disjunct. To make sure that the type checker still checks it to
         // be a boolean, we disjoin [sic] "false" to its left.
         e0 = new BinaryExpr(x, BinaryExpr.Opcode.Or, new LiteralExpr(x, false), e0);
       }
       ownedTokens.AddRange(e0.OwnedTokens);
       e0.OwnedTokens = ownedTokens;
    .)
  | RelationalExpression<out e0, allowLemma, allowLambda, allowBitwiseOps>
    [ IF(IsAndOp() || IsOrOp())  /* read a LogicalExpression as far as possible */
      ( AndOp                                                   (. x = t; .)
        RelationalExpression<out e1, allowLemma, allowLambda, allowBitwiseOps>    (. e0 = new BinaryExpr(x, BinaryExpr.Opcode.And, e0, e1); e0.OwnedTokens.Add(x); .)
        { IF(IsAndOp())  /* read a conjunction as far as possible */
          AndOp                                                 (. x = t; .)
          RelationalExpression<out e1, allowLemma, allowLambda, allowBitwiseOps>  (. e0 = new BinaryExpr(x, BinaryExpr.Opcode.And, e0, e1); e0.OwnedTokens.Add(x); .)
        }
        [ IF(IsOrOp()) OrOp (. SemErr(t, "Ambiguous use of && and ||. Use parentheses to disambiguate."); .) ]
      | OrOp                                                    (. x = t; .)
        RelationalExpression<out e1, allowLemma, allowLambda, allowBitwiseOps>    (. e0 = new BinaryExpr(x, BinaryExpr.Opcode.Or, e0, e1); e0.OwnedTokens.Add(x); .)
        { IF(IsOrOp())  /* read a disjunction as far as possible */
          OrOp                                                  (. x = t; .)
          RelationalExpression<out e1, allowLemma, allowLambda, allowBitwiseOps>  (. e0 = new BinaryExpr(x, BinaryExpr.Opcode.Or, e0, e1); e0.OwnedTokens.Add(x); .)
        }
        [ IF(IsAndOp()) AndOp (. SemErr(t, "Ambiguous use of && and ||. Use parentheses to disambiguate."); .) ]
      )
    ]
  )
  .

/*------------------------------------------------------------------------*/
RelationalExpression<out Expression e, bool allowLemma, bool allowLambda, bool allowBitwiseOps>
= (. Contract.Ensures(Contract.ValueAtReturn(out e) != null);
     IToken x = null;  Expression e0, e1 = null;  BinaryExpr.Opcode op;
     List<Expression> chain = null;
     List<BinaryExpr.Opcode> ops = null;
     List<IToken> opLocs = null;
     List<Expression/*?*/> prefixLimits = null;
     var ownedTokens = new List<IToken>();
     Expression k;
     int kind = 0;  // 0 ("uncommitted") indicates chain of ==, possibly with one !=
                    // 1 ("ascending")   indicates chain of ==, <, <=, possibly with one !=
                    // 2 ("descending")  indicates chain of ==, >, >=, possibly with one !=
                    // 3 ("illegal")     indicates illegal chain
                    // 4 ("disjoint")    indicates chain of disjoint set operators
     bool hasSeenNeq = false;
  .)
  ShiftTerm<out e0, allowLemma, allowLambda, allowBitwiseOps>
                                   (. e = e0; .)
  [ IF(IsRelOp())  /* read a RelationalExpression as far as possible */
    RelOp<out x, out op, out k, ownedTokens>
    ShiftTerm<out e1, allowLemma, allowLambda, allowBitwiseOps>
                                   (. if (k == null) {
                                        e = new BinaryExpr(x, op, e0, e1);
                                      } else {
                                        Contract.Assert(op == BinaryExpr.Opcode.Eq || op == BinaryExpr.Opcode.Neq);
                                        e = new TernaryExpr(x, op == BinaryExpr.Opcode.Eq ? TernaryExpr.Opcode.PrefixEqOp : TernaryExpr.Opcode.PrefixNeqOp, k, e0, e1);
                                      }
                                   .)
    { IF(IsRelOp())  /* read a RelationalExpression as far as possible */
                                   (. if (chain == null) {
                                        chain = new List<Expression>();
                                        ops = new List<BinaryExpr.Opcode>();
                                        opLocs = new List<IToken>();
                                        prefixLimits = new List<Expression>();
                                        chain.Add(e0); ops.Add(op); opLocs.Add(x); prefixLimits.Add(k); chain.Add(e1);
                                        switch (op) {
                                          case BinaryExpr.Opcode.Eq:
                                            kind = 0;  break;
                                          case BinaryExpr.Opcode.Neq:
                                            kind = 0;  hasSeenNeq = true;  break;
                                          case BinaryExpr.Opcode.Lt:
                                          case BinaryExpr.Opcode.Le:
                                            kind = 1;  break;
                                          case BinaryExpr.Opcode.Gt:
                                          case BinaryExpr.Opcode.Ge:
                                            kind = 2;  break;
                                          case BinaryExpr.Opcode.Disjoint:
                                            kind = 4;  break;
                                          default:
                                            kind = 3;  break;
                                        }
                                      }
                                   .)
      RelOp<out x, out op, out k, ownedTokens>  (. switch (op) {
                                        case BinaryExpr.Opcode.Eq:
                                          if (kind != 0 && kind != 1 && kind != 2) { SemErr(x, "chaining not allowed from the previous operator"); kind = 3; }
                                          break;
                                        case BinaryExpr.Opcode.Neq:
                                          if (hasSeenNeq) { SemErr(x, "a chain cannot have more than one != operator"); kind = 3; }
                                          else if (kind != 0 && kind != 1 && kind != 2) { SemErr(x, "this operator cannot continue this chain"); kind = 3; }
                                          hasSeenNeq = true;  break;
                                        case BinaryExpr.Opcode.Lt:
                                        case BinaryExpr.Opcode.Le:
                                          if (kind == 0) { kind = 1; }
                                          else if (kind != 1) { SemErr(x, "this operator chain cannot continue with an ascending operator"); kind = 3; }
                                          break;
                                        case BinaryExpr.Opcode.Gt:
                                        case BinaryExpr.Opcode.Ge:
                                          if (kind == 0) { kind = 2; }
                                          else if (kind != 2) { SemErr(x, "this operator chain cannot continue with a descending operator"); kind = 3; }
                                          break;
                                        case BinaryExpr.Opcode.Disjoint:
                                          if (kind != 4) { SemErr(x, "can only chain disjoint (!!) with itself"); kind = 3; }
                                          break;
                                        default:
                                          SemErr(x, "this operator cannot be part of a chain");
                                          kind = 3;  break;
                                      }
                                   .)
      ShiftTerm<out e1, allowLemma, allowLambda, allowBitwiseOps>
                                   (. ops.Add(op); opLocs.Add(x); prefixLimits.Add(k); chain.Add(e1);
                                   .)
    }
  ]
  (. if (chain != null && kind != 3) {
       e = new ChainingExpression(opLocs[0], chain, ops, opLocs, prefixLimits);
     }
     if(e != null && (e.OwnedTokens == null || e.OwnedTokens.Count == 0)) {
       e.OwnedTokens = ownedTokens;
     }
  .)
  .

/*------------------------------------------------------------------------*/
RelOp<.out IToken/*!*/ x, out BinaryExpr.Opcode op, out Expression k, List<IToken> ownedTokens.>
= (. Contract.Ensures(Contract.ValueAtReturn(out x) != null);
     x = Token.NoToken;  op = BinaryExpr.Opcode.Add/*(dummy)*/;
     IToken y;
     k = null;
  .)
  ( "=="           (. x = t;  op = BinaryExpr.Opcode.Eq; ownedTokens.Add(t); .)
    [ "#"          (. ownedTokens.Add(t); .)
      "["          (. ownedTokens.Add(t); .)
      Expression<out k, true, true>
      "]"          (. ownedTokens.Add(t); .)
      ]
  | "<"            (. x = t;  op = BinaryExpr.Opcode.Lt; ownedTokens.Add(t);  .)
  | ">"            (. x = t;  op = BinaryExpr.Opcode.Gt; ownedTokens.Add(t);  .)
  | "<="           (. x = t;  op = BinaryExpr.Opcode.Le; ownedTokens.Add(t);  .)
  | ">="           (. x = t;  op = BinaryExpr.Opcode.Ge; ownedTokens.Add(t);  .)
  | "!="           (. x = t;  op = BinaryExpr.Opcode.Neq; ownedTokens.Add(t);  .)
    [ "#"          (. ownedTokens.Add(t); .)
      "["          (. ownedTokens.Add(t); .)
      Expression<out k, true, true>
      "]"          (. ownedTokens.Add(t); .)
      ]
  | "in"           (. x = t;  op = BinaryExpr.Opcode.In; ownedTokens.Add(t); .)
  | notIn          (. x = t;  op = BinaryExpr.Opcode.NotIn; ownedTokens.Add(t); .)
  | /* The next operator is "!!", but we have to scan it as two "!", since the scanner is greedy
       so if "!!" is a valid token, we won't be able to scan it as two "!" when needed: */
    "!"            (. x = t;  y = Token.NoToken; ownedTokens.Add(t); .)
    [ IF(la.val == "!")
      "!"          (. y = t; .)
    ]              (. if (y == Token.NoToken) {
                        SemErr(x, "invalid RelOp");
                      } else if (y.pos != x.pos + 1) {
                        SemErr(x, "invalid RelOp (perhaps you intended \"!!\" with no intervening whitespace?)");
                      } else {
                        x.val = "!!";
                        y.val = "";
                        op = BinaryExpr.Opcode.Disjoint;
                      }
                   .)
  | '\u2260'       (. x = t;  op = BinaryExpr.Opcode.Neq; ownedTokens.Add(t);  .)
  | '\u2264'       (. x = t;  op = BinaryExpr.Opcode.Le; ownedTokens.Add(t);  .)
  | '\u2265'       (. x = t;  op = BinaryExpr.Opcode.Ge; ownedTokens.Add(t);  .)
  )
  .

/*------------------------------------------------------------------------*/
ShiftTerm<out Expression e0, bool allowLemma, bool allowLambda, bool allowBitwiseOps>
= (. Contract.Ensures(Contract.ValueAtReturn(out e0) != null);
     IToken x = Token.NoToken;  Expression e1;  BinaryExpr.Opcode op = BinaryExpr.Opcode.LeftShift/*(dummy)*/;
  .)
  Term<out e0, allowLemma, allowLambda, allowBitwiseOps>
  { IF(IsShiftOp())  /* read a Term as far as possible */
    ( "<"            (. x = t;  op = BinaryExpr.Opcode.LeftShift; .)
      "<"            (. t.val = "<<";
                        t.pos = x.pos;
                        t.col = x.col;
                        t.Prev = x.Prev;
                        x.Prev.Next = t;
                        x = t; .)
    | ">"            (. x = t;  op = BinaryExpr.Opcode.RightShift; .)
      ">"            (. t.val = ">>";
                        t.pos = x.pos;
                        t.col = x.col;
                        t.Prev = x.Prev;
                        x.Prev.Next = t;
                        x = t; .)
    )
    Term<out e1, allowLemma, allowLambda, allowBitwiseOps> (. e0 = new BinaryExpr(x, op, e0, e1); .)
  }
  .

/*------------------------------------------------------------------------*/
Term<out Expression e0, bool allowLemma, bool allowLambda, bool allowBitwiseOps>
= (. Contract.Ensures(Contract.ValueAtReturn(out e0) != null); IToken/*!*/ x;  Expression/*!*/ e1;  BinaryExpr.Opcode op; .)
  Factor<out e0, allowLemma, allowLambda, allowBitwiseOps>
  { IF(IsAddOp())  /* read a Term as far as possible */
    AddOp<out x, out op>
    Factor<out e1, allowLemma, allowLambda, allowBitwiseOps> (. e0 = new BinaryExpr(x, op, e0, e1); e0.OwnedTokens = new List<IToken>(){x}; .)
  }
  .

/*------------------------------------------------------------------------*/
AddOp<out IToken x, out BinaryExpr.Opcode op>
= (. Contract.Ensures(Contract.ValueAtReturn(out x) != null); x = Token.NoToken;  op=BinaryExpr.Opcode.Add/*(dummy)*/; .)
  ( "+"            (. x = t;  op = BinaryExpr.Opcode.Add; .)
  | "-"            (. x = t;  op = BinaryExpr.Opcode.Sub; .)
  )
  .

/*------------------------------------------------------------------------*/
Factor<out Expression e0, bool allowLemma, bool allowLambda, bool allowBitwiseOps>
= (. Contract.Ensures(Contract.ValueAtReturn(out e0) != null); IToken/*!*/ x;  Expression/*!*/ e1;  BinaryExpr.Opcode op; .)
  BitvectorFactor<out e0, allowLemma, allowLambda, allowBitwiseOps>
  { IF(IsMulOp())  /* read a Factor as far as possible */
    MulOp<out x, out op>
    BitvectorFactor<out e1, allowLemma, allowLambda, allowBitwiseOps> (. e0 = new BinaryExpr(x, op, e0, e1); .)
  }
  .

/*------------------------------------------------------------------------*/
MulOp<out IToken x, out BinaryExpr.Opcode op>
= (. Contract.Ensures(Contract.ValueAtReturn(out x) != null); x = Token.NoToken;  op = BinaryExpr.Opcode.Add/*(dummy)*/; .)
  ( "*"            (. x = t;  op = BinaryExpr.Opcode.Mul; .)
  | "/"            (. x = t;  op = BinaryExpr.Opcode.Div; .)
  | "%"            (. x = t;  op = BinaryExpr.Opcode.Mod; .)
  )
  .

/*------------------------------------------------------------------------*/
BitvectorFactor<out Expression e0, bool allowLemma, bool allowLambda, bool allowBitwiseOps>
= (. Contract.Ensures(Contract.ValueAtReturn(out e0) != null); IToken/*!*/ x;  Expression/*!*/ e1;  BinaryExpr.Opcode op; .)
  AsExpression<out e0, allowLemma, allowLambda, allowBitwiseOps>
  [ IF(allowBitwiseOps && IsBitwiseOp())  /* read a BitvectorFactor as far as possible, but not in the context inside a |.| size expression */
    ( (. op = BinaryExpr.Opcode.BitwiseAnd; .)
      "&"                                                             (. x = t; .)
      AsExpression<out e1, allowLemma, allowLambda, allowBitwiseOps>   (. e0 = new BinaryExpr(x, op, e0, e1); .)
      { IF(IsBitwiseAndOp())
        "&"                                                           (. x = t; .)
        AsExpression<out e1, allowLemma, allowLambda, allowBitwiseOps> (. e0 = new BinaryExpr(x, op, e0, e1); .)
      }
      [ IF(IsBitwiseOp()) ( "|" | "^" )  (. SemErr(t, "Ambiguous use of &, |, ^. Use parentheses to disambiguate."); .) ]
    | (. op = BinaryExpr.Opcode.BitwiseOr; .)
      "|"                                                             (. x = t; .)
      AsExpression<out e1, allowLemma, allowLambda, allowBitwiseOps>   (. e0 = new BinaryExpr(x, op, e0, e1); .)
      { IF(IsBitwiseOrOp())
        "|"                                                           (. x = t; .)
        AsExpression<out e1, allowLemma, allowLambda, allowBitwiseOps> (. e0 = new BinaryExpr(x, op, e0, e1); .)
      }
      [ IF(IsBitwiseOp()) ( "^" | "&" )  (. SemErr(t, "Ambiguous use of &, |, ^. Use parentheses to disambiguate."); .) ]
    | (. op = BinaryExpr.Opcode.BitwiseXor; .)
      "^"                                                             (. x = t; .)
      AsExpression<out e1, allowLemma, allowLambda, allowBitwiseOps>   (. e0 = new BinaryExpr(x, op, e0, e1); .)
      { IF(IsBitwiseXorOp())
        "^"                                                           (. x = t; .)
        AsExpression<out e1, allowLemma, allowLambda, allowBitwiseOps> (. e0 = new BinaryExpr(x, op, e0, e1); .)
      }
      [ IF(IsBitwiseOp()) ( "&" | "|" )  (. SemErr(t, "Ambiguous use of &, |, ^. Use parentheses to disambiguate."); .) ]
    )
  ]
  .

/*------------------------------------------------------------------------*/
AsExpression<out Expression e, bool allowLemma, bool allowLambda, bool allowBitwiseOps>
= (. IToken tok; IToken x; Type toType; .)
  UnaryExpression<out e, allowLemma, allowLambda, allowBitwiseOps>
  { IF(IsAsOrIs())
    ( "as"                                  (. tok = t; .)
      TypeAndToken<out x, out toType, true> (. e = new ConversionExpr(tok, e, toType); .)
    | "is"                                  (. tok = t; .)
      TypeAndToken<out x, out toType, true> (. e = new TypeTestExpr(tok, e, toType); .)
    )
  }
  .

/*------------------------------------------------------------------------*/
UnaryExpression<out Expression e, bool allowLemma, bool allowLambda, bool allowBitwiseOps>
= (. Contract.Ensures(Contract.ValueAtReturn(out e) != null); IToken/*!*/ x;  e = dummyExpr; .)
  ( "-"                                             (. x = t; .)
    UnaryExpression<out e, allowLemma, allowLambda, allowBitwiseOps>  (. e = new NegationExpression(x, e); .)
  | NegOp                                           (. x = t; .)
    UnaryExpression<out e, allowLemma, allowLambda, allowBitwiseOps>  (. e = new UnaryOpExpr(x, UnaryOpExpr.Opcode.Not, e); .)
  | PrimaryExpression<out e, allowLemma, allowLambda, allowBitwiseOps>
  )
  .

/*------------------------------------------------------------------------*/
PrimaryExpression<out Expression e, bool allowLemma, bool allowLambda, bool allowBitwiseOps>
= (. Contract.Ensures(Contract.ValueAtReturn(out e) != null); e = dummyExpr; .)
  ( IF(ExprIsMapDisplay())  /* this alternative must be checked before going into EndlessExpression, where there is another "map" */
    MapDisplayExpr<out e>
    { IF(IsSuffix()) Suffix<ref e> }
  | IF(ExprIsSetDisplay())  /* this alternative must be checked before going into EndlessExpression, where there is another "iset" */
    SetDisplayExpr<out e>
    { IF(IsSuffix()) Suffix<ref e> }
  | IF(IsLambda(allowLambda))
    LambdaExpression<out e, allowLemma, allowBitwiseOps>  /* this is an endless expression */
  | EndlessExpression<out e, allowLemma, allowLambda, allowBitwiseOps>
  | NameSegment<out e>
    { IF(IsSuffix()) Suffix<ref e> }
  | SeqDisplayExpr<out e>
    { IF(IsSuffix()) Suffix<ref e> }
  | ConstAtomExpression<out e>
    { IF(IsSuffix()) Suffix<ref e> }
  )
  .

/*------------------------------------------------------------------------*/
Lhs<out Expression e>
= (. e = dummyExpr;  // the assignment is to please the compiler, the dummy value to satisfy contracts in the event of a parse error
  .)
  ( NameSegment<out e>
    { Suffix<ref e> }
  | ConstAtomExpression<out e>
    Suffix<ref e>
    { Suffix<ref e> }
  )
  .

/*------------------------------------------------------------------------*/
/* A ConstAtomExpression is never an l-value, and does not start with an identifier. */
ConstAtomExpression<out Expression e>
= (. Contract.Ensures(Contract.ValueAtReturn(out e) != null);
     IToken/*!*/ x;
     e = dummyExpr;
     var ownedTokens = new List<IToken>();
  .)
  ( LiteralExpression<out e>
  | "this"                                     (. e = new ThisExpr(t); ownedTokens.Add(t); .)
  | "allocated"                                (. x = t; ownedTokens.Add(t); .)
    "("                                        (. ownedTokens.Add(t); .)
    Expression<out e, true, true>
    ")"                                        (. ownedTokens.Add(t);
                                                  e = new UnaryOpExpr(x, UnaryOpExpr.Opcode.Allocated, e); .)
  | "fresh"                                    (. x = t; IToken atLabel = null; ownedTokens.Add(t); .)
    [ "@"                                      (. ownedTokens.Add(t); .)
      LabelName<out atLabel>                   (. ownedTokens.Add(atLabel); .)
    ]
    "("                                        (. ownedTokens.Add(t); .)
    Expression<out e, true, true>
    ")"                                        (. e = new FreshExpr(x, e, atLabel?.val); ownedTokens.Add(t); .)
  | "unchanged"                                (. x = t; ownedTokens.Add(t); FrameExpression fe; var mod = new List<FrameExpression>(); IToken atLabel = null; .)
    [ "@"                                      (. ownedTokens.Add(t); .)
      LabelName<out atLabel>                   (. ownedTokens.Add(atLabel); .)
    ]
    "("                                        (. ownedTokens.Add(t); .)
      FrameExpression<out fe, false, false>         (. mod.Add(fe); .)
      { ","                                    (. ownedTokens.Add(t); .)
        FrameExpression<out fe, false, false>  (. mod.Add(fe); .)
      }
    ")"                                        (. ownedTokens.Add(t); e = new UnchangedExpr(x, mod, atLabel?.val); .)
  | "old"                                      (. x = t; IToken atLabel = null; ownedTokens.Add(t); .)
    [ "@"                                      (. ownedTokens.Add(t); .)
      LabelName<out atLabel>                   (. ownedTokens.Add(atLabel); .)
    ]
    "("                                        (. ownedTokens.Add(t); .)
    Expression<out e, true, true>
    ")"                                        (. ownedTokens.Add(t); e = new OldExpr(x, e, atLabel?.val); .)
  | "|"                                        (. x = t; ownedTokens.Add(t); .)
      Expression<out e, true, true, false>     (. e = new UnaryOpExpr(x, UnaryOpExpr.Opcode.Cardinality, e); .)
    "|"                                        (. ownedTokens.Add(t); .)
  | ParensExpression<out e>
  ) (. if(!(e is ParensExpression)) { e.OwnedTokens = ownedTokens; } .)
  .

/*------------------------------------------------------------------------*/
LiteralExpression<out Expression e>
= (. BigInteger n; BaseTypes.BigDec d;
     e = dummyExpr;
  .)
  ( "false"                                    (. e = new LiteralExpr(t, false); .)
  | "true"                                     (. e = new LiteralExpr(t, true); .)
  | "null"                                     (. e = new LiteralExpr(t); .)
  | Nat<out n>                                 (. e = new LiteralExpr(t, n); .)
  | Dec<out d>                                 (. e = new LiteralExpr(t, d); .)
  | charToken                                  (. e = new CharLiteralExpr(t, t.val.Substring(1, t.val.Length - 2)); .)
  | stringToken                                (. bool isVerbatimString;
                                                  string s = Util.RemoveParsedStringQuotes(t.val, out isVerbatimString);
                                                  e = new StringLiteralExpr(t, s, isVerbatimString);
                                               .)
  )
  .

/*------------------------------------------------------------------------*/
PossiblyNegatedLiteralExpr<out Expression e>
= (. BigInteger n; BaseTypes.BigDec d;
     e = dummyExpr;
  .)
  ( "-"                                        (. var x = t; .)
    ( Nat<out n>                               (. e = new NegationExpression(x, new LiteralExpr(t, n)); .)
    | Dec<out d>                               (. e = new NegationExpression(x, new LiteralExpr(t, d)); .)
    )
  | LiteralExpression<out e>
  )
  .

/*------------------------------------------------------------------------*/
LambdaExpression<out Expression e, bool allowLemma, bool allowBitwiseOps>
= (. IToken x = Token.NoToken;
     IToken id;  BoundVar bv;
     var bvs = new List<BoundVar>();
     var reads = new List<FrameExpression>();
     var ownedTokens = new List<IToken>();
     Expression req = null;
     Expression body = null;
  .)
  ( WildIdent<out id, true>                  (. x = t; bvs.Add(new BoundVar(id, id.val, new InferredTypeProxy())); .)
  | "("                                      (. x = t; ownedTokens.Add(t); .)
      [
        IdentTypeOptional<out bv>            (. bvs.Add(bv); .)
        { ","                                (. ownedTokens.Add(t); .)
          IdentTypeOptional<out bv>          (. bvs.Add(bv); .)
        }
      ]
    ")"                                      (. ownedTokens.Add(t); .)
  )
  LambdaSpec<ref reads, ref req, ownedTokens>
  "=>"                                       (. ownedTokens.Add(t); .)
  Expression<out body, allowLemma, true, allowBitwiseOps>
  (. e = new LambdaExpr(x, t, bvs, req, reads, body);
     theBuiltIns.CreateArrowTypeDecl(bvs.Count);
     e.OwnedTokens = ownedTokens;
  .)
  .

// Coco says LambdaSpec is deletable. This is OK (it might be empty).
LambdaSpec<.ref List<FrameExpression> reads, ref Expression req, List<IToken> ownedTokens.>
= { ReadsClause<reads, true, false, true, ownedTokens>
  | "requires"                             (. Expression ee; ownedTokens.Add(t); .)
    Expression<out ee, true, false>        (. req = req == null ? ee : new BinaryExpr(req.tok, BinaryExpr.Opcode.And, req, ee); .)
  }
  .

/*------------------------------------------------------------------------*/
ParensExpression<out Expression e>
= (. IToken x;
     var args = new List<ActualBinding>();
     var ownedTokens = new List<IToken>();
  .)
  "("                                        (. x = t; ownedTokens.Add(t); .)
  [ TupleArgs<args, ownedTokens> ]
  ")"                                        (. ownedTokens.Add(t); .)
  (. if (args.Count == 1 && !args[0].IsGhost) {
       if (args[0].FormalParameterName != null) {
         SemErr(args[0].FormalParameterName, "binding not allowed in parenthesized expression");
       }
       e = new ParensExpression(x, args[0].Actual);
     } else {
       // Compute the actual position of ghost arguments
       var ghostness = new bool[args.Count];
       for (var i = 0; i < args.Count; i++) {
         ghostness[i] = false;
       }
       for (var i = 0; i < args.Count; i++) {
         var arg = args[i];
         if (arg.IsGhost) {
           if (arg.FormalParameterName == null) {
             ghostness[i] = true;
           } else {
             var success = int.TryParse(arg.FormalParameterName.val, out var index);
             if (success && 0 <= index && index < args.Count) {
               ghostness[index] = true;
             }
           }
         }
       }
       var argumentGhostness = ghostness.ToList();
       // make sure the corresponding tuple type exists
       var tmp = theBuiltIns.TupleType(x, args.Count, true, argumentGhostness);
       e = new DatatypeValue(x, BuiltIns.TupleTypeName(argumentGhostness), BuiltIns.TupleTypeCtorName(args.Count), args);
     }
     e.OwnedTokens = ownedTokens;
  .)
  .

/*------------------------------------------------------------------------*/
SetDisplayExpr<out Expression e>
= (. Contract.Ensures(Contract.ValueAtReturn(out e) != null);
     IToken token = null;
     IToken x = null;
     e = dummyExpr;
     var ownedTokens = new List<IToken>();
  .)
  [ ( "iset" | "multiset" )                  (. token = t; ownedTokens.Add(t); .)
  ]
  ( "{"                                      (. token = token == null ? t : token;
                                                x = token;
                                                ownedTokens.Add(t); 
                                                List<Expression> elements = new List<Expression/*!*/>();
                                             .)
    [ Expressions<elements, ownedTokens> ]   (. if (token.kind == _iset) {
                                                  e = new SetDisplayExpr(x, false, elements);
                                                } else if (token.kind == _multiset) {
                                                  e = new MultiSetDisplayExpr(x, elements);
                                                } else {
                                                  e = new SetDisplayExpr(x, true, elements);
                                                }
                                             .)
    "}"                                      (. ownedTokens.Add(t); .)
  |
    "("                                       (. x = t; ownedTokens.Add(t); .)
     Expression<out e, true, true>            (.
                                                  if (token == null || token.kind != _multiset) {
                                                    SemErr(x, "A forming expression must be a multiset");
                                                  }
                                                  e = new MultiSetFormingExpr(x, e);
                                               .)
    ")"                                       (. ownedTokens.Add(t); .)
  )
  (. e.OwnedTokens = ownedTokens; .)
  .

/*------------------------------------------------------------------------*/
SeqDisplayExpr<out Expression e>
= (. Contract.Ensures(Contract.ValueAtReturn(out e) != null);
     IToken x = null;
     Type explicitTypeArg = null;
     Expression n, f;
     var ownedTokens = new List<IToken>();
     e = dummyExpr;
  .)
  (
    "seq"                          (. x = t; ownedTokens.Add(t); .)
    [ (. var gt = new List<Type>(); .)
    GenericInstantiation<gt, ownedTokens>
                                 (. if (gt.Count > 1) {
                                      SemErr("seq type expects only one type argument");
                                    } else {
                                      explicitTypeArg = gt[0];
                                    }
                                 .)
    ]
    "("                             (. ownedTokens.Add(t); .)
    Expression<out n, true, true>
    ","                             (. ownedTokens.Add(t); .)
    Expression<out f, true, true>
    ")"                            (. e = new SeqConstructionExpr(x, explicitTypeArg, n, f); ownedTokens.Add(t); .)
  |
    "["                                      (. List<Expression> elements = new List<Expression/*!*/>();
                                                x = t;
                                                ownedTokens.Add(t);
                                             .)
    [ Expressions<elements, ownedTokens> ]                (. e = new SeqDisplayExpr(x, elements);
                                             .)
    "]"                                      (. ownedTokens.Add(t); .)
  )
  (.  e.OwnedTokens = ownedTokens; .)
  .

/*------------------------------------------------------------------------*/
MapDisplayExpr<out Expression e>
= (. Contract.Ensures(Contract.ValueAtReturn(out e) != null);
     List<ExpressionPair/*!*/>/*!*/ elements= new List<ExpressionPair/*!*/>() ;
     e = dummyExpr;
     var ownedTokens = new List<IToken>();
  .)
  ( "map" | "imap" ) (. IToken mapToken = t; ownedTokens.Add(t); .)
  "["                (. ownedTokens.Add(t); .)
    [ MapLiteralExpressions<out elements, ownedTokens> ] 
                     (. e = new MapDisplayExpr(mapToken, mapToken.kind == _map, elements);.)
  "]"                (. ownedTokens.Add(t); e.OwnedTokens = ownedTokens; .)
  .

/*------------------------------------------------------------------------*/
MapLiteralExpressions<.out List<ExpressionPair> elements, List<IToken> ownedTokens.>
= (. Expression/*!*/ d, r;
     elements = new List<ExpressionPair/*!*/>();
  .)
  Expression<out d, true, true>
  ":="                                (. ownedTokens.Add(t); .)
  Expression<out r, true, true>       (. elements.Add(new ExpressionPair(d,r)); .)
  { ","                               (. ownedTokens.Add(t); .)
    Expression<out d, true, true>
    ":="                              (. ownedTokens.Add(t); .)
    Expression<out r, true, true> (. elements.Add(new ExpressionPair(d,r)); .)
  }
  .

/*------------------------------------------------------------------------*/
MapComprehensionExpr<out Expression e, bool allowLemma, bool allowLambda, bool allowBitwiseOps>
= (. Contract.Ensures(Contract.ValueAtReturn(out e) != null);
     List<BoundVar> bvars = new List<BoundVar>();
     var ownedTokens = new List<IToken>(); 
     Expression range = null;
     Expression bodyLeft = null;
     Expression bodyRight;
     Attributes attrs = null;
     bool finite = true;
  .)
  ( "map" | "imap" (. finite = false; .) )     (. IToken mapToken = t; ownedTokens.Add(t); .)
  QuantifierDomain<out bvars, out attrs, out range, allowLemma, allowLambda, allowBitwiseOps>
  QSep                                         (. ownedTokens.Add(t); .)
  Expression<out bodyRight, allowLemma, allowLambda, allowBitwiseOps>
  [ IF(IsGets())  /* greedily parse ":=" */    (. bodyLeft = bodyRight; .)
    ":="                                       (. ownedTokens.Add(t); .)
    Expression<out bodyRight, allowLemma, allowLambda, allowBitwiseOps || !finite>
  ]
  (. if (bodyLeft == null && bvars.Count != 1) {
       SemErr(t, "a map comprehension with more than one bound variable must have a term expression of the form 'Expr := Expr'");
       e = dummyExpr;
     } else {
       e = new MapComprehension(mapToken, t, finite, bvars, range ?? new LiteralExpr(mapToken, true), bodyLeft, bodyRight, attrs);
     }
     e.OwnedTokens = ownedTokens;
  .)
  .

/*------------------------------------------------------------------------*/
EndlessExpression<out Expression e, bool allowLemma, bool allowLambda, bool allowBitwiseOps>
= (. Statement s;
     e = dummyExpr;
  .)
  ( IfExpression<out e, allowLemma, allowLambda, allowBitwiseOps>
  | MatchExpression<out e, allowLemma, allowLambda, allowBitwiseOps>
  | QuantifierExpression<out e, allowLemma, allowLambda>  /* types are such that we can allow bitwise operations in the quantifier body */
  | SetComprehensionExpr<out e, allowLemma, allowLambda, allowBitwiseOps>
  | StmtInExpr<out s>
    Expression<out e, allowLemma, allowLambda, allowBitwiseOps>    (. e = new StmtExpr(s.Tok, s, e); .)
  | LetExpression<out e, allowLemma, allowLambda, allowBitwiseOps>
  | MapComprehensionExpr<out e, allowLemma, allowLambda, allowBitwiseOps>
  )
  .

/*------------------------------------------------------------------------*/
IfExpression<out Expression e, bool allowLemma, bool allowLambda, bool allowBitwiseOps>
= "if"   (. IToken x = t; Expression e0; Expression e1;
            var ownedTokens = new List<IToken>();
            ownedTokens.Add(t);
            bool isBindingGuard = false;
            e = dummyExpr;
         .)
      ( IF(IsBindingGuard())
        BindingGuard<out e, true>  (. isBindingGuard = true; .)
      | Expression<out e, true, true>
      )
      "then" (. ownedTokens.Add(t); .)
        Expression<out e0, true, true, true>
      "else"  (. ownedTokens.Add(t); .)
        Expression<out e1, allowLemma, allowLambda, allowBitwiseOps>
                (. if (isBindingGuard) {
                     var exists = (ExistsExpr) e;
                     var LHSs = new List<CasePattern<BoundVar>>();
                     foreach (var v in exists.BoundVars) {
                       LHSs.Add(new CasePattern<BoundVar>(e.tok, v));
                     }
                     e0 = new LetExpr(e.tok, LHSs, new List<Expression>() {
                       exists.Term }, e0, false);
                     }
                     e = new ITEExpr(x, isBindingGuard, e, e0, e1);
                     e.OwnedTokens = ownedTokens;
                .)
  .
/*------------------------------------------------------------------------*/
StmtInExpr<out Statement s>
= (. s = dummyStmt; .)
  ( AssertStmt<out s, true>
  | ExpectStmt<out s>
  | AssumeStmt<out s>
  | RevealStmt<out s>
  | CalcStmt<out s>
  )
  .

/*------------------------------------------------------------------------*/
LetExpression<out Expression e, bool allowLemma, bool allowLambda, bool allowBitwiseOps>
= (. e = dummyExpr; .)
  ( LetExprWithLHS<out e, allowLemma, allowLambda, allowBitwiseOps>
  | LetExprWithoutLHS<out e, allowLemma, allowLambda, allowBitwiseOps>
  ).

/*------------------------------------------------------------------------*/
LetExprWithLHS<out Expression e, bool allowLemma, bool allowLambda, bool allowBitwiseOps>
= (. IToken x = null;
     bool isGhost = false;
     var letLHSs = new List<CasePattern<BoundVar>>();
     var letRHSs = new List<Expression>();
     CasePattern<BoundVar> pat;
     var ownedTokens = new List<IToken>();
     bool exact = true;
     bool isLetOrFail = false;
     Attributes attrs = null;
     e = dummyExpr;
  .)
    [ "ghost"                       (. isGhost = true;  x = t; ownedTokens.Add(t); .)
    ]
    "var"                           (. if (!isGhost) { x = t; } ownedTokens.Add(t); .)
    CasePattern<out pat, ownedTokens>            (. if (isGhost) { pat.Vars.Iter(bv => bv.IsGhost = true); }
                                       letLHSs.Add(pat);
                                    .)
    { ","                               (. ownedTokens.Add(t); .)
      CasePattern<out pat, ownedTokens> (. if (isGhost) { pat.Vars.Iter(bv => bv.IsGhost = true); }
                                           letLHSs.Add(pat);
                                        .)
    }
    ( ":="                          (. ownedTokens.Add(t); .)
    | { Attribute<ref attrs> }
      ":|"                          (. exact = false; ownedTokens.Add(t);
                                       foreach (var lhs in letLHSs) {
                                         if (lhs.Arguments != null) {
                                           SemErr(lhs.tok, "LHS of let-such-that expression must be variables, not general patterns");
                                         }
                                       }
                                    .)
    | ":-"                          (. isLetOrFail = true; ownedTokens.Add(t); .)
    )
    Expression<out e, false, true>        (. letRHSs.Add(e); .)
    { ","                           (. ownedTokens.Add(t); .)
      Expression<out e, false, true>  (. letRHSs.Add(e); .)
    }
    ";"                             (. ownedTokens.Add(t); .)
    Expression<out e, allowLemma, allowLambda, allowBitwiseOps>
  (.
    if (isLetOrFail) {
      CasePattern<BoundVar> lhs = null;
      Contract.Assert(letLHSs.Count > 0);
      if (letLHSs.Count == 1) {
        lhs = letLHSs[0];
      } else {
        SemErr("':-' can have at most one left-hand side");
      }
      Expression rhs = null;
      Contract.Assert(letRHSs.Count > 0);
      if (letRHSs.Count == 1) {
        rhs = letRHSs[0];
      } else {
        SemErr("':-' must have exactly one right-hand side");
      }
      e = new LetOrFailExpr(x, lhs, rhs, e);
    } else {
      e = new LetExpr(x, letLHSs, letRHSs, e, exact, attrs);
    }
    e.OwnedTokens = ownedTokens;
  .)
  .

/*------------------------------------------------------------------------*/
LetExprWithoutLHS<out Expression e, bool allowLemma, bool allowLambda, bool allowBitwiseOps>
= (. IToken x;
     Expression rhs;
     Expression body;
     var ownedTokens = new List<IToken>();
  .)
  ":-"                                    (. x = t; ownedTokens.Add(t); .)
  Expression<out rhs, false, true>
  ";"                                     (. ownedTokens.Add(t); .)
  Expression<out body, allowLemma, allowLambda, allowBitwiseOps>
  (. e = new LetOrFailExpr(x, null, rhs, body);
     e.OwnedTokens = ownedTokens;
   .)
  .

/*------------------------------------------------------------------------*/
MatchExpression<out Expression e, bool allowLemma, bool allowLambda, bool allowBitwiseOps>
= (. Contract.Ensures(Contract.ValueAtReturn(out e) != null); IToken/*!*/ x;  NestedMatchCaseExpr/*!*/ c;
     List<NestedMatchCaseExpr/*!*/> cases = new List<NestedMatchCaseExpr/*!*/>();
     bool usesOptionalBraces = false;
     var ownedTokens = new List<IToken>();
  .)
  "match"                     (. x = t; ownedTokens.Add(t); .)
  Expression<out e, allowLemma, allowLambda, allowBitwiseOps>
  ( IF(la.kind == _lbrace)  /* always favor brace-enclosed match body to a case-less match */
    "{" (. usesOptionalBraces = true; ownedTokens.Add(t); .)
        { CaseExpression<out c, true, true, allowBitwiseOps, ownedTokens> (. cases.Add(c); .) }
    "}" (. ownedTokens.Add(t); .)
  |     { IF(la.kind == _case)  /* let each "case" bind to the closest preceding "match" */
          CaseExpression<out c, allowLemma, allowLambda, allowBitwiseOps, ownedTokens> (. cases.Add(c); .)
        }
  )
  (. e = new NestedMatchExpr(x, e, cases, usesOptionalBraces);
     e.OwnedTokens = ownedTokens; .)
.

/*------------------------------------------------------------------------*/
CaseExpression<.out NestedMatchCaseExpr c, bool allowLemma, bool allowLambda, bool allowBitwiseOps, List<IToken> ownedTokens .>
= (. Contract.Ensures(Contract.ValueAtReturn(out c) != null); IToken/*!*/ x;
     ExtendedPattern/*!*/ pat = null;
     Expression/*!*/ body;
     Attributes attrs = null;
  .)
  "case"                      (. x = t; ownedTokens.Add(t); .)
  { Attribute<ref attrs> }
  ExtendedPattern<out pat>             (. .)
  "=>"                        (. ownedTokens.Add(t); .)
  Expression<out body, allowLemma, allowLambda, allowBitwiseOps>    (. c = new NestedMatchCaseExpr(x, pat, body, attrs); .)
.

/*------------------------------------------------------------------------*/
CasePattern<.out CasePattern<BoundVar> pat, List<IToken> ownedTokens.>
= (. IToken id;  List<CasePattern<BoundVar>> arguments;
     BoundVar bv;
     pat = null;
  .)
  ( IF(IsIdentParen())
    Ident<out id>
    "("                                   (. arguments = new List<CasePattern<BoundVar>>(); ownedTokens.Add(t); .)
      [ CasePattern<out pat, ownedTokens> (. arguments.Add(pat); .)
        { ","                             (.  ownedTokens.Add(t); .)
          CasePattern<out pat, ownedTokens>  (. arguments.Add(pat); .)
        }
      ]
    ")"                                (. pat = new CasePattern<BoundVar>(id, id.val, arguments);  ownedTokens.Add(t); .)
  | "("                                (. id = t;  ownedTokens.Add(t);
                                          arguments = new List<CasePattern<BoundVar>>();
                                       .)
      [ CasePattern<out pat, ownedTokens>   (. arguments.Add(pat); .)
        { ","                               (. ownedTokens.Add(t); .)
          CasePattern<out pat, ownedTokens> (. arguments.Add(pat); .)
        }
      ]
    ")"                                (. // Parse parenthesis without an identifier as a built in tuple type.
                                          string ctor = BuiltIns.TupleTypeCtorName(arguments.Count);  //use the TupleTypeCtors
                                          pat = new CasePattern<BoundVar>(id, ctor, arguments);
                                          ownedTokens.Add(t);
                                       .)
  | IdentTypeOptional<out bv>          (. // This could be a BoundVar of a parameter-less constructor and we may not know until resolution.
                                          // Nevertheless, we do put the "bv" into the CasePattern here (even though it will get thrown out
                                          // later if resolution finds the CasePattern to denote a parameter-less constructor), because this
                                          // (in particular, bv.IsGhost) is the place where a LetExpr records whether or not the "ghost"
                                          // keyword was used in the declaration.
                                          pat = new CasePattern<BoundVar>(bv.tok, bv);
                                          ownedTokens.Add(t);
                                       .)
  )
  (. // In case of parsing errors, make sure 'pat' still returns as non-null
     if (pat == null) {
       pat = new CasePattern<BoundVar>(t, "_ParseError", null);
     }
  .)
  .

/*------------------------------------------------------------------------*/
/* CasePatternLocal is identical to CasePattern, except that it uses LocalVariable instead of BoundVar. Coco does
 * not have a way to make the patterns take a bounded type parameter.
 */
CasePatternLocal<.out CasePattern<LocalVariable> pat, bool isGhost, List<IToken> ownedTokens.>
= (. IToken id; List<CasePattern<LocalVariable>> arguments;
     LocalVariable local;
     pat = null;
  .)
  ( IF(IsIdentParen())
    Ident<out id>
    "("                                          (. arguments = new List<CasePattern<LocalVariable>>(); ownedTokens.Add(t); .)
      [ CasePatternLocal<out pat, isGhost, ownedTokens>   (. arguments.Add(pat); .)
        { ","                                             (. ownedTokens.Add(t); .)
          CasePatternLocal<out pat, isGhost, ownedTokens> (. arguments.Add(pat); .)
        }
      ]
    ")"                                          (. pat = new CasePattern<LocalVariable>(id, id.val, arguments); ownedTokens.Add(t); .)
  | "("                                          (. id = t; ownedTokens.Add(t);
                                                    arguments = new List<CasePattern<LocalVariable>>();
                                                 .)
      [ CasePatternLocal<out pat, isGhost, ownedTokens>   (. arguments.Add(pat); .)
        { ","                                             (. ownedTokens.Add(t); .)
          CasePatternLocal<out pat, isGhost, ownedTokens> (. arguments.Add(pat); .)
        }
      ]
    ")"                                (. // Parse parenthesis without an identifier as a built in tuple type.
                                          string ctor = BuiltIns.TupleTypeCtorName(arguments.Count);  //use the TupleTypeCtors
                                          pat = new CasePattern<LocalVariable>(id, ctor, arguments);
                                          ownedTokens.Add(t);
                                       .)
  | LocalIdentTypeOptional<out local, isGhost>
                                       (. // This could be a LocalVariable of a parameter-less constructor and we may not know until resolution.
                                          // Nevertheless, we do put the local" into the CasePattern here (even though it will get thrown out
                                          // later if resolution finds the CasePattern to denote a parameter-less constructor), because this
                                          // (in particular, local.IsGhost) is the place where a LetExpr records whether or not the "ghost"
                                          // keyword was used in the declaration.
                                          pat = new CasePattern<LocalVariable>(local.Tok, local);
                                          ownedTokens.Add(t);
                                       .)
  )
  (. // In case of parsing errors, make sure 'pat' still returns as non-null
     if (pat == null) {
       pat = new CasePattern<LocalVariable>(t, "_ParseError", null);
     }
  .)
  .

/*------------------------------------------------------------------------*/
NameSegment<out Expression e>
= (. IToken id;
     IToken openParen = null; IToken atLabel = null;
     List<Type> typeArgs = null; List<ActualBinding> args = null;
     var ownedTokens = new List<IToken>();
  .)
  Ident<out id>  (. ownedTokens.Add(id); .)
  ( IF(IsGenericInstantiation(true))
    (. typeArgs = new List<Type>(); .)
    GenericInstantiation<typeArgs, ownedTokens>
    [ AtCall<out atLabel, out openParen, out args, ownedTokens> ]
  | HashCall<id, out openParen, out typeArgs, out args, ownedTokens>
  | [ AtCall<out atLabel, out openParen, out args, ownedTokens> ]
  )
  /* Note, since HashCall updates id.val, we make sure not to use id.val until after the possibility of calling HashCall. */
  (. e = new NameSegment(id, id.val, typeArgs);
     if (openParen != null) {
       e = new ApplySuffix(openParen, atLabel, e, args, t);
     } else {
       Contract.Assert(atLabel == null);
     }
     e.OwnedTokens = ownedTokens;
  .)
  .

/*------------------------------------------------------------------------*/
/* NameSegmentForTypeName is like the production NameSegment, except that it does not allow HashCall */
NameSegmentForTypeName<.out Expression e, bool inExpressionContext, List<IToken> ownedTokens.>
= (. IToken id;  List<Type> typeArgs; .)
  Ident<out id> (. ownedTokens.Add(id); .)
  OptGenericInstantiation<out typeArgs, inExpressionContext, ownedTokens>
  (. e = new NameSegment(id, id.val, typeArgs);
  .)
  .

/*------------------------------------------------------------------------*/
/* The HashCall production extends a given identifier with a hash sign followed by
 * a list of argument expressions.  That is, if what was just parsed was an identifier id,
 * then the HashCall production will continue parsing into id#[arg](args).
 * One could imagine parsing just the id# as an expression, but Dafny doesn't do that
 * since the first argument to a prefix predicate/method is textually set apart; instead
 * if a programmer wants to curry the arguments, one has to resort to using a lambda
 * expression, just like for other function applications.
 * Note: This grammar production mutates the id.val field to append the hash sign.
 */
HashCall<.IToken id, out IToken openParen, out List<Type> typeArgs, out List<ActualBinding> args, List<IToken> ownedTokens.>
= (. Expression k; args = new List<ActualBinding>(); typeArgs = null; .)
  "#"                                      (. id.val = id.val + "#"; t.val = ""; t.pos = t.pos+1; t.col = t.col+1; ownedTokens.Add(t); .)
  [                                        (. typeArgs = new List<Type>(); .)
    GenericInstantiation<typeArgs, ownedTokens>
  ]
  "["                                      (. ownedTokens.Add(t); .)
  Expression<out k, true, true> "]"    (. args.Add(new ActualBinding(null, k)); ownedTokens.Add(t); .)
  "("                                      (. openParen = t; ownedTokens.Add(t); .)
    [ ActualBindings<args, ownedTokens> ]
  ")"                                      (. ownedTokens.Add(t); .)
  .

/*------------------------------------------------------------------------*/
AtCall<.out IToken atLabel, out IToken openParen, out List<ActualBinding> args, List<IToken> ownedTokens.>
= (. atLabel = null;
     openParen = null;
     args = new List<ActualBinding>();
  .)
  "@"                                      (. ownedTokens.Add(t); .)
  LabelName<out atLabel>                   (. ownedTokens.Add(t); .)
  "("                                      (. openParen = t; ownedTokens.Add(t); .)
    [ ActualBindings<args, ownedTokens> ]
  ")"                                      (. ownedTokens.Add(t); .)
  .

/*------------------------------------------------------------------------*/
Suffix<ref Expression e>
= (. Contract.Requires(e != null); Contract.Ensures(e!=null);
     IToken id, x;
     Expression e0 = null;  Expression e1 = null;  Expression ee;  bool anyDots = false;
     List<Expression> multipleLengths = null; bool takeRest = false; // takeRest is relevant only if multipleLengths is non-null
     List<Expression> multipleIndices = null;
     List<Tuple<IToken, string, Expression>> updates;
     var ownedTokens = new List<IToken>();
     Expression v;
  .)
  ( "."                                               (. ownedTokens.Add(t); .)
    ( "("                                             (. x = t; ownedTokens.Add(t); updates = new List<Tuple<IToken, string, Expression>>(); .)
        MemberBindingUpdate<out id, out v>            (. ownedTokens.Add(t); updates.Add(Tuple.Create(id, id.val, v)); .)
        { ","                                         (. ownedTokens.Add(t); .)
          MemberBindingUpdate<out id, out v>      (. updates.Add(Tuple.Create(id, id.val, v)); ownedTokens.Add(id); .)
        }
      ")"                                             (. ownedTokens.Add(t); .)
      (. e = new DatatypeUpdateExpr(x, e, updates); .)
    | DotSuffix<out id, out x, ownedTokens>    (. if (x != null) {
                                                    // process id as a Suffix in its own right
                                                    e = new ExprDotName(id, e, id.val, null);
                                                    ownedTokens.Add(id);
                                                    id = x;  // move to the next Suffix
                                                  }
                                                  IToken openParen = null;  List<Type> typeArgs = null;
                                                  List<ActualBinding> args = null;
                                                  IToken atLabel = null;
                                               .)

      ( IF(IsGenericInstantiation(true))
        (. typeArgs = new List<Type>(); .)
        GenericInstantiation<typeArgs, ownedTokens>
        [ AtCall<out atLabel, out openParen, out args, ownedTokens> ]
      | HashCall<id, out openParen, out typeArgs, out args, ownedTokens>
      | [ AtCall<out atLabel, out openParen, out args, ownedTokens> ]
      )
      (. e = new ExprDotName(id, e, id.val, typeArgs);
         if (openParen != null) {
           e = new ApplySuffix(openParen, atLabel, e, args, t);
         } else {
           Contract.Assert(atLabel == null);
         }
         e.OwnedTokens = ownedTokens;
      .)
    )
  | "["                                        (. x = t; ownedTokens.Add(t); .)
      ( Expression<out ee, true, true>         (. e0 = ee; .)
        ( ".."                                 (. anyDots = true; ownedTokens.Add(t); .)
          [ Expression<out ee, true, true>     (. e1 = ee; .)
          ]
        | ":="                                 (. ownedTokens.Add(t); .)
          Expression<out ee, true, true>       (. e1 = ee; .)
        | ":"                                  (. ownedTokens.Add(t);
                                                  multipleLengths = new List<Expression>();
                                                  multipleLengths.Add(e0);  // account for the Expression read before the colon
                                                  takeRest = true;
                                               .)
          [ Expression<out ee, true, true>     (. multipleLengths.Add(ee); takeRest = false; .)
            { IF(IsNonFinalColon())
              ":"                              (. ownedTokens.Add(t); .)
              Expression<out ee, true, true>   (. multipleLengths.Add(ee); .)
            }
            [ ":"                              (. takeRest = true; ownedTokens.Add(t); .)
            ]
          ]
        | { ","                                (. ownedTokens.Add(t); .)
            Expression<out ee, true, true>     (. if (multipleIndices == null) {
                                                    multipleIndices = new List<Expression>();
                                                    multipleIndices.Add(e0);
                                                  }
                                                  multipleIndices.Add(ee);
                                               .)
          }
        )
      | ".."                                   (. anyDots = true; ownedTokens.Add(t); .)
        [ Expression<out ee, true, true>       (. e1 = ee; .)
        ]
      )
    "]"                                        (. ownedTokens.Add(t); .)
      (. if (multipleIndices != null) {
           e = new MultiSelectExpr(x, e, multipleIndices);
           // make sure an array class with this dimensionality exists
           var tmp = theBuiltIns.ArrayType(multipleIndices.Count, new IntType(), true);
         } else {
           if (!anyDots && e0 == null) {
             /* a parsing error occurred */
             e0 = dummyExpr;
           }
           Contract.Assert(anyDots || e0 != null);
           if (anyDots) {
             //Contract.Assert(e0 != null || e1 != null);
             e = new SeqSelectExpr(x, false, e, e0, e1, t);
           } else if (multipleLengths != null) {
             Expression prev = null;
             List<Expression> seqs = new List<Expression>();
              foreach (var len in multipleLengths) {
                var end = prev == null ? len : new BinaryExpr(x, BinaryExpr.Opcode.Add, prev, len);
                seqs.Add(new SeqSelectExpr(x, false, e, prev, end, t));
                prev = end;
              }
             if (takeRest) {
               seqs.Add(new SeqSelectExpr(x, false, e, prev, null, t));
             }
             e = new SeqDisplayExpr(x, seqs);
           } else if (e1 == null) {
             Contract.Assert(e0 != null);
             e = new SeqSelectExpr(x, true, e, e0, null, t);
           } else {
             Contract.Assert(e0 != null);
             e = new SeqUpdateExpr(x, e, e0, e1);
           }
         }
         e.OwnedTokens = ownedTokens;
      .)
  | "("                                    (. IToken openParen = t;
                                              var args = new List<ActualBinding>();
                                              ownedTokens.Add(t); .)
    [ ActualBindings<args, ownedTokens> ]
    ")"                                    (. ownedTokens.Add(t);
                                              e = new ApplySuffix(openParen, null, e, args, t);
                                              e.OwnedTokens = ownedTokens;
                                           .)
  )
  .

/*------------------------------------------------------------------------*/
ActualBindings<.List<ActualBinding> bindings, List<IToken> ownedTokens.>
= (. ActualBinding binding; .)
  ActualBinding<out binding>                  (. bindings.Add(binding); .)
  { ","                                       (. ownedTokens.Add(t); .)
    ActualBinding<out binding>                (. bindings.Add(binding); .)
  }
  .

ActualBinding<out ActualBinding binding, bool isGhost = false>
= (. IToken id = null; Expression e; .)
  [ IF(IsBinding())
    NoUSIdentOrDigits<out id>
    ":="
  ]
  Expression<out e, true, true>
  (. binding = new ActualBinding(id, e, isGhost); .)
  .

/*------------------------------------------------------------------------*/
QuantifierExpression<out Expression q, bool allowLemma, bool allowLambda>
= (. Contract.Ensures(Contract.ValueAtReturn(out q) != null);
     IToken/*!*/ x = Token.NoToken;
     bool univ = false;
     List<BoundVar/*!*/> bvars;
     Attributes attrs;
     Expression range;
     Expression/*!*/ body;
     var ownedTokens = new List<IToken>();
  .)
  ( Forall                                     (. x = t;  univ = true; .)
  | Exists                                     (. x = t; .)
  )                                            (. ownedTokens.Add(t); .)
  QuantifierDomain<out bvars, out attrs, out range, allowLemma, allowLambda, true>
  QSep                                         (. ownedTokens.Add(t); .)
  Expression<out body, allowLemma, allowLambda>
  (. if (univ) {
       q = new ForallExpr(x, t, bvars, range, body, attrs);
     } else {
       q = new ExistsExpr(x, t, bvars, range, body, attrs);
     }
     q.OwnedTokens = ownedTokens;
  .)
  .

/*------------------------------------------------------------------------*/
QuantifierDomain<.out List<BoundVar> bvars, out Attributes attrs, out Expression range, bool allowLemma, bool allowLambda, bool allowBitwiseOps.>
= (.
     List<QuantifiedVar> qvars = new List<QuantifiedVar>();
     QuantifiedVar/*!*/ qv;
     attrs = null;
     range = null;
  .)
  QuantifierVariableDecl<out qv, ref attrs, allowLemma, allowLambda, allowBitwiseOps>         (. qvars.Add(qv); .)
  { IF(IsQuantifierVariableDecl(qv))
    ","
    QuantifierVariableDecl<out qv, ref attrs, allowLemma, allowLambda, allowBitwiseOps>       (. qvars.Add(qv); .)
  }
  (. QuantifiedVar.ExtractSingleRange(qvars, out bvars, out range); .)
  .
  
/*------------------------------------------------------------------------*/
QuantifierVariableDecl<.out QuantifiedVar qvar, ref Attributes attrs, bool allowLemma, bool allowLambda, bool allowBitwiseOps.>
= (.
     BoundVar bv;
     Expression domain = null;
     Expression range = null;
  .)
  IdentTypeOptional<out bv>
  [ // "<-" can also appear in GenericParameters in something like "<-T>",
    // so we parse it as two separate tokens, but use lookahead to ensure
    // we don't allow whitespace between them.
    IF(IsFromArrow())
    "<" "-"
    // We can't allow bitwise ops here since otherwise we'll swallow up any
    // optional "| <Range>" suffix 
    Expression<out domain, allowLemma, allowLambda, false>
  ]
  { Attribute<ref attrs> }
  [ // Coco complains about this ambiguity, thinking that a "|" can follow a body-less forall statement; 
    // I don't see how that's possible, but this IF is good and suppresses the reported ambiguity
    IF(la.kind == _verticalbar) 
    "|"
    Expression<out range, allowLemma, allowLambda, allowBitwiseOps>
  ]
  (. qvar = new QuantifiedVar(bv.tok, bv.Name, bv.SyntacticType, domain, range); .)
  .

/*------------------------------------------------------------------------*/
SetComprehensionExpr<out Expression q, bool allowLemma, bool allowLambda, bool allowBitwiseOps>
= (. Contract.Ensures(Contract.ValueAtReturn(out q) != null);
     List<BoundVar/*!*/> bvars = new List<BoundVar>();
     Expression range;
     Expression body = null;
     Attributes attrs = null;
     bool finite = true;
  .)
  ( "set" | "iset" (. finite = false; .) )     (. IToken setToken = t; .)
  QuantifierDomain<out bvars, out attrs, out range, allowLemma, allowLambda, allowBitwiseOps>
  [ IF(IsQSep())  /* let any given body bind to the closest enclosing set comprehension */
    QSep
    Expression<out body, allowLemma, allowLambda, allowBitwiseOps || !finite>
  ]
  (. if (body == null && bvars.Count != 1) {
       SemErr(t, "a set comprehension with more than one bound variable must have a term expression");
       q = dummyExpr;
     } else {
       // This production used to have its own version of QuantifierDomain in which the
       // range was not optional, so we map null to "true" here so that the rest of the
       // logic doesn't hit exceptions.
       if (range == null) {
         range = LiteralExpr.CreateBoolLiteral(Token.NoToken, true);
       }
       q = new SetComprehension(setToken, t, finite, bvars, range, body, attrs);
     }
  .)
  .

/*------------------------------------------------------------------------*/
Expressions<.List<Expression> args, List<IToken> ownedTokens.>
= (. Expression e; .)
  Expression<out e, true, true>                      (. args.Add(e); .)
  { ","                                          (. ownedTokens.Add(t); .)
    Expression<out e, true, true>                (. args.Add(e); .)
  }
  .

/*------------------------------------------------------------------------*/
TupleArgs<.List<ActualBinding> args, List<IToken> ownedTokens.>
= (. ActualBinding binding; bool isGhost = false; .)
  // The IF is to distinguish between `(ghost var x := 5; x + x)` and (ghost x), both of which begin with `( ghost`.
  [ IF(la.kind == _ghost && !IsVar())
    "ghost"                             (. isGhost = true; ownedTokens.Add(t); .)
  ]
  ActualBinding<out binding, isGhost>   (. args.Add(binding); .)
  { ","                                 (. isGhost = false; ownedTokens.Add(t); .)
    [ IF(la.kind == _ghost && !IsVar())
      "ghost"                           (. isGhost = true; ownedTokens.Add(t); .)
    ]
    ActualBinding<out binding, isGhost> (. args.Add(binding); .)
  }
  .

/*------------------------------------------------------------------------*/
AttributeName<out IToken id> = NoUSIdent<out id>.

Attribute<ref Attributes attrs>
= (. IToken openBrace, closeBrace;
     IToken x = null;
     var args = new List<Expression>();
     var ownedTokens = new List<IToken>();
  .)
  "{:"                         (. openBrace = t; ownedTokens.Add(t); .)
  (. ConvertKeywordTokenToIdent(); .)
  AttributeName<out x>
  [ Expressions<args, ownedTokens> ]
  "}"                         (. closeBrace = t; ownedTokens.Add(t); .)
  (. attrs = new UserSuppliedAttributes(x, openBrace, closeBrace, args, attrs);
     attrs.OwnedTokens = ownedTokens;
  .)
  .

/*------------------------------------------------------------------------*/
Ident<out IToken/*!*/ x>
= (. Contract.Ensures(Contract.ValueAtReturn(out x) != null); .)
  ( ident
  | "least"      (. t.kind = _ident; .) // convert it to an ident
  | "greatest"   (. t.kind = _ident; .) // convert it to an ident
  | "older"      (. t.kind = _ident; .) // convert it to an ident
  )
  (. x = t; .)
  .

/*------------------------------------------------------------------------*/
// Identifier or sequence of digits
// Parse one of the following, which are supposed to follow a ".":
//        ident
//        digits
//        digits . digits
// In the first two cases, x returns as the token for the ident/digits and y returns as null.
// In the third case, x and y return as the tokens for the first and second digits.
// This parser production solves a problem where the scanner might parse a real number instead
// of stopping at the decimal point.
DotSuffix<.out IToken x, out IToken y, List<IToken> ownedTokens.>
= (. Contract.Ensures(Contract.ValueAtReturn(out x) != null);
     x = Token.NoToken;
     y = null;
  .)
  ( Ident<out x>   (. ownedTokens.Add(x); .)
  | digits         (. x = t; ownedTokens.Add(x); .)
  | decimaldigits  (. x = t;
                      int exponent = x.val.IndexOf('e');
                      if (0 <= exponent) {
                        // this is not a legal field/destructor name
                        SemErr(x, "invalid DotSuffix");
                      } else {
                        int dot = x.val.IndexOf('.');
                        if (0 <= dot) {
                          // change token
                          // [prev][    x    ]
                          // to
                          // [prev][y][dot][x]
                          y = new Token();
                          y.pos = x.pos;
                          y.val = x.val.Substring(0, dot);
                          y.col = x.col;
                          y.line = x.line;
                          y.Filename = x.Filename;
                          y.kind = x.kind;
                          
                          var dotTok = new Token();
                          dotTok.pos = x.pos + dot;
                          dotTok.val = ".";
                          dotTok.Filename = x.Filename;
                          dotTok.line = x.line;
                          dotTok.kind = x.kind;
                          dotTok.col = x.col + dot;
                          
                          x.pos = x.pos + dot + 1;
                          x.val = x.val.Substring(dot + 1);
                          x.col = x.col + dot + 1;
                          
                          var prev = x.Prev;
                          
                          prev.Next = y;
                          y.Prev = prev;
                          
                          y.Next = dotTok;
                          dotTok.Prev = y;
                          
                          dotTok.Next = x;
                          x.Prev = dotTok;
                          ownedTokens.Add(y);
                          ownedTokens.Add(dotTok);
                          ownedTokens.Add(x);
                          
                          // Ok, now swaps x and y when returning
                          var tmp = x;
                          x = y;
                          y = tmp;
                        } else {
                          ownedTokens.Add(x);
                        }
                      }
                   .)
  | "requires"     (. x = t; ownedTokens.Add(x); .)
  | "reads"        (. x = t; ownedTokens.Add(x); .)
  )
  .

/*------------------------------------------------------------------------*/
// Identifier, disallowing leading underscores
NoUSIdent<out IToken/*!*/ x>
= (. Contract.Ensures(Contract.ValueAtReturn(out x) != null); .)
  Ident<out x>     (. if (x.val.StartsWith("_")) {
                        SemErr("cannot declare identifier beginning with underscore");
                      }
                   .)
  .

/*------------------------------------------------------------------------*/
IdentOrDigits<out IToken id>
= (. id = Token.NoToken; .)
  ( Ident<out id>
  | digits         (. id = t; .)
  )
  .

/*------------------------------------------------------------------------*/
NoUSIdentOrDigits<out IToken id>
= (. id = Token.NoToken; .)
  ( NoUSIdent<out id>
  | digits         (. id = t; .)
  )
  .

/*------------------------------------------------------------------------*/
MemberBindingUpdate<out IToken id, out Expression e>
= (. id = Token.NoToken; e = dummyExpr; .)
  NoUSIdentOrDigits<out id>
  ":="
  Expression<out e, true, true>
  .

/*------------------------------------------------------------------------*/
LabelName<out IToken id>
= NoUSIdentOrDigits<out id>
  .

/*------------------------------------------------------------------------*/
MethodFunctionName<out IToken id>
= NoUSIdentOrDigits<out id>
  .

/*------------------------------------------------------------------------*/
TypeNameOrCtorSuffix<out IToken id>
= (. id = Token.NoToken; .)
  IdentOrDigits<out id>
  .

/*------------------------------------------------------------------------*/
// Identifier, disallowing leading underscores, except possibly the "wildcard" identifier "_"
WildIdent<out IToken x, bool allowWildcardId>
= (. Contract.Ensures(Contract.ValueAtReturn(out x) != null); .)
  Ident<out x>     (. x = t.WithVal(UnwildIdent(t.val, allowWildcardId)); .)
  .

/*------------------------------------------------------------------------*/
OldSemi  /* NOTE: Coco complains about "OldSemi deletable". That's okay. */
= /* In the future, it may be that semi-colons will be neither needed nor allowed in certain places where,
   * in the past, they were required.  As a period of transition between the two, such semi-colons are optional.
   */
  [ SYNC ";"    (. errors.DeprecatedStyle(t, "deprecated style: a semi-colon is not needed here"); .)
  ].

/*------------------------------------------------------------------------*/
Nat<out BigInteger n>
= (. n = BigInteger.Zero;
     string S;
  .)
  ( digits
    (. S = Util.RemoveUnderscores(t.val);
       try {
         n = BigIntegerParser.Parse(S);
       } catch (System.FormatException) {
         SemErr("incorrectly formatted number");
         n = BigInteger.Zero;
       }
    .)
  | hexdigits
    (. S = Util.RemoveUnderscores(t.val.Substring(2));
       try {
         // note: leading 0 required when parsing positive hex numbers
         n = BigIntegerParser.Parse("0" + S, System.Globalization.NumberStyles.HexNumber);
       } catch (System.FormatException) {
         SemErr("incorrectly formatted number");
         n = BigInteger.Zero;
       }
    .)
  )
  .

/*------------------------------------------------------------------------*/
Dec<out BaseTypes.BigDec d>
= (. d = BaseTypes.BigDec.ZERO; .)
  (decimaldigits
    (. var S = Util.RemoveUnderscores(t.val);
       try {
         d = BaseTypes.BigDec.FromString(S);
       } catch (System.FormatException) {
         SemErr("incorrectly formatted number");
         d = BaseTypes.BigDec.ZERO;
       }
    .)
  )
  .

/*------------------------------------------------------------------------*/
END Dafny.<|MERGE_RESOLUTION|>--- conflicted
+++ resolved
@@ -2895,13 +2895,9 @@
 = (. IToken dotdotdot; .)
   ellipsis                             (. dotdotdot = t; .)
   ";"
-<<<<<<< HEAD
-  (. s = new SkeletonStatement(dotdotdot, t); s.OwnedTokens = new List<IToken>() {dotdotdot, t}; .)
-=======
-  (. s = new SkeletonStatement(dotdotdot, t); 
+  (. s = new SkeletonStatement(dotdotdot, t); s.OwnedTokens = new List<IToken>() {dotdotdot, t};
      errors.Deprecated(t, "the ... refinement feature in statements is deprecated");
   .)
->>>>>>> 056ce5c1
   .
 
 /*------------------------------------------------------------------------*/
@@ -3235,15 +3231,10 @@
   |
     ( IF(IsBindingGuard())
       BindingGuard<out guard, true>      (. isBindingGuard = true; .)
-<<<<<<< HEAD
-    | Guard<out guard, ownedTokens>
-    | ellipsis                           (. guardEllipsis = t; ownedTokens.Add(t); .)
-=======
     | Guard<out guard>
-    | ellipsis                           (. guardEllipsis = t;
+    | ellipsis                           (. guardEllipsis = t; ownedTokens.Add(t);
                                             errors.Deprecated(t, "the ... refinement feature in statements is deprecated");
                                          .)
->>>>>>> 056ce5c1
     )
     BlockStmt<out thn, out bodyStart, out bodyEnd>    (. endTok = thn.EndTok; .)
     [ "else"                                          (. ownedTokens.Add(t); .)
@@ -3345,27 +3336,18 @@
     (. stmt = new AlternativeLoopStmt(x, endTok, invariants, new Specification<Expression>(decreases, decAttrs), new Specification<FrameExpression>(mod, modAttrs), alternatives, usesOptionalBraces, attrs);
        stmt.OwnedTokens = ownedTokens; .)
   |
-<<<<<<< HEAD
-    ( Guard<out guard, ownedTokens> (. Contract.Assume(guard == null || cce.Owner.None(guard)); .)
-    | ellipsis                      (. guardEllipsis = t; ownedTokens.Add(t); .)
-=======
     ( Guard<out guard>           (. Contract.Assume(guard == null || cce.Owner.None(guard)); .)
-    | ellipsis                   (. guardEllipsis = t; 
+    | ellipsis                   (. guardEllipsis = t; ownedTokens.Add(t);
                                     errors.Deprecated(t, "the ... refinement feature in statements is deprecated");
                                  .)
->>>>>>> 056ce5c1
     )
     LoopSpec<invariants, decreases, ref mod, ref decAttrs, ref modAttrs, ownedTokens>
     ( IF(la.kind == _lbrace)      /* if there's an open brace, claim it as the beginning of the loop body (as opposed to a BlockStmt following the loop) */
       BlockStmt<out body, out bodyStart, out bodyEnd>  (. isDirtyLoop = false; .)
     | IF(la.kind == _ellipsis)    /* if there's an ellipsis, claim it as standing for the loop body (as opposed to a "...;" statement following the loop) */
-<<<<<<< HEAD
-      ellipsis                   (. bodyEllipsis = t; isDirtyLoop = false; ownedTokens.Add(t); .)
-=======
-      ellipsis                   (. bodyEllipsis = t; endTok = t; isDirtyLoop = false;
+      ellipsis                   (. bodyEllipsis = t; isDirtyLoop = false; ownedTokens.Add(t);
                                     errors.Deprecated(t, "the ... refinement feature in statements is deprecated");
                                   .)
->>>>>>> 056ce5c1
     | /* go body-less */
     )
     (.
@@ -3624,15 +3606,10 @@
       BlockStmt<out proof, out proofStart, out proofEnd>
     | ";"                                      (. ownedTokens.Add(t); .)
     )
-<<<<<<< HEAD
-  | ellipsis                                   (. dotdotdot = t; ownedTokens.Add(t); .)
-    ";"                                        (. ownedTokens.Add(t); .)
-=======
-  | ellipsis                                   (. dotdotdot = t; 
+  | ellipsis                                   (. dotdotdot = t; ownedTokens.Add(t);
                                                   errors.Deprecated(t, "the ... refinement feature in statements is deprecated");
                                                 .)
-    ";"
->>>>>>> 056ce5c1
+    ";"                                        (. ownedTokens.Add(t); .)
   )
   (. if (dotdotdot != null) {
        s = new AssertStmt(x, t, new LiteralExpr(x, true), null, null, attrs);
@@ -3655,13 +3632,9 @@
   "expect"                                     (. x = t; ownedTokens.Add(t); .)
   { Attribute<ref attrs> }
   ( Expression<out e, false, true>
-<<<<<<< HEAD
-  | ellipsis                                   (. dotdotdot = t; ownedTokens.Add(t); .)
-=======
-  | ellipsis                                   (. dotdotdot = t; 
+  | ellipsis                                   (. dotdotdot = t; ownedTokens.Add(t);
                                                   errors.Deprecated(t, "the ... refinement feature in statements is deprecated");
                                                 .)
->>>>>>> 056ce5c1
   )
   [ ","                                        (. ownedTokens.Add(t); .)
     Expression<out m, false, true>]
@@ -3687,13 +3660,9 @@
   "assume"                                     (. x = t; ownedTokens.Add(t); .)
   { Attribute<ref attrs> }
   ( Expression<out e, false, true>
-<<<<<<< HEAD
-  | ellipsis                                   (. dotdotdot = t; ownedTokens.Add(t); .)
-=======
-  | ellipsis                                   (. dotdotdot = t; 
+  | ellipsis                                   (. dotdotdot = t; ownedTokens.Add(t);
                                                   errors.Deprecated(t, "the ... refinement feature in statements is deprecated");
                                                 .)
->>>>>>> 056ce5c1
   )
   ";"                                          (. ownedTokens.Add(t); .)
   (. if (dotdotdot != null) {
@@ -3805,21 +3774,14 @@
     { ","                                      (. ownedTokens.Add(t); .)  
       FrameExpression<out fe, false, true>     (. mod.Add(fe); .)
     }
-<<<<<<< HEAD
-  | ellipsis                            (. ellipsisToken = t; ownedTokens.Add(t); .)
-  )
-  ( BlockStmt<out body, out bodyStart, out endTok>
-  | SYNC ";"         (. endTok = t; ownedTokens.Add(t); .)
-=======
-  | ellipsis                            (. ellipsisToken = t; 
+  | ellipsis                            (. ellipsisToken = t; ownedTokens.Add(t);
                                            errors.Deprecated(t, "the ... refinement feature in statements is deprecated");
                                          .)
   )
   ( BlockStmt<out body, out bodyStart, out endTok>
                                         (. errors.Deprecated(t, "the modify statement with a block statement is deprecated");
                                          .)
-  | SYNC ";"         (. endTok = t; .)
->>>>>>> 056ce5c1
+  | SYNC ";"         (. endTok = t; ownedTokens.Add(t); .)
   )
   (. s = new ModifyStmt(tok, endTok, mod, attrs, body);
      s.OwnedTokens = ownedTokens;
