--- conflicted
+++ resolved
@@ -146,19 +146,11 @@
 /// Returns the number of parsing errors encountered.
 /// Note: first initialize the Scanner.
 ///</summary>
-<<<<<<< HEAD
 public static int Parse(TextReader reader, Uri/*!*/ uri, ModuleDecl module, BuiltIns builtIns, ErrorReporter/*!*/ reporter) /* throws System.IO.IOException */ {
   Contract.Requires(uri != null);
   Contract.Requires(module != null);
   var text = Microsoft.Dafny.SourcePreprocessor.ProcessDirectives(reader, new List<string>());
   return Parse(text, uri, module, builtIns, reporter);
-=======
-public static int Parse(TextReader reader, Uri/*!*/ uri, ModuleDecl module, BuiltIns builtIns, Errors/*!*/ errors) /* throws System.IO.IOException */ {
-  Contract.Requires(uri != null);
-  Contract.Requires(module != null);
-  var text = Microsoft.Dafny.SourcePreprocessor.ProcessDirectives(reader, new List<string>());
-  return Parse(text, uri, module, builtIns, errors);
->>>>>>> 94fa7a3b
 }
 
 ///<summary>
