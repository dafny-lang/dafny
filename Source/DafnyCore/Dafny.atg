--- conflicted
+++ resolved
@@ -141,32 +141,19 @@
 /// Returns the number of parsing errors encountered.
 /// Note: first initialize the Scanner.
 ///</summary>
-<<<<<<< HEAD
-public static int Parse (TextReader fileReaderOverride, string/*!*/ filename, Include include, ModuleDecl module, BuiltIns builtIns, Errors/*!*/ errors, bool verifyThisFile=true, bool compileThisFile=true) /* throws System.IO.IOException */ {
-  Contract.Requires(filename != null);
-  Contract.Requires(module != null);
-  string s;
-  if (fileReaderOverride == null) {
-    var newline = SourcePreprocessor.GetNewlineStyle(filename);
-    using (System.IO.StreamReader reader = new System.IO.StreamReader(filename)) {
-=======
-public static int Parse (bool useStdin, Uri/*!*/ uri, ModuleDecl module, BuiltIns builtIns, Errors/*!*/ errors, bool verifyThisFile=true, bool compileThisFile=true) /* throws System.IO.IOException */ {
+public static int Parse (TextReader fileReaderOverride, Uri/*!*/ uri, ModuleDecl module, BuiltIns builtIns, Errors/*!*/ errors, bool verifyThisFile=true, bool compileThisFile=true) /* throws System.IO.IOException */ {
   Contract.Requires(uri != null);
   Contract.Requires(module != null);
   string s;
-  if (useStdin) {
-    s = Microsoft.Dafny.SourcePreprocessor.ProcessDirectives(System.Console.In, new List<string>(), Environment.NewLine);
+  if (fileReaderOverride != null) {
+    s = Microsoft.Dafny.SourcePreprocessor.ProcessDirectives(fileReaderOverride, new List<string>(), Environment.NewLine);
     return Parse(s, uri, module, builtIns, errors, verifyThisFile, compileThisFile);
   } else {
     var newline = SourcePreprocessor.GetNewlineStyle(uri.LocalPath);
     using (System.IO.StreamReader reader = new System.IO.StreamReader(uri.LocalPath)) {
->>>>>>> bd2d4ecd
       s = Microsoft.Dafny.SourcePreprocessor.ProcessDirectives(reader, new List<string>(), newline);
       return Parse(s, uri, module, builtIns, errors, verifyThisFile, compileThisFile);
     }
-  } else {
-    s = Microsoft.Dafny.SourcePreprocessor.ProcessDirectives(fileReaderOverride, new List<string>(), Environment.NewLine);
-    return Parse(s, filename, filename, include, module, builtIns, errors, verifyThisFile, compileThisFile);
   }
 }
 ///<summary>
