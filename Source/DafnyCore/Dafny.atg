--- conflicted
+++ resolved
@@ -1080,11 +1080,7 @@
   | SynonymTypeDecl<dmod, module, out td>      (. module.TopLevelDecls.Add(td); .)
   | IteratorDecl<dmod, module, out iter>       (. module.TopLevelDecls.Add(iter); .)
   | TraitDecl<dmod, module, out trait>         (. module.TopLevelDecls.Add(trait); .)
-<<<<<<< HEAD
-  | ClassMemberDecl<dmod, membersDefaultClass, false, !theOptions.AllowGlobals>
-=======
-  | ClassMemberDecl<dmod, membersDefaultClass, false, true, true>
->>>>>>> 4ea662bc
+  | ClassMemberDecl<dmod, membersDefaultClass, false, true>
   )
   .
 
