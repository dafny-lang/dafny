// Copyright by the contributors to the Dafny Project
// SPDX-License-Identifier: MIT

using System;
using System.Collections.Generic;
using System.Linq;
using Microsoft.Boogie;
using System.Diagnostics.Contracts;

namespace Microsoft.Dafny.Triggers;

internal class TriggersCollector {
  public ModuleDefinition ForModule { get; }
  private readonly DafnyOptions options;
  private readonly TriggerAnnotationsCache cache;

  internal TriggersCollector(Dictionary<Expression, HashSet<OldExpr>> exprsInOldContext, DafnyOptions options, ModuleDefinition forModule) {
    this.options = options;
    this.ForModule = forModule;
    this.cache = new TriggerAnnotationsCache(exprsInOldContext);
  }

  private T ReduceAnnotatedSubExpressions<T>(Expression expr, T seed, Func<TriggerAnnotation, T> map, Func<T, T, T> reduce) {
    return expr.SubExpressions.Select(e => map(Annotate(e)))
      .Aggregate(seed, (acc, e) => reduce(acc, e));
  }

  private List<TriggerTerm> CollectExportedCandidates(Expression expr) {
    return ReduceAnnotatedSubExpressions(expr, new List<TriggerTerm>(), a => a.ExportedTerms, TriggerUtils.MergeAlterFirst);
  }

  private ISet<IVariable> CollectVariables(Expression expr) {
    return ReduceAnnotatedSubExpressions<ISet<IVariable>>(expr, new HashSet<IVariable>(), a => a.Variables, TriggerUtils.MergeAlterFirst);
  }

  private bool CollectIsKiller(Expression expr) {
    return ReduceAnnotatedSubExpressions(expr, false, a => a.IsTriggerKiller, (a, b) => a || b);
  }

  private IEnumerable<TriggerTerm> OnlyPrivateCandidates(List<TriggerTerm> terms, IEnumerable<IVariable> privateVars) {
    return terms.Where(c => privateVars.Intersect(c.Variables).Any()); //TODO Check perf
  }

  private TriggerAnnotation Annotate(Expression expr) {
    if (cache.Annotations.TryGetValue(expr, out var cached)) {
      return cached;
    }

    TriggerAnnotation annotation = null; // TODO: Using ApplySuffix fixes the unresolved members problem in GenericSort

    if (expr is LetExpr) {
      var le = (LetExpr)expr;
      if (le.LHSs.All(p => p.Var != null) && le.Exact) {
        // Inline the let expression before doing trigger selection.
        annotation = Annotate(BoogieGenerator.InlineLet(le));
      }
    }

    if (annotation == null) {
      expr.SubExpressions.ForEach(e => Annotate(e));

      if (IsPotentialTriggerCandidate(expr)) {
        annotation = AnnotatePotentialCandidate(expr);
      } else if (expr is QuantifierExpr) {
        annotation = AnnotateQuantifier((QuantifierExpr)expr);
      } else if (expr is LetExpr) {
        annotation = AnnotateLetExpr((LetExpr)expr);
      } else if (expr is IdentifierExpr) {
        annotation = AnnotateIdentifier((IdentifierExpr)expr);
      } else if (expr is ApplySuffix) {
        annotation = AnnotateApplySuffix((ApplySuffix)expr);
      } else if (expr is MatchExpr) {
        annotation = AnnotateMatchExpr((MatchExpr)expr);
      } else if (expr is NestedMatchExpr nestedMatchExpr) {
        annotation = AnnotateNestedMatchExpr(nestedMatchExpr);
      } else if (expr is ComprehensionExpr) {
        annotation = AnnotateComprehensionExpr((ComprehensionExpr)expr);
      } else if (expr is ConcreteSyntaxExpression ||
                 expr is LiteralExpr ||
                 expr is ThisExpr ||
                 expr is BoxingCastExpr ||
                 expr is MultiSetFormingExpr ||
                 expr is SeqConstructionExpr) {
        annotation = AnnotateOther(expr, false);
      } else {
        annotation = AnnotateOther(expr, true);
      }
    }

    cache.Annotations[expr] = annotation;
    return annotation;
  }

  public bool IsPotentialTriggerCandidate(Expression expr) {
    if (expr is FunctionCallExpr ||
        expr is SeqSelectExpr ||
        expr is MultiSelectExpr ||
        expr is MemberSelectExpr ||
        (expr is OldExpr { Useless: false }) ||
        expr is ApplyExpr ||
        expr is DisplayExpression ||
        expr is MapDisplayExpr ||
        expr is DatatypeValue ||
        TranslateToFunctionCall(expr)) {
      return true;
    } else if (expr is BinaryExpr) {
      var e = (BinaryExpr)expr;
      if ((e.Op == BinaryExpr.Opcode.NotIn || e.Op == BinaryExpr.Opcode.In) && !BoogieGenerator.ExpressionTranslator.RewriteInExpr(e.E1, false)) {
        return true;
      } else if (CandidateCollectionOperation(e)) {
        return true;
      } else if (e.E0.Type.IsBigOrdinalType &&
                 (e.ResolvedOp == BinaryExpr.ResolvedOpcode.Lt || e.ResolvedOp == BinaryExpr.ResolvedOpcode.LessThanLimit || e.ResolvedOp == BinaryExpr.ResolvedOpcode.Gt)) {
        return true;
      } else {
        return false;
      }
    } else if (expr is UnaryOpExpr) {
      var e = (UnaryOpExpr)expr;
      return e.Op == UnaryOpExpr.Opcode.Cardinality;  // FIXME || e.Op == UnaryOpExpr.Opcode.Fresh doesn't work, as fresh is a pretty tricky predicate when it's not about datatypes. See translator.cs:10944
    } else if (expr is ConversionExpr) {
      var e = (ConversionExpr)expr;
      return e.ToType.IsBigOrdinalType;
    } else {
      return false;
    }
  }

  // math operations can be turned into a Boogie-level function as in the
  // case with /noNLarith.
  public bool TranslateToFunctionCall(Expression expr) {
    if (!(expr is BinaryExpr)) {
      return false;
    }
    BinaryExpr e = (BinaryExpr)expr;
    bool isReal = e.E0.Type.IsNumericBased(Type.NumericPersuasion.Real);
    var disableNonLinearArithmetic = BoogieGenerator.DetermineDisableNonLinearArithmetic(ForModule, options);
    switch (e.ResolvedOp) {
      case BinaryExpr.ResolvedOpcode.Lt:
      case BinaryExpr.ResolvedOpcode.Le:
      case BinaryExpr.ResolvedOpcode.Ge:
      case BinaryExpr.ResolvedOpcode.Gt:
      case BinaryExpr.ResolvedOpcode.Add:
      case BinaryExpr.ResolvedOpcode.Sub:
        if (!isReal && !e.E0.Type.IsBitVectorType && !e.E0.Type.IsBigOrdinalType && disableNonLinearArithmetic) {
          return true;
        }
        break;
      case BinaryExpr.ResolvedOpcode.Mul:
      case BinaryExpr.ResolvedOpcode.Div:
      case BinaryExpr.ResolvedOpcode.Mod:
        if (!isReal && !e.E0.Type.IsBitVectorType && !e.E0.Type.IsBigOrdinalType) {
          if (disableNonLinearArithmetic || (options.ArithMode != 0 && options.ArithMode != 3)) {
            return true;
          }
        }
        break;
    }
    return false;
  }

  static bool CandidateCollectionOperation(BinaryExpr binExpr) {
    Contract.Requires(binExpr != null);
    var type = binExpr.E0.Type.AsCollectionType;
    if (type == null) {
      return false;
    }
    if (type is SetType) {
      switch (binExpr.ResolvedOp) {
        case BinaryExpr.ResolvedOpcode.Union:
        case BinaryExpr.ResolvedOpcode.Intersection:
        case BinaryExpr.ResolvedOpcode.SetDifference:
        case BinaryExpr.ResolvedOpcode.ProperSubset:
        case BinaryExpr.ResolvedOpcode.Subset:
        case BinaryExpr.ResolvedOpcode.Superset:
        case BinaryExpr.ResolvedOpcode.ProperSuperset:
          return true;
      }
    } else if (type is MultiSetType) {
      switch (binExpr.ResolvedOp) {
        case BinaryExpr.ResolvedOpcode.MultiSetUnion:
        case BinaryExpr.ResolvedOpcode.MultiSetIntersection:
        case BinaryExpr.ResolvedOpcode.MultiSetDifference:
        case BinaryExpr.ResolvedOpcode.ProperMultiSubset:
        case BinaryExpr.ResolvedOpcode.MultiSubset:
        case BinaryExpr.ResolvedOpcode.MultiSuperset:
        case BinaryExpr.ResolvedOpcode.ProperMultiSuperset:
          return true;
      }
    } else if (type is SeqType) {
      switch (binExpr.ResolvedOp) {
        case BinaryExpr.ResolvedOpcode.Concat:
          return true;
      }
    } else if (type is MapType) {
      switch (binExpr.ResolvedOp) {
        case BinaryExpr.ResolvedOpcode.MapMerge:
        case BinaryExpr.ResolvedOpcode.MapSubtraction:
          return true;
      }
    }
    return false;
  }

  private TriggerAnnotation AnnotatePotentialCandidate(Expression expr) {
    var oldExprSet = cache.ExpressionsInOldContext.GetValueOrDefault(expr);
    // oldExpr has been set to the value found
    var newExpressions = TriggerUtils.MaybeWrapInOld(PrepareExprForInclusionInTrigger(expr, out var exprIsKiller), oldExprSet);
    // We expect there to be at least one "newExpressions".
    // We also expect that the computation of new_term.Variables, collected_terms, and children_contain_killers will be the
    // same for each of the "new_exprs".
    // Therefore, we use the values of these variables from the last iteration in the expression that is ultimately returned.
    TriggerTerm newTerm = null;
    List<TriggerTerm> collectedTerms = null;
    var childrenContainKillers = false;
    foreach (var newExpression in newExpressions) {
      newTerm = new TriggerTerm { Expr = newExpression, OriginalExpr = expr, Variables = CollectVariables(expr) };

      collectedTerms = CollectExportedCandidates(expr);
      childrenContainKillers = CollectIsKiller(expr);

      if (!childrenContainKillers) {
        // Add only if the children are not killers; the head has been cleaned up into non-killer form
        collectedTerms.Add(newTerm);
      }
    }
    Contract.Assert(newTerm != null);  // this checks our assumption that "new_exprs" contains at least one value.

    // This new node is a killer if its children were killers, or if it's non-cleaned-up head is a killer
    return new TriggerAnnotation(childrenContainKillers || exprIsKiller, newTerm.Variables, collectedTerms);
  }

<<<<<<< HEAD
    private TriggerAnnotation AnnotatePotentialCandidate(Expression expr) {
      bool expr_is_killer = false;
      if (cache.exprsInOldContext.TryGetValue(expr, out var oldExprSet)) {
        // oldExpr has been set to the value found
      } else {
        oldExprSet = null;
      }
      var new_exprs = TriggerUtils.MaybeWrapInOld(TriggerUtils.PrepareExprForInclusionInTrigger(expr, out expr_is_killer), oldExprSet);
      // We expect there to be at least one "new_exprs".
      // We also expect that the computation of new_term.Variables, collected_terms, and children_contain_killers will be the
      // same for each of the "new_exprs".
      // Therefore, we use the values of these variables from the last iteration in the expression that is ultimately returned.
      TriggerTerm new_term = null;
      List<TriggerTerm> collected_terms = null;
      var children_contain_killers = false;
      foreach (var new_expr in new_exprs) {
        new_term = new TriggerTerm { Expr = new_expr, OriginalExpr = expr, Variables = CollectVariables(expr) };

        collected_terms = CollectExportedCandidates(expr);
        children_contain_killers = CollectIsKiller(expr);

        if (!children_contain_killers) {
          // Add only if the children are not killers; the head has been cleaned up into non-killer form
          collected_terms.AddRange(CollectInSetOperations(new_expr, expr));
        }
      }
      Contract.Assert(new_term != null);  // this checks our assumption that "new_exprs" contains at least one value.
=======
  private TriggerAnnotation AnnotateApplySuffix(ApplySuffix expr) {
    // This is a bit tricky. A funcall node is generally meaningful as a trigger candidate,
    // but when it's part of an ApplySuffix the function call itself may not resolve properly
    // when the second round of resolving is done after modules are duplicated.
    // Thus first we annotate expr and create a trigger candidate, and then we remove the
    // candidate matching its direct subexpression if needed. Note that function calls are not the
    // only possible child here; there can be DatatypeValue nodes, for example (see vstte2012/Combinators.dfy).
    var annotation = AnnotatePotentialCandidate(expr);
    // Comparing by reference is fine here. Using sets could yield a small speedup
    annotation.ExportedTerms.RemoveAll(term => expr.SubExpressions.Contains(term.Expr));
    return annotation;
  }
>>>>>>> 705f216c

  private TriggerAnnotation AnnotateQuantifierOrLetExpr(Expression expr, IEnumerable<BoundVar> boundVars) {
    var terms = CollectExportedCandidates(expr);
    return new TriggerAnnotation(true, CollectVariables(expr), terms, OnlyPrivateCandidates(terms, boundVars));
  }

<<<<<<< HEAD
    private IEnumerable<TriggerTerm> CollectInSetOperations(
      Expression newExpr, Expression originalExpr, int boundVariables = -1
    ) {
      var term = new TriggerTerm { Expr = newExpr, OriginalExpr = originalExpr, Variables = CollectVariables(newExpr) };
      var newBoundVariables = term.BoundVars.Count();
      if (newBoundVariables < boundVariables && boundVariables >= 0) {
        yield break;
      }
      yield return term;
      if (newExpr is SeqSelectExpr
        {
          Seq: BinaryExpr
          {
            ResolvedOp:
            BinaryExpr.ResolvedOpcode.MultiSetUnion or
            BinaryExpr.ResolvedOpcode.MultiSetIntersection or
            BinaryExpr.ResolvedOpcode.MultiSetDifference,
            E0: var seq0,
            E1: var seq1
          },
          E0: var seqArg
        } newSeqSelectExpr) {
        // Multiset triggers are of the form expression[index]
        var newTriggerTerm1 = new SeqSelectExpr(newExpr.tok, true, seq0, seqArg, null, newSeqSelectExpr.CloseParen) {
          Type = seq0.Type.AsMultiSetType.Arg
        };
        foreach (var triggerTerm in CollectInSetOperations(newTriggerTerm1, originalExpr, newBoundVariables)) {
          yield return triggerTerm;
        }
        var newTriggerTerm2 = new SeqSelectExpr(newExpr.tok, true, seq1, seqArg, null, newSeqSelectExpr.CloseParen) {
          Type = seq1.Type.AsMultiSetType.Arg
        };
        foreach (var triggerTerm in CollectInSetOperations(newTriggerTerm2, originalExpr, newBoundVariables)) {
          yield return triggerTerm;
        }
      } else if (newExpr is BinaryExpr
      {
        ResolvedOp: BinaryExpr.ResolvedOpcode.InSet or
                      BinaryExpr.ResolvedOpcode.InMultiSet,
        E0: var e0, E1: BinaryExpr
        {
          ResolvedOp: BinaryExpr.ResolvedOpcode.SetDifference or
                          BinaryExpr.ResolvedOpcode.Union or
                          BinaryExpr.ResolvedOpcode.Intersection or
                        BinaryExpr.ResolvedOpcode.MultiSetUnion or
                        BinaryExpr.ResolvedOpcode.MultiSetIntersection,
          E0: var e10,
          E1: var e11
        }
      } newBinaryExpr) {
        var newTriggerTerm1 = new BinaryExpr(newExpr.tok, BinaryExpr.Opcode.In, e0, e10) {
          ResolvedOp = newBinaryExpr.ResolvedOp,
          Type = Type.Bool
        };
        foreach (var triggerTerm in CollectInSetOperations(newTriggerTerm1, originalExpr, newBoundVariables)) {
          yield return triggerTerm;
        }
        var newTriggerTerm2 = new BinaryExpr(newExpr.tok, BinaryExpr.Opcode.In, e0, e11) {
          ResolvedOp = newBinaryExpr.ResolvedOp,
          Type = Type.Bool
        };
        foreach (var triggerTerm in CollectInSetOperations(newTriggerTerm2, originalExpr, newBoundVariables)) {
          yield return triggerTerm;
        }
      }
    }

    private TriggerAnnotation AnnotateApplySuffix(ApplySuffix expr) {
      // This is a bit tricky. A funcall node is generally meaningful as a trigger candidate,
      // but when it's part of an ApplySuffix the function call itself may not resolve properly
      // when the second round of resolving is done after modules are duplicated.
      // Thus first we annotate expr and create a trigger candidate, and then we remove the
      // candidate matching its direct subexpression if needed. Note that function calls are not the
      // only possible child here; there can be DatatypeValue nodes, for example (see vstte2012/Combinators.dfy).
      var annotation = AnnotatePotentialCandidate(expr);
      // Comparing by reference is fine here. Using sets could yield a small speedup
      annotation.ExportedTerms.RemoveAll(term => expr.SubExpressions.Contains(term.Expr));
      return annotation;
    }
=======
  private TriggerAnnotation AnnotateQuantifier(QuantifierExpr expr) {
    return AnnotateQuantifierOrLetExpr(expr, expr.BoundVars);
  }
>>>>>>> 705f216c

  private TriggerAnnotation AnnotateLetExpr(LetExpr expr) {
    return AnnotateQuantifierOrLetExpr(expr, expr.BoundVars);
  }

  private TriggerAnnotation AnnotateIdentifier(IdentifierExpr expr) {
    return new TriggerAnnotation(false, Enumerable.Repeat(expr.Var, 1), null);
  }

  private TriggerAnnotation AnnotateComprehensionExpr(ComprehensionExpr expr) {
    var terms = CollectExportedCandidates(expr);
    return new TriggerAnnotation(true, CollectVariables(expr), terms, OnlyPrivateCandidates(terms, expr.BoundVars));
  }

  private TriggerAnnotation AnnotateNestedMatchExpr(NestedMatchExpr expr) {
    var candidateTerms = CollectExportedCandidates(expr);
    // collects that argument boundvar of matchcaseexpr
    var variables = expr.Cases.SelectMany(e => e.Pat.DescendantsAndSelf).
      OfType<IdPattern>().Select(id => id.BoundVar).Where(b => b != null).ToList();
    // remove terms that mentions argument boundvar of matchcaseexpr
    var terms = candidateTerms.Where(term => variables.Any(x => !term.Variables.Contains(x))).ToList();
    return new TriggerAnnotation(true, CollectVariables(expr), terms);
  }

  private TriggerAnnotation AnnotateMatchExpr(MatchExpr expr) {
    var pts = CollectExportedCandidates(expr);
    // collects that argument boundvar of matchcaseexpr
    var variables = expr.Cases.Select(e => e.Arguments).
      Aggregate(new List<BoundVar>(), (acc, e) => TriggerUtils.MergeAlterFirst(acc, e));
    // remove terms that mentions argument boundvar of matchcaseexpr
    var terms = new List<TriggerTerm>();
    foreach (var term in pts) {
      if (!(variables.All(x => term.Variables.Contains(x)))) {
        terms.Add(term);
      }
    }
    return new TriggerAnnotation(true, CollectVariables(expr), terms);
  }

  private TriggerAnnotation AnnotateOther(Expression expr, bool isTriggerKiller) {
    return new TriggerAnnotation(isTriggerKiller || CollectIsKiller(expr), CollectVariables(expr), CollectExportedCandidates(expr));
  }

  /// <summary>
  /// Collect terms in the body of the subexpressions of the argument that look like quantifiers. The results of this function can contain duplicate terms.
  /// </summary>
  internal List<TriggerTerm> CollectTriggers(ComprehensionExpr quantifier) {
    Contract.Requires(!(quantifier is QuantifierExpr) || ((QuantifierExpr)quantifier).SplitQuantifier == null); // Don't call this on a quantifier with a Split clause: it's not a real quantifier
    // NOTE: We could check for existing trigger attributes and return that instead
    return Annotate(quantifier).PrivateTerms;
  }

  internal bool IsTriggerKiller(Expression expr) {
    return Annotate(expr).IsTriggerKiller;
  }

  internal static Expression PrepareExprForInclusionInTrigger(Expression expr) {
    return PrepareExprForInclusionInTrigger(expr, out var @_);
  }

  private static Expression PrepareExprForInclusionInTrigger(Expression expr, out bool isKiller) {
    isKiller = false;

    Expression ret;
    do {
      ret = expr;
      if (expr is BinaryExpr bin) {
        if (bin.Op == BinaryExpr.Opcode.NotIn) {
          expr = new BinaryExpr(bin.tok, BinaryExpr.Opcode.In, bin.E0, bin.E1) {
            ResolvedOp = RemoveNotInBinaryExprIn(bin.ResolvedOp),
            Type = bin.Type
          };
        } else if (bin.ResolvedOp == BinaryExpr.ResolvedOpcode.InMultiSet) {
          expr = new SeqSelectExpr(bin.tok, true, bin.E1, bin.E0, null, null) {
            Type = bin.Type
          };
          isKiller = true; // [a in s] becomes [s[a] > 0], which is a trigger killer
        } else {
          var newOpcode = ChangeProperToInclusiveContainment(bin.ResolvedOp);
          if (newOpcode != bin.ResolvedOp) {
            // For sets, isets, and multisets, change < to <= in triggers (and analogously
            // > to >=), since "a < b" translates as "a <= b && !(b <= a)" or
            // "a <= b && !(a == b)".
            expr = new BinaryExpr(bin.tok, BinaryExpr.ResolvedOp2SyntacticOp(newOpcode), bin.E0, bin.E1) {
              ResolvedOp = newOpcode,
              Type = bin.Type
            };
          }
        }
      }
    } while (ret != expr);

    return ret;
  }
  private static BinaryExpr.ResolvedOpcode RemoveNotInBinaryExprIn(BinaryExpr.ResolvedOpcode opcode) {
    switch (opcode) {
      case BinaryExpr.ResolvedOpcode.NotInMap:
        return BinaryExpr.ResolvedOpcode.InMap;
      case BinaryExpr.ResolvedOpcode.NotInSet:
        return BinaryExpr.ResolvedOpcode.InSet;
      case BinaryExpr.ResolvedOpcode.NotInSeq:
        return BinaryExpr.ResolvedOpcode.InSeq;
      case BinaryExpr.ResolvedOpcode.NotInMultiSet:
        return BinaryExpr.ResolvedOpcode.InMultiSet;
    }

    Contract.Assert(false);
    throw new ArgumentException();
  }

  private static BinaryExpr.ResolvedOpcode ChangeProperToInclusiveContainment(BinaryExpr.ResolvedOpcode opcode) {
    return opcode switch {
      BinaryExpr.ResolvedOpcode.ProperSubset => BinaryExpr.ResolvedOpcode.Subset,
      BinaryExpr.ResolvedOpcode.ProperMultiSubset => BinaryExpr.ResolvedOpcode.MultiSubset,
      BinaryExpr.ResolvedOpcode.ProperSuperset => BinaryExpr.ResolvedOpcode.Superset,
      BinaryExpr.ResolvedOpcode.ProperMultiSuperset => BinaryExpr.ResolvedOpcode.MultiSuperset,
      _ => opcode
    };
  }
}<|MERGE_RESOLUTION|>--- conflicted
+++ resolved
@@ -221,7 +221,7 @@
 
       if (!childrenContainKillers) {
         // Add only if the children are not killers; the head has been cleaned up into non-killer form
-        collectedTerms.Add(newTerm);
+        collectedTerms.AddRange(CollectInSetOperations(newExpression, expr));
       }
     }
     Contract.Assert(newTerm != null);  // this checks our assumption that "new_exprs" contains at least one value.
@@ -230,35 +230,69 @@
     return new TriggerAnnotation(childrenContainKillers || exprIsKiller, newTerm.Variables, collectedTerms);
   }
 
-<<<<<<< HEAD
-    private TriggerAnnotation AnnotatePotentialCandidate(Expression expr) {
-      bool expr_is_killer = false;
-      if (cache.exprsInOldContext.TryGetValue(expr, out var oldExprSet)) {
-        // oldExpr has been set to the value found
-      } else {
-        oldExprSet = null;
-      }
-      var new_exprs = TriggerUtils.MaybeWrapInOld(TriggerUtils.PrepareExprForInclusionInTrigger(expr, out expr_is_killer), oldExprSet);
-      // We expect there to be at least one "new_exprs".
-      // We also expect that the computation of new_term.Variables, collected_terms, and children_contain_killers will be the
-      // same for each of the "new_exprs".
-      // Therefore, we use the values of these variables from the last iteration in the expression that is ultimately returned.
-      TriggerTerm new_term = null;
-      List<TriggerTerm> collected_terms = null;
-      var children_contain_killers = false;
-      foreach (var new_expr in new_exprs) {
-        new_term = new TriggerTerm { Expr = new_expr, OriginalExpr = expr, Variables = CollectVariables(expr) };
-
-        collected_terms = CollectExportedCandidates(expr);
-        children_contain_killers = CollectIsKiller(expr);
-
-        if (!children_contain_killers) {
-          // Add only if the children are not killers; the head has been cleaned up into non-killer form
-          collected_terms.AddRange(CollectInSetOperations(new_expr, expr));
-        }
-      }
-      Contract.Assert(new_term != null);  // this checks our assumption that "new_exprs" contains at least one value.
-=======
+  private IEnumerable<TriggerTerm> CollectInSetOperations(
+      Expression newExpr, Expression originalExpr, int boundVariables = -1
+    ) {
+    var term = new TriggerTerm { Expr = newExpr, OriginalExpr = originalExpr, Variables = CollectVariables(newExpr) };
+    var newBoundVariables = term.BoundVars.Count();
+    if (newBoundVariables < boundVariables && boundVariables >= 0) {
+      yield break;
+    }
+    yield return term;
+    if (newExpr is SeqSelectExpr {
+      Seq: BinaryExpr {
+        ResolvedOp:
+          BinaryExpr.ResolvedOpcode.MultiSetUnion or
+          BinaryExpr.ResolvedOpcode.MultiSetIntersection or
+          BinaryExpr.ResolvedOpcode.MultiSetDifference,
+        E0: var seq0,
+        E1: var seq1
+      },
+      E0: var seqArg
+    } newSeqSelectExpr) {
+      // Multiset triggers are of the form expression[index]
+      var newTriggerTerm1 = new SeqSelectExpr(newExpr.tok, true, seq0, seqArg, null, newSeqSelectExpr.CloseParen) {
+        Type = seq0.Type.AsMultiSetType.Arg
+      };
+      foreach (var triggerTerm in CollectInSetOperations(newTriggerTerm1, originalExpr, newBoundVariables)) {
+        yield return triggerTerm;
+      }
+      var newTriggerTerm2 = new SeqSelectExpr(newExpr.tok, true, seq1, seqArg, null, newSeqSelectExpr.CloseParen) {
+        Type = seq1.Type.AsMultiSetType.Arg
+      };
+      foreach (var triggerTerm in CollectInSetOperations(newTriggerTerm2, originalExpr, newBoundVariables)) {
+        yield return triggerTerm;
+      }
+    } else if (newExpr is BinaryExpr {
+      ResolvedOp: BinaryExpr.ResolvedOpcode.InSet or
+                    BinaryExpr.ResolvedOpcode.InMultiSet,
+      E0: var e0, E1: BinaryExpr {
+        ResolvedOp: BinaryExpr.ResolvedOpcode.SetDifference or
+                        BinaryExpr.ResolvedOpcode.Union or
+                        BinaryExpr.ResolvedOpcode.Intersection or
+                      BinaryExpr.ResolvedOpcode.MultiSetUnion or
+                      BinaryExpr.ResolvedOpcode.MultiSetIntersection,
+        E0: var e10,
+        E1: var e11
+      }
+    } newBinaryExpr) {
+      var newTriggerTerm1 = new BinaryExpr(newExpr.tok, BinaryExpr.Opcode.In, e0, e10) {
+        ResolvedOp = newBinaryExpr.ResolvedOp,
+        Type = Type.Bool
+      };
+      foreach (var triggerTerm in CollectInSetOperations(newTriggerTerm1, originalExpr, newBoundVariables)) {
+        yield return triggerTerm;
+      }
+      var newTriggerTerm2 = new BinaryExpr(newExpr.tok, BinaryExpr.Opcode.In, e0, e11) {
+        ResolvedOp = newBinaryExpr.ResolvedOp,
+        Type = Type.Bool
+      };
+      foreach (var triggerTerm in CollectInSetOperations(newTriggerTerm2, originalExpr, newBoundVariables)) {
+        yield return triggerTerm;
+      }
+    }
+  }
+
   private TriggerAnnotation AnnotateApplySuffix(ApplySuffix expr) {
     // This is a bit tricky. A funcall node is generally meaningful as a trigger candidate,
     // but when it's part of an ApplySuffix the function call itself may not resolve properly
@@ -271,98 +305,15 @@
     annotation.ExportedTerms.RemoveAll(term => expr.SubExpressions.Contains(term.Expr));
     return annotation;
   }
->>>>>>> 705f216c
 
   private TriggerAnnotation AnnotateQuantifierOrLetExpr(Expression expr, IEnumerable<BoundVar> boundVars) {
     var terms = CollectExportedCandidates(expr);
     return new TriggerAnnotation(true, CollectVariables(expr), terms, OnlyPrivateCandidates(terms, boundVars));
   }
 
-<<<<<<< HEAD
-    private IEnumerable<TriggerTerm> CollectInSetOperations(
-      Expression newExpr, Expression originalExpr, int boundVariables = -1
-    ) {
-      var term = new TriggerTerm { Expr = newExpr, OriginalExpr = originalExpr, Variables = CollectVariables(newExpr) };
-      var newBoundVariables = term.BoundVars.Count();
-      if (newBoundVariables < boundVariables && boundVariables >= 0) {
-        yield break;
-      }
-      yield return term;
-      if (newExpr is SeqSelectExpr
-        {
-          Seq: BinaryExpr
-          {
-            ResolvedOp:
-            BinaryExpr.ResolvedOpcode.MultiSetUnion or
-            BinaryExpr.ResolvedOpcode.MultiSetIntersection or
-            BinaryExpr.ResolvedOpcode.MultiSetDifference,
-            E0: var seq0,
-            E1: var seq1
-          },
-          E0: var seqArg
-        } newSeqSelectExpr) {
-        // Multiset triggers are of the form expression[index]
-        var newTriggerTerm1 = new SeqSelectExpr(newExpr.tok, true, seq0, seqArg, null, newSeqSelectExpr.CloseParen) {
-          Type = seq0.Type.AsMultiSetType.Arg
-        };
-        foreach (var triggerTerm in CollectInSetOperations(newTriggerTerm1, originalExpr, newBoundVariables)) {
-          yield return triggerTerm;
-        }
-        var newTriggerTerm2 = new SeqSelectExpr(newExpr.tok, true, seq1, seqArg, null, newSeqSelectExpr.CloseParen) {
-          Type = seq1.Type.AsMultiSetType.Arg
-        };
-        foreach (var triggerTerm in CollectInSetOperations(newTriggerTerm2, originalExpr, newBoundVariables)) {
-          yield return triggerTerm;
-        }
-      } else if (newExpr is BinaryExpr
-      {
-        ResolvedOp: BinaryExpr.ResolvedOpcode.InSet or
-                      BinaryExpr.ResolvedOpcode.InMultiSet,
-        E0: var e0, E1: BinaryExpr
-        {
-          ResolvedOp: BinaryExpr.ResolvedOpcode.SetDifference or
-                          BinaryExpr.ResolvedOpcode.Union or
-                          BinaryExpr.ResolvedOpcode.Intersection or
-                        BinaryExpr.ResolvedOpcode.MultiSetUnion or
-                        BinaryExpr.ResolvedOpcode.MultiSetIntersection,
-          E0: var e10,
-          E1: var e11
-        }
-      } newBinaryExpr) {
-        var newTriggerTerm1 = new BinaryExpr(newExpr.tok, BinaryExpr.Opcode.In, e0, e10) {
-          ResolvedOp = newBinaryExpr.ResolvedOp,
-          Type = Type.Bool
-        };
-        foreach (var triggerTerm in CollectInSetOperations(newTriggerTerm1, originalExpr, newBoundVariables)) {
-          yield return triggerTerm;
-        }
-        var newTriggerTerm2 = new BinaryExpr(newExpr.tok, BinaryExpr.Opcode.In, e0, e11) {
-          ResolvedOp = newBinaryExpr.ResolvedOp,
-          Type = Type.Bool
-        };
-        foreach (var triggerTerm in CollectInSetOperations(newTriggerTerm2, originalExpr, newBoundVariables)) {
-          yield return triggerTerm;
-        }
-      }
-    }
-
-    private TriggerAnnotation AnnotateApplySuffix(ApplySuffix expr) {
-      // This is a bit tricky. A funcall node is generally meaningful as a trigger candidate,
-      // but when it's part of an ApplySuffix the function call itself may not resolve properly
-      // when the second round of resolving is done after modules are duplicated.
-      // Thus first we annotate expr and create a trigger candidate, and then we remove the
-      // candidate matching its direct subexpression if needed. Note that function calls are not the
-      // only possible child here; there can be DatatypeValue nodes, for example (see vstte2012/Combinators.dfy).
-      var annotation = AnnotatePotentialCandidate(expr);
-      // Comparing by reference is fine here. Using sets could yield a small speedup
-      annotation.ExportedTerms.RemoveAll(term => expr.SubExpressions.Contains(term.Expr));
-      return annotation;
-    }
-=======
   private TriggerAnnotation AnnotateQuantifier(QuantifierExpr expr) {
     return AnnotateQuantifierOrLetExpr(expr, expr.BoundVars);
   }
->>>>>>> 705f216c
 
   private TriggerAnnotation AnnotateLetExpr(LetExpr expr) {
     return AnnotateQuantifierOrLetExpr(expr, expr.BoundVars);
