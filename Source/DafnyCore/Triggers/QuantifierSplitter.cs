// Copyright by the contributors to the Dafny Project
// SPDX-License-Identifier: MIT

using System;
using System.Collections.Generic;
using System.Diagnostics.Contracts;
using System.Linq;

namespace Microsoft.Dafny.Triggers {

  /// <summary>
  /// See section 2.3 of "Trigger Selection Strategies to Stabilize Program Verifiers" to learn
  /// why we split quantifiers
  /// </summary>
  class QuantifierSplitter : BottomUpVisitor {
    /// This cache was introduced because some statements (notably calc) return the same SubExpression multiple times.
    /// This ended up causing an inconsistent situation when the calc statement's subexpressions contained the same quantifier
    /// twice: on the first pass that quantifier got its SplitQuantifiers generated, and on the the second pass these
    /// split quantifiers got re-split, creating a situation where the direct children of a split quantifier were
    /// also split quantifiers.
    private readonly Dictionary<QuantifierExpr, List<Expression>> splits = new();

    private static BinaryExpr.Opcode FlipOpcode(BinaryExpr.Opcode opCode) {
      if (opCode == BinaryExpr.Opcode.And) {
        return BinaryExpr.Opcode.Or;
      } else if (opCode == BinaryExpr.Opcode.Or) {
        return BinaryExpr.Opcode.And;
      } else {
        throw new ArgumentException();
      }
    }

    // NOTE: If we wanted to split quantifiers as far as possible, it would be
    // enough to put the formulas in DNF (for foralls) or CNF (for exists).
    // Unfortunately, this would cause ill-behaved quantifiers to produce
    // exponentially many smaller quantifiers. Thus we only do one step of
    // distributing, which takes care of the usual precondition case:
    //   forall x :: P(x) ==> (Q(x) && R(x))

    private static UnaryOpExpr Not(Expression expr) {
      return new UnaryOpExpr(expr.Tok, UnaryOpExpr.Opcode.Not, expr) { Type = expr.Type };
    }

    private static IEnumerable<Expression> SplitExpr(Expression expr, BinaryExpr.Opcode separator) {
      expr = expr.Resolved;
      var binary = expr as BinaryExpr;

      if (expr is UnaryOpExpr unary && unary.Op == UnaryOpExpr.Opcode.Not) {
        foreach (var e in SplitExpr(unary.E, FlipOpcode(separator))) { yield return Not(e); }
      } else if (binary != null && binary.Op == separator) {
        if (Expression.IsBoolLiteral(binary.E0, out var b) && (binary.Op == BinaryExpr.Opcode.And ? b : !b)) {
          // skip this unit element
        } else {
          foreach (var e in SplitExpr(binary.E0, separator)) { yield return e; }
        }
        foreach (var e in SplitExpr(binary.E1, separator)) { yield return e; }
      } else if (binary != null && binary.Op == BinaryExpr.Opcode.Imp && separator == BinaryExpr.Opcode.Or) {
        foreach (var e in SplitExpr(Not(binary.E0), separator)) { yield return e; }
        foreach (var e in SplitExpr(binary.E1, separator)) { yield return e; }
      } else {
        yield return expr;
      }
    }

    internal static IEnumerable<Expression> SplitAndStitch(BinaryExpr pair, BinaryExpr.Opcode separator) {
      foreach (var e1 in SplitExpr(pair.E1, separator)) {
        // Notice the token. This makes triggers/splitting-picks-the-right-tokens.dfy possible
        var nestedToken = new NestedOrigin(pair.Tok, e1.Tok);
        yield return new BinaryExpr(nestedToken, pair.Op, pair.E0, e1) { ResolvedOp = pair.ResolvedOp, Type = pair.Type };
      }
    }

    private static IEnumerable<Expression> SplitQuantifier(ComprehensionExpr quantifier) {
      var body = quantifier.Term;
      var binary = body as BinaryExpr;

      if (quantifier is ForallExpr) {
        IEnumerable<Expression> stream;
        if (binary != null && (binary.Op == BinaryExpr.Opcode.Imp || binary.Op == BinaryExpr.Opcode.Or)) {
          stream = SplitAndStitch(binary, BinaryExpr.Opcode.And);
        } else {
          stream = SplitExpr(body, BinaryExpr.Opcode.And);
        }
        foreach (var e in stream) {
<<<<<<< HEAD
          var tok = new NestedOrigin(quantifier.tok, e.tok, "in subexpression at");
          yield return new ForallExpr(tok, quantifier.BoundVars, quantifier.Range, e, TriggerUtils.CopyAttributes(quantifier.Attributes)) { Type = quantifier.Type, Bounds = quantifier.Bounds };
=======
          var tok = new NestedOrigin(quantifier.Tok, e.Tok, "in subexpression at");
          yield return new ForallExpr(tok, quantifier.Origin, quantifier.BoundVars, quantifier.Range, e, TriggerUtils.CopyAttributes(quantifier.Attributes)) { Type = quantifier.Type, Bounds = quantifier.Bounds };
>>>>>>> b964908e
        }
      } else if (quantifier is ExistsExpr) {
        IEnumerable<Expression> stream;
        if (binary != null && binary.Op == BinaryExpr.Opcode.And) {
          stream = SplitAndStitch(binary, BinaryExpr.Opcode.Or);
        } else {
          stream = SplitExpr(body, BinaryExpr.Opcode.Or);
        }
        foreach (var e in stream) {
<<<<<<< HEAD
          var tok = body?.tok == e.tok ? quantifier.tok : new NestedOrigin(quantifier.tok, e.tok, "in subexpression at");
          yield return new ExistsExpr(tok, quantifier.BoundVars, quantifier.Range, e, TriggerUtils.CopyAttributes(quantifier.Attributes)) { Type = quantifier.Type, Bounds = quantifier.Bounds };
=======
          var tok = body?.Tok == e.Tok ? quantifier.Tok : new NestedOrigin(quantifier.Tok, e.Tok, "in subexpression at");
          yield return new ExistsExpr(tok, quantifier.Origin, quantifier.BoundVars, quantifier.Range, e, TriggerUtils.CopyAttributes(quantifier.Attributes)) { Type = quantifier.Type, Bounds = quantifier.Bounds };
>>>>>>> b964908e
        }
      } else {
        yield return quantifier;
      }
    }

    private static bool AllowsSplitting(ComprehensionExpr quantifier) {
      // allow split if attributes doesn't contains "split" or it is "split: true" and it is not an empty QuantifierExpr (boundvar.count>0)
      bool splitAttr = true;
      return (!Attributes.ContainsBool(quantifier.Attributes, "split", ref splitAttr) || splitAttr) && (quantifier.BoundVars.Count > 0);
    }

    protected override void VisitOneExpr(Expression expr) {
      if (expr is QuantifierExpr quantifier) {
        Contract.Assert(quantifier.SplitQuantifier == null);
        if (!splits.ContainsKey(quantifier) && AllowsSplitting(quantifier)) {
          splits[quantifier] = SplitQuantifier(quantifier).Select(e => {
            e.SetTok(new AutoGeneratedOrigin(e.Tok));
            e.Origin = e.Origin.MakeAutoGenerated();
            return e;
          }).ToList();
        }
      }

      if (expr is ITEExpr { IsBindingGuard: true } iteExpr) {
        splits.Remove((ExistsExpr)iteExpr.Test);
      }
    }

    protected override void VisitOneStmt(Statement stmt) {
      if (stmt is ForallStmt) {
        ForallStmt s = (ForallStmt)stmt;
        if (s.EffectiveEnsuresClauses != null) {
          foreach (Expression expr in s.EffectiveEnsuresClauses) {
            VisitOneExpr(expr);
          }
        }
      }

      if (stmt is IfStmt ifStatement && ifStatement.IsBindingGuard) {
        splits.Remove((ExistsExpr)ifStatement.Guard);
      }
    }

    /// <summary>
    /// See comments above definition of splits for reason why this method exists
    /// </summary>
    internal void Commit() {
      foreach (var quantifier in splits.Keys) {
        quantifier.SplitQuantifier = splits[quantifier];
      }
    }
  }
}<|MERGE_RESOLUTION|>--- conflicted
+++ resolved
@@ -82,13 +82,8 @@
           stream = SplitExpr(body, BinaryExpr.Opcode.And);
         }
         foreach (var e in stream) {
-<<<<<<< HEAD
-          var tok = new NestedOrigin(quantifier.tok, e.tok, "in subexpression at");
+          var tok = new NestedOrigin(quantifier.Tok, e.Tok, "in subexpression at");
           yield return new ForallExpr(tok, quantifier.BoundVars, quantifier.Range, e, TriggerUtils.CopyAttributes(quantifier.Attributes)) { Type = quantifier.Type, Bounds = quantifier.Bounds };
-=======
-          var tok = new NestedOrigin(quantifier.Tok, e.Tok, "in subexpression at");
-          yield return new ForallExpr(tok, quantifier.Origin, quantifier.BoundVars, quantifier.Range, e, TriggerUtils.CopyAttributes(quantifier.Attributes)) { Type = quantifier.Type, Bounds = quantifier.Bounds };
->>>>>>> b964908e
         }
       } else if (quantifier is ExistsExpr) {
         IEnumerable<Expression> stream;
@@ -98,13 +93,8 @@
           stream = SplitExpr(body, BinaryExpr.Opcode.Or);
         }
         foreach (var e in stream) {
-<<<<<<< HEAD
-          var tok = body?.tok == e.tok ? quantifier.tok : new NestedOrigin(quantifier.tok, e.tok, "in subexpression at");
+          var tok = body?.Tok == e.Tok ? quantifier.Tok : new NestedOrigin(quantifier.Tok, e.Tok, "in subexpression at");
           yield return new ExistsExpr(tok, quantifier.BoundVars, quantifier.Range, e, TriggerUtils.CopyAttributes(quantifier.Attributes)) { Type = quantifier.Type, Bounds = quantifier.Bounds };
-=======
-          var tok = body?.Tok == e.Tok ? quantifier.Tok : new NestedOrigin(quantifier.Tok, e.Tok, "in subexpression at");
-          yield return new ExistsExpr(tok, quantifier.Origin, quantifier.BoundVars, quantifier.Range, e, TriggerUtils.CopyAttributes(quantifier.Attributes)) { Type = quantifier.Type, Bounds = quantifier.Bounds };
->>>>>>> b964908e
         }
       } else {
         yield return quantifier;
