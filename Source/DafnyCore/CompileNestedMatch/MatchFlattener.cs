--- conflicted
+++ resolved
@@ -160,20 +160,12 @@
         return pat;
       case IdPattern p:
         if (inDisjunctivePattern && p.ResolvedLit == null && p.Arguments == null && !p.IsWildcardPattern) {
-<<<<<<< HEAD
-          return new IdPattern(p.Tok, "_", null, p.IsGhost);
-=======
-          return new IdPattern(p.Origin, FreshTempVarName("_", null), null, p.IsGhost);
->>>>>>> a88767fb
+          return new IdPattern(p.Origin, "_", null, p.IsGhost);
         }
         var args = p.Arguments?.ConvertAll(a => RemoveIllegalSubpatterns(a, inDisjunctivePattern));
         return new IdPattern(p.Origin, p.Id, p.Type, args, p.IsGhost) { ResolvedLit = p.ResolvedLit, BoundVar = p.BoundVar };
       case DisjunctivePattern p:
-<<<<<<< HEAD
-        return new IdPattern(p.Tok, "_", null, p.IsGhost);
-=======
-        return new IdPattern(p.Origin, FreshTempVarName("_", null), null, p.IsGhost);
->>>>>>> a88767fb
+        return new IdPattern(p.Origin, "_", null, p.IsGhost);
       default:
         Contract.Assert(false);
         return null;
