--- conflicted
+++ resolved
@@ -23,36 +23,17 @@
       if ((mod).is_ExternMod) {
         return mod;
       } else {
-<<<<<<< HEAD
-        FactorPathsOptimization._IMapping _0_initialMapping = FactorPathsOptimization.Mapping.create(Dafny.Map<Dafny.ISequence<Dafny.Rune>, Dafny.ISet<RAST._IPath>>.FromElements(), Dafny.Sequence<Dafny.ISequence<Dafny.Rune>>.FromElements());
-        FactorPathsOptimization._IMapping _1_mappings = (mod).Fold<FactorPathsOptimization._IMapping>(_0_initialMapping, Dafny.Helpers.Id<Func<RAST._IPath, Func<FactorPathsOptimization._IMapping, RAST._IModDecl, FactorPathsOptimization._IMapping>>>((_2_SelfPath) => ((System.Func<FactorPathsOptimization._IMapping, RAST._IModDecl, FactorPathsOptimization._IMapping>)((_3_current, _4_modDecl) => {
-          return FactorPathsOptimization.__default.GatherModMapping(_2_SelfPath, _4_modDecl, _3_current);
-        })))(SelfPath));
-        Dafny.IMap<Dafny.ISequence<Dafny.Rune>,RAST._IPath> _5_pathsToRemove = (_1_mappings).ToFinalReplacement();
-        Dafny.ISequence<RAST._IModDecl> _6_imports = (_1_mappings).ToUseStatements(_5_pathsToRemove, SelfPath);
-        Dafny.ISequence<RAST._IModDecl> _7_rewrittenDeclarations = (mod).Fold<Dafny.ISequence<RAST._IModDecl>>(Dafny.Sequence<RAST._IModDecl>.FromElements(), Dafny.Helpers.Id<Func<RAST._IPath, Dafny.IMap<Dafny.ISequence<Dafny.Rune>,RAST._IPath>, RAST._IMod, Func<Dafny.ISequence<RAST._IModDecl>, RAST._IModDecl, Dafny.ISequence<RAST._IModDecl>>>>((_8_SelfPath, _9_pathsToRemove, _10_mod) => ((System.Func<Dafny.ISequence<RAST._IModDecl>, RAST._IModDecl, Dafny.ISequence<RAST._IModDecl>>)((_11_current, _12_modDecl) => {
-          return Dafny.Sequence<RAST._IModDecl>.Concat(_11_current, Dafny.Sequence<RAST._IModDecl>.FromElements(FactorPathsOptimization.__default.ReplaceModDecl(_12_modDecl, _8_SelfPath, _9_pathsToRemove)));
-        })))(SelfPath, _5_pathsToRemove, mod));
-        RAST._IMod _13_dt__update__tmp_h0 = mod;
-        Dafny.ISequence<RAST._IModDecl> _14_dt__update_hbody_h0 = Dafny.Sequence<RAST._IModDecl>.Concat(_6_imports, _7_rewrittenDeclarations);
-        return RAST.Mod.create_Mod((_13_dt__update__tmp_h0).dtor_name, (_13_dt__update__tmp_h0).dtor_attributes, _14_dt__update_hbody_h0);
-      }
-    }
-    public static __T UniqueElementOf<__T>(Dafny.ISet<__T> s) {
-      return Dafny.Helpers.Let<int, __T>(0, _let_dummy_14 =>  {
-=======
         FactorPathsOptimization._IMapping _0_mappings = (FactorPathsOptimization.__default.PathsVisitor()).VisitMod(FactorPathsOptimization.Mapping.create(Dafny.Map<Dafny.ISequence<Dafny.Rune>, Dafny.ISet<RAST._IPath>>.FromElements(), Dafny.Sequence<Dafny.ISequence<Dafny.Rune>>.FromElements()), mod, SelfPath);
         Dafny.IMap<Dafny.ISequence<Dafny.Rune>,RAST._IPath> _1_pathsToRemove = (_0_mappings).ToFinalReplacement();
         Dafny.ISequence<RAST._IModDecl> _2_imports = (_0_mappings).ToUseStatements(_1_pathsToRemove, SelfPath);
         RAST._IMod _3_mod = (FactorPathsOptimization.__default.PathSimplifier(_1_pathsToRemove)).ReplaceMod(mod, SelfPath);
         RAST._IMod _4_dt__update__tmp_h0 = _3_mod;
         Dafny.ISequence<RAST._IModDecl> _5_dt__update_hbody_h0 = Dafny.Sequence<RAST._IModDecl>.Concat(_2_imports, (_3_mod).dtor_body);
-        return RAST.Mod.create_Mod((_4_dt__update__tmp_h0).dtor_name, _5_dt__update_hbody_h0);
+        return RAST.Mod.create_Mod((_4_dt__update__tmp_h0).dtor_name, (_4_dt__update__tmp_h0).dtor_attributes, _5_dt__update_hbody_h0);
       }
     }
     public static __T UniqueElementOf<__T>(Dafny.ISet<__T> s) {
-      return Dafny.Helpers.Let<int, __T>(0, _let_dummy_17 =>  {
->>>>>>> cdc6980b
+      return Dafny.Helpers.Let<int, __T>(0, _let_dummy_22 =>  {
         __T _0_e = default(__T);
         foreach (__T _assign_such_that_0 in (s).Elements) {
           _0_e = (__T)_assign_such_that_0;
@@ -157,16 +138,8 @@
       }
     }
     {
-<<<<<<< HEAD
-      return Std.Collections.Seq.__default.Map<RAST._ITypeParamDecl, RAST._ITypeParamDecl>(Dafny.Helpers.Id<Func<Dafny.IMap<Dafny.ISequence<Dafny.Rune>,RAST._IPath>, Func<RAST._ITypeParamDecl, RAST._ITypeParamDecl>>>((_0_replacement) => ((System.Func<RAST._ITypeParamDecl, RAST._ITypeParamDecl>)((_1_t) => {
-        return Dafny.Helpers.Let<RAST._ITypeParamDecl, RAST._ITypeParamDecl>(_1_t, _pat_let15_0 => Dafny.Helpers.Let<RAST._ITypeParamDecl, RAST._ITypeParamDecl>(_pat_let15_0, _2_dt__update__tmp_h0 => Dafny.Helpers.Let<Dafny.ISequence<RAST._IType>, RAST._ITypeParamDecl>(Std.Collections.Seq.__default.Map<RAST._IType, RAST._IType>(Dafny.Helpers.Id<Func<Dafny.IMap<Dafny.ISequence<Dafny.Rune>,RAST._IPath>, Func<RAST._IType, RAST._IType>>>((_3_replacement) => ((System.Func<RAST._IType, RAST._IType>)((_4_constraint) => {
-          return FactorPathsOptimization.__default.ReplaceType(_4_constraint, _3_replacement);
-        })))(_0_replacement), (_1_t).dtor_constraints), _pat_let16_0 => Dafny.Helpers.Let<Dafny.ISequence<RAST._IType>, RAST._ITypeParamDecl>(_pat_let16_0, _5_dt__update_hconstraints_h0 => RAST.TypeParamDecl.create((_2_dt__update__tmp_h0).dtor_name, _5_dt__update_hconstraints_h0)))));
-      })))(replacement), typeParams);
-=======
       RAST._IUse _19_use = _source2.dtor_use;
       return _8_current;
->>>>>>> cdc6980b
     }
   }))();
 })), false);
@@ -200,23 +173,6 @@
   return ((System.Func<RAST._IExpr>)(() => {
     RAST._IExpr _source1 = _7_e;
     {
-<<<<<<< HEAD
-      RAST._IFields _source0 = fields;
-      {
-        if (_source0.is_NamedFields) {
-          Dafny.ISequence<RAST._IField> _0_sFields = _source0.dtor_fields;
-          return RAST.Fields.create_NamedFields(Std.Collections.Seq.__default.Map<RAST._IField, RAST._IField>(Dafny.Helpers.Id<Func<Dafny.IMap<Dafny.ISequence<Dafny.Rune>,RAST._IPath>, Func<RAST._IField, RAST._IField>>>((_1_replacement) => ((System.Func<RAST._IField, RAST._IField>)((_2_f) => {
-  return Dafny.Helpers.Let<RAST._IField, RAST._IField>(_2_f, _pat_let17_0 => Dafny.Helpers.Let<RAST._IField, RAST._IField>(_pat_let17_0, _3_dt__update__tmp_h0 => Dafny.Helpers.Let<RAST._IFormal, RAST._IField>(Dafny.Helpers.Let<RAST._IFormal, RAST._IFormal>((_2_f).dtor_formal, _pat_let19_0 => Dafny.Helpers.Let<RAST._IFormal, RAST._IFormal>(_pat_let19_0, _4_dt__update__tmp_h1 => Dafny.Helpers.Let<RAST._IType, RAST._IFormal>(FactorPathsOptimization.__default.ReplaceType(((_2_f).dtor_formal).dtor_tpe, _1_replacement), _pat_let20_0 => Dafny.Helpers.Let<RAST._IType, RAST._IFormal>(_pat_let20_0, _5_dt__update_htpe_h0 => RAST.Formal.create((_4_dt__update__tmp_h1).dtor_name, _5_dt__update_htpe_h0))))), _pat_let18_0 => Dafny.Helpers.Let<RAST._IFormal, RAST._IField>(_pat_let18_0, _6_dt__update_hformal_h0 => RAST.Field.create((_3_dt__update__tmp_h0).dtor_visibility, _6_dt__update_hformal_h0)))));
-})))(replacement), _0_sFields));
-        }
-      }
-      {
-        Dafny.ISequence<RAST._INamelessField> _7_sFields = _source0.dtor_types;
-        return RAST.Fields.create_NamelessFields(Std.Collections.Seq.__default.Map<RAST._INamelessField, RAST._INamelessField>(Dafny.Helpers.Id<Func<Dafny.IMap<Dafny.ISequence<Dafny.Rune>,RAST._IPath>, Func<RAST._INamelessField, RAST._INamelessField>>>((_8_replacement) => ((System.Func<RAST._INamelessField, RAST._INamelessField>)((_9_f) => {
-  return Dafny.Helpers.Let<RAST._INamelessField, RAST._INamelessField>(_9_f, _pat_let21_0 => Dafny.Helpers.Let<RAST._INamelessField, RAST._INamelessField>(_pat_let21_0, _10_dt__update__tmp_h2 => Dafny.Helpers.Let<RAST._IType, RAST._INamelessField>(FactorPathsOptimization.__default.ReplaceType((_9_f).dtor_tpe, _8_replacement), _pat_let22_0 => Dafny.Helpers.Let<RAST._IType, RAST._INamelessField>(_pat_let22_0, _11_dt__update_htpe_h1 => RAST.NamelessField.create((_10_dt__update__tmp_h2).dtor_visibility, _11_dt__update_htpe_h1)))));
-})))(replacement), _7_sFields));
-      }
-=======
       if (_source1.is_ExprFromPath) {
         RAST._IPath path1 = _source1.dtor_path;
         if (path1.is_PMemberSelect) {
@@ -236,7 +192,6 @@
           }
         }
       }
->>>>>>> cdc6980b
     }
     {
       return _7_e;
