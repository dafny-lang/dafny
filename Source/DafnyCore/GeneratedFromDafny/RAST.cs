// Dafny program the_program compiled into C#
// To recompile, you will need the libraries
//     System.Runtime.Numerics.dll System.Collections.Immutable.dll
// but the 'dotnet' tool in .NET should pick those up automatically.
// Optionally, you may want to include compiler switches like
//     /debug /nowarn:162,164,168,183,219,436,1717,1718

using System;
using System.Numerics;
using System.Collections;
#pragma warning disable CS0164 // This label has not been referenced
#pragma warning disable CS0162 // Unreachable code detected
#pragma warning disable CS1717 // Assignment made to same variable

namespace RAST {

  public partial class __default {
    public static __A FoldLeft<__A, __T>(Func<__A, __T, __A> f, __A init, Dafny.ISequence<__T> xs)
    {
    TAIL_CALL_START: ;
      if ((new BigInteger((xs).Count)).Sign == 0) {
        return init;
      } else {
        Func<__A, __T, __A> _in0 = f;
        __A _in1 = Dafny.Helpers.Id<Func<__A, __T, __A>>(f)(init, (xs).Select(BigInteger.Zero));
        Dafny.ISequence<__T> _in2 = (xs).Drop(BigInteger.One);
        f = _in0;
        init = _in1;
        xs = _in2;
        goto TAIL_CALL_START;
      }
    }
    public static Dafny.ISequence<Dafny.Rune> GatherSimpleQuotes(Dafny.ISequence<Dafny.Rune> docstring, Dafny.ISequence<Dafny.Rune> acc)
    {
    TAIL_CALL_START: ;
      if (((new BigInteger((docstring).Count)).Sign == 0) || (((docstring).Select(BigInteger.Zero)) != (new Dafny.Rune('`')))) {
        return acc;
      } else {
        Dafny.ISequence<Dafny.Rune> _in0 = (docstring).Drop(BigInteger.One);
        Dafny.ISequence<Dafny.Rune> _in1 = Dafny.Sequence<Dafny.Rune>.Concat(acc, Dafny.Sequence<Dafny.Rune>.UnicodeFromString("`"));
        docstring = _in0;
        acc = _in1;
        goto TAIL_CALL_START;
      }
    }
    public static Dafny.ISequence<Dafny.Rune> ConvertDocstring(Dafny.ISequence<Dafny.Rune> dafnyDocstring, Dafny.ISequence<Dafny.Rune> ind, bool newlineStarted, Std.Wrappers._IOption<Dafny.ISequence<Dafny.Rune>> codeMarker)
    {
      Dafny.ISequence<Dafny.Rune> _0___accumulator = Dafny.Sequence<Dafny.Rune>.FromElements();
    TAIL_CALL_START: ;
      if ((new BigInteger((dafnyDocstring).Count)).Sign == 0) {
        return Dafny.Sequence<Dafny.Rune>.Concat(_0___accumulator, dafnyDocstring);
      } else if (((dafnyDocstring).Select(BigInteger.Zero)) == (new Dafny.Rune('\n'))) {
        _0___accumulator = Dafny.Sequence<Dafny.Rune>.Concat(_0___accumulator, Dafny.Sequence<Dafny.Rune>.Concat(Dafny.Sequence<Dafny.Rune>.Concat(Dafny.Sequence<Dafny.Rune>.UnicodeFromString("\n"), ind), RAST.__default.DocStringPrefix));
        Dafny.ISequence<Dafny.Rune> _in0 = (dafnyDocstring).Drop(BigInteger.One);
        Dafny.ISequence<Dafny.Rune> _in1 = ind;
        bool _in2 = true;
        Std.Wrappers._IOption<Dafny.ISequence<Dafny.Rune>> _in3 = codeMarker;
        dafnyDocstring = _in0;
        ind = _in1;
        newlineStarted = _in2;
        codeMarker = _in3;
        goto TAIL_CALL_START;
      } else if (((dafnyDocstring).Select(BigInteger.Zero)) == (new Dafny.Rune(' '))) {
        if (((((codeMarker).is_None) && (newlineStarted)) && ((new BigInteger((dafnyDocstring).Count)) > (new BigInteger(4)))) && (((dafnyDocstring).Take(new BigInteger(4))).Equals(Dafny.Sequence<Dafny.Rune>.UnicodeFromString("    ")))) {
          _0___accumulator = Dafny.Sequence<Dafny.Rune>.Concat(_0___accumulator, Dafny.Sequence<Dafny.Rune>.UnicodeFromString("|   "));
          Dafny.ISequence<Dafny.Rune> _in4 = (dafnyDocstring).Drop(new BigInteger(4));
          Dafny.ISequence<Dafny.Rune> _in5 = ind;
          bool _in6 = false;
          Std.Wrappers._IOption<Dafny.ISequence<Dafny.Rune>> _in7 = codeMarker;
          dafnyDocstring = _in4;
          ind = _in5;
          newlineStarted = _in6;
          codeMarker = _in7;
          goto TAIL_CALL_START;
        } else {
          _0___accumulator = Dafny.Sequence<Dafny.Rune>.Concat(_0___accumulator, Dafny.Sequence<Dafny.Rune>.UnicodeFromString(" "));
          Dafny.ISequence<Dafny.Rune> _in8 = (dafnyDocstring).Drop(BigInteger.One);
          Dafny.ISequence<Dafny.Rune> _in9 = ind;
          bool _in10 = newlineStarted;
          Std.Wrappers._IOption<Dafny.ISequence<Dafny.Rune>> _in11 = codeMarker;
          dafnyDocstring = _in8;
          ind = _in9;
          newlineStarted = _in10;
          codeMarker = _in11;
          goto TAIL_CALL_START;
        }
      } else if (newlineStarted) {
        if ((((codeMarker).is_Some) && ((new BigInteger((dafnyDocstring).Count)) >= ((new BigInteger(((codeMarker).dtor_value).Count)) + (BigInteger.One)))) && (((dafnyDocstring).Take((new BigInteger(((codeMarker).dtor_value).Count)) + (BigInteger.One))).Equals(Dafny.Sequence<Dafny.Rune>.Concat((codeMarker).dtor_value, Dafny.Sequence<Dafny.Rune>.UnicodeFromString("\n"))))) {
          _0___accumulator = Dafny.Sequence<Dafny.Rune>.Concat(_0___accumulator, (codeMarker).dtor_value);
          Dafny.ISequence<Dafny.Rune> _in12 = (dafnyDocstring).Drop(new BigInteger(((codeMarker).dtor_value).Count));
          Dafny.ISequence<Dafny.Rune> _in13 = ind;
          bool _in14 = false;
          Std.Wrappers._IOption<Dafny.ISequence<Dafny.Rune>> _in15 = Std.Wrappers.Option<Dafny.ISequence<Dafny.Rune>>.create_None();
          dafnyDocstring = _in12;
          ind = _in13;
          newlineStarted = _in14;
          codeMarker = _in15;
          goto TAIL_CALL_START;
        } else if (((codeMarker).is_None) && ((new BigInteger((dafnyDocstring).Count)) >= (new BigInteger(3)))) {
          Dafny.ISequence<Dafny.Rune> _1_prefix = (dafnyDocstring).Take(new BigInteger(3));
          if ((_1_prefix).Equals(Dafny.Sequence<Dafny.Rune>.UnicodeFromString("```"))) {
            Dafny.ISequence<Dafny.Rune> _2_prefix = RAST.__default.GatherSimpleQuotes(dafnyDocstring, Dafny.Sequence<Dafny.Rune>.UnicodeFromString(""));
            Dafny.ISequence<Dafny.Rune> _3_remaining = (dafnyDocstring).Drop(new BigInteger((_2_prefix).Count));
            if ((((new BigInteger((_3_remaining).Count)).Sign == 0) || (((_3_remaining).Select(BigInteger.Zero)) == (new Dafny.Rune(' ')))) || (((_3_remaining).Select(BigInteger.Zero)) == (new Dafny.Rune('\n')))) {
              _0___accumulator = Dafny.Sequence<Dafny.Rune>.Concat(_0___accumulator, Dafny.Sequence<Dafny.Rune>.Concat(_2_prefix, Dafny.Sequence<Dafny.Rune>.UnicodeFromString("dafny")));
              Dafny.ISequence<Dafny.Rune> _in16 = (dafnyDocstring).Drop(new BigInteger((_2_prefix).Count));
              Dafny.ISequence<Dafny.Rune> _in17 = ind;
              bool _in18 = false;
              Std.Wrappers._IOption<Dafny.ISequence<Dafny.Rune>> _in19 = Std.Wrappers.Option<Dafny.ISequence<Dafny.Rune>>.create_Some(_2_prefix);
              dafnyDocstring = _in16;
              ind = _in17;
              newlineStarted = _in18;
              codeMarker = _in19;
              goto TAIL_CALL_START;
            } else if ((((new BigInteger((_3_remaining).Count)) >= (new BigInteger(3))) && (((_3_remaining).Take(new BigInteger(2))).Equals(Dafny.Sequence<Dafny.Rune>.UnicodeFromString("rs")))) && ((((_3_remaining).Select(new BigInteger(2))) == (new Dafny.Rune(' '))) || (((_3_remaining).Select(new BigInteger(2))) == (new Dafny.Rune('\n'))))) {
              _0___accumulator = Dafny.Sequence<Dafny.Rune>.Concat(_0___accumulator, _2_prefix);
              Dafny.ISequence<Dafny.Rune> _in20 = (dafnyDocstring).Drop((new BigInteger((_2_prefix).Count)) + (new BigInteger(2)));
              Dafny.ISequence<Dafny.Rune> _in21 = ind;
              bool _in22 = false;
              Std.Wrappers._IOption<Dafny.ISequence<Dafny.Rune>> _in23 = Std.Wrappers.Option<Dafny.ISequence<Dafny.Rune>>.create_Some(_2_prefix);
              dafnyDocstring = _in20;
              ind = _in21;
              newlineStarted = _in22;
              codeMarker = _in23;
              goto TAIL_CALL_START;
            } else {
              _0___accumulator = Dafny.Sequence<Dafny.Rune>.Concat(_0___accumulator, _2_prefix);
              Dafny.ISequence<Dafny.Rune> _in24 = (dafnyDocstring).Drop(new BigInteger((_2_prefix).Count));
              Dafny.ISequence<Dafny.Rune> _in25 = ind;
              bool _in26 = false;
              Std.Wrappers._IOption<Dafny.ISequence<Dafny.Rune>> _in27 = Std.Wrappers.Option<Dafny.ISequence<Dafny.Rune>>.create_Some(_2_prefix);
              dafnyDocstring = _in24;
              ind = _in25;
              newlineStarted = _in26;
              codeMarker = _in27;
              goto TAIL_CALL_START;
            }
          } else {
            _0___accumulator = Dafny.Sequence<Dafny.Rune>.Concat(_0___accumulator, (dafnyDocstring).Take(BigInteger.One));
            Dafny.ISequence<Dafny.Rune> _in28 = (dafnyDocstring).Drop(BigInteger.One);
            Dafny.ISequence<Dafny.Rune> _in29 = ind;
            bool _in30 = false;
            Std.Wrappers._IOption<Dafny.ISequence<Dafny.Rune>> _in31 = codeMarker;
            dafnyDocstring = _in28;
            ind = _in29;
            newlineStarted = _in30;
            codeMarker = _in31;
            goto TAIL_CALL_START;
          }
        } else if ((((codeMarker).is_Some) && ((new BigInteger(((codeMarker).dtor_value).Count)) <= (new BigInteger((dafnyDocstring).Count)))) && (((dafnyDocstring).Take(new BigInteger(((codeMarker).dtor_value).Count))).Equals((codeMarker).dtor_value))) {
          _0___accumulator = Dafny.Sequence<Dafny.Rune>.Concat(_0___accumulator, (codeMarker).dtor_value);
          Dafny.ISequence<Dafny.Rune> _in32 = (dafnyDocstring).Drop(new BigInteger(((codeMarker).dtor_value).Count));
          Dafny.ISequence<Dafny.Rune> _in33 = ind;
          bool _in34 = false;
          Std.Wrappers._IOption<Dafny.ISequence<Dafny.Rune>> _in35 = Std.Wrappers.Option<Dafny.ISequence<Dafny.Rune>>.create_None();
          dafnyDocstring = _in32;
          ind = _in33;
          newlineStarted = _in34;
          codeMarker = _in35;
          goto TAIL_CALL_START;
        } else {
          _0___accumulator = Dafny.Sequence<Dafny.Rune>.Concat(_0___accumulator, (dafnyDocstring).Take(BigInteger.One));
          Dafny.ISequence<Dafny.Rune> _in36 = (dafnyDocstring).Drop(BigInteger.One);
          Dafny.ISequence<Dafny.Rune> _in37 = ind;
          bool _in38 = false;
          Std.Wrappers._IOption<Dafny.ISequence<Dafny.Rune>> _in39 = codeMarker;
          dafnyDocstring = _in36;
          ind = _in37;
          newlineStarted = _in38;
          codeMarker = _in39;
          goto TAIL_CALL_START;
        }
      } else {
        _0___accumulator = Dafny.Sequence<Dafny.Rune>.Concat(_0___accumulator, (dafnyDocstring).Take(BigInteger.One));
        Dafny.ISequence<Dafny.Rune> _in40 = (dafnyDocstring).Drop(BigInteger.One);
        Dafny.ISequence<Dafny.Rune> _in41 = ind;
        bool _in42 = false;
        Std.Wrappers._IOption<Dafny.ISequence<Dafny.Rune>> _in43 = codeMarker;
        dafnyDocstring = _in40;
        ind = _in41;
        newlineStarted = _in42;
        codeMarker = _in43;
        goto TAIL_CALL_START;
      }
    }
    public static Dafny.ISequence<Dafny.Rune> ToDocstringPrefix(Dafny.ISequence<Dafny.Rune> docString, Dafny.ISequence<Dafny.Rune> ind)
    {
      if ((docString).Equals(Dafny.Sequence<Dafny.Rune>.UnicodeFromString(""))) {
        return Dafny.Sequence<Dafny.Rune>.UnicodeFromString("");
      } else {
        return Dafny.Sequence<Dafny.Rune>.Concat(Dafny.Sequence<Dafny.Rune>.Concat(Dafny.Sequence<Dafny.Rune>.Concat(RAST.__default.DocStringPrefix, RAST.__default.ConvertDocstring(docString, ind, true, Std.Wrappers.Option<Dafny.ISequence<Dafny.Rune>>.create_None())), Dafny.Sequence<Dafny.Rune>.UnicodeFromString("\n")), ind);
      }
    }
    public static Dafny.ISequence<Dafny.Rune> SeqToString<__T>(Dafny.ISequence<__T> s, Func<__T, Dafny.ISequence<Dafny.Rune>> f, Dafny.ISequence<Dafny.Rune> separator)
    {
      if ((new BigInteger((s).Count)).Sign == 0) {
        return Dafny.Sequence<Dafny.Rune>.UnicodeFromString("");
      } else {
        return Dafny.Sequence<Dafny.Rune>.Concat(Dafny.Helpers.Id<Func<__T, Dafny.ISequence<Dafny.Rune>>>(f)((s).Select(BigInteger.Zero)), (((new BigInteger((s).Count)) > (BigInteger.One)) ? (Dafny.Sequence<Dafny.Rune>.Concat(separator, RAST.__default.SeqToString<__T>((s).Drop(BigInteger.One), f, separator))) : (Dafny.Sequence<Dafny.Rune>.UnicodeFromString(""))));
      }
    }
    public static RAST._IType ObjectType(RAST._IType underlying) {
      return ((RAST.__default.ObjectPath).AsType()).Apply(Dafny.Sequence<RAST._IType>.FromElements(underlying));
    }
    public static RAST._IType PtrType(RAST._IType underlying) {
      return ((RAST.__default.PtrPath).AsType()).Apply(Dafny.Sequence<RAST._IType>.FromElements(underlying));
    }
    public static RAST._IType RefCell(RAST._IType underlying) {
      return RAST.Type.create_TypeApp(RAST.__default.RefcellType, Dafny.Sequence<RAST._IType>.FromElements(underlying));
    }
    public static RAST._IType Vec(RAST._IType underlying) {
      return RAST.Type.create_TypeApp((((RAST.__default.std).MSel(Dafny.Sequence<Dafny.Rune>.UnicodeFromString("vec"))).MSel(Dafny.Sequence<Dafny.Rune>.UnicodeFromString("Vec"))).AsType(), Dafny.Sequence<RAST._IType>.FromElements(underlying));
    }
    public static RAST._IExpr NewVec(Dafny.ISequence<RAST._IExpr> elements) {
      return (RAST.Expr.create_Identifier(Dafny.Sequence<Dafny.Rune>.UnicodeFromString("vec!"))).Apply(elements);
    }
    public static RAST._IExpr Borrow(RAST._IExpr underlying) {
      return RAST.Expr.create_UnaryOp(Dafny.Sequence<Dafny.Rune>.UnicodeFromString("&"), underlying, DAST.Format.UnaryOpFormat.create_NoFormat());
    }
    public static RAST._IExpr BorrowMut(RAST._IExpr underlying) {
      return RAST.Expr.create_UnaryOp(Dafny.Sequence<Dafny.Rune>.UnicodeFromString("&mut"), underlying, DAST.Format.UnaryOpFormat.create_NoFormat());
    }
    public static RAST._IType RawType(Dafny.ISequence<Dafny.Rune> content) {
      return RAST.Type.create_TIdentifier(content);
    }
    public static RAST._IType Box(RAST._IType content) {
      return RAST.Type.create_TypeApp((RAST.__default.BoxPath).AsType(), Dafny.Sequence<RAST._IType>.FromElements(content));
    }
    public static RAST._IExpr BoxNew(RAST._IExpr content) {
      return (((RAST.__default.BoxPath).AsExpr()).FSel(Dafny.Sequence<Dafny.Rune>.UnicodeFromString("new"))).Apply(Dafny.Sequence<RAST._IExpr>.FromElements(content));
    }
    public static RAST._IType SystemTupleType(Dafny.ISequence<RAST._IType> elements) {
      return ((((RAST.__default.dafny__runtime).MSel(Dafny.Sequence<Dafny.Rune>.UnicodeFromString("_System"))).MSel(Dafny.Sequence<Dafny.Rune>.Concat(Dafny.Sequence<Dafny.Rune>.UnicodeFromString("Tuple"), Std.Strings.__default.OfNat(new BigInteger((elements).Count))))).AsType()).Apply(elements);
    }
    public static RAST._IExpr SystemTuple(Dafny.ISequence<RAST._IExpr> elements) {
      Dafny.ISequence<Dafny.Rune> _0_size = Std.Strings.__default.OfNat(new BigInteger((elements).Count));
      return RAST.Expr.create_StructBuild(((((RAST.__default.dafny__runtime).MSel(Dafny.Sequence<Dafny.Rune>.UnicodeFromString("_System"))).MSel(Dafny.Sequence<Dafny.Rune>.Concat(Dafny.Sequence<Dafny.Rune>.UnicodeFromString("Tuple"), _0_size))).MSel(Dafny.Sequence<Dafny.Rune>.Concat(Dafny.Sequence<Dafny.Rune>.UnicodeFromString("_T"), _0_size))).AsExpr(), ((System.Func<Dafny.ISequence<RAST._IAssignIdentifier>>) (() => {
  BigInteger dim11 = new BigInteger((elements).Count);
  var arr11 = new RAST._IAssignIdentifier[Dafny.Helpers.ToIntChecked(dim11, "array size exceeds memory limit")];
  for (int i11 = 0; i11 < dim11; i11++) {
    var _1_i = (BigInteger) i11;
    arr11[(int)(_1_i)] = RAST.AssignIdentifier.create(Dafny.Sequence<Dafny.Rune>.Concat(Dafny.Sequence<Dafny.Rune>.UnicodeFromString("_"), Std.Strings.__default.OfNat(_1_i)), (elements).Select(_1_i));
  }
  return Dafny.Sequence<RAST._IAssignIdentifier>.FromArray(arr11);
}))());
    }
    public static RAST._IType MaybeUninitType(RAST._IType underlying) {
      return (RAST.__default.MaybeUninitPathType).Apply(Dafny.Sequence<RAST._IType>.FromElements(underlying));
    }
    public static bool IsMaybeUninitType(RAST._IType tpe) {
      return (((tpe).is_TypeApp) && (object.Equals((tpe).dtor_baseName, RAST.__default.MaybeUninitPathType))) && ((new BigInteger(((tpe).dtor_arguments).Count)) == (BigInteger.One));
    }
    public static RAST._IType MaybeUninitTypeUnderlying(RAST._IType tpe) {
      return ((tpe).dtor_arguments).Select(BigInteger.Zero);
    }
    public static RAST._IExpr MaybeUninitNew(RAST._IExpr underlying) {
      return ((RAST.__default.MaybeUninitPath).FSel(Dafny.Sequence<Dafny.Rune>.UnicodeFromString("new"))).Apply(Dafny.Sequence<RAST._IExpr>.FromElements(underlying));
    }
    public static RAST._IType MaybePlaceboType(RAST._IType underlying) {
      return ((RAST.__default.MaybePlaceboPath).AsType()).Apply1(underlying);
    }
    public static Dafny.ISequence<Dafny.Rune> AddIndent(Dafny.ISequence<Dafny.Rune> raw, Dafny.ISequence<Dafny.Rune> ind)
    {
      Dafny.ISequence<Dafny.Rune> _0___accumulator = Dafny.Sequence<Dafny.Rune>.FromElements();
    TAIL_CALL_START: ;
      if ((new BigInteger((raw).Count)).Sign == 0) {
        return Dafny.Sequence<Dafny.Rune>.Concat(_0___accumulator, raw);
      } else if ((Dafny.Sequence<Dafny.Rune>.UnicodeFromString("[({")).Contains((raw).Select(BigInteger.Zero))) {
        _0___accumulator = Dafny.Sequence<Dafny.Rune>.Concat(_0___accumulator, Dafny.Sequence<Dafny.Rune>.FromElements((raw).Select(BigInteger.Zero)));
        Dafny.ISequence<Dafny.Rune> _in0 = (raw).Drop(BigInteger.One);
        Dafny.ISequence<Dafny.Rune> _in1 = Dafny.Sequence<Dafny.Rune>.Concat(ind, RAST.__default.IND);
        raw = _in0;
        ind = _in1;
        goto TAIL_CALL_START;
      } else if (((Dafny.Sequence<Dafny.Rune>.UnicodeFromString("})]")).Contains((raw).Select(BigInteger.Zero))) && ((new BigInteger((ind).Count)) > (new BigInteger(2)))) {
        _0___accumulator = Dafny.Sequence<Dafny.Rune>.Concat(_0___accumulator, Dafny.Sequence<Dafny.Rune>.FromElements((raw).Select(BigInteger.Zero)));
        Dafny.ISequence<Dafny.Rune> _in2 = (raw).Drop(BigInteger.One);
        Dafny.ISequence<Dafny.Rune> _in3 = (ind).Take((new BigInteger((ind).Count)) - (new BigInteger(2)));
        raw = _in2;
        ind = _in3;
        goto TAIL_CALL_START;
      } else if (((raw).Select(BigInteger.Zero)) == (new Dafny.Rune('\n'))) {
        _0___accumulator = Dafny.Sequence<Dafny.Rune>.Concat(_0___accumulator, Dafny.Sequence<Dafny.Rune>.Concat(Dafny.Sequence<Dafny.Rune>.FromElements((raw).Select(BigInteger.Zero)), ind));
        Dafny.ISequence<Dafny.Rune> _in4 = (raw).Drop(BigInteger.One);
        Dafny.ISequence<Dafny.Rune> _in5 = ind;
        raw = _in4;
        ind = _in5;
        goto TAIL_CALL_START;
      } else {
        _0___accumulator = Dafny.Sequence<Dafny.Rune>.Concat(_0___accumulator, Dafny.Sequence<Dafny.Rune>.FromElements((raw).Select(BigInteger.Zero)));
        Dafny.ISequence<Dafny.Rune> _in6 = (raw).Drop(BigInteger.One);
        Dafny.ISequence<Dafny.Rune> _in7 = ind;
        raw = _in6;
        ind = _in7;
        goto TAIL_CALL_START;
      }
    }
    public static BigInteger max(BigInteger i, BigInteger j)
    {
      if ((i) < (j)) {
        return j;
      } else {
        return i;
      }
    }
    public static RAST._IExpr AssignVar(Dafny.ISequence<Dafny.Rune> name, RAST._IExpr rhs)
    {
      return RAST.Expr.create_Assign(Std.Wrappers.Option<RAST._IAssignLhs>.create_Some(RAST.AssignLhs.create_LocalVar(name)), rhs);
    }
    public static RAST._IExpr AssignMember(RAST._IExpr @on, Dafny.ISequence<Dafny.Rune> field, RAST._IExpr rhs)
    {
      return RAST.Expr.create_Assign(Std.Wrappers.Option<RAST._IAssignLhs>.create_Some(RAST.AssignLhs.create_SelectMember(@on, field)), rhs);
    }
    public static RAST._IExpr Unsafe(RAST._IExpr underlying) {
      return RAST.Expr.create_UnaryOp(Dafny.Sequence<Dafny.Rune>.UnicodeFromString("unsafe"), underlying, DAST.Format.UnaryOpFormat.create_NoFormat());
    }
    public static RAST._IExpr MaybePlacebo(RAST._IExpr underlying) {
      return ((RAST.__default.MaybePlaceboPath).FSel(Dafny.Sequence<Dafny.Rune>.UnicodeFromString("from"))).Apply1(underlying);
    }
    public static RAST._IExpr IntoUsize(RAST._IExpr underlying) {
      return (((RAST.__default.dafny__runtime).MSel(Dafny.Sequence<Dafny.Rune>.UnicodeFromString("DafnyUsize"))).FSel(Dafny.Sequence<Dafny.Rune>.UnicodeFromString("into_usize"))).Apply1(underlying);
    }
<<<<<<< HEAD
    public static bool IsBorrowUpcastBox(RAST._IExpr r) {
      RAST._IExpr _source0 = r;
      {
        if (_source0.is_UnaryOp) {
          Dafny.ISequence<Dafny.Rune> op10 = _source0.dtor_op1;
          if (object.Equals(op10, Dafny.Sequence<Dafny.Rune>.UnicodeFromString("&"))) {
            RAST._IExpr underlying0 = _source0.dtor_underlying;
            if (underlying0.is_Call) {
              RAST._IExpr obj0 = underlying0.dtor_obj;
              if (obj0.is_Call) {
                RAST._IExpr obj1 = obj0.dtor_obj;
                if (obj1.is_CallType) {
                  RAST._IExpr _0_name = obj1.dtor_obj;
                  Dafny.ISequence<RAST._IType> _1_targs0 = obj1.dtor_typeArguments;
                  Dafny.ISequence<RAST._IExpr> _2_args0 = obj0.dtor_arguments;
                  Dafny.ISequence<RAST._IExpr> _3_args1 = underlying0.dtor_arguments;
                  return (((object.Equals(_0_name, ((RAST.__default.dafny__runtime).MSel(Dafny.Sequence<Dafny.Rune>.UnicodeFromString("upcast_box"))).AsExpr())) && ((new BigInteger((_2_args0).Count)).Sign == 0)) && ((new BigInteger((_3_args1).Count)) == (BigInteger.One))) && (((System.Func<bool>)(() => {
                    RAST._IExpr _source1 = (_3_args1).Select(BigInteger.Zero);
                    {
                      if (_source1.is_Call) {
                        RAST._IExpr obj2 = _source1.dtor_obj;
                        if (obj2.is_Select) {
                          RAST._IExpr obj3 = obj2.dtor_obj;
                          if (obj3.is_Identifier) {
                            Dafny.ISequence<Dafny.Rune> name0 = obj3.dtor_name;
                            if (object.Equals(name0, Dafny.Sequence<Dafny.Rune>.UnicodeFromString("self"))) {
                              Dafny.ISequence<Dafny.Rune> _4_clone = obj2.dtor_name;
                              Dafny.ISequence<RAST._IExpr> _5_args2 = _source1.dtor_arguments;
                              return (new BigInteger((_5_args2).Count)).Sign == 0;
                            }
                          }
                        }
                      }
                    }
                    {
                      return false;
                    }
                  }))());
                }
              }
            }
          }
        }
      }
      {
        return false;
      }
    }
    public static Dafny.ISequence<Dafny.Rune> IND { get {
      return Dafny.Sequence<Dafny.Rune>.UnicodeFromString("    ");
=======
    public static Dafny.ISequence<Dafny.Rune> DocStringPrefix { get {
      return Dafny.Sequence<Dafny.Rune>.UnicodeFromString("/// ");
>>>>>>> 5cd765af
    } }
    public static RAST._IType SelfOwned { get {
      return (RAST.Path.create_Self()).AsType();
    } }
    public static RAST._IType SelfBorrowed { get {
      return RAST.Type.create_Borrowed(RAST.__default.SelfOwned);
    } }
    public static RAST._IType SelfBorrowedMut { get {
      return RAST.Type.create_BorrowedMut(RAST.__default.SelfOwned);
    } }
    public static RAST._IPath @global { get {
      return RAST.Path.create_Global();
    } }
    public static RAST._IPath std { get {
      return (RAST.__default.@global).MSel(Dafny.Sequence<Dafny.Rune>.UnicodeFromString("std"));
    } }
    public static RAST._IPath RcPath { get {
      return ((RAST.__default.std).MSel(Dafny.Sequence<Dafny.Rune>.UnicodeFromString("rc"))).MSel(Dafny.Sequence<Dafny.Rune>.UnicodeFromString("Rc"));
    } }
    public static RAST._IPath ArcPath { get {
      return ((RAST.__default.std).MSel(Dafny.Sequence<Dafny.Rune>.UnicodeFromString("sync"))).MSel(Dafny.Sequence<Dafny.Rune>.UnicodeFromString("Arc"));
    } }
    public static RAST._IType RcType { get {
      return (RAST.__default.RcPath).AsType();
    } }
    public static RAST._IType ArcType { get {
      return (RAST.__default.ArcPath).AsType();
    } }
    public static RAST._IPath dafny__runtime { get {
      return (RAST.__default.@global).MSel(Dafny.Sequence<Dafny.Rune>.UnicodeFromString("dafny_runtime"));
    } }
    public static RAST._IPath ObjectPath { get {
      return (RAST.__default.dafny__runtime).MSel(Dafny.Sequence<Dafny.Rune>.UnicodeFromString("Object"));
    } }
    public static RAST._IExpr Object { get {
      return (RAST.__default.ObjectPath).AsExpr();
    } }
    public static RAST._IPath PtrPath { get {
      return (RAST.__default.dafny__runtime).MSel(Dafny.Sequence<Dafny.Rune>.UnicodeFromString("Ptr"));
    } }
    public static RAST._IPath BoxPath { get {
      return ((RAST.__default.std).MSel(Dafny.Sequence<Dafny.Rune>.UnicodeFromString("boxed"))).MSel(Dafny.Sequence<Dafny.Rune>.UnicodeFromString("Box"));
    } }
    public static RAST._IType BoxType { get {
      return (RAST.__default.BoxPath).AsType();
    } }
    public static RAST._IExpr Ptr { get {
      return (RAST.__default.PtrPath).AsExpr();
    } }
    public static RAST._IPath cell { get {
      return (RAST.__default.std).MSel(Dafny.Sequence<Dafny.Rune>.UnicodeFromString("cell"));
    } }
    public static RAST._IType RefcellType { get {
      return ((RAST.__default.cell).MSel(Dafny.Sequence<Dafny.Rune>.UnicodeFromString("RefCell"))).AsType();
    } }
    public static RAST._IType CloneTrait { get {
      return (((RAST.__default.std).MSel(Dafny.Sequence<Dafny.Rune>.UnicodeFromString("clone"))).MSel(Dafny.Sequence<Dafny.Rune>.UnicodeFromString("Clone"))).AsType();
    } }
    public static RAST._IPath std__default__Default { get {
      return ((RAST.__default.std).MSel(Dafny.Sequence<Dafny.Rune>.UnicodeFromString("default"))).MSel(Dafny.Sequence<Dafny.Rune>.UnicodeFromString("Default"));
    } }
    public static RAST._IType DefaultTrait { get {
      return (RAST.__default.std__default__Default).AsType();
    } }
    public static RAST._IType AnyTrait { get {
      return (((RAST.__default.std).MSel(Dafny.Sequence<Dafny.Rune>.UnicodeFromString("any"))).MSel(Dafny.Sequence<Dafny.Rune>.UnicodeFromString("Any"))).AsType();
    } }
    public static RAST._IType StaticTrait { get {
      return RAST.__default.RawType(Dafny.Sequence<Dafny.Rune>.UnicodeFromString("'static"));
    } }
    public static RAST._IType DafnyType { get {
      return ((RAST.__default.dafny__runtime).MSel(Dafny.Sequence<Dafny.Rune>.UnicodeFromString("DafnyType"))).AsType();
    } }
    public static RAST._IType DafnyPrint { get {
      return ((RAST.__default.dafny__runtime).MSel(Dafny.Sequence<Dafny.Rune>.UnicodeFromString("DafnyPrint"))).AsType();
    } }
    public static RAST._IType DafnyTypeEq { get {
      return ((RAST.__default.dafny__runtime).MSel(Dafny.Sequence<Dafny.Rune>.UnicodeFromString("DafnyTypeEq"))).AsType();
    } }
    public static RAST._IType Eq { get {
      return (((RAST.__default.std).MSel(Dafny.Sequence<Dafny.Rune>.UnicodeFromString("cmp"))).MSel(Dafny.Sequence<Dafny.Rune>.UnicodeFromString("Eq"))).AsType();
    } }
    public static RAST._IType Hash { get {
      return (((RAST.__default.std).MSel(Dafny.Sequence<Dafny.Rune>.UnicodeFromString("hash"))).MSel(Dafny.Sequence<Dafny.Rune>.UnicodeFromString("Hash"))).AsType();
    } }
    public static RAST._IType PartialEq { get {
      return (((RAST.__default.std).MSel(Dafny.Sequence<Dafny.Rune>.UnicodeFromString("cmp"))).MSel(Dafny.Sequence<Dafny.Rune>.UnicodeFromString("PartialEq"))).AsType();
    } }
    public static RAST._IType DafnyInt { get {
      return ((RAST.__default.dafny__runtime).MSel(Dafny.Sequence<Dafny.Rune>.UnicodeFromString("DafnyInt"))).AsType();
    } }
    public static RAST._IType SyncType { get {
      return (((RAST.__default.std).MSel(Dafny.Sequence<Dafny.Rune>.UnicodeFromString("marker"))).MSel(Dafny.Sequence<Dafny.Rune>.UnicodeFromString("Sync"))).AsType();
    } }
    public static RAST._IType SendType { get {
      return (((RAST.__default.std).MSel(Dafny.Sequence<Dafny.Rune>.UnicodeFromString("marker"))).MSel(Dafny.Sequence<Dafny.Rune>.UnicodeFromString("Send"))).AsType();
    } }
    public static RAST._IPath MaybeUninitPath { get {
      return ((RAST.__default.std).MSel(Dafny.Sequence<Dafny.Rune>.UnicodeFromString("mem"))).MSel(Dafny.Sequence<Dafny.Rune>.UnicodeFromString("MaybeUninit"));
    } }
    public static RAST._IType MaybeUninitPathType { get {
      return (RAST.__default.MaybeUninitPath).AsType();
    } }
    public static RAST._IExpr MaybeUninitExpr { get {
      return (RAST.__default.MaybeUninitPath).AsExpr();
    } }
    public static RAST._IPath MaybePlaceboPath { get {
      return (RAST.__default.dafny__runtime).MSel(Dafny.Sequence<Dafny.Rune>.UnicodeFromString("MaybePlacebo"));
    } }
    public static Dafny.ISequence<Dafny.Rune> IND { get {
      return Dafny.Sequence<Dafny.Rune>.UnicodeFromString("    ");
    } }
    public static RAST._IExpr self { get {
      return RAST.Expr.create_Identifier(Dafny.Sequence<Dafny.Rune>.UnicodeFromString("self"));
    } }
    public static RAST._IPath crate { get {
      return RAST.Path.create_Crate();
    } }
    public static RAST._IExpr dafny__runtime__Set { get {
      return ((RAST.__default.dafny__runtime).MSel(Dafny.Sequence<Dafny.Rune>.UnicodeFromString("Set"))).AsExpr();
    } }
    public static RAST._IExpr dafny__runtime__Set__from__array { get {
      return (RAST.__default.dafny__runtime__Set).FSel(Dafny.Sequence<Dafny.Rune>.UnicodeFromString("from_array"));
    } }
    public static RAST._IExpr dafny__runtime__Sequence { get {
      return ((RAST.__default.dafny__runtime).MSel(Dafny.Sequence<Dafny.Rune>.UnicodeFromString("Sequence"))).AsExpr();
    } }
    public static RAST._IExpr Sequence__from__array__owned { get {
      return (RAST.__default.dafny__runtime__Sequence).FSel(Dafny.Sequence<Dafny.Rune>.UnicodeFromString("from_array_owned"));
    } }
    public static RAST._IExpr Sequence__from__array { get {
      return (RAST.__default.dafny__runtime__Sequence).FSel(Dafny.Sequence<Dafny.Rune>.UnicodeFromString("from_array"));
    } }
    public static RAST._IExpr dafny__runtime__Multiset { get {
      return ((RAST.__default.dafny__runtime).MSel(Dafny.Sequence<Dafny.Rune>.UnicodeFromString("Multiset"))).AsExpr();
    } }
    public static RAST._IExpr dafny__runtime__Multiset__from__array { get {
      return (RAST.__default.dafny__runtime__Multiset).FSel(Dafny.Sequence<Dafny.Rune>.UnicodeFromString("from_array"));
    } }
    public static RAST._IExpr std__default__Default__default { get {
      return ((RAST.__default.std__default__Default).FSel(Dafny.Sequence<Dafny.Rune>.UnicodeFromString("default"))).Apply0();
    } }
    public static Dafny.ISequence<RAST._IAttribute> NoAttr { get {
      return Dafny.Sequence<RAST._IAttribute>.FromElements();
    } }
    public static BigInteger MAX__TUPLE__SIZE { get {
      return new BigInteger(12);
    } }
    public static Dafny.ISequence<Dafny.Rune> NoDoc { get {
      return Dafny.Sequence<Dafny.Rune>.UnicodeFromString("");
    } }
  }

  public interface _IRASTTopDownVisitor<T> {
    bool is_RASTTopDownVisitor { get; }
    Func<T, RAST._IType, T> dtor_VisitTypeSingle { get; }
    Func<T, RAST._IExpr, T> dtor_VisitExprSingle { get; }
    Func<T, RAST._IModDecl, RAST._IPath, T> dtor_VisitModDeclSingle { get; }
    bool dtor_recurseSubmodules { get; }
    _IRASTTopDownVisitor<__T> DowncastClone<__T>(Func<T, __T> converter0);
    T VisitMod(T acc, RAST._IMod mod, RAST._IPath SelfPath);
    T VisitTypeParams(T acc, Dafny.ISequence<RAST._ITypeParamDecl> typeParams);
    T VisitFields(T acc, RAST._IFields fields);
    T VisitModMapping(T acc, RAST._IModDecl modDecl, RAST._IPath SelfPath);
    T VisitStructMapping(T acc, RAST._IStruct @struct);
    T VisitTraitDecl(T acc, RAST._ITrait tr);
    T VisitTopFn(T acc, RAST._ITopFnDecl t);
    T VisitUse(T acc, RAST._IUse u);
    T VisitType(T acc, RAST._IType tpe);
    T VisitImplMapping(T acc, RAST._IImpl impl);
    T VisitBody(T acc, Dafny.ISequence<RAST._IImplMember> members);
    T VisitMember(T acc, RAST._IImplMember member);
    T VisitFn(T acc, RAST._IFn fn);
  }
  public class RASTTopDownVisitor<T> : _IRASTTopDownVisitor<T> {
    public readonly Func<T, RAST._IType, T> _VisitTypeSingle;
    public readonly Func<T, RAST._IExpr, T> _VisitExprSingle;
    public readonly Func<T, RAST._IModDecl, RAST._IPath, T> _VisitModDeclSingle;
    public readonly bool _recurseSubmodules;
    public RASTTopDownVisitor(Func<T, RAST._IType, T> VisitTypeSingle, Func<T, RAST._IExpr, T> VisitExprSingle, Func<T, RAST._IModDecl, RAST._IPath, T> VisitModDeclSingle, bool recurseSubmodules) {
      this._VisitTypeSingle = VisitTypeSingle;
      this._VisitExprSingle = VisitExprSingle;
      this._VisitModDeclSingle = VisitModDeclSingle;
      this._recurseSubmodules = recurseSubmodules;
    }
    public _IRASTTopDownVisitor<__T> DowncastClone<__T>(Func<T, __T> converter0) {
      if (this is _IRASTTopDownVisitor<__T> dt) { return dt; }
      return new RASTTopDownVisitor<__T>((_VisitTypeSingle).DowncastClone<T, RAST._IType, T, __T, RAST._IType, __T>(Dafny.Helpers.CastConverter<__T, T>, Dafny.Helpers.Id<RAST._IType>, Dafny.Helpers.CastConverter<T, __T>), (_VisitExprSingle).DowncastClone<T, RAST._IExpr, T, __T, RAST._IExpr, __T>(Dafny.Helpers.CastConverter<__T, T>, Dafny.Helpers.Id<RAST._IExpr>, Dafny.Helpers.CastConverter<T, __T>), (_VisitModDeclSingle).DowncastClone<T, RAST._IModDecl, RAST._IPath, T, __T, RAST._IModDecl, RAST._IPath, __T>(Dafny.Helpers.CastConverter<__T, T>, Dafny.Helpers.Id<RAST._IModDecl>, Dafny.Helpers.Id<RAST._IPath>, Dafny.Helpers.CastConverter<T, __T>), _recurseSubmodules);
    }
    public override bool Equals(object other) {
      var oth = other as RAST.RASTTopDownVisitor<T>;
      return oth != null && object.Equals(this._VisitTypeSingle, oth._VisitTypeSingle) && object.Equals(this._VisitExprSingle, oth._VisitExprSingle) && object.Equals(this._VisitModDeclSingle, oth._VisitModDeclSingle) && this._recurseSubmodules == oth._recurseSubmodules;
    }
    public override int GetHashCode() {
      ulong hash = 5381;
      hash = ((hash << 5) + hash) + 0;
      hash = ((hash << 5) + hash) + ((ulong)Dafny.Helpers.GetHashCode(this._VisitTypeSingle));
      hash = ((hash << 5) + hash) + ((ulong)Dafny.Helpers.GetHashCode(this._VisitExprSingle));
      hash = ((hash << 5) + hash) + ((ulong)Dafny.Helpers.GetHashCode(this._VisitModDeclSingle));
      hash = ((hash << 5) + hash) + ((ulong)Dafny.Helpers.GetHashCode(this._recurseSubmodules));
      return (int) hash;
    }
    public override string ToString() {
      string s = "RAST.RASTTopDownVisitor.RASTTopDownVisitor";
      s += "(";
      s += Dafny.Helpers.ToString(this._VisitTypeSingle);
      s += ", ";
      s += Dafny.Helpers.ToString(this._VisitExprSingle);
      s += ", ";
      s += Dafny.Helpers.ToString(this._VisitModDeclSingle);
      s += ", ";
      s += Dafny.Helpers.ToString(this._recurseSubmodules);
      s += ")";
      return s;
    }
    public static RAST._IRASTTopDownVisitor<T> Default(T _default_T) {
      return create(((T x2, RAST._IType x3) => _default_T), ((T x4, RAST._IExpr x5) => _default_T), ((T x6, RAST._IModDecl x7, RAST._IPath x8) => _default_T), false);
    }
    public static Dafny.TypeDescriptor<RAST._IRASTTopDownVisitor<T>> _TypeDescriptor(Dafny.TypeDescriptor<T> _td_T) {
      return new Dafny.TypeDescriptor<RAST._IRASTTopDownVisitor<T>>(RAST.RASTTopDownVisitor<T>.Default(_td_T.Default()));
    }
    public static _IRASTTopDownVisitor<T> create(Func<T, RAST._IType, T> VisitTypeSingle, Func<T, RAST._IExpr, T> VisitExprSingle, Func<T, RAST._IModDecl, RAST._IPath, T> VisitModDeclSingle, bool recurseSubmodules) {
      return new RASTTopDownVisitor<T>(VisitTypeSingle, VisitExprSingle, VisitModDeclSingle, recurseSubmodules);
    }
    public static _IRASTTopDownVisitor<T> create_RASTTopDownVisitor(Func<T, RAST._IType, T> VisitTypeSingle, Func<T, RAST._IExpr, T> VisitExprSingle, Func<T, RAST._IModDecl, RAST._IPath, T> VisitModDeclSingle, bool recurseSubmodules) {
      return create(VisitTypeSingle, VisitExprSingle, VisitModDeclSingle, recurseSubmodules);
    }
    public bool is_RASTTopDownVisitor { get { return true; } }
    public Func<T, RAST._IType, T> dtor_VisitTypeSingle {
      get {
        return this._VisitTypeSingle;
      }
    }
    public Func<T, RAST._IExpr, T> dtor_VisitExprSingle {
      get {
        return this._VisitExprSingle;
      }
    }
    public Func<T, RAST._IModDecl, RAST._IPath, T> dtor_VisitModDeclSingle {
      get {
        return this._VisitModDeclSingle;
      }
    }
    public bool dtor_recurseSubmodules {
      get {
        return this._recurseSubmodules;
      }
    }
    public T VisitMod(T acc, RAST._IMod mod, RAST._IPath SelfPath)
    {
      return (mod).Fold<T>(acc, Dafny.Helpers.Id<Func<RAST._IPath, RAST._IMod, Func<T, RAST._IModDecl, T>>>((_0_SelfPath, _1_mod) => ((System.Func<T, RAST._IModDecl, T>)((_2_acc, _3_modDecl) => {
        return (this).VisitModMapping(_2_acc, _3_modDecl, _0_SelfPath);
      })))(SelfPath, mod));
    }
    public T VisitTypeParams(T acc, Dafny.ISequence<RAST._ITypeParamDecl> typeParams)
    {
      return RAST.__default.FoldLeft<T, RAST._ITypeParamDecl>(((System.Func<T, RAST._ITypeParamDecl, T>)((_0_acc, _1_t) => {
        return RAST.__default.FoldLeft<T, RAST._IType>(((System.Func<T, RAST._IType, T>)((_2_acc, _3_t) => {
          return (this).VisitType(_2_acc, _3_t);
        })), _0_acc, (_1_t).dtor_constraints);
      })), acc, typeParams);
    }
    public T VisitFields(T acc, RAST._IFields fields)
    {
      RAST._IFields _source0 = fields;
      {
        if (_source0.is_NamedFields) {
          Dafny.ISequence<RAST._IField> _0_sFields = _source0.dtor_fields;
          return RAST.__default.FoldLeft<T, RAST._IField>(((System.Func<T, RAST._IField, T>)((_1_acc, _2_f) => {
            return (this).VisitType(_1_acc, ((_2_f).dtor_formal).dtor_tpe);
          })), acc, _0_sFields);
        }
      }
      {
        Dafny.ISequence<RAST._INamelessField> _3_sFields = _source0.dtor_types;
        return RAST.__default.FoldLeft<T, RAST._INamelessField>(((System.Func<T, RAST._INamelessField, T>)((_4_acc, _5_f) => {
          return (this).VisitType(_4_acc, (_5_f).dtor_tpe);
        })), acc, _3_sFields);
      }
    }
    public T VisitModMapping(T acc, RAST._IModDecl modDecl, RAST._IPath SelfPath)
    {
      T _0_acc = Dafny.Helpers.Id<Func<T, RAST._IModDecl, RAST._IPath, T>>((this).dtor_VisitModDeclSingle)(acc, modDecl, SelfPath);
      RAST._IModDecl _source0 = modDecl;
      {
        if (_source0.is_ModDecl) {
          RAST._IMod _1_mod = _source0.dtor_mod;
          if ((this).dtor_recurseSubmodules) {
            return (this).VisitMod(_0_acc, _1_mod, (SelfPath).MSel((_1_mod).dtor_name));
          } else {
            return _0_acc;
          }
        }
      }
      {
        if (_source0.is_StructDecl) {
          RAST._IStruct _2_struct = _source0.dtor_struct;
          return (this).VisitStructMapping(_0_acc, _2_struct);
        }
      }
      {
        if (_source0.is_TypeDecl) {
          RAST._ITypeSynonym tpe0 = _source0.dtor_tpe;
          Dafny.ISequence<Dafny.Rune> _3_attributes = tpe0.dtor_docString;
          Dafny.ISequence<Dafny.Rune> _4_name = tpe0.dtor_name;
          Dafny.ISequence<RAST._ITypeParamDecl> _5_typeParams = tpe0.dtor_typeParams;
          RAST._IType _6_tpe = tpe0.dtor_tpe;
          T _7_acc = (this).VisitTypeParams(_0_acc, _5_typeParams);
          T _8_acc = (this).VisitType(_7_acc, _6_tpe);
          return _8_acc;
        }
      }
      {
        if (_source0.is_ConstDecl) {
          RAST._IConstant c0 = _source0.dtor_c;
          Dafny.ISequence<Dafny.Rune> _9_attributes = c0.dtor_docString;
          Dafny.ISequence<Dafny.Rune> _10_name = c0.dtor_name;
          RAST._IType _11_tpe = c0.dtor_tpe;
          RAST._IExpr _12_value = c0.dtor_value;
          T _13_acc = (this).VisitType(_0_acc, _11_tpe);
          T _14_acc = (_12_value).Fold<T>(_13_acc, (this).dtor_VisitExprSingle, (this).dtor_VisitTypeSingle);
          return _14_acc;
        }
      }
      {
        if (_source0.is_EnumDecl) {
          RAST._IEnum enum0 = _source0.dtor_enum;
          Dafny.ISequence<Dafny.Rune> _15_attributes = enum0.dtor_docString;
          Dafny.ISequence<Dafny.Rune> _16_name = enum0.dtor_name;
          Dafny.ISequence<RAST._ITypeParamDecl> _17_typeParams = enum0.dtor_typeParams;
          Dafny.ISequence<RAST._IEnumCase> _18_variants = enum0.dtor_variants;
          return RAST.__default.FoldLeft<T, RAST._IEnumCase>(Dafny.Helpers.Id<Func<Dafny.ISequence<RAST._IEnumCase>, Func<T, RAST._IEnumCase, T>>>((_19_variants) => ((System.Func<T, RAST._IEnumCase, T>)((_20_acc, _21_enumCase) => {
            return (this).VisitFields(_20_acc, (_21_enumCase).dtor_fields);
          })))(_18_variants), (this).VisitTypeParams(_0_acc, _17_typeParams), _18_variants);
        }
      }
      {
        if (_source0.is_ImplDecl) {
          RAST._IImpl _22_impl = _source0.dtor_impl;
          return (this).VisitImplMapping(_0_acc, _22_impl);
        }
      }
      {
        if (_source0.is_TraitDecl) {
          RAST._ITrait _23_tr = _source0.dtor_tr;
          return (this).VisitTraitDecl(_0_acc, _23_tr);
        }
      }
      {
        if (_source0.is_TopFnDecl) {
          RAST._ITopFnDecl _24_fn = _source0.dtor_fn;
          return (this).VisitTopFn(_0_acc, _24_fn);
        }
      }
      {
        RAST._IUse _25_use = _source0.dtor_use;
        return (this).VisitUse(_0_acc, _25_use);
      }
    }
    public T VisitStructMapping(T acc, RAST._IStruct @struct)
    {
      return (this).VisitTypeParams(acc, (@struct).dtor_typeParams);
    }
    public T VisitTraitDecl(T acc, RAST._ITrait tr)
    {
      RAST._ITrait _source0 = tr;
      {
        Dafny.ISequence<RAST._ITypeParamDecl> _0_typeParams = _source0.dtor_typeParams;
        RAST._IType _1_tpe = _source0.dtor_tpe;
        Dafny.ISequence<RAST._IType> _2_parents = _source0.dtor_parents;
        Dafny.ISequence<RAST._IImplMember> _3_body = _source0.dtor_body;
        T _4_acc = (this).VisitTypeParams(acc, _0_typeParams);
        T _5_acc = (_1_tpe).Fold<T>(_4_acc, (this).dtor_VisitTypeSingle);
        T _6_acc = RAST.__default.FoldLeft<T, RAST._IType>(((System.Func<T, RAST._IType, T>)((_7_acc, _8_parent) => {
          return (_8_parent).Fold<T>(_7_acc, (this).dtor_VisitTypeSingle);
        })), _5_acc, _2_parents);
        return (this).VisitBody(_6_acc, _3_body);
      }
    }
    public T VisitTopFn(T acc, RAST._ITopFnDecl t)
    {
      RAST._ITopFnDecl _source0 = t;
      {
        Dafny.ISequence<RAST._IAttribute> _0_attributes = _source0.dtor_attributes;
        RAST._IVisibility _1_visibility = _source0.dtor_visibility;
        RAST._IFn _2_fn = _source0.dtor_fn;
        return (this).VisitFn(acc, _2_fn);
      }
    }
    public T VisitUse(T acc, RAST._IUse u)
    {
      return acc;
    }
    public T VisitType(T acc, RAST._IType tpe)
    {
      return (tpe).Fold<T>(acc, ((System.Func<T, RAST._IType, T>)((_0_acc, _1_t) => {
        return Dafny.Helpers.Id<Func<T, RAST._IType, T>>((this).dtor_VisitTypeSingle)(_0_acc, _1_t);
      })));
    }
    public T VisitImplMapping(T acc, RAST._IImpl impl)
    {
      RAST._IImpl _source0 = impl;
      {
        if (_source0.is_ImplFor) {
          Dafny.ISequence<RAST._ITypeParamDecl> _0_typeParams = _source0.dtor_typeParams;
          RAST._IType _1_tpe = _source0.dtor_tpe;
          RAST._IType _2_forType = _source0.dtor_forType;
          Dafny.ISequence<RAST._IImplMember> _3_body = _source0.dtor_body;
          T _4_acc = (this).VisitTypeParams(acc, _0_typeParams);
          T _5_acc = (this).VisitType(_4_acc, _1_tpe);
          T _6_acc = (this).VisitType(_5_acc, _2_forType);
          return (this).VisitBody(_6_acc, _3_body);
        }
      }
      {
        Dafny.ISequence<RAST._ITypeParamDecl> _7_typeParams = _source0.dtor_typeParams;
        RAST._IType _8_tpe = _source0.dtor_tpe;
        Dafny.ISequence<RAST._IImplMember> _9_body = _source0.dtor_body;
        T _10_acc = (this).VisitType(acc, _8_tpe);
        return (this).VisitBody(_10_acc, _9_body);
      }
    }
    public T VisitBody(T acc, Dafny.ISequence<RAST._IImplMember> members)
    {
      return RAST.__default.FoldLeft<T, RAST._IImplMember>(Dafny.Helpers.Id<Func<Dafny.ISequence<RAST._IImplMember>, Func<T, RAST._IImplMember, T>>>((_0_members) => ((System.Func<T, RAST._IImplMember, T>)((_1_acc, _2_member) => {
        return (this).VisitMember(_1_acc, _2_member);
      })))(members), acc, members);
    }
    public T VisitMember(T acc, RAST._IImplMember member)
    {
      RAST._IImplMember _source0 = member;
      {
        if (_source0.is_RawImplMember) {
          Dafny.ISequence<Dafny.Rune> _0_content = _source0.dtor_content;
          return acc;
        }
      }
      {
        if (_source0.is_FnDecl) {
          Dafny.ISequence<Dafny.Rune> _1_docString = _source0.dtor_docString;
          Dafny.ISequence<RAST._IAttribute> _2_attributes = _source0.dtor_attributes;
          RAST._IVisibility _3_pub = _source0.dtor_pub;
          RAST._IFn _4_fun = _source0.dtor_fun;
          return (this).VisitFn(acc, _4_fun);
        }
      }
      {
        if (_source0.is_TypeDeclMember) {
          Dafny.ISequence<Dafny.Rune> _5_name = _source0.dtor_name;
          RAST._IType _6_tpe = _source0.dtor_rhs;
          return (this).VisitType(acc, _6_tpe);
        }
      }
      {
        RAST._IExpr _7_expr = _source0.dtor_expr;
        return (_7_expr).Fold<T>(acc, (this).dtor_VisitExprSingle, (this).dtor_VisitTypeSingle);
      }
    }
    public T VisitFn(T acc, RAST._IFn fn)
    {
      RAST._IFn _source0 = fn;
      {
        Dafny.ISequence<Dafny.Rune> _0_name = _source0.dtor_name;
        Dafny.ISequence<RAST._ITypeParamDecl> _1_typeParams = _source0.dtor_typeParams;
        Dafny.ISequence<RAST._IFormal> _2_formals = _source0.dtor_formals;
        Std.Wrappers._IOption<RAST._IType> _3_returnType = _source0.dtor_returnType;
        Std.Wrappers._IOption<RAST._IExpr> _4_body = _source0.dtor_body;
        T _5_acc = (this).VisitTypeParams(acc, _1_typeParams);
        T _6_acc = RAST.__default.FoldLeft<T, RAST._IFormal>(Dafny.Helpers.Id<Func<Dafny.ISequence<RAST._IFormal>, Func<T, RAST._IFormal, T>>>((_7_formals) => ((System.Func<T, RAST._IFormal, T>)((_8_acc, _9_f) => {
          return ((_9_f).dtor_tpe).Fold<T>(_8_acc, (this).dtor_VisitTypeSingle);
        })))(_2_formals), _5_acc, _2_formals);
        T _10_acc = (((_3_returnType).is_None) ? (_6_acc) : (((_3_returnType).dtor_value).Fold<T>(_6_acc, (this).dtor_VisitTypeSingle)));
        T _11_acc = (((_4_body).is_None) ? (_10_acc) : (((_4_body).dtor_value).Fold<T>(_10_acc, (this).dtor_VisitExprSingle, (this).dtor_VisitTypeSingle)));
        return _11_acc;
      }
    }
  }

  public interface _IRASTBottomUpReplacer {
    bool is_RASTBottomUpReplacer { get; }
    Func<RAST._IMod, RAST._IPath, RAST._IMod> dtor_ReplaceModSingle { get; }
    Func<RAST._IType, RAST._IType> dtor_ReplaceTypeSingle { get; }
    Func<RAST._IExpr, RAST._IExpr> dtor_ReplaceExprSingle { get; }
    _IRASTBottomUpReplacer DowncastClone();
    RAST._IMod ReplaceMod(RAST._IMod mod, RAST._IPath SelfPath);
    RAST._IModDecl ReplaceModDecl(RAST._IModDecl modDecl, RAST._IPath SelfPath);
    RAST._IStruct ReplaceStruct(RAST._IStruct @struct);
    RAST._ITypeSynonym ReplaceTypeDecl(RAST._ITypeSynonym t);
    RAST._IConstant ReplaceConst(RAST._IConstant t);
    RAST._IEnum ReplaceEnum(RAST._IEnum @enum);
    RAST._IEnumCase ReplaceEnumCase(RAST._IEnumCase enumCase);
    RAST._IImpl ReplaceImplDecl(RAST._IImpl impl);
    RAST._ITrait ReplaceTrait(RAST._ITrait tr);
    RAST._ITopFnDecl ReplaceTopFn(RAST._ITopFnDecl t);
    RAST._IFn ReplaceFn(RAST._IFn t);
    RAST._IUse ReplaceUse(RAST._IUse use);
    Dafny.ISequence<RAST._IImplMember> ReplaceBody(Dafny.ISequence<RAST._IImplMember> decls);
    RAST._IImplMember ReplaceImplMember(RAST._IImplMember t);
    RAST._IExpr ReplaceExpr(RAST._IExpr e);
    Dafny.ISequence<RAST._ITypeParamDecl> ReplaceTypeParams(Dafny.ISequence<RAST._ITypeParamDecl> typeParams);
    RAST._IType ReplaceType(RAST._IType t);
    RAST._IFields ReplaceFields(RAST._IFields fields);
  }
  public class RASTBottomUpReplacer : _IRASTBottomUpReplacer {
    public readonly Func<RAST._IMod, RAST._IPath, RAST._IMod> _ReplaceModSingle;
    public readonly Func<RAST._IType, RAST._IType> _ReplaceTypeSingle;
    public readonly Func<RAST._IExpr, RAST._IExpr> _ReplaceExprSingle;
    public RASTBottomUpReplacer(Func<RAST._IMod, RAST._IPath, RAST._IMod> ReplaceModSingle, Func<RAST._IType, RAST._IType> ReplaceTypeSingle, Func<RAST._IExpr, RAST._IExpr> ReplaceExprSingle) {
      this._ReplaceModSingle = ReplaceModSingle;
      this._ReplaceTypeSingle = ReplaceTypeSingle;
      this._ReplaceExprSingle = ReplaceExprSingle;
    }
    public _IRASTBottomUpReplacer DowncastClone() {
      if (this is _IRASTBottomUpReplacer dt) { return dt; }
      return new RASTBottomUpReplacer(_ReplaceModSingle, _ReplaceTypeSingle, _ReplaceExprSingle);
    }
    public override bool Equals(object other) {
      var oth = other as RAST.RASTBottomUpReplacer;
      return oth != null && object.Equals(this._ReplaceModSingle, oth._ReplaceModSingle) && object.Equals(this._ReplaceTypeSingle, oth._ReplaceTypeSingle) && object.Equals(this._ReplaceExprSingle, oth._ReplaceExprSingle);
    }
    public override int GetHashCode() {
      ulong hash = 5381;
      hash = ((hash << 5) + hash) + 0;
      hash = ((hash << 5) + hash) + ((ulong)Dafny.Helpers.GetHashCode(this._ReplaceModSingle));
      hash = ((hash << 5) + hash) + ((ulong)Dafny.Helpers.GetHashCode(this._ReplaceTypeSingle));
      hash = ((hash << 5) + hash) + ((ulong)Dafny.Helpers.GetHashCode(this._ReplaceExprSingle));
      return (int) hash;
    }
    public override string ToString() {
      string s = "RAST.RASTBottomUpReplacer.RASTBottomUpReplacer";
      s += "(";
      s += Dafny.Helpers.ToString(this._ReplaceModSingle);
      s += ", ";
      s += Dafny.Helpers.ToString(this._ReplaceTypeSingle);
      s += ", ";
      s += Dafny.Helpers.ToString(this._ReplaceExprSingle);
      s += ")";
      return s;
    }
    private static readonly RAST._IRASTBottomUpReplacer theDefault = create(((Func<RAST._IMod, RAST._IPath, RAST._IMod>)null), ((RAST._IType x9) => RAST.Type.Default()), ((RAST._IExpr x10) => RAST.Expr.Default()));
    public static RAST._IRASTBottomUpReplacer Default() {
      return theDefault;
    }
    private static readonly Dafny.TypeDescriptor<RAST._IRASTBottomUpReplacer> _TYPE = new Dafny.TypeDescriptor<RAST._IRASTBottomUpReplacer>(RAST.RASTBottomUpReplacer.Default());
    public static Dafny.TypeDescriptor<RAST._IRASTBottomUpReplacer> _TypeDescriptor() {
      return _TYPE;
    }
    public static _IRASTBottomUpReplacer create(Func<RAST._IMod, RAST._IPath, RAST._IMod> ReplaceModSingle, Func<RAST._IType, RAST._IType> ReplaceTypeSingle, Func<RAST._IExpr, RAST._IExpr> ReplaceExprSingle) {
      return new RASTBottomUpReplacer(ReplaceModSingle, ReplaceTypeSingle, ReplaceExprSingle);
    }
    public static _IRASTBottomUpReplacer create_RASTBottomUpReplacer(Func<RAST._IMod, RAST._IPath, RAST._IMod> ReplaceModSingle, Func<RAST._IType, RAST._IType> ReplaceTypeSingle, Func<RAST._IExpr, RAST._IExpr> ReplaceExprSingle) {
      return create(ReplaceModSingle, ReplaceTypeSingle, ReplaceExprSingle);
    }
    public bool is_RASTBottomUpReplacer { get { return true; } }
    public Func<RAST._IMod, RAST._IPath, RAST._IMod> dtor_ReplaceModSingle {
      get {
        return this._ReplaceModSingle;
      }
    }
    public Func<RAST._IType, RAST._IType> dtor_ReplaceTypeSingle {
      get {
        return this._ReplaceTypeSingle;
      }
    }
    public Func<RAST._IExpr, RAST._IExpr> dtor_ReplaceExprSingle {
      get {
        return this._ReplaceExprSingle;
      }
    }
    public RAST._IMod ReplaceMod(RAST._IMod mod, RAST._IPath SelfPath)
    {
      if ((mod).is_ExternMod) {
        return mod;
      } else {
        Dafny.ISequence<RAST._IModDecl> _0_newModDeclarations = (mod).Fold<Dafny.ISequence<RAST._IModDecl>>(Dafny.Sequence<RAST._IModDecl>.FromElements(), Dafny.Helpers.Id<Func<RAST._IPath, RAST._IMod, Func<Dafny.ISequence<RAST._IModDecl>, RAST._IModDecl, Dafny.ISequence<RAST._IModDecl>>>>((_1_SelfPath, _2_mod) => ((System.Func<Dafny.ISequence<RAST._IModDecl>, RAST._IModDecl, Dafny.ISequence<RAST._IModDecl>>)((_3_current, _4_modDecl) => {
          return Dafny.Sequence<RAST._IModDecl>.Concat(_3_current, Dafny.Sequence<RAST._IModDecl>.FromElements((this).ReplaceModDecl(_4_modDecl, _1_SelfPath)));
        })))(SelfPath, mod));
        RAST._IMod _5_dt__update__tmp_h0 = mod;
        Dafny.ISequence<RAST._IModDecl> _6_dt__update_hbody_h0 = _0_newModDeclarations;
        return RAST.Mod.create_Mod((_5_dt__update__tmp_h0).dtor_docString, (_5_dt__update__tmp_h0).dtor_attributes, (_5_dt__update__tmp_h0).dtor_name, _6_dt__update_hbody_h0);
      }
    }
    public RAST._IModDecl ReplaceModDecl(RAST._IModDecl modDecl, RAST._IPath SelfPath)
    {
      RAST._IModDecl _source0 = modDecl;
      {
        if (_source0.is_ModDecl) {
          RAST._IMod _0_mod = _source0.dtor_mod;
          return RAST.ModDecl.create_ModDecl(Dafny.Helpers.Id<Func<RAST._IMod, RAST._IPath, RAST._IMod>>((this).dtor_ReplaceModSingle)(_0_mod, (SelfPath).MSel((_0_mod).dtor_name)));
        }
      }
      {
        if (_source0.is_StructDecl) {
          RAST._IStruct _1_struct = _source0.dtor_struct;
          return RAST.ModDecl.create_StructDecl((this).ReplaceStruct(_1_struct));
        }
      }
      {
        if (_source0.is_TypeDecl) {
          RAST._ITypeSynonym _2_tpe = _source0.dtor_tpe;
          return RAST.ModDecl.create_TypeDecl((this).ReplaceTypeDecl(_2_tpe));
        }
      }
      {
        if (_source0.is_ConstDecl) {
          RAST._IConstant _3_c = _source0.dtor_c;
          return RAST.ModDecl.create_ConstDecl((this).ReplaceConst(_3_c));
        }
      }
      {
        if (_source0.is_EnumDecl) {
          RAST._IEnum _4_enum = _source0.dtor_enum;
          return RAST.ModDecl.create_EnumDecl((this).ReplaceEnum(_4_enum));
        }
      }
      {
        if (_source0.is_ImplDecl) {
          RAST._IImpl _5_impl = _source0.dtor_impl;
          return RAST.ModDecl.create_ImplDecl((this).ReplaceImplDecl(_5_impl));
        }
      }
      {
        if (_source0.is_TraitDecl) {
          RAST._ITrait _6_tr = _source0.dtor_tr;
          return RAST.ModDecl.create_TraitDecl((this).ReplaceTrait(_6_tr));
        }
      }
      {
        if (_source0.is_TopFnDecl) {
          RAST._ITopFnDecl _7_fn = _source0.dtor_fn;
          return RAST.ModDecl.create_TopFnDecl((this).ReplaceTopFn(_7_fn));
        }
      }
      {
        RAST._IUse _8_use = _source0.dtor_use;
        return RAST.ModDecl.create_UseDecl((this).ReplaceUse(_8_use));
      }
    }
    public RAST._IStruct ReplaceStruct(RAST._IStruct @struct) {
      RAST._IStruct _source0 = @struct;
      {
        Dafny.ISequence<Dafny.Rune> _0_docString = _source0.dtor_docString;
        Dafny.ISequence<RAST._IAttribute> _1_attributes = _source0.dtor_attributes;
        Dafny.ISequence<Dafny.Rune> _2_name = _source0.dtor_name;
        Dafny.ISequence<RAST._ITypeParamDecl> _3_typeParams = _source0.dtor_typeParams;
        RAST._IFields _4_fields = _source0.dtor_fields;
        return RAST.Struct.create(_0_docString, _1_attributes, _2_name, (this).ReplaceTypeParams(_3_typeParams), (this).ReplaceFields(_4_fields));
      }
    }
    public RAST._ITypeSynonym ReplaceTypeDecl(RAST._ITypeSynonym t) {
      RAST._ITypeSynonym _source0 = t;
      {
        Dafny.ISequence<Dafny.Rune> _0_docString = _source0.dtor_docString;
        Dafny.ISequence<RAST._IAttribute> _1_attributes = _source0.dtor_attributes;
        Dafny.ISequence<Dafny.Rune> _2_name = _source0.dtor_name;
        Dafny.ISequence<RAST._ITypeParamDecl> _3_typeParams = _source0.dtor_typeParams;
        RAST._IType _4_tpe = _source0.dtor_tpe;
        return RAST.TypeSynonym.create(_0_docString, _1_attributes, _2_name, (this).ReplaceTypeParams(_3_typeParams), (this).ReplaceType(_4_tpe));
      }
    }
    public RAST._IConstant ReplaceConst(RAST._IConstant t) {
      RAST._IConstant _source0 = t;
      {
        Dafny.ISequence<Dafny.Rune> _0_docString = _source0.dtor_docString;
        Dafny.ISequence<RAST._IAttribute> _1_attributes = _source0.dtor_attributes;
        Dafny.ISequence<Dafny.Rune> _2_name = _source0.dtor_name;
        RAST._IType _3_tpe = _source0.dtor_tpe;
        RAST._IExpr _4_value = _source0.dtor_value;
        return RAST.Constant.create(_0_docString, _1_attributes, _2_name, (this).ReplaceType(_3_tpe), (this).ReplaceExpr(_4_value));
      }
    }
    public RAST._IEnum ReplaceEnum(RAST._IEnum @enum) {
      RAST._IEnum _source0 = @enum;
      {
        Dafny.ISequence<Dafny.Rune> _0_docString = _source0.dtor_docString;
        Dafny.ISequence<RAST._IAttribute> _1_attributes = _source0.dtor_attributes;
        Dafny.ISequence<Dafny.Rune> _2_name = _source0.dtor_name;
        Dafny.ISequence<RAST._ITypeParamDecl> _3_typeParams = _source0.dtor_typeParams;
        Dafny.ISequence<RAST._IEnumCase> _4_variants = _source0.dtor_variants;
        return RAST.Enum.create(_0_docString, _1_attributes, _2_name, (this).ReplaceTypeParams(_3_typeParams), Std.Collections.Seq.__default.Map<RAST._IEnumCase, RAST._IEnumCase>(((System.Func<RAST._IEnumCase, RAST._IEnumCase>)((_5_t) => {
  return (this).ReplaceEnumCase(_5_t);
})), _4_variants));
      }
    }
    public RAST._IEnumCase ReplaceEnumCase(RAST._IEnumCase enumCase) {
      RAST._IEnumCase _source0 = enumCase;
      {
        Dafny.ISequence<Dafny.Rune> _0_docString = _source0.dtor_docString;
        Dafny.ISequence<Dafny.Rune> _1_name = _source0.dtor_name;
        RAST._IFields _2_fields = _source0.dtor_fields;
        return RAST.EnumCase.create(_0_docString, _1_name, (this).ReplaceFields(_2_fields));
      }
    }
    public RAST._IImpl ReplaceImplDecl(RAST._IImpl impl) {
      RAST._IImpl _source0 = impl;
      {
        if (_source0.is_ImplFor) {
          Dafny.ISequence<RAST._ITypeParamDecl> _0_typeParams = _source0.dtor_typeParams;
          RAST._IType _1_tpe = _source0.dtor_tpe;
          RAST._IType _2_forType = _source0.dtor_forType;
          Dafny.ISequence<RAST._IImplMember> _3_body = _source0.dtor_body;
          return RAST.Impl.create_ImplFor((this).ReplaceTypeParams(_0_typeParams), (this).ReplaceType(_1_tpe), (this).ReplaceType(_2_forType), (this).ReplaceBody(_3_body));
        }
      }
      {
        Dafny.ISequence<RAST._ITypeParamDecl> _4_typeParams = _source0.dtor_typeParams;
        RAST._IType _5_tpe = _source0.dtor_tpe;
        Dafny.ISequence<RAST._IImplMember> _6_body = _source0.dtor_body;
        return RAST.Impl.create_Impl((this).ReplaceTypeParams(_4_typeParams), (this).ReplaceType(_5_tpe), (this).ReplaceBody(_6_body));
      }
    }
    public RAST._ITrait ReplaceTrait(RAST._ITrait tr) {
      RAST._ITrait _source0 = tr;
      {
        Dafny.ISequence<Dafny.Rune> _0_docString = _source0.dtor_docString;
        Dafny.ISequence<RAST._IAttribute> _1_attributes = _source0.dtor_attributes;
        Dafny.ISequence<RAST._ITypeParamDecl> _2_typeParams = _source0.dtor_typeParams;
        RAST._IType _3_tpe = _source0.dtor_tpe;
        Dafny.ISequence<RAST._IType> _4_parents = _source0.dtor_parents;
        Dafny.ISequence<RAST._IImplMember> _5_body = _source0.dtor_body;
        return RAST.Trait.create(_0_docString, _1_attributes, (this).ReplaceTypeParams(_2_typeParams), (this).ReplaceType(_3_tpe), Std.Collections.Seq.__default.Map<RAST._IType, RAST._IType>(((System.Func<RAST._IType, RAST._IType>)((_6_t) => {
  return (this).ReplaceType(_6_t);
})), _4_parents), (this).ReplaceBody(_5_body));
      }
    }
    public RAST._ITopFnDecl ReplaceTopFn(RAST._ITopFnDecl t) {
      RAST._ITopFnDecl _source0 = t;
      {
        Dafny.ISequence<Dafny.Rune> _0_docString = _source0.dtor_docString;
        Dafny.ISequence<RAST._IAttribute> _1_attributes = _source0.dtor_attributes;
        RAST._IVisibility _2_visibility = _source0.dtor_visibility;
        RAST._IFn _3_fn = _source0.dtor_fn;
        return RAST.TopFnDecl.create(_0_docString, _1_attributes, _2_visibility, (this).ReplaceFn(_3_fn));
      }
    }
    public RAST._IFn ReplaceFn(RAST._IFn t) {
      RAST._IFn _source0 = t;
      {
        Dafny.ISequence<Dafny.Rune> _0_name = _source0.dtor_name;
        Dafny.ISequence<RAST._ITypeParamDecl> _1_typeParams = _source0.dtor_typeParams;
        Dafny.ISequence<RAST._IFormal> _2_formals = _source0.dtor_formals;
        Std.Wrappers._IOption<RAST._IType> _3_returnType = _source0.dtor_returnType;
        Std.Wrappers._IOption<RAST._IExpr> _4_body = _source0.dtor_body;
        return RAST.Fn.create(_0_name, (this).ReplaceTypeParams(_1_typeParams), Std.Collections.Seq.__default.Map<RAST._IFormal, RAST._IFormal>(Dafny.Helpers.Id<Func<Dafny.ISequence<RAST._IFormal>, Func<RAST._IFormal, RAST._IFormal>>>((_5_formals) => ((System.Func<RAST._IFormal, RAST._IFormal>)((_6_f) => {
  return (_6_f).Replace(this.ReplaceType);
})))(_2_formals), _2_formals), (((_3_returnType).is_None) ? (Std.Wrappers.Option<RAST._IType>.create_None()) : (Std.Wrappers.Option<RAST._IType>.create_Some(((_3_returnType).dtor_value).Replace(this.ReplaceType)))), (((_4_body).is_None) ? (Std.Wrappers.Option<RAST._IExpr>.create_None()) : (Std.Wrappers.Option<RAST._IExpr>.create_Some(((_4_body).dtor_value).Replace(this.ReplaceExpr, this.ReplaceType)))));
      }
    }
    public RAST._IUse ReplaceUse(RAST._IUse use) {
      RAST._IUse _source0 = use;
      {
        RAST._IVisibility _0_visibility = _source0.dtor_visibility;
        RAST._IPath _1_path = _source0.dtor_path;
        return RAST.Use.create(_0_visibility, _1_path);
      }
    }
    public Dafny.ISequence<RAST._IImplMember> ReplaceBody(Dafny.ISequence<RAST._IImplMember> decls) {
      return Std.Collections.Seq.__default.Map<RAST._IImplMember, RAST._IImplMember>(((System.Func<RAST._IImplMember, RAST._IImplMember>)((_0_t) => {
        return (this).ReplaceImplMember(_0_t);
      })), decls);
    }
    public RAST._IImplMember ReplaceImplMember(RAST._IImplMember t) {
      RAST._IImplMember _source0 = t;
      {
        if (_source0.is_RawImplMember) {
          Dafny.ISequence<Dafny.Rune> _0_content = _source0.dtor_content;
          return t;
        }
      }
      {
        if (_source0.is_FnDecl) {
          Dafny.ISequence<Dafny.Rune> _1_docString = _source0.dtor_docString;
          Dafny.ISequence<RAST._IAttribute> _2_attributes = _source0.dtor_attributes;
          RAST._IVisibility _3_pub = _source0.dtor_pub;
          RAST._IFn _4_fun = _source0.dtor_fun;
          return RAST.ImplMember.create_FnDecl(_1_docString, _2_attributes, _3_pub, (this).ReplaceFn(_4_fun));
        }
      }
      {
        if (_source0.is_TypeDeclMember) {
          Dafny.ISequence<Dafny.Rune> _5_name = _source0.dtor_name;
          RAST._IType _6_tpe = _source0.dtor_rhs;
          return RAST.ImplMember.create_TypeDeclMember(_5_name, (this).ReplaceType(_6_tpe));
        }
      }
      {
        RAST._IExpr _7_expr = _source0.dtor_expr;
        return RAST.ImplMember.create_ImplMemberMacro((this).ReplaceExpr(_7_expr));
      }
    }
    public RAST._IExpr ReplaceExpr(RAST._IExpr e) {
      return (e).Replace((this).dtor_ReplaceExprSingle, (this).dtor_ReplaceTypeSingle);
    }
    public Dafny.ISequence<RAST._ITypeParamDecl> ReplaceTypeParams(Dafny.ISequence<RAST._ITypeParamDecl> typeParams) {
      return Std.Collections.Seq.__default.Map<RAST._ITypeParamDecl, RAST._ITypeParamDecl>(((System.Func<RAST._ITypeParamDecl, RAST._ITypeParamDecl>)((_0_t) => {
        return Dafny.Helpers.Let<RAST._ITypeParamDecl, RAST._ITypeParamDecl>(_0_t, _pat_let5_0 => Dafny.Helpers.Let<RAST._ITypeParamDecl, RAST._ITypeParamDecl>(_pat_let5_0, _1_dt__update__tmp_h0 => Dafny.Helpers.Let<Dafny.ISequence<RAST._IType>, RAST._ITypeParamDecl>(Std.Collections.Seq.__default.Map<RAST._IType, RAST._IType>(((System.Func<RAST._IType, RAST._IType>)((_2_constraint) => {
          return (this).ReplaceType(_2_constraint);
        })), (_0_t).dtor_constraints), _pat_let6_0 => Dafny.Helpers.Let<Dafny.ISequence<RAST._IType>, RAST._ITypeParamDecl>(_pat_let6_0, _3_dt__update_hconstraints_h0 => RAST.TypeParamDecl.create((_1_dt__update__tmp_h0).dtor_name, _3_dt__update_hconstraints_h0)))));
      })), typeParams);
    }
    public RAST._IType ReplaceType(RAST._IType t) {
      return (t).Replace((this).dtor_ReplaceTypeSingle);
    }
    public RAST._IFields ReplaceFields(RAST._IFields fields) {
      RAST._IFields _source0 = fields;
      {
        if (_source0.is_NamedFields) {
          Dafny.ISequence<RAST._IField> _0_sFields = _source0.dtor_fields;
          return RAST.Fields.create_NamedFields(Std.Collections.Seq.__default.Map<RAST._IField, RAST._IField>(((System.Func<RAST._IField, RAST._IField>)((_1_f) => {
  return Dafny.Helpers.Let<RAST._IField, RAST._IField>(_1_f, _pat_let7_0 => Dafny.Helpers.Let<RAST._IField, RAST._IField>(_pat_let7_0, _2_dt__update__tmp_h0 => Dafny.Helpers.Let<RAST._IFormal, RAST._IField>(Dafny.Helpers.Let<RAST._IFormal, RAST._IFormal>((_1_f).dtor_formal, _pat_let9_0 => Dafny.Helpers.Let<RAST._IFormal, RAST._IFormal>(_pat_let9_0, _3_dt__update__tmp_h1 => Dafny.Helpers.Let<RAST._IType, RAST._IFormal>((this).ReplaceType(((_1_f).dtor_formal).dtor_tpe), _pat_let10_0 => Dafny.Helpers.Let<RAST._IType, RAST._IFormal>(_pat_let10_0, _4_dt__update_htpe_h0 => RAST.Formal.create((_3_dt__update__tmp_h1).dtor_name, _4_dt__update_htpe_h0))))), _pat_let8_0 => Dafny.Helpers.Let<RAST._IFormal, RAST._IField>(_pat_let8_0, _5_dt__update_hformal_h0 => RAST.Field.create((_2_dt__update__tmp_h0).dtor_visibility, _5_dt__update_hformal_h0)))));
})), _0_sFields));
        }
      }
      {
        Dafny.ISequence<RAST._INamelessField> _6_sFields = _source0.dtor_types;
        return RAST.Fields.create_NamelessFields(Std.Collections.Seq.__default.Map<RAST._INamelessField, RAST._INamelessField>(((System.Func<RAST._INamelessField, RAST._INamelessField>)((_7_f) => {
  return Dafny.Helpers.Let<RAST._INamelessField, RAST._INamelessField>(_7_f, _pat_let11_0 => Dafny.Helpers.Let<RAST._INamelessField, RAST._INamelessField>(_pat_let11_0, _8_dt__update__tmp_h2 => Dafny.Helpers.Let<RAST._IType, RAST._INamelessField>((this).ReplaceType((_7_f).dtor_tpe), _pat_let12_0 => Dafny.Helpers.Let<RAST._IType, RAST._INamelessField>(_pat_let12_0, _9_dt__update_htpe_h1 => RAST.NamelessField.create((_8_dt__update__tmp_h2).dtor_visibility, _9_dt__update_htpe_h1)))));
})), _6_sFields));
      }
    }
  }

  public interface _IMod {
    bool is_Mod { get; }
    bool is_ExternMod { get; }
    Dafny.ISequence<Dafny.Rune> dtor_docString { get; }
    Dafny.ISequence<RAST._IAttribute> dtor_attributes { get; }
    Dafny.ISequence<Dafny.Rune> dtor_name { get; }
    Dafny.ISequence<RAST._IModDecl> dtor_body { get; }
    _IMod DowncastClone();
    __T Fold<__T>(__T acc, Func<__T, RAST._IModDecl, __T> accBuilder);
    Dafny.ISequence<Dafny.Rune> _ToString(Dafny.ISequence<Dafny.Rune> ind);
  }
  public abstract class Mod : _IMod {
    public Mod() {
    }
    private static readonly RAST._IMod theDefault = create_Mod(Dafny.Sequence<Dafny.Rune>.Empty, Dafny.Sequence<RAST._IAttribute>.Empty, Dafny.Sequence<Dafny.Rune>.Empty, Dafny.Sequence<RAST._IModDecl>.Empty);
    public static RAST._IMod Default() {
      return theDefault;
    }
    private static readonly Dafny.TypeDescriptor<RAST._IMod> _TYPE = new Dafny.TypeDescriptor<RAST._IMod>(RAST.Mod.Default());
    public static Dafny.TypeDescriptor<RAST._IMod> _TypeDescriptor() {
      return _TYPE;
    }
    public static _IMod create_Mod(Dafny.ISequence<Dafny.Rune> docString, Dafny.ISequence<RAST._IAttribute> attributes, Dafny.ISequence<Dafny.Rune> name, Dafny.ISequence<RAST._IModDecl> body) {
      return new Mod_Mod(docString, attributes, name, body);
    }
    public static _IMod create_ExternMod(Dafny.ISequence<Dafny.Rune> name) {
      return new Mod_ExternMod(name);
    }
    public bool is_Mod { get { return this is Mod_Mod; } }
    public bool is_ExternMod { get { return this is Mod_ExternMod; } }
    public Dafny.ISequence<Dafny.Rune> dtor_docString {
      get {
        var d = this;
        return ((Mod_Mod)d)._docString;
      }
    }
    public Dafny.ISequence<RAST._IAttribute> dtor_attributes {
      get {
        var d = this;
        return ((Mod_Mod)d)._attributes;
      }
    }
    public Dafny.ISequence<Dafny.Rune> dtor_name {
      get {
        var d = this;
        if (d is Mod_Mod) { return ((Mod_Mod)d)._name; }
        return ((Mod_ExternMod)d)._name;
      }
    }
    public Dafny.ISequence<RAST._IModDecl> dtor_body {
      get {
        var d = this;
        return ((Mod_Mod)d)._body;
      }
    }
    public abstract _IMod DowncastClone();
    public __T Fold<__T>(__T acc, Func<__T, RAST._IModDecl, __T> accBuilder)
    {
      if ((this).is_ExternMod) {
        return acc;
      } else {
        return RAST.__default.FoldLeft<__T, RAST._IModDecl>(accBuilder, acc, (this).dtor_body);
      }
    }
    public Dafny.ISequence<Dafny.Rune> _ToString(Dafny.ISequence<Dafny.Rune> ind) {
      var _pat_let_tv0 = ind;
      var _pat_let_tv1 = ind;
      var _pat_let_tv2 = ind;
      var _pat_let_tv3 = ind;
      var _pat_let_tv4 = ind;
      var _pat_let_tv5 = ind;
      RAST._IMod _source0 = this;
      {
        if (_source0.is_ExternMod) {
          Dafny.ISequence<Dafny.Rune> _0_name = _source0.dtor_name;
          return Dafny.Sequence<Dafny.Rune>.Concat(Dafny.Sequence<Dafny.Rune>.Concat(Dafny.Sequence<Dafny.Rune>.UnicodeFromString("pub mod "), _0_name), Dafny.Sequence<Dafny.Rune>.UnicodeFromString(";"));
        }
      }
      {
        Dafny.ISequence<Dafny.Rune> _1_docString = _source0.dtor_docString;
        Dafny.ISequence<RAST._IAttribute> _2_attributes = _source0.dtor_attributes;
        Dafny.ISequence<Dafny.Rune> _3_name = _source0.dtor_name;
        Dafny.ISequence<RAST._IModDecl> _4_body = _source0.dtor_body;
        return Dafny.Sequence<Dafny.Rune>.Concat(Dafny.Sequence<Dafny.Rune>.Concat(RAST.__default.ToDocstringPrefix(_1_docString, ind), RAST.Attribute.ToStringMultiple(_2_attributes, ind)), Dafny.Helpers.Let<bool, Dafny.ISequence<Dafny.Rune>>(((new BigInteger((_4_body).Count)).Sign == 1) && (((_4_body).Select(BigInteger.Zero)).is_UseDecl), _pat_let13_0 => Dafny.Helpers.Let<bool, Dafny.ISequence<Dafny.Rune>>(_pat_let13_0, _5_startWithUse => Dafny.Helpers.Let<Dafny.ISequence<Dafny.Rune>, Dafny.ISequence<Dafny.Rune>>(((_5_startWithUse) ? (Dafny.Sequence<Dafny.Rune>.Concat(Dafny.Sequence<Dafny.Rune>.Concat(Dafny.Sequence<Dafny.Rune>.UnicodeFromString("\n"), _pat_let_tv0), RAST.__default.IND)) : (Dafny.Sequence<Dafny.Rune>.UnicodeFromString(""))), _pat_let14_0 => Dafny.Helpers.Let<Dafny.ISequence<Dafny.Rune>, Dafny.ISequence<Dafny.Rune>>(_pat_let14_0, _6_prefixIfNotUseDecl => Dafny.Helpers.Let<Dafny.ISequence<Dafny.Rune>, Dafny.ISequence<Dafny.Rune>>(((_5_startWithUse) ? (Dafny.Sequence<Dafny.Rune>.Concat(_pat_let_tv1, RAST.__default.IND)) : (Dafny.Sequence<Dafny.Rune>.UnicodeFromString(""))), _pat_let15_0 => Dafny.Helpers.Let<Dafny.ISequence<Dafny.Rune>, Dafny.ISequence<Dafny.Rune>>(_pat_let15_0, _7_prefixIfUseDecl => Dafny.Helpers.Let<Dafny.ISequence<Dafny.Rune>, Dafny.ISequence<Dafny.Rune>>(((_5_startWithUse) ? (Dafny.Sequence<Dafny.Rune>.UnicodeFromString("\n")) : (Dafny.Sequence<Dafny.Rune>.Concat(Dafny.Sequence<Dafny.Rune>.Concat(Dafny.Sequence<Dafny.Rune>.UnicodeFromString("\n\n"), _pat_let_tv2), RAST.__default.IND))), _pat_let16_0 => Dafny.Helpers.Let<Dafny.ISequence<Dafny.Rune>, Dafny.ISequence<Dafny.Rune>>(_pat_let16_0, _8_infixDecl => Dafny.Helpers.Let<Dafny.ISequence<Dafny.Rune>, Dafny.ISequence<Dafny.Rune>>(((_5_startWithUse) ? (Dafny.Sequence<Dafny.Rune>.UnicodeFromString("")) : (Dafny.Sequence<Dafny.Rune>.Concat(_pat_let_tv3, RAST.__default.IND))), _pat_let17_0 => Dafny.Helpers.Let<Dafny.ISequence<Dafny.Rune>, Dafny.ISequence<Dafny.Rune>>(_pat_let17_0, _9_initialIdent => Dafny.Sequence<Dafny.Rune>.Concat(Dafny.Sequence<Dafny.Rune>.Concat(Dafny.Sequence<Dafny.Rune>.Concat(Dafny.Sequence<Dafny.Rune>.Concat(Dafny.Sequence<Dafny.Rune>.Concat(Dafny.Sequence<Dafny.Rune>.Concat(Dafny.Sequence<Dafny.Rune>.Concat(Dafny.Sequence<Dafny.Rune>.Concat(Dafny.Sequence<Dafny.Rune>.UnicodeFromString("pub mod "), _3_name), Dafny.Sequence<Dafny.Rune>.UnicodeFromString(" {")), Dafny.Sequence<Dafny.Rune>.UnicodeFromString("\n")), _9_initialIdent), RAST.__default.SeqToString<RAST._IModDecl>(_4_body, Dafny.Helpers.Id<Func<Dafny.ISequence<Dafny.Rune>, Dafny.ISequence<Dafny.Rune>, Dafny.ISequence<Dafny.Rune>, Func<RAST._IModDecl, Dafny.ISequence<Dafny.Rune>>>>((_10_prefixIfUseDecl, _11_prefixIfNotUseDecl, _12_ind) => ((System.Func<RAST._IModDecl, Dafny.ISequence<Dafny.Rune>>)((_13_modDecl) => {
          return Dafny.Sequence<Dafny.Rune>.Concat((((_13_modDecl).is_UseDecl) ? (_10_prefixIfUseDecl) : (_11_prefixIfNotUseDecl)), (_13_modDecl)._ToString(Dafny.Sequence<Dafny.Rune>.Concat(_12_ind, RAST.__default.IND)));
        })))(_7_prefixIfUseDecl, _6_prefixIfNotUseDecl, _pat_let_tv4), _8_infixDecl)), Dafny.Sequence<Dafny.Rune>.UnicodeFromString("\n")), _pat_let_tv5), Dafny.Sequence<Dafny.Rune>.UnicodeFromString("}")))))))))))));
      }
    }
  }
  public class Mod_Mod : Mod {
    public readonly Dafny.ISequence<Dafny.Rune> _docString;
    public readonly Dafny.ISequence<RAST._IAttribute> _attributes;
    public readonly Dafny.ISequence<Dafny.Rune> _name;
    public readonly Dafny.ISequence<RAST._IModDecl> _body;
    public Mod_Mod(Dafny.ISequence<Dafny.Rune> docString, Dafny.ISequence<RAST._IAttribute> attributes, Dafny.ISequence<Dafny.Rune> name, Dafny.ISequence<RAST._IModDecl> body) : base() {
      this._docString = docString;
      this._attributes = attributes;
      this._name = name;
      this._body = body;
    }
    public override _IMod DowncastClone() {
      if (this is _IMod dt) { return dt; }
      return new Mod_Mod(_docString, _attributes, _name, _body);
    }
    public override bool Equals(object other) {
      var oth = other as RAST.Mod_Mod;
      return oth != null && object.Equals(this._docString, oth._docString) && object.Equals(this._attributes, oth._attributes) && object.Equals(this._name, oth._name) && object.Equals(this._body, oth._body);
    }
    public override int GetHashCode() {
      ulong hash = 5381;
      hash = ((hash << 5) + hash) + 0;
      hash = ((hash << 5) + hash) + ((ulong)Dafny.Helpers.GetHashCode(this._docString));
      hash = ((hash << 5) + hash) + ((ulong)Dafny.Helpers.GetHashCode(this._attributes));
      hash = ((hash << 5) + hash) + ((ulong)Dafny.Helpers.GetHashCode(this._name));
      hash = ((hash << 5) + hash) + ((ulong)Dafny.Helpers.GetHashCode(this._body));
      return (int) hash;
    }
    public override string ToString() {
      string s = "RAST.Mod.Mod";
      s += "(";
      s += this._docString.ToVerbatimString(true);
      s += ", ";
      s += Dafny.Helpers.ToString(this._attributes);
      s += ", ";
      s += this._name.ToVerbatimString(true);
      s += ", ";
      s += Dafny.Helpers.ToString(this._body);
      s += ")";
      return s;
    }
  }
  public class Mod_ExternMod : Mod {
    public readonly Dafny.ISequence<Dafny.Rune> _name;
    public Mod_ExternMod(Dafny.ISequence<Dafny.Rune> name) : base() {
      this._name = name;
    }
    public override _IMod DowncastClone() {
      if (this is _IMod dt) { return dt; }
      return new Mod_ExternMod(_name);
    }
    public override bool Equals(object other) {
      var oth = other as RAST.Mod_ExternMod;
      return oth != null && object.Equals(this._name, oth._name);
    }
    public override int GetHashCode() {
      ulong hash = 5381;
      hash = ((hash << 5) + hash) + 1;
      hash = ((hash << 5) + hash) + ((ulong)Dafny.Helpers.GetHashCode(this._name));
      return (int) hash;
    }
    public override string ToString() {
      string s = "RAST.Mod.ExternMod";
      s += "(";
      s += this._name.ToVerbatimString(true);
      s += ")";
      return s;
    }
  }

  public interface _IModDecl {
    bool is_ModDecl { get; }
    bool is_StructDecl { get; }
    bool is_TypeDecl { get; }
    bool is_ConstDecl { get; }
    bool is_EnumDecl { get; }
    bool is_ImplDecl { get; }
    bool is_TraitDecl { get; }
    bool is_TopFnDecl { get; }
    bool is_UseDecl { get; }
    RAST._IMod dtor_mod { get; }
    RAST._IStruct dtor_struct { get; }
    RAST._ITypeSynonym dtor_tpe { get; }
    RAST._IConstant dtor_c { get; }
    RAST._IEnum dtor_enum { get; }
    RAST._IImpl dtor_impl { get; }
    RAST._ITrait dtor_tr { get; }
    RAST._ITopFnDecl dtor_fn { get; }
    RAST._IUse dtor_use { get; }
    _IModDecl DowncastClone();
    Dafny.ISequence<Dafny.Rune> _ToString(Dafny.ISequence<Dafny.Rune> ind);
  }
  public abstract class ModDecl : _IModDecl {
    public ModDecl() {
    }
    private static readonly RAST._IModDecl theDefault = create_ModDecl(RAST.Mod.Default());
    public static RAST._IModDecl Default() {
      return theDefault;
    }
    private static readonly Dafny.TypeDescriptor<RAST._IModDecl> _TYPE = new Dafny.TypeDescriptor<RAST._IModDecl>(RAST.ModDecl.Default());
    public static Dafny.TypeDescriptor<RAST._IModDecl> _TypeDescriptor() {
      return _TYPE;
    }
    public static _IModDecl create_ModDecl(RAST._IMod mod) {
      return new ModDecl_ModDecl(mod);
    }
    public static _IModDecl create_StructDecl(RAST._IStruct @struct) {
      return new ModDecl_StructDecl(@struct);
    }
    public static _IModDecl create_TypeDecl(RAST._ITypeSynonym tpe) {
      return new ModDecl_TypeDecl(tpe);
    }
    public static _IModDecl create_ConstDecl(RAST._IConstant c) {
      return new ModDecl_ConstDecl(c);
    }
    public static _IModDecl create_EnumDecl(RAST._IEnum @enum) {
      return new ModDecl_EnumDecl(@enum);
    }
    public static _IModDecl create_ImplDecl(RAST._IImpl impl) {
      return new ModDecl_ImplDecl(impl);
    }
    public static _IModDecl create_TraitDecl(RAST._ITrait tr) {
      return new ModDecl_TraitDecl(tr);
    }
    public static _IModDecl create_TopFnDecl(RAST._ITopFnDecl fn) {
      return new ModDecl_TopFnDecl(fn);
    }
    public static _IModDecl create_UseDecl(RAST._IUse use) {
      return new ModDecl_UseDecl(use);
    }
    public bool is_ModDecl { get { return this is ModDecl_ModDecl; } }
    public bool is_StructDecl { get { return this is ModDecl_StructDecl; } }
    public bool is_TypeDecl { get { return this is ModDecl_TypeDecl; } }
    public bool is_ConstDecl { get { return this is ModDecl_ConstDecl; } }
    public bool is_EnumDecl { get { return this is ModDecl_EnumDecl; } }
    public bool is_ImplDecl { get { return this is ModDecl_ImplDecl; } }
    public bool is_TraitDecl { get { return this is ModDecl_TraitDecl; } }
    public bool is_TopFnDecl { get { return this is ModDecl_TopFnDecl; } }
    public bool is_UseDecl { get { return this is ModDecl_UseDecl; } }
    public RAST._IMod dtor_mod {
      get {
        var d = this;
        return ((ModDecl_ModDecl)d)._mod;
      }
    }
    public RAST._IStruct dtor_struct {
      get {
        var d = this;
        return ((ModDecl_StructDecl)d)._struct;
      }
    }
    public RAST._ITypeSynonym dtor_tpe {
      get {
        var d = this;
        return ((ModDecl_TypeDecl)d)._tpe;
      }
    }
    public RAST._IConstant dtor_c {
      get {
        var d = this;
        return ((ModDecl_ConstDecl)d)._c;
      }
    }
    public RAST._IEnum dtor_enum {
      get {
        var d = this;
        return ((ModDecl_EnumDecl)d)._enum;
      }
    }
    public RAST._IImpl dtor_impl {
      get {
        var d = this;
        return ((ModDecl_ImplDecl)d)._impl;
      }
    }
    public RAST._ITrait dtor_tr {
      get {
        var d = this;
        return ((ModDecl_TraitDecl)d)._tr;
      }
    }
    public RAST._ITopFnDecl dtor_fn {
      get {
        var d = this;
        return ((ModDecl_TopFnDecl)d)._fn;
      }
    }
    public RAST._IUse dtor_use {
      get {
        var d = this;
        return ((ModDecl_UseDecl)d)._use;
      }
    }
    public abstract _IModDecl DowncastClone();
    public Dafny.ISequence<Dafny.Rune> _ToString(Dafny.ISequence<Dafny.Rune> ind) {
      if ((this).is_ModDecl) {
        return ((this).dtor_mod)._ToString(ind);
      } else if ((this).is_StructDecl) {
        return ((this).dtor_struct)._ToString(ind);
      } else if ((this).is_ImplDecl) {
        return ((this).dtor_impl)._ToString(ind);
      } else if ((this).is_EnumDecl) {
        return ((this).dtor_enum)._ToString(ind);
      } else if ((this).is_TypeDecl) {
        return ((this).dtor_tpe)._ToString(ind);
      } else if ((this).is_ConstDecl) {
        return ((this).dtor_c)._ToString(ind);
      } else if ((this).is_TraitDecl) {
        return ((this).dtor_tr)._ToString(ind);
      } else if ((this).is_TopFnDecl) {
        return ((this).dtor_fn)._ToString(ind);
      } else {
        return ((this).dtor_use)._ToString(ind);
      }
    }
  }
  public class ModDecl_ModDecl : ModDecl {
    public readonly RAST._IMod _mod;
    public ModDecl_ModDecl(RAST._IMod mod) : base() {
      this._mod = mod;
    }
    public override _IModDecl DowncastClone() {
      if (this is _IModDecl dt) { return dt; }
      return new ModDecl_ModDecl(_mod);
    }
    public override bool Equals(object other) {
      var oth = other as RAST.ModDecl_ModDecl;
      return oth != null && object.Equals(this._mod, oth._mod);
    }
    public override int GetHashCode() {
      ulong hash = 5381;
      hash = ((hash << 5) + hash) + 0;
      hash = ((hash << 5) + hash) + ((ulong)Dafny.Helpers.GetHashCode(this._mod));
      return (int) hash;
    }
    public override string ToString() {
      string s = "RAST.ModDecl.ModDecl";
      s += "(";
      s += Dafny.Helpers.ToString(this._mod);
      s += ")";
      return s;
    }
  }
  public class ModDecl_StructDecl : ModDecl {
    public readonly RAST._IStruct _struct;
    public ModDecl_StructDecl(RAST._IStruct @struct) : base() {
      this._struct = @struct;
    }
    public override _IModDecl DowncastClone() {
      if (this is _IModDecl dt) { return dt; }
      return new ModDecl_StructDecl(_struct);
    }
    public override bool Equals(object other) {
      var oth = other as RAST.ModDecl_StructDecl;
      return oth != null && object.Equals(this._struct, oth._struct);
    }
    public override int GetHashCode() {
      ulong hash = 5381;
      hash = ((hash << 5) + hash) + 1;
      hash = ((hash << 5) + hash) + ((ulong)Dafny.Helpers.GetHashCode(this._struct));
      return (int) hash;
    }
    public override string ToString() {
      string s = "RAST.ModDecl.StructDecl";
      s += "(";
      s += Dafny.Helpers.ToString(this._struct);
      s += ")";
      return s;
    }
  }
  public class ModDecl_TypeDecl : ModDecl {
    public readonly RAST._ITypeSynonym _tpe;
    public ModDecl_TypeDecl(RAST._ITypeSynonym tpe) : base() {
      this._tpe = tpe;
    }
    public override _IModDecl DowncastClone() {
      if (this is _IModDecl dt) { return dt; }
      return new ModDecl_TypeDecl(_tpe);
    }
    public override bool Equals(object other) {
      var oth = other as RAST.ModDecl_TypeDecl;
      return oth != null && object.Equals(this._tpe, oth._tpe);
    }
    public override int GetHashCode() {
      ulong hash = 5381;
      hash = ((hash << 5) + hash) + 2;
      hash = ((hash << 5) + hash) + ((ulong)Dafny.Helpers.GetHashCode(this._tpe));
      return (int) hash;
    }
    public override string ToString() {
      string s = "RAST.ModDecl.TypeDecl";
      s += "(";
      s += Dafny.Helpers.ToString(this._tpe);
      s += ")";
      return s;
    }
  }
  public class ModDecl_ConstDecl : ModDecl {
    public readonly RAST._IConstant _c;
    public ModDecl_ConstDecl(RAST._IConstant c) : base() {
      this._c = c;
    }
    public override _IModDecl DowncastClone() {
      if (this is _IModDecl dt) { return dt; }
      return new ModDecl_ConstDecl(_c);
    }
    public override bool Equals(object other) {
      var oth = other as RAST.ModDecl_ConstDecl;
      return oth != null && object.Equals(this._c, oth._c);
    }
    public override int GetHashCode() {
      ulong hash = 5381;
      hash = ((hash << 5) + hash) + 3;
      hash = ((hash << 5) + hash) + ((ulong)Dafny.Helpers.GetHashCode(this._c));
      return (int) hash;
    }
    public override string ToString() {
      string s = "RAST.ModDecl.ConstDecl";
      s += "(";
      s += Dafny.Helpers.ToString(this._c);
      s += ")";
      return s;
    }
  }
  public class ModDecl_EnumDecl : ModDecl {
    public readonly RAST._IEnum _enum;
    public ModDecl_EnumDecl(RAST._IEnum @enum) : base() {
      this._enum = @enum;
    }
    public override _IModDecl DowncastClone() {
      if (this is _IModDecl dt) { return dt; }
      return new ModDecl_EnumDecl(_enum);
    }
    public override bool Equals(object other) {
      var oth = other as RAST.ModDecl_EnumDecl;
      return oth != null && object.Equals(this._enum, oth._enum);
    }
    public override int GetHashCode() {
      ulong hash = 5381;
      hash = ((hash << 5) + hash) + 4;
      hash = ((hash << 5) + hash) + ((ulong)Dafny.Helpers.GetHashCode(this._enum));
      return (int) hash;
    }
    public override string ToString() {
      string s = "RAST.ModDecl.EnumDecl";
      s += "(";
      s += Dafny.Helpers.ToString(this._enum);
      s += ")";
      return s;
    }
  }
  public class ModDecl_ImplDecl : ModDecl {
    public readonly RAST._IImpl _impl;
    public ModDecl_ImplDecl(RAST._IImpl impl) : base() {
      this._impl = impl;
    }
    public override _IModDecl DowncastClone() {
      if (this is _IModDecl dt) { return dt; }
      return new ModDecl_ImplDecl(_impl);
    }
    public override bool Equals(object other) {
      var oth = other as RAST.ModDecl_ImplDecl;
      return oth != null && object.Equals(this._impl, oth._impl);
    }
    public override int GetHashCode() {
      ulong hash = 5381;
      hash = ((hash << 5) + hash) + 5;
      hash = ((hash << 5) + hash) + ((ulong)Dafny.Helpers.GetHashCode(this._impl));
      return (int) hash;
    }
    public override string ToString() {
      string s = "RAST.ModDecl.ImplDecl";
      s += "(";
      s += Dafny.Helpers.ToString(this._impl);
      s += ")";
      return s;
    }
  }
  public class ModDecl_TraitDecl : ModDecl {
    public readonly RAST._ITrait _tr;
    public ModDecl_TraitDecl(RAST._ITrait tr) : base() {
      this._tr = tr;
    }
    public override _IModDecl DowncastClone() {
      if (this is _IModDecl dt) { return dt; }
      return new ModDecl_TraitDecl(_tr);
    }
    public override bool Equals(object other) {
      var oth = other as RAST.ModDecl_TraitDecl;
      return oth != null && object.Equals(this._tr, oth._tr);
    }
    public override int GetHashCode() {
      ulong hash = 5381;
      hash = ((hash << 5) + hash) + 6;
      hash = ((hash << 5) + hash) + ((ulong)Dafny.Helpers.GetHashCode(this._tr));
      return (int) hash;
    }
    public override string ToString() {
      string s = "RAST.ModDecl.TraitDecl";
      s += "(";
      s += Dafny.Helpers.ToString(this._tr);
      s += ")";
      return s;
    }
  }
  public class ModDecl_TopFnDecl : ModDecl {
    public readonly RAST._ITopFnDecl _fn;
    public ModDecl_TopFnDecl(RAST._ITopFnDecl fn) : base() {
      this._fn = fn;
    }
    public override _IModDecl DowncastClone() {
      if (this is _IModDecl dt) { return dt; }
      return new ModDecl_TopFnDecl(_fn);
    }
    public override bool Equals(object other) {
      var oth = other as RAST.ModDecl_TopFnDecl;
      return oth != null && object.Equals(this._fn, oth._fn);
    }
    public override int GetHashCode() {
      ulong hash = 5381;
      hash = ((hash << 5) + hash) + 7;
      hash = ((hash << 5) + hash) + ((ulong)Dafny.Helpers.GetHashCode(this._fn));
      return (int) hash;
    }
    public override string ToString() {
      string s = "RAST.ModDecl.TopFnDecl";
      s += "(";
      s += Dafny.Helpers.ToString(this._fn);
      s += ")";
      return s;
    }
  }
  public class ModDecl_UseDecl : ModDecl {
    public readonly RAST._IUse _use;
    public ModDecl_UseDecl(RAST._IUse use) : base() {
      this._use = use;
    }
    public override _IModDecl DowncastClone() {
      if (this is _IModDecl dt) { return dt; }
      return new ModDecl_UseDecl(_use);
    }
    public override bool Equals(object other) {
      var oth = other as RAST.ModDecl_UseDecl;
      return oth != null && object.Equals(this._use, oth._use);
    }
    public override int GetHashCode() {
      ulong hash = 5381;
      hash = ((hash << 5) + hash) + 8;
      hash = ((hash << 5) + hash) + ((ulong)Dafny.Helpers.GetHashCode(this._use));
      return (int) hash;
    }
    public override string ToString() {
      string s = "RAST.ModDecl.UseDecl";
      s += "(";
      s += Dafny.Helpers.ToString(this._use);
      s += ")";
      return s;
    }
  }

  public interface _IUse {
    bool is_Use { get; }
    RAST._IVisibility dtor_visibility { get; }
    RAST._IPath dtor_path { get; }
    _IUse DowncastClone();
    Dafny.ISequence<Dafny.Rune> _ToString(Dafny.ISequence<Dafny.Rune> ind);
  }
  public class Use : _IUse {
    public readonly RAST._IVisibility _visibility;
    public readonly RAST._IPath _path;
    public Use(RAST._IVisibility visibility, RAST._IPath path) {
      this._visibility = visibility;
      this._path = path;
    }
    public _IUse DowncastClone() {
      if (this is _IUse dt) { return dt; }
      return new Use(_visibility, _path);
    }
    public override bool Equals(object other) {
      var oth = other as RAST.Use;
      return oth != null && object.Equals(this._visibility, oth._visibility) && object.Equals(this._path, oth._path);
    }
    public override int GetHashCode() {
      ulong hash = 5381;
      hash = ((hash << 5) + hash) + 0;
      hash = ((hash << 5) + hash) + ((ulong)Dafny.Helpers.GetHashCode(this._visibility));
      hash = ((hash << 5) + hash) + ((ulong)Dafny.Helpers.GetHashCode(this._path));
      return (int) hash;
    }
    public override string ToString() {
      string s = "RAST.Use.Use";
      s += "(";
      s += Dafny.Helpers.ToString(this._visibility);
      s += ", ";
      s += Dafny.Helpers.ToString(this._path);
      s += ")";
      return s;
    }
    private static readonly RAST._IUse theDefault = create(RAST.Visibility.Default(), RAST.Path.Default());
    public static RAST._IUse Default() {
      return theDefault;
    }
    private static readonly Dafny.TypeDescriptor<RAST._IUse> _TYPE = new Dafny.TypeDescriptor<RAST._IUse>(RAST.Use.Default());
    public static Dafny.TypeDescriptor<RAST._IUse> _TypeDescriptor() {
      return _TYPE;
    }
    public static _IUse create(RAST._IVisibility visibility, RAST._IPath path) {
      return new Use(visibility, path);
    }
    public static _IUse create_Use(RAST._IVisibility visibility, RAST._IPath path) {
      return create(visibility, path);
    }
    public bool is_Use { get { return true; } }
    public RAST._IVisibility dtor_visibility {
      get {
        return this._visibility;
      }
    }
    public RAST._IPath dtor_path {
      get {
        return this._path;
      }
    }
    public Dafny.ISequence<Dafny.Rune> _ToString(Dafny.ISequence<Dafny.Rune> ind) {
      return Dafny.Sequence<Dafny.Rune>.Concat(Dafny.Sequence<Dafny.Rune>.Concat(Dafny.Sequence<Dafny.Rune>.Concat(((this).dtor_visibility)._ToString(), Dafny.Sequence<Dafny.Rune>.UnicodeFromString("use ")), ((this).dtor_path)._ToString()), Dafny.Sequence<Dafny.Rune>.UnicodeFromString(";"));
    }
  }

  public interface _ITopFnDecl {
    bool is_TopFn { get; }
    Dafny.ISequence<Dafny.Rune> dtor_docString { get; }
    Dafny.ISequence<RAST._IAttribute> dtor_attributes { get; }
    RAST._IVisibility dtor_visibility { get; }
    RAST._IFn dtor_fn { get; }
    _ITopFnDecl DowncastClone();
    Dafny.ISequence<Dafny.Rune> _ToString(Dafny.ISequence<Dafny.Rune> ind);
  }
  public class TopFnDecl : _ITopFnDecl {
    public readonly Dafny.ISequence<Dafny.Rune> _docString;
    public readonly Dafny.ISequence<RAST._IAttribute> _attributes;
    public readonly RAST._IVisibility _visibility;
    public readonly RAST._IFn _fn;
    public TopFnDecl(Dafny.ISequence<Dafny.Rune> docString, Dafny.ISequence<RAST._IAttribute> attributes, RAST._IVisibility visibility, RAST._IFn fn) {
      this._docString = docString;
      this._attributes = attributes;
      this._visibility = visibility;
      this._fn = fn;
    }
    public _ITopFnDecl DowncastClone() {
      if (this is _ITopFnDecl dt) { return dt; }
      return new TopFnDecl(_docString, _attributes, _visibility, _fn);
    }
    public override bool Equals(object other) {
      var oth = other as RAST.TopFnDecl;
      return oth != null && object.Equals(this._docString, oth._docString) && object.Equals(this._attributes, oth._attributes) && object.Equals(this._visibility, oth._visibility) && object.Equals(this._fn, oth._fn);
    }
    public override int GetHashCode() {
      ulong hash = 5381;
      hash = ((hash << 5) + hash) + 0;
      hash = ((hash << 5) + hash) + ((ulong)Dafny.Helpers.GetHashCode(this._docString));
      hash = ((hash << 5) + hash) + ((ulong)Dafny.Helpers.GetHashCode(this._attributes));
      hash = ((hash << 5) + hash) + ((ulong)Dafny.Helpers.GetHashCode(this._visibility));
      hash = ((hash << 5) + hash) + ((ulong)Dafny.Helpers.GetHashCode(this._fn));
      return (int) hash;
    }
    public override string ToString() {
      string s = "RAST.TopFnDecl.TopFn";
      s += "(";
      s += this._docString.ToVerbatimString(true);
      s += ", ";
      s += Dafny.Helpers.ToString(this._attributes);
      s += ", ";
      s += Dafny.Helpers.ToString(this._visibility);
      s += ", ";
      s += Dafny.Helpers.ToString(this._fn);
      s += ")";
      return s;
    }
    private static readonly RAST._ITopFnDecl theDefault = create(Dafny.Sequence<Dafny.Rune>.Empty, Dafny.Sequence<RAST._IAttribute>.Empty, RAST.Visibility.Default(), RAST.Fn.Default());
    public static RAST._ITopFnDecl Default() {
      return theDefault;
    }
    private static readonly Dafny.TypeDescriptor<RAST._ITopFnDecl> _TYPE = new Dafny.TypeDescriptor<RAST._ITopFnDecl>(RAST.TopFnDecl.Default());
    public static Dafny.TypeDescriptor<RAST._ITopFnDecl> _TypeDescriptor() {
      return _TYPE;
    }
    public static _ITopFnDecl create(Dafny.ISequence<Dafny.Rune> docString, Dafny.ISequence<RAST._IAttribute> attributes, RAST._IVisibility visibility, RAST._IFn fn) {
      return new TopFnDecl(docString, attributes, visibility, fn);
    }
    public static _ITopFnDecl create_TopFn(Dafny.ISequence<Dafny.Rune> docString, Dafny.ISequence<RAST._IAttribute> attributes, RAST._IVisibility visibility, RAST._IFn fn) {
      return create(docString, attributes, visibility, fn);
    }
    public bool is_TopFn { get { return true; } }
    public Dafny.ISequence<Dafny.Rune> dtor_docString {
      get {
        return this._docString;
      }
    }
    public Dafny.ISequence<RAST._IAttribute> dtor_attributes {
      get {
        return this._attributes;
      }
    }
    public RAST._IVisibility dtor_visibility {
      get {
        return this._visibility;
      }
    }
    public RAST._IFn dtor_fn {
      get {
        return this._fn;
      }
    }
    public Dafny.ISequence<Dafny.Rune> _ToString(Dafny.ISequence<Dafny.Rune> ind) {
      return Dafny.Sequence<Dafny.Rune>.Concat(Dafny.Sequence<Dafny.Rune>.Concat(Dafny.Sequence<Dafny.Rune>.Concat(RAST.__default.ToDocstringPrefix((this).dtor_docString, ind), RAST.Attribute.ToStringMultiple((this).dtor_attributes, ind)), ((this).dtor_visibility)._ToString()), ((this).dtor_fn)._ToString(ind));
    }
  }

  public interface _IAttribute {
    bool is_ApplyAttribute { get; }
    Dafny.ISequence<Dafny.Rune> dtor_name { get; }
    Dafny.ISequence<Dafny.ISequence<Dafny.Rune>> dtor_derived { get; }
    _IAttribute DowncastClone();
    Dafny.ISequence<Dafny.Rune> _ToString(Dafny.ISequence<Dafny.Rune> ind);
  }
  public class Attribute : _IAttribute {
    public readonly Dafny.ISequence<Dafny.Rune> _name;
    public readonly Dafny.ISequence<Dafny.ISequence<Dafny.Rune>> _derived;
    public Attribute(Dafny.ISequence<Dafny.Rune> name, Dafny.ISequence<Dafny.ISequence<Dafny.Rune>> derived) {
      this._name = name;
      this._derived = derived;
    }
    public _IAttribute DowncastClone() {
      if (this is _IAttribute dt) { return dt; }
      return new Attribute(_name, _derived);
    }
    public override bool Equals(object other) {
      var oth = other as RAST.Attribute;
      return oth != null && object.Equals(this._name, oth._name) && object.Equals(this._derived, oth._derived);
    }
    public override int GetHashCode() {
      ulong hash = 5381;
      hash = ((hash << 5) + hash) + 0;
      hash = ((hash << 5) + hash) + ((ulong)Dafny.Helpers.GetHashCode(this._name));
      hash = ((hash << 5) + hash) + ((ulong)Dafny.Helpers.GetHashCode(this._derived));
      return (int) hash;
    }
    public override string ToString() {
      string s = "RAST.Attribute.ApplyAttribute";
      s += "(";
      s += this._name.ToVerbatimString(true);
      s += ", ";
      s += Dafny.Helpers.ToString(this._derived);
      s += ")";
      return s;
    }
    private static readonly RAST._IAttribute theDefault = create(Dafny.Sequence<Dafny.Rune>.Empty, Dafny.Sequence<Dafny.ISequence<Dafny.Rune>>.Empty);
    public static RAST._IAttribute Default() {
      return theDefault;
    }
    private static readonly Dafny.TypeDescriptor<RAST._IAttribute> _TYPE = new Dafny.TypeDescriptor<RAST._IAttribute>(RAST.Attribute.Default());
    public static Dafny.TypeDescriptor<RAST._IAttribute> _TypeDescriptor() {
      return _TYPE;
    }
    public static _IAttribute create(Dafny.ISequence<Dafny.Rune> name, Dafny.ISequence<Dafny.ISequence<Dafny.Rune>> derived) {
      return new Attribute(name, derived);
    }
    public static _IAttribute create_ApplyAttribute(Dafny.ISequence<Dafny.Rune> name, Dafny.ISequence<Dafny.ISequence<Dafny.Rune>> derived) {
      return create(name, derived);
    }
    public bool is_ApplyAttribute { get { return true; } }
    public Dafny.ISequence<Dafny.Rune> dtor_name {
      get {
        return this._name;
      }
    }
    public Dafny.ISequence<Dafny.ISequence<Dafny.Rune>> dtor_derived {
      get {
        return this._derived;
      }
    }
    public static RAST._IAttribute Name(Dafny.ISequence<Dafny.Rune> name) {
      return RAST.Attribute.create(name, Dafny.Sequence<Dafny.ISequence<Dafny.Rune>>.FromElements());
    }
    public Dafny.ISequence<Dafny.Rune> _ToString(Dafny.ISequence<Dafny.Rune> ind) {
      RAST._IAttribute _source0 = this;
      {
        Dafny.ISequence<Dafny.Rune> _0_name = _source0.dtor_name;
        Dafny.ISequence<Dafny.ISequence<Dafny.Rune>> _1_derived = _source0.dtor_derived;
        Dafny.ISequence<Dafny.Rune> _2_arguments = (((new BigInteger((_1_derived).Count)).Sign != 0) ? (Dafny.Sequence<Dafny.Rune>.Concat(Dafny.Sequence<Dafny.Rune>.Concat(Dafny.Sequence<Dafny.Rune>.UnicodeFromString("("), RAST.__default.SeqToString<Dafny.ISequence<Dafny.Rune>>(_1_derived, ((System.Func<Dafny.ISequence<Dafny.Rune>, Dafny.ISequence<Dafny.Rune>>)((_3_derived) => {
          return _3_derived;
        })), Dafny.Sequence<Dafny.Rune>.UnicodeFromString(", "))), Dafny.Sequence<Dafny.Rune>.UnicodeFromString(")"))) : (Dafny.Sequence<Dafny.Rune>.UnicodeFromString("")));
        return Dafny.Sequence<Dafny.Rune>.Concat(Dafny.Sequence<Dafny.Rune>.Concat(Dafny.Sequence<Dafny.Rune>.Concat(Dafny.Sequence<Dafny.Rune>.UnicodeFromString("#["), _0_name), _2_arguments), Dafny.Sequence<Dafny.Rune>.UnicodeFromString("]"));
      }
    }
    public static Dafny.ISequence<Dafny.Rune> ToStringMultiple(Dafny.ISequence<RAST._IAttribute> attributes, Dafny.ISequence<Dafny.Rune> ind)
    {
      return RAST.__default.SeqToString<RAST._IAttribute>(attributes, Dafny.Helpers.Id<Func<Dafny.ISequence<Dafny.Rune>, Func<RAST._IAttribute, Dafny.ISequence<Dafny.Rune>>>>((_0_ind) => ((System.Func<RAST._IAttribute, Dafny.ISequence<Dafny.Rune>>)((_1_attribute) => {
        return Dafny.Sequence<Dafny.Rune>.Concat(Dafny.Sequence<Dafny.Rune>.Concat((_1_attribute)._ToString(_0_ind), Dafny.Sequence<Dafny.Rune>.UnicodeFromString("\n")), _0_ind);
      })))(ind), Dafny.Sequence<Dafny.Rune>.UnicodeFromString(""));
    }
    public static RAST._IAttribute DeriveClone { get {
      return RAST.Attribute.create(Dafny.Sequence<Dafny.Rune>.UnicodeFromString("derive"), Dafny.Sequence<Dafny.ISequence<Dafny.Rune>>.FromElements(Dafny.Sequence<Dafny.Rune>.UnicodeFromString("Clone")));
    } }
    public static RAST._IAttribute DeriveCloneAndCopy { get {
      return RAST.Attribute.create(Dafny.Sequence<Dafny.Rune>.UnicodeFromString("derive"), Dafny.Sequence<Dafny.ISequence<Dafny.Rune>>.FromElements(Dafny.Sequence<Dafny.Rune>.UnicodeFromString("Clone"), Dafny.Sequence<Dafny.Rune>.UnicodeFromString("Copy")));
    } }
    public static RAST._IAttribute CfgTest { get {
      return RAST.Attribute.create(Dafny.Sequence<Dafny.Rune>.UnicodeFromString("cfg"), Dafny.Sequence<Dafny.ISequence<Dafny.Rune>>.FromElements(Dafny.Sequence<Dafny.Rune>.UnicodeFromString("test")));
    } }
  }

  public interface _IStruct {
    bool is_Struct { get; }
    Dafny.ISequence<Dafny.Rune> dtor_docString { get; }
    Dafny.ISequence<RAST._IAttribute> dtor_attributes { get; }
    Dafny.ISequence<Dafny.Rune> dtor_name { get; }
    Dafny.ISequence<RAST._ITypeParamDecl> dtor_typeParams { get; }
    RAST._IFields dtor_fields { get; }
    _IStruct DowncastClone();
    Dafny.ISequence<Dafny.Rune> _ToString(Dafny.ISequence<Dafny.Rune> ind);
  }
  public class Struct : _IStruct {
    public readonly Dafny.ISequence<Dafny.Rune> _docString;
    public readonly Dafny.ISequence<RAST._IAttribute> _attributes;
    public readonly Dafny.ISequence<Dafny.Rune> _name;
    public readonly Dafny.ISequence<RAST._ITypeParamDecl> _typeParams;
    public readonly RAST._IFields _fields;
    public Struct(Dafny.ISequence<Dafny.Rune> docString, Dafny.ISequence<RAST._IAttribute> attributes, Dafny.ISequence<Dafny.Rune> name, Dafny.ISequence<RAST._ITypeParamDecl> typeParams, RAST._IFields fields) {
      this._docString = docString;
      this._attributes = attributes;
      this._name = name;
      this._typeParams = typeParams;
      this._fields = fields;
    }
    public _IStruct DowncastClone() {
      if (this is _IStruct dt) { return dt; }
      return new Struct(_docString, _attributes, _name, _typeParams, _fields);
    }
    public override bool Equals(object other) {
      var oth = other as RAST.Struct;
      return oth != null && object.Equals(this._docString, oth._docString) && object.Equals(this._attributes, oth._attributes) && object.Equals(this._name, oth._name) && object.Equals(this._typeParams, oth._typeParams) && object.Equals(this._fields, oth._fields);
    }
    public override int GetHashCode() {
      ulong hash = 5381;
      hash = ((hash << 5) + hash) + 0;
      hash = ((hash << 5) + hash) + ((ulong)Dafny.Helpers.GetHashCode(this._docString));
      hash = ((hash << 5) + hash) + ((ulong)Dafny.Helpers.GetHashCode(this._attributes));
      hash = ((hash << 5) + hash) + ((ulong)Dafny.Helpers.GetHashCode(this._name));
      hash = ((hash << 5) + hash) + ((ulong)Dafny.Helpers.GetHashCode(this._typeParams));
      hash = ((hash << 5) + hash) + ((ulong)Dafny.Helpers.GetHashCode(this._fields));
      return (int) hash;
    }
    public override string ToString() {
      string s = "RAST.Struct.Struct";
      s += "(";
      s += this._docString.ToVerbatimString(true);
      s += ", ";
      s += Dafny.Helpers.ToString(this._attributes);
      s += ", ";
      s += this._name.ToVerbatimString(true);
      s += ", ";
      s += Dafny.Helpers.ToString(this._typeParams);
      s += ", ";
      s += Dafny.Helpers.ToString(this._fields);
      s += ")";
      return s;
    }
    private static readonly RAST._IStruct theDefault = create(Dafny.Sequence<Dafny.Rune>.Empty, Dafny.Sequence<RAST._IAttribute>.Empty, Dafny.Sequence<Dafny.Rune>.Empty, Dafny.Sequence<RAST._ITypeParamDecl>.Empty, RAST.Fields.Default());
    public static RAST._IStruct Default() {
      return theDefault;
    }
    private static readonly Dafny.TypeDescriptor<RAST._IStruct> _TYPE = new Dafny.TypeDescriptor<RAST._IStruct>(RAST.Struct.Default());
    public static Dafny.TypeDescriptor<RAST._IStruct> _TypeDescriptor() {
      return _TYPE;
    }
    public static _IStruct create(Dafny.ISequence<Dafny.Rune> docString, Dafny.ISequence<RAST._IAttribute> attributes, Dafny.ISequence<Dafny.Rune> name, Dafny.ISequence<RAST._ITypeParamDecl> typeParams, RAST._IFields fields) {
      return new Struct(docString, attributes, name, typeParams, fields);
    }
    public static _IStruct create_Struct(Dafny.ISequence<Dafny.Rune> docString, Dafny.ISequence<RAST._IAttribute> attributes, Dafny.ISequence<Dafny.Rune> name, Dafny.ISequence<RAST._ITypeParamDecl> typeParams, RAST._IFields fields) {
      return create(docString, attributes, name, typeParams, fields);
    }
    public bool is_Struct { get { return true; } }
    public Dafny.ISequence<Dafny.Rune> dtor_docString {
      get {
        return this._docString;
      }
    }
    public Dafny.ISequence<RAST._IAttribute> dtor_attributes {
      get {
        return this._attributes;
      }
    }
    public Dafny.ISequence<Dafny.Rune> dtor_name {
      get {
        return this._name;
      }
    }
    public Dafny.ISequence<RAST._ITypeParamDecl> dtor_typeParams {
      get {
        return this._typeParams;
      }
    }
    public RAST._IFields dtor_fields {
      get {
        return this._fields;
      }
    }
    public Dafny.ISequence<Dafny.Rune> _ToString(Dafny.ISequence<Dafny.Rune> ind) {
      return Dafny.Sequence<Dafny.Rune>.Concat(Dafny.Sequence<Dafny.Rune>.Concat(Dafny.Sequence<Dafny.Rune>.Concat(Dafny.Sequence<Dafny.Rune>.Concat(Dafny.Sequence<Dafny.Rune>.Concat(Dafny.Sequence<Dafny.Rune>.Concat(RAST.__default.ToDocstringPrefix((this).dtor_docString, ind), RAST.Attribute.ToStringMultiple((this).dtor_attributes, ind)), Dafny.Sequence<Dafny.Rune>.UnicodeFromString("pub struct ")), (this).dtor_name), RAST.TypeParamDecl.ToStringMultiple((this).dtor_typeParams, ind)), ((this).dtor_fields)._ToString(ind, ((this).dtor_fields).is_NamedFields)), ((((this).dtor_fields).is_NamelessFields) ? (Dafny.Sequence<Dafny.Rune>.UnicodeFromString(";")) : (Dafny.Sequence<Dafny.Rune>.UnicodeFromString(""))));
    }
  }

  public interface _ITypeSynonym {
    bool is_TypeSynonym { get; }
    Dafny.ISequence<Dafny.Rune> dtor_docString { get; }
    Dafny.ISequence<RAST._IAttribute> dtor_attributes { get; }
    Dafny.ISequence<Dafny.Rune> dtor_name { get; }
    Dafny.ISequence<RAST._ITypeParamDecl> dtor_typeParams { get; }
    RAST._IType dtor_tpe { get; }
    _ITypeSynonym DowncastClone();
    Dafny.ISequence<Dafny.Rune> _ToString(Dafny.ISequence<Dafny.Rune> ind);
  }
  public class TypeSynonym : _ITypeSynonym {
    public readonly Dafny.ISequence<Dafny.Rune> _docString;
    public readonly Dafny.ISequence<RAST._IAttribute> _attributes;
    public readonly Dafny.ISequence<Dafny.Rune> _name;
    public readonly Dafny.ISequence<RAST._ITypeParamDecl> _typeParams;
    public readonly RAST._IType _tpe;
    public TypeSynonym(Dafny.ISequence<Dafny.Rune> docString, Dafny.ISequence<RAST._IAttribute> attributes, Dafny.ISequence<Dafny.Rune> name, Dafny.ISequence<RAST._ITypeParamDecl> typeParams, RAST._IType tpe) {
      this._docString = docString;
      this._attributes = attributes;
      this._name = name;
      this._typeParams = typeParams;
      this._tpe = tpe;
    }
    public _ITypeSynonym DowncastClone() {
      if (this is _ITypeSynonym dt) { return dt; }
      return new TypeSynonym(_docString, _attributes, _name, _typeParams, _tpe);
    }
    public override bool Equals(object other) {
      var oth = other as RAST.TypeSynonym;
      return oth != null && object.Equals(this._docString, oth._docString) && object.Equals(this._attributes, oth._attributes) && object.Equals(this._name, oth._name) && object.Equals(this._typeParams, oth._typeParams) && object.Equals(this._tpe, oth._tpe);
    }
    public override int GetHashCode() {
      ulong hash = 5381;
      hash = ((hash << 5) + hash) + 0;
      hash = ((hash << 5) + hash) + ((ulong)Dafny.Helpers.GetHashCode(this._docString));
      hash = ((hash << 5) + hash) + ((ulong)Dafny.Helpers.GetHashCode(this._attributes));
      hash = ((hash << 5) + hash) + ((ulong)Dafny.Helpers.GetHashCode(this._name));
      hash = ((hash << 5) + hash) + ((ulong)Dafny.Helpers.GetHashCode(this._typeParams));
      hash = ((hash << 5) + hash) + ((ulong)Dafny.Helpers.GetHashCode(this._tpe));
      return (int) hash;
    }
    public override string ToString() {
      string s = "RAST.TypeSynonym.TypeSynonym";
      s += "(";
      s += this._docString.ToVerbatimString(true);
      s += ", ";
      s += Dafny.Helpers.ToString(this._attributes);
      s += ", ";
      s += this._name.ToVerbatimString(true);
      s += ", ";
      s += Dafny.Helpers.ToString(this._typeParams);
      s += ", ";
      s += Dafny.Helpers.ToString(this._tpe);
      s += ")";
      return s;
    }
    private static readonly RAST._ITypeSynonym theDefault = create(Dafny.Sequence<Dafny.Rune>.Empty, Dafny.Sequence<RAST._IAttribute>.Empty, Dafny.Sequence<Dafny.Rune>.Empty, Dafny.Sequence<RAST._ITypeParamDecl>.Empty, RAST.Type.Default());
    public static RAST._ITypeSynonym Default() {
      return theDefault;
    }
    private static readonly Dafny.TypeDescriptor<RAST._ITypeSynonym> _TYPE = new Dafny.TypeDescriptor<RAST._ITypeSynonym>(RAST.TypeSynonym.Default());
    public static Dafny.TypeDescriptor<RAST._ITypeSynonym> _TypeDescriptor() {
      return _TYPE;
    }
    public static _ITypeSynonym create(Dafny.ISequence<Dafny.Rune> docString, Dafny.ISequence<RAST._IAttribute> attributes, Dafny.ISequence<Dafny.Rune> name, Dafny.ISequence<RAST._ITypeParamDecl> typeParams, RAST._IType tpe) {
      return new TypeSynonym(docString, attributes, name, typeParams, tpe);
    }
    public static _ITypeSynonym create_TypeSynonym(Dafny.ISequence<Dafny.Rune> docString, Dafny.ISequence<RAST._IAttribute> attributes, Dafny.ISequence<Dafny.Rune> name, Dafny.ISequence<RAST._ITypeParamDecl> typeParams, RAST._IType tpe) {
      return create(docString, attributes, name, typeParams, tpe);
    }
    public bool is_TypeSynonym { get { return true; } }
    public Dafny.ISequence<Dafny.Rune> dtor_docString {
      get {
        return this._docString;
      }
    }
    public Dafny.ISequence<RAST._IAttribute> dtor_attributes {
      get {
        return this._attributes;
      }
    }
    public Dafny.ISequence<Dafny.Rune> dtor_name {
      get {
        return this._name;
      }
    }
    public Dafny.ISequence<RAST._ITypeParamDecl> dtor_typeParams {
      get {
        return this._typeParams;
      }
    }
    public RAST._IType dtor_tpe {
      get {
        return this._tpe;
      }
    }
    public Dafny.ISequence<Dafny.Rune> _ToString(Dafny.ISequence<Dafny.Rune> ind) {
      return Dafny.Sequence<Dafny.Rune>.Concat(Dafny.Sequence<Dafny.Rune>.Concat(Dafny.Sequence<Dafny.Rune>.Concat(Dafny.Sequence<Dafny.Rune>.Concat(Dafny.Sequence<Dafny.Rune>.Concat(Dafny.Sequence<Dafny.Rune>.Concat(Dafny.Sequence<Dafny.Rune>.Concat(RAST.__default.ToDocstringPrefix((this).dtor_docString, ind), RAST.Attribute.ToStringMultiple((this).dtor_attributes, ind)), Dafny.Sequence<Dafny.Rune>.UnicodeFromString("pub type ")), (this).dtor_name), RAST.TypeParamDecl.ToStringMultiple((this).dtor_typeParams, ind)), Dafny.Sequence<Dafny.Rune>.UnicodeFromString(" = ")), ((this).dtor_tpe)._ToString(ind)), Dafny.Sequence<Dafny.Rune>.UnicodeFromString(";"));
    }
  }

  public interface _IConstant {
    bool is_Constant { get; }
    Dafny.ISequence<Dafny.Rune> dtor_docString { get; }
    Dafny.ISequence<RAST._IAttribute> dtor_attributes { get; }
    Dafny.ISequence<Dafny.Rune> dtor_name { get; }
    RAST._IType dtor_tpe { get; }
    RAST._IExpr dtor_value { get; }
    _IConstant DowncastClone();
    Dafny.ISequence<Dafny.Rune> _ToString(Dafny.ISequence<Dafny.Rune> ind);
  }
  public class Constant : _IConstant {
    public readonly Dafny.ISequence<Dafny.Rune> _docString;
    public readonly Dafny.ISequence<RAST._IAttribute> _attributes;
    public readonly Dafny.ISequence<Dafny.Rune> _name;
    public readonly RAST._IType _tpe;
    public readonly RAST._IExpr _value;
    public Constant(Dafny.ISequence<Dafny.Rune> docString, Dafny.ISequence<RAST._IAttribute> attributes, Dafny.ISequence<Dafny.Rune> name, RAST._IType tpe, RAST._IExpr @value) {
      this._docString = docString;
      this._attributes = attributes;
      this._name = name;
      this._tpe = tpe;
      this._value = @value;
    }
    public _IConstant DowncastClone() {
      if (this is _IConstant dt) { return dt; }
      return new Constant(_docString, _attributes, _name, _tpe, _value);
    }
    public override bool Equals(object other) {
      var oth = other as RAST.Constant;
      return oth != null && object.Equals(this._docString, oth._docString) && object.Equals(this._attributes, oth._attributes) && object.Equals(this._name, oth._name) && object.Equals(this._tpe, oth._tpe) && object.Equals(this._value, oth._value);
    }
    public override int GetHashCode() {
      ulong hash = 5381;
      hash = ((hash << 5) + hash) + 0;
      hash = ((hash << 5) + hash) + ((ulong)Dafny.Helpers.GetHashCode(this._docString));
      hash = ((hash << 5) + hash) + ((ulong)Dafny.Helpers.GetHashCode(this._attributes));
      hash = ((hash << 5) + hash) + ((ulong)Dafny.Helpers.GetHashCode(this._name));
      hash = ((hash << 5) + hash) + ((ulong)Dafny.Helpers.GetHashCode(this._tpe));
      hash = ((hash << 5) + hash) + ((ulong)Dafny.Helpers.GetHashCode(this._value));
      return (int) hash;
    }
    public override string ToString() {
      string s = "RAST.Constant.Constant";
      s += "(";
      s += this._docString.ToVerbatimString(true);
      s += ", ";
      s += Dafny.Helpers.ToString(this._attributes);
      s += ", ";
      s += this._name.ToVerbatimString(true);
      s += ", ";
      s += Dafny.Helpers.ToString(this._tpe);
      s += ", ";
      s += Dafny.Helpers.ToString(this._value);
      s += ")";
      return s;
    }
    private static readonly RAST._IConstant theDefault = create(Dafny.Sequence<Dafny.Rune>.Empty, Dafny.Sequence<RAST._IAttribute>.Empty, Dafny.Sequence<Dafny.Rune>.Empty, RAST.Type.Default(), RAST.Expr.Default());
    public static RAST._IConstant Default() {
      return theDefault;
    }
    private static readonly Dafny.TypeDescriptor<RAST._IConstant> _TYPE = new Dafny.TypeDescriptor<RAST._IConstant>(RAST.Constant.Default());
    public static Dafny.TypeDescriptor<RAST._IConstant> _TypeDescriptor() {
      return _TYPE;
    }
    public static _IConstant create(Dafny.ISequence<Dafny.Rune> docString, Dafny.ISequence<RAST._IAttribute> attributes, Dafny.ISequence<Dafny.Rune> name, RAST._IType tpe, RAST._IExpr @value) {
      return new Constant(docString, attributes, name, tpe, @value);
    }
    public static _IConstant create_Constant(Dafny.ISequence<Dafny.Rune> docString, Dafny.ISequence<RAST._IAttribute> attributes, Dafny.ISequence<Dafny.Rune> name, RAST._IType tpe, RAST._IExpr @value) {
      return create(docString, attributes, name, tpe, @value);
    }
    public bool is_Constant { get { return true; } }
    public Dafny.ISequence<Dafny.Rune> dtor_docString {
      get {
        return this._docString;
      }
    }
    public Dafny.ISequence<RAST._IAttribute> dtor_attributes {
      get {
        return this._attributes;
      }
    }
    public Dafny.ISequence<Dafny.Rune> dtor_name {
      get {
        return this._name;
      }
    }
    public RAST._IType dtor_tpe {
      get {
        return this._tpe;
      }
    }
    public RAST._IExpr dtor_value {
      get {
        return this._value;
      }
    }
    public Dafny.ISequence<Dafny.Rune> _ToString(Dafny.ISequence<Dafny.Rune> ind) {
      return Dafny.Sequence<Dafny.Rune>.Concat(Dafny.Sequence<Dafny.Rune>.Concat(Dafny.Sequence<Dafny.Rune>.Concat(Dafny.Sequence<Dafny.Rune>.Concat(Dafny.Sequence<Dafny.Rune>.Concat(Dafny.Sequence<Dafny.Rune>.Concat(Dafny.Sequence<Dafny.Rune>.Concat(Dafny.Sequence<Dafny.Rune>.Concat(RAST.__default.ToDocstringPrefix((this).dtor_docString, ind), RAST.Attribute.ToStringMultiple((this).dtor_attributes, ind)), Dafny.Sequence<Dafny.Rune>.UnicodeFromString("pub const ")), (this).dtor_name), Dafny.Sequence<Dafny.Rune>.UnicodeFromString(": ")), ((this).dtor_tpe)._ToString(ind)), Dafny.Sequence<Dafny.Rune>.UnicodeFromString(" = ")), ((this).dtor_value)._ToString(ind)), Dafny.Sequence<Dafny.Rune>.UnicodeFromString(";"));
    }
  }

  public interface _INamelessField {
    bool is_NamelessField { get; }
    RAST._IVisibility dtor_visibility { get; }
    RAST._IType dtor_tpe { get; }
    _INamelessField DowncastClone();
    Dafny.ISequence<Dafny.Rune> _ToString(Dafny.ISequence<Dafny.Rune> ind);
  }
  public class NamelessField : _INamelessField {
    public readonly RAST._IVisibility _visibility;
    public readonly RAST._IType _tpe;
    public NamelessField(RAST._IVisibility visibility, RAST._IType tpe) {
      this._visibility = visibility;
      this._tpe = tpe;
    }
    public _INamelessField DowncastClone() {
      if (this is _INamelessField dt) { return dt; }
      return new NamelessField(_visibility, _tpe);
    }
    public override bool Equals(object other) {
      var oth = other as RAST.NamelessField;
      return oth != null && object.Equals(this._visibility, oth._visibility) && object.Equals(this._tpe, oth._tpe);
    }
    public override int GetHashCode() {
      ulong hash = 5381;
      hash = ((hash << 5) + hash) + 0;
      hash = ((hash << 5) + hash) + ((ulong)Dafny.Helpers.GetHashCode(this._visibility));
      hash = ((hash << 5) + hash) + ((ulong)Dafny.Helpers.GetHashCode(this._tpe));
      return (int) hash;
    }
    public override string ToString() {
      string s = "RAST.NamelessField.NamelessField";
      s += "(";
      s += Dafny.Helpers.ToString(this._visibility);
      s += ", ";
      s += Dafny.Helpers.ToString(this._tpe);
      s += ")";
      return s;
    }
    private static readonly RAST._INamelessField theDefault = create(RAST.Visibility.Default(), RAST.Type.Default());
    public static RAST._INamelessField Default() {
      return theDefault;
    }
    private static readonly Dafny.TypeDescriptor<RAST._INamelessField> _TYPE = new Dafny.TypeDescriptor<RAST._INamelessField>(RAST.NamelessField.Default());
    public static Dafny.TypeDescriptor<RAST._INamelessField> _TypeDescriptor() {
      return _TYPE;
    }
    public static _INamelessField create(RAST._IVisibility visibility, RAST._IType tpe) {
      return new NamelessField(visibility, tpe);
    }
    public static _INamelessField create_NamelessField(RAST._IVisibility visibility, RAST._IType tpe) {
      return create(visibility, tpe);
    }
    public bool is_NamelessField { get { return true; } }
    public RAST._IVisibility dtor_visibility {
      get {
        return this._visibility;
      }
    }
    public RAST._IType dtor_tpe {
      get {
        return this._tpe;
      }
    }
    public Dafny.ISequence<Dafny.Rune> _ToString(Dafny.ISequence<Dafny.Rune> ind) {
      return Dafny.Sequence<Dafny.Rune>.Concat(((this).dtor_visibility)._ToString(), ((this).dtor_tpe)._ToString(ind));
    }
  }

  public interface _IField {
    bool is_Field { get; }
    RAST._IVisibility dtor_visibility { get; }
    RAST._IFormal dtor_formal { get; }
    _IField DowncastClone();
    Dafny.ISequence<Dafny.Rune> _ToString(Dafny.ISequence<Dafny.Rune> ind);
    RAST._INamelessField ToNamelessField();
  }
  public class Field : _IField {
    public readonly RAST._IVisibility _visibility;
    public readonly RAST._IFormal _formal;
    public Field(RAST._IVisibility visibility, RAST._IFormal formal) {
      this._visibility = visibility;
      this._formal = formal;
    }
    public _IField DowncastClone() {
      if (this is _IField dt) { return dt; }
      return new Field(_visibility, _formal);
    }
    public override bool Equals(object other) {
      var oth = other as RAST.Field;
      return oth != null && object.Equals(this._visibility, oth._visibility) && object.Equals(this._formal, oth._formal);
    }
    public override int GetHashCode() {
      ulong hash = 5381;
      hash = ((hash << 5) + hash) + 0;
      hash = ((hash << 5) + hash) + ((ulong)Dafny.Helpers.GetHashCode(this._visibility));
      hash = ((hash << 5) + hash) + ((ulong)Dafny.Helpers.GetHashCode(this._formal));
      return (int) hash;
    }
    public override string ToString() {
      string s = "RAST.Field.Field";
      s += "(";
      s += Dafny.Helpers.ToString(this._visibility);
      s += ", ";
      s += Dafny.Helpers.ToString(this._formal);
      s += ")";
      return s;
    }
    private static readonly RAST._IField theDefault = create(RAST.Visibility.Default(), RAST.Formal.Default());
    public static RAST._IField Default() {
      return theDefault;
    }
    private static readonly Dafny.TypeDescriptor<RAST._IField> _TYPE = new Dafny.TypeDescriptor<RAST._IField>(RAST.Field.Default());
    public static Dafny.TypeDescriptor<RAST._IField> _TypeDescriptor() {
      return _TYPE;
    }
    public static _IField create(RAST._IVisibility visibility, RAST._IFormal formal) {
      return new Field(visibility, formal);
    }
    public static _IField create_Field(RAST._IVisibility visibility, RAST._IFormal formal) {
      return create(visibility, formal);
    }
    public bool is_Field { get { return true; } }
    public RAST._IVisibility dtor_visibility {
      get {
        return this._visibility;
      }
    }
    public RAST._IFormal dtor_formal {
      get {
        return this._formal;
      }
    }
    public Dafny.ISequence<Dafny.Rune> _ToString(Dafny.ISequence<Dafny.Rune> ind) {
      return Dafny.Sequence<Dafny.Rune>.Concat(((this).dtor_visibility)._ToString(), ((this).dtor_formal)._ToString(ind));
    }
    public RAST._INamelessField ToNamelessField() {
      return RAST.NamelessField.create((this).dtor_visibility, ((this).dtor_formal).dtor_tpe);
    }
  }

  public interface _IFields {
    bool is_NamedFields { get; }
    bool is_NamelessFields { get; }
    Dafny.ISequence<RAST._IField> dtor_fields { get; }
    Dafny.ISequence<RAST._INamelessField> dtor_types { get; }
    _IFields DowncastClone();
    RAST._IFields ToNamelessFields();
    Dafny.ISequence<Dafny.Rune> _ToString(Dafny.ISequence<Dafny.Rune> ind, bool newLine);
  }
  public abstract class Fields : _IFields {
    public Fields() {
    }
    private static readonly RAST._IFields theDefault = create_NamedFields(Dafny.Sequence<RAST._IField>.Empty);
    public static RAST._IFields Default() {
      return theDefault;
    }
    private static readonly Dafny.TypeDescriptor<RAST._IFields> _TYPE = new Dafny.TypeDescriptor<RAST._IFields>(RAST.Fields.Default());
    public static Dafny.TypeDescriptor<RAST._IFields> _TypeDescriptor() {
      return _TYPE;
    }
    public static _IFields create_NamedFields(Dafny.ISequence<RAST._IField> fields) {
      return new Fields_NamedFields(fields);
    }
    public static _IFields create_NamelessFields(Dafny.ISequence<RAST._INamelessField> types) {
      return new Fields_NamelessFields(types);
    }
    public bool is_NamedFields { get { return this is Fields_NamedFields; } }
    public bool is_NamelessFields { get { return this is Fields_NamelessFields; } }
    public Dafny.ISequence<RAST._IField> dtor_fields {
      get {
        var d = this;
        return ((Fields_NamedFields)d)._fields;
      }
    }
    public Dafny.ISequence<RAST._INamelessField> dtor_types {
      get {
        var d = this;
        return ((Fields_NamelessFields)d)._types;
      }
    }
    public abstract _IFields DowncastClone();
    public RAST._IFields ToNamelessFields() {
      return RAST.Fields.create_NamelessFields(((System.Func<Dafny.ISequence<RAST._INamelessField>>) (() => {
  BigInteger dim12 = new BigInteger(((this).dtor_fields).Count);
  var arr12 = new RAST._INamelessField[Dafny.Helpers.ToIntChecked(dim12, "array size exceeds memory limit")];
  for (int i12 = 0; i12 < dim12; i12++) {
    var _0_i = (BigInteger) i12;
    arr12[(int)(_0_i)] = (((this).dtor_fields).Select(_0_i)).ToNamelessField();
  }
  return Dafny.Sequence<RAST._INamelessField>.FromArray(arr12);
}))());
    }
    public Dafny.ISequence<Dafny.Rune> _ToString(Dafny.ISequence<Dafny.Rune> ind, bool newLine)
    {
      if ((this).is_NamedFields) {
        Dafny.ISequence<Dafny.Rune> _0_separator = ((newLine) ? (Dafny.Sequence<Dafny.Rune>.Concat(Dafny.Sequence<Dafny.Rune>.Concat(Dafny.Sequence<Dafny.Rune>.UnicodeFromString(",\n"), ind), RAST.__default.IND)) : (Dafny.Sequence<Dafny.Rune>.UnicodeFromString(", ")));
        _System._ITuple2<Dafny.ISequence<Dafny.Rune>, Dafny.ISequence<Dafny.Rune>> _let_tmp_rhs0 = (((newLine) && ((new BigInteger(((this).dtor_fields).Count)).Sign == 1)) ? (_System.Tuple2<Dafny.ISequence<Dafny.Rune>, Dafny.ISequence<Dafny.Rune>>.create(Dafny.Sequence<Dafny.Rune>.Concat(Dafny.Sequence<Dafny.Rune>.Concat(Dafny.Sequence<Dafny.Rune>.UnicodeFromString("\n"), ind), RAST.__default.IND), Dafny.Sequence<Dafny.Rune>.Concat(Dafny.Sequence<Dafny.Rune>.UnicodeFromString("\n"), ind))) : ((((new BigInteger(((this).dtor_fields).Count)).Sign == 1) ? (_System.Tuple2<Dafny.ISequence<Dafny.Rune>, Dafny.ISequence<Dafny.Rune>>.create(Dafny.Sequence<Dafny.Rune>.UnicodeFromString(" "), Dafny.Sequence<Dafny.Rune>.UnicodeFromString(" "))) : (_System.Tuple2<Dafny.ISequence<Dafny.Rune>, Dafny.ISequence<Dafny.Rune>>.create(Dafny.Sequence<Dafny.Rune>.UnicodeFromString(""), Dafny.Sequence<Dafny.Rune>.UnicodeFromString(""))))));
        Dafny.ISequence<Dafny.Rune> _1_beginSpace = _let_tmp_rhs0.dtor__0;
        Dafny.ISequence<Dafny.Rune> _2_endSpace = _let_tmp_rhs0.dtor__1;
        return Dafny.Sequence<Dafny.Rune>.Concat(Dafny.Sequence<Dafny.Rune>.Concat(Dafny.Sequence<Dafny.Rune>.Concat(Dafny.Sequence<Dafny.Rune>.Concat(Dafny.Sequence<Dafny.Rune>.UnicodeFromString(" {"), _1_beginSpace), RAST.__default.SeqToString<RAST._IField>((this).dtor_fields, Dafny.Helpers.Id<Func<Dafny.ISequence<Dafny.Rune>, Func<RAST._IField, Dafny.ISequence<Dafny.Rune>>>>((_3_ind) => ((System.Func<RAST._IField, Dafny.ISequence<Dafny.Rune>>)((_4_field) => {
          return (_4_field)._ToString(Dafny.Sequence<Dafny.Rune>.Concat(_3_ind, RAST.__default.IND));
        })))(ind), _0_separator)), _2_endSpace), Dafny.Sequence<Dafny.Rune>.UnicodeFromString("}"));
      } else {
        Dafny.ISequence<Dafny.Rune> _5_separator = ((newLine) ? (Dafny.Sequence<Dafny.Rune>.Concat(Dafny.Sequence<Dafny.Rune>.Concat(Dafny.Sequence<Dafny.Rune>.UnicodeFromString(",\n"), ind), RAST.__default.IND)) : (Dafny.Sequence<Dafny.Rune>.UnicodeFromString(", ")));
        return Dafny.Sequence<Dafny.Rune>.Concat(Dafny.Sequence<Dafny.Rune>.Concat(Dafny.Sequence<Dafny.Rune>.UnicodeFromString("("), RAST.__default.SeqToString<RAST._INamelessField>((this).dtor_types, Dafny.Helpers.Id<Func<Dafny.ISequence<Dafny.Rune>, Func<RAST._INamelessField, Dafny.ISequence<Dafny.Rune>>>>((_6_ind) => ((System.Func<RAST._INamelessField, Dafny.ISequence<Dafny.Rune>>)((_7_t) => {
          return (_7_t)._ToString(Dafny.Sequence<Dafny.Rune>.Concat(_6_ind, RAST.__default.IND));
        })))(ind), _5_separator)), Dafny.Sequence<Dafny.Rune>.UnicodeFromString(")"));
      }
    }
  }
  public class Fields_NamedFields : Fields {
    public readonly Dafny.ISequence<RAST._IField> _fields;
    public Fields_NamedFields(Dafny.ISequence<RAST._IField> fields) : base() {
      this._fields = fields;
    }
    public override _IFields DowncastClone() {
      if (this is _IFields dt) { return dt; }
      return new Fields_NamedFields(_fields);
    }
    public override bool Equals(object other) {
      var oth = other as RAST.Fields_NamedFields;
      return oth != null && object.Equals(this._fields, oth._fields);
    }
    public override int GetHashCode() {
      ulong hash = 5381;
      hash = ((hash << 5) + hash) + 0;
      hash = ((hash << 5) + hash) + ((ulong)Dafny.Helpers.GetHashCode(this._fields));
      return (int) hash;
    }
    public override string ToString() {
      string s = "RAST.Fields.NamedFields";
      s += "(";
      s += Dafny.Helpers.ToString(this._fields);
      s += ")";
      return s;
    }
  }
  public class Fields_NamelessFields : Fields {
    public readonly Dafny.ISequence<RAST._INamelessField> _types;
    public Fields_NamelessFields(Dafny.ISequence<RAST._INamelessField> types) : base() {
      this._types = types;
    }
    public override _IFields DowncastClone() {
      if (this is _IFields dt) { return dt; }
      return new Fields_NamelessFields(_types);
    }
    public override bool Equals(object other) {
      var oth = other as RAST.Fields_NamelessFields;
      return oth != null && object.Equals(this._types, oth._types);
    }
    public override int GetHashCode() {
      ulong hash = 5381;
      hash = ((hash << 5) + hash) + 1;
      hash = ((hash << 5) + hash) + ((ulong)Dafny.Helpers.GetHashCode(this._types));
      return (int) hash;
    }
    public override string ToString() {
      string s = "RAST.Fields.NamelessFields";
      s += "(";
      s += Dafny.Helpers.ToString(this._types);
      s += ")";
      return s;
    }
  }

  public interface _IEnumCase {
    bool is_EnumCase { get; }
    Dafny.ISequence<Dafny.Rune> dtor_docString { get; }
    Dafny.ISequence<Dafny.Rune> dtor_name { get; }
    RAST._IFields dtor_fields { get; }
    _IEnumCase DowncastClone();
    Dafny.ISequence<Dafny.Rune> _ToString(Dafny.ISequence<Dafny.Rune> ind, bool newLine);
  }
  public class EnumCase : _IEnumCase {
    public readonly Dafny.ISequence<Dafny.Rune> _docString;
    public readonly Dafny.ISequence<Dafny.Rune> _name;
    public readonly RAST._IFields _fields;
    public EnumCase(Dafny.ISequence<Dafny.Rune> docString, Dafny.ISequence<Dafny.Rune> name, RAST._IFields fields) {
      this._docString = docString;
      this._name = name;
      this._fields = fields;
    }
    public _IEnumCase DowncastClone() {
      if (this is _IEnumCase dt) { return dt; }
      return new EnumCase(_docString, _name, _fields);
    }
    public override bool Equals(object other) {
      var oth = other as RAST.EnumCase;
      return oth != null && object.Equals(this._docString, oth._docString) && object.Equals(this._name, oth._name) && object.Equals(this._fields, oth._fields);
    }
    public override int GetHashCode() {
      ulong hash = 5381;
      hash = ((hash << 5) + hash) + 0;
      hash = ((hash << 5) + hash) + ((ulong)Dafny.Helpers.GetHashCode(this._docString));
      hash = ((hash << 5) + hash) + ((ulong)Dafny.Helpers.GetHashCode(this._name));
      hash = ((hash << 5) + hash) + ((ulong)Dafny.Helpers.GetHashCode(this._fields));
      return (int) hash;
    }
    public override string ToString() {
      string s = "RAST.EnumCase.EnumCase";
      s += "(";
      s += this._docString.ToVerbatimString(true);
      s += ", ";
      s += this._name.ToVerbatimString(true);
      s += ", ";
      s += Dafny.Helpers.ToString(this._fields);
      s += ")";
      return s;
    }
    private static readonly RAST._IEnumCase theDefault = create(Dafny.Sequence<Dafny.Rune>.Empty, Dafny.Sequence<Dafny.Rune>.Empty, RAST.Fields.Default());
    public static RAST._IEnumCase Default() {
      return theDefault;
    }
    private static readonly Dafny.TypeDescriptor<RAST._IEnumCase> _TYPE = new Dafny.TypeDescriptor<RAST._IEnumCase>(RAST.EnumCase.Default());
    public static Dafny.TypeDescriptor<RAST._IEnumCase> _TypeDescriptor() {
      return _TYPE;
    }
    public static _IEnumCase create(Dafny.ISequence<Dafny.Rune> docString, Dafny.ISequence<Dafny.Rune> name, RAST._IFields fields) {
      return new EnumCase(docString, name, fields);
    }
    public static _IEnumCase create_EnumCase(Dafny.ISequence<Dafny.Rune> docString, Dafny.ISequence<Dafny.Rune> name, RAST._IFields fields) {
      return create(docString, name, fields);
    }
    public bool is_EnumCase { get { return true; } }
    public Dafny.ISequence<Dafny.Rune> dtor_docString {
      get {
        return this._docString;
      }
    }
    public Dafny.ISequence<Dafny.Rune> dtor_name {
      get {
        return this._name;
      }
    }
    public RAST._IFields dtor_fields {
      get {
        return this._fields;
      }
    }
    public Dafny.ISequence<Dafny.Rune> _ToString(Dafny.ISequence<Dafny.Rune> ind, bool newLine)
    {
      return Dafny.Sequence<Dafny.Rune>.Concat(Dafny.Sequence<Dafny.Rune>.Concat(RAST.__default.ToDocstringPrefix((this).dtor_docString, ind), (this).dtor_name), ((this).dtor_fields)._ToString(ind, newLine));
    }
  }

  public interface _IEnum {
    bool is_Enum { get; }
    Dafny.ISequence<Dafny.Rune> dtor_docString { get; }
    Dafny.ISequence<RAST._IAttribute> dtor_attributes { get; }
    Dafny.ISequence<Dafny.Rune> dtor_name { get; }
    Dafny.ISequence<RAST._ITypeParamDecl> dtor_typeParams { get; }
    Dafny.ISequence<RAST._IEnumCase> dtor_variants { get; }
    _IEnum DowncastClone();
    Dafny.ISequence<Dafny.Rune> _ToString(Dafny.ISequence<Dafny.Rune> ind);
  }
  public class Enum : _IEnum {
    public readonly Dafny.ISequence<Dafny.Rune> _docString;
    public readonly Dafny.ISequence<RAST._IAttribute> _attributes;
    public readonly Dafny.ISequence<Dafny.Rune> _name;
    public readonly Dafny.ISequence<RAST._ITypeParamDecl> _typeParams;
    public readonly Dafny.ISequence<RAST._IEnumCase> _variants;
    public Enum(Dafny.ISequence<Dafny.Rune> docString, Dafny.ISequence<RAST._IAttribute> attributes, Dafny.ISequence<Dafny.Rune> name, Dafny.ISequence<RAST._ITypeParamDecl> typeParams, Dafny.ISequence<RAST._IEnumCase> variants) {
      this._docString = docString;
      this._attributes = attributes;
      this._name = name;
      this._typeParams = typeParams;
      this._variants = variants;
    }
    public _IEnum DowncastClone() {
      if (this is _IEnum dt) { return dt; }
      return new Enum(_docString, _attributes, _name, _typeParams, _variants);
    }
    public override bool Equals(object other) {
      var oth = other as RAST.Enum;
      return oth != null && object.Equals(this._docString, oth._docString) && object.Equals(this._attributes, oth._attributes) && object.Equals(this._name, oth._name) && object.Equals(this._typeParams, oth._typeParams) && object.Equals(this._variants, oth._variants);
    }
    public override int GetHashCode() {
      ulong hash = 5381;
      hash = ((hash << 5) + hash) + 0;
      hash = ((hash << 5) + hash) + ((ulong)Dafny.Helpers.GetHashCode(this._docString));
      hash = ((hash << 5) + hash) + ((ulong)Dafny.Helpers.GetHashCode(this._attributes));
      hash = ((hash << 5) + hash) + ((ulong)Dafny.Helpers.GetHashCode(this._name));
      hash = ((hash << 5) + hash) + ((ulong)Dafny.Helpers.GetHashCode(this._typeParams));
      hash = ((hash << 5) + hash) + ((ulong)Dafny.Helpers.GetHashCode(this._variants));
      return (int) hash;
    }
    public override string ToString() {
      string s = "RAST.Enum.Enum";
      s += "(";
      s += this._docString.ToVerbatimString(true);
      s += ", ";
      s += Dafny.Helpers.ToString(this._attributes);
      s += ", ";
      s += this._name.ToVerbatimString(true);
      s += ", ";
      s += Dafny.Helpers.ToString(this._typeParams);
      s += ", ";
      s += Dafny.Helpers.ToString(this._variants);
      s += ")";
      return s;
    }
    private static readonly RAST._IEnum theDefault = create(Dafny.Sequence<Dafny.Rune>.Empty, Dafny.Sequence<RAST._IAttribute>.Empty, Dafny.Sequence<Dafny.Rune>.Empty, Dafny.Sequence<RAST._ITypeParamDecl>.Empty, Dafny.Sequence<RAST._IEnumCase>.Empty);
    public static RAST._IEnum Default() {
      return theDefault;
    }
    private static readonly Dafny.TypeDescriptor<RAST._IEnum> _TYPE = new Dafny.TypeDescriptor<RAST._IEnum>(RAST.Enum.Default());
    public static Dafny.TypeDescriptor<RAST._IEnum> _TypeDescriptor() {
      return _TYPE;
    }
    public static _IEnum create(Dafny.ISequence<Dafny.Rune> docString, Dafny.ISequence<RAST._IAttribute> attributes, Dafny.ISequence<Dafny.Rune> name, Dafny.ISequence<RAST._ITypeParamDecl> typeParams, Dafny.ISequence<RAST._IEnumCase> variants) {
      return new Enum(docString, attributes, name, typeParams, variants);
    }
    public static _IEnum create_Enum(Dafny.ISequence<Dafny.Rune> docString, Dafny.ISequence<RAST._IAttribute> attributes, Dafny.ISequence<Dafny.Rune> name, Dafny.ISequence<RAST._ITypeParamDecl> typeParams, Dafny.ISequence<RAST._IEnumCase> variants) {
      return create(docString, attributes, name, typeParams, variants);
    }
    public bool is_Enum { get { return true; } }
    public Dafny.ISequence<Dafny.Rune> dtor_docString {
      get {
        return this._docString;
      }
    }
    public Dafny.ISequence<RAST._IAttribute> dtor_attributes {
      get {
        return this._attributes;
      }
    }
    public Dafny.ISequence<Dafny.Rune> dtor_name {
      get {
        return this._name;
      }
    }
    public Dafny.ISequence<RAST._ITypeParamDecl> dtor_typeParams {
      get {
        return this._typeParams;
      }
    }
    public Dafny.ISequence<RAST._IEnumCase> dtor_variants {
      get {
        return this._variants;
      }
    }
    public Dafny.ISequence<Dafny.Rune> _ToString(Dafny.ISequence<Dafny.Rune> ind) {
      return Dafny.Sequence<Dafny.Rune>.Concat(Dafny.Sequence<Dafny.Rune>.Concat(Dafny.Sequence<Dafny.Rune>.Concat(Dafny.Sequence<Dafny.Rune>.Concat(Dafny.Sequence<Dafny.Rune>.Concat(Dafny.Sequence<Dafny.Rune>.Concat(Dafny.Sequence<Dafny.Rune>.Concat(Dafny.Sequence<Dafny.Rune>.Concat(Dafny.Sequence<Dafny.Rune>.Concat(RAST.__default.ToDocstringPrefix((this).dtor_docString, ind), RAST.Attribute.ToStringMultiple((this).dtor_attributes, ind)), Dafny.Sequence<Dafny.Rune>.UnicodeFromString("pub enum ")), (this).dtor_name), RAST.TypeParamDecl.ToStringMultiple((this).dtor_typeParams, ind)), Dafny.Sequence<Dafny.Rune>.UnicodeFromString(" {")), RAST.__default.SeqToString<RAST._IEnumCase>((this).dtor_variants, Dafny.Helpers.Id<Func<Dafny.ISequence<Dafny.Rune>, Func<RAST._IEnumCase, Dafny.ISequence<Dafny.Rune>>>>((_0_ind) => ((System.Func<RAST._IEnumCase, Dafny.ISequence<Dafny.Rune>>)((_1_variant) => {
        return Dafny.Sequence<Dafny.Rune>.Concat(Dafny.Sequence<Dafny.Rune>.Concat(Dafny.Sequence<Dafny.Rune>.Concat(Dafny.Sequence<Dafny.Rune>.UnicodeFromString("\n"), _0_ind), RAST.__default.IND), (_1_variant)._ToString(Dafny.Sequence<Dafny.Rune>.Concat(_0_ind, RAST.__default.IND), true));
      })))(ind), Dafny.Sequence<Dafny.Rune>.UnicodeFromString(","))), Dafny.Sequence<Dafny.Rune>.UnicodeFromString("\n")), ind), Dafny.Sequence<Dafny.Rune>.UnicodeFromString("}"));
    }
  }

  public interface _ITypeParamDecl {
    bool is_TypeParamDecl { get; }
    Dafny.ISequence<Dafny.Rune> dtor_name { get; }
    Dafny.ISequence<RAST._IType> dtor_constraints { get; }
    _ITypeParamDecl DowncastClone();
    RAST._ITypeParamDecl AddConstraints(Dafny.ISequence<RAST._IType> constraints);
    Dafny.ISequence<Dafny.Rune> _ToString(Dafny.ISequence<Dafny.Rune> ind);
  }
  public class TypeParamDecl : _ITypeParamDecl {
    public readonly Dafny.ISequence<Dafny.Rune> _name;
    public readonly Dafny.ISequence<RAST._IType> _constraints;
    public TypeParamDecl(Dafny.ISequence<Dafny.Rune> name, Dafny.ISequence<RAST._IType> constraints) {
      this._name = name;
      this._constraints = constraints;
    }
    public _ITypeParamDecl DowncastClone() {
      if (this is _ITypeParamDecl dt) { return dt; }
      return new TypeParamDecl(_name, _constraints);
    }
    public override bool Equals(object other) {
      var oth = other as RAST.TypeParamDecl;
      return oth != null && object.Equals(this._name, oth._name) && object.Equals(this._constraints, oth._constraints);
    }
    public override int GetHashCode() {
      ulong hash = 5381;
      hash = ((hash << 5) + hash) + 0;
      hash = ((hash << 5) + hash) + ((ulong)Dafny.Helpers.GetHashCode(this._name));
      hash = ((hash << 5) + hash) + ((ulong)Dafny.Helpers.GetHashCode(this._constraints));
      return (int) hash;
    }
    public override string ToString() {
      string s = "RAST.TypeParamDecl.TypeParamDecl";
      s += "(";
      s += this._name.ToVerbatimString(true);
      s += ", ";
      s += Dafny.Helpers.ToString(this._constraints);
      s += ")";
      return s;
    }
    private static readonly RAST._ITypeParamDecl theDefault = create(Dafny.Sequence<Dafny.Rune>.Empty, Dafny.Sequence<RAST._IType>.Empty);
    public static RAST._ITypeParamDecl Default() {
      return theDefault;
    }
    private static readonly Dafny.TypeDescriptor<RAST._ITypeParamDecl> _TYPE = new Dafny.TypeDescriptor<RAST._ITypeParamDecl>(RAST.TypeParamDecl.Default());
    public static Dafny.TypeDescriptor<RAST._ITypeParamDecl> _TypeDescriptor() {
      return _TYPE;
    }
    public static _ITypeParamDecl create(Dafny.ISequence<Dafny.Rune> name, Dafny.ISequence<RAST._IType> constraints) {
      return new TypeParamDecl(name, constraints);
    }
    public static _ITypeParamDecl create_TypeParamDecl(Dafny.ISequence<Dafny.Rune> name, Dafny.ISequence<RAST._IType> constraints) {
      return create(name, constraints);
    }
    public bool is_TypeParamDecl { get { return true; } }
    public Dafny.ISequence<Dafny.Rune> dtor_name {
      get {
        return this._name;
      }
    }
    public Dafny.ISequence<RAST._IType> dtor_constraints {
      get {
        return this._constraints;
      }
    }
    public static Dafny.ISequence<Dafny.Rune> ToStringMultiple(Dafny.ISequence<RAST._ITypeParamDecl> typeParams, Dafny.ISequence<Dafny.Rune> ind)
    {
      if ((new BigInteger((typeParams).Count)).Sign == 0) {
        return Dafny.Sequence<Dafny.Rune>.UnicodeFromString("");
      } else {
        return Dafny.Sequence<Dafny.Rune>.Concat(Dafny.Sequence<Dafny.Rune>.Concat(Dafny.Sequence<Dafny.Rune>.UnicodeFromString("<"), RAST.__default.SeqToString<RAST._ITypeParamDecl>(typeParams, Dafny.Helpers.Id<Func<Dafny.ISequence<Dafny.Rune>, Func<RAST._ITypeParamDecl, Dafny.ISequence<Dafny.Rune>>>>((_0_ind) => ((System.Func<RAST._ITypeParamDecl, Dafny.ISequence<Dafny.Rune>>)((_1_t) => {
          return (_1_t)._ToString(Dafny.Sequence<Dafny.Rune>.Concat(_0_ind, RAST.__default.IND));
        })))(ind), Dafny.Sequence<Dafny.Rune>.UnicodeFromString(", "))), Dafny.Sequence<Dafny.Rune>.UnicodeFromString(">"));
      }
    }
    public static Dafny.ISequence<RAST._ITypeParamDecl> AddConstraintsMultiple(Dafny.ISequence<RAST._ITypeParamDecl> typeParams, Dafny.ISequence<RAST._IType> constraints)
    {
      Dafny.ISequence<RAST._ITypeParamDecl> _0___accumulator = Dafny.Sequence<RAST._ITypeParamDecl>.FromElements();
    TAIL_CALL_START: ;
      if ((new BigInteger((typeParams).Count)).Sign == 0) {
        return Dafny.Sequence<RAST._ITypeParamDecl>.Concat(_0___accumulator, Dafny.Sequence<RAST._ITypeParamDecl>.FromElements());
      } else {
        _0___accumulator = Dafny.Sequence<RAST._ITypeParamDecl>.Concat(_0___accumulator, Dafny.Sequence<RAST._ITypeParamDecl>.FromElements(((typeParams).Select(BigInteger.Zero)).AddConstraints(constraints)));
        Dafny.ISequence<RAST._ITypeParamDecl> _in0 = (typeParams).Drop(BigInteger.One);
        Dafny.ISequence<RAST._IType> _in1 = constraints;
        typeParams = _in0;
        constraints = _in1;
        goto TAIL_CALL_START;
      }
    }
    public RAST._ITypeParamDecl AddConstraints(Dafny.ISequence<RAST._IType> constraints) {
      RAST._ITypeParamDecl _0_dt__update__tmp_h0 = this;
      Dafny.ISequence<RAST._IType> _1_dt__update_hconstraints_h0 = Dafny.Sequence<RAST._IType>.Concat((this).dtor_constraints, constraints);
      return RAST.TypeParamDecl.create((_0_dt__update__tmp_h0).dtor_name, _1_dt__update_hconstraints_h0);
    }
    public Dafny.ISequence<Dafny.Rune> _ToString(Dafny.ISequence<Dafny.Rune> ind) {
      return Dafny.Sequence<Dafny.Rune>.Concat((this).dtor_name, (((new BigInteger(((this).dtor_constraints).Count)).Sign == 0) ? (Dafny.Sequence<Dafny.Rune>.UnicodeFromString("")) : (Dafny.Sequence<Dafny.Rune>.Concat(Dafny.Sequence<Dafny.Rune>.UnicodeFromString(": "), RAST.__default.SeqToString<RAST._IType>((this).dtor_constraints, Dafny.Helpers.Id<Func<Dafny.ISequence<Dafny.Rune>, Func<RAST._IType, Dafny.ISequence<Dafny.Rune>>>>((_0_ind) => ((System.Func<RAST._IType, Dafny.ISequence<Dafny.Rune>>)((_1_t) => {
        return (_1_t)._ToString(Dafny.Sequence<Dafny.Rune>.Concat(_0_ind, RAST.__default.IND));
      })))(ind), Dafny.Sequence<Dafny.Rune>.UnicodeFromString(" + "))))));
    }
  }

  public interface _IPath {
    bool is_Global { get; }
    bool is_Crate { get; }
    bool is_Self { get; }
    bool is_PMemberSelect { get; }
    RAST._IPath dtor_base { get; }
    Dafny.ISequence<Dafny.Rune> dtor_name { get; }
    _IPath DowncastClone();
    RAST._IPath ToDowncast();
    RAST._IPath MSel(Dafny.ISequence<Dafny.Rune> name);
    RAST._IPath MSels(Dafny.ISequence<Dafny.ISequence<Dafny.Rune>> names);
    RAST._IExpr FSel(Dafny.ISequence<Dafny.Rune> name);
    RAST._IType AsType();
    RAST._IExpr AsExpr();
    Dafny.ISequence<Dafny.Rune> _ToString();
    Std.Wrappers._IOption<Dafny.ISequence<Dafny.Rune>> RightMostIdentifier();
  }
  public abstract class Path : _IPath {
    public Path() {
    }
    private static readonly RAST._IPath theDefault = create_Global();
    public static RAST._IPath Default() {
      return theDefault;
    }
    private static readonly Dafny.TypeDescriptor<RAST._IPath> _TYPE = new Dafny.TypeDescriptor<RAST._IPath>(RAST.Path.Default());
    public static Dafny.TypeDescriptor<RAST._IPath> _TypeDescriptor() {
      return _TYPE;
    }
    public static _IPath create_Global() {
      return new Path_Global();
    }
    public static _IPath create_Crate() {
      return new Path_Crate();
    }
    public static _IPath create_Self() {
      return new Path_Self();
    }
    public static _IPath create_PMemberSelect(RAST._IPath @base, Dafny.ISequence<Dafny.Rune> name) {
      return new Path_PMemberSelect(@base, name);
    }
    public bool is_Global { get { return this is Path_Global; } }
    public bool is_Crate { get { return this is Path_Crate; } }
    public bool is_Self { get { return this is Path_Self; } }
    public bool is_PMemberSelect { get { return this is Path_PMemberSelect; } }
    public RAST._IPath dtor_base {
      get {
        var d = this;
        return ((Path_PMemberSelect)d)._base;
      }
    }
    public Dafny.ISequence<Dafny.Rune> dtor_name {
      get {
        var d = this;
        return ((Path_PMemberSelect)d)._name;
      }
    }
    public abstract _IPath DowncastClone();
    public RAST._IPath ToDowncast() {
      RAST._IPath _source0 = this;
      {
        if (_source0.is_PMemberSelect) {
          RAST._IPath _0_base = _source0.dtor_base;
          Dafny.ISequence<Dafny.Rune> _1_name = _source0.dtor_name;
          return RAST.Path.create_PMemberSelect(_0_base, Dafny.Sequence<Dafny.Rune>.Concat(RAST.Path.DowncastPrefix, _1_name));
        }
      }
      {
        return this;
      }
    }
    public RAST._IPath MSel(Dafny.ISequence<Dafny.Rune> name) {
      return RAST.Path.create_PMemberSelect(this, name);
    }
    public RAST._IPath MSels(Dafny.ISequence<Dafny.ISequence<Dafny.Rune>> names) {
      _IPath _this = this;
    TAIL_CALL_START: ;
      if ((new BigInteger((names).Count)).Sign == 0) {
        return _this;
      } else {
        RAST._IPath _in0 = (_this).MSel((names).Select(BigInteger.Zero));
        Dafny.ISequence<Dafny.ISequence<Dafny.Rune>> _in1 = (names).Drop(BigInteger.One);
        _this = _in0;
        ;
        names = _in1;
        goto TAIL_CALL_START;
      }
    }
    public RAST._IExpr FSel(Dafny.ISequence<Dafny.Rune> name) {
      return ((this).AsExpr()).FSel(name);
    }
    public RAST._IType AsType() {
      return RAST.Type.create_TypeFromPath(this);
    }
    public RAST._IExpr AsExpr() {
      return RAST.Expr.create_ExprFromPath(this);
    }
    public Dafny.ISequence<Dafny.Rune> _ToString() {
      RAST._IPath _source0 = this;
      {
        if (_source0.is_Global) {
          return Dafny.Sequence<Dafny.Rune>.UnicodeFromString("");
        }
      }
      {
        if (_source0.is_Crate) {
          return Dafny.Sequence<Dafny.Rune>.UnicodeFromString("crate");
        }
      }
      {
        if (_source0.is_Self) {
          return Dafny.Sequence<Dafny.Rune>.UnicodeFromString("Self");
        }
      }
      {
        RAST._IPath _0_base = _source0.dtor_base;
        Dafny.ISequence<Dafny.Rune> _1_name = _source0.dtor_name;
        return Dafny.Sequence<Dafny.Rune>.Concat(Dafny.Sequence<Dafny.Rune>.Concat((_0_base)._ToString(), Dafny.Sequence<Dafny.Rune>.UnicodeFromString("::")), _1_name);
      }
    }
    public Std.Wrappers._IOption<Dafny.ISequence<Dafny.Rune>> RightMostIdentifier() {
      RAST._IPath _source0 = this;
      {
        if (_source0.is_Global) {
          return Std.Wrappers.Option<Dafny.ISequence<Dafny.Rune>>.create_None();
        }
      }
      {
        if (_source0.is_Crate) {
          return Std.Wrappers.Option<Dafny.ISequence<Dafny.Rune>>.create_Some(Dafny.Sequence<Dafny.Rune>.UnicodeFromString("crate"));
        }
      }
      {
        if (_source0.is_Self) {
          return Std.Wrappers.Option<Dafny.ISequence<Dafny.Rune>>.create_Some(Dafny.Sequence<Dafny.Rune>.UnicodeFromString("Self"));
        }
      }
      {
        RAST._IPath _0_base = _source0.dtor_base;
        Dafny.ISequence<Dafny.Rune> _1_name = _source0.dtor_name;
        return Std.Wrappers.Option<Dafny.ISequence<Dafny.Rune>>.create_Some(_1_name);
      }
    }
    public static Dafny.ISequence<Dafny.Rune> DowncastPrefix { get {
      return Dafny.Sequence<Dafny.Rune>.UnicodeFromString("_Downcast_");
    } }
  }
  public class Path_Global : Path {
    public Path_Global() : base() {
    }
    public override _IPath DowncastClone() {
      if (this is _IPath dt) { return dt; }
      return new Path_Global();
    }
    public override bool Equals(object other) {
      var oth = other as RAST.Path_Global;
      return oth != null;
    }
    public override int GetHashCode() {
      ulong hash = 5381;
      hash = ((hash << 5) + hash) + 0;
      return (int) hash;
    }
    public override string ToString() {
      string s = "RAST.Path.Global";
      return s;
    }
  }
  public class Path_Crate : Path {
    public Path_Crate() : base() {
    }
    public override _IPath DowncastClone() {
      if (this is _IPath dt) { return dt; }
      return new Path_Crate();
    }
    public override bool Equals(object other) {
      var oth = other as RAST.Path_Crate;
      return oth != null;
    }
    public override int GetHashCode() {
      ulong hash = 5381;
      hash = ((hash << 5) + hash) + 1;
      return (int) hash;
    }
    public override string ToString() {
      string s = "RAST.Path.Crate";
      return s;
    }
  }
  public class Path_Self : Path {
    public Path_Self() : base() {
    }
    public override _IPath DowncastClone() {
      if (this is _IPath dt) { return dt; }
      return new Path_Self();
    }
    public override bool Equals(object other) {
      var oth = other as RAST.Path_Self;
      return oth != null;
    }
    public override int GetHashCode() {
      ulong hash = 5381;
      hash = ((hash << 5) + hash) + 2;
      return (int) hash;
    }
    public override string ToString() {
      string s = "RAST.Path.Self";
      return s;
    }
  }
  public class Path_PMemberSelect : Path {
    public readonly RAST._IPath _base;
    public readonly Dafny.ISequence<Dafny.Rune> _name;
    public Path_PMemberSelect(RAST._IPath @base, Dafny.ISequence<Dafny.Rune> name) : base() {
      this._base = @base;
      this._name = name;
    }
    public override _IPath DowncastClone() {
      if (this is _IPath dt) { return dt; }
      return new Path_PMemberSelect(_base, _name);
    }
    public override bool Equals(object other) {
      var oth = other as RAST.Path_PMemberSelect;
      return oth != null && object.Equals(this._base, oth._base) && object.Equals(this._name, oth._name);
    }
    public override int GetHashCode() {
      ulong hash = 5381;
      hash = ((hash << 5) + hash) + 3;
      hash = ((hash << 5) + hash) + ((ulong)Dafny.Helpers.GetHashCode(this._base));
      hash = ((hash << 5) + hash) + ((ulong)Dafny.Helpers.GetHashCode(this._name));
      return (int) hash;
    }
    public override string ToString() {
      string s = "RAST.Path.PMemberSelect";
      s += "(";
      s += Dafny.Helpers.ToString(this._base);
      s += ", ";
      s += this._name.ToVerbatimString(true);
      s += ")";
      return s;
    }
  }

  public interface _IType {
    bool is_U8 { get; }
    bool is_U16 { get; }
    bool is_U32 { get; }
    bool is_U64 { get; }
    bool is_U128 { get; }
    bool is_I8 { get; }
    bool is_I16 { get; }
    bool is_I32 { get; }
    bool is_I64 { get; }
    bool is_I128 { get; }
    bool is_USIZE { get; }
    bool is_Bool { get; }
    bool is_TIdentifier { get; }
    bool is_TypeFromPath { get; }
    bool is_TypeApp { get; }
    bool is_Borrowed { get; }
    bool is_BorrowedMut { get; }
    bool is_ImplType { get; }
    bool is_DynType { get; }
    bool is_TupleType { get; }
    bool is_FnType { get; }
    bool is_IntersectionType { get; }
    bool is_Array { get; }
    bool is_TSynonym { get; }
    bool is_TMetaData { get; }
    Dafny.ISequence<Dafny.Rune> dtor_name { get; }
    RAST._IPath dtor_path { get; }
    RAST._IType dtor_baseName { get; }
    Dafny.ISequence<RAST._IType> dtor_arguments { get; }
    RAST._IType dtor_underlying { get; }
    RAST._IType dtor_returnType { get; }
    RAST._IType dtor_left { get; }
    RAST._IType dtor_right { get; }
    Std.Wrappers._IOption<Dafny.ISequence<Dafny.Rune>> dtor_size { get; }
    RAST._IType dtor_display { get; }
    RAST._IType dtor_base { get; }
    bool dtor_copySemantics { get; }
    bool dtor_overflow { get; }
    _IType DowncastClone();
    RAST._IType RemoveSynonyms();
    Std.Wrappers._IOption<RAST._IType> ToDowncast();
    Std.Wrappers._IOption<RAST._IExpr> ToDowncastExpr();
    Std.Wrappers._IOption<RAST._IExpr> ToExpr();
    RAST._IType Expand();
    bool EndsWithNameThatCanAcceptGenerics();
    RAST._IType ReplaceMap(Dafny.IMap<RAST._IType,RAST._IType> mapping);
    RAST._IType Replace(Func<RAST._IType, RAST._IType> mapping);
    __T Fold<__T>(__T acc, Func<__T, RAST._IType, __T> f);
    bool IsAutoSize();
    bool CanReadWithoutClone();
    bool IsRcOrBorrowedRc();
    Std.Wrappers._IOption<RAST._IType> ExtractMaybePlacebo();
    Std.Wrappers._IOption<RAST._IType> ExtractMaybeUninitArrayElement();
    Dafny.ISequence<Dafny.Rune> _ToString(Dafny.ISequence<Dafny.Rune> ind);
    RAST._IType Apply1(RAST._IType arg);
    RAST._IType Apply(Dafny.ISequence<RAST._IType> args);
    RAST._IType ToOwned();
    RAST._IExpr ToNullExpr();
    bool IsMultiArray();
    Dafny.ISequence<Dafny.Rune> MultiArrayClass();
    RAST._IType MultiArrayUnderlying();
    RAST._IType TypeAtInitialization();
    bool IsMaybeUninit();
    bool IsUninitArray();
    bool IsBox();
    bool NeedsAsRefForBorrow();
    RAST._IType BoxUnderlying();
    bool IsObject();
    bool IsPointer();
    bool IsObjectOrPointer();
    RAST._IType ObjectOrPointerUnderlying();
    bool IsBuiltinCollection();
    RAST._IType GetBuiltinCollectionElement();
    bool IsRc();
    RAST._IType RcUnderlying();
    bool IsBoxDyn();
    RAST._IType BoxDynUnderlying();
  }
  public abstract class Type : _IType {
    public Type() {
    }
    private static readonly RAST._IType theDefault = create_U8();
    public static RAST._IType Default() {
      return theDefault;
    }
    private static readonly Dafny.TypeDescriptor<RAST._IType> _TYPE = new Dafny.TypeDescriptor<RAST._IType>(RAST.Type.Default());
    public static Dafny.TypeDescriptor<RAST._IType> _TypeDescriptor() {
      return _TYPE;
    }
    public static _IType create_U8() {
      return new Type_U8();
    }
    public static _IType create_U16() {
      return new Type_U16();
    }
    public static _IType create_U32() {
      return new Type_U32();
    }
    public static _IType create_U64() {
      return new Type_U64();
    }
    public static _IType create_U128() {
      return new Type_U128();
    }
    public static _IType create_I8() {
      return new Type_I8();
    }
    public static _IType create_I16() {
      return new Type_I16();
    }
    public static _IType create_I32() {
      return new Type_I32();
    }
    public static _IType create_I64() {
      return new Type_I64();
    }
    public static _IType create_I128() {
      return new Type_I128();
    }
    public static _IType create_USIZE() {
      return new Type_USIZE();
    }
    public static _IType create_Bool() {
      return new Type_Bool();
    }
    public static _IType create_TIdentifier(Dafny.ISequence<Dafny.Rune> name) {
      return new Type_TIdentifier(name);
    }
    public static _IType create_TypeFromPath(RAST._IPath path) {
      return new Type_TypeFromPath(path);
    }
    public static _IType create_TypeApp(RAST._IType baseName, Dafny.ISequence<RAST._IType> arguments) {
      return new Type_TypeApp(baseName, arguments);
    }
    public static _IType create_Borrowed(RAST._IType underlying) {
      return new Type_Borrowed(underlying);
    }
    public static _IType create_BorrowedMut(RAST._IType underlying) {
      return new Type_BorrowedMut(underlying);
    }
    public static _IType create_ImplType(RAST._IType underlying) {
      return new Type_ImplType(underlying);
    }
    public static _IType create_DynType(RAST._IType underlying) {
      return new Type_DynType(underlying);
    }
    public static _IType create_TupleType(Dafny.ISequence<RAST._IType> arguments) {
      return new Type_TupleType(arguments);
    }
    public static _IType create_FnType(Dafny.ISequence<RAST._IType> arguments, RAST._IType returnType) {
      return new Type_FnType(arguments, returnType);
    }
    public static _IType create_IntersectionType(RAST._IType left, RAST._IType right) {
      return new Type_IntersectionType(left, right);
    }
    public static _IType create_Array(RAST._IType underlying, Std.Wrappers._IOption<Dafny.ISequence<Dafny.Rune>> size) {
      return new Type_Array(underlying, size);
    }
    public static _IType create_TSynonym(RAST._IType display, RAST._IType @base) {
      return new Type_TSynonym(display, @base);
    }
    public static _IType create_TMetaData(RAST._IType display, bool copySemantics, bool overflow) {
      return new Type_TMetaData(display, copySemantics, overflow);
    }
    public bool is_U8 { get { return this is Type_U8; } }
    public bool is_U16 { get { return this is Type_U16; } }
    public bool is_U32 { get { return this is Type_U32; } }
    public bool is_U64 { get { return this is Type_U64; } }
    public bool is_U128 { get { return this is Type_U128; } }
    public bool is_I8 { get { return this is Type_I8; } }
    public bool is_I16 { get { return this is Type_I16; } }
    public bool is_I32 { get { return this is Type_I32; } }
    public bool is_I64 { get { return this is Type_I64; } }
    public bool is_I128 { get { return this is Type_I128; } }
    public bool is_USIZE { get { return this is Type_USIZE; } }
    public bool is_Bool { get { return this is Type_Bool; } }
    public bool is_TIdentifier { get { return this is Type_TIdentifier; } }
    public bool is_TypeFromPath { get { return this is Type_TypeFromPath; } }
    public bool is_TypeApp { get { return this is Type_TypeApp; } }
    public bool is_Borrowed { get { return this is Type_Borrowed; } }
    public bool is_BorrowedMut { get { return this is Type_BorrowedMut; } }
    public bool is_ImplType { get { return this is Type_ImplType; } }
    public bool is_DynType { get { return this is Type_DynType; } }
    public bool is_TupleType { get { return this is Type_TupleType; } }
    public bool is_FnType { get { return this is Type_FnType; } }
    public bool is_IntersectionType { get { return this is Type_IntersectionType; } }
    public bool is_Array { get { return this is Type_Array; } }
    public bool is_TSynonym { get { return this is Type_TSynonym; } }
    public bool is_TMetaData { get { return this is Type_TMetaData; } }
    public Dafny.ISequence<Dafny.Rune> dtor_name {
      get {
        var d = this;
        return ((Type_TIdentifier)d)._name;
      }
    }
    public RAST._IPath dtor_path {
      get {
        var d = this;
        return ((Type_TypeFromPath)d)._path;
      }
    }
    public RAST._IType dtor_baseName {
      get {
        var d = this;
        return ((Type_TypeApp)d)._baseName;
      }
    }
    public Dafny.ISequence<RAST._IType> dtor_arguments {
      get {
        var d = this;
        if (d is Type_TypeApp) { return ((Type_TypeApp)d)._arguments; }
        if (d is Type_TupleType) { return ((Type_TupleType)d)._arguments; }
        return ((Type_FnType)d)._arguments;
      }
    }
    public RAST._IType dtor_underlying {
      get {
        var d = this;
        if (d is Type_Borrowed) { return ((Type_Borrowed)d)._underlying; }
        if (d is Type_BorrowedMut) { return ((Type_BorrowedMut)d)._underlying; }
        if (d is Type_ImplType) { return ((Type_ImplType)d)._underlying; }
        if (d is Type_DynType) { return ((Type_DynType)d)._underlying; }
        return ((Type_Array)d)._underlying;
      }
    }
    public RAST._IType dtor_returnType {
      get {
        var d = this;
        return ((Type_FnType)d)._returnType;
      }
    }
    public RAST._IType dtor_left {
      get {
        var d = this;
        return ((Type_IntersectionType)d)._left;
      }
    }
    public RAST._IType dtor_right {
      get {
        var d = this;
        return ((Type_IntersectionType)d)._right;
      }
    }
    public Std.Wrappers._IOption<Dafny.ISequence<Dafny.Rune>> dtor_size {
      get {
        var d = this;
        return ((Type_Array)d)._size;
      }
    }
    public RAST._IType dtor_display {
      get {
        var d = this;
        if (d is Type_TSynonym) { return ((Type_TSynonym)d)._display; }
        return ((Type_TMetaData)d)._display;
      }
    }
    public RAST._IType dtor_base {
      get {
        var d = this;
        return ((Type_TSynonym)d)._base;
      }
    }
    public bool dtor_copySemantics {
      get {
        var d = this;
        return ((Type_TMetaData)d)._copySemantics;
      }
    }
    public bool dtor_overflow {
      get {
        var d = this;
        return ((Type_TMetaData)d)._overflow;
      }
    }
    public abstract _IType DowncastClone();
    public RAST._IType RemoveSynonyms() {
      _IType _this = this;
    TAIL_CALL_START: ;
      RAST._IType _source0 = _this;
      {
        if (_source0.is_TSynonym) {
          RAST._IType _0_display = _source0.dtor_display;
          RAST._IType _1_base = _source0.dtor_base;
          RAST._IType _in0 = _0_display;
          _this = _in0;
          ;
          goto TAIL_CALL_START;
        }
      }
      {
        if (_source0.is_TMetaData) {
          RAST._IType _2_display = _source0.dtor_display;
          RAST._IType _in1 = _2_display;
          _this = _in1;
          ;
          goto TAIL_CALL_START;
        }
      }
      {
        return _this;
      }
    }
    public Std.Wrappers._IOption<RAST._IType> ToDowncast() {
      RAST._IType _0_t = (this).RemoveSynonyms();
      if ((_0_t).IsRc()) {
        return ((_0_t).RcUnderlying()).ToDowncast();
      } else if ((_0_t).IsBoxDyn()) {
        return ((_0_t).BoxDynUnderlying()).ToDowncast();
      } else {
        RAST._IType _source0 = _0_t;
        {
          if (_source0.is_TypeFromPath) {
            RAST._IPath _1_path = _source0.dtor_path;
            return Std.Wrappers.Option<RAST._IType>.create_Some(RAST.Type.create_TypeFromPath((_1_path).ToDowncast()));
          }
        }
        {
          if (_source0.is_TypeApp) {
            RAST._IType _2_baseName = _source0.dtor_baseName;
            Dafny.ISequence<RAST._IType> _3_arguments = _source0.dtor_arguments;
            Std.Wrappers._IOption<RAST._IType> _4_valueOrError0 = (_2_baseName).ToDowncast();
            if ((_4_valueOrError0).IsFailure()) {
              return (_4_valueOrError0).PropagateFailure<RAST._IType>();
            } else {
              RAST._IType _5_baseNameExpr = (_4_valueOrError0).Extract();
              return Std.Wrappers.Option<RAST._IType>.create_Some((_5_baseNameExpr).Apply(_3_arguments));
            }
          }
        }
        {
          if (_source0.is_TIdentifier) {
            Dafny.ISequence<Dafny.Rune> _6_name = _source0.dtor_name;
            return Std.Wrappers.Option<RAST._IType>.create_Some(RAST.Type.create_TIdentifier(Dafny.Sequence<Dafny.Rune>.Concat(RAST.Path.DowncastPrefix, _6_name)));
          }
        }
        {
          return Std.Wrappers.Option<RAST._IType>.create_None();
        }
      }
    }
    public Std.Wrappers._IOption<RAST._IExpr> ToDowncastExpr() {
      Std.Wrappers._IOption<RAST._IType> _0_valueOrError0 = (this).ToDowncast();
      if ((_0_valueOrError0).IsFailure()) {
        return (_0_valueOrError0).PropagateFailure<RAST._IExpr>();
      } else {
        RAST._IType _1_tpe = (_0_valueOrError0).Extract();
        return (_1_tpe).ToExpr();
      }
    }
    public Std.Wrappers._IOption<RAST._IExpr> ToExpr() {
      RAST._IType _source0 = this;
      {
        if (_source0.is_TypeFromPath) {
          RAST._IPath _0_path = _source0.dtor_path;
          return Std.Wrappers.Option<RAST._IExpr>.create_Some(RAST.Expr.create_ExprFromPath(_0_path));
        }
      }
      {
        if (_source0.is_TypeApp) {
          RAST._IType _1_baseName = _source0.dtor_baseName;
          Dafny.ISequence<RAST._IType> _2_arguments = _source0.dtor_arguments;
          Std.Wrappers._IOption<RAST._IExpr> _3_valueOrError0 = (_1_baseName).ToExpr();
          if ((_3_valueOrError0).IsFailure()) {
            return (_3_valueOrError0).PropagateFailure<RAST._IExpr>();
          } else {
            RAST._IExpr _4_baseNameExpr = (_3_valueOrError0).Extract();
            return Std.Wrappers.Option<RAST._IExpr>.create_Some((_4_baseNameExpr).ApplyType(_2_arguments));
          }
        }
      }
      {
        if (_source0.is_TSynonym) {
          RAST._IType _5_display = _source0.dtor_display;
          RAST._IType _6_base = _source0.dtor_base;
          return (_5_display).ToExpr();
        }
      }
      {
        if (_source0.is_TMetaData) {
          RAST._IType _7_display = _source0.dtor_display;
          return (_7_display).ToExpr();
        }
      }
      {
        if (_source0.is_TIdentifier) {
          Dafny.ISequence<Dafny.Rune> _8_name = _source0.dtor_name;
          return Std.Wrappers.Option<RAST._IExpr>.create_Some(RAST.Expr.create_Identifier(_8_name));
        }
      }
      {
        return Std.Wrappers.Option<RAST._IExpr>.create_None();
      }
    }
    public RAST._IType Expand() {
      _IType _this = this;
    TAIL_CALL_START: ;
      if ((_this).is_TSynonym) {
        RAST._IType _in0 = (_this).dtor_base;
        _this = _in0;
        ;
        goto TAIL_CALL_START;
      } else if ((_this).is_TMetaData) {
        RAST._IType _in1 = (_this).dtor_display;
        _this = _in1;
        ;
        goto TAIL_CALL_START;
      } else {
        return _this;
      }
    }
    public bool EndsWithNameThatCanAcceptGenerics() {
      return ((((((((((((((((((this).is_U8) || ((this).is_U16)) || ((this).is_U32)) || ((this).is_U64)) || ((this).is_U128)) || ((this).is_I8)) || ((this).is_I16)) || ((this).is_I32)) || ((this).is_I64)) || ((this).is_I128)) || ((this).is_TIdentifier)) || ((this).is_TypeFromPath)) || (((this).is_Borrowed) && (((this).dtor_underlying).EndsWithNameThatCanAcceptGenerics()))) || (((this).is_BorrowedMut) && (((this).dtor_underlying).EndsWithNameThatCanAcceptGenerics()))) || (((this).is_ImplType) && (((this).dtor_underlying).EndsWithNameThatCanAcceptGenerics()))) || (((this).is_DynType) && (((this).dtor_underlying).EndsWithNameThatCanAcceptGenerics()))) || (((this).is_IntersectionType) && (((this).dtor_right).EndsWithNameThatCanAcceptGenerics()))) || ((((this).is_TSynonym) || ((this).is_TMetaData)) && (((this).dtor_display).EndsWithNameThatCanAcceptGenerics()));
    }
    public RAST._IType ReplaceMap(Dafny.IMap<RAST._IType,RAST._IType> mapping) {
      return (this).Replace(Dafny.Helpers.Id<Func<Dafny.IMap<RAST._IType,RAST._IType>, Func<RAST._IType, RAST._IType>>>((_0_mapping) => ((System.Func<RAST._IType, RAST._IType>)((_1_t) => {
        return (((_0_mapping).Contains(_1_t)) ? (Dafny.Map<RAST._IType, RAST._IType>.Select(_0_mapping,_1_t)) : (_1_t));
      })))(mapping));
    }
    public RAST._IType Replace(Func<RAST._IType, RAST._IType> mapping) {
      RAST._IType _0_r = ((System.Func<RAST._IType>)(() => {
        RAST._IType _source0 = this;
        {
          bool disjunctiveMatch0 = false;
          if (_source0.is_U8) {
            disjunctiveMatch0 = true;
          }
          if (_source0.is_U16) {
            disjunctiveMatch0 = true;
          }
          if (_source0.is_U32) {
            disjunctiveMatch0 = true;
          }
          if (_source0.is_U64) {
            disjunctiveMatch0 = true;
          }
          if (_source0.is_U128) {
            disjunctiveMatch0 = true;
          }
          if (_source0.is_I8) {
            disjunctiveMatch0 = true;
          }
          if (_source0.is_I16) {
            disjunctiveMatch0 = true;
          }
          if (_source0.is_I32) {
            disjunctiveMatch0 = true;
          }
          if (_source0.is_I64) {
            disjunctiveMatch0 = true;
          }
          if (_source0.is_I128) {
            disjunctiveMatch0 = true;
          }
          if (_source0.is_USIZE) {
            disjunctiveMatch0 = true;
          }
          if (_source0.is_Bool) {
            disjunctiveMatch0 = true;
          }
          if (disjunctiveMatch0) {
            return this;
          }
        }
        {
          if (_source0.is_TIdentifier) {
            return this;
          }
        }
        {
          if (_source0.is_TypeFromPath) {
            RAST._IPath _1_path = _source0.dtor_path;
            return this;
          }
        }
        {
          if (_source0.is_TypeApp) {
            RAST._IType _2_baseName = _source0.dtor_baseName;
            Dafny.ISequence<RAST._IType> _3_arguments = _source0.dtor_arguments;
            RAST._IType _4_dt__update__tmp_h0 = this;
            Dafny.ISequence<RAST._IType> _5_dt__update_harguments_h0 = Std.Collections.Seq.__default.Map<RAST._IType, RAST._IType>(Dafny.Helpers.Id<Func<Func<RAST._IType, RAST._IType>, Dafny.ISequence<RAST._IType>, Func<RAST._IType, RAST._IType>>>((_6_mapping, _7_arguments) => ((System.Func<RAST._IType, RAST._IType>)((_8_t) => {
              return (_8_t).Replace(_6_mapping);
            })))(mapping, _3_arguments), _3_arguments);
            RAST._IType _9_dt__update_hbaseName_h0 = (_2_baseName).Replace(mapping);
            return RAST.Type.create_TypeApp(_9_dt__update_hbaseName_h0, _5_dt__update_harguments_h0);
          }
        }
        {
          if (_source0.is_Borrowed) {
            RAST._IType _10_underlying = _source0.dtor_underlying;
            RAST._IType _11_dt__update__tmp_h1 = this;
            RAST._IType _12_dt__update_hunderlying_h0 = (_10_underlying).Replace(mapping);
            if ((_11_dt__update__tmp_h1).is_Borrowed) {
              return RAST.Type.create_Borrowed(_12_dt__update_hunderlying_h0);
            } else if ((_11_dt__update__tmp_h1).is_BorrowedMut) {
              return RAST.Type.create_BorrowedMut(_12_dt__update_hunderlying_h0);
            } else if ((_11_dt__update__tmp_h1).is_ImplType) {
              return RAST.Type.create_ImplType(_12_dt__update_hunderlying_h0);
            } else if ((_11_dt__update__tmp_h1).is_DynType) {
              return RAST.Type.create_DynType(_12_dt__update_hunderlying_h0);
            } else {
              return RAST.Type.create_Array(_12_dt__update_hunderlying_h0, (_11_dt__update__tmp_h1).dtor_size);
            }
          }
        }
        {
          if (_source0.is_BorrowedMut) {
            RAST._IType _13_underlying = _source0.dtor_underlying;
            RAST._IType _14_dt__update__tmp_h2 = this;
            RAST._IType _15_dt__update_hunderlying_h1 = (_13_underlying).Replace(mapping);
            if ((_14_dt__update__tmp_h2).is_Borrowed) {
              return RAST.Type.create_Borrowed(_15_dt__update_hunderlying_h1);
            } else if ((_14_dt__update__tmp_h2).is_BorrowedMut) {
              return RAST.Type.create_BorrowedMut(_15_dt__update_hunderlying_h1);
            } else if ((_14_dt__update__tmp_h2).is_ImplType) {
              return RAST.Type.create_ImplType(_15_dt__update_hunderlying_h1);
            } else if ((_14_dt__update__tmp_h2).is_DynType) {
              return RAST.Type.create_DynType(_15_dt__update_hunderlying_h1);
            } else {
              return RAST.Type.create_Array(_15_dt__update_hunderlying_h1, (_14_dt__update__tmp_h2).dtor_size);
            }
          }
        }
        {
          if (_source0.is_ImplType) {
            RAST._IType _16_underlying = _source0.dtor_underlying;
            RAST._IType _17_dt__update__tmp_h3 = this;
            RAST._IType _18_dt__update_hunderlying_h2 = (_16_underlying).Replace(mapping);
            if ((_17_dt__update__tmp_h3).is_Borrowed) {
              return RAST.Type.create_Borrowed(_18_dt__update_hunderlying_h2);
            } else if ((_17_dt__update__tmp_h3).is_BorrowedMut) {
              return RAST.Type.create_BorrowedMut(_18_dt__update_hunderlying_h2);
            } else if ((_17_dt__update__tmp_h3).is_ImplType) {
              return RAST.Type.create_ImplType(_18_dt__update_hunderlying_h2);
            } else if ((_17_dt__update__tmp_h3).is_DynType) {
              return RAST.Type.create_DynType(_18_dt__update_hunderlying_h2);
            } else {
              return RAST.Type.create_Array(_18_dt__update_hunderlying_h2, (_17_dt__update__tmp_h3).dtor_size);
            }
          }
        }
        {
          if (_source0.is_DynType) {
            RAST._IType _19_underlying = _source0.dtor_underlying;
            RAST._IType _20_dt__update__tmp_h4 = this;
            RAST._IType _21_dt__update_hunderlying_h3 = (_19_underlying).Replace(mapping);
            if ((_20_dt__update__tmp_h4).is_Borrowed) {
              return RAST.Type.create_Borrowed(_21_dt__update_hunderlying_h3);
            } else if ((_20_dt__update__tmp_h4).is_BorrowedMut) {
              return RAST.Type.create_BorrowedMut(_21_dt__update_hunderlying_h3);
            } else if ((_20_dt__update__tmp_h4).is_ImplType) {
              return RAST.Type.create_ImplType(_21_dt__update_hunderlying_h3);
            } else if ((_20_dt__update__tmp_h4).is_DynType) {
              return RAST.Type.create_DynType(_21_dt__update_hunderlying_h3);
            } else {
              return RAST.Type.create_Array(_21_dt__update_hunderlying_h3, (_20_dt__update__tmp_h4).dtor_size);
            }
          }
        }
        {
          if (_source0.is_TupleType) {
            Dafny.ISequence<RAST._IType> _22_arguments = _source0.dtor_arguments;
            RAST._IType _23_dt__update__tmp_h5 = this;
            Dafny.ISequence<RAST._IType> _24_dt__update_harguments_h1 = Std.Collections.Seq.__default.Map<RAST._IType, RAST._IType>(Dafny.Helpers.Id<Func<Func<RAST._IType, RAST._IType>, Dafny.ISequence<RAST._IType>, Func<RAST._IType, RAST._IType>>>((_25_mapping, _26_arguments) => ((System.Func<RAST._IType, RAST._IType>)((_27_t) => {
              return (_27_t).Replace(_25_mapping);
            })))(mapping, _22_arguments), _22_arguments);
            if ((_23_dt__update__tmp_h5).is_TypeApp) {
              return RAST.Type.create_TypeApp((_23_dt__update__tmp_h5).dtor_baseName, _24_dt__update_harguments_h1);
            } else if ((_23_dt__update__tmp_h5).is_TupleType) {
              return RAST.Type.create_TupleType(_24_dt__update_harguments_h1);
            } else {
              return RAST.Type.create_FnType(_24_dt__update_harguments_h1, (_23_dt__update__tmp_h5).dtor_returnType);
            }
          }
        }
        {
          if (_source0.is_FnType) {
            Dafny.ISequence<RAST._IType> _28_arguments = _source0.dtor_arguments;
            RAST._IType _29_returnType = _source0.dtor_returnType;
            RAST._IType _30_dt__update__tmp_h6 = this;
            RAST._IType _31_dt__update_hreturnType_h0 = (_29_returnType).Replace(mapping);
            Dafny.ISequence<RAST._IType> _32_dt__update_harguments_h2 = Std.Collections.Seq.__default.Map<RAST._IType, RAST._IType>(Dafny.Helpers.Id<Func<Func<RAST._IType, RAST._IType>, Dafny.ISequence<RAST._IType>, Func<RAST._IType, RAST._IType>>>((_33_mapping, _34_arguments) => ((System.Func<RAST._IType, RAST._IType>)((_35_t) => {
              return (_35_t).Replace(_33_mapping);
            })))(mapping, _28_arguments), _28_arguments);
            return RAST.Type.create_FnType(_32_dt__update_harguments_h2, _31_dt__update_hreturnType_h0);
          }
        }
        {
          if (_source0.is_IntersectionType) {
            RAST._IType _36_left = _source0.dtor_left;
            RAST._IType _37_right = _source0.dtor_right;
            RAST._IType _38_dt__update__tmp_h7 = this;
            RAST._IType _39_dt__update_hright_h0 = (_37_right).Replace(mapping);
            RAST._IType _40_dt__update_hleft_h0 = (_36_left).Replace(mapping);
            return RAST.Type.create_IntersectionType(_40_dt__update_hleft_h0, _39_dt__update_hright_h0);
          }
        }
        {
          if (_source0.is_Array) {
            RAST._IType _41_underlying = _source0.dtor_underlying;
            Std.Wrappers._IOption<Dafny.ISequence<Dafny.Rune>> _42_size = _source0.dtor_size;
            RAST._IType _43_dt__update__tmp_h8 = this;
            RAST._IType _44_dt__update_hunderlying_h4 = (_41_underlying).Replace(mapping);
            if ((_43_dt__update__tmp_h8).is_Borrowed) {
              return RAST.Type.create_Borrowed(_44_dt__update_hunderlying_h4);
            } else if ((_43_dt__update__tmp_h8).is_BorrowedMut) {
              return RAST.Type.create_BorrowedMut(_44_dt__update_hunderlying_h4);
            } else if ((_43_dt__update__tmp_h8).is_ImplType) {
              return RAST.Type.create_ImplType(_44_dt__update_hunderlying_h4);
            } else if ((_43_dt__update__tmp_h8).is_DynType) {
              return RAST.Type.create_DynType(_44_dt__update_hunderlying_h4);
            } else {
              return RAST.Type.create_Array(_44_dt__update_hunderlying_h4, (_43_dt__update__tmp_h8).dtor_size);
            }
          }
        }
        {
          if (_source0.is_TSynonym) {
            RAST._IType _45_display = _source0.dtor_display;
            RAST._IType _46_base = _source0.dtor_base;
            RAST._IType _47_dt__update__tmp_h9 = this;
            RAST._IType _48_dt__update_hbase_h0 = (_46_base).Replace(mapping);
            RAST._IType _49_dt__update_hdisplay_h0 = (_45_display).Replace(mapping);
            return RAST.Type.create_TSynonym(_49_dt__update_hdisplay_h0, _48_dt__update_hbase_h0);
          }
        }
        {
          RAST._IType _50_display = _source0.dtor_display;
          bool _51_copySemantics = _source0.dtor_copySemantics;
          bool _52_overflow = _source0.dtor_overflow;
          RAST._IType _53_dt__update__tmp_h10 = this;
          RAST._IType _54_dt__update_hdisplay_h1 = (_50_display).Replace(mapping);
          if ((_53_dt__update__tmp_h10).is_TSynonym) {
            return RAST.Type.create_TSynonym(_54_dt__update_hdisplay_h1, (_53_dt__update__tmp_h10).dtor_base);
          } else {
            return RAST.Type.create_TMetaData(_54_dt__update_hdisplay_h1, (_53_dt__update__tmp_h10).dtor_copySemantics, (_53_dt__update__tmp_h10).dtor_overflow);
          }
        }
      }))();
      return Dafny.Helpers.Id<Func<RAST._IType, RAST._IType>>(mapping)(_0_r);
    }
    public __T Fold<__T>(__T acc, Func<__T, RAST._IType, __T> f)
    {
      __T _0_newAcc = Dafny.Helpers.Id<Func<__T, RAST._IType, __T>>(f)(acc, this);
      RAST._IType _source0 = this;
      {
        bool disjunctiveMatch0 = false;
        if (_source0.is_U8) {
          disjunctiveMatch0 = true;
        }
        if (_source0.is_U16) {
          disjunctiveMatch0 = true;
        }
        if (_source0.is_U32) {
          disjunctiveMatch0 = true;
        }
        if (_source0.is_U64) {
          disjunctiveMatch0 = true;
        }
        if (_source0.is_U128) {
          disjunctiveMatch0 = true;
        }
        if (_source0.is_I8) {
          disjunctiveMatch0 = true;
        }
        if (_source0.is_I16) {
          disjunctiveMatch0 = true;
        }
        if (_source0.is_I32) {
          disjunctiveMatch0 = true;
        }
        if (_source0.is_I64) {
          disjunctiveMatch0 = true;
        }
        if (_source0.is_I128) {
          disjunctiveMatch0 = true;
        }
        if (_source0.is_USIZE) {
          disjunctiveMatch0 = true;
        }
        if (_source0.is_Bool) {
          disjunctiveMatch0 = true;
        }
        if (disjunctiveMatch0) {
          return _0_newAcc;
        }
      }
      {
        if (_source0.is_TIdentifier) {
          return _0_newAcc;
        }
      }
      {
        if (_source0.is_TypeFromPath) {
          RAST._IPath _1_path = _source0.dtor_path;
          return _0_newAcc;
        }
      }
      {
        if (_source0.is_TypeApp) {
          RAST._IType _2_baseName = _source0.dtor_baseName;
          Dafny.ISequence<RAST._IType> _3_arguments = _source0.dtor_arguments;
          __T _4_newAcc = (_2_baseName).Fold<__T>(_0_newAcc, f);
          return RAST.__default.FoldLeft<__T, RAST._IType>(Dafny.Helpers.Id<Func<Func<__T, RAST._IType, __T>, Dafny.ISequence<RAST._IType>, Func<__T, RAST._IType, __T>>>((_5_f, _6_arguments) => ((System.Func<__T, RAST._IType, __T>)((_7_acc, _8_argType) => {
            return (_8_argType).Fold<__T>(_7_acc, _5_f);
          })))(f, _3_arguments), _4_newAcc, _3_arguments);
        }
      }
      {
        if (_source0.is_Borrowed) {
          RAST._IType _9_underlying = _source0.dtor_underlying;
          return (_9_underlying).Fold<__T>(_0_newAcc, f);
        }
      }
      {
        if (_source0.is_BorrowedMut) {
          RAST._IType _10_underlying = _source0.dtor_underlying;
          return (_10_underlying).Fold<__T>(_0_newAcc, f);
        }
      }
      {
        if (_source0.is_ImplType) {
          RAST._IType _11_underlying = _source0.dtor_underlying;
          return (_11_underlying).Fold<__T>(_0_newAcc, f);
        }
      }
      {
        if (_source0.is_DynType) {
          RAST._IType _12_underlying = _source0.dtor_underlying;
          return (_12_underlying).Fold<__T>(_0_newAcc, f);
        }
      }
      {
        if (_source0.is_TupleType) {
          Dafny.ISequence<RAST._IType> _13_arguments = _source0.dtor_arguments;
          return RAST.__default.FoldLeft<__T, RAST._IType>(Dafny.Helpers.Id<Func<Func<__T, RAST._IType, __T>, Dafny.ISequence<RAST._IType>, Func<__T, RAST._IType, __T>>>((_14_f, _15_arguments) => ((System.Func<__T, RAST._IType, __T>)((_16_acc, _17_argType) => {
            return (_17_argType).Fold<__T>(_16_acc, _14_f);
          })))(f, _13_arguments), _0_newAcc, _13_arguments);
        }
      }
      {
        if (_source0.is_FnType) {
          Dafny.ISequence<RAST._IType> _18_arguments = _source0.dtor_arguments;
          RAST._IType _19_returnType = _source0.dtor_returnType;
          return (_19_returnType).Fold<__T>(RAST.__default.FoldLeft<__T, RAST._IType>(Dafny.Helpers.Id<Func<Func<__T, RAST._IType, __T>, Dafny.ISequence<RAST._IType>, Func<__T, RAST._IType, __T>>>((_20_f, _21_arguments) => ((System.Func<__T, RAST._IType, __T>)((_22_acc, _23_argType) => {
            return (_23_argType).Fold<__T>(_22_acc, _20_f);
          })))(f, _18_arguments), _0_newAcc, _18_arguments), f);
        }
      }
      {
        if (_source0.is_IntersectionType) {
          RAST._IType _24_left = _source0.dtor_left;
          RAST._IType _25_right = _source0.dtor_right;
          return (_25_right).Fold<__T>((_24_left).Fold<__T>(_0_newAcc, f), f);
        }
      }
      {
        if (_source0.is_Array) {
          RAST._IType _26_underlying = _source0.dtor_underlying;
          Std.Wrappers._IOption<Dafny.ISequence<Dafny.Rune>> _27_size = _source0.dtor_size;
          return (_26_underlying).Fold<__T>(_0_newAcc, f);
        }
      }
      {
        if (_source0.is_TSynonym) {
          RAST._IType _28_display = _source0.dtor_display;
          RAST._IType _29_base = _source0.dtor_base;
          return (_28_display).Fold<__T>(_0_newAcc, f);
        }
      }
      {
        RAST._IType _30_display = _source0.dtor_display;
        return (_30_display).Fold<__T>(_0_newAcc, f);
      }
    }
    public bool IsAutoSize() {
      return (((((((((((((this).is_U8) || ((this).is_U16)) || ((this).is_U32)) || ((this).is_U64)) || ((this).is_U128)) || ((this).is_I8)) || ((this).is_I16)) || ((this).is_I32)) || ((this).is_I64)) || ((this).is_I128)) || ((this).is_USIZE)) || (((this).is_TSynonym) && (((this).dtor_base).IsAutoSize()))) || (((this).is_TMetaData) && (((this).dtor_display).IsAutoSize()));
    }
    public bool CanReadWithoutClone() {
      return (((((this).IsAutoSize()) || ((this).is_Bool)) || ((this).IsPointer())) || (((this).is_TSynonym) && (((this).dtor_base).CanReadWithoutClone()))) || (((this).is_TMetaData) && (((this).dtor_copySemantics) || (((this).dtor_display).CanReadWithoutClone())));
    }
    public bool IsRcOrBorrowedRc() {
      return (((this).IsRc()) || (((this).is_Borrowed) && (((this).dtor_underlying).IsRcOrBorrowedRc()))) || (((this).is_TSynonym) && (((this).dtor_base).IsRcOrBorrowedRc()));
    }
    public Std.Wrappers._IOption<RAST._IType> ExtractMaybePlacebo() {
      RAST._IType _source0 = this;
      {
        if (_source0.is_TypeApp) {
          RAST._IType _0_wrapper = _source0.dtor_baseName;
          Dafny.ISequence<RAST._IType> _1_arguments = _source0.dtor_arguments;
          if ((object.Equals(_0_wrapper, RAST.Type.create_TypeFromPath(RAST.__default.MaybePlaceboPath))) && ((new BigInteger((_1_arguments).Count)) == (BigInteger.One))) {
            return Std.Wrappers.Option<RAST._IType>.create_Some((_1_arguments).Select(BigInteger.Zero));
          } else {
            return Std.Wrappers.Option<RAST._IType>.create_None();
          }
        }
      }
      {
        return Std.Wrappers.Option<RAST._IType>.create_None();
      }
    }
    public Std.Wrappers._IOption<RAST._IType> ExtractMaybeUninitArrayElement() {
      if ((this).IsObjectOrPointer()) {
        RAST._IType _0_s = (this).ObjectOrPointerUnderlying();
        if (((_0_s).is_Array) && (RAST.__default.IsMaybeUninitType((_0_s).dtor_underlying))) {
          return Std.Wrappers.Option<RAST._IType>.create_Some(RAST.__default.MaybeUninitTypeUnderlying((_0_s).dtor_underlying));
        } else if (((_0_s).IsMultiArray()) && (RAST.__default.IsMaybeUninitType((_0_s).MultiArrayUnderlying()))) {
          return Std.Wrappers.Option<RAST._IType>.create_Some(RAST.__default.MaybeUninitTypeUnderlying((_0_s).MultiArrayUnderlying()));
        } else {
          return Std.Wrappers.Option<RAST._IType>.create_None();
        }
      } else {
        return Std.Wrappers.Option<RAST._IType>.create_None();
      }
    }
    public Dafny.ISequence<Dafny.Rune> _ToString(Dafny.ISequence<Dafny.Rune> ind) {
      RAST._IType _source0 = this;
      {
        if (_source0.is_Bool) {
          return Dafny.Sequence<Dafny.Rune>.UnicodeFromString("bool");
        }
      }
      {
        if (_source0.is_TIdentifier) {
          Dafny.ISequence<Dafny.Rune> _0_underlying = _source0.dtor_name;
          return _0_underlying;
        }
      }
      {
        if (_source0.is_TypeFromPath) {
          RAST._IPath _1_underlying = _source0.dtor_path;
          return (_1_underlying)._ToString();
        }
      }
      {
        if (_source0.is_Borrowed) {
          RAST._IType _2_underlying = _source0.dtor_underlying;
          return Dafny.Sequence<Dafny.Rune>.Concat(Dafny.Sequence<Dafny.Rune>.UnicodeFromString("&"), (_2_underlying)._ToString(ind));
        }
      }
      {
        if (_source0.is_BorrowedMut) {
          RAST._IType _3_underlying = _source0.dtor_underlying;
          return Dafny.Sequence<Dafny.Rune>.Concat(Dafny.Sequence<Dafny.Rune>.UnicodeFromString("&mut "), (_3_underlying)._ToString(ind));
        }
      }
      {
        if (_source0.is_ImplType) {
          RAST._IType _4_underlying = _source0.dtor_underlying;
          return Dafny.Sequence<Dafny.Rune>.Concat(Dafny.Sequence<Dafny.Rune>.UnicodeFromString("impl "), (_4_underlying)._ToString(ind));
        }
      }
      {
        if (_source0.is_DynType) {
          RAST._IType _5_underlying = _source0.dtor_underlying;
          return Dafny.Sequence<Dafny.Rune>.Concat(Dafny.Sequence<Dafny.Rune>.UnicodeFromString("dyn "), (_5_underlying)._ToString(ind));
        }
      }
      {
        if (_source0.is_FnType) {
          Dafny.ISequence<RAST._IType> _6_arguments = _source0.dtor_arguments;
          RAST._IType _7_returnType = _source0.dtor_returnType;
          return Dafny.Sequence<Dafny.Rune>.Concat(Dafny.Sequence<Dafny.Rune>.Concat(Dafny.Sequence<Dafny.Rune>.Concat(Dafny.Sequence<Dafny.Rune>.UnicodeFromString("::std::ops::Fn("), RAST.__default.SeqToString<RAST._IType>(_6_arguments, Dafny.Helpers.Id<Func<Dafny.ISequence<Dafny.Rune>, Func<RAST._IType, Dafny.ISequence<Dafny.Rune>>>>((_8_ind) => ((System.Func<RAST._IType, Dafny.ISequence<Dafny.Rune>>)((_9_arg) => {
            return (_9_arg)._ToString(Dafny.Sequence<Dafny.Rune>.Concat(_8_ind, RAST.__default.IND));
          })))(ind), Dafny.Sequence<Dafny.Rune>.UnicodeFromString(", "))), Dafny.Sequence<Dafny.Rune>.UnicodeFromString(") -> ")), (_7_returnType)._ToString(Dafny.Sequence<Dafny.Rune>.Concat(ind, RAST.__default.IND)));
        }
      }
      {
        if (_source0.is_IntersectionType) {
          RAST._IType _10_left = _source0.dtor_left;
          RAST._IType _11_right = _source0.dtor_right;
          return Dafny.Sequence<Dafny.Rune>.Concat(Dafny.Sequence<Dafny.Rune>.Concat((_10_left)._ToString(ind), Dafny.Sequence<Dafny.Rune>.UnicodeFromString(" + ")), (_11_right)._ToString(ind));
        }
      }
      {
        if (_source0.is_TupleType) {
          Dafny.ISequence<RAST._IType> _12_args = _source0.dtor_arguments;
          if ((_12_args).Equals(Dafny.Sequence<RAST._IType>.FromElements())) {
            return Dafny.Sequence<Dafny.Rune>.UnicodeFromString("()");
          } else {
            return Dafny.Sequence<Dafny.Rune>.Concat(Dafny.Sequence<Dafny.Rune>.Concat(Dafny.Sequence<Dafny.Rune>.UnicodeFromString("("), RAST.__default.SeqToString<RAST._IType>(_12_args, Dafny.Helpers.Id<Func<Dafny.ISequence<Dafny.Rune>, Func<RAST._IType, Dafny.ISequence<Dafny.Rune>>>>((_13_ind) => ((System.Func<RAST._IType, Dafny.ISequence<Dafny.Rune>>)((_14_arg) => {
              return (_14_arg)._ToString(Dafny.Sequence<Dafny.Rune>.Concat(_13_ind, RAST.__default.IND));
            })))(ind), Dafny.Sequence<Dafny.Rune>.UnicodeFromString(", "))), Dafny.Sequence<Dafny.Rune>.UnicodeFromString(")"));
          }
        }
      }
      {
        if (_source0.is_TypeApp) {
          RAST._IType _15_base = _source0.dtor_baseName;
          Dafny.ISequence<RAST._IType> _16_args = _source0.dtor_arguments;
          return Dafny.Sequence<Dafny.Rune>.Concat((_15_base)._ToString(ind), (((_16_args).Equals(Dafny.Sequence<RAST._IType>.FromElements())) ? (Dafny.Sequence<Dafny.Rune>.UnicodeFromString("")) : (Dafny.Sequence<Dafny.Rune>.Concat(Dafny.Sequence<Dafny.Rune>.Concat(Dafny.Sequence<Dafny.Rune>.UnicodeFromString("<"), RAST.__default.SeqToString<RAST._IType>(_16_args, Dafny.Helpers.Id<Func<Dafny.ISequence<Dafny.Rune>, Func<RAST._IType, Dafny.ISequence<Dafny.Rune>>>>((_17_ind) => ((System.Func<RAST._IType, Dafny.ISequence<Dafny.Rune>>)((_18_arg) => {
            return (_18_arg)._ToString(Dafny.Sequence<Dafny.Rune>.Concat(_17_ind, RAST.__default.IND));
          })))(ind), Dafny.Sequence<Dafny.Rune>.UnicodeFromString(", "))), Dafny.Sequence<Dafny.Rune>.UnicodeFromString(">")))));
        }
      }
      {
        if (_source0.is_U8) {
          return Dafny.Sequence<Dafny.Rune>.UnicodeFromString("u8");
        }
      }
      {
        if (_source0.is_U16) {
          return Dafny.Sequence<Dafny.Rune>.UnicodeFromString("u16");
        }
      }
      {
        if (_source0.is_U32) {
          return Dafny.Sequence<Dafny.Rune>.UnicodeFromString("u32");
        }
      }
      {
        if (_source0.is_U64) {
          return Dafny.Sequence<Dafny.Rune>.UnicodeFromString("u64");
        }
      }
      {
        if (_source0.is_U128) {
          return Dafny.Sequence<Dafny.Rune>.UnicodeFromString("u128");
        }
      }
      {
        if (_source0.is_I8) {
          return Dafny.Sequence<Dafny.Rune>.UnicodeFromString("i8");
        }
      }
      {
        if (_source0.is_I16) {
          return Dafny.Sequence<Dafny.Rune>.UnicodeFromString("i16");
        }
      }
      {
        if (_source0.is_I32) {
          return Dafny.Sequence<Dafny.Rune>.UnicodeFromString("i32");
        }
      }
      {
        if (_source0.is_I64) {
          return Dafny.Sequence<Dafny.Rune>.UnicodeFromString("i64");
        }
      }
      {
        if (_source0.is_I128) {
          return Dafny.Sequence<Dafny.Rune>.UnicodeFromString("i128");
        }
      }
      {
        if (_source0.is_USIZE) {
          return Dafny.Sequence<Dafny.Rune>.UnicodeFromString("usize");
        }
      }
      {
        if (_source0.is_Array) {
          RAST._IType _19_underlying = _source0.dtor_underlying;
          Std.Wrappers._IOption<Dafny.ISequence<Dafny.Rune>> _20_size = _source0.dtor_size;
          return Dafny.Sequence<Dafny.Rune>.Concat(Dafny.Sequence<Dafny.Rune>.Concat(Dafny.Sequence<Dafny.Rune>.Concat(Dafny.Sequence<Dafny.Rune>.UnicodeFromString("["), (_19_underlying)._ToString(ind)), (((_20_size).is_Some) ? (Dafny.Sequence<Dafny.Rune>.Concat(Dafny.Sequence<Dafny.Rune>.UnicodeFromString("; "), (_20_size).dtor_value)) : (Dafny.Sequence<Dafny.Rune>.UnicodeFromString("")))), Dafny.Sequence<Dafny.Rune>.UnicodeFromString("]"));
        }
      }
      {
        if (_source0.is_TSynonym) {
          RAST._IType _21_display = _source0.dtor_display;
          RAST._IType _22_base = _source0.dtor_base;
          return (_21_display)._ToString(ind);
        }
      }
      {
        RAST._IType _23_display = _source0.dtor_display;
        return (_23_display)._ToString(ind);
      }
    }
    public RAST._IType Apply1(RAST._IType arg) {
      return RAST.Type.create_TypeApp(this, Dafny.Sequence<RAST._IType>.FromElements(arg));
    }
    public RAST._IType Apply(Dafny.ISequence<RAST._IType> args) {
      return RAST.Type.create_TypeApp(this, args);
    }
    public RAST._IType ToOwned() {
      RAST._IType _source0 = this;
      {
        if (_source0.is_Borrowed) {
          RAST._IType _0_x = _source0.dtor_underlying;
          return _0_x;
        }
      }
      {
        if (_source0.is_BorrowedMut) {
          RAST._IType _1_x = _source0.dtor_underlying;
          return _1_x;
        }
      }
      {
        RAST._IType _2_x = _source0;
        return _2_x;
      }
    }
    public RAST._IExpr ToNullExpr() {
      if (((this).Expand()).IsObject()) {
        return ((RAST.__default.Object).FSel(Dafny.Sequence<Dafny.Rune>.UnicodeFromString("null"))).Apply0();
      } else {
        return ((RAST.__default.Ptr).FSel(Dafny.Sequence<Dafny.Rune>.UnicodeFromString("null"))).Apply0();
      }
    }
    public bool IsMultiArray() {
      RAST._IType _0_t = (this).Expand();
      return ((_0_t).is_TypeApp) && (Dafny.Helpers.Let<RAST._IType, bool>((_0_t).dtor_baseName, _pat_let18_0 => Dafny.Helpers.Let<RAST._IType, bool>(_pat_let18_0, _1_baseName => Dafny.Helpers.Let<Dafny.ISequence<RAST._IType>, bool>((_0_t).dtor_arguments, _pat_let19_0 => Dafny.Helpers.Let<Dafny.ISequence<RAST._IType>, bool>(_pat_let19_0, _2_args => ((((((new BigInteger((_2_args).Count)) == (BigInteger.One)) && ((_1_baseName).is_TypeFromPath)) && (((_1_baseName).dtor_path).is_PMemberSelect)) && (object.Equals(((_1_baseName).dtor_path).dtor_base, RAST.__default.dafny__runtime))) && ((new BigInteger((((_1_baseName).dtor_path).dtor_name).Count)) >= (new BigInteger(5)))) && (((((_1_baseName).dtor_path).dtor_name).Subsequence(BigInteger.Zero, new BigInteger(5))).Equals(Dafny.Sequence<Dafny.Rune>.UnicodeFromString("Array"))))))));
    }
    public Dafny.ISequence<Dafny.Rune> MultiArrayClass() {
      return ((((this).Expand()).dtor_baseName).dtor_path).dtor_name;
    }
    public RAST._IType MultiArrayUnderlying() {
      return (((this).Expand()).dtor_arguments).Select(BigInteger.Zero);
    }
    public RAST._IType TypeAtInitialization() {
      if ((this).IsObjectOrPointer()) {
        RAST._IType _0_s = (this).ObjectOrPointerUnderlying();
        if (((_0_s).is_Array) && (((_0_s).dtor_size).is_None)) {
          RAST._IType _1_newUnderlying = RAST.Type.create_Array(RAST.__default.MaybeUninitType((_0_s).dtor_underlying), Std.Wrappers.Option<Dafny.ISequence<Dafny.Rune>>.create_None());
          if ((this).IsObject()) {
            return RAST.__default.ObjectType(_1_newUnderlying);
          } else {
            return RAST.__default.PtrType(_1_newUnderlying);
          }
        } else if ((_0_s).IsMultiArray()) {
          RAST._IType _2_newUnderlying = RAST.Type.create_TypeApp(((_0_s).Expand()).dtor_baseName, Dafny.Sequence<RAST._IType>.FromElements(RAST.__default.MaybeUninitType((((_0_s).Expand()).dtor_arguments).Select(BigInteger.Zero))));
          if ((this).IsObject()) {
            return RAST.__default.ObjectType(_2_newUnderlying);
          } else {
            return RAST.__default.PtrType(_2_newUnderlying);
          }
        } else {
          return this;
        }
      } else {
        return this;
      }
    }
    public bool IsMaybeUninit() {
      return ((((this).is_TypeApp) && (((this).dtor_baseName).is_TypeFromPath)) && (object.Equals(((this).dtor_baseName).dtor_path, RAST.__default.MaybeUninitPath))) && ((new BigInteger(((this).dtor_arguments).Count)) == (BigInteger.One));
    }
    public bool IsUninitArray() {
      if ((this).IsObjectOrPointer()) {
        RAST._IType _0_s = ((this).ObjectOrPointerUnderlying()).Expand();
        if (((_0_s).is_Array) && (((_0_s).dtor_size).is_None)) {
          return ((_0_s).dtor_underlying).IsMaybeUninit();
        } else if ((_0_s).IsMultiArray()) {
          return (((_0_s).dtor_arguments).Select(BigInteger.Zero)).IsMaybeUninit();
        } else {
          return false;
        }
      } else {
        return false;
      }
    }
    public bool IsBox() {
      RAST._IType _source0 = this;
      {
        if (_source0.is_TypeApp) {
          RAST._IType baseName0 = _source0.dtor_baseName;
          if (baseName0.is_TypeFromPath) {
            RAST._IPath _0_o = baseName0.dtor_path;
            Dafny.ISequence<RAST._IType> _1_elems1 = _source0.dtor_arguments;
            return (object.Equals(_0_o, RAST.__default.BoxPath)) && ((new BigInteger((_1_elems1).Count)) == (BigInteger.One));
          }
        }
      }
      {
        return false;
      }
    }
    public bool NeedsAsRefForBorrow() {
      if ((this).is_Borrowed) {
        return (((this).dtor_underlying).IsBox()) || (((this).dtor_underlying).IsRc());
      } else {
        return ((this).IsBox()) || ((this).IsRc());
      }
    }
    public RAST._IType BoxUnderlying() {
      RAST._IType _source0 = this;
      {
        RAST._IType baseName0 = _source0.dtor_baseName;
        RAST._IPath _0_o = baseName0.dtor_path;
        Dafny.ISequence<RAST._IType> _1_elems1 = _source0.dtor_arguments;
        return (_1_elems1).Select(BigInteger.Zero);
      }
    }
    public bool IsObject() {
      RAST._IType _source0 = this;
      {
        if (_source0.is_TypeApp) {
          RAST._IType baseName0 = _source0.dtor_baseName;
          if (baseName0.is_TypeFromPath) {
            RAST._IPath _0_o = baseName0.dtor_path;
            Dafny.ISequence<RAST._IType> _1_elems1 = _source0.dtor_arguments;
            return (object.Equals(_0_o, RAST.__default.ObjectPath)) && ((new BigInteger((_1_elems1).Count)) == (BigInteger.One));
          }
        }
      }
      {
        return false;
      }
    }
    public bool IsPointer() {
      RAST._IType _source0 = this;
      {
        if (_source0.is_TypeApp) {
          RAST._IType baseName0 = _source0.dtor_baseName;
          if (baseName0.is_TypeFromPath) {
            RAST._IPath _0_o = baseName0.dtor_path;
            Dafny.ISequence<RAST._IType> _1_elems1 = _source0.dtor_arguments;
            return (object.Equals(_0_o, RAST.__default.PtrPath)) && ((new BigInteger((_1_elems1).Count)) == (BigInteger.One));
          }
        }
      }
      {
        return false;
      }
    }
    public bool IsObjectOrPointer()
    {
      bool _hresult = false;
      RAST._IType _0_t;
      _0_t = (this).Expand();
      _hresult = ((_0_t).IsPointer()) || ((_0_t).IsObject());
      return _hresult;
      return _hresult;
    }
    public RAST._IType ObjectOrPointerUnderlying() {
      RAST._IType _source0 = (this).Expand();
      {
        Dafny.ISequence<RAST._IType> _0_elems1 = _source0.dtor_arguments;
        return (_0_elems1).Select(BigInteger.Zero);
      }
    }
    public bool IsBuiltinCollection() {
      RAST._IType _source0 = (this).Expand();
      {
        if (_source0.is_TypeApp) {
          RAST._IType baseName0 = _source0.dtor_baseName;
          if (baseName0.is_TypeFromPath) {
            RAST._IPath path0 = baseName0.dtor_path;
            if (path0.is_PMemberSelect) {
              RAST._IPath base0 = path0.dtor_base;
              if (base0.is_PMemberSelect) {
                RAST._IPath base1 = base0.dtor_base;
                if (base1.is_Global) {
                  Dafny.ISequence<Dafny.Rune> name0 = base0.dtor_name;
                  if (object.Equals(name0, Dafny.Sequence<Dafny.Rune>.UnicodeFromString("dafny_runtime"))) {
                    Dafny.ISequence<Dafny.Rune> _0_tpe = path0.dtor_name;
                    Dafny.ISequence<RAST._IType> _1_elems1 = _source0.dtor_arguments;
                    return (((((_0_tpe).Equals(Dafny.Sequence<Dafny.Rune>.UnicodeFromString("Set"))) || ((_0_tpe).Equals(Dafny.Sequence<Dafny.Rune>.UnicodeFromString("Sequence")))) || ((_0_tpe).Equals(Dafny.Sequence<Dafny.Rune>.UnicodeFromString("Multiset")))) && ((new BigInteger((_1_elems1).Count)) == (BigInteger.One))) || (((_0_tpe).Equals(Dafny.Sequence<Dafny.Rune>.UnicodeFromString("Map"))) && ((new BigInteger((_1_elems1).Count)) == (new BigInteger(2))));
                  }
                }
              }
            }
          }
        }
      }
      {
        return false;
      }
    }
    public RAST._IType GetBuiltinCollectionElement() {
      RAST._IType _source0 = (this).Expand();
      {
        RAST._IType baseName0 = _source0.dtor_baseName;
        RAST._IPath path0 = baseName0.dtor_path;
        RAST._IPath base0 = path0.dtor_base;
        RAST._IPath base1 = base0.dtor_base;
        Dafny.ISequence<Dafny.Rune> name0 = base0.dtor_name;
        Dafny.ISequence<Dafny.Rune> _0_tpe = path0.dtor_name;
        Dafny.ISequence<RAST._IType> _1_elems = _source0.dtor_arguments;
        if ((_0_tpe).Equals(Dafny.Sequence<Dafny.Rune>.UnicodeFromString("Map"))) {
          return (_1_elems).Select(BigInteger.One);
        } else {
          return (_1_elems).Select(BigInteger.Zero);
        }
      }
    }
    public bool IsRc() {
      return (((this).is_TypeApp) && ((object.Equals((this).dtor_baseName, RAST.__default.RcType)) || (object.Equals((this).dtor_baseName, RAST.__default.ArcType)))) && ((new BigInteger(((this).dtor_arguments).Count)) == (BigInteger.One));
    }
    public RAST._IType RcUnderlying() {
      return ((this).dtor_arguments).Select(BigInteger.Zero);
    }
    public bool IsBoxDyn() {
      return ((((this).is_TypeApp) && (object.Equals((this).dtor_baseName, RAST.__default.BoxType))) && ((new BigInteger(((this).dtor_arguments).Count)) == (BigInteger.One))) && ((((this).dtor_arguments).Select(BigInteger.Zero)).is_DynType);
    }
    public RAST._IType BoxDynUnderlying() {
      return (((this).dtor_arguments).Select(BigInteger.Zero)).dtor_underlying;
    }
  }
  public class Type_U8 : Type {
    public Type_U8() : base() {
    }
    public override _IType DowncastClone() {
      if (this is _IType dt) { return dt; }
      return new Type_U8();
    }
    public override bool Equals(object other) {
      var oth = other as RAST.Type_U8;
      return oth != null;
    }
    public override int GetHashCode() {
      ulong hash = 5381;
      hash = ((hash << 5) + hash) + 0;
      return (int) hash;
    }
    public override string ToString() {
      string s = "RAST.Type.U8";
      return s;
    }
  }
  public class Type_U16 : Type {
    public Type_U16() : base() {
    }
    public override _IType DowncastClone() {
      if (this is _IType dt) { return dt; }
      return new Type_U16();
    }
    public override bool Equals(object other) {
      var oth = other as RAST.Type_U16;
      return oth != null;
    }
    public override int GetHashCode() {
      ulong hash = 5381;
      hash = ((hash << 5) + hash) + 1;
      return (int) hash;
    }
    public override string ToString() {
      string s = "RAST.Type.U16";
      return s;
    }
  }
  public class Type_U32 : Type {
    public Type_U32() : base() {
    }
    public override _IType DowncastClone() {
      if (this is _IType dt) { return dt; }
      return new Type_U32();
    }
    public override bool Equals(object other) {
      var oth = other as RAST.Type_U32;
      return oth != null;
    }
    public override int GetHashCode() {
      ulong hash = 5381;
      hash = ((hash << 5) + hash) + 2;
      return (int) hash;
    }
    public override string ToString() {
      string s = "RAST.Type.U32";
      return s;
    }
  }
  public class Type_U64 : Type {
    public Type_U64() : base() {
    }
    public override _IType DowncastClone() {
      if (this is _IType dt) { return dt; }
      return new Type_U64();
    }
    public override bool Equals(object other) {
      var oth = other as RAST.Type_U64;
      return oth != null;
    }
    public override int GetHashCode() {
      ulong hash = 5381;
      hash = ((hash << 5) + hash) + 3;
      return (int) hash;
    }
    public override string ToString() {
      string s = "RAST.Type.U64";
      return s;
    }
  }
  public class Type_U128 : Type {
    public Type_U128() : base() {
    }
    public override _IType DowncastClone() {
      if (this is _IType dt) { return dt; }
      return new Type_U128();
    }
    public override bool Equals(object other) {
      var oth = other as RAST.Type_U128;
      return oth != null;
    }
    public override int GetHashCode() {
      ulong hash = 5381;
      hash = ((hash << 5) + hash) + 4;
      return (int) hash;
    }
    public override string ToString() {
      string s = "RAST.Type.U128";
      return s;
    }
  }
  public class Type_I8 : Type {
    public Type_I8() : base() {
    }
    public override _IType DowncastClone() {
      if (this is _IType dt) { return dt; }
      return new Type_I8();
    }
    public override bool Equals(object other) {
      var oth = other as RAST.Type_I8;
      return oth != null;
    }
    public override int GetHashCode() {
      ulong hash = 5381;
      hash = ((hash << 5) + hash) + 5;
      return (int) hash;
    }
    public override string ToString() {
      string s = "RAST.Type.I8";
      return s;
    }
  }
  public class Type_I16 : Type {
    public Type_I16() : base() {
    }
    public override _IType DowncastClone() {
      if (this is _IType dt) { return dt; }
      return new Type_I16();
    }
    public override bool Equals(object other) {
      var oth = other as RAST.Type_I16;
      return oth != null;
    }
    public override int GetHashCode() {
      ulong hash = 5381;
      hash = ((hash << 5) + hash) + 6;
      return (int) hash;
    }
    public override string ToString() {
      string s = "RAST.Type.I16";
      return s;
    }
  }
  public class Type_I32 : Type {
    public Type_I32() : base() {
    }
    public override _IType DowncastClone() {
      if (this is _IType dt) { return dt; }
      return new Type_I32();
    }
    public override bool Equals(object other) {
      var oth = other as RAST.Type_I32;
      return oth != null;
    }
    public override int GetHashCode() {
      ulong hash = 5381;
      hash = ((hash << 5) + hash) + 7;
      return (int) hash;
    }
    public override string ToString() {
      string s = "RAST.Type.I32";
      return s;
    }
  }
  public class Type_I64 : Type {
    public Type_I64() : base() {
    }
    public override _IType DowncastClone() {
      if (this is _IType dt) { return dt; }
      return new Type_I64();
    }
    public override bool Equals(object other) {
      var oth = other as RAST.Type_I64;
      return oth != null;
    }
    public override int GetHashCode() {
      ulong hash = 5381;
      hash = ((hash << 5) + hash) + 8;
      return (int) hash;
    }
    public override string ToString() {
      string s = "RAST.Type.I64";
      return s;
    }
  }
  public class Type_I128 : Type {
    public Type_I128() : base() {
    }
    public override _IType DowncastClone() {
      if (this is _IType dt) { return dt; }
      return new Type_I128();
    }
    public override bool Equals(object other) {
      var oth = other as RAST.Type_I128;
      return oth != null;
    }
    public override int GetHashCode() {
      ulong hash = 5381;
      hash = ((hash << 5) + hash) + 9;
      return (int) hash;
    }
    public override string ToString() {
      string s = "RAST.Type.I128";
      return s;
    }
  }
  public class Type_USIZE : Type {
    public Type_USIZE() : base() {
    }
    public override _IType DowncastClone() {
      if (this is _IType dt) { return dt; }
      return new Type_USIZE();
    }
    public override bool Equals(object other) {
      var oth = other as RAST.Type_USIZE;
      return oth != null;
    }
    public override int GetHashCode() {
      ulong hash = 5381;
      hash = ((hash << 5) + hash) + 10;
      return (int) hash;
    }
    public override string ToString() {
      string s = "RAST.Type.USIZE";
      return s;
    }
  }
  public class Type_Bool : Type {
    public Type_Bool() : base() {
    }
    public override _IType DowncastClone() {
      if (this is _IType dt) { return dt; }
      return new Type_Bool();
    }
    public override bool Equals(object other) {
      var oth = other as RAST.Type_Bool;
      return oth != null;
    }
    public override int GetHashCode() {
      ulong hash = 5381;
      hash = ((hash << 5) + hash) + 11;
      return (int) hash;
    }
    public override string ToString() {
      string s = "RAST.Type.Bool";
      return s;
    }
  }
  public class Type_TIdentifier : Type {
    public readonly Dafny.ISequence<Dafny.Rune> _name;
    public Type_TIdentifier(Dafny.ISequence<Dafny.Rune> name) : base() {
      this._name = name;
    }
    public override _IType DowncastClone() {
      if (this is _IType dt) { return dt; }
      return new Type_TIdentifier(_name);
    }
    public override bool Equals(object other) {
      var oth = other as RAST.Type_TIdentifier;
      return oth != null && object.Equals(this._name, oth._name);
    }
    public override int GetHashCode() {
      ulong hash = 5381;
      hash = ((hash << 5) + hash) + 12;
      hash = ((hash << 5) + hash) + ((ulong)Dafny.Helpers.GetHashCode(this._name));
      return (int) hash;
    }
    public override string ToString() {
      string s = "RAST.Type.TIdentifier";
      s += "(";
      s += this._name.ToVerbatimString(true);
      s += ")";
      return s;
    }
  }
  public class Type_TypeFromPath : Type {
    public readonly RAST._IPath _path;
    public Type_TypeFromPath(RAST._IPath path) : base() {
      this._path = path;
    }
    public override _IType DowncastClone() {
      if (this is _IType dt) { return dt; }
      return new Type_TypeFromPath(_path);
    }
    public override bool Equals(object other) {
      var oth = other as RAST.Type_TypeFromPath;
      return oth != null && object.Equals(this._path, oth._path);
    }
    public override int GetHashCode() {
      ulong hash = 5381;
      hash = ((hash << 5) + hash) + 13;
      hash = ((hash << 5) + hash) + ((ulong)Dafny.Helpers.GetHashCode(this._path));
      return (int) hash;
    }
    public override string ToString() {
      string s = "RAST.Type.TypeFromPath";
      s += "(";
      s += Dafny.Helpers.ToString(this._path);
      s += ")";
      return s;
    }
  }
  public class Type_TypeApp : Type {
    public readonly RAST._IType _baseName;
    public readonly Dafny.ISequence<RAST._IType> _arguments;
    public Type_TypeApp(RAST._IType baseName, Dafny.ISequence<RAST._IType> arguments) : base() {
      this._baseName = baseName;
      this._arguments = arguments;
    }
    public override _IType DowncastClone() {
      if (this is _IType dt) { return dt; }
      return new Type_TypeApp(_baseName, _arguments);
    }
    public override bool Equals(object other) {
      var oth = other as RAST.Type_TypeApp;
      return oth != null && object.Equals(this._baseName, oth._baseName) && object.Equals(this._arguments, oth._arguments);
    }
    public override int GetHashCode() {
      ulong hash = 5381;
      hash = ((hash << 5) + hash) + 14;
      hash = ((hash << 5) + hash) + ((ulong)Dafny.Helpers.GetHashCode(this._baseName));
      hash = ((hash << 5) + hash) + ((ulong)Dafny.Helpers.GetHashCode(this._arguments));
      return (int) hash;
    }
    public override string ToString() {
      string s = "RAST.Type.TypeApp";
      s += "(";
      s += Dafny.Helpers.ToString(this._baseName);
      s += ", ";
      s += Dafny.Helpers.ToString(this._arguments);
      s += ")";
      return s;
    }
  }
  public class Type_Borrowed : Type {
    public readonly RAST._IType _underlying;
    public Type_Borrowed(RAST._IType underlying) : base() {
      this._underlying = underlying;
    }
    public override _IType DowncastClone() {
      if (this is _IType dt) { return dt; }
      return new Type_Borrowed(_underlying);
    }
    public override bool Equals(object other) {
      var oth = other as RAST.Type_Borrowed;
      return oth != null && object.Equals(this._underlying, oth._underlying);
    }
    public override int GetHashCode() {
      ulong hash = 5381;
      hash = ((hash << 5) + hash) + 15;
      hash = ((hash << 5) + hash) + ((ulong)Dafny.Helpers.GetHashCode(this._underlying));
      return (int) hash;
    }
    public override string ToString() {
      string s = "RAST.Type.Borrowed";
      s += "(";
      s += Dafny.Helpers.ToString(this._underlying);
      s += ")";
      return s;
    }
  }
  public class Type_BorrowedMut : Type {
    public readonly RAST._IType _underlying;
    public Type_BorrowedMut(RAST._IType underlying) : base() {
      this._underlying = underlying;
    }
    public override _IType DowncastClone() {
      if (this is _IType dt) { return dt; }
      return new Type_BorrowedMut(_underlying);
    }
    public override bool Equals(object other) {
      var oth = other as RAST.Type_BorrowedMut;
      return oth != null && object.Equals(this._underlying, oth._underlying);
    }
    public override int GetHashCode() {
      ulong hash = 5381;
      hash = ((hash << 5) + hash) + 16;
      hash = ((hash << 5) + hash) + ((ulong)Dafny.Helpers.GetHashCode(this._underlying));
      return (int) hash;
    }
    public override string ToString() {
      string s = "RAST.Type.BorrowedMut";
      s += "(";
      s += Dafny.Helpers.ToString(this._underlying);
      s += ")";
      return s;
    }
  }
  public class Type_ImplType : Type {
    public readonly RAST._IType _underlying;
    public Type_ImplType(RAST._IType underlying) : base() {
      this._underlying = underlying;
    }
    public override _IType DowncastClone() {
      if (this is _IType dt) { return dt; }
      return new Type_ImplType(_underlying);
    }
    public override bool Equals(object other) {
      var oth = other as RAST.Type_ImplType;
      return oth != null && object.Equals(this._underlying, oth._underlying);
    }
    public override int GetHashCode() {
      ulong hash = 5381;
      hash = ((hash << 5) + hash) + 17;
      hash = ((hash << 5) + hash) + ((ulong)Dafny.Helpers.GetHashCode(this._underlying));
      return (int) hash;
    }
    public override string ToString() {
      string s = "RAST.Type.ImplType";
      s += "(";
      s += Dafny.Helpers.ToString(this._underlying);
      s += ")";
      return s;
    }
  }
  public class Type_DynType : Type {
    public readonly RAST._IType _underlying;
    public Type_DynType(RAST._IType underlying) : base() {
      this._underlying = underlying;
    }
    public override _IType DowncastClone() {
      if (this is _IType dt) { return dt; }
      return new Type_DynType(_underlying);
    }
    public override bool Equals(object other) {
      var oth = other as RAST.Type_DynType;
      return oth != null && object.Equals(this._underlying, oth._underlying);
    }
    public override int GetHashCode() {
      ulong hash = 5381;
      hash = ((hash << 5) + hash) + 18;
      hash = ((hash << 5) + hash) + ((ulong)Dafny.Helpers.GetHashCode(this._underlying));
      return (int) hash;
    }
    public override string ToString() {
      string s = "RAST.Type.DynType";
      s += "(";
      s += Dafny.Helpers.ToString(this._underlying);
      s += ")";
      return s;
    }
  }
  public class Type_TupleType : Type {
    public readonly Dafny.ISequence<RAST._IType> _arguments;
    public Type_TupleType(Dafny.ISequence<RAST._IType> arguments) : base() {
      this._arguments = arguments;
    }
    public override _IType DowncastClone() {
      if (this is _IType dt) { return dt; }
      return new Type_TupleType(_arguments);
    }
    public override bool Equals(object other) {
      var oth = other as RAST.Type_TupleType;
      return oth != null && object.Equals(this._arguments, oth._arguments);
    }
    public override int GetHashCode() {
      ulong hash = 5381;
      hash = ((hash << 5) + hash) + 19;
      hash = ((hash << 5) + hash) + ((ulong)Dafny.Helpers.GetHashCode(this._arguments));
      return (int) hash;
    }
    public override string ToString() {
      string s = "RAST.Type.TupleType";
      s += "(";
      s += Dafny.Helpers.ToString(this._arguments);
      s += ")";
      return s;
    }
  }
  public class Type_FnType : Type {
    public readonly Dafny.ISequence<RAST._IType> _arguments;
    public readonly RAST._IType _returnType;
    public Type_FnType(Dafny.ISequence<RAST._IType> arguments, RAST._IType returnType) : base() {
      this._arguments = arguments;
      this._returnType = returnType;
    }
    public override _IType DowncastClone() {
      if (this is _IType dt) { return dt; }
      return new Type_FnType(_arguments, _returnType);
    }
    public override bool Equals(object other) {
      var oth = other as RAST.Type_FnType;
      return oth != null && object.Equals(this._arguments, oth._arguments) && object.Equals(this._returnType, oth._returnType);
    }
    public override int GetHashCode() {
      ulong hash = 5381;
      hash = ((hash << 5) + hash) + 20;
      hash = ((hash << 5) + hash) + ((ulong)Dafny.Helpers.GetHashCode(this._arguments));
      hash = ((hash << 5) + hash) + ((ulong)Dafny.Helpers.GetHashCode(this._returnType));
      return (int) hash;
    }
    public override string ToString() {
      string s = "RAST.Type.FnType";
      s += "(";
      s += Dafny.Helpers.ToString(this._arguments);
      s += ", ";
      s += Dafny.Helpers.ToString(this._returnType);
      s += ")";
      return s;
    }
  }
  public class Type_IntersectionType : Type {
    public readonly RAST._IType _left;
    public readonly RAST._IType _right;
    public Type_IntersectionType(RAST._IType left, RAST._IType right) : base() {
      this._left = left;
      this._right = right;
    }
    public override _IType DowncastClone() {
      if (this is _IType dt) { return dt; }
      return new Type_IntersectionType(_left, _right);
    }
    public override bool Equals(object other) {
      var oth = other as RAST.Type_IntersectionType;
      return oth != null && object.Equals(this._left, oth._left) && object.Equals(this._right, oth._right);
    }
    public override int GetHashCode() {
      ulong hash = 5381;
      hash = ((hash << 5) + hash) + 21;
      hash = ((hash << 5) + hash) + ((ulong)Dafny.Helpers.GetHashCode(this._left));
      hash = ((hash << 5) + hash) + ((ulong)Dafny.Helpers.GetHashCode(this._right));
      return (int) hash;
    }
    public override string ToString() {
      string s = "RAST.Type.IntersectionType";
      s += "(";
      s += Dafny.Helpers.ToString(this._left);
      s += ", ";
      s += Dafny.Helpers.ToString(this._right);
      s += ")";
      return s;
    }
  }
  public class Type_Array : Type {
    public readonly RAST._IType _underlying;
    public readonly Std.Wrappers._IOption<Dafny.ISequence<Dafny.Rune>> _size;
    public Type_Array(RAST._IType underlying, Std.Wrappers._IOption<Dafny.ISequence<Dafny.Rune>> size) : base() {
      this._underlying = underlying;
      this._size = size;
    }
    public override _IType DowncastClone() {
      if (this is _IType dt) { return dt; }
      return new Type_Array(_underlying, _size);
    }
    public override bool Equals(object other) {
      var oth = other as RAST.Type_Array;
      return oth != null && object.Equals(this._underlying, oth._underlying) && object.Equals(this._size, oth._size);
    }
    public override int GetHashCode() {
      ulong hash = 5381;
      hash = ((hash << 5) + hash) + 22;
      hash = ((hash << 5) + hash) + ((ulong)Dafny.Helpers.GetHashCode(this._underlying));
      hash = ((hash << 5) + hash) + ((ulong)Dafny.Helpers.GetHashCode(this._size));
      return (int) hash;
    }
    public override string ToString() {
      string s = "RAST.Type.Array";
      s += "(";
      s += Dafny.Helpers.ToString(this._underlying);
      s += ", ";
      s += Dafny.Helpers.ToString(this._size);
      s += ")";
      return s;
    }
  }
  public class Type_TSynonym : Type {
    public readonly RAST._IType _display;
    public readonly RAST._IType _base;
    public Type_TSynonym(RAST._IType display, RAST._IType @base) : base() {
      this._display = display;
      this._base = @base;
    }
    public override _IType DowncastClone() {
      if (this is _IType dt) { return dt; }
      return new Type_TSynonym(_display, _base);
    }
    public override bool Equals(object other) {
      var oth = other as RAST.Type_TSynonym;
      return oth != null && object.Equals(this._display, oth._display) && object.Equals(this._base, oth._base);
    }
    public override int GetHashCode() {
      ulong hash = 5381;
      hash = ((hash << 5) + hash) + 23;
      hash = ((hash << 5) + hash) + ((ulong)Dafny.Helpers.GetHashCode(this._display));
      hash = ((hash << 5) + hash) + ((ulong)Dafny.Helpers.GetHashCode(this._base));
      return (int) hash;
    }
    public override string ToString() {
      string s = "RAST.Type.TSynonym";
      s += "(";
      s += Dafny.Helpers.ToString(this._display);
      s += ", ";
      s += Dafny.Helpers.ToString(this._base);
      s += ")";
      return s;
    }
  }
  public class Type_TMetaData : Type {
    public readonly RAST._IType _display;
    public readonly bool _copySemantics;
    public readonly bool _overflow;
    public Type_TMetaData(RAST._IType display, bool copySemantics, bool overflow) : base() {
      this._display = display;
      this._copySemantics = copySemantics;
      this._overflow = overflow;
    }
    public override _IType DowncastClone() {
      if (this is _IType dt) { return dt; }
      return new Type_TMetaData(_display, _copySemantics, _overflow);
    }
    public override bool Equals(object other) {
      var oth = other as RAST.Type_TMetaData;
      return oth != null && object.Equals(this._display, oth._display) && this._copySemantics == oth._copySemantics && this._overflow == oth._overflow;
    }
    public override int GetHashCode() {
      ulong hash = 5381;
      hash = ((hash << 5) + hash) + 24;
      hash = ((hash << 5) + hash) + ((ulong)Dafny.Helpers.GetHashCode(this._display));
      hash = ((hash << 5) + hash) + ((ulong)Dafny.Helpers.GetHashCode(this._copySemantics));
      hash = ((hash << 5) + hash) + ((ulong)Dafny.Helpers.GetHashCode(this._overflow));
      return (int) hash;
    }
    public override string ToString() {
      string s = "RAST.Type.TMetaData";
      s += "(";
      s += Dafny.Helpers.ToString(this._display);
      s += ", ";
      s += Dafny.Helpers.ToString(this._copySemantics);
      s += ", ";
      s += Dafny.Helpers.ToString(this._overflow);
      s += ")";
      return s;
    }
  }

  public interface _ITrait {
    bool is_Trait { get; }
    Dafny.ISequence<Dafny.Rune> dtor_docString { get; }
    Dafny.ISequence<RAST._IAttribute> dtor_attributes { get; }
    Dafny.ISequence<RAST._ITypeParamDecl> dtor_typeParams { get; }
    RAST._IType dtor_tpe { get; }
    Dafny.ISequence<RAST._IType> dtor_parents { get; }
    Dafny.ISequence<RAST._IImplMember> dtor_body { get; }
    _ITrait DowncastClone();
    Dafny.ISequence<Dafny.Rune> _ToString(Dafny.ISequence<Dafny.Rune> ind);
  }
  public class Trait : _ITrait {
    public readonly Dafny.ISequence<Dafny.Rune> _docString;
    public readonly Dafny.ISequence<RAST._IAttribute> _attributes;
    public readonly Dafny.ISequence<RAST._ITypeParamDecl> _typeParams;
    public readonly RAST._IType _tpe;
    public readonly Dafny.ISequence<RAST._IType> _parents;
    public readonly Dafny.ISequence<RAST._IImplMember> _body;
    public Trait(Dafny.ISequence<Dafny.Rune> docString, Dafny.ISequence<RAST._IAttribute> attributes, Dafny.ISequence<RAST._ITypeParamDecl> typeParams, RAST._IType tpe, Dafny.ISequence<RAST._IType> parents, Dafny.ISequence<RAST._IImplMember> body) {
      this._docString = docString;
      this._attributes = attributes;
      this._typeParams = typeParams;
      this._tpe = tpe;
      this._parents = parents;
      this._body = body;
    }
    public _ITrait DowncastClone() {
      if (this is _ITrait dt) { return dt; }
      return new Trait(_docString, _attributes, _typeParams, _tpe, _parents, _body);
    }
    public override bool Equals(object other) {
      var oth = other as RAST.Trait;
      return oth != null && object.Equals(this._docString, oth._docString) && object.Equals(this._attributes, oth._attributes) && object.Equals(this._typeParams, oth._typeParams) && object.Equals(this._tpe, oth._tpe) && object.Equals(this._parents, oth._parents) && object.Equals(this._body, oth._body);
    }
    public override int GetHashCode() {
      ulong hash = 5381;
      hash = ((hash << 5) + hash) + 0;
      hash = ((hash << 5) + hash) + ((ulong)Dafny.Helpers.GetHashCode(this._docString));
      hash = ((hash << 5) + hash) + ((ulong)Dafny.Helpers.GetHashCode(this._attributes));
      hash = ((hash << 5) + hash) + ((ulong)Dafny.Helpers.GetHashCode(this._typeParams));
      hash = ((hash << 5) + hash) + ((ulong)Dafny.Helpers.GetHashCode(this._tpe));
      hash = ((hash << 5) + hash) + ((ulong)Dafny.Helpers.GetHashCode(this._parents));
      hash = ((hash << 5) + hash) + ((ulong)Dafny.Helpers.GetHashCode(this._body));
      return (int) hash;
    }
    public override string ToString() {
      string s = "RAST.Trait.Trait";
      s += "(";
      s += this._docString.ToVerbatimString(true);
      s += ", ";
      s += Dafny.Helpers.ToString(this._attributes);
      s += ", ";
      s += Dafny.Helpers.ToString(this._typeParams);
      s += ", ";
      s += Dafny.Helpers.ToString(this._tpe);
      s += ", ";
      s += Dafny.Helpers.ToString(this._parents);
      s += ", ";
      s += Dafny.Helpers.ToString(this._body);
      s += ")";
      return s;
    }
    private static readonly RAST._ITrait theDefault = create(Dafny.Sequence<Dafny.Rune>.Empty, Dafny.Sequence<RAST._IAttribute>.Empty, Dafny.Sequence<RAST._ITypeParamDecl>.Empty, RAST.Type.Default(), Dafny.Sequence<RAST._IType>.Empty, Dafny.Sequence<RAST._IImplMember>.Empty);
    public static RAST._ITrait Default() {
      return theDefault;
    }
    private static readonly Dafny.TypeDescriptor<RAST._ITrait> _TYPE = new Dafny.TypeDescriptor<RAST._ITrait>(RAST.Trait.Default());
    public static Dafny.TypeDescriptor<RAST._ITrait> _TypeDescriptor() {
      return _TYPE;
    }
    public static _ITrait create(Dafny.ISequence<Dafny.Rune> docString, Dafny.ISequence<RAST._IAttribute> attributes, Dafny.ISequence<RAST._ITypeParamDecl> typeParams, RAST._IType tpe, Dafny.ISequence<RAST._IType> parents, Dafny.ISequence<RAST._IImplMember> body) {
      return new Trait(docString, attributes, typeParams, tpe, parents, body);
    }
    public static _ITrait create_Trait(Dafny.ISequence<Dafny.Rune> docString, Dafny.ISequence<RAST._IAttribute> attributes, Dafny.ISequence<RAST._ITypeParamDecl> typeParams, RAST._IType tpe, Dafny.ISequence<RAST._IType> parents, Dafny.ISequence<RAST._IImplMember> body) {
      return create(docString, attributes, typeParams, tpe, parents, body);
    }
    public bool is_Trait { get { return true; } }
    public Dafny.ISequence<Dafny.Rune> dtor_docString {
      get {
        return this._docString;
      }
    }
    public Dafny.ISequence<RAST._IAttribute> dtor_attributes {
      get {
        return this._attributes;
      }
    }
    public Dafny.ISequence<RAST._ITypeParamDecl> dtor_typeParams {
      get {
        return this._typeParams;
      }
    }
    public RAST._IType dtor_tpe {
      get {
        return this._tpe;
      }
    }
    public Dafny.ISequence<RAST._IType> dtor_parents {
      get {
        return this._parents;
      }
    }
    public Dafny.ISequence<RAST._IImplMember> dtor_body {
      get {
        return this._body;
      }
    }
    public Dafny.ISequence<Dafny.Rune> _ToString(Dafny.ISequence<Dafny.Rune> ind) {
      Dafny.ISequence<RAST._ITypeParamDecl> _0_tpConstraints = Std.Collections.Seq.__default.Filter<RAST._ITypeParamDecl>(((System.Func<RAST._ITypeParamDecl, bool>)((_1_typeParamDecl) => {
        return (new BigInteger(((_1_typeParamDecl).dtor_constraints).Count)).Sign == 1;
      })), (this).dtor_typeParams);
      Dafny.ISequence<Dafny.Rune> _2_additionalConstraints = RAST.__default.SeqToString<RAST._ITypeParamDecl>(_0_tpConstraints, Dafny.Helpers.Id<Func<Dafny.ISequence<Dafny.Rune>, Func<RAST._ITypeParamDecl, Dafny.ISequence<Dafny.Rune>>>>((_3_ind) => ((System.Func<RAST._ITypeParamDecl, Dafny.ISequence<Dafny.Rune>>)((_4_t) => {
        return (_4_t)._ToString(Dafny.Sequence<Dafny.Rune>.Concat(_3_ind, RAST.__default.IND));
      })))(ind), Dafny.Sequence<Dafny.Rune>.Concat(Dafny.Sequence<Dafny.Rune>.Concat(Dafny.Sequence<Dafny.Rune>.UnicodeFromString(",\n"), ind), RAST.__default.IND));
      Dafny.ISequence<Dafny.Rune> _5_parents = (((new BigInteger(((this).dtor_parents).Count)).Sign == 0) ? (Dafny.Sequence<Dafny.Rune>.UnicodeFromString("")) : (Dafny.Sequence<Dafny.Rune>.Concat(Dafny.Sequence<Dafny.Rune>.UnicodeFromString(": "), RAST.__default.SeqToString<RAST._IType>((this).dtor_parents, Dafny.Helpers.Id<Func<Dafny.ISequence<Dafny.Rune>, Func<RAST._IType, Dafny.ISequence<Dafny.Rune>>>>((_6_ind) => ((System.Func<RAST._IType, Dafny.ISequence<Dafny.Rune>>)((_7_t) => {
        return (_7_t)._ToString(Dafny.Sequence<Dafny.Rune>.Concat(_6_ind, RAST.__default.IND));
      })))(ind), Dafny.Sequence<Dafny.Rune>.UnicodeFromString(" + ")))));
      Dafny.ISequence<Dafny.Rune> _8_where = (((_2_additionalConstraints).Equals(Dafny.Sequence<Dafny.Rune>.UnicodeFromString(""))) ? (Dafny.Sequence<Dafny.Rune>.UnicodeFromString("")) : (Dafny.Sequence<Dafny.Rune>.Concat(Dafny.Sequence<Dafny.Rune>.Concat(Dafny.Sequence<Dafny.Rune>.Concat(Dafny.Sequence<Dafny.Rune>.Concat(Dafny.Sequence<Dafny.Rune>.Concat(Dafny.Sequence<Dafny.Rune>.Concat(Dafny.Sequence<Dafny.Rune>.UnicodeFromString("\n"), ind), RAST.__default.IND), Dafny.Sequence<Dafny.Rune>.UnicodeFromString("where\n")), ind), RAST.__default.IND), _2_additionalConstraints)));
      return Dafny.Sequence<Dafny.Rune>.Concat(Dafny.Sequence<Dafny.Rune>.Concat(Dafny.Sequence<Dafny.Rune>.Concat(Dafny.Sequence<Dafny.Rune>.Concat(Dafny.Sequence<Dafny.Rune>.Concat(Dafny.Sequence<Dafny.Rune>.Concat(Dafny.Sequence<Dafny.Rune>.Concat(Dafny.Sequence<Dafny.Rune>.Concat(Dafny.Sequence<Dafny.Rune>.Concat(RAST.__default.ToDocstringPrefix((this).dtor_docString, ind), RAST.Attribute.ToStringMultiple((this).dtor_attributes, ind)), Dafny.Sequence<Dafny.Rune>.UnicodeFromString("pub trait ")), ((this).dtor_tpe)._ToString(ind)), _5_parents), _8_where), Dafny.Sequence<Dafny.Rune>.UnicodeFromString(" {")), RAST.__default.SeqToString<RAST._IImplMember>((this).dtor_body, Dafny.Helpers.Id<Func<Dafny.ISequence<Dafny.Rune>, Func<RAST._IImplMember, Dafny.ISequence<Dafny.Rune>>>>((_9_ind) => ((System.Func<RAST._IImplMember, Dafny.ISequence<Dafny.Rune>>)((_10_member) => {
        return Dafny.Sequence<Dafny.Rune>.Concat(Dafny.Sequence<Dafny.Rune>.Concat(Dafny.Sequence<Dafny.Rune>.Concat(Dafny.Sequence<Dafny.Rune>.UnicodeFromString("\n"), _9_ind), RAST.__default.IND), (_10_member)._ToString(Dafny.Sequence<Dafny.Rune>.Concat(_9_ind, RAST.__default.IND)));
      })))(ind), Dafny.Sequence<Dafny.Rune>.UnicodeFromString(""))), (((new BigInteger(((this).dtor_body).Count)).Sign == 0) ? (Dafny.Sequence<Dafny.Rune>.UnicodeFromString("")) : (Dafny.Sequence<Dafny.Rune>.Concat(Dafny.Sequence<Dafny.Rune>.UnicodeFromString("\n"), ind)))), Dafny.Sequence<Dafny.Rune>.UnicodeFromString("}"));
    }
  }

  public interface _IImpl {
    bool is_ImplFor { get; }
    bool is_Impl { get; }
    Dafny.ISequence<RAST._ITypeParamDecl> dtor_typeParams { get; }
    RAST._IType dtor_tpe { get; }
    RAST._IType dtor_forType { get; }
    Dafny.ISequence<RAST._IImplMember> dtor_body { get; }
    _IImpl DowncastClone();
    Dafny.ISequence<Dafny.Rune> _ToString(Dafny.ISequence<Dafny.Rune> ind);
  }
  public abstract class Impl : _IImpl {
    public Impl() {
    }
    private static readonly RAST._IImpl theDefault = create_ImplFor(Dafny.Sequence<RAST._ITypeParamDecl>.Empty, RAST.Type.Default(), RAST.Type.Default(), Dafny.Sequence<RAST._IImplMember>.Empty);
    public static RAST._IImpl Default() {
      return theDefault;
    }
    private static readonly Dafny.TypeDescriptor<RAST._IImpl> _TYPE = new Dafny.TypeDescriptor<RAST._IImpl>(RAST.Impl.Default());
    public static Dafny.TypeDescriptor<RAST._IImpl> _TypeDescriptor() {
      return _TYPE;
    }
    public static _IImpl create_ImplFor(Dafny.ISequence<RAST._ITypeParamDecl> typeParams, RAST._IType tpe, RAST._IType forType, Dafny.ISequence<RAST._IImplMember> body) {
      return new Impl_ImplFor(typeParams, tpe, forType, body);
    }
    public static _IImpl create_Impl(Dafny.ISequence<RAST._ITypeParamDecl> typeParams, RAST._IType tpe, Dafny.ISequence<RAST._IImplMember> body) {
      return new Impl_Impl(typeParams, tpe, body);
    }
    public bool is_ImplFor { get { return this is Impl_ImplFor; } }
    public bool is_Impl { get { return this is Impl_Impl; } }
    public Dafny.ISequence<RAST._ITypeParamDecl> dtor_typeParams {
      get {
        var d = this;
        if (d is Impl_ImplFor) { return ((Impl_ImplFor)d)._typeParams; }
        return ((Impl_Impl)d)._typeParams;
      }
    }
    public RAST._IType dtor_tpe {
      get {
        var d = this;
        if (d is Impl_ImplFor) { return ((Impl_ImplFor)d)._tpe; }
        return ((Impl_Impl)d)._tpe;
      }
    }
    public RAST._IType dtor_forType {
      get {
        var d = this;
        return ((Impl_ImplFor)d)._forType;
      }
    }
    public Dafny.ISequence<RAST._IImplMember> dtor_body {
      get {
        var d = this;
        if (d is Impl_ImplFor) { return ((Impl_ImplFor)d)._body; }
        return ((Impl_Impl)d)._body;
      }
    }
    public abstract _IImpl DowncastClone();
    public Dafny.ISequence<Dafny.Rune> _ToString(Dafny.ISequence<Dafny.Rune> ind) {
      return Dafny.Sequence<Dafny.Rune>.Concat(Dafny.Sequence<Dafny.Rune>.Concat(Dafny.Sequence<Dafny.Rune>.Concat(Dafny.Sequence<Dafny.Rune>.Concat(Dafny.Sequence<Dafny.Rune>.Concat(Dafny.Sequence<Dafny.Rune>.Concat(Dafny.Sequence<Dafny.Rune>.Concat(Dafny.Sequence<Dafny.Rune>.Concat(Dafny.Sequence<Dafny.Rune>.UnicodeFromString("impl"), RAST.TypeParamDecl.ToStringMultiple((this).dtor_typeParams, ind)), Dafny.Sequence<Dafny.Rune>.UnicodeFromString(" ")), ((this).dtor_tpe)._ToString(ind)), (((this).is_ImplFor) ? (Dafny.Sequence<Dafny.Rune>.Concat(Dafny.Sequence<Dafny.Rune>.Concat(Dafny.Sequence<Dafny.Rune>.Concat(Dafny.Sequence<Dafny.Rune>.Concat(Dafny.Sequence<Dafny.Rune>.UnicodeFromString("\n"), ind), RAST.__default.IND), Dafny.Sequence<Dafny.Rune>.UnicodeFromString("for ")), ((this).dtor_forType)._ToString(Dafny.Sequence<Dafny.Rune>.Concat(ind, RAST.__default.IND)))) : (Dafny.Sequence<Dafny.Rune>.UnicodeFromString("")))), Dafny.Sequence<Dafny.Rune>.UnicodeFromString(" {")), RAST.__default.SeqToString<RAST._IImplMember>((this).dtor_body, Dafny.Helpers.Id<Func<Dafny.ISequence<Dafny.Rune>, Func<RAST._IImplMember, Dafny.ISequence<Dafny.Rune>>>>((_0_ind) => ((System.Func<RAST._IImplMember, Dafny.ISequence<Dafny.Rune>>)((_1_member) => {
        return Dafny.Sequence<Dafny.Rune>.Concat(Dafny.Sequence<Dafny.Rune>.Concat(Dafny.Sequence<Dafny.Rune>.Concat(Dafny.Sequence<Dafny.Rune>.UnicodeFromString("\n"), _0_ind), RAST.__default.IND), (_1_member)._ToString(Dafny.Sequence<Dafny.Rune>.Concat(_0_ind, RAST.__default.IND)));
      })))(ind), Dafny.Sequence<Dafny.Rune>.UnicodeFromString(""))), (((new BigInteger(((this).dtor_body).Count)).Sign == 0) ? (Dafny.Sequence<Dafny.Rune>.UnicodeFromString("")) : (Dafny.Sequence<Dafny.Rune>.Concat(Dafny.Sequence<Dafny.Rune>.UnicodeFromString("\n"), ind)))), Dafny.Sequence<Dafny.Rune>.UnicodeFromString("}"));
    }
  }
  public class Impl_ImplFor : Impl {
    public readonly Dafny.ISequence<RAST._ITypeParamDecl> _typeParams;
    public readonly RAST._IType _tpe;
    public readonly RAST._IType _forType;
    public readonly Dafny.ISequence<RAST._IImplMember> _body;
    public Impl_ImplFor(Dafny.ISequence<RAST._ITypeParamDecl> typeParams, RAST._IType tpe, RAST._IType forType, Dafny.ISequence<RAST._IImplMember> body) : base() {
      this._typeParams = typeParams;
      this._tpe = tpe;
      this._forType = forType;
      this._body = body;
    }
    public override _IImpl DowncastClone() {
      if (this is _IImpl dt) { return dt; }
      return new Impl_ImplFor(_typeParams, _tpe, _forType, _body);
    }
    public override bool Equals(object other) {
      var oth = other as RAST.Impl_ImplFor;
      return oth != null && object.Equals(this._typeParams, oth._typeParams) && object.Equals(this._tpe, oth._tpe) && object.Equals(this._forType, oth._forType) && object.Equals(this._body, oth._body);
    }
    public override int GetHashCode() {
      ulong hash = 5381;
      hash = ((hash << 5) + hash) + 0;
      hash = ((hash << 5) + hash) + ((ulong)Dafny.Helpers.GetHashCode(this._typeParams));
      hash = ((hash << 5) + hash) + ((ulong)Dafny.Helpers.GetHashCode(this._tpe));
      hash = ((hash << 5) + hash) + ((ulong)Dafny.Helpers.GetHashCode(this._forType));
      hash = ((hash << 5) + hash) + ((ulong)Dafny.Helpers.GetHashCode(this._body));
      return (int) hash;
    }
    public override string ToString() {
      string s = "RAST.Impl.ImplFor";
      s += "(";
      s += Dafny.Helpers.ToString(this._typeParams);
      s += ", ";
      s += Dafny.Helpers.ToString(this._tpe);
      s += ", ";
      s += Dafny.Helpers.ToString(this._forType);
      s += ", ";
      s += Dafny.Helpers.ToString(this._body);
      s += ")";
      return s;
    }
  }
  public class Impl_Impl : Impl {
    public readonly Dafny.ISequence<RAST._ITypeParamDecl> _typeParams;
    public readonly RAST._IType _tpe;
    public readonly Dafny.ISequence<RAST._IImplMember> _body;
    public Impl_Impl(Dafny.ISequence<RAST._ITypeParamDecl> typeParams, RAST._IType tpe, Dafny.ISequence<RAST._IImplMember> body) : base() {
      this._typeParams = typeParams;
      this._tpe = tpe;
      this._body = body;
    }
    public override _IImpl DowncastClone() {
      if (this is _IImpl dt) { return dt; }
      return new Impl_Impl(_typeParams, _tpe, _body);
    }
    public override bool Equals(object other) {
      var oth = other as RAST.Impl_Impl;
      return oth != null && object.Equals(this._typeParams, oth._typeParams) && object.Equals(this._tpe, oth._tpe) && object.Equals(this._body, oth._body);
    }
    public override int GetHashCode() {
      ulong hash = 5381;
      hash = ((hash << 5) + hash) + 1;
      hash = ((hash << 5) + hash) + ((ulong)Dafny.Helpers.GetHashCode(this._typeParams));
      hash = ((hash << 5) + hash) + ((ulong)Dafny.Helpers.GetHashCode(this._tpe));
      hash = ((hash << 5) + hash) + ((ulong)Dafny.Helpers.GetHashCode(this._body));
      return (int) hash;
    }
    public override string ToString() {
      string s = "RAST.Impl.Impl";
      s += "(";
      s += Dafny.Helpers.ToString(this._typeParams);
      s += ", ";
      s += Dafny.Helpers.ToString(this._tpe);
      s += ", ";
      s += Dafny.Helpers.ToString(this._body);
      s += ")";
      return s;
    }
  }

  public interface _IImplMember {
    bool is_RawImplMember { get; }
    bool is_TypeDeclMember { get; }
    bool is_FnDecl { get; }
    bool is_ImplMemberMacro { get; }
    Dafny.ISequence<Dafny.Rune> dtor_content { get; }
    Dafny.ISequence<Dafny.Rune> dtor_name { get; }
    RAST._IType dtor_rhs { get; }
    Dafny.ISequence<Dafny.Rune> dtor_docString { get; }
    Dafny.ISequence<RAST._IAttribute> dtor_attributes { get; }
    RAST._IVisibility dtor_pub { get; }
    RAST._IFn dtor_fun { get; }
    RAST._IExpr dtor_expr { get; }
    _IImplMember DowncastClone();
    Dafny.ISequence<Dafny.Rune> _ToString(Dafny.ISequence<Dafny.Rune> ind);
  }
  public abstract class ImplMember : _IImplMember {
    public ImplMember() {
    }
    private static readonly RAST._IImplMember theDefault = create_RawImplMember(Dafny.Sequence<Dafny.Rune>.Empty);
    public static RAST._IImplMember Default() {
      return theDefault;
    }
    private static readonly Dafny.TypeDescriptor<RAST._IImplMember> _TYPE = new Dafny.TypeDescriptor<RAST._IImplMember>(RAST.ImplMember.Default());
    public static Dafny.TypeDescriptor<RAST._IImplMember> _TypeDescriptor() {
      return _TYPE;
    }
    public static _IImplMember create_RawImplMember(Dafny.ISequence<Dafny.Rune> content) {
      return new ImplMember_RawImplMember(content);
    }
    public static _IImplMember create_TypeDeclMember(Dafny.ISequence<Dafny.Rune> name, RAST._IType rhs) {
      return new ImplMember_TypeDeclMember(name, rhs);
    }
    public static _IImplMember create_FnDecl(Dafny.ISequence<Dafny.Rune> docString, Dafny.ISequence<RAST._IAttribute> attributes, RAST._IVisibility pub, RAST._IFn fun) {
      return new ImplMember_FnDecl(docString, attributes, pub, fun);
    }
    public static _IImplMember create_ImplMemberMacro(RAST._IExpr expr) {
      return new ImplMember_ImplMemberMacro(expr);
    }
    public bool is_RawImplMember { get { return this is ImplMember_RawImplMember; } }
    public bool is_TypeDeclMember { get { return this is ImplMember_TypeDeclMember; } }
    public bool is_FnDecl { get { return this is ImplMember_FnDecl; } }
    public bool is_ImplMemberMacro { get { return this is ImplMember_ImplMemberMacro; } }
    public Dafny.ISequence<Dafny.Rune> dtor_content {
      get {
        var d = this;
        return ((ImplMember_RawImplMember)d)._content;
      }
    }
    public Dafny.ISequence<Dafny.Rune> dtor_name {
      get {
        var d = this;
        return ((ImplMember_TypeDeclMember)d)._name;
      }
    }
    public RAST._IType dtor_rhs {
      get {
        var d = this;
        return ((ImplMember_TypeDeclMember)d)._rhs;
      }
    }
    public Dafny.ISequence<Dafny.Rune> dtor_docString {
      get {
        var d = this;
        return ((ImplMember_FnDecl)d)._docString;
      }
    }
    public Dafny.ISequence<RAST._IAttribute> dtor_attributes {
      get {
        var d = this;
        return ((ImplMember_FnDecl)d)._attributes;
      }
    }
    public RAST._IVisibility dtor_pub {
      get {
        var d = this;
        return ((ImplMember_FnDecl)d)._pub;
      }
    }
    public RAST._IFn dtor_fun {
      get {
        var d = this;
        return ((ImplMember_FnDecl)d)._fun;
      }
    }
    public RAST._IExpr dtor_expr {
      get {
        var d = this;
        return ((ImplMember_ImplMemberMacro)d)._expr;
      }
    }
    public abstract _IImplMember DowncastClone();
    public Dafny.ISequence<Dafny.Rune> _ToString(Dafny.ISequence<Dafny.Rune> ind) {
      if ((this).is_FnDecl) {
        return Dafny.Sequence<Dafny.Rune>.Concat(Dafny.Sequence<Dafny.Rune>.Concat(Dafny.Sequence<Dafny.Rune>.Concat(RAST.__default.ToDocstringPrefix((this).dtor_docString, ind), RAST.Attribute.ToStringMultiple((this).dtor_attributes, ind)), ((this).dtor_pub)._ToString()), ((this).dtor_fun)._ToString(ind));
      } else if ((this).is_ImplMemberMacro) {
        return Dafny.Sequence<Dafny.Rune>.Concat(((this).dtor_expr)._ToString(ind), Dafny.Sequence<Dafny.Rune>.UnicodeFromString(";"));
      } else if ((this).is_TypeDeclMember) {
        return Dafny.Sequence<Dafny.Rune>.Concat(Dafny.Sequence<Dafny.Rune>.Concat(Dafny.Sequence<Dafny.Rune>.Concat(Dafny.Sequence<Dafny.Rune>.Concat(Dafny.Sequence<Dafny.Rune>.UnicodeFromString("type "), (this).dtor_name), Dafny.Sequence<Dafny.Rune>.UnicodeFromString(" = ")), ((this).dtor_rhs)._ToString(ind)), Dafny.Sequence<Dafny.Rune>.UnicodeFromString(";"));
      } else {
        return (this).dtor_content;
      }
    }
  }
  public class ImplMember_RawImplMember : ImplMember {
    public readonly Dafny.ISequence<Dafny.Rune> _content;
    public ImplMember_RawImplMember(Dafny.ISequence<Dafny.Rune> content) : base() {
      this._content = content;
    }
    public override _IImplMember DowncastClone() {
      if (this is _IImplMember dt) { return dt; }
      return new ImplMember_RawImplMember(_content);
    }
    public override bool Equals(object other) {
      var oth = other as RAST.ImplMember_RawImplMember;
      return oth != null && object.Equals(this._content, oth._content);
    }
    public override int GetHashCode() {
      ulong hash = 5381;
      hash = ((hash << 5) + hash) + 0;
      hash = ((hash << 5) + hash) + ((ulong)Dafny.Helpers.GetHashCode(this._content));
      return (int) hash;
    }
    public override string ToString() {
      string s = "RAST.ImplMember.RawImplMember";
      s += "(";
      s += this._content.ToVerbatimString(true);
      s += ")";
      return s;
    }
  }
  public class ImplMember_TypeDeclMember : ImplMember {
    public readonly Dafny.ISequence<Dafny.Rune> _name;
    public readonly RAST._IType _rhs;
    public ImplMember_TypeDeclMember(Dafny.ISequence<Dafny.Rune> name, RAST._IType rhs) : base() {
      this._name = name;
      this._rhs = rhs;
    }
    public override _IImplMember DowncastClone() {
      if (this is _IImplMember dt) { return dt; }
      return new ImplMember_TypeDeclMember(_name, _rhs);
    }
    public override bool Equals(object other) {
      var oth = other as RAST.ImplMember_TypeDeclMember;
      return oth != null && object.Equals(this._name, oth._name) && object.Equals(this._rhs, oth._rhs);
    }
    public override int GetHashCode() {
      ulong hash = 5381;
      hash = ((hash << 5) + hash) + 1;
      hash = ((hash << 5) + hash) + ((ulong)Dafny.Helpers.GetHashCode(this._name));
      hash = ((hash << 5) + hash) + ((ulong)Dafny.Helpers.GetHashCode(this._rhs));
      return (int) hash;
    }
    public override string ToString() {
      string s = "RAST.ImplMember.TypeDeclMember";
      s += "(";
      s += this._name.ToVerbatimString(true);
      s += ", ";
      s += Dafny.Helpers.ToString(this._rhs);
      s += ")";
      return s;
    }
  }
  public class ImplMember_FnDecl : ImplMember {
    public readonly Dafny.ISequence<Dafny.Rune> _docString;
    public readonly Dafny.ISequence<RAST._IAttribute> _attributes;
    public readonly RAST._IVisibility _pub;
    public readonly RAST._IFn _fun;
    public ImplMember_FnDecl(Dafny.ISequence<Dafny.Rune> docString, Dafny.ISequence<RAST._IAttribute> attributes, RAST._IVisibility pub, RAST._IFn fun) : base() {
      this._docString = docString;
      this._attributes = attributes;
      this._pub = pub;
      this._fun = fun;
    }
    public override _IImplMember DowncastClone() {
      if (this is _IImplMember dt) { return dt; }
      return new ImplMember_FnDecl(_docString, _attributes, _pub, _fun);
    }
    public override bool Equals(object other) {
      var oth = other as RAST.ImplMember_FnDecl;
      return oth != null && object.Equals(this._docString, oth._docString) && object.Equals(this._attributes, oth._attributes) && object.Equals(this._pub, oth._pub) && object.Equals(this._fun, oth._fun);
    }
    public override int GetHashCode() {
      ulong hash = 5381;
      hash = ((hash << 5) + hash) + 2;
      hash = ((hash << 5) + hash) + ((ulong)Dafny.Helpers.GetHashCode(this._docString));
      hash = ((hash << 5) + hash) + ((ulong)Dafny.Helpers.GetHashCode(this._attributes));
      hash = ((hash << 5) + hash) + ((ulong)Dafny.Helpers.GetHashCode(this._pub));
      hash = ((hash << 5) + hash) + ((ulong)Dafny.Helpers.GetHashCode(this._fun));
      return (int) hash;
    }
    public override string ToString() {
      string s = "RAST.ImplMember.FnDecl";
      s += "(";
      s += this._docString.ToVerbatimString(true);
      s += ", ";
      s += Dafny.Helpers.ToString(this._attributes);
      s += ", ";
      s += Dafny.Helpers.ToString(this._pub);
      s += ", ";
      s += Dafny.Helpers.ToString(this._fun);
      s += ")";
      return s;
    }
  }
  public class ImplMember_ImplMemberMacro : ImplMember {
    public readonly RAST._IExpr _expr;
    public ImplMember_ImplMemberMacro(RAST._IExpr expr) : base() {
      this._expr = expr;
    }
    public override _IImplMember DowncastClone() {
      if (this is _IImplMember dt) { return dt; }
      return new ImplMember_ImplMemberMacro(_expr);
    }
    public override bool Equals(object other) {
      var oth = other as RAST.ImplMember_ImplMemberMacro;
      return oth != null && object.Equals(this._expr, oth._expr);
    }
    public override int GetHashCode() {
      ulong hash = 5381;
      hash = ((hash << 5) + hash) + 3;
      hash = ((hash << 5) + hash) + ((ulong)Dafny.Helpers.GetHashCode(this._expr));
      return (int) hash;
    }
    public override string ToString() {
      string s = "RAST.ImplMember.ImplMemberMacro";
      s += "(";
      s += Dafny.Helpers.ToString(this._expr);
      s += ")";
      return s;
    }
  }

  public interface _IVisibility {
    bool is_PUB { get; }
    bool is_PRIV { get; }
    _IVisibility DowncastClone();
    Dafny.ISequence<Dafny.Rune> _ToString();
  }
  public abstract class Visibility : _IVisibility {
    public Visibility() {
    }
    private static readonly RAST._IVisibility theDefault = create_PUB();
    public static RAST._IVisibility Default() {
      return theDefault;
    }
    private static readonly Dafny.TypeDescriptor<RAST._IVisibility> _TYPE = new Dafny.TypeDescriptor<RAST._IVisibility>(RAST.Visibility.Default());
    public static Dafny.TypeDescriptor<RAST._IVisibility> _TypeDescriptor() {
      return _TYPE;
    }
    public static _IVisibility create_PUB() {
      return new Visibility_PUB();
    }
    public static _IVisibility create_PRIV() {
      return new Visibility_PRIV();
    }
    public bool is_PUB { get { return this is Visibility_PUB; } }
    public bool is_PRIV { get { return this is Visibility_PRIV; } }
    public static System.Collections.Generic.IEnumerable<_IVisibility> AllSingletonConstructors {
      get {
        yield return Visibility.create_PUB();
        yield return Visibility.create_PRIV();
      }
    }
    public abstract _IVisibility DowncastClone();
    public Dafny.ISequence<Dafny.Rune> _ToString() {
      if ((this).is_PUB) {
        return Dafny.Sequence<Dafny.Rune>.UnicodeFromString("pub ");
      } else {
        return Dafny.Sequence<Dafny.Rune>.UnicodeFromString("");
      }
    }
  }
  public class Visibility_PUB : Visibility {
    public Visibility_PUB() : base() {
    }
    public override _IVisibility DowncastClone() {
      if (this is _IVisibility dt) { return dt; }
      return new Visibility_PUB();
    }
    public override bool Equals(object other) {
      var oth = other as RAST.Visibility_PUB;
      return oth != null;
    }
    public override int GetHashCode() {
      ulong hash = 5381;
      hash = ((hash << 5) + hash) + 0;
      return (int) hash;
    }
    public override string ToString() {
      string s = "RAST.Visibility.PUB";
      return s;
    }
  }
  public class Visibility_PRIV : Visibility {
    public Visibility_PRIV() : base() {
    }
    public override _IVisibility DowncastClone() {
      if (this is _IVisibility dt) { return dt; }
      return new Visibility_PRIV();
    }
    public override bool Equals(object other) {
      var oth = other as RAST.Visibility_PRIV;
      return oth != null;
    }
    public override int GetHashCode() {
      ulong hash = 5381;
      hash = ((hash << 5) + hash) + 1;
      return (int) hash;
    }
    public override string ToString() {
      string s = "RAST.Visibility.PRIV";
      return s;
    }
  }

  public interface _IFormal {
    bool is_Formal { get; }
    Dafny.ISequence<Dafny.Rune> dtor_name { get; }
    RAST._IType dtor_tpe { get; }
    _IFormal DowncastClone();
    RAST._IFormal Replace(Func<RAST._IType, RAST._IType> ft);
    __T Fold<__T>(__T acc, Func<__T, RAST._IType, __T> ft);
    Dafny.ISequence<Dafny.Rune> _ToString(Dafny.ISequence<Dafny.Rune> ind);
  }
  public class Formal : _IFormal {
    public readonly Dafny.ISequence<Dafny.Rune> _name;
    public readonly RAST._IType _tpe;
    public Formal(Dafny.ISequence<Dafny.Rune> name, RAST._IType tpe) {
      this._name = name;
      this._tpe = tpe;
    }
    public _IFormal DowncastClone() {
      if (this is _IFormal dt) { return dt; }
      return new Formal(_name, _tpe);
    }
    public override bool Equals(object other) {
      var oth = other as RAST.Formal;
      return oth != null && object.Equals(this._name, oth._name) && object.Equals(this._tpe, oth._tpe);
    }
    public override int GetHashCode() {
      ulong hash = 5381;
      hash = ((hash << 5) + hash) + 0;
      hash = ((hash << 5) + hash) + ((ulong)Dafny.Helpers.GetHashCode(this._name));
      hash = ((hash << 5) + hash) + ((ulong)Dafny.Helpers.GetHashCode(this._tpe));
      return (int) hash;
    }
    public override string ToString() {
      string s = "RAST.Formal.Formal";
      s += "(";
      s += this._name.ToVerbatimString(true);
      s += ", ";
      s += Dafny.Helpers.ToString(this._tpe);
      s += ")";
      return s;
    }
    private static readonly RAST._IFormal theDefault = create(Dafny.Sequence<Dafny.Rune>.Empty, RAST.Type.Default());
    public static RAST._IFormal Default() {
      return theDefault;
    }
    private static readonly Dafny.TypeDescriptor<RAST._IFormal> _TYPE = new Dafny.TypeDescriptor<RAST._IFormal>(RAST.Formal.Default());
    public static Dafny.TypeDescriptor<RAST._IFormal> _TypeDescriptor() {
      return _TYPE;
    }
    public static _IFormal create(Dafny.ISequence<Dafny.Rune> name, RAST._IType tpe) {
      return new Formal(name, tpe);
    }
    public static _IFormal create_Formal(Dafny.ISequence<Dafny.Rune> name, RAST._IType tpe) {
      return create(name, tpe);
    }
    public bool is_Formal { get { return true; } }
    public Dafny.ISequence<Dafny.Rune> dtor_name {
      get {
        return this._name;
      }
    }
    public RAST._IType dtor_tpe {
      get {
        return this._tpe;
      }
    }
    public static RAST._IFormal ImplicitlyTyped(Dafny.ISequence<Dafny.Rune> name) {
      return RAST.Formal.create(name, RAST.Type.create_TIdentifier(Dafny.Sequence<Dafny.Rune>.UnicodeFromString("_")));
    }
    public RAST._IFormal Replace(Func<RAST._IType, RAST._IType> ft) {
      return RAST.Formal.create((this).dtor_name, ((this).dtor_tpe).Replace(ft));
    }
    public __T Fold<__T>(__T acc, Func<__T, RAST._IType, __T> ft)
    {
      return ((this).dtor_tpe).Fold<__T>(acc, ft);
    }
    public Dafny.ISequence<Dafny.Rune> _ToString(Dafny.ISequence<Dafny.Rune> ind) {
      if ((((this).dtor_name).Equals(Dafny.Sequence<Dafny.Rune>.UnicodeFromString("self"))) && (object.Equals(((this).dtor_tpe).Expand(), RAST.__default.SelfOwned))) {
        return (this).dtor_name;
      } else if ((((this).dtor_name).Equals(Dafny.Sequence<Dafny.Rune>.UnicodeFromString("self"))) && (object.Equals((this).dtor_tpe, RAST.__default.SelfBorrowed))) {
        return Dafny.Sequence<Dafny.Rune>.Concat(Dafny.Sequence<Dafny.Rune>.UnicodeFromString("&"), (this).dtor_name);
      } else if ((((this).dtor_name).Equals(Dafny.Sequence<Dafny.Rune>.UnicodeFromString("self"))) && (object.Equals((this).dtor_tpe, RAST.__default.SelfBorrowedMut))) {
        return Dafny.Sequence<Dafny.Rune>.Concat(Dafny.Sequence<Dafny.Rune>.UnicodeFromString("&mut "), (this).dtor_name);
      } else if ((((this).dtor_tpe).is_TIdentifier) && ((((this).dtor_tpe).dtor_name).Equals(Dafny.Sequence<Dafny.Rune>.UnicodeFromString("_")))) {
        return (this).dtor_name;
      } else {
        return Dafny.Sequence<Dafny.Rune>.Concat(Dafny.Sequence<Dafny.Rune>.Concat((this).dtor_name, Dafny.Sequence<Dafny.Rune>.UnicodeFromString(": ")), ((this).dtor_tpe)._ToString(ind));
      }
    }
    public static RAST._IFormal selfBorrowed { get {
      return RAST.Formal.create(Dafny.Sequence<Dafny.Rune>.UnicodeFromString("self"), RAST.__default.SelfBorrowed);
    } }
    public static RAST._IFormal selfOwned { get {
      return RAST.Formal.create(Dafny.Sequence<Dafny.Rune>.UnicodeFromString("self"), RAST.__default.SelfOwned);
    } }
    public static RAST._IFormal selfBorrowedMut { get {
      return RAST.Formal.create(Dafny.Sequence<Dafny.Rune>.UnicodeFromString("self"), RAST.__default.SelfBorrowedMut);
    } }
  }

  public interface _IPattern {
    bool is_RawPattern { get; }
    Dafny.ISequence<Dafny.Rune> dtor_content { get; }
  }
  public class Pattern : _IPattern {
    public readonly Dafny.ISequence<Dafny.Rune> _content;
    public Pattern(Dafny.ISequence<Dafny.Rune> content) {
      this._content = content;
    }
    public static Dafny.ISequence<Dafny.Rune> DowncastClone(Dafny.ISequence<Dafny.Rune> _this) {
      return _this;
    }
    public override bool Equals(object other) {
      var oth = other as RAST.Pattern;
      return oth != null && object.Equals(this._content, oth._content);
    }
    public override int GetHashCode() {
      ulong hash = 5381;
      hash = ((hash << 5) + hash) + 0;
      hash = ((hash << 5) + hash) + ((ulong)Dafny.Helpers.GetHashCode(this._content));
      return (int) hash;
    }
    public override string ToString() {
      string s = "RAST.Pattern.RawPattern";
      s += "(";
      s += this._content.ToVerbatimString(true);
      s += ")";
      return s;
    }
    private static readonly Dafny.ISequence<Dafny.Rune> theDefault = Dafny.Sequence<Dafny.Rune>.Empty;
    public static Dafny.ISequence<Dafny.Rune> Default() {
      return theDefault;
    }
    private static readonly Dafny.TypeDescriptor<Dafny.ISequence<Dafny.Rune>> _TYPE = new Dafny.TypeDescriptor<Dafny.ISequence<Dafny.Rune>>(Dafny.Sequence<Dafny.Rune>.Empty);
    public static Dafny.TypeDescriptor<Dafny.ISequence<Dafny.Rune>> _TypeDescriptor() {
      return _TYPE;
    }
    public static _IPattern create(Dafny.ISequence<Dafny.Rune> content) {
      return new Pattern(content);
    }
    public static _IPattern create_RawPattern(Dafny.ISequence<Dafny.Rune> content) {
      return create(content);
    }
    public bool is_RawPattern { get { return true; } }
    public Dafny.ISequence<Dafny.Rune> dtor_content {
      get {
        return this._content;
      }
    }
    public static Dafny.ISequence<Dafny.Rune> _ToString(Dafny.ISequence<Dafny.Rune> _this, Dafny.ISequence<Dafny.Rune> ind) {
      return (_this);
    }
  }

  public interface _IMatchCase {
    bool is_MatchCase { get; }
    Dafny.ISequence<Dafny.Rune> dtor_pattern { get; }
    RAST._IExpr dtor_rhs { get; }
    _IMatchCase DowncastClone();
    RAST._IMatchCase Replace(Func<RAST._IExpr, RAST._IExpr> mapping, Func<RAST._IType, RAST._IType> mappingType);
    __T Fold<__T>(__T acc, Func<__T, RAST._IExpr, __T> f, Func<__T, RAST._IType, __T> ft);
    Dafny.ISequence<Dafny.Rune> _ToString(Dafny.ISequence<Dafny.Rune> ind);
  }
  public class MatchCase : _IMatchCase {
    public readonly Dafny.ISequence<Dafny.Rune> _pattern;
    public readonly RAST._IExpr _rhs;
    public MatchCase(Dafny.ISequence<Dafny.Rune> pattern, RAST._IExpr rhs) {
      this._pattern = pattern;
      this._rhs = rhs;
    }
    public _IMatchCase DowncastClone() {
      if (this is _IMatchCase dt) { return dt; }
      return new MatchCase(_pattern, _rhs);
    }
    public override bool Equals(object other) {
      var oth = other as RAST.MatchCase;
      return oth != null && object.Equals(this._pattern, oth._pattern) && object.Equals(this._rhs, oth._rhs);
    }
    public override int GetHashCode() {
      ulong hash = 5381;
      hash = ((hash << 5) + hash) + 0;
      hash = ((hash << 5) + hash) + ((ulong)Dafny.Helpers.GetHashCode(this._pattern));
      hash = ((hash << 5) + hash) + ((ulong)Dafny.Helpers.GetHashCode(this._rhs));
      return (int) hash;
    }
    public override string ToString() {
      string s = "RAST.MatchCase.MatchCase";
      s += "(";
      s += Dafny.Helpers.ToString(this._pattern);
      s += ", ";
      s += Dafny.Helpers.ToString(this._rhs);
      s += ")";
      return s;
    }
    private static readonly RAST._IMatchCase theDefault = create(Dafny.Sequence<Dafny.Rune>.Empty, RAST.Expr.Default());
    public static RAST._IMatchCase Default() {
      return theDefault;
    }
    private static readonly Dafny.TypeDescriptor<RAST._IMatchCase> _TYPE = new Dafny.TypeDescriptor<RAST._IMatchCase>(RAST.MatchCase.Default());
    public static Dafny.TypeDescriptor<RAST._IMatchCase> _TypeDescriptor() {
      return _TYPE;
    }
    public static _IMatchCase create(Dafny.ISequence<Dafny.Rune> pattern, RAST._IExpr rhs) {
      return new MatchCase(pattern, rhs);
    }
    public static _IMatchCase create_MatchCase(Dafny.ISequence<Dafny.Rune> pattern, RAST._IExpr rhs) {
      return create(pattern, rhs);
    }
    public bool is_MatchCase { get { return true; } }
    public Dafny.ISequence<Dafny.Rune> dtor_pattern {
      get {
        return this._pattern;
      }
    }
    public RAST._IExpr dtor_rhs {
      get {
        return this._rhs;
      }
    }
    public RAST._IMatchCase Replace(Func<RAST._IExpr, RAST._IExpr> mapping, Func<RAST._IType, RAST._IType> mappingType)
    {
      return RAST.MatchCase.create((this).dtor_pattern, ((this).dtor_rhs).Replace(mapping, mappingType));
    }
    public __T Fold<__T>(__T acc, Func<__T, RAST._IExpr, __T> f, Func<__T, RAST._IType, __T> ft)
    {
      return ((this).dtor_rhs).Fold<__T>(acc, f, ft);
    }
    public Dafny.ISequence<Dafny.Rune> _ToString(Dafny.ISequence<Dafny.Rune> ind) {
      Dafny.ISequence<Dafny.Rune> _0_newIndent = ((((this).dtor_rhs).is_Block) ? (ind) : (Dafny.Sequence<Dafny.Rune>.Concat(ind, RAST.__default.IND)));
      Dafny.ISequence<Dafny.Rune> _1_rhsString = ((this).dtor_rhs)._ToString(_0_newIndent);
      return Dafny.Sequence<Dafny.Rune>.Concat(Dafny.Sequence<Dafny.Rune>.Concat(RAST.Pattern._ToString((this).dtor_pattern, ind), Dafny.Sequence<Dafny.Rune>.UnicodeFromString(" =>")), ((((_1_rhsString).Contains(new Dafny.Rune('\n'))) && (((_1_rhsString).Select(BigInteger.Zero)) != (new Dafny.Rune('{')))) ? (Dafny.Sequence<Dafny.Rune>.Concat(Dafny.Sequence<Dafny.Rune>.Concat(Dafny.Sequence<Dafny.Rune>.Concat(Dafny.Sequence<Dafny.Rune>.UnicodeFromString("\n"), ind), RAST.__default.IND), _1_rhsString)) : (Dafny.Sequence<Dafny.Rune>.Concat(Dafny.Sequence<Dafny.Rune>.UnicodeFromString(" "), _1_rhsString))));
    }
  }

  public interface _IAssignIdentifier {
    bool is_AssignIdentifier { get; }
    Dafny.ISequence<Dafny.Rune> dtor_identifier { get; }
    RAST._IExpr dtor_rhs { get; }
    _IAssignIdentifier DowncastClone();
    RAST._IAssignIdentifier Replace(Func<RAST._IExpr, RAST._IExpr> f, Func<RAST._IType, RAST._IType> ft);
    __T Fold<__T>(__T acc, Func<__T, RAST._IExpr, __T> f, Func<__T, RAST._IType, __T> ft);
    Dafny.ISequence<Dafny.Rune> _ToString(Dafny.ISequence<Dafny.Rune> ind);
  }
  public class AssignIdentifier : _IAssignIdentifier {
    public readonly Dafny.ISequence<Dafny.Rune> _identifier;
    public readonly RAST._IExpr _rhs;
    public AssignIdentifier(Dafny.ISequence<Dafny.Rune> identifier, RAST._IExpr rhs) {
      this._identifier = identifier;
      this._rhs = rhs;
    }
    public _IAssignIdentifier DowncastClone() {
      if (this is _IAssignIdentifier dt) { return dt; }
      return new AssignIdentifier(_identifier, _rhs);
    }
    public override bool Equals(object other) {
      var oth = other as RAST.AssignIdentifier;
      return oth != null && object.Equals(this._identifier, oth._identifier) && object.Equals(this._rhs, oth._rhs);
    }
    public override int GetHashCode() {
      ulong hash = 5381;
      hash = ((hash << 5) + hash) + 0;
      hash = ((hash << 5) + hash) + ((ulong)Dafny.Helpers.GetHashCode(this._identifier));
      hash = ((hash << 5) + hash) + ((ulong)Dafny.Helpers.GetHashCode(this._rhs));
      return (int) hash;
    }
    public override string ToString() {
      string s = "RAST.AssignIdentifier.AssignIdentifier";
      s += "(";
      s += this._identifier.ToVerbatimString(true);
      s += ", ";
      s += Dafny.Helpers.ToString(this._rhs);
      s += ")";
      return s;
    }
    private static readonly RAST._IAssignIdentifier theDefault = create(Dafny.Sequence<Dafny.Rune>.Empty, RAST.Expr.Default());
    public static RAST._IAssignIdentifier Default() {
      return theDefault;
    }
    private static readonly Dafny.TypeDescriptor<RAST._IAssignIdentifier> _TYPE = new Dafny.TypeDescriptor<RAST._IAssignIdentifier>(RAST.AssignIdentifier.Default());
    public static Dafny.TypeDescriptor<RAST._IAssignIdentifier> _TypeDescriptor() {
      return _TYPE;
    }
    public static _IAssignIdentifier create(Dafny.ISequence<Dafny.Rune> identifier, RAST._IExpr rhs) {
      return new AssignIdentifier(identifier, rhs);
    }
    public static _IAssignIdentifier create_AssignIdentifier(Dafny.ISequence<Dafny.Rune> identifier, RAST._IExpr rhs) {
      return create(identifier, rhs);
    }
    public bool is_AssignIdentifier { get { return true; } }
    public Dafny.ISequence<Dafny.Rune> dtor_identifier {
      get {
        return this._identifier;
      }
    }
    public RAST._IExpr dtor_rhs {
      get {
        return this._rhs;
      }
    }
    public RAST._IAssignIdentifier Replace(Func<RAST._IExpr, RAST._IExpr> f, Func<RAST._IType, RAST._IType> ft)
    {
      return RAST.AssignIdentifier.create((this).dtor_identifier, ((this).dtor_rhs).Replace(f, ft));
    }
    public __T Fold<__T>(__T acc, Func<__T, RAST._IExpr, __T> f, Func<__T, RAST._IType, __T> ft)
    {
      return ((this).dtor_rhs).Fold<__T>(acc, f, ft);
    }
    public Dafny.ISequence<Dafny.Rune> _ToString(Dafny.ISequence<Dafny.Rune> ind) {
      return Dafny.Sequence<Dafny.Rune>.Concat(Dafny.Sequence<Dafny.Rune>.Concat((this).dtor_identifier, Dafny.Sequence<Dafny.Rune>.UnicodeFromString(": ")), ((this).dtor_rhs)._ToString(Dafny.Sequence<Dafny.Rune>.Concat(ind, RAST.__default.IND)));
    }
  }

  public interface _IDeclareType {
    bool is_MUT { get; }
    bool is_CONST { get; }
    _IDeclareType DowncastClone();
  }
  public abstract class DeclareType : _IDeclareType {
    public DeclareType() {
    }
    private static readonly RAST._IDeclareType theDefault = create_MUT();
    public static RAST._IDeclareType Default() {
      return theDefault;
    }
    private static readonly Dafny.TypeDescriptor<RAST._IDeclareType> _TYPE = new Dafny.TypeDescriptor<RAST._IDeclareType>(RAST.DeclareType.Default());
    public static Dafny.TypeDescriptor<RAST._IDeclareType> _TypeDescriptor() {
      return _TYPE;
    }
    public static _IDeclareType create_MUT() {
      return new DeclareType_MUT();
    }
    public static _IDeclareType create_CONST() {
      return new DeclareType_CONST();
    }
    public bool is_MUT { get { return this is DeclareType_MUT; } }
    public bool is_CONST { get { return this is DeclareType_CONST; } }
    public static System.Collections.Generic.IEnumerable<_IDeclareType> AllSingletonConstructors {
      get {
        yield return DeclareType.create_MUT();
        yield return DeclareType.create_CONST();
      }
    }
    public abstract _IDeclareType DowncastClone();
  }
  public class DeclareType_MUT : DeclareType {
    public DeclareType_MUT() : base() {
    }
    public override _IDeclareType DowncastClone() {
      if (this is _IDeclareType dt) { return dt; }
      return new DeclareType_MUT();
    }
    public override bool Equals(object other) {
      var oth = other as RAST.DeclareType_MUT;
      return oth != null;
    }
    public override int GetHashCode() {
      ulong hash = 5381;
      hash = ((hash << 5) + hash) + 0;
      return (int) hash;
    }
    public override string ToString() {
      string s = "RAST.DeclareType.MUT";
      return s;
    }
  }
  public class DeclareType_CONST : DeclareType {
    public DeclareType_CONST() : base() {
    }
    public override _IDeclareType DowncastClone() {
      if (this is _IDeclareType dt) { return dt; }
      return new DeclareType_CONST();
    }
    public override bool Equals(object other) {
      var oth = other as RAST.DeclareType_CONST;
      return oth != null;
    }
    public override int GetHashCode() {
      ulong hash = 5381;
      hash = ((hash << 5) + hash) + 1;
      return (int) hash;
    }
    public override string ToString() {
      string s = "RAST.DeclareType.CONST";
      return s;
    }
  }

  public interface _IAssociativity {
    bool is_LeftToRight { get; }
    bool is_RightToLeft { get; }
    bool is_RequiresParentheses { get; }
    _IAssociativity DowncastClone();
  }
  public abstract class Associativity : _IAssociativity {
    public Associativity() {
    }
    private static readonly RAST._IAssociativity theDefault = create_LeftToRight();
    public static RAST._IAssociativity Default() {
      return theDefault;
    }
    private static readonly Dafny.TypeDescriptor<RAST._IAssociativity> _TYPE = new Dafny.TypeDescriptor<RAST._IAssociativity>(RAST.Associativity.Default());
    public static Dafny.TypeDescriptor<RAST._IAssociativity> _TypeDescriptor() {
      return _TYPE;
    }
    public static _IAssociativity create_LeftToRight() {
      return new Associativity_LeftToRight();
    }
    public static _IAssociativity create_RightToLeft() {
      return new Associativity_RightToLeft();
    }
    public static _IAssociativity create_RequiresParentheses() {
      return new Associativity_RequiresParentheses();
    }
    public bool is_LeftToRight { get { return this is Associativity_LeftToRight; } }
    public bool is_RightToLeft { get { return this is Associativity_RightToLeft; } }
    public bool is_RequiresParentheses { get { return this is Associativity_RequiresParentheses; } }
    public static System.Collections.Generic.IEnumerable<_IAssociativity> AllSingletonConstructors {
      get {
        yield return Associativity.create_LeftToRight();
        yield return Associativity.create_RightToLeft();
        yield return Associativity.create_RequiresParentheses();
      }
    }
    public abstract _IAssociativity DowncastClone();
  }
  public class Associativity_LeftToRight : Associativity {
    public Associativity_LeftToRight() : base() {
    }
    public override _IAssociativity DowncastClone() {
      if (this is _IAssociativity dt) { return dt; }
      return new Associativity_LeftToRight();
    }
    public override bool Equals(object other) {
      var oth = other as RAST.Associativity_LeftToRight;
      return oth != null;
    }
    public override int GetHashCode() {
      ulong hash = 5381;
      hash = ((hash << 5) + hash) + 0;
      return (int) hash;
    }
    public override string ToString() {
      string s = "RAST.Associativity.LeftToRight";
      return s;
    }
  }
  public class Associativity_RightToLeft : Associativity {
    public Associativity_RightToLeft() : base() {
    }
    public override _IAssociativity DowncastClone() {
      if (this is _IAssociativity dt) { return dt; }
      return new Associativity_RightToLeft();
    }
    public override bool Equals(object other) {
      var oth = other as RAST.Associativity_RightToLeft;
      return oth != null;
    }
    public override int GetHashCode() {
      ulong hash = 5381;
      hash = ((hash << 5) + hash) + 1;
      return (int) hash;
    }
    public override string ToString() {
      string s = "RAST.Associativity.RightToLeft";
      return s;
    }
  }
  public class Associativity_RequiresParentheses : Associativity {
    public Associativity_RequiresParentheses() : base() {
    }
    public override _IAssociativity DowncastClone() {
      if (this is _IAssociativity dt) { return dt; }
      return new Associativity_RequiresParentheses();
    }
    public override bool Equals(object other) {
      var oth = other as RAST.Associativity_RequiresParentheses;
      return oth != null;
    }
    public override int GetHashCode() {
      ulong hash = 5381;
      hash = ((hash << 5) + hash) + 2;
      return (int) hash;
    }
    public override string ToString() {
      string s = "RAST.Associativity.RequiresParentheses";
      return s;
    }
  }

  public interface _IPrintingInfo {
    bool is_UnknownPrecedence { get; }
    bool is_Precedence { get; }
    bool is_SuffixPrecedence { get; }
    bool is_PrecedenceAssociativity { get; }
    BigInteger dtor_precedence { get; }
    RAST._IAssociativity dtor_associativity { get; }
    _IPrintingInfo DowncastClone();
    bool NeedParenthesesFor(RAST._IPrintingInfo underlying);
    bool NeedParenthesesForLeft(RAST._IPrintingInfo underlying);
    bool NeedParenthesesForRight(RAST._IPrintingInfo underlying);
  }
  public abstract class PrintingInfo : _IPrintingInfo {
    public PrintingInfo() {
    }
    private static readonly RAST._IPrintingInfo theDefault = create_UnknownPrecedence();
    public static RAST._IPrintingInfo Default() {
      return theDefault;
    }
    private static readonly Dafny.TypeDescriptor<RAST._IPrintingInfo> _TYPE = new Dafny.TypeDescriptor<RAST._IPrintingInfo>(RAST.PrintingInfo.Default());
    public static Dafny.TypeDescriptor<RAST._IPrintingInfo> _TypeDescriptor() {
      return _TYPE;
    }
    public static _IPrintingInfo create_UnknownPrecedence() {
      return new PrintingInfo_UnknownPrecedence();
    }
    public static _IPrintingInfo create_Precedence(BigInteger precedence) {
      return new PrintingInfo_Precedence(precedence);
    }
    public static _IPrintingInfo create_SuffixPrecedence(BigInteger precedence) {
      return new PrintingInfo_SuffixPrecedence(precedence);
    }
    public static _IPrintingInfo create_PrecedenceAssociativity(BigInteger precedence, RAST._IAssociativity associativity) {
      return new PrintingInfo_PrecedenceAssociativity(precedence, associativity);
    }
    public bool is_UnknownPrecedence { get { return this is PrintingInfo_UnknownPrecedence; } }
    public bool is_Precedence { get { return this is PrintingInfo_Precedence; } }
    public bool is_SuffixPrecedence { get { return this is PrintingInfo_SuffixPrecedence; } }
    public bool is_PrecedenceAssociativity { get { return this is PrintingInfo_PrecedenceAssociativity; } }
    public BigInteger dtor_precedence {
      get {
        var d = this;
        if (d is PrintingInfo_Precedence) { return ((PrintingInfo_Precedence)d)._precedence; }
        if (d is PrintingInfo_SuffixPrecedence) { return ((PrintingInfo_SuffixPrecedence)d)._precedence; }
        return ((PrintingInfo_PrecedenceAssociativity)d)._precedence;
      }
    }
    public RAST._IAssociativity dtor_associativity {
      get {
        var d = this;
        return ((PrintingInfo_PrecedenceAssociativity)d)._associativity;
      }
    }
    public abstract _IPrintingInfo DowncastClone();
    public bool NeedParenthesesFor(RAST._IPrintingInfo underlying) {
      if ((this).is_UnknownPrecedence) {
        return true;
      } else if ((underlying).is_UnknownPrecedence) {
        return true;
      } else if (((this).dtor_precedence) <= ((underlying).dtor_precedence)) {
        return true;
      } else {
        return false;
      }
    }
    public bool NeedParenthesesForLeft(RAST._IPrintingInfo underlying) {
      if ((this).is_UnknownPrecedence) {
        return true;
      } else if ((underlying).is_UnknownPrecedence) {
        return true;
      } else if (((this).dtor_precedence) <= ((underlying).dtor_precedence)) {
        return ((((this).dtor_precedence) < ((underlying).dtor_precedence)) || (!((this).is_PrecedenceAssociativity))) || (!(((this).dtor_associativity).is_LeftToRight));
      } else {
        return false;
      }
    }
    public bool NeedParenthesesForRight(RAST._IPrintingInfo underlying) {
      if ((this).is_UnknownPrecedence) {
        return true;
      } else if ((underlying).is_UnknownPrecedence) {
        return true;
      } else if (((this).dtor_precedence) <= ((underlying).dtor_precedence)) {
        return ((((this).dtor_precedence) < ((underlying).dtor_precedence)) || (!((this).is_PrecedenceAssociativity))) || (!(((this).dtor_associativity).is_RightToLeft));
      } else {
        return false;
      }
    }
  }
  public class PrintingInfo_UnknownPrecedence : PrintingInfo {
    public PrintingInfo_UnknownPrecedence() : base() {
    }
    public override _IPrintingInfo DowncastClone() {
      if (this is _IPrintingInfo dt) { return dt; }
      return new PrintingInfo_UnknownPrecedence();
    }
    public override bool Equals(object other) {
      var oth = other as RAST.PrintingInfo_UnknownPrecedence;
      return oth != null;
    }
    public override int GetHashCode() {
      ulong hash = 5381;
      hash = ((hash << 5) + hash) + 0;
      return (int) hash;
    }
    public override string ToString() {
      string s = "RAST.PrintingInfo.UnknownPrecedence";
      return s;
    }
  }
  public class PrintingInfo_Precedence : PrintingInfo {
    public readonly BigInteger _precedence;
    public PrintingInfo_Precedence(BigInteger precedence) : base() {
      this._precedence = precedence;
    }
    public override _IPrintingInfo DowncastClone() {
      if (this is _IPrintingInfo dt) { return dt; }
      return new PrintingInfo_Precedence(_precedence);
    }
    public override bool Equals(object other) {
      var oth = other as RAST.PrintingInfo_Precedence;
      return oth != null && this._precedence == oth._precedence;
    }
    public override int GetHashCode() {
      ulong hash = 5381;
      hash = ((hash << 5) + hash) + 1;
      hash = ((hash << 5) + hash) + ((ulong)Dafny.Helpers.GetHashCode(this._precedence));
      return (int) hash;
    }
    public override string ToString() {
      string s = "RAST.PrintingInfo.Precedence";
      s += "(";
      s += Dafny.Helpers.ToString(this._precedence);
      s += ")";
      return s;
    }
  }
  public class PrintingInfo_SuffixPrecedence : PrintingInfo {
    public readonly BigInteger _precedence;
    public PrintingInfo_SuffixPrecedence(BigInteger precedence) : base() {
      this._precedence = precedence;
    }
    public override _IPrintingInfo DowncastClone() {
      if (this is _IPrintingInfo dt) { return dt; }
      return new PrintingInfo_SuffixPrecedence(_precedence);
    }
    public override bool Equals(object other) {
      var oth = other as RAST.PrintingInfo_SuffixPrecedence;
      return oth != null && this._precedence == oth._precedence;
    }
    public override int GetHashCode() {
      ulong hash = 5381;
      hash = ((hash << 5) + hash) + 2;
      hash = ((hash << 5) + hash) + ((ulong)Dafny.Helpers.GetHashCode(this._precedence));
      return (int) hash;
    }
    public override string ToString() {
      string s = "RAST.PrintingInfo.SuffixPrecedence";
      s += "(";
      s += Dafny.Helpers.ToString(this._precedence);
      s += ")";
      return s;
    }
  }
  public class PrintingInfo_PrecedenceAssociativity : PrintingInfo {
    public readonly BigInteger _precedence;
    public readonly RAST._IAssociativity _associativity;
    public PrintingInfo_PrecedenceAssociativity(BigInteger precedence, RAST._IAssociativity associativity) : base() {
      this._precedence = precedence;
      this._associativity = associativity;
    }
    public override _IPrintingInfo DowncastClone() {
      if (this is _IPrintingInfo dt) { return dt; }
      return new PrintingInfo_PrecedenceAssociativity(_precedence, _associativity);
    }
    public override bool Equals(object other) {
      var oth = other as RAST.PrintingInfo_PrecedenceAssociativity;
      return oth != null && this._precedence == oth._precedence && object.Equals(this._associativity, oth._associativity);
    }
    public override int GetHashCode() {
      ulong hash = 5381;
      hash = ((hash << 5) + hash) + 3;
      hash = ((hash << 5) + hash) + ((ulong)Dafny.Helpers.GetHashCode(this._precedence));
      hash = ((hash << 5) + hash) + ((ulong)Dafny.Helpers.GetHashCode(this._associativity));
      return (int) hash;
    }
    public override string ToString() {
      string s = "RAST.PrintingInfo.PrecedenceAssociativity";
      s += "(";
      s += Dafny.Helpers.ToString(this._precedence);
      s += ", ";
      s += Dafny.Helpers.ToString(this._associativity);
      s += ")";
      return s;
    }
  }

  public interface _IAssignLhs {
    bool is_LocalVar { get; }
    bool is_SelectMember { get; }
    bool is_ExtractTuple { get; }
    bool is_Index { get; }
    Dafny.ISequence<Dafny.Rune> dtor_name { get; }
    RAST._IExpr dtor_on { get; }
    Dafny.ISequence<Dafny.Rune> dtor_field { get; }
    Dafny.ISequence<Dafny.ISequence<Dafny.Rune>> dtor_names { get; }
    RAST._IExpr dtor_expr { get; }
    Dafny.ISequence<RAST._IExpr> dtor_indices { get; }
    _IAssignLhs DowncastClone();
  }
  public abstract class AssignLhs : _IAssignLhs {
    public AssignLhs() {
    }
    private static readonly RAST._IAssignLhs theDefault = create_LocalVar(Dafny.Sequence<Dafny.Rune>.Empty);
    public static RAST._IAssignLhs Default() {
      return theDefault;
    }
    private static readonly Dafny.TypeDescriptor<RAST._IAssignLhs> _TYPE = new Dafny.TypeDescriptor<RAST._IAssignLhs>(RAST.AssignLhs.Default());
    public static Dafny.TypeDescriptor<RAST._IAssignLhs> _TypeDescriptor() {
      return _TYPE;
    }
    public static _IAssignLhs create_LocalVar(Dafny.ISequence<Dafny.Rune> name) {
      return new AssignLhs_LocalVar(name);
    }
    public static _IAssignLhs create_SelectMember(RAST._IExpr @on, Dafny.ISequence<Dafny.Rune> field) {
      return new AssignLhs_SelectMember(@on, field);
    }
    public static _IAssignLhs create_ExtractTuple(Dafny.ISequence<Dafny.ISequence<Dafny.Rune>> names) {
      return new AssignLhs_ExtractTuple(names);
    }
    public static _IAssignLhs create_Index(RAST._IExpr expr, Dafny.ISequence<RAST._IExpr> indices) {
      return new AssignLhs_Index(expr, indices);
    }
    public bool is_LocalVar { get { return this is AssignLhs_LocalVar; } }
    public bool is_SelectMember { get { return this is AssignLhs_SelectMember; } }
    public bool is_ExtractTuple { get { return this is AssignLhs_ExtractTuple; } }
    public bool is_Index { get { return this is AssignLhs_Index; } }
    public Dafny.ISequence<Dafny.Rune> dtor_name {
      get {
        var d = this;
        return ((AssignLhs_LocalVar)d)._name;
      }
    }
    public RAST._IExpr dtor_on {
      get {
        var d = this;
        return ((AssignLhs_SelectMember)d)._on;
      }
    }
    public Dafny.ISequence<Dafny.Rune> dtor_field {
      get {
        var d = this;
        return ((AssignLhs_SelectMember)d)._field;
      }
    }
    public Dafny.ISequence<Dafny.ISequence<Dafny.Rune>> dtor_names {
      get {
        var d = this;
        return ((AssignLhs_ExtractTuple)d)._names;
      }
    }
    public RAST._IExpr dtor_expr {
      get {
        var d = this;
        return ((AssignLhs_Index)d)._expr;
      }
    }
    public Dafny.ISequence<RAST._IExpr> dtor_indices {
      get {
        var d = this;
        return ((AssignLhs_Index)d)._indices;
      }
    }
    public abstract _IAssignLhs DowncastClone();
  }
  public class AssignLhs_LocalVar : AssignLhs {
    public readonly Dafny.ISequence<Dafny.Rune> _name;
    public AssignLhs_LocalVar(Dafny.ISequence<Dafny.Rune> name) : base() {
      this._name = name;
    }
    public override _IAssignLhs DowncastClone() {
      if (this is _IAssignLhs dt) { return dt; }
      return new AssignLhs_LocalVar(_name);
    }
    public override bool Equals(object other) {
      var oth = other as RAST.AssignLhs_LocalVar;
      return oth != null && object.Equals(this._name, oth._name);
    }
    public override int GetHashCode() {
      ulong hash = 5381;
      hash = ((hash << 5) + hash) + 0;
      hash = ((hash << 5) + hash) + ((ulong)Dafny.Helpers.GetHashCode(this._name));
      return (int) hash;
    }
    public override string ToString() {
      string s = "RAST.AssignLhs.LocalVar";
      s += "(";
      s += this._name.ToVerbatimString(true);
      s += ")";
      return s;
    }
  }
  public class AssignLhs_SelectMember : AssignLhs {
    public readonly RAST._IExpr _on;
    public readonly Dafny.ISequence<Dafny.Rune> _field;
    public AssignLhs_SelectMember(RAST._IExpr @on, Dafny.ISequence<Dafny.Rune> field) : base() {
      this._on = @on;
      this._field = field;
    }
    public override _IAssignLhs DowncastClone() {
      if (this is _IAssignLhs dt) { return dt; }
      return new AssignLhs_SelectMember(_on, _field);
    }
    public override bool Equals(object other) {
      var oth = other as RAST.AssignLhs_SelectMember;
      return oth != null && object.Equals(this._on, oth._on) && object.Equals(this._field, oth._field);
    }
    public override int GetHashCode() {
      ulong hash = 5381;
      hash = ((hash << 5) + hash) + 1;
      hash = ((hash << 5) + hash) + ((ulong)Dafny.Helpers.GetHashCode(this._on));
      hash = ((hash << 5) + hash) + ((ulong)Dafny.Helpers.GetHashCode(this._field));
      return (int) hash;
    }
    public override string ToString() {
      string s = "RAST.AssignLhs.SelectMember";
      s += "(";
      s += Dafny.Helpers.ToString(this._on);
      s += ", ";
      s += this._field.ToVerbatimString(true);
      s += ")";
      return s;
    }
  }
  public class AssignLhs_ExtractTuple : AssignLhs {
    public readonly Dafny.ISequence<Dafny.ISequence<Dafny.Rune>> _names;
    public AssignLhs_ExtractTuple(Dafny.ISequence<Dafny.ISequence<Dafny.Rune>> names) : base() {
      this._names = names;
    }
    public override _IAssignLhs DowncastClone() {
      if (this is _IAssignLhs dt) { return dt; }
      return new AssignLhs_ExtractTuple(_names);
    }
    public override bool Equals(object other) {
      var oth = other as RAST.AssignLhs_ExtractTuple;
      return oth != null && object.Equals(this._names, oth._names);
    }
    public override int GetHashCode() {
      ulong hash = 5381;
      hash = ((hash << 5) + hash) + 2;
      hash = ((hash << 5) + hash) + ((ulong)Dafny.Helpers.GetHashCode(this._names));
      return (int) hash;
    }
    public override string ToString() {
      string s = "RAST.AssignLhs.ExtractTuple";
      s += "(";
      s += Dafny.Helpers.ToString(this._names);
      s += ")";
      return s;
    }
  }
  public class AssignLhs_Index : AssignLhs {
    public readonly RAST._IExpr _expr;
    public readonly Dafny.ISequence<RAST._IExpr> _indices;
    public AssignLhs_Index(RAST._IExpr expr, Dafny.ISequence<RAST._IExpr> indices) : base() {
      this._expr = expr;
      this._indices = indices;
    }
    public override _IAssignLhs DowncastClone() {
      if (this is _IAssignLhs dt) { return dt; }
      return new AssignLhs_Index(_expr, _indices);
    }
    public override bool Equals(object other) {
      var oth = other as RAST.AssignLhs_Index;
      return oth != null && object.Equals(this._expr, oth._expr) && object.Equals(this._indices, oth._indices);
    }
    public override int GetHashCode() {
      ulong hash = 5381;
      hash = ((hash << 5) + hash) + 3;
      hash = ((hash << 5) + hash) + ((ulong)Dafny.Helpers.GetHashCode(this._expr));
      hash = ((hash << 5) + hash) + ((ulong)Dafny.Helpers.GetHashCode(this._indices));
      return (int) hash;
    }
    public override string ToString() {
      string s = "RAST.AssignLhs.Index";
      s += "(";
      s += Dafny.Helpers.ToString(this._expr);
      s += ", ";
      s += Dafny.Helpers.ToString(this._indices);
      s += ")";
      return s;
    }
  }

  public interface _IExpr {
    bool is_RawExpr { get; }
    bool is_ExprFromType { get; }
    bool is_Identifier { get; }
    bool is_Match { get; }
    bool is_StmtExpr { get; }
    bool is_Block { get; }
    bool is_StructBuild { get; }
    bool is_Tuple { get; }
    bool is_UnaryOp { get; }
    bool is_BinaryOp { get; }
    bool is_TypeAscription { get; }
    bool is_TraitCast { get; }
    bool is_LiteralInt { get; }
    bool is_LiteralBool { get; }
    bool is_LiteralString { get; }
    bool is_DeclareVar { get; }
    bool is_Assign { get; }
    bool is_IfExpr { get; }
    bool is_Loop { get; }
    bool is_For { get; }
    bool is_Labelled { get; }
    bool is_Break { get; }
    bool is_Continue { get; }
    bool is_Return { get; }
    bool is_CallType { get; }
    bool is_Call { get; }
    bool is_Select { get; }
    bool is_SelectIndex { get; }
    bool is_ExprFromPath { get; }
    bool is_FunctionSelect { get; }
    bool is_Lambda { get; }
    Dafny.ISequence<Dafny.Rune> dtor_content { get; }
    RAST._IType dtor_tpe { get; }
    Dafny.ISequence<Dafny.Rune> dtor_name { get; }
    RAST._IExpr dtor_matchee { get; }
    Dafny.ISequence<RAST._IMatchCase> dtor_cases { get; }
    RAST._IExpr dtor_stmt { get; }
    RAST._IExpr dtor_rhs { get; }
    RAST._IExpr dtor_underlying { get; }
    Dafny.ISequence<RAST._IAssignIdentifier> dtor_assignments { get; }
    Dafny.ISequence<RAST._IExpr> dtor_arguments { get; }
    Dafny.ISequence<Dafny.Rune> dtor_op1 { get; }
    DAST.Format._IUnaryOpFormat dtor_format { get; }
    Dafny.ISequence<Dafny.Rune> dtor_op2 { get; }
    RAST._IExpr dtor_left { get; }
    RAST._IExpr dtor_right { get; }
    DAST.Format._IBinaryOpFormat dtor_format2 { get; }
    RAST._IType dtor_leftTpe { get; }
    Dafny.ISequence<Dafny.Rune> dtor_value { get; }
    bool dtor_bvalue { get; }
    bool dtor_binary { get; }
    bool dtor_verbatim { get; }
    RAST._IDeclareType dtor_declareType { get; }
    Std.Wrappers._IOption<RAST._IType> dtor_optType { get; }
    Std.Wrappers._IOption<RAST._IExpr> dtor_optRhs { get; }
    Std.Wrappers._IOption<RAST._IAssignLhs> dtor_names { get; }
    RAST._IExpr dtor_cond { get; }
    RAST._IExpr dtor_thn { get; }
    RAST._IExpr dtor_els { get; }
    Std.Wrappers._IOption<RAST._IExpr> dtor_optCond { get; }
    RAST._IExpr dtor_range { get; }
    RAST._IExpr dtor_body { get; }
    Dafny.ISequence<Dafny.Rune> dtor_lbl { get; }
    Std.Wrappers._IOption<Dafny.ISequence<Dafny.Rune>> dtor_optLbl { get; }
    Std.Wrappers._IOption<RAST._IExpr> dtor_optExpr { get; }
    RAST._IExpr dtor_obj { get; }
    Dafny.ISequence<RAST._IType> dtor_typeArguments { get; }
    RAST._IPath dtor_path { get; }
    Dafny.ISequence<RAST._IFormal> dtor_params { get; }
    Std.Wrappers._IOption<RAST._IType> dtor_retType { get; }
    _IExpr DowncastClone();
    RAST._IExpr Replace(Func<RAST._IExpr, RAST._IExpr> f, Func<RAST._IType, RAST._IType> ft);
    __T Fold<__T>(__T acc, Func<__T, RAST._IExpr, __T> f, Func<__T, RAST._IType, __T> ft);
    bool NoExtraSemicolonAfter();
    RAST._IPrintingInfo printingInfo { get; }
    bool LeftRequiresParentheses(RAST._IExpr left);
    _System._ITuple2<Dafny.ISequence<Dafny.Rune>, Dafny.ISequence<Dafny.Rune>> LeftParentheses(RAST._IExpr left);
    bool RightRequiresParentheses(RAST._IExpr right);
    _System._ITuple2<Dafny.ISequence<Dafny.Rune>, Dafny.ISequence<Dafny.Rune>> RightParentheses(RAST._IExpr right);
    Std.Wrappers._IOption<Dafny.ISequence<Dafny.Rune>> RightMostIdentifier();
    Dafny.ISequence<Dafny.Rune> _ToString(Dafny.ISequence<Dafny.Rune> ind);
    RAST._IExpr And(RAST._IExpr rhs2);
    RAST._IExpr Equals(RAST._IExpr rhs2);
    RAST._IExpr Then(RAST._IExpr rhs2);
    RAST._IExpr Sel(Dafny.ISequence<Dafny.Rune> name);
    RAST._IExpr FSel(Dafny.ISequence<Dafny.Rune> name);
    RAST._IExpr ApplyType(Dafny.ISequence<RAST._IType> typeArguments);
    RAST._IExpr ApplyType1(RAST._IType typeArgument);
    RAST._IExpr Apply(Dafny.ISequence<RAST._IExpr> arguments);
    RAST._IExpr Apply1(RAST._IExpr argument);
    RAST._IExpr Apply0();
    bool IsLhsIdentifier();
    Dafny.ISequence<Dafny.Rune> LhsIdentifierName();
    RAST._IExpr Clone();
    bool IsBorrow();
  }
  public abstract class Expr : _IExpr {
    public Expr() {
    }
    private static readonly RAST._IExpr theDefault = create_RawExpr(Dafny.Sequence<Dafny.Rune>.Empty);
    public static RAST._IExpr Default() {
      return theDefault;
    }
    private static readonly Dafny.TypeDescriptor<RAST._IExpr> _TYPE = new Dafny.TypeDescriptor<RAST._IExpr>(RAST.Expr.Default());
    public static Dafny.TypeDescriptor<RAST._IExpr> _TypeDescriptor() {
      return _TYPE;
    }
    public static _IExpr create_RawExpr(Dafny.ISequence<Dafny.Rune> content) {
      return new Expr_RawExpr(content);
    }
    public static _IExpr create_ExprFromType(RAST._IType tpe) {
      return new Expr_ExprFromType(tpe);
    }
    public static _IExpr create_Identifier(Dafny.ISequence<Dafny.Rune> name) {
      return new Expr_Identifier(name);
    }
    public static _IExpr create_Match(RAST._IExpr matchee, Dafny.ISequence<RAST._IMatchCase> cases) {
      return new Expr_Match(matchee, cases);
    }
    public static _IExpr create_StmtExpr(RAST._IExpr stmt, RAST._IExpr rhs) {
      return new Expr_StmtExpr(stmt, rhs);
    }
    public static _IExpr create_Block(RAST._IExpr underlying) {
      return new Expr_Block(underlying);
    }
    public static _IExpr create_StructBuild(RAST._IExpr underlying, Dafny.ISequence<RAST._IAssignIdentifier> assignments) {
      return new Expr_StructBuild(underlying, assignments);
    }
    public static _IExpr create_Tuple(Dafny.ISequence<RAST._IExpr> arguments) {
      return new Expr_Tuple(arguments);
    }
    public static _IExpr create_UnaryOp(Dafny.ISequence<Dafny.Rune> op1, RAST._IExpr underlying, DAST.Format._IUnaryOpFormat format) {
      return new Expr_UnaryOp(op1, underlying, format);
    }
    public static _IExpr create_BinaryOp(Dafny.ISequence<Dafny.Rune> op2, RAST._IExpr left, RAST._IExpr right, DAST.Format._IBinaryOpFormat format2) {
      return new Expr_BinaryOp(op2, left, right, format2);
    }
    public static _IExpr create_TypeAscription(RAST._IExpr left, RAST._IType tpe) {
      return new Expr_TypeAscription(left, tpe);
    }
    public static _IExpr create_TraitCast(RAST._IType leftTpe, RAST._IType tpe) {
      return new Expr_TraitCast(leftTpe, tpe);
    }
    public static _IExpr create_LiteralInt(Dafny.ISequence<Dafny.Rune> @value) {
      return new Expr_LiteralInt(@value);
    }
    public static _IExpr create_LiteralBool(bool bvalue) {
      return new Expr_LiteralBool(bvalue);
    }
    public static _IExpr create_LiteralString(Dafny.ISequence<Dafny.Rune> @value, bool binary, bool verbatim) {
      return new Expr_LiteralString(@value, binary, verbatim);
    }
    public static _IExpr create_DeclareVar(RAST._IDeclareType declareType, Dafny.ISequence<Dafny.Rune> name, Std.Wrappers._IOption<RAST._IType> optType, Std.Wrappers._IOption<RAST._IExpr> optRhs) {
      return new Expr_DeclareVar(declareType, name, optType, optRhs);
    }
    public static _IExpr create_Assign(Std.Wrappers._IOption<RAST._IAssignLhs> names, RAST._IExpr rhs) {
      return new Expr_Assign(names, rhs);
    }
    public static _IExpr create_IfExpr(RAST._IExpr cond, RAST._IExpr thn, RAST._IExpr els) {
      return new Expr_IfExpr(cond, thn, els);
    }
    public static _IExpr create_Loop(Std.Wrappers._IOption<RAST._IExpr> optCond, RAST._IExpr underlying) {
      return new Expr_Loop(optCond, underlying);
    }
    public static _IExpr create_For(Dafny.ISequence<Dafny.Rune> name, RAST._IExpr range, RAST._IExpr body) {
      return new Expr_For(name, range, body);
    }
    public static _IExpr create_Labelled(Dafny.ISequence<Dafny.Rune> lbl, RAST._IExpr underlying) {
      return new Expr_Labelled(lbl, underlying);
    }
    public static _IExpr create_Break(Std.Wrappers._IOption<Dafny.ISequence<Dafny.Rune>> optLbl) {
      return new Expr_Break(optLbl);
    }
    public static _IExpr create_Continue(Std.Wrappers._IOption<Dafny.ISequence<Dafny.Rune>> optLbl) {
      return new Expr_Continue(optLbl);
    }
    public static _IExpr create_Return(Std.Wrappers._IOption<RAST._IExpr> optExpr) {
      return new Expr_Return(optExpr);
    }
    public static _IExpr create_CallType(RAST._IExpr obj, Dafny.ISequence<RAST._IType> typeArguments) {
      return new Expr_CallType(obj, typeArguments);
    }
    public static _IExpr create_Call(RAST._IExpr obj, Dafny.ISequence<RAST._IExpr> arguments) {
      return new Expr_Call(obj, arguments);
    }
    public static _IExpr create_Select(RAST._IExpr obj, Dafny.ISequence<Dafny.Rune> name) {
      return new Expr_Select(obj, name);
    }
    public static _IExpr create_SelectIndex(RAST._IExpr obj, RAST._IExpr range) {
      return new Expr_SelectIndex(obj, range);
    }
    public static _IExpr create_ExprFromPath(RAST._IPath path) {
      return new Expr_ExprFromPath(path);
    }
    public static _IExpr create_FunctionSelect(RAST._IExpr obj, Dafny.ISequence<Dafny.Rune> name) {
      return new Expr_FunctionSelect(obj, name);
    }
    public static _IExpr create_Lambda(Dafny.ISequence<RAST._IFormal> @params, Std.Wrappers._IOption<RAST._IType> retType, RAST._IExpr body) {
      return new Expr_Lambda(@params, retType, body);
    }
    public bool is_RawExpr { get { return this is Expr_RawExpr; } }
    public bool is_ExprFromType { get { return this is Expr_ExprFromType; } }
    public bool is_Identifier { get { return this is Expr_Identifier; } }
    public bool is_Match { get { return this is Expr_Match; } }
    public bool is_StmtExpr { get { return this is Expr_StmtExpr; } }
    public bool is_Block { get { return this is Expr_Block; } }
    public bool is_StructBuild { get { return this is Expr_StructBuild; } }
    public bool is_Tuple { get { return this is Expr_Tuple; } }
    public bool is_UnaryOp { get { return this is Expr_UnaryOp; } }
    public bool is_BinaryOp { get { return this is Expr_BinaryOp; } }
    public bool is_TypeAscription { get { return this is Expr_TypeAscription; } }
    public bool is_TraitCast { get { return this is Expr_TraitCast; } }
    public bool is_LiteralInt { get { return this is Expr_LiteralInt; } }
    public bool is_LiteralBool { get { return this is Expr_LiteralBool; } }
    public bool is_LiteralString { get { return this is Expr_LiteralString; } }
    public bool is_DeclareVar { get { return this is Expr_DeclareVar; } }
    public bool is_Assign { get { return this is Expr_Assign; } }
    public bool is_IfExpr { get { return this is Expr_IfExpr; } }
    public bool is_Loop { get { return this is Expr_Loop; } }
    public bool is_For { get { return this is Expr_For; } }
    public bool is_Labelled { get { return this is Expr_Labelled; } }
    public bool is_Break { get { return this is Expr_Break; } }
    public bool is_Continue { get { return this is Expr_Continue; } }
    public bool is_Return { get { return this is Expr_Return; } }
    public bool is_CallType { get { return this is Expr_CallType; } }
    public bool is_Call { get { return this is Expr_Call; } }
    public bool is_Select { get { return this is Expr_Select; } }
    public bool is_SelectIndex { get { return this is Expr_SelectIndex; } }
    public bool is_ExprFromPath { get { return this is Expr_ExprFromPath; } }
    public bool is_FunctionSelect { get { return this is Expr_FunctionSelect; } }
    public bool is_Lambda { get { return this is Expr_Lambda; } }
    public Dafny.ISequence<Dafny.Rune> dtor_content {
      get {
        var d = this;
        return ((Expr_RawExpr)d)._content;
      }
    }
    public RAST._IType dtor_tpe {
      get {
        var d = this;
        if (d is Expr_ExprFromType) { return ((Expr_ExprFromType)d)._tpe; }
        if (d is Expr_TypeAscription) { return ((Expr_TypeAscription)d)._tpe; }
        return ((Expr_TraitCast)d)._tpe;
      }
    }
    public Dafny.ISequence<Dafny.Rune> dtor_name {
      get {
        var d = this;
        if (d is Expr_Identifier) { return ((Expr_Identifier)d)._name; }
        if (d is Expr_DeclareVar) { return ((Expr_DeclareVar)d)._name; }
        if (d is Expr_For) { return ((Expr_For)d)._name; }
        if (d is Expr_Select) { return ((Expr_Select)d)._name; }
        return ((Expr_FunctionSelect)d)._name;
      }
    }
    public RAST._IExpr dtor_matchee {
      get {
        var d = this;
        return ((Expr_Match)d)._matchee;
      }
    }
    public Dafny.ISequence<RAST._IMatchCase> dtor_cases {
      get {
        var d = this;
        return ((Expr_Match)d)._cases;
      }
    }
    public RAST._IExpr dtor_stmt {
      get {
        var d = this;
        return ((Expr_StmtExpr)d)._stmt;
      }
    }
    public RAST._IExpr dtor_rhs {
      get {
        var d = this;
        if (d is Expr_StmtExpr) { return ((Expr_StmtExpr)d)._rhs; }
        return ((Expr_Assign)d)._rhs;
      }
    }
    public RAST._IExpr dtor_underlying {
      get {
        var d = this;
        if (d is Expr_Block) { return ((Expr_Block)d)._underlying; }
        if (d is Expr_StructBuild) { return ((Expr_StructBuild)d)._underlying; }
        if (d is Expr_UnaryOp) { return ((Expr_UnaryOp)d)._underlying; }
        if (d is Expr_Loop) { return ((Expr_Loop)d)._underlying; }
        return ((Expr_Labelled)d)._underlying;
      }
    }
    public Dafny.ISequence<RAST._IAssignIdentifier> dtor_assignments {
      get {
        var d = this;
        return ((Expr_StructBuild)d)._assignments;
      }
    }
    public Dafny.ISequence<RAST._IExpr> dtor_arguments {
      get {
        var d = this;
        if (d is Expr_Tuple) { return ((Expr_Tuple)d)._arguments; }
        return ((Expr_Call)d)._arguments;
      }
    }
    public Dafny.ISequence<Dafny.Rune> dtor_op1 {
      get {
        var d = this;
        return ((Expr_UnaryOp)d)._op1;
      }
    }
    public DAST.Format._IUnaryOpFormat dtor_format {
      get {
        var d = this;
        return ((Expr_UnaryOp)d)._format;
      }
    }
    public Dafny.ISequence<Dafny.Rune> dtor_op2 {
      get {
        var d = this;
        return ((Expr_BinaryOp)d)._op2;
      }
    }
    public RAST._IExpr dtor_left {
      get {
        var d = this;
        if (d is Expr_BinaryOp) { return ((Expr_BinaryOp)d)._left; }
        return ((Expr_TypeAscription)d)._left;
      }
    }
    public RAST._IExpr dtor_right {
      get {
        var d = this;
        return ((Expr_BinaryOp)d)._right;
      }
    }
    public DAST.Format._IBinaryOpFormat dtor_format2 {
      get {
        var d = this;
        return ((Expr_BinaryOp)d)._format2;
      }
    }
    public RAST._IType dtor_leftTpe {
      get {
        var d = this;
        return ((Expr_TraitCast)d)._leftTpe;
      }
    }
    public Dafny.ISequence<Dafny.Rune> dtor_value {
      get {
        var d = this;
        if (d is Expr_LiteralInt) { return ((Expr_LiteralInt)d)._value; }
        return ((Expr_LiteralString)d)._value;
      }
    }
    public bool dtor_bvalue {
      get {
        var d = this;
        return ((Expr_LiteralBool)d)._bvalue;
      }
    }
    public bool dtor_binary {
      get {
        var d = this;
        return ((Expr_LiteralString)d)._binary;
      }
    }
    public bool dtor_verbatim {
      get {
        var d = this;
        return ((Expr_LiteralString)d)._verbatim;
      }
    }
    public RAST._IDeclareType dtor_declareType {
      get {
        var d = this;
        return ((Expr_DeclareVar)d)._declareType;
      }
    }
    public Std.Wrappers._IOption<RAST._IType> dtor_optType {
      get {
        var d = this;
        return ((Expr_DeclareVar)d)._optType;
      }
    }
    public Std.Wrappers._IOption<RAST._IExpr> dtor_optRhs {
      get {
        var d = this;
        return ((Expr_DeclareVar)d)._optRhs;
      }
    }
    public Std.Wrappers._IOption<RAST._IAssignLhs> dtor_names {
      get {
        var d = this;
        return ((Expr_Assign)d)._names;
      }
    }
    public RAST._IExpr dtor_cond {
      get {
        var d = this;
        return ((Expr_IfExpr)d)._cond;
      }
    }
    public RAST._IExpr dtor_thn {
      get {
        var d = this;
        return ((Expr_IfExpr)d)._thn;
      }
    }
    public RAST._IExpr dtor_els {
      get {
        var d = this;
        return ((Expr_IfExpr)d)._els;
      }
    }
    public Std.Wrappers._IOption<RAST._IExpr> dtor_optCond {
      get {
        var d = this;
        return ((Expr_Loop)d)._optCond;
      }
    }
    public RAST._IExpr dtor_range {
      get {
        var d = this;
        if (d is Expr_For) { return ((Expr_For)d)._range; }
        return ((Expr_SelectIndex)d)._range;
      }
    }
    public RAST._IExpr dtor_body {
      get {
        var d = this;
        if (d is Expr_For) { return ((Expr_For)d)._body; }
        return ((Expr_Lambda)d)._body;
      }
    }
    public Dafny.ISequence<Dafny.Rune> dtor_lbl {
      get {
        var d = this;
        return ((Expr_Labelled)d)._lbl;
      }
    }
    public Std.Wrappers._IOption<Dafny.ISequence<Dafny.Rune>> dtor_optLbl {
      get {
        var d = this;
        if (d is Expr_Break) { return ((Expr_Break)d)._optLbl; }
        return ((Expr_Continue)d)._optLbl;
      }
    }
    public Std.Wrappers._IOption<RAST._IExpr> dtor_optExpr {
      get {
        var d = this;
        return ((Expr_Return)d)._optExpr;
      }
    }
    public RAST._IExpr dtor_obj {
      get {
        var d = this;
        if (d is Expr_CallType) { return ((Expr_CallType)d)._obj; }
        if (d is Expr_Call) { return ((Expr_Call)d)._obj; }
        if (d is Expr_Select) { return ((Expr_Select)d)._obj; }
        if (d is Expr_SelectIndex) { return ((Expr_SelectIndex)d)._obj; }
        return ((Expr_FunctionSelect)d)._obj;
      }
    }
    public Dafny.ISequence<RAST._IType> dtor_typeArguments {
      get {
        var d = this;
        return ((Expr_CallType)d)._typeArguments;
      }
    }
    public RAST._IPath dtor_path {
      get {
        var d = this;
        return ((Expr_ExprFromPath)d)._path;
      }
    }
    public Dafny.ISequence<RAST._IFormal> dtor_params {
      get {
        var d = this;
        return ((Expr_Lambda)d)._params;
      }
    }
    public Std.Wrappers._IOption<RAST._IType> dtor_retType {
      get {
        var d = this;
        return ((Expr_Lambda)d)._retType;
      }
    }
    public abstract _IExpr DowncastClone();
    public RAST._IExpr Replace(Func<RAST._IExpr, RAST._IExpr> f, Func<RAST._IType, RAST._IType> ft)
    {
      RAST._IExpr _0_r = ((System.Func<RAST._IExpr>)(() => {
        RAST._IExpr _source0 = this;
        {
          if (_source0.is_RawExpr) {
            Dafny.ISequence<Dafny.Rune> _1_content = _source0.dtor_content;
            return this;
          }
        }
        {
          if (_source0.is_ExprFromType) {
            RAST._IType _2_tpe = _source0.dtor_tpe;
            return RAST.Expr.create_ExprFromType((_2_tpe).Replace(ft));
          }
        }
        {
          if (_source0.is_Identifier) {
            Dafny.ISequence<Dafny.Rune> _3_name = _source0.dtor_name;
            return this;
          }
        }
        {
          if (_source0.is_Match) {
            RAST._IExpr _4_matchee = _source0.dtor_matchee;
            Dafny.ISequence<RAST._IMatchCase> _5_cases = _source0.dtor_cases;
            return RAST.Expr.create_Match((_4_matchee).Replace(f, ft), Std.Collections.Seq.__default.Map<RAST._IMatchCase, RAST._IMatchCase>(Dafny.Helpers.Id<Func<Func<RAST._IExpr, RAST._IExpr>, Func<RAST._IType, RAST._IType>, Dafny.ISequence<RAST._IMatchCase>, Func<RAST._IMatchCase, RAST._IMatchCase>>>((_6_f, _7_ft, _8_cases) => ((System.Func<RAST._IMatchCase, RAST._IMatchCase>)((_9_c) => {
  return (_9_c).Replace(_6_f, _7_ft);
})))(f, ft, _5_cases), _5_cases));
          }
        }
        {
          if (_source0.is_StmtExpr) {
            RAST._IExpr _10_stmt = _source0.dtor_stmt;
            RAST._IExpr _11_rhs = _source0.dtor_rhs;
            return RAST.Expr.create_StmtExpr((_10_stmt).Replace(f, ft), (_11_rhs).Replace(f, ft));
          }
        }
        {
          if (_source0.is_Block) {
            RAST._IExpr _12_underlying = _source0.dtor_underlying;
            return RAST.Expr.create_Block((_12_underlying).Replace(f, ft));
          }
        }
        {
          if (_source0.is_StructBuild) {
            RAST._IExpr _13_underlying = _source0.dtor_underlying;
            Dafny.ISequence<RAST._IAssignIdentifier> _14_assignments = _source0.dtor_assignments;
            return RAST.Expr.create_StructBuild((_13_underlying).Replace(f, ft), Std.Collections.Seq.__default.Map<RAST._IAssignIdentifier, RAST._IAssignIdentifier>(Dafny.Helpers.Id<Func<Func<RAST._IExpr, RAST._IExpr>, Func<RAST._IType, RAST._IType>, Dafny.ISequence<RAST._IAssignIdentifier>, Func<RAST._IAssignIdentifier, RAST._IAssignIdentifier>>>((_15_f, _16_ft, _17_assignments) => ((System.Func<RAST._IAssignIdentifier, RAST._IAssignIdentifier>)((_18_a) => {
  return (_18_a).Replace(_15_f, _16_ft);
})))(f, ft, _14_assignments), _14_assignments));
          }
        }
        {
          if (_source0.is_Tuple) {
            Dafny.ISequence<RAST._IExpr> _19_arguments = _source0.dtor_arguments;
            return RAST.Expr.create_Tuple(Std.Collections.Seq.__default.Map<RAST._IExpr, RAST._IExpr>(Dafny.Helpers.Id<Func<Func<RAST._IExpr, RAST._IExpr>, Func<RAST._IType, RAST._IType>, Dafny.ISequence<RAST._IExpr>, Func<RAST._IExpr, RAST._IExpr>>>((_20_f, _21_ft, _22_arguments) => ((System.Func<RAST._IExpr, RAST._IExpr>)((_23_e) => {
  return (_23_e).Replace(_20_f, _21_ft);
})))(f, ft, _19_arguments), _19_arguments));
          }
        }
        {
          if (_source0.is_UnaryOp) {
            Dafny.ISequence<Dafny.Rune> _24_op1 = _source0.dtor_op1;
            RAST._IExpr _25_underlying = _source0.dtor_underlying;
            DAST.Format._IUnaryOpFormat _26_format = _source0.dtor_format;
            return RAST.Expr.create_UnaryOp(_24_op1, (_25_underlying).Replace(f, ft), _26_format);
          }
        }
        {
          if (_source0.is_BinaryOp) {
            Dafny.ISequence<Dafny.Rune> _27_op2 = _source0.dtor_op2;
            RAST._IExpr _28_left = _source0.dtor_left;
            RAST._IExpr _29_right = _source0.dtor_right;
            DAST.Format._IBinaryOpFormat _30_format2 = _source0.dtor_format2;
            return RAST.Expr.create_BinaryOp(_27_op2, (_28_left).Replace(f, ft), (_29_right).Replace(f, ft), _30_format2);
          }
        }
        {
          if (_source0.is_TypeAscription) {
            RAST._IExpr _31_left = _source0.dtor_left;
            RAST._IType _32_tpe = _source0.dtor_tpe;
            return RAST.Expr.create_TypeAscription((_31_left).Replace(f, ft), (_32_tpe).Replace(ft));
          }
        }
        {
          if (_source0.is_TraitCast) {
            RAST._IType _33_leftTpe = _source0.dtor_leftTpe;
            RAST._IType _34_tpe = _source0.dtor_tpe;
            return RAST.Expr.create_TraitCast((_33_leftTpe).Replace(ft), (_34_tpe).Replace(ft));
          }
        }
        {
          if (_source0.is_LiteralInt) {
            Dafny.ISequence<Dafny.Rune> _35_value = _source0.dtor_value;
            return this;
          }
        }
        {
          if (_source0.is_LiteralBool) {
            bool _36_bvalue = _source0.dtor_bvalue;
            return this;
          }
        }
        {
          if (_source0.is_LiteralString) {
            Dafny.ISequence<Dafny.Rune> _37_value = _source0.dtor_value;
            bool _38_binary = _source0.dtor_binary;
            bool _39_verbatim = _source0.dtor_verbatim;
            return this;
          }
        }
        {
          if (_source0.is_DeclareVar) {
            RAST._IDeclareType _40_declareType = _source0.dtor_declareType;
            Dafny.ISequence<Dafny.Rune> _41_name = _source0.dtor_name;
            Std.Wrappers._IOption<RAST._IType> _42_optType = _source0.dtor_optType;
            Std.Wrappers._IOption<RAST._IExpr> _43_optRhs = _source0.dtor_optRhs;
            return RAST.Expr.create_DeclareVar(_40_declareType, _41_name, (((_42_optType).is_None) ? (_42_optType) : (Std.Wrappers.Option<RAST._IType>.create_Some(((_42_optType).dtor_value).Replace(ft)))), (((_43_optRhs).is_None) ? (_43_optRhs) : (Std.Wrappers.Option<RAST._IExpr>.create_Some(((_43_optRhs).dtor_value).Replace(f, ft)))));
          }
        }
        {
          if (_source0.is_Assign) {
            Std.Wrappers._IOption<RAST._IAssignLhs> _44_names = _source0.dtor_names;
            RAST._IExpr _45_rhs = _source0.dtor_rhs;
            return RAST.Expr.create_Assign(_44_names, (_45_rhs).Replace(f, ft));
          }
        }
        {
          if (_source0.is_IfExpr) {
            RAST._IExpr _46_cond = _source0.dtor_cond;
            RAST._IExpr _47_thn = _source0.dtor_thn;
            RAST._IExpr _48_els = _source0.dtor_els;
            return RAST.Expr.create_IfExpr((_46_cond).Replace(f, ft), (_47_thn).Replace(f, ft), (_48_els).Replace(f, ft));
          }
        }
        {
          if (_source0.is_Loop) {
            Std.Wrappers._IOption<RAST._IExpr> _49_optCond = _source0.dtor_optCond;
            RAST._IExpr _50_underlying = _source0.dtor_underlying;
            return RAST.Expr.create_Loop((((_49_optCond).is_None) ? (Std.Wrappers.Option<RAST._IExpr>.create_None()) : (Std.Wrappers.Option<RAST._IExpr>.create_Some(((_49_optCond).dtor_value).Replace(f, ft)))), (_50_underlying).Replace(f, ft));
          }
        }
        {
          if (_source0.is_For) {
            Dafny.ISequence<Dafny.Rune> _51_name = _source0.dtor_name;
            RAST._IExpr _52_range = _source0.dtor_range;
            RAST._IExpr _53_body = _source0.dtor_body;
            return RAST.Expr.create_For(_51_name, (_52_range).Replace(f, ft), (_53_body).Replace(f, ft));
          }
        }
        {
          if (_source0.is_Labelled) {
            Dafny.ISequence<Dafny.Rune> _54_lbl = _source0.dtor_lbl;
            RAST._IExpr _55_underlying = _source0.dtor_underlying;
            return RAST.Expr.create_Labelled(_54_lbl, (_55_underlying).Replace(f, ft));
          }
        }
        {
          if (_source0.is_Break) {
            Std.Wrappers._IOption<Dafny.ISequence<Dafny.Rune>> _56_optLbl = _source0.dtor_optLbl;
            return this;
          }
        }
        {
          if (_source0.is_Continue) {
            Std.Wrappers._IOption<Dafny.ISequence<Dafny.Rune>> _57_optLbl = _source0.dtor_optLbl;
            return this;
          }
        }
        {
          if (_source0.is_Return) {
            Std.Wrappers._IOption<RAST._IExpr> _58_optExpr = _source0.dtor_optExpr;
            return RAST.Expr.create_Return((((_58_optExpr).is_None) ? (Std.Wrappers.Option<RAST._IExpr>.create_None()) : (Std.Wrappers.Option<RAST._IExpr>.create_Some(((_58_optExpr).dtor_value).Replace(f, ft)))));
          }
        }
        {
          if (_source0.is_CallType) {
            RAST._IExpr _59_obj = _source0.dtor_obj;
            Dafny.ISequence<RAST._IType> _60_typeArguments = _source0.dtor_typeArguments;
            return RAST.Expr.create_CallType((_59_obj).Replace(f, ft), Std.Collections.Seq.__default.Map<RAST._IType, RAST._IType>(Dafny.Helpers.Id<Func<Func<RAST._IType, RAST._IType>, Func<RAST._IType, RAST._IType>>>((_61_ft) => ((System.Func<RAST._IType, RAST._IType>)((_62_tp) => {
  return (_62_tp).Replace(_61_ft);
})))(ft), _60_typeArguments));
          }
        }
        {
          if (_source0.is_Call) {
            RAST._IExpr _63_obj = _source0.dtor_obj;
            Dafny.ISequence<RAST._IExpr> _64_arguments = _source0.dtor_arguments;
            return RAST.Expr.create_Call((_63_obj).Replace(f, ft), Std.Collections.Seq.__default.Map<RAST._IExpr, RAST._IExpr>(Dafny.Helpers.Id<Func<Func<RAST._IExpr, RAST._IExpr>, Func<RAST._IType, RAST._IType>, Func<RAST._IExpr, RAST._IExpr>>>((_65_f, _66_ft) => ((System.Func<RAST._IExpr, RAST._IExpr>)((_67_a) => {
  return (_67_a).Replace(_65_f, _66_ft);
})))(f, ft), _64_arguments));
          }
        }
        {
          if (_source0.is_Select) {
            RAST._IExpr _68_obj = _source0.dtor_obj;
            Dafny.ISequence<Dafny.Rune> _69_name = _source0.dtor_name;
            return RAST.Expr.create_Select((_68_obj).Replace(f, ft), _69_name);
          }
        }
        {
          if (_source0.is_SelectIndex) {
            RAST._IExpr _70_obj = _source0.dtor_obj;
            RAST._IExpr _71_range = _source0.dtor_range;
            return RAST.Expr.create_SelectIndex((_70_obj).Replace(f, ft), (_71_range).Replace(f, ft));
          }
        }
        {
          if (_source0.is_ExprFromPath) {
            RAST._IPath _72_path = _source0.dtor_path;
            return RAST.Expr.create_ExprFromPath(_72_path);
          }
        }
        {
          if (_source0.is_FunctionSelect) {
            RAST._IExpr _73_obj = _source0.dtor_obj;
            Dafny.ISequence<Dafny.Rune> _74_name = _source0.dtor_name;
            return RAST.Expr.create_FunctionSelect((_73_obj).Replace(f, ft), _74_name);
          }
        }
        {
          Dafny.ISequence<RAST._IFormal> _75_params = _source0.dtor_params;
          Std.Wrappers._IOption<RAST._IType> _76_retType = _source0.dtor_retType;
          RAST._IExpr _77_body = _source0.dtor_body;
          return RAST.Expr.create_Lambda(Std.Collections.Seq.__default.Map<RAST._IFormal, RAST._IFormal>(Dafny.Helpers.Id<Func<Func<RAST._IType, RAST._IType>, Func<RAST._IFormal, RAST._IFormal>>>((_78_ft) => ((System.Func<RAST._IFormal, RAST._IFormal>)((_79_f) => {
  return (_79_f).Replace(_78_ft);
})))(ft), _75_params), (((_76_retType).is_None) ? (Std.Wrappers.Option<RAST._IType>.create_None()) : (Std.Wrappers.Option<RAST._IType>.create_Some(((_76_retType).dtor_value).Replace(ft)))), (_77_body).Replace(f, ft));
        }
      }))();
      return Dafny.Helpers.Id<Func<RAST._IExpr, RAST._IExpr>>(f)(_0_r);
    }
    public __T Fold<__T>(__T acc, Func<__T, RAST._IExpr, __T> f, Func<__T, RAST._IType, __T> ft)
    {
      __T _0_acc = Dafny.Helpers.Id<Func<__T, RAST._IExpr, __T>>(f)(acc, this);
      RAST._IExpr _source0 = this;
      {
        if (_source0.is_RawExpr) {
          Dafny.ISequence<Dafny.Rune> _1_content = _source0.dtor_content;
          return _0_acc;
        }
      }
      {
        if (_source0.is_ExprFromType) {
          RAST._IType _2_tpe = _source0.dtor_tpe;
          return (_2_tpe).Fold<__T>(_0_acc, ft);
        }
      }
      {
        if (_source0.is_Identifier) {
          Dafny.ISequence<Dafny.Rune> _3_name = _source0.dtor_name;
          return _0_acc;
        }
      }
      {
        if (_source0.is_Match) {
          RAST._IExpr _4_matchee = _source0.dtor_matchee;
          Dafny.ISequence<RAST._IMatchCase> _5_cases = _source0.dtor_cases;
          __T _6_acc = (_4_matchee).Fold<__T>(_0_acc, f, ft);
          return RAST.__default.FoldLeft<__T, RAST._IMatchCase>(Dafny.Helpers.Id<Func<Func<__T, RAST._IExpr, __T>, Func<__T, RAST._IType, __T>, Dafny.ISequence<RAST._IMatchCase>, Func<__T, RAST._IMatchCase, __T>>>((_7_f, _8_ft, _9_cases) => ((System.Func<__T, RAST._IMatchCase, __T>)((_10_acc, _11_c) => {
            return (_11_c).Fold<__T>(_10_acc, _7_f, _8_ft);
          })))(f, ft, _5_cases), _6_acc, _5_cases);
        }
      }
      {
        if (_source0.is_StmtExpr) {
          RAST._IExpr _12_stmt = _source0.dtor_stmt;
          RAST._IExpr _13_rhs = _source0.dtor_rhs;
          return (_13_rhs).Fold<__T>((_12_stmt).Fold<__T>(_0_acc, f, ft), f, ft);
        }
      }
      {
        if (_source0.is_Block) {
          RAST._IExpr _14_underlying = _source0.dtor_underlying;
          return (_14_underlying).Fold<__T>(_0_acc, f, ft);
        }
      }
      {
        if (_source0.is_StructBuild) {
          RAST._IExpr _15_underlying = _source0.dtor_underlying;
          Dafny.ISequence<RAST._IAssignIdentifier> _16_assignments = _source0.dtor_assignments;
          return RAST.__default.FoldLeft<__T, RAST._IAssignIdentifier>(Dafny.Helpers.Id<Func<Func<__T, RAST._IExpr, __T>, Func<__T, RAST._IType, __T>, Dafny.ISequence<RAST._IAssignIdentifier>, Func<__T, RAST._IAssignIdentifier, __T>>>((_17_f, _18_ft, _19_assignments) => ((System.Func<__T, RAST._IAssignIdentifier, __T>)((_20_acc, _21_c) => {
            return (_21_c).Fold<__T>(_20_acc, _17_f, _18_ft);
          })))(f, ft, _16_assignments), (_15_underlying).Fold<__T>(_0_acc, f, ft), _16_assignments);
        }
      }
      {
        if (_source0.is_Tuple) {
          Dafny.ISequence<RAST._IExpr> _22_arguments = _source0.dtor_arguments;
          return RAST.__default.FoldLeft<__T, RAST._IExpr>(Dafny.Helpers.Id<Func<Func<__T, RAST._IExpr, __T>, Func<__T, RAST._IType, __T>, Dafny.ISequence<RAST._IExpr>, Func<__T, RAST._IExpr, __T>>>((_23_f, _24_ft, _25_arguments) => ((System.Func<__T, RAST._IExpr, __T>)((_26_acc, _27_e) => {
            return (_27_e).Fold<__T>(_26_acc, _23_f, _24_ft);
          })))(f, ft, _22_arguments), _0_acc, _22_arguments);
        }
      }
      {
        if (_source0.is_UnaryOp) {
          Dafny.ISequence<Dafny.Rune> _28_op1 = _source0.dtor_op1;
          RAST._IExpr _29_underlying = _source0.dtor_underlying;
          DAST.Format._IUnaryOpFormat _30_format = _source0.dtor_format;
          return (_29_underlying).Fold<__T>(_0_acc, f, ft);
        }
      }
      {
        if (_source0.is_BinaryOp) {
          Dafny.ISequence<Dafny.Rune> _31_op2 = _source0.dtor_op2;
          RAST._IExpr _32_left = _source0.dtor_left;
          RAST._IExpr _33_right = _source0.dtor_right;
          DAST.Format._IBinaryOpFormat _34_format2 = _source0.dtor_format2;
          return (_33_right).Fold<__T>((_32_left).Fold<__T>(_0_acc, f, ft), f, ft);
        }
      }
      {
        if (_source0.is_TypeAscription) {
          RAST._IExpr _35_left = _source0.dtor_left;
          RAST._IType _36_tpe = _source0.dtor_tpe;
          return (_36_tpe).Fold<__T>((_35_left).Fold<__T>(_0_acc, f, ft), ft);
        }
      }
      {
        if (_source0.is_TraitCast) {
          RAST._IType _37_leftTpe = _source0.dtor_leftTpe;
          RAST._IType _38_tpe = _source0.dtor_tpe;
          return (_38_tpe).Fold<__T>((_37_leftTpe).Fold<__T>(_0_acc, ft), ft);
        }
      }
      {
        if (_source0.is_LiteralInt) {
          Dafny.ISequence<Dafny.Rune> _39_value = _source0.dtor_value;
          return _0_acc;
        }
      }
      {
        if (_source0.is_LiteralBool) {
          bool _40_bvalue = _source0.dtor_bvalue;
          return _0_acc;
        }
      }
      {
        if (_source0.is_LiteralString) {
          Dafny.ISequence<Dafny.Rune> _41_value = _source0.dtor_value;
          bool _42_binary = _source0.dtor_binary;
          bool _43_verbatim = _source0.dtor_verbatim;
          return _0_acc;
        }
      }
      {
        if (_source0.is_DeclareVar) {
          RAST._IDeclareType _44_declareType = _source0.dtor_declareType;
          Dafny.ISequence<Dafny.Rune> _45_name = _source0.dtor_name;
          Std.Wrappers._IOption<RAST._IType> _46_optType = _source0.dtor_optType;
          Std.Wrappers._IOption<RAST._IExpr> _47_optRhs = _source0.dtor_optRhs;
          __T _48_acc = (((_46_optType).is_None) ? (_0_acc) : (((_46_optType).dtor_value).Fold<__T>(_0_acc, ft)));
          if ((_47_optRhs).is_None) {
            return _48_acc;
          } else {
            return ((_47_optRhs).dtor_value).Fold<__T>(_48_acc, f, ft);
          }
        }
      }
      {
        if (_source0.is_Assign) {
          Std.Wrappers._IOption<RAST._IAssignLhs> _49_names = _source0.dtor_names;
          RAST._IExpr _50_rhs = _source0.dtor_rhs;
          return (_50_rhs).Fold<__T>(_0_acc, f, ft);
        }
      }
      {
        if (_source0.is_IfExpr) {
          RAST._IExpr _51_cond = _source0.dtor_cond;
          RAST._IExpr _52_thn = _source0.dtor_thn;
          RAST._IExpr _53_els = _source0.dtor_els;
          __T _54_acc = (_51_cond).Fold<__T>(_0_acc, f, ft);
          __T _55_acc = (_52_thn).Fold<__T>(_54_acc, f, ft);
          return (_53_els).Fold<__T>(_55_acc, f, ft);
        }
      }
      {
        if (_source0.is_Loop) {
          Std.Wrappers._IOption<RAST._IExpr> _56_optCond = _source0.dtor_optCond;
          RAST._IExpr _57_underlying = _source0.dtor_underlying;
          __T _58_acc = (((_56_optCond).is_None) ? (_0_acc) : (((_56_optCond).dtor_value).Fold<__T>(_0_acc, f, ft)));
          return (_57_underlying).Fold<__T>(_58_acc, f, ft);
        }
      }
      {
        if (_source0.is_For) {
          Dafny.ISequence<Dafny.Rune> _59_name = _source0.dtor_name;
          RAST._IExpr _60_range = _source0.dtor_range;
          RAST._IExpr _61_body = _source0.dtor_body;
          __T _62_acc = (_60_range).Fold<__T>(_0_acc, f, ft);
          return (_61_body).Fold<__T>(_62_acc, f, ft);
        }
      }
      {
        if (_source0.is_Labelled) {
          Dafny.ISequence<Dafny.Rune> _63_lbl = _source0.dtor_lbl;
          RAST._IExpr _64_underlying = _source0.dtor_underlying;
          return (_64_underlying).Fold<__T>(_0_acc, f, ft);
        }
      }
      {
        if (_source0.is_Break) {
          Std.Wrappers._IOption<Dafny.ISequence<Dafny.Rune>> _65_optLbl = _source0.dtor_optLbl;
          return _0_acc;
        }
      }
      {
        if (_source0.is_Continue) {
          Std.Wrappers._IOption<Dafny.ISequence<Dafny.Rune>> _66_optLbl = _source0.dtor_optLbl;
          return _0_acc;
        }
      }
      {
        if (_source0.is_Return) {
          Std.Wrappers._IOption<RAST._IExpr> _67_optExpr = _source0.dtor_optExpr;
          if ((_67_optExpr).is_None) {
            return _0_acc;
          } else {
            return ((_67_optExpr).dtor_value).Fold<__T>(_0_acc, f, ft);
          }
        }
      }
      {
        if (_source0.is_CallType) {
          RAST._IExpr _68_obj = _source0.dtor_obj;
          Dafny.ISequence<RAST._IType> _69_typeArguments = _source0.dtor_typeArguments;
          __T _70_acc = (_68_obj).Fold<__T>(_0_acc, f, ft);
          return RAST.__default.FoldLeft<__T, RAST._IType>(Dafny.Helpers.Id<Func<Func<__T, RAST._IType, __T>, Dafny.ISequence<RAST._IType>, Func<__T, RAST._IType, __T>>>((_71_ft, _72_typeArguments) => ((System.Func<__T, RAST._IType, __T>)((_73_acc, _74_t) => {
            return (_74_t).Fold<__T>(_73_acc, _71_ft);
          })))(ft, _69_typeArguments), _70_acc, _69_typeArguments);
        }
      }
      {
        if (_source0.is_Call) {
          RAST._IExpr _75_obj = _source0.dtor_obj;
          Dafny.ISequence<RAST._IExpr> _76_arguments = _source0.dtor_arguments;
          __T _77_acc = (_75_obj).Fold<__T>(_0_acc, f, ft);
          return RAST.__default.FoldLeft<__T, RAST._IExpr>(Dafny.Helpers.Id<Func<Func<__T, RAST._IExpr, __T>, Func<__T, RAST._IType, __T>, Dafny.ISequence<RAST._IExpr>, Func<__T, RAST._IExpr, __T>>>((_78_f, _79_ft, _80_arguments) => ((System.Func<__T, RAST._IExpr, __T>)((_81_acc, _82_e) => {
            return (_82_e).Fold<__T>(_81_acc, _78_f, _79_ft);
          })))(f, ft, _76_arguments), _77_acc, _76_arguments);
        }
      }
      {
        if (_source0.is_Select) {
          RAST._IExpr _83_obj = _source0.dtor_obj;
          Dafny.ISequence<Dafny.Rune> _84_name = _source0.dtor_name;
          return (_83_obj).Fold<__T>(_0_acc, f, ft);
        }
      }
      {
        if (_source0.is_SelectIndex) {
          RAST._IExpr _85_obj = _source0.dtor_obj;
          RAST._IExpr _86_range = _source0.dtor_range;
          return (_86_range).Fold<__T>((_85_obj).Fold<__T>(_0_acc, f, ft), f, ft);
        }
      }
      {
        if (_source0.is_ExprFromPath) {
          RAST._IPath _87_path = _source0.dtor_path;
          return _0_acc;
        }
      }
      {
        if (_source0.is_FunctionSelect) {
          RAST._IExpr _88_obj = _source0.dtor_obj;
          Dafny.ISequence<Dafny.Rune> _89_name = _source0.dtor_name;
          return (_88_obj).Fold<__T>(_0_acc, f, ft);
        }
      }
      {
        Dafny.ISequence<RAST._IFormal> _90_params = _source0.dtor_params;
        Std.Wrappers._IOption<RAST._IType> _91_retType = _source0.dtor_retType;
        RAST._IExpr _92_body = _source0.dtor_body;
        __T _93_acc = RAST.__default.FoldLeft<__T, RAST._IFormal>(Dafny.Helpers.Id<Func<Func<__T, RAST._IType, __T>, Dafny.ISequence<RAST._IFormal>, Func<__T, RAST._IFormal, __T>>>((_94_ft, _95_params) => ((System.Func<__T, RAST._IFormal, __T>)((_96_acc, _97_param) => {
          return (_97_param).Fold<__T>(_96_acc, _94_ft);
        })))(ft, _90_params), _0_acc, _90_params);
        __T _98_acc = (((_91_retType).is_None) ? (_93_acc) : (((_91_retType).dtor_value).Fold<__T>(_93_acc, ft)));
        return (_92_body).Fold<__T>(_98_acc, f, ft);
      }
    }
    public bool NoExtraSemicolonAfter() {
      return (((((((this).is_DeclareVar) || ((this).is_Assign)) || ((this).is_Break)) || ((this).is_Continue)) || ((this).is_Return)) || ((this).is_For)) || ((((this).is_RawExpr) && ((new BigInteger(((this).dtor_content).Count)).Sign == 1)) && ((((this).dtor_content).Select((new BigInteger(((this).dtor_content).Count)) - (BigInteger.One))) == (new Dafny.Rune(';'))));
    }
    public bool LeftRequiresParentheses(RAST._IExpr left) {
      return ((this).printingInfo).NeedParenthesesForLeft((left).printingInfo);
    }
    public _System._ITuple2<Dafny.ISequence<Dafny.Rune>, Dafny.ISequence<Dafny.Rune>> LeftParentheses(RAST._IExpr left) {
      if ((this).LeftRequiresParentheses(left)) {
        return _System.Tuple2<Dafny.ISequence<Dafny.Rune>, Dafny.ISequence<Dafny.Rune>>.create(Dafny.Sequence<Dafny.Rune>.UnicodeFromString("("), Dafny.Sequence<Dafny.Rune>.UnicodeFromString(")"));
      } else {
        return _System.Tuple2<Dafny.ISequence<Dafny.Rune>, Dafny.ISequence<Dafny.Rune>>.create(Dafny.Sequence<Dafny.Rune>.UnicodeFromString(""), Dafny.Sequence<Dafny.Rune>.UnicodeFromString(""));
      }
    }
    public bool RightRequiresParentheses(RAST._IExpr right) {
      return ((this).printingInfo).NeedParenthesesForRight((right).printingInfo);
    }
    public _System._ITuple2<Dafny.ISequence<Dafny.Rune>, Dafny.ISequence<Dafny.Rune>> RightParentheses(RAST._IExpr right) {
      if ((this).RightRequiresParentheses(right)) {
        return _System.Tuple2<Dafny.ISequence<Dafny.Rune>, Dafny.ISequence<Dafny.Rune>>.create(Dafny.Sequence<Dafny.Rune>.UnicodeFromString("("), Dafny.Sequence<Dafny.Rune>.UnicodeFromString(")"));
      } else {
        return _System.Tuple2<Dafny.ISequence<Dafny.Rune>, Dafny.ISequence<Dafny.Rune>>.create(Dafny.Sequence<Dafny.Rune>.UnicodeFromString(""), Dafny.Sequence<Dafny.Rune>.UnicodeFromString(""));
      }
    }
    public Std.Wrappers._IOption<Dafny.ISequence<Dafny.Rune>> RightMostIdentifier() {
      RAST._IExpr _source0 = this;
      {
        if (_source0.is_FunctionSelect) {
          Dafny.ISequence<Dafny.Rune> _0_id = _source0.dtor_name;
          return Std.Wrappers.Option<Dafny.ISequence<Dafny.Rune>>.create_Some(_0_id);
        }
      }
      {
        if (_source0.is_ExprFromPath) {
          RAST._IPath _1_p = _source0.dtor_path;
          return (_1_p).RightMostIdentifier();
        }
      }
      {
        if (_source0.is_Identifier) {
          Dafny.ISequence<Dafny.Rune> _2_id = _source0.dtor_name;
          return Std.Wrappers.Option<Dafny.ISequence<Dafny.Rune>>.create_Some(_2_id);
        }
      }
      {
        return Std.Wrappers.Option<Dafny.ISequence<Dafny.Rune>>.create_None();
      }
    }
    public static Dafny.ISequence<Dafny.Rune> MaxHashes(Dafny.ISequence<Dafny.Rune> s, Dafny.ISequence<Dafny.Rune> currentHashes, Dafny.ISequence<Dafny.Rune> mostHashes)
    {
    TAIL_CALL_START: ;
      if ((new BigInteger((s).Count)).Sign == 0) {
        if ((new BigInteger((currentHashes).Count)) < (new BigInteger((mostHashes).Count))) {
          return mostHashes;
        } else {
          return currentHashes;
        }
      } else if (((s).Subsequence(BigInteger.Zero, BigInteger.One)).Equals(Dafny.Sequence<Dafny.Rune>.UnicodeFromString("#"))) {
        Dafny.ISequence<Dafny.Rune> _in0 = (s).Drop(BigInteger.One);
        Dafny.ISequence<Dafny.Rune> _in1 = Dafny.Sequence<Dafny.Rune>.Concat(currentHashes, Dafny.Sequence<Dafny.Rune>.UnicodeFromString("#"));
        Dafny.ISequence<Dafny.Rune> _in2 = mostHashes;
        s = _in0;
        currentHashes = _in1;
        mostHashes = _in2;
        goto TAIL_CALL_START;
      } else {
        Dafny.ISequence<Dafny.Rune> _in3 = (s).Drop(BigInteger.One);
        Dafny.ISequence<Dafny.Rune> _in4 = Dafny.Sequence<Dafny.Rune>.UnicodeFromString("");
        Dafny.ISequence<Dafny.Rune> _in5 = (((new BigInteger((currentHashes).Count)) < (new BigInteger((mostHashes).Count))) ? (mostHashes) : (currentHashes));
        s = _in3;
        currentHashes = _in4;
        mostHashes = _in5;
        goto TAIL_CALL_START;
      }
    }
    public static Dafny.ISequence<Dafny.Rune> RemoveDoubleQuotes(Dafny.ISequence<Dafny.Rune> s) {
      Dafny.ISequence<Dafny.Rune> _0___accumulator = Dafny.Sequence<Dafny.Rune>.FromElements();
    TAIL_CALL_START: ;
      if ((new BigInteger((s).Count)) <= (BigInteger.One)) {
        return Dafny.Sequence<Dafny.Rune>.Concat(_0___accumulator, s);
      } else if (((s).Subsequence(BigInteger.Zero, new BigInteger(2))).Equals(Dafny.Sequence<Dafny.Rune>.UnicodeFromString(@""""""))) {
        _0___accumulator = Dafny.Sequence<Dafny.Rune>.Concat(_0___accumulator, Dafny.Sequence<Dafny.Rune>.UnicodeFromString(@""""));
        Dafny.ISequence<Dafny.Rune> _in0 = (s).Drop(new BigInteger(2));
        s = _in0;
        goto TAIL_CALL_START;
      } else {
        _0___accumulator = Dafny.Sequence<Dafny.Rune>.Concat(_0___accumulator, (s).Subsequence(BigInteger.Zero, BigInteger.One));
        Dafny.ISequence<Dafny.Rune> _in1 = (s).Drop(BigInteger.One);
        s = _in1;
        goto TAIL_CALL_START;
      }
    }
    public Dafny.ISequence<Dafny.Rune> _ToString(Dafny.ISequence<Dafny.Rune> ind) {
      RAST._IExpr _source0 = this;
      {
        if (_source0.is_Identifier) {
          Dafny.ISequence<Dafny.Rune> _0_name = _source0.dtor_name;
          return _0_name;
        }
      }
      {
        if (_source0.is_ExprFromType) {
          RAST._IType _1_t = _source0.dtor_tpe;
          return (_1_t)._ToString(ind);
        }
      }
      {
        if (_source0.is_LiteralInt) {
          Dafny.ISequence<Dafny.Rune> _2_number = _source0.dtor_value;
          return _2_number;
        }
      }
      {
        if (_source0.is_LiteralBool) {
          bool _3_b = _source0.dtor_bvalue;
          if (_3_b) {
            return Dafny.Sequence<Dafny.Rune>.UnicodeFromString("true");
          } else {
            return Dafny.Sequence<Dafny.Rune>.UnicodeFromString("false");
          }
        }
      }
      {
        if (_source0.is_LiteralString) {
          Dafny.ISequence<Dafny.Rune> _4_characters = _source0.dtor_value;
          bool _5_binary = _source0.dtor_binary;
          bool _6_verbatim = _source0.dtor_verbatim;
          Dafny.ISequence<Dafny.Rune> _7_hashes = ((_6_verbatim) ? (Dafny.Sequence<Dafny.Rune>.Concat(RAST.Expr.MaxHashes(_4_characters, Dafny.Sequence<Dafny.Rune>.UnicodeFromString(""), Dafny.Sequence<Dafny.Rune>.UnicodeFromString("")), Dafny.Sequence<Dafny.Rune>.UnicodeFromString("#"))) : (Dafny.Sequence<Dafny.Rune>.UnicodeFromString("")));
          return Dafny.Sequence<Dafny.Rune>.Concat(Dafny.Sequence<Dafny.Rune>.Concat(Dafny.Sequence<Dafny.Rune>.Concat(Dafny.Sequence<Dafny.Rune>.Concat(Dafny.Sequence<Dafny.Rune>.Concat(((_5_binary) ? (Dafny.Sequence<Dafny.Rune>.UnicodeFromString("b")) : (Dafny.Sequence<Dafny.Rune>.UnicodeFromString(""))), ((_6_verbatim) ? (Dafny.Sequence<Dafny.Rune>.Concat(Dafny.Sequence<Dafny.Rune>.UnicodeFromString("r"), _7_hashes)) : (Dafny.Sequence<Dafny.Rune>.UnicodeFromString("")))), Dafny.Sequence<Dafny.Rune>.UnicodeFromString("\"")), ((_6_verbatim) ? (RAST.Expr.RemoveDoubleQuotes(_4_characters)) : (_4_characters))), Dafny.Sequence<Dafny.Rune>.UnicodeFromString("\"")), _7_hashes);
        }
      }
      {
        if (_source0.is_Match) {
          RAST._IExpr _8_matchee = _source0.dtor_matchee;
          Dafny.ISequence<RAST._IMatchCase> _9_cases = _source0.dtor_cases;
          return Dafny.Sequence<Dafny.Rune>.Concat(Dafny.Sequence<Dafny.Rune>.Concat(Dafny.Sequence<Dafny.Rune>.Concat(Dafny.Sequence<Dafny.Rune>.Concat(Dafny.Sequence<Dafny.Rune>.Concat(Dafny.Sequence<Dafny.Rune>.Concat(Dafny.Sequence<Dafny.Rune>.UnicodeFromString("match "), (_8_matchee)._ToString(Dafny.Sequence<Dafny.Rune>.Concat(ind, RAST.__default.IND))), Dafny.Sequence<Dafny.Rune>.UnicodeFromString(" {")), RAST.__default.SeqToString<RAST._IMatchCase>(_9_cases, Dafny.Helpers.Id<Func<Dafny.ISequence<Dafny.Rune>, Dafny.ISequence<RAST._IMatchCase>, Func<RAST._IMatchCase, Dafny.ISequence<Dafny.Rune>>>>((_10_ind, _11_cases) => ((System.Func<RAST._IMatchCase, Dafny.ISequence<Dafny.Rune>>)((_12_c) => {
            return Dafny.Sequence<Dafny.Rune>.Concat(Dafny.Sequence<Dafny.Rune>.Concat(Dafny.Sequence<Dafny.Rune>.Concat(Dafny.Sequence<Dafny.Rune>.Concat(Dafny.Sequence<Dafny.Rune>.UnicodeFromString("\n"), _10_ind), RAST.__default.IND), (_12_c)._ToString(Dafny.Sequence<Dafny.Rune>.Concat(_10_ind, RAST.__default.IND))), Dafny.Sequence<Dafny.Rune>.UnicodeFromString(","));
          })))(ind, _9_cases), Dafny.Sequence<Dafny.Rune>.UnicodeFromString(""))), Dafny.Sequence<Dafny.Rune>.UnicodeFromString("\n")), ind), Dafny.Sequence<Dafny.Rune>.UnicodeFromString("}"));
        }
      }
      {
        if (_source0.is_StmtExpr) {
          RAST._IExpr _13_stmt = _source0.dtor_stmt;
          RAST._IExpr _14_rhs = _source0.dtor_rhs;
          if (((_13_stmt).is_RawExpr) && (((_13_stmt).dtor_content).Equals(Dafny.Sequence<Dafny.Rune>.UnicodeFromString("")))) {
            return (_14_rhs)._ToString(ind);
          } else {
            return Dafny.Sequence<Dafny.Rune>.Concat(Dafny.Sequence<Dafny.Rune>.Concat(Dafny.Sequence<Dafny.Rune>.Concat(Dafny.Sequence<Dafny.Rune>.Concat((_13_stmt)._ToString(ind), (((_13_stmt).NoExtraSemicolonAfter()) ? (Dafny.Sequence<Dafny.Rune>.UnicodeFromString("")) : (Dafny.Sequence<Dafny.Rune>.UnicodeFromString(";")))), Dafny.Sequence<Dafny.Rune>.UnicodeFromString("\n")), ind), (_14_rhs)._ToString(ind));
          }
        }
      }
      {
        if (_source0.is_Block) {
          RAST._IExpr _15_underlying = _source0.dtor_underlying;
          return Dafny.Sequence<Dafny.Rune>.Concat(Dafny.Sequence<Dafny.Rune>.Concat(Dafny.Sequence<Dafny.Rune>.Concat(Dafny.Sequence<Dafny.Rune>.Concat(Dafny.Sequence<Dafny.Rune>.Concat(Dafny.Sequence<Dafny.Rune>.Concat(Dafny.Sequence<Dafny.Rune>.UnicodeFromString("{\n"), ind), RAST.__default.IND), (_15_underlying)._ToString(Dafny.Sequence<Dafny.Rune>.Concat(ind, RAST.__default.IND))), Dafny.Sequence<Dafny.Rune>.UnicodeFromString("\n")), ind), Dafny.Sequence<Dafny.Rune>.UnicodeFromString("}"));
        }
      }
      {
        if (_source0.is_IfExpr) {
          RAST._IExpr _16_cond = _source0.dtor_cond;
          RAST._IExpr _17_thn = _source0.dtor_thn;
          RAST._IExpr _18_els = _source0.dtor_els;
          return Dafny.Sequence<Dafny.Rune>.Concat(Dafny.Sequence<Dafny.Rune>.Concat(Dafny.Sequence<Dafny.Rune>.Concat(Dafny.Sequence<Dafny.Rune>.Concat(Dafny.Sequence<Dafny.Rune>.Concat(Dafny.Sequence<Dafny.Rune>.Concat(Dafny.Sequence<Dafny.Rune>.Concat(Dafny.Sequence<Dafny.Rune>.Concat(Dafny.Sequence<Dafny.Rune>.Concat(Dafny.Sequence<Dafny.Rune>.UnicodeFromString("if "), (_16_cond)._ToString(Dafny.Sequence<Dafny.Rune>.Concat(ind, RAST.__default.IND))), Dafny.Sequence<Dafny.Rune>.UnicodeFromString(" {\n")), ind), RAST.__default.IND), (_17_thn)._ToString(Dafny.Sequence<Dafny.Rune>.Concat(ind, RAST.__default.IND))), Dafny.Sequence<Dafny.Rune>.UnicodeFromString("\n")), ind), Dafny.Sequence<Dafny.Rune>.UnicodeFromString("}")), ((object.Equals(_18_els, RAST.Expr.create_RawExpr(Dafny.Sequence<Dafny.Rune>.UnicodeFromString("")))) ? (Dafny.Sequence<Dafny.Rune>.UnicodeFromString("")) : (Dafny.Sequence<Dafny.Rune>.Concat(Dafny.Sequence<Dafny.Rune>.Concat(Dafny.Sequence<Dafny.Rune>.Concat(Dafny.Sequence<Dafny.Rune>.Concat(Dafny.Sequence<Dafny.Rune>.Concat(Dafny.Sequence<Dafny.Rune>.Concat(Dafny.Sequence<Dafny.Rune>.UnicodeFromString(" else {\n"), ind), RAST.__default.IND), (_18_els)._ToString(Dafny.Sequence<Dafny.Rune>.Concat(ind, RAST.__default.IND))), Dafny.Sequence<Dafny.Rune>.UnicodeFromString("\n")), ind), Dafny.Sequence<Dafny.Rune>.UnicodeFromString("}")))));
        }
      }
      {
        if (_source0.is_StructBuild) {
          RAST._IExpr _19_name = _source0.dtor_underlying;
          Dafny.ISequence<RAST._IAssignIdentifier> _20_assignments = _source0.dtor_assignments;
          if (((new BigInteger((_20_assignments).Count)).Sign == 1) && ((((_20_assignments).Select(BigInteger.Zero)).dtor_identifier).Equals(Dafny.Sequence<Dafny.Rune>.UnicodeFromString("0")))) {
            return Dafny.Sequence<Dafny.Rune>.Concat(Dafny.Sequence<Dafny.Rune>.Concat(Dafny.Sequence<Dafny.Rune>.Concat(Dafny.Sequence<Dafny.Rune>.Concat((_19_name)._ToString(ind), Dafny.Sequence<Dafny.Rune>.UnicodeFromString(" (")), RAST.__default.SeqToString<RAST._IAssignIdentifier>(_20_assignments, Dafny.Helpers.Id<Func<Dafny.ISequence<Dafny.Rune>, Dafny.ISequence<RAST._IAssignIdentifier>, Func<RAST._IAssignIdentifier, Dafny.ISequence<Dafny.Rune>>>>((_21_ind, _22_assignments) => ((System.Func<RAST._IAssignIdentifier, Dafny.ISequence<Dafny.Rune>>)((_23_assignment) => {
              return Dafny.Sequence<Dafny.Rune>.Concat(Dafny.Sequence<Dafny.Rune>.Concat(Dafny.Sequence<Dafny.Rune>.Concat(Dafny.Sequence<Dafny.Rune>.UnicodeFromString("\n"), _21_ind), RAST.__default.IND), ((_23_assignment).dtor_rhs)._ToString(Dafny.Sequence<Dafny.Rune>.Concat(_21_ind, RAST.__default.IND)));
            })))(ind, _20_assignments), Dafny.Sequence<Dafny.Rune>.UnicodeFromString(","))), (((new BigInteger((_20_assignments).Count)) > (BigInteger.One)) ? (Dafny.Sequence<Dafny.Rune>.Concat(Dafny.Sequence<Dafny.Rune>.UnicodeFromString("\n"), ind)) : (Dafny.Sequence<Dafny.Rune>.UnicodeFromString("")))), Dafny.Sequence<Dafny.Rune>.UnicodeFromString(")"));
          } else {
            return Dafny.Sequence<Dafny.Rune>.Concat(Dafny.Sequence<Dafny.Rune>.Concat(Dafny.Sequence<Dafny.Rune>.Concat(Dafny.Sequence<Dafny.Rune>.Concat((_19_name)._ToString(ind), Dafny.Sequence<Dafny.Rune>.UnicodeFromString(" {")), RAST.__default.SeqToString<RAST._IAssignIdentifier>(_20_assignments, Dafny.Helpers.Id<Func<Dafny.ISequence<Dafny.Rune>, Dafny.ISequence<RAST._IAssignIdentifier>, Func<RAST._IAssignIdentifier, Dafny.ISequence<Dafny.Rune>>>>((_24_ind, _25_assignments) => ((System.Func<RAST._IAssignIdentifier, Dafny.ISequence<Dafny.Rune>>)((_26_assignment) => {
              return Dafny.Sequence<Dafny.Rune>.Concat(Dafny.Sequence<Dafny.Rune>.Concat(Dafny.Sequence<Dafny.Rune>.Concat(Dafny.Sequence<Dafny.Rune>.UnicodeFromString("\n"), _24_ind), RAST.__default.IND), (_26_assignment)._ToString(Dafny.Sequence<Dafny.Rune>.Concat(_24_ind, RAST.__default.IND)));
            })))(ind, _20_assignments), Dafny.Sequence<Dafny.Rune>.UnicodeFromString(","))), (((new BigInteger((_20_assignments).Count)).Sign == 1) ? (Dafny.Sequence<Dafny.Rune>.Concat(Dafny.Sequence<Dafny.Rune>.UnicodeFromString("\n"), ind)) : (Dafny.Sequence<Dafny.Rune>.UnicodeFromString("")))), Dafny.Sequence<Dafny.Rune>.UnicodeFromString("}"));
          }
        }
      }
      {
        if (_source0.is_Tuple) {
          Dafny.ISequence<RAST._IExpr> _27_arguments = _source0.dtor_arguments;
          return Dafny.Sequence<Dafny.Rune>.Concat(Dafny.Sequence<Dafny.Rune>.Concat(Dafny.Sequence<Dafny.Rune>.Concat(Dafny.Sequence<Dafny.Rune>.UnicodeFromString("("), RAST.__default.SeqToString<RAST._IExpr>(_27_arguments, Dafny.Helpers.Id<Func<Dafny.ISequence<Dafny.Rune>, Dafny.ISequence<RAST._IExpr>, Func<RAST._IExpr, Dafny.ISequence<Dafny.Rune>>>>((_28_ind, _29_arguments) => ((System.Func<RAST._IExpr, Dafny.ISequence<Dafny.Rune>>)((_30_arg) => {
            return Dafny.Sequence<Dafny.Rune>.Concat(Dafny.Sequence<Dafny.Rune>.Concat(Dafny.Sequence<Dafny.Rune>.Concat(Dafny.Sequence<Dafny.Rune>.UnicodeFromString("\n"), _28_ind), RAST.__default.IND), (_30_arg)._ToString(Dafny.Sequence<Dafny.Rune>.Concat(_28_ind, RAST.__default.IND)));
          })))(ind, _27_arguments), Dafny.Sequence<Dafny.Rune>.UnicodeFromString(","))), (((new BigInteger((_27_arguments).Count)).Sign == 1) ? (Dafny.Sequence<Dafny.Rune>.Concat(Dafny.Sequence<Dafny.Rune>.UnicodeFromString("\n"), ind)) : (Dafny.Sequence<Dafny.Rune>.UnicodeFromString("")))), Dafny.Sequence<Dafny.Rune>.UnicodeFromString(")"));
        }
      }
      {
        if (_source0.is_UnaryOp) {
          Dafny.ISequence<Dafny.Rune> _31_op = _source0.dtor_op1;
          RAST._IExpr _32_underlying = _source0.dtor_underlying;
          DAST.Format._IUnaryOpFormat _33_format = _source0.dtor_format;
          bool _34_isPattern = ((new BigInteger((_31_op).Count)) >= (BigInteger.One)) && (((_31_op).Subsequence(BigInteger.Zero, BigInteger.One)).Equals(Dafny.Sequence<Dafny.Rune>.UnicodeFromString("{")));
          bool _35_isUnsafe = (_31_op).Equals(Dafny.Sequence<Dafny.Rune>.UnicodeFromString("unsafe"));
          _System._ITuple2<Dafny.ISequence<Dafny.Rune>, Dafny.ISequence<Dafny.Rune>> _let_tmp_rhs0 = ((((!(_34_isPattern)) && (!(_35_isUnsafe))) && (((this).printingInfo).NeedParenthesesFor((_32_underlying).printingInfo))) ? (_System.Tuple2<Dafny.ISequence<Dafny.Rune>, Dafny.ISequence<Dafny.Rune>>.create(Dafny.Sequence<Dafny.Rune>.UnicodeFromString("("), Dafny.Sequence<Dafny.Rune>.UnicodeFromString(")"))) : (_System.Tuple2<Dafny.ISequence<Dafny.Rune>, Dafny.ISequence<Dafny.Rune>>.create(Dafny.Sequence<Dafny.Rune>.UnicodeFromString(""), Dafny.Sequence<Dafny.Rune>.UnicodeFromString(""))));
          Dafny.ISequence<Dafny.Rune> _36_leftP = _let_tmp_rhs0.dtor__0;
          Dafny.ISequence<Dafny.Rune> _37_rightP = _let_tmp_rhs0.dtor__1;
          bool _38_opToRight = (((_31_op).Equals(Dafny.Sequence<Dafny.Rune>.UnicodeFromString("?"))) || (((new BigInteger((_31_op).Count)) >= (new BigInteger(2))) && (((_31_op).Subsequence(BigInteger.Zero, new BigInteger(2))).Equals(Dafny.Sequence<Dafny.Rune>.UnicodeFromString("/*"))))) || (_34_isPattern);
          Dafny.ISequence<Dafny.Rune> _39_leftOp = ((_38_opToRight) ? (Dafny.Sequence<Dafny.Rune>.UnicodeFromString("")) : (_31_op));
          Dafny.ISequence<Dafny.Rune> _40_leftOp = (((((_31_op).Equals(Dafny.Sequence<Dafny.Rune>.UnicodeFromString("&mut"))) || (_35_isUnsafe)) && (!(_36_leftP).Equals(Dafny.Sequence<Dafny.Rune>.UnicodeFromString("(")))) ? (Dafny.Sequence<Dafny.Rune>.Concat(_39_leftOp, Dafny.Sequence<Dafny.Rune>.UnicodeFromString(" "))) : (_39_leftOp));
          Dafny.ISequence<Dafny.Rune> _41_rightOp = ((_38_opToRight) ? (_31_op) : (Dafny.Sequence<Dafny.Rune>.UnicodeFromString("")));
          return Dafny.Sequence<Dafny.Rune>.Concat(Dafny.Sequence<Dafny.Rune>.Concat(Dafny.Sequence<Dafny.Rune>.Concat(Dafny.Sequence<Dafny.Rune>.Concat(_40_leftOp, _36_leftP), (_32_underlying)._ToString(ind)), _37_rightP), _41_rightOp);
        }
      }
      {
        if (_source0.is_TypeAscription) {
          RAST._IExpr _42_left = _source0.dtor_left;
          RAST._IType _43_tpe = _source0.dtor_tpe;
          _System._ITuple2<Dafny.ISequence<Dafny.Rune>, Dafny.ISequence<Dafny.Rune>> _let_tmp_rhs1 = (this).LeftParentheses(_42_left);
          Dafny.ISequence<Dafny.Rune> _44_leftLeftP = _let_tmp_rhs1.dtor__0;
          Dafny.ISequence<Dafny.Rune> _45_leftRightP = _let_tmp_rhs1.dtor__1;
          return Dafny.Sequence<Dafny.Rune>.Concat(Dafny.Sequence<Dafny.Rune>.Concat(Dafny.Sequence<Dafny.Rune>.Concat(Dafny.Sequence<Dafny.Rune>.Concat(_44_leftLeftP, (_42_left)._ToString(RAST.__default.IND)), _45_leftRightP), Dafny.Sequence<Dafny.Rune>.UnicodeFromString(" as ")), (_43_tpe)._ToString(RAST.__default.IND));
        }
      }
      {
        if (_source0.is_TraitCast) {
          RAST._IType _46_leftTpe = _source0.dtor_leftTpe;
          RAST._IType _47_tpe = _source0.dtor_tpe;
          return Dafny.Sequence<Dafny.Rune>.Concat(Dafny.Sequence<Dafny.Rune>.Concat(Dafny.Sequence<Dafny.Rune>.Concat(Dafny.Sequence<Dafny.Rune>.Concat(Dafny.Sequence<Dafny.Rune>.UnicodeFromString("<"), (_46_leftTpe)._ToString(RAST.__default.IND)), Dafny.Sequence<Dafny.Rune>.UnicodeFromString(" as ")), (_47_tpe)._ToString(RAST.__default.IND)), Dafny.Sequence<Dafny.Rune>.UnicodeFromString(">"));
        }
      }
      {
        if (_source0.is_BinaryOp) {
          Dafny.ISequence<Dafny.Rune> _48_op2 = _source0.dtor_op2;
          RAST._IExpr _49_left = _source0.dtor_left;
          RAST._IExpr _50_right = _source0.dtor_right;
          DAST.Format._IBinaryOpFormat _51_format = _source0.dtor_format2;
          _System._ITuple2<Dafny.ISequence<Dafny.Rune>, Dafny.ISequence<Dafny.Rune>> _let_tmp_rhs2 = (this).LeftParentheses(_49_left);
          Dafny.ISequence<Dafny.Rune> _52_leftLeftP = _let_tmp_rhs2.dtor__0;
          Dafny.ISequence<Dafny.Rune> _53_leftRighP = _let_tmp_rhs2.dtor__1;
          _System._ITuple2<Dafny.ISequence<Dafny.Rune>, Dafny.ISequence<Dafny.Rune>> _let_tmp_rhs3 = (this).RightParentheses(_50_right);
          Dafny.ISequence<Dafny.Rune> _54_rightLeftP = _let_tmp_rhs3.dtor__0;
          Dafny.ISequence<Dafny.Rune> _55_rightRightP = _let_tmp_rhs3.dtor__1;
          Dafny.ISequence<Dafny.Rune> _56_opRendered = Dafny.Sequence<Dafny.Rune>.Concat(Dafny.Sequence<Dafny.Rune>.Concat(Dafny.Sequence<Dafny.Rune>.UnicodeFromString(" "), _48_op2), Dafny.Sequence<Dafny.Rune>.UnicodeFromString(" "));
          Dafny.ISequence<Dafny.Rune> _57_indLeft = (((_52_leftLeftP).Equals(Dafny.Sequence<Dafny.Rune>.UnicodeFromString("("))) ? (Dafny.Sequence<Dafny.Rune>.Concat(ind, RAST.__default.IND)) : (ind));
          Dafny.ISequence<Dafny.Rune> _58_indRight = (((_54_rightLeftP).Equals(Dafny.Sequence<Dafny.Rune>.UnicodeFromString("("))) ? (Dafny.Sequence<Dafny.Rune>.Concat(ind, RAST.__default.IND)) : (ind));
          return Dafny.Sequence<Dafny.Rune>.Concat(Dafny.Sequence<Dafny.Rune>.Concat(Dafny.Sequence<Dafny.Rune>.Concat(Dafny.Sequence<Dafny.Rune>.Concat(Dafny.Sequence<Dafny.Rune>.Concat(Dafny.Sequence<Dafny.Rune>.Concat(_52_leftLeftP, (_49_left)._ToString(_57_indLeft)), _53_leftRighP), _56_opRendered), _54_rightLeftP), (_50_right)._ToString(_58_indRight)), _55_rightRightP);
        }
      }
      {
        if (_source0.is_DeclareVar) {
          RAST._IDeclareType _59_declareType = _source0.dtor_declareType;
          Dafny.ISequence<Dafny.Rune> _60_name = _source0.dtor_name;
          Std.Wrappers._IOption<RAST._IType> _61_optType = _source0.dtor_optType;
          Std.Wrappers._IOption<RAST._IExpr> _62_optExpr = _source0.dtor_optRhs;
          return Dafny.Sequence<Dafny.Rune>.Concat(Dafny.Sequence<Dafny.Rune>.Concat(Dafny.Sequence<Dafny.Rune>.Concat(Dafny.Sequence<Dafny.Rune>.Concat(Dafny.Sequence<Dafny.Rune>.Concat(Dafny.Sequence<Dafny.Rune>.UnicodeFromString("let "), ((object.Equals(_59_declareType, RAST.DeclareType.create_MUT())) ? (Dafny.Sequence<Dafny.Rune>.UnicodeFromString("mut ")) : (Dafny.Sequence<Dafny.Rune>.UnicodeFromString("")))), _60_name), (((_61_optType).is_Some) ? (Dafny.Sequence<Dafny.Rune>.Concat(Dafny.Sequence<Dafny.Rune>.UnicodeFromString(": "), ((_61_optType).dtor_value)._ToString(Dafny.Sequence<Dafny.Rune>.Concat(ind, RAST.__default.IND)))) : (Dafny.Sequence<Dafny.Rune>.UnicodeFromString("")))), (((_62_optExpr).is_Some) ? (Dafny.Helpers.Let<Dafny.ISequence<Dafny.Rune>, Dafny.ISequence<Dafny.Rune>>(((_62_optExpr).dtor_value)._ToString(Dafny.Sequence<Dafny.Rune>.Concat(ind, RAST.__default.IND)), _pat_let20_0 => Dafny.Helpers.Let<Dafny.ISequence<Dafny.Rune>, Dafny.ISequence<Dafny.Rune>>(_pat_let20_0, _63_optExprString => (((_63_optExprString).Equals(Dafny.Sequence<Dafny.Rune>.UnicodeFromString(""))) ? (Dafny.Sequence<Dafny.Rune>.Concat(Dafny.Sequence<Dafny.Rune>.UnicodeFromString("= /*issue with empty RHS*/"), ((((_62_optExpr).dtor_value).is_RawExpr) ? (Dafny.Sequence<Dafny.Rune>.UnicodeFromString("Empty Raw expr")) : (((((_62_optExpr).dtor_value).is_LiteralString) ? (Dafny.Sequence<Dafny.Rune>.UnicodeFromString("Empty string literal")) : (((((_62_optExpr).dtor_value).is_LiteralInt) ? (Dafny.Sequence<Dafny.Rune>.UnicodeFromString("Empty int literal")) : (Dafny.Sequence<Dafny.Rune>.UnicodeFromString("Another case"))))))))) : (Dafny.Sequence<Dafny.Rune>.Concat(Dafny.Sequence<Dafny.Rune>.UnicodeFromString(" = "), _63_optExprString)))))) : (Dafny.Sequence<Dafny.Rune>.UnicodeFromString("")))), Dafny.Sequence<Dafny.Rune>.UnicodeFromString(";"));
        }
      }
      {
        if (_source0.is_Assign) {
          Std.Wrappers._IOption<RAST._IAssignLhs> _64_names = _source0.dtor_names;
          RAST._IExpr _65_expr = _source0.dtor_rhs;
          Dafny.ISequence<Dafny.Rune> _66_lhs = ((System.Func<Dafny.ISequence<Dafny.Rune>>)(() => {
            Std.Wrappers._IOption<RAST._IAssignLhs> _source1 = _64_names;
            {
              if (_source1.is_Some) {
                RAST._IAssignLhs value0 = _source1.dtor_value;
                if (value0.is_LocalVar) {
                  Dafny.ISequence<Dafny.Rune> _67_name = value0.dtor_name;
                  return Dafny.Sequence<Dafny.Rune>.Concat(_67_name, Dafny.Sequence<Dafny.Rune>.UnicodeFromString(" = "));
                }
              }
            }
            {
              if (_source1.is_Some) {
                RAST._IAssignLhs value1 = _source1.dtor_value;
                if (value1.is_SelectMember) {
                  RAST._IExpr _68_member = value1.dtor_on;
                  Dafny.ISequence<Dafny.Rune> _69_field = value1.dtor_field;
                  _System._ITuple2<Dafny.ISequence<Dafny.Rune>, Dafny.ISequence<Dafny.Rune>> _let_tmp_rhs4 = (RAST.Expr.create_Select(_68_member, _69_field)).LeftParentheses(_68_member);
                  Dafny.ISequence<Dafny.Rune> _70_leftP = _let_tmp_rhs4.dtor__0;
                  Dafny.ISequence<Dafny.Rune> _71_rightP = _let_tmp_rhs4.dtor__1;
                  return Dafny.Sequence<Dafny.Rune>.Concat(Dafny.Sequence<Dafny.Rune>.Concat(Dafny.Sequence<Dafny.Rune>.Concat(Dafny.Sequence<Dafny.Rune>.Concat(Dafny.Sequence<Dafny.Rune>.Concat(_70_leftP, (_68_member)._ToString(ind)), _71_rightP), Dafny.Sequence<Dafny.Rune>.UnicodeFromString(".")), _69_field), Dafny.Sequence<Dafny.Rune>.UnicodeFromString(" = "));
                }
              }
            }
            {
              if (_source1.is_Some) {
                RAST._IAssignLhs value2 = _source1.dtor_value;
                if (value2.is_ExtractTuple) {
                  Dafny.ISequence<Dafny.ISequence<Dafny.Rune>> _72_names = value2.dtor_names;
                  return Dafny.Sequence<Dafny.Rune>.Concat(Dafny.Sequence<Dafny.Rune>.Concat(Dafny.Sequence<Dafny.Rune>.UnicodeFromString("("), RAST.__default.SeqToString<Dafny.ISequence<Dafny.Rune>>(_72_names, ((System.Func<Dafny.ISequence<Dafny.Rune>, Dafny.ISequence<Dafny.Rune>>)((_73_name) => {
                    return _73_name;
                  })), Dafny.Sequence<Dafny.Rune>.UnicodeFromString(","))), Dafny.Sequence<Dafny.Rune>.UnicodeFromString(") = "));
                }
              }
            }
            {
              if (_source1.is_Some) {
                RAST._IAssignLhs value3 = _source1.dtor_value;
                if (value3.is_Index) {
                  RAST._IExpr _74_e = value3.dtor_expr;
                  Dafny.ISequence<RAST._IExpr> _75_indices = value3.dtor_indices;
                  _System._ITuple2<Dafny.ISequence<Dafny.Rune>, Dafny.ISequence<Dafny.Rune>> _let_tmp_rhs5 = (RAST.Expr.create_Call(_74_e, _75_indices)).LeftParentheses(_74_e);
                  Dafny.ISequence<Dafny.Rune> _76_leftP = _let_tmp_rhs5.dtor__0;
                  Dafny.ISequence<Dafny.Rune> _77_rightP = _let_tmp_rhs5.dtor__1;
                  return Dafny.Sequence<Dafny.Rune>.Concat(Dafny.Sequence<Dafny.Rune>.Concat(Dafny.Sequence<Dafny.Rune>.Concat(Dafny.Sequence<Dafny.Rune>.Concat(Dafny.Sequence<Dafny.Rune>.Concat(_76_leftP, (_74_e)._ToString(ind)), _77_rightP), Dafny.Sequence<Dafny.Rune>.UnicodeFromString("[")), RAST.__default.SeqToString<RAST._IExpr>(_75_indices, Dafny.Helpers.Id<Func<Dafny.ISequence<Dafny.Rune>, Dafny.ISequence<RAST._IExpr>, Func<RAST._IExpr, Dafny.ISequence<Dafny.Rune>>>>((_78_ind, _79_indices) => ((System.Func<RAST._IExpr, Dafny.ISequence<Dafny.Rune>>)((_80_index) => {
                    return (_80_index)._ToString(Dafny.Sequence<Dafny.Rune>.Concat(_78_ind, RAST.__default.IND));
                  })))(ind, _75_indices), Dafny.Sequence<Dafny.Rune>.UnicodeFromString("]["))), Dafny.Sequence<Dafny.Rune>.UnicodeFromString("] = "));
                }
              }
            }
            {
              return Dafny.Sequence<Dafny.Rune>.UnicodeFromString("_ = ");
            }
          }))();
          return Dafny.Sequence<Dafny.Rune>.Concat(Dafny.Sequence<Dafny.Rune>.Concat(_66_lhs, (_65_expr)._ToString(Dafny.Sequence<Dafny.Rune>.Concat(ind, RAST.__default.IND))), Dafny.Sequence<Dafny.Rune>.UnicodeFromString(";"));
        }
      }
      {
        if (_source0.is_Labelled) {
          Dafny.ISequence<Dafny.Rune> _81_name = _source0.dtor_lbl;
          RAST._IExpr _82_underlying = _source0.dtor_underlying;
          return Dafny.Sequence<Dafny.Rune>.Concat(Dafny.Sequence<Dafny.Rune>.Concat(Dafny.Sequence<Dafny.Rune>.Concat(Dafny.Sequence<Dafny.Rune>.UnicodeFromString("'"), _81_name), Dafny.Sequence<Dafny.Rune>.UnicodeFromString(": ")), (_82_underlying)._ToString(ind));
        }
      }
      {
        if (_source0.is_Break) {
          Std.Wrappers._IOption<Dafny.ISequence<Dafny.Rune>> _83_optLbl = _source0.dtor_optLbl;
          Std.Wrappers._IOption<Dafny.ISequence<Dafny.Rune>> _source2 = _83_optLbl;
          {
            if (_source2.is_Some) {
              Dafny.ISequence<Dafny.Rune> _84_lbl = _source2.dtor_value;
              return Dafny.Sequence<Dafny.Rune>.Concat(Dafny.Sequence<Dafny.Rune>.Concat(Dafny.Sequence<Dafny.Rune>.UnicodeFromString("break '"), _84_lbl), Dafny.Sequence<Dafny.Rune>.UnicodeFromString(";"));
            }
          }
          {
            return Dafny.Sequence<Dafny.Rune>.UnicodeFromString("break;");
          }
        }
      }
      {
        if (_source0.is_Continue) {
          Std.Wrappers._IOption<Dafny.ISequence<Dafny.Rune>> _85_optLbl = _source0.dtor_optLbl;
          Std.Wrappers._IOption<Dafny.ISequence<Dafny.Rune>> _source3 = _85_optLbl;
          {
            if (_source3.is_Some) {
              Dafny.ISequence<Dafny.Rune> _86_lbl = _source3.dtor_value;
              return Dafny.Sequence<Dafny.Rune>.Concat(Dafny.Sequence<Dafny.Rune>.Concat(Dafny.Sequence<Dafny.Rune>.UnicodeFromString("continue '"), _86_lbl), Dafny.Sequence<Dafny.Rune>.UnicodeFromString(";"));
            }
          }
          {
            return Dafny.Sequence<Dafny.Rune>.UnicodeFromString("continue;");
          }
        }
      }
      {
        if (_source0.is_Loop) {
          Std.Wrappers._IOption<RAST._IExpr> _87_optCond = _source0.dtor_optCond;
          RAST._IExpr _88_underlying = _source0.dtor_underlying;
          return Dafny.Sequence<Dafny.Rune>.Concat(Dafny.Sequence<Dafny.Rune>.Concat(Dafny.Sequence<Dafny.Rune>.Concat(Dafny.Sequence<Dafny.Rune>.Concat(Dafny.Sequence<Dafny.Rune>.Concat(Dafny.Sequence<Dafny.Rune>.Concat(Dafny.Sequence<Dafny.Rune>.Concat(((System.Func<Dafny.ISequence<Dafny.Rune>>)(() => {
            Std.Wrappers._IOption<RAST._IExpr> _source4 = _87_optCond;
            {
              if (_source4.is_None) {
                return Dafny.Sequence<Dafny.Rune>.UnicodeFromString("loop");
              }
            }
            {
              RAST._IExpr _89_c = _source4.dtor_value;
              return Dafny.Sequence<Dafny.Rune>.Concat(Dafny.Sequence<Dafny.Rune>.UnicodeFromString("while "), (_89_c)._ToString(Dafny.Sequence<Dafny.Rune>.Concat(ind, RAST.__default.IND)));
            }
          }))(), Dafny.Sequence<Dafny.Rune>.UnicodeFromString(" {\n")), ind), RAST.__default.IND), (_88_underlying)._ToString(Dafny.Sequence<Dafny.Rune>.Concat(ind, RAST.__default.IND))), Dafny.Sequence<Dafny.Rune>.UnicodeFromString("\n")), ind), Dafny.Sequence<Dafny.Rune>.UnicodeFromString("}"));
        }
      }
      {
        if (_source0.is_For) {
          Dafny.ISequence<Dafny.Rune> _90_name = _source0.dtor_name;
          RAST._IExpr _91_range = _source0.dtor_range;
          RAST._IExpr _92_body = _source0.dtor_body;
          return Dafny.Sequence<Dafny.Rune>.Concat(Dafny.Sequence<Dafny.Rune>.Concat(Dafny.Sequence<Dafny.Rune>.Concat(Dafny.Sequence<Dafny.Rune>.Concat(Dafny.Sequence<Dafny.Rune>.Concat(Dafny.Sequence<Dafny.Rune>.Concat(Dafny.Sequence<Dafny.Rune>.Concat(Dafny.Sequence<Dafny.Rune>.Concat(Dafny.Sequence<Dafny.Rune>.Concat(Dafny.Sequence<Dafny.Rune>.Concat(Dafny.Sequence<Dafny.Rune>.UnicodeFromString("for "), _90_name), Dafny.Sequence<Dafny.Rune>.UnicodeFromString(" in ")), (_91_range)._ToString(Dafny.Sequence<Dafny.Rune>.Concat(ind, RAST.__default.IND))), Dafny.Sequence<Dafny.Rune>.UnicodeFromString(" {\n")), ind), RAST.__default.IND), (_92_body)._ToString(Dafny.Sequence<Dafny.Rune>.Concat(ind, RAST.__default.IND))), Dafny.Sequence<Dafny.Rune>.UnicodeFromString("\n")), ind), Dafny.Sequence<Dafny.Rune>.UnicodeFromString("}"));
        }
      }
      {
        if (_source0.is_Return) {
          Std.Wrappers._IOption<RAST._IExpr> _93_optExpr = _source0.dtor_optExpr;
          return Dafny.Sequence<Dafny.Rune>.Concat(Dafny.Sequence<Dafny.Rune>.Concat(Dafny.Sequence<Dafny.Rune>.UnicodeFromString("return"), (((_93_optExpr).is_Some) ? (Dafny.Sequence<Dafny.Rune>.Concat(Dafny.Sequence<Dafny.Rune>.UnicodeFromString(" "), ((_93_optExpr).dtor_value)._ToString(Dafny.Sequence<Dafny.Rune>.Concat(ind, RAST.__default.IND)))) : (Dafny.Sequence<Dafny.Rune>.UnicodeFromString("")))), Dafny.Sequence<Dafny.Rune>.UnicodeFromString(";"));
        }
      }
      {
        if (_source0.is_CallType) {
          RAST._IExpr _94_expr = _source0.dtor_obj;
          Dafny.ISequence<RAST._IType> _95_tpes = _source0.dtor_typeArguments;
          _System._ITuple2<Dafny.ISequence<Dafny.Rune>, Dafny.ISequence<Dafny.Rune>> _let_tmp_rhs6 = (this).LeftParentheses(_94_expr);
          Dafny.ISequence<Dafny.Rune> _96_leftP = _let_tmp_rhs6.dtor__0;
          Dafny.ISequence<Dafny.Rune> _97_rightP = _let_tmp_rhs6.dtor__1;
          if ((_95_tpes).Equals(Dafny.Sequence<RAST._IType>.FromElements())) {
            return (_94_expr)._ToString(ind);
          } else {
            return Dafny.Sequence<Dafny.Rune>.Concat(Dafny.Sequence<Dafny.Rune>.Concat(Dafny.Sequence<Dafny.Rune>.Concat(Dafny.Sequence<Dafny.Rune>.Concat(Dafny.Sequence<Dafny.Rune>.Concat(_96_leftP, (_94_expr)._ToString(ind)), _97_rightP), Dafny.Sequence<Dafny.Rune>.UnicodeFromString("::<")), RAST.__default.SeqToString<RAST._IType>(_95_tpes, Dafny.Helpers.Id<Func<Dafny.ISequence<Dafny.Rune>, Func<RAST._IType, Dafny.ISequence<Dafny.Rune>>>>((_98_ind) => ((System.Func<RAST._IType, Dafny.ISequence<Dafny.Rune>>)((_99_tpe) => {
              return (_99_tpe)._ToString(Dafny.Sequence<Dafny.Rune>.Concat(_98_ind, RAST.__default.IND));
            })))(ind), Dafny.Sequence<Dafny.Rune>.UnicodeFromString(", "))), Dafny.Sequence<Dafny.Rune>.UnicodeFromString(">"));
          }
        }
      }
      {
        if (_source0.is_Call) {
          RAST._IExpr _100_expr = _source0.dtor_obj;
          Dafny.ISequence<RAST._IExpr> _101_args = _source0.dtor_arguments;
          _System._ITuple2<Dafny.ISequence<Dafny.Rune>, Dafny.ISequence<Dafny.Rune>> _let_tmp_rhs7 = (this).LeftParentheses(_100_expr);
          Dafny.ISequence<Dafny.Rune> _102_leftP = _let_tmp_rhs7.dtor__0;
          Dafny.ISequence<Dafny.Rune> _103_rightP = _let_tmp_rhs7.dtor__1;
          _System._ITuple2<Dafny.ISequence<Dafny.Rune>, Dafny.ISequence<Dafny.Rune>> _let_tmp_rhs8 = ((System.Func<_System._ITuple2<Dafny.ISequence<Dafny.Rune>, Dafny.ISequence<Dafny.Rune>>>)(() => {
            Std.Wrappers._IOption<Dafny.ISequence<Dafny.Rune>> _source5 = (_100_expr).RightMostIdentifier();
            {
              bool disjunctiveMatch0 = false;
              if (_source5.is_Some) {
                Dafny.ISequence<Dafny.Rune> value4 = _source5.dtor_value;
                if (object.Equals(value4, Dafny.Sequence<Dafny.Rune>.UnicodeFromString("seq!"))) {
                  disjunctiveMatch0 = true;
                }
              }
              if (_source5.is_Some) {
                Dafny.ISequence<Dafny.Rune> value5 = _source5.dtor_value;
                if (object.Equals(value5, Dafny.Sequence<Dafny.Rune>.UnicodeFromString("map!"))) {
                  disjunctiveMatch0 = true;
                }
              }
              if (disjunctiveMatch0) {
                return _System.Tuple2<Dafny.ISequence<Dafny.Rune>, Dafny.ISequence<Dafny.Rune>>.create(Dafny.Sequence<Dafny.Rune>.UnicodeFromString("["), Dafny.Sequence<Dafny.Rune>.UnicodeFromString("]"));
              }
            }
            {
              bool disjunctiveMatch1 = false;
              if (_source5.is_Some) {
                Dafny.ISequence<Dafny.Rune> value6 = _source5.dtor_value;
                if (object.Equals(value6, Dafny.Sequence<Dafny.Rune>.UnicodeFromString("set!"))) {
                  disjunctiveMatch1 = true;
                }
              }
              if (_source5.is_Some) {
                Dafny.ISequence<Dafny.Rune> value7 = _source5.dtor_value;
                if (object.Equals(value7, Dafny.Sequence<Dafny.Rune>.UnicodeFromString("multiset!"))) {
                  disjunctiveMatch1 = true;
                }
              }
              if (disjunctiveMatch1) {
                return _System.Tuple2<Dafny.ISequence<Dafny.Rune>, Dafny.ISequence<Dafny.Rune>>.create(Dafny.Sequence<Dafny.Rune>.UnicodeFromString("{"), Dafny.Sequence<Dafny.Rune>.UnicodeFromString("}"));
              }
            }
            {
              return _System.Tuple2<Dafny.ISequence<Dafny.Rune>, Dafny.ISequence<Dafny.Rune>>.create(Dafny.Sequence<Dafny.Rune>.UnicodeFromString("("), Dafny.Sequence<Dafny.Rune>.UnicodeFromString(")"));
            }
          }))();
          Dafny.ISequence<Dafny.Rune> _104_leftCallP = _let_tmp_rhs8.dtor__0;
          Dafny.ISequence<Dafny.Rune> _105_rightCallP = _let_tmp_rhs8.dtor__1;
          return Dafny.Sequence<Dafny.Rune>.Concat(Dafny.Sequence<Dafny.Rune>.Concat(Dafny.Sequence<Dafny.Rune>.Concat(Dafny.Sequence<Dafny.Rune>.Concat(Dafny.Sequence<Dafny.Rune>.Concat(_102_leftP, (_100_expr)._ToString(ind)), _103_rightP), _104_leftCallP), RAST.__default.SeqToString<RAST._IExpr>(_101_args, Dafny.Helpers.Id<Func<Dafny.ISequence<Dafny.Rune>, Dafny.ISequence<RAST._IExpr>, Func<RAST._IExpr, Dafny.ISequence<Dafny.Rune>>>>((_106_ind, _107_args) => ((System.Func<RAST._IExpr, Dafny.ISequence<Dafny.Rune>>)((_108_arg) => {
            return (_108_arg)._ToString(Dafny.Sequence<Dafny.Rune>.Concat(_106_ind, RAST.__default.IND));
          })))(ind, _101_args), Dafny.Sequence<Dafny.Rune>.UnicodeFromString(", "))), _105_rightCallP);
        }
      }
      {
        if (_source0.is_Select) {
          RAST._IExpr _109_expression = _source0.dtor_obj;
          Dafny.ISequence<Dafny.Rune> _110_name = _source0.dtor_name;
          _System._ITuple2<Dafny.ISequence<Dafny.Rune>, Dafny.ISequence<Dafny.Rune>> _let_tmp_rhs9 = (this).LeftParentheses(_109_expression);
          Dafny.ISequence<Dafny.Rune> _111_leftP = _let_tmp_rhs9.dtor__0;
          Dafny.ISequence<Dafny.Rune> _112_rightP = _let_tmp_rhs9.dtor__1;
          return Dafny.Sequence<Dafny.Rune>.Concat(Dafny.Sequence<Dafny.Rune>.Concat(Dafny.Sequence<Dafny.Rune>.Concat(Dafny.Sequence<Dafny.Rune>.Concat(_111_leftP, (_109_expression)._ToString(ind)), _112_rightP), Dafny.Sequence<Dafny.Rune>.UnicodeFromString(".")), _110_name);
        }
      }
      {
        if (_source0.is_SelectIndex) {
          RAST._IExpr _113_expression = _source0.dtor_obj;
          RAST._IExpr _114_range = _source0.dtor_range;
          _System._ITuple2<Dafny.ISequence<Dafny.Rune>, Dafny.ISequence<Dafny.Rune>> _let_tmp_rhs10 = (this).LeftParentheses(_113_expression);
          Dafny.ISequence<Dafny.Rune> _115_leftP = _let_tmp_rhs10.dtor__0;
          Dafny.ISequence<Dafny.Rune> _116_rightP = _let_tmp_rhs10.dtor__1;
          Dafny.ISequence<Dafny.Rune> _117_rangeStr = (_114_range)._ToString(Dafny.Sequence<Dafny.Rune>.Concat(ind, RAST.__default.IND));
          return Dafny.Sequence<Dafny.Rune>.Concat(Dafny.Sequence<Dafny.Rune>.Concat(Dafny.Sequence<Dafny.Rune>.Concat(Dafny.Sequence<Dafny.Rune>.Concat(Dafny.Sequence<Dafny.Rune>.Concat(_115_leftP, (_113_expression)._ToString(ind)), _116_rightP), Dafny.Sequence<Dafny.Rune>.UnicodeFromString("[")), _117_rangeStr), Dafny.Sequence<Dafny.Rune>.UnicodeFromString("]"));
        }
      }
      {
        if (_source0.is_ExprFromPath) {
          RAST._IPath _118_path = _source0.dtor_path;
          return (_118_path)._ToString();
        }
      }
      {
        if (_source0.is_FunctionSelect) {
          RAST._IExpr _119_expression = _source0.dtor_obj;
          Dafny.ISequence<Dafny.Rune> _120_name = _source0.dtor_name;
          _System._ITuple2<Dafny.ISequence<Dafny.Rune>, Dafny.ISequence<Dafny.Rune>> _let_tmp_rhs11 = (this).LeftParentheses(_119_expression);
          Dafny.ISequence<Dafny.Rune> _121_leftP = _let_tmp_rhs11.dtor__0;
          Dafny.ISequence<Dafny.Rune> _122_rightP = _let_tmp_rhs11.dtor__1;
          return Dafny.Sequence<Dafny.Rune>.Concat(Dafny.Sequence<Dafny.Rune>.Concat(Dafny.Sequence<Dafny.Rune>.Concat(Dafny.Sequence<Dafny.Rune>.Concat(_121_leftP, (_119_expression)._ToString(ind)), _122_rightP), Dafny.Sequence<Dafny.Rune>.UnicodeFromString("::")), _120_name);
        }
      }
      {
        if (_source0.is_Lambda) {
          Dafny.ISequence<RAST._IFormal> _123_params = _source0.dtor_params;
          Std.Wrappers._IOption<RAST._IType> _124_retType = _source0.dtor_retType;
          RAST._IExpr _125_body = _source0.dtor_body;
          return Dafny.Sequence<Dafny.Rune>.Concat(Dafny.Sequence<Dafny.Rune>.Concat(Dafny.Sequence<Dafny.Rune>.Concat(Dafny.Sequence<Dafny.Rune>.Concat(Dafny.Sequence<Dafny.Rune>.UnicodeFromString("move |"), RAST.__default.SeqToString<RAST._IFormal>(_123_params, Dafny.Helpers.Id<Func<Dafny.ISequence<Dafny.Rune>, Func<RAST._IFormal, Dafny.ISequence<Dafny.Rune>>>>((_126_ind) => ((System.Func<RAST._IFormal, Dafny.ISequence<Dafny.Rune>>)((_127_arg) => {
            return (_127_arg)._ToString(_126_ind);
          })))(ind), Dafny.Sequence<Dafny.Rune>.UnicodeFromString(","))), Dafny.Sequence<Dafny.Rune>.UnicodeFromString("| ")), (((_124_retType).is_Some) ? (Dafny.Sequence<Dafny.Rune>.Concat(Dafny.Sequence<Dafny.Rune>.UnicodeFromString("-> "), ((_124_retType).dtor_value)._ToString(ind))) : (Dafny.Sequence<Dafny.Rune>.UnicodeFromString("")))), ((((_124_retType).is_Some) && (!((_125_body).is_Block))) ? (Dafny.Sequence<Dafny.Rune>.Concat(Dafny.Sequence<Dafny.Rune>.Concat(Dafny.Sequence<Dafny.Rune>.Concat(Dafny.Sequence<Dafny.Rune>.Concat(Dafny.Sequence<Dafny.Rune>.Concat(Dafny.Sequence<Dafny.Rune>.Concat(Dafny.Sequence<Dafny.Rune>.UnicodeFromString("{\n"), ind), RAST.__default.IND), (_125_body)._ToString(Dafny.Sequence<Dafny.Rune>.Concat(ind, RAST.__default.IND))), Dafny.Sequence<Dafny.Rune>.UnicodeFromString("\n")), ind), Dafny.Sequence<Dafny.Rune>.UnicodeFromString("}"))) : ((_125_body)._ToString(ind))));
        }
      }
      {
        RAST._IExpr _128_r = _source0;
        return RAST.__default.AddIndent((_128_r).dtor_content, ind);
      }
    }
    public RAST._IExpr And(RAST._IExpr rhs2) {
      if (object.Equals(this, RAST.Expr.create_LiteralBool(true))) {
        return rhs2;
      } else {
        return RAST.Expr.create_BinaryOp(Dafny.Sequence<Dafny.Rune>.UnicodeFromString("&&"), this, rhs2, DAST.Format.BinaryOpFormat.create_NoFormat());
      }
    }
    public RAST._IExpr Equals(RAST._IExpr rhs2) {
      return RAST.Expr.create_BinaryOp(Dafny.Sequence<Dafny.Rune>.UnicodeFromString("=="), this, rhs2, DAST.Format.BinaryOpFormat.create_NoFormat());
    }
    public RAST._IExpr Then(RAST._IExpr rhs2) {
      if ((this).is_StmtExpr) {
        return RAST.Expr.create_StmtExpr((this).dtor_stmt, ((this).dtor_rhs).Then(rhs2));
      } else if (object.Equals(this, RAST.Expr.create_RawExpr(Dafny.Sequence<Dafny.Rune>.UnicodeFromString("")))) {
        return rhs2;
      } else {
        return RAST.Expr.create_StmtExpr(this, rhs2);
      }
    }
    public RAST._IExpr Sel(Dafny.ISequence<Dafny.Rune> name) {
      return RAST.Expr.create_Select(this, name);
    }
    public RAST._IExpr FSel(Dafny.ISequence<Dafny.Rune> name) {
      return RAST.Expr.create_FunctionSelect(this, name);
    }
    public RAST._IExpr ApplyType(Dafny.ISequence<RAST._IType> typeArguments) {
      if ((new BigInteger((typeArguments).Count)).Sign == 0) {
        return this;
      } else {
        return RAST.Expr.create_CallType(this, typeArguments);
      }
    }
    public RAST._IExpr ApplyType1(RAST._IType typeArgument) {
      return RAST.Expr.create_CallType(this, Dafny.Sequence<RAST._IType>.FromElements(typeArgument));
    }
    public RAST._IExpr Apply(Dafny.ISequence<RAST._IExpr> arguments) {
      return RAST.Expr.create_Call(this, arguments);
    }
    public RAST._IExpr Apply1(RAST._IExpr argument) {
      return RAST.Expr.create_Call(this, Dafny.Sequence<RAST._IExpr>.FromElements(argument));
    }
    public RAST._IExpr Apply0() {
      return RAST.Expr.create_Call(this, Dafny.Sequence<RAST._IExpr>.FromElements());
    }
    public bool IsLhsIdentifier() {
      return ((this).is_Identifier) || (((this).is_Call) && (((((((this).dtor_obj).is_ExprFromPath) && (object.Equals(((this).dtor_obj).dtor_path, (RAST.__default.dafny__runtime).MSel(Dafny.Sequence<Dafny.Rune>.UnicodeFromString("modify!"))))) && ((new BigInteger(((this).dtor_arguments).Count)) == (BigInteger.One))) && ((((this).dtor_arguments).Select(BigInteger.Zero)).is_Identifier)) || ((((((this).dtor_obj).is_ExprFromPath) && (object.Equals(((this).dtor_obj).dtor_path, (RAST.__default.dafny__runtime).MSel(Dafny.Sequence<Dafny.Rune>.UnicodeFromString("md!"))))) && ((new BigInteger(((this).dtor_arguments).Count)) == (BigInteger.One))) && (Dafny.Helpers.Let<RAST._IExpr, bool>(((this).dtor_arguments).Select(BigInteger.Zero), _pat_let21_0 => Dafny.Helpers.Let<RAST._IExpr, bool>(_pat_let21_0, _0_lhs => (((_0_lhs).is_Call) && (((_0_lhs).dtor_obj).is_Select)) && ((((_0_lhs).dtor_obj).dtor_obj).is_Identifier)))))));
    }
    public Dafny.ISequence<Dafny.Rune> LhsIdentifierName() {
      if ((this).is_Identifier) {
        return (this).dtor_name;
      } else if ((((this).dtor_obj).is_ExprFromPath) && (object.Equals(((this).dtor_obj).dtor_path, (RAST.__default.dafny__runtime).MSel(Dafny.Sequence<Dafny.Rune>.UnicodeFromString("modify!"))))) {
        return (((this).dtor_arguments).Select(BigInteger.Zero)).dtor_name;
      } else {
        return (((((this).dtor_arguments).Select(BigInteger.Zero)).dtor_obj).dtor_obj).dtor_name;
      }
    }
    public RAST._IExpr Clone() {
      return (RAST.Expr.create_Select(this, Dafny.Sequence<Dafny.Rune>.UnicodeFromString("clone"))).Apply0();
    }
    public bool IsBorrow() {
      return ((this).is_UnaryOp) && (((this).dtor_op1).Equals(Dafny.Sequence<Dafny.Rune>.UnicodeFromString("&")));
    }
    public RAST._IPrintingInfo printingInfo { get {
      RAST._IExpr _source0 = this;
      {
        if (_source0.is_RawExpr) {
          return RAST.PrintingInfo.create_UnknownPrecedence();
        }
      }
      {
        if (_source0.is_ExprFromType) {
          return RAST.PrintingInfo.create_Precedence(BigInteger.One);
        }
      }
      {
        if (_source0.is_Identifier) {
          return RAST.PrintingInfo.create_Precedence(BigInteger.One);
        }
      }
      {
        if (_source0.is_LiteralInt) {
          return RAST.PrintingInfo.create_Precedence(BigInteger.One);
        }
      }
      {
        if (_source0.is_LiteralBool) {
          return RAST.PrintingInfo.create_Precedence(BigInteger.One);
        }
      }
      {
        if (_source0.is_LiteralString) {
          return RAST.PrintingInfo.create_Precedence(BigInteger.One);
        }
      }
      {
        if (_source0.is_UnaryOp) {
          Dafny.ISequence<Dafny.Rune> _0_op = _source0.dtor_op1;
          RAST._IExpr _1_underlying = _source0.dtor_underlying;
          DAST.Format._IUnaryOpFormat _2_format = _source0.dtor_format;
          Dafny.ISequence<Dafny.Rune> _source1 = _0_op;
          {
            if (object.Equals(_source1, Dafny.Sequence<Dafny.Rune>.UnicodeFromString("?"))) {
              return RAST.PrintingInfo.create_SuffixPrecedence(new BigInteger(5));
            }
          }
          {
            bool disjunctiveMatch0 = false;
            if (object.Equals(_source1, Dafny.Sequence<Dafny.Rune>.UnicodeFromString("-"))) {
              disjunctiveMatch0 = true;
            }
            if (object.Equals(_source1, Dafny.Sequence<Dafny.Rune>.UnicodeFromString("*"))) {
              disjunctiveMatch0 = true;
            }
            if (object.Equals(_source1, Dafny.Sequence<Dafny.Rune>.UnicodeFromString("!"))) {
              disjunctiveMatch0 = true;
            }
            if (object.Equals(_source1, Dafny.Sequence<Dafny.Rune>.UnicodeFromString("&"))) {
              disjunctiveMatch0 = true;
            }
            if (object.Equals(_source1, Dafny.Sequence<Dafny.Rune>.UnicodeFromString("&mut"))) {
              disjunctiveMatch0 = true;
            }
            if (disjunctiveMatch0) {
              return RAST.PrintingInfo.create_Precedence(new BigInteger(6));
            }
          }
          {
            return RAST.PrintingInfo.create_UnknownPrecedence();
          }
        }
      }
      {
        if (_source0.is_Select) {
          RAST._IExpr _3_underlying = _source0.dtor_obj;
          Dafny.ISequence<Dafny.Rune> _4_name = _source0.dtor_name;
          return RAST.PrintingInfo.create_PrecedenceAssociativity(new BigInteger(2), RAST.Associativity.create_LeftToRight());
        }
      }
      {
        if (_source0.is_SelectIndex) {
          RAST._IExpr _5_underlying = _source0.dtor_obj;
          RAST._IExpr _6_range = _source0.dtor_range;
          return RAST.PrintingInfo.create_PrecedenceAssociativity(new BigInteger(2), RAST.Associativity.create_LeftToRight());
        }
      }
      {
        if (_source0.is_ExprFromPath) {
          RAST._IPath _7_underlying = _source0.dtor_path;
          return RAST.PrintingInfo.create_Precedence(new BigInteger(2));
        }
      }
      {
        if (_source0.is_FunctionSelect) {
          RAST._IExpr _8_underlying = _source0.dtor_obj;
          Dafny.ISequence<Dafny.Rune> _9_name = _source0.dtor_name;
          return RAST.PrintingInfo.create_PrecedenceAssociativity(new BigInteger(2), RAST.Associativity.create_LeftToRight());
        }
      }
      {
        if (_source0.is_CallType) {
          return RAST.PrintingInfo.create_PrecedenceAssociativity(new BigInteger(2), RAST.Associativity.create_LeftToRight());
        }
      }
      {
        if (_source0.is_Call) {
          return RAST.PrintingInfo.create_PrecedenceAssociativity(new BigInteger(2), RAST.Associativity.create_LeftToRight());
        }
      }
      {
        if (_source0.is_TypeAscription) {
          RAST._IExpr _10_left = _source0.dtor_left;
          RAST._IType _11_tpe = _source0.dtor_tpe;
          return RAST.PrintingInfo.create_PrecedenceAssociativity(new BigInteger(10), RAST.Associativity.create_LeftToRight());
        }
      }
      {
        if (_source0.is_TraitCast) {
          RAST._IType _12_leftTpe = _source0.dtor_leftTpe;
          RAST._IType _13_tpe = _source0.dtor_tpe;
          return RAST.PrintingInfo.create_Precedence(BigInteger.One);
        }
      }
      {
        if (_source0.is_BinaryOp) {
          Dafny.ISequence<Dafny.Rune> _14_op2 = _source0.dtor_op2;
          RAST._IExpr _15_left = _source0.dtor_left;
          RAST._IExpr _16_right = _source0.dtor_right;
          DAST.Format._IBinaryOpFormat _17_format = _source0.dtor_format2;
          Dafny.ISequence<Dafny.Rune> _source2 = _14_op2;
          {
            bool disjunctiveMatch1 = false;
            if (object.Equals(_source2, Dafny.Sequence<Dafny.Rune>.UnicodeFromString("*"))) {
              disjunctiveMatch1 = true;
            }
            if (object.Equals(_source2, Dafny.Sequence<Dafny.Rune>.UnicodeFromString("/"))) {
              disjunctiveMatch1 = true;
            }
            if (object.Equals(_source2, Dafny.Sequence<Dafny.Rune>.UnicodeFromString("%"))) {
              disjunctiveMatch1 = true;
            }
            if (disjunctiveMatch1) {
              return RAST.PrintingInfo.create_PrecedenceAssociativity(new BigInteger(20), RAST.Associativity.create_LeftToRight());
            }
          }
          {
            bool disjunctiveMatch2 = false;
            if (object.Equals(_source2, Dafny.Sequence<Dafny.Rune>.UnicodeFromString("+"))) {
              disjunctiveMatch2 = true;
            }
            if (object.Equals(_source2, Dafny.Sequence<Dafny.Rune>.UnicodeFromString("-"))) {
              disjunctiveMatch2 = true;
            }
            if (disjunctiveMatch2) {
              return RAST.PrintingInfo.create_PrecedenceAssociativity(new BigInteger(30), RAST.Associativity.create_LeftToRight());
            }
          }
          {
            bool disjunctiveMatch3 = false;
            if (object.Equals(_source2, Dafny.Sequence<Dafny.Rune>.UnicodeFromString("<<"))) {
              disjunctiveMatch3 = true;
            }
            if (object.Equals(_source2, Dafny.Sequence<Dafny.Rune>.UnicodeFromString(">>"))) {
              disjunctiveMatch3 = true;
            }
            if (disjunctiveMatch3) {
              if ((((_14_op2).Equals(Dafny.Sequence<Dafny.Rune>.UnicodeFromString("<<"))) && ((_15_left).is_TypeAscription)) && (((_15_left).dtor_tpe).EndsWithNameThatCanAcceptGenerics())) {
                return RAST.PrintingInfo.create_PrecedenceAssociativity(new BigInteger(9), RAST.Associativity.create_LeftToRight());
              } else {
                return RAST.PrintingInfo.create_PrecedenceAssociativity(new BigInteger(40), RAST.Associativity.create_LeftToRight());
              }
            }
          }
          {
            if (object.Equals(_source2, Dafny.Sequence<Dafny.Rune>.UnicodeFromString("&"))) {
              return RAST.PrintingInfo.create_PrecedenceAssociativity(new BigInteger(50), RAST.Associativity.create_LeftToRight());
            }
          }
          {
            if (object.Equals(_source2, Dafny.Sequence<Dafny.Rune>.UnicodeFromString("^"))) {
              return RAST.PrintingInfo.create_PrecedenceAssociativity(new BigInteger(60), RAST.Associativity.create_LeftToRight());
            }
          }
          {
            if (object.Equals(_source2, Dafny.Sequence<Dafny.Rune>.UnicodeFromString("|"))) {
              return RAST.PrintingInfo.create_PrecedenceAssociativity(new BigInteger(70), RAST.Associativity.create_LeftToRight());
            }
          }
          {
            bool disjunctiveMatch4 = false;
            if (object.Equals(_source2, Dafny.Sequence<Dafny.Rune>.UnicodeFromString("=="))) {
              disjunctiveMatch4 = true;
            }
            if (object.Equals(_source2, Dafny.Sequence<Dafny.Rune>.UnicodeFromString("!="))) {
              disjunctiveMatch4 = true;
            }
            if (object.Equals(_source2, Dafny.Sequence<Dafny.Rune>.UnicodeFromString("<"))) {
              disjunctiveMatch4 = true;
            }
            if (object.Equals(_source2, Dafny.Sequence<Dafny.Rune>.UnicodeFromString(">"))) {
              disjunctiveMatch4 = true;
            }
            if (object.Equals(_source2, Dafny.Sequence<Dafny.Rune>.UnicodeFromString("<="))) {
              disjunctiveMatch4 = true;
            }
            if (object.Equals(_source2, Dafny.Sequence<Dafny.Rune>.UnicodeFromString(">="))) {
              disjunctiveMatch4 = true;
            }
            if (disjunctiveMatch4) {
              if (((((_14_op2).Equals(Dafny.Sequence<Dafny.Rune>.UnicodeFromString("<"))) || ((_14_op2).Equals(Dafny.Sequence<Dafny.Rune>.UnicodeFromString("<=")))) && ((_15_left).is_TypeAscription)) && (((_15_left).dtor_tpe).EndsWithNameThatCanAcceptGenerics())) {
                return RAST.PrintingInfo.create_PrecedenceAssociativity(new BigInteger(9), RAST.Associativity.create_LeftToRight());
              } else {
                return RAST.PrintingInfo.create_PrecedenceAssociativity(new BigInteger(80), RAST.Associativity.create_RequiresParentheses());
              }
            }
          }
          {
            if (object.Equals(_source2, Dafny.Sequence<Dafny.Rune>.UnicodeFromString("&&"))) {
              return RAST.PrintingInfo.create_PrecedenceAssociativity(new BigInteger(90), RAST.Associativity.create_LeftToRight());
            }
          }
          {
            if (object.Equals(_source2, Dafny.Sequence<Dafny.Rune>.UnicodeFromString("||"))) {
              return RAST.PrintingInfo.create_PrecedenceAssociativity(new BigInteger(100), RAST.Associativity.create_LeftToRight());
            }
          }
          {
            bool disjunctiveMatch5 = false;
            if (object.Equals(_source2, Dafny.Sequence<Dafny.Rune>.UnicodeFromString(".."))) {
              disjunctiveMatch5 = true;
            }
            if (object.Equals(_source2, Dafny.Sequence<Dafny.Rune>.UnicodeFromString("..="))) {
              disjunctiveMatch5 = true;
            }
            if (disjunctiveMatch5) {
              return RAST.PrintingInfo.create_PrecedenceAssociativity(new BigInteger(110), RAST.Associativity.create_RequiresParentheses());
            }
          }
          {
            bool disjunctiveMatch6 = false;
            if (object.Equals(_source2, Dafny.Sequence<Dafny.Rune>.UnicodeFromString("="))) {
              disjunctiveMatch6 = true;
            }
            if (object.Equals(_source2, Dafny.Sequence<Dafny.Rune>.UnicodeFromString("+="))) {
              disjunctiveMatch6 = true;
            }
            if (object.Equals(_source2, Dafny.Sequence<Dafny.Rune>.UnicodeFromString("-="))) {
              disjunctiveMatch6 = true;
            }
            if (object.Equals(_source2, Dafny.Sequence<Dafny.Rune>.UnicodeFromString("*="))) {
              disjunctiveMatch6 = true;
            }
            if (object.Equals(_source2, Dafny.Sequence<Dafny.Rune>.UnicodeFromString("/="))) {
              disjunctiveMatch6 = true;
            }
            if (object.Equals(_source2, Dafny.Sequence<Dafny.Rune>.UnicodeFromString("%="))) {
              disjunctiveMatch6 = true;
            }
            if (object.Equals(_source2, Dafny.Sequence<Dafny.Rune>.UnicodeFromString("&="))) {
              disjunctiveMatch6 = true;
            }
            if (object.Equals(_source2, Dafny.Sequence<Dafny.Rune>.UnicodeFromString("|="))) {
              disjunctiveMatch6 = true;
            }
            if (object.Equals(_source2, Dafny.Sequence<Dafny.Rune>.UnicodeFromString("^="))) {
              disjunctiveMatch6 = true;
            }
            if (object.Equals(_source2, Dafny.Sequence<Dafny.Rune>.UnicodeFromString("<<="))) {
              disjunctiveMatch6 = true;
            }
            if (object.Equals(_source2, Dafny.Sequence<Dafny.Rune>.UnicodeFromString(">>="))) {
              disjunctiveMatch6 = true;
            }
            if (disjunctiveMatch6) {
              if ((((_14_op2).Equals(Dafny.Sequence<Dafny.Rune>.UnicodeFromString("<<="))) && ((_15_left).is_TypeAscription)) && (((_15_left).dtor_tpe).EndsWithNameThatCanAcceptGenerics())) {
                return RAST.PrintingInfo.create_PrecedenceAssociativity(new BigInteger(9), RAST.Associativity.create_LeftToRight());
              } else {
                return RAST.PrintingInfo.create_PrecedenceAssociativity(new BigInteger(110), RAST.Associativity.create_RightToLeft());
              }
            }
          }
          {
            if (object.Equals(_source2, Dafny.Sequence<Dafny.Rune>.UnicodeFromString("=>"))) {
              return RAST.PrintingInfo.create_PrecedenceAssociativity(new BigInteger(120), RAST.Associativity.create_RightToLeft());
            }
          }
          {
            return RAST.PrintingInfo.create_PrecedenceAssociativity(BigInteger.Zero, RAST.Associativity.create_RequiresParentheses());
          }
        }
      }
      {
        if (_source0.is_Lambda) {
          return RAST.PrintingInfo.create_PrecedenceAssociativity(new BigInteger(300), RAST.Associativity.create_LeftToRight());
        }
      }
      {
        return RAST.PrintingInfo.create_UnknownPrecedence();
      }
    } }
  }
  public class Expr_RawExpr : Expr {
    public readonly Dafny.ISequence<Dafny.Rune> _content;
    public Expr_RawExpr(Dafny.ISequence<Dafny.Rune> content) : base() {
      this._content = content;
    }
    public override _IExpr DowncastClone() {
      if (this is _IExpr dt) { return dt; }
      return new Expr_RawExpr(_content);
    }
    public override bool Equals(object other) {
      var oth = other as RAST.Expr_RawExpr;
      return oth != null && object.Equals(this._content, oth._content);
    }
    public override int GetHashCode() {
      ulong hash = 5381;
      hash = ((hash << 5) + hash) + 0;
      hash = ((hash << 5) + hash) + ((ulong)Dafny.Helpers.GetHashCode(this._content));
      return (int) hash;
    }
    public override string ToString() {
      string s = "RAST.Expr.RawExpr";
      s += "(";
      s += this._content.ToVerbatimString(true);
      s += ")";
      return s;
    }
  }
  public class Expr_ExprFromType : Expr {
    public readonly RAST._IType _tpe;
    public Expr_ExprFromType(RAST._IType tpe) : base() {
      this._tpe = tpe;
    }
    public override _IExpr DowncastClone() {
      if (this is _IExpr dt) { return dt; }
      return new Expr_ExprFromType(_tpe);
    }
    public override bool Equals(object other) {
      var oth = other as RAST.Expr_ExprFromType;
      return oth != null && object.Equals(this._tpe, oth._tpe);
    }
    public override int GetHashCode() {
      ulong hash = 5381;
      hash = ((hash << 5) + hash) + 1;
      hash = ((hash << 5) + hash) + ((ulong)Dafny.Helpers.GetHashCode(this._tpe));
      return (int) hash;
    }
    public override string ToString() {
      string s = "RAST.Expr.ExprFromType";
      s += "(";
      s += Dafny.Helpers.ToString(this._tpe);
      s += ")";
      return s;
    }
  }
  public class Expr_Identifier : Expr {
    public readonly Dafny.ISequence<Dafny.Rune> _name;
    public Expr_Identifier(Dafny.ISequence<Dafny.Rune> name) : base() {
      this._name = name;
    }
    public override _IExpr DowncastClone() {
      if (this is _IExpr dt) { return dt; }
      return new Expr_Identifier(_name);
    }
    public override bool Equals(object other) {
      var oth = other as RAST.Expr_Identifier;
      return oth != null && object.Equals(this._name, oth._name);
    }
    public override int GetHashCode() {
      ulong hash = 5381;
      hash = ((hash << 5) + hash) + 2;
      hash = ((hash << 5) + hash) + ((ulong)Dafny.Helpers.GetHashCode(this._name));
      return (int) hash;
    }
    public override string ToString() {
      string s = "RAST.Expr.Identifier";
      s += "(";
      s += this._name.ToVerbatimString(true);
      s += ")";
      return s;
    }
  }
  public class Expr_Match : Expr {
    public readonly RAST._IExpr _matchee;
    public readonly Dafny.ISequence<RAST._IMatchCase> _cases;
    public Expr_Match(RAST._IExpr matchee, Dafny.ISequence<RAST._IMatchCase> cases) : base() {
      this._matchee = matchee;
      this._cases = cases;
    }
    public override _IExpr DowncastClone() {
      if (this is _IExpr dt) { return dt; }
      return new Expr_Match(_matchee, _cases);
    }
    public override bool Equals(object other) {
      var oth = other as RAST.Expr_Match;
      return oth != null && object.Equals(this._matchee, oth._matchee) && object.Equals(this._cases, oth._cases);
    }
    public override int GetHashCode() {
      ulong hash = 5381;
      hash = ((hash << 5) + hash) + 3;
      hash = ((hash << 5) + hash) + ((ulong)Dafny.Helpers.GetHashCode(this._matchee));
      hash = ((hash << 5) + hash) + ((ulong)Dafny.Helpers.GetHashCode(this._cases));
      return (int) hash;
    }
    public override string ToString() {
      string s = "RAST.Expr.Match";
      s += "(";
      s += Dafny.Helpers.ToString(this._matchee);
      s += ", ";
      s += Dafny.Helpers.ToString(this._cases);
      s += ")";
      return s;
    }
  }
  public class Expr_StmtExpr : Expr {
    public readonly RAST._IExpr _stmt;
    public readonly RAST._IExpr _rhs;
    public Expr_StmtExpr(RAST._IExpr stmt, RAST._IExpr rhs) : base() {
      this._stmt = stmt;
      this._rhs = rhs;
    }
    public override _IExpr DowncastClone() {
      if (this is _IExpr dt) { return dt; }
      return new Expr_StmtExpr(_stmt, _rhs);
    }
    public override bool Equals(object other) {
      var oth = other as RAST.Expr_StmtExpr;
      return oth != null && object.Equals(this._stmt, oth._stmt) && object.Equals(this._rhs, oth._rhs);
    }
    public override int GetHashCode() {
      ulong hash = 5381;
      hash = ((hash << 5) + hash) + 4;
      hash = ((hash << 5) + hash) + ((ulong)Dafny.Helpers.GetHashCode(this._stmt));
      hash = ((hash << 5) + hash) + ((ulong)Dafny.Helpers.GetHashCode(this._rhs));
      return (int) hash;
    }
    public override string ToString() {
      string s = "RAST.Expr.StmtExpr";
      s += "(";
      s += Dafny.Helpers.ToString(this._stmt);
      s += ", ";
      s += Dafny.Helpers.ToString(this._rhs);
      s += ")";
      return s;
    }
  }
  public class Expr_Block : Expr {
    public readonly RAST._IExpr _underlying;
    public Expr_Block(RAST._IExpr underlying) : base() {
      this._underlying = underlying;
    }
    public override _IExpr DowncastClone() {
      if (this is _IExpr dt) { return dt; }
      return new Expr_Block(_underlying);
    }
    public override bool Equals(object other) {
      var oth = other as RAST.Expr_Block;
      return oth != null && object.Equals(this._underlying, oth._underlying);
    }
    public override int GetHashCode() {
      ulong hash = 5381;
      hash = ((hash << 5) + hash) + 5;
      hash = ((hash << 5) + hash) + ((ulong)Dafny.Helpers.GetHashCode(this._underlying));
      return (int) hash;
    }
    public override string ToString() {
      string s = "RAST.Expr.Block";
      s += "(";
      s += Dafny.Helpers.ToString(this._underlying);
      s += ")";
      return s;
    }
  }
  public class Expr_StructBuild : Expr {
    public readonly RAST._IExpr _underlying;
    public readonly Dafny.ISequence<RAST._IAssignIdentifier> _assignments;
    public Expr_StructBuild(RAST._IExpr underlying, Dafny.ISequence<RAST._IAssignIdentifier> assignments) : base() {
      this._underlying = underlying;
      this._assignments = assignments;
    }
    public override _IExpr DowncastClone() {
      if (this is _IExpr dt) { return dt; }
      return new Expr_StructBuild(_underlying, _assignments);
    }
    public override bool Equals(object other) {
      var oth = other as RAST.Expr_StructBuild;
      return oth != null && object.Equals(this._underlying, oth._underlying) && object.Equals(this._assignments, oth._assignments);
    }
    public override int GetHashCode() {
      ulong hash = 5381;
      hash = ((hash << 5) + hash) + 6;
      hash = ((hash << 5) + hash) + ((ulong)Dafny.Helpers.GetHashCode(this._underlying));
      hash = ((hash << 5) + hash) + ((ulong)Dafny.Helpers.GetHashCode(this._assignments));
      return (int) hash;
    }
    public override string ToString() {
      string s = "RAST.Expr.StructBuild";
      s += "(";
      s += Dafny.Helpers.ToString(this._underlying);
      s += ", ";
      s += Dafny.Helpers.ToString(this._assignments);
      s += ")";
      return s;
    }
  }
  public class Expr_Tuple : Expr {
    public readonly Dafny.ISequence<RAST._IExpr> _arguments;
    public Expr_Tuple(Dafny.ISequence<RAST._IExpr> arguments) : base() {
      this._arguments = arguments;
    }
    public override _IExpr DowncastClone() {
      if (this is _IExpr dt) { return dt; }
      return new Expr_Tuple(_arguments);
    }
    public override bool Equals(object other) {
      var oth = other as RAST.Expr_Tuple;
      return oth != null && object.Equals(this._arguments, oth._arguments);
    }
    public override int GetHashCode() {
      ulong hash = 5381;
      hash = ((hash << 5) + hash) + 7;
      hash = ((hash << 5) + hash) + ((ulong)Dafny.Helpers.GetHashCode(this._arguments));
      return (int) hash;
    }
    public override string ToString() {
      string s = "RAST.Expr.Tuple";
      s += "(";
      s += Dafny.Helpers.ToString(this._arguments);
      s += ")";
      return s;
    }
  }
  public class Expr_UnaryOp : Expr {
    public readonly Dafny.ISequence<Dafny.Rune> _op1;
    public readonly RAST._IExpr _underlying;
    public readonly DAST.Format._IUnaryOpFormat _format;
    public Expr_UnaryOp(Dafny.ISequence<Dafny.Rune> op1, RAST._IExpr underlying, DAST.Format._IUnaryOpFormat format) : base() {
      this._op1 = op1;
      this._underlying = underlying;
      this._format = format;
    }
    public override _IExpr DowncastClone() {
      if (this is _IExpr dt) { return dt; }
      return new Expr_UnaryOp(_op1, _underlying, _format);
    }
    public override bool Equals(object other) {
      var oth = other as RAST.Expr_UnaryOp;
      return oth != null && object.Equals(this._op1, oth._op1) && object.Equals(this._underlying, oth._underlying) && object.Equals(this._format, oth._format);
    }
    public override int GetHashCode() {
      ulong hash = 5381;
      hash = ((hash << 5) + hash) + 8;
      hash = ((hash << 5) + hash) + ((ulong)Dafny.Helpers.GetHashCode(this._op1));
      hash = ((hash << 5) + hash) + ((ulong)Dafny.Helpers.GetHashCode(this._underlying));
      hash = ((hash << 5) + hash) + ((ulong)Dafny.Helpers.GetHashCode(this._format));
      return (int) hash;
    }
    public override string ToString() {
      string s = "RAST.Expr.UnaryOp";
      s += "(";
      s += this._op1.ToVerbatimString(true);
      s += ", ";
      s += Dafny.Helpers.ToString(this._underlying);
      s += ", ";
      s += Dafny.Helpers.ToString(this._format);
      s += ")";
      return s;
    }
  }
  public class Expr_BinaryOp : Expr {
    public readonly Dafny.ISequence<Dafny.Rune> _op2;
    public readonly RAST._IExpr _left;
    public readonly RAST._IExpr _right;
    public readonly DAST.Format._IBinaryOpFormat _format2;
    public Expr_BinaryOp(Dafny.ISequence<Dafny.Rune> op2, RAST._IExpr left, RAST._IExpr right, DAST.Format._IBinaryOpFormat format2) : base() {
      this._op2 = op2;
      this._left = left;
      this._right = right;
      this._format2 = format2;
    }
    public override _IExpr DowncastClone() {
      if (this is _IExpr dt) { return dt; }
      return new Expr_BinaryOp(_op2, _left, _right, _format2);
    }
    public override bool Equals(object other) {
      var oth = other as RAST.Expr_BinaryOp;
      return oth != null && object.Equals(this._op2, oth._op2) && object.Equals(this._left, oth._left) && object.Equals(this._right, oth._right) && object.Equals(this._format2, oth._format2);
    }
    public override int GetHashCode() {
      ulong hash = 5381;
      hash = ((hash << 5) + hash) + 9;
      hash = ((hash << 5) + hash) + ((ulong)Dafny.Helpers.GetHashCode(this._op2));
      hash = ((hash << 5) + hash) + ((ulong)Dafny.Helpers.GetHashCode(this._left));
      hash = ((hash << 5) + hash) + ((ulong)Dafny.Helpers.GetHashCode(this._right));
      hash = ((hash << 5) + hash) + ((ulong)Dafny.Helpers.GetHashCode(this._format2));
      return (int) hash;
    }
    public override string ToString() {
      string s = "RAST.Expr.BinaryOp";
      s += "(";
      s += this._op2.ToVerbatimString(true);
      s += ", ";
      s += Dafny.Helpers.ToString(this._left);
      s += ", ";
      s += Dafny.Helpers.ToString(this._right);
      s += ", ";
      s += Dafny.Helpers.ToString(this._format2);
      s += ")";
      return s;
    }
  }
  public class Expr_TypeAscription : Expr {
    public readonly RAST._IExpr _left;
    public readonly RAST._IType _tpe;
    public Expr_TypeAscription(RAST._IExpr left, RAST._IType tpe) : base() {
      this._left = left;
      this._tpe = tpe;
    }
    public override _IExpr DowncastClone() {
      if (this is _IExpr dt) { return dt; }
      return new Expr_TypeAscription(_left, _tpe);
    }
    public override bool Equals(object other) {
      var oth = other as RAST.Expr_TypeAscription;
      return oth != null && object.Equals(this._left, oth._left) && object.Equals(this._tpe, oth._tpe);
    }
    public override int GetHashCode() {
      ulong hash = 5381;
      hash = ((hash << 5) + hash) + 10;
      hash = ((hash << 5) + hash) + ((ulong)Dafny.Helpers.GetHashCode(this._left));
      hash = ((hash << 5) + hash) + ((ulong)Dafny.Helpers.GetHashCode(this._tpe));
      return (int) hash;
    }
    public override string ToString() {
      string s = "RAST.Expr.TypeAscription";
      s += "(";
      s += Dafny.Helpers.ToString(this._left);
      s += ", ";
      s += Dafny.Helpers.ToString(this._tpe);
      s += ")";
      return s;
    }
  }
  public class Expr_TraitCast : Expr {
    public readonly RAST._IType _leftTpe;
    public readonly RAST._IType _tpe;
    public Expr_TraitCast(RAST._IType leftTpe, RAST._IType tpe) : base() {
      this._leftTpe = leftTpe;
      this._tpe = tpe;
    }
    public override _IExpr DowncastClone() {
      if (this is _IExpr dt) { return dt; }
      return new Expr_TraitCast(_leftTpe, _tpe);
    }
    public override bool Equals(object other) {
      var oth = other as RAST.Expr_TraitCast;
      return oth != null && object.Equals(this._leftTpe, oth._leftTpe) && object.Equals(this._tpe, oth._tpe);
    }
    public override int GetHashCode() {
      ulong hash = 5381;
      hash = ((hash << 5) + hash) + 11;
      hash = ((hash << 5) + hash) + ((ulong)Dafny.Helpers.GetHashCode(this._leftTpe));
      hash = ((hash << 5) + hash) + ((ulong)Dafny.Helpers.GetHashCode(this._tpe));
      return (int) hash;
    }
    public override string ToString() {
      string s = "RAST.Expr.TraitCast";
      s += "(";
      s += Dafny.Helpers.ToString(this._leftTpe);
      s += ", ";
      s += Dafny.Helpers.ToString(this._tpe);
      s += ")";
      return s;
    }
  }
  public class Expr_LiteralInt : Expr {
    public readonly Dafny.ISequence<Dafny.Rune> _value;
    public Expr_LiteralInt(Dafny.ISequence<Dafny.Rune> @value) : base() {
      this._value = @value;
    }
    public override _IExpr DowncastClone() {
      if (this is _IExpr dt) { return dt; }
      return new Expr_LiteralInt(_value);
    }
    public override bool Equals(object other) {
      var oth = other as RAST.Expr_LiteralInt;
      return oth != null && object.Equals(this._value, oth._value);
    }
    public override int GetHashCode() {
      ulong hash = 5381;
      hash = ((hash << 5) + hash) + 12;
      hash = ((hash << 5) + hash) + ((ulong)Dafny.Helpers.GetHashCode(this._value));
      return (int) hash;
    }
    public override string ToString() {
      string s = "RAST.Expr.LiteralInt";
      s += "(";
      s += this._value.ToVerbatimString(true);
      s += ")";
      return s;
    }
  }
  public class Expr_LiteralBool : Expr {
    public readonly bool _bvalue;
    public Expr_LiteralBool(bool bvalue) : base() {
      this._bvalue = bvalue;
    }
    public override _IExpr DowncastClone() {
      if (this is _IExpr dt) { return dt; }
      return new Expr_LiteralBool(_bvalue);
    }
    public override bool Equals(object other) {
      var oth = other as RAST.Expr_LiteralBool;
      return oth != null && this._bvalue == oth._bvalue;
    }
    public override int GetHashCode() {
      ulong hash = 5381;
      hash = ((hash << 5) + hash) + 13;
      hash = ((hash << 5) + hash) + ((ulong)Dafny.Helpers.GetHashCode(this._bvalue));
      return (int) hash;
    }
    public override string ToString() {
      string s = "RAST.Expr.LiteralBool";
      s += "(";
      s += Dafny.Helpers.ToString(this._bvalue);
      s += ")";
      return s;
    }
  }
  public class Expr_LiteralString : Expr {
    public readonly Dafny.ISequence<Dafny.Rune> _value;
    public readonly bool _binary;
    public readonly bool _verbatim;
    public Expr_LiteralString(Dafny.ISequence<Dafny.Rune> @value, bool binary, bool verbatim) : base() {
      this._value = @value;
      this._binary = binary;
      this._verbatim = verbatim;
    }
    public override _IExpr DowncastClone() {
      if (this is _IExpr dt) { return dt; }
      return new Expr_LiteralString(_value, _binary, _verbatim);
    }
    public override bool Equals(object other) {
      var oth = other as RAST.Expr_LiteralString;
      return oth != null && object.Equals(this._value, oth._value) && this._binary == oth._binary && this._verbatim == oth._verbatim;
    }
    public override int GetHashCode() {
      ulong hash = 5381;
      hash = ((hash << 5) + hash) + 14;
      hash = ((hash << 5) + hash) + ((ulong)Dafny.Helpers.GetHashCode(this._value));
      hash = ((hash << 5) + hash) + ((ulong)Dafny.Helpers.GetHashCode(this._binary));
      hash = ((hash << 5) + hash) + ((ulong)Dafny.Helpers.GetHashCode(this._verbatim));
      return (int) hash;
    }
    public override string ToString() {
      string s = "RAST.Expr.LiteralString";
      s += "(";
      s += this._value.ToVerbatimString(true);
      s += ", ";
      s += Dafny.Helpers.ToString(this._binary);
      s += ", ";
      s += Dafny.Helpers.ToString(this._verbatim);
      s += ")";
      return s;
    }
  }
  public class Expr_DeclareVar : Expr {
    public readonly RAST._IDeclareType _declareType;
    public readonly Dafny.ISequence<Dafny.Rune> _name;
    public readonly Std.Wrappers._IOption<RAST._IType> _optType;
    public readonly Std.Wrappers._IOption<RAST._IExpr> _optRhs;
    public Expr_DeclareVar(RAST._IDeclareType declareType, Dafny.ISequence<Dafny.Rune> name, Std.Wrappers._IOption<RAST._IType> optType, Std.Wrappers._IOption<RAST._IExpr> optRhs) : base() {
      this._declareType = declareType;
      this._name = name;
      this._optType = optType;
      this._optRhs = optRhs;
    }
    public override _IExpr DowncastClone() {
      if (this is _IExpr dt) { return dt; }
      return new Expr_DeclareVar(_declareType, _name, _optType, _optRhs);
    }
    public override bool Equals(object other) {
      var oth = other as RAST.Expr_DeclareVar;
      return oth != null && object.Equals(this._declareType, oth._declareType) && object.Equals(this._name, oth._name) && object.Equals(this._optType, oth._optType) && object.Equals(this._optRhs, oth._optRhs);
    }
    public override int GetHashCode() {
      ulong hash = 5381;
      hash = ((hash << 5) + hash) + 15;
      hash = ((hash << 5) + hash) + ((ulong)Dafny.Helpers.GetHashCode(this._declareType));
      hash = ((hash << 5) + hash) + ((ulong)Dafny.Helpers.GetHashCode(this._name));
      hash = ((hash << 5) + hash) + ((ulong)Dafny.Helpers.GetHashCode(this._optType));
      hash = ((hash << 5) + hash) + ((ulong)Dafny.Helpers.GetHashCode(this._optRhs));
      return (int) hash;
    }
    public override string ToString() {
      string s = "RAST.Expr.DeclareVar";
      s += "(";
      s += Dafny.Helpers.ToString(this._declareType);
      s += ", ";
      s += this._name.ToVerbatimString(true);
      s += ", ";
      s += Dafny.Helpers.ToString(this._optType);
      s += ", ";
      s += Dafny.Helpers.ToString(this._optRhs);
      s += ")";
      return s;
    }
  }
  public class Expr_Assign : Expr {
    public readonly Std.Wrappers._IOption<RAST._IAssignLhs> _names;
    public readonly RAST._IExpr _rhs;
    public Expr_Assign(Std.Wrappers._IOption<RAST._IAssignLhs> names, RAST._IExpr rhs) : base() {
      this._names = names;
      this._rhs = rhs;
    }
    public override _IExpr DowncastClone() {
      if (this is _IExpr dt) { return dt; }
      return new Expr_Assign(_names, _rhs);
    }
    public override bool Equals(object other) {
      var oth = other as RAST.Expr_Assign;
      return oth != null && object.Equals(this._names, oth._names) && object.Equals(this._rhs, oth._rhs);
    }
    public override int GetHashCode() {
      ulong hash = 5381;
      hash = ((hash << 5) + hash) + 16;
      hash = ((hash << 5) + hash) + ((ulong)Dafny.Helpers.GetHashCode(this._names));
      hash = ((hash << 5) + hash) + ((ulong)Dafny.Helpers.GetHashCode(this._rhs));
      return (int) hash;
    }
    public override string ToString() {
      string s = "RAST.Expr.Assign";
      s += "(";
      s += Dafny.Helpers.ToString(this._names);
      s += ", ";
      s += Dafny.Helpers.ToString(this._rhs);
      s += ")";
      return s;
    }
  }
  public class Expr_IfExpr : Expr {
    public readonly RAST._IExpr _cond;
    public readonly RAST._IExpr _thn;
    public readonly RAST._IExpr _els;
    public Expr_IfExpr(RAST._IExpr cond, RAST._IExpr thn, RAST._IExpr els) : base() {
      this._cond = cond;
      this._thn = thn;
      this._els = els;
    }
    public override _IExpr DowncastClone() {
      if (this is _IExpr dt) { return dt; }
      return new Expr_IfExpr(_cond, _thn, _els);
    }
    public override bool Equals(object other) {
      var oth = other as RAST.Expr_IfExpr;
      return oth != null && object.Equals(this._cond, oth._cond) && object.Equals(this._thn, oth._thn) && object.Equals(this._els, oth._els);
    }
    public override int GetHashCode() {
      ulong hash = 5381;
      hash = ((hash << 5) + hash) + 17;
      hash = ((hash << 5) + hash) + ((ulong)Dafny.Helpers.GetHashCode(this._cond));
      hash = ((hash << 5) + hash) + ((ulong)Dafny.Helpers.GetHashCode(this._thn));
      hash = ((hash << 5) + hash) + ((ulong)Dafny.Helpers.GetHashCode(this._els));
      return (int) hash;
    }
    public override string ToString() {
      string s = "RAST.Expr.IfExpr";
      s += "(";
      s += Dafny.Helpers.ToString(this._cond);
      s += ", ";
      s += Dafny.Helpers.ToString(this._thn);
      s += ", ";
      s += Dafny.Helpers.ToString(this._els);
      s += ")";
      return s;
    }
  }
  public class Expr_Loop : Expr {
    public readonly Std.Wrappers._IOption<RAST._IExpr> _optCond;
    public readonly RAST._IExpr _underlying;
    public Expr_Loop(Std.Wrappers._IOption<RAST._IExpr> optCond, RAST._IExpr underlying) : base() {
      this._optCond = optCond;
      this._underlying = underlying;
    }
    public override _IExpr DowncastClone() {
      if (this is _IExpr dt) { return dt; }
      return new Expr_Loop(_optCond, _underlying);
    }
    public override bool Equals(object other) {
      var oth = other as RAST.Expr_Loop;
      return oth != null && object.Equals(this._optCond, oth._optCond) && object.Equals(this._underlying, oth._underlying);
    }
    public override int GetHashCode() {
      ulong hash = 5381;
      hash = ((hash << 5) + hash) + 18;
      hash = ((hash << 5) + hash) + ((ulong)Dafny.Helpers.GetHashCode(this._optCond));
      hash = ((hash << 5) + hash) + ((ulong)Dafny.Helpers.GetHashCode(this._underlying));
      return (int) hash;
    }
    public override string ToString() {
      string s = "RAST.Expr.Loop";
      s += "(";
      s += Dafny.Helpers.ToString(this._optCond);
      s += ", ";
      s += Dafny.Helpers.ToString(this._underlying);
      s += ")";
      return s;
    }
  }
  public class Expr_For : Expr {
    public readonly Dafny.ISequence<Dafny.Rune> _name;
    public readonly RAST._IExpr _range;
    public readonly RAST._IExpr _body;
    public Expr_For(Dafny.ISequence<Dafny.Rune> name, RAST._IExpr range, RAST._IExpr body) : base() {
      this._name = name;
      this._range = range;
      this._body = body;
    }
    public override _IExpr DowncastClone() {
      if (this is _IExpr dt) { return dt; }
      return new Expr_For(_name, _range, _body);
    }
    public override bool Equals(object other) {
      var oth = other as RAST.Expr_For;
      return oth != null && object.Equals(this._name, oth._name) && object.Equals(this._range, oth._range) && object.Equals(this._body, oth._body);
    }
    public override int GetHashCode() {
      ulong hash = 5381;
      hash = ((hash << 5) + hash) + 19;
      hash = ((hash << 5) + hash) + ((ulong)Dafny.Helpers.GetHashCode(this._name));
      hash = ((hash << 5) + hash) + ((ulong)Dafny.Helpers.GetHashCode(this._range));
      hash = ((hash << 5) + hash) + ((ulong)Dafny.Helpers.GetHashCode(this._body));
      return (int) hash;
    }
    public override string ToString() {
      string s = "RAST.Expr.For";
      s += "(";
      s += this._name.ToVerbatimString(true);
      s += ", ";
      s += Dafny.Helpers.ToString(this._range);
      s += ", ";
      s += Dafny.Helpers.ToString(this._body);
      s += ")";
      return s;
    }
  }
  public class Expr_Labelled : Expr {
    public readonly Dafny.ISequence<Dafny.Rune> _lbl;
    public readonly RAST._IExpr _underlying;
    public Expr_Labelled(Dafny.ISequence<Dafny.Rune> lbl, RAST._IExpr underlying) : base() {
      this._lbl = lbl;
      this._underlying = underlying;
    }
    public override _IExpr DowncastClone() {
      if (this is _IExpr dt) { return dt; }
      return new Expr_Labelled(_lbl, _underlying);
    }
    public override bool Equals(object other) {
      var oth = other as RAST.Expr_Labelled;
      return oth != null && object.Equals(this._lbl, oth._lbl) && object.Equals(this._underlying, oth._underlying);
    }
    public override int GetHashCode() {
      ulong hash = 5381;
      hash = ((hash << 5) + hash) + 20;
      hash = ((hash << 5) + hash) + ((ulong)Dafny.Helpers.GetHashCode(this._lbl));
      hash = ((hash << 5) + hash) + ((ulong)Dafny.Helpers.GetHashCode(this._underlying));
      return (int) hash;
    }
    public override string ToString() {
      string s = "RAST.Expr.Labelled";
      s += "(";
      s += this._lbl.ToVerbatimString(true);
      s += ", ";
      s += Dafny.Helpers.ToString(this._underlying);
      s += ")";
      return s;
    }
  }
  public class Expr_Break : Expr {
    public readonly Std.Wrappers._IOption<Dafny.ISequence<Dafny.Rune>> _optLbl;
    public Expr_Break(Std.Wrappers._IOption<Dafny.ISequence<Dafny.Rune>> optLbl) : base() {
      this._optLbl = optLbl;
    }
    public override _IExpr DowncastClone() {
      if (this is _IExpr dt) { return dt; }
      return new Expr_Break(_optLbl);
    }
    public override bool Equals(object other) {
      var oth = other as RAST.Expr_Break;
      return oth != null && object.Equals(this._optLbl, oth._optLbl);
    }
    public override int GetHashCode() {
      ulong hash = 5381;
      hash = ((hash << 5) + hash) + 21;
      hash = ((hash << 5) + hash) + ((ulong)Dafny.Helpers.GetHashCode(this._optLbl));
      return (int) hash;
    }
    public override string ToString() {
      string s = "RAST.Expr.Break";
      s += "(";
      s += Dafny.Helpers.ToString(this._optLbl);
      s += ")";
      return s;
    }
  }
  public class Expr_Continue : Expr {
    public readonly Std.Wrappers._IOption<Dafny.ISequence<Dafny.Rune>> _optLbl;
    public Expr_Continue(Std.Wrappers._IOption<Dafny.ISequence<Dafny.Rune>> optLbl) : base() {
      this._optLbl = optLbl;
    }
    public override _IExpr DowncastClone() {
      if (this is _IExpr dt) { return dt; }
      return new Expr_Continue(_optLbl);
    }
    public override bool Equals(object other) {
      var oth = other as RAST.Expr_Continue;
      return oth != null && object.Equals(this._optLbl, oth._optLbl);
    }
    public override int GetHashCode() {
      ulong hash = 5381;
      hash = ((hash << 5) + hash) + 22;
      hash = ((hash << 5) + hash) + ((ulong)Dafny.Helpers.GetHashCode(this._optLbl));
      return (int) hash;
    }
    public override string ToString() {
      string s = "RAST.Expr.Continue";
      s += "(";
      s += Dafny.Helpers.ToString(this._optLbl);
      s += ")";
      return s;
    }
  }
  public class Expr_Return : Expr {
    public readonly Std.Wrappers._IOption<RAST._IExpr> _optExpr;
    public Expr_Return(Std.Wrappers._IOption<RAST._IExpr> optExpr) : base() {
      this._optExpr = optExpr;
    }
    public override _IExpr DowncastClone() {
      if (this is _IExpr dt) { return dt; }
      return new Expr_Return(_optExpr);
    }
    public override bool Equals(object other) {
      var oth = other as RAST.Expr_Return;
      return oth != null && object.Equals(this._optExpr, oth._optExpr);
    }
    public override int GetHashCode() {
      ulong hash = 5381;
      hash = ((hash << 5) + hash) + 23;
      hash = ((hash << 5) + hash) + ((ulong)Dafny.Helpers.GetHashCode(this._optExpr));
      return (int) hash;
    }
    public override string ToString() {
      string s = "RAST.Expr.Return";
      s += "(";
      s += Dafny.Helpers.ToString(this._optExpr);
      s += ")";
      return s;
    }
  }
  public class Expr_CallType : Expr {
    public readonly RAST._IExpr _obj;
    public readonly Dafny.ISequence<RAST._IType> _typeArguments;
    public Expr_CallType(RAST._IExpr obj, Dafny.ISequence<RAST._IType> typeArguments) : base() {
      this._obj = obj;
      this._typeArguments = typeArguments;
    }
    public override _IExpr DowncastClone() {
      if (this is _IExpr dt) { return dt; }
      return new Expr_CallType(_obj, _typeArguments);
    }
    public override bool Equals(object other) {
      var oth = other as RAST.Expr_CallType;
      return oth != null && object.Equals(this._obj, oth._obj) && object.Equals(this._typeArguments, oth._typeArguments);
    }
    public override int GetHashCode() {
      ulong hash = 5381;
      hash = ((hash << 5) + hash) + 24;
      hash = ((hash << 5) + hash) + ((ulong)Dafny.Helpers.GetHashCode(this._obj));
      hash = ((hash << 5) + hash) + ((ulong)Dafny.Helpers.GetHashCode(this._typeArguments));
      return (int) hash;
    }
    public override string ToString() {
      string s = "RAST.Expr.CallType";
      s += "(";
      s += Dafny.Helpers.ToString(this._obj);
      s += ", ";
      s += Dafny.Helpers.ToString(this._typeArguments);
      s += ")";
      return s;
    }
  }
  public class Expr_Call : Expr {
    public readonly RAST._IExpr _obj;
    public readonly Dafny.ISequence<RAST._IExpr> _arguments;
    public Expr_Call(RAST._IExpr obj, Dafny.ISequence<RAST._IExpr> arguments) : base() {
      this._obj = obj;
      this._arguments = arguments;
    }
    public override _IExpr DowncastClone() {
      if (this is _IExpr dt) { return dt; }
      return new Expr_Call(_obj, _arguments);
    }
    public override bool Equals(object other) {
      var oth = other as RAST.Expr_Call;
      return oth != null && object.Equals(this._obj, oth._obj) && object.Equals(this._arguments, oth._arguments);
    }
    public override int GetHashCode() {
      ulong hash = 5381;
      hash = ((hash << 5) + hash) + 25;
      hash = ((hash << 5) + hash) + ((ulong)Dafny.Helpers.GetHashCode(this._obj));
      hash = ((hash << 5) + hash) + ((ulong)Dafny.Helpers.GetHashCode(this._arguments));
      return (int) hash;
    }
    public override string ToString() {
      string s = "RAST.Expr.Call";
      s += "(";
      s += Dafny.Helpers.ToString(this._obj);
      s += ", ";
      s += Dafny.Helpers.ToString(this._arguments);
      s += ")";
      return s;
    }
  }
  public class Expr_Select : Expr {
    public readonly RAST._IExpr _obj;
    public readonly Dafny.ISequence<Dafny.Rune> _name;
    public Expr_Select(RAST._IExpr obj, Dafny.ISequence<Dafny.Rune> name) : base() {
      this._obj = obj;
      this._name = name;
    }
    public override _IExpr DowncastClone() {
      if (this is _IExpr dt) { return dt; }
      return new Expr_Select(_obj, _name);
    }
    public override bool Equals(object other) {
      var oth = other as RAST.Expr_Select;
      return oth != null && object.Equals(this._obj, oth._obj) && object.Equals(this._name, oth._name);
    }
    public override int GetHashCode() {
      ulong hash = 5381;
      hash = ((hash << 5) + hash) + 26;
      hash = ((hash << 5) + hash) + ((ulong)Dafny.Helpers.GetHashCode(this._obj));
      hash = ((hash << 5) + hash) + ((ulong)Dafny.Helpers.GetHashCode(this._name));
      return (int) hash;
    }
    public override string ToString() {
      string s = "RAST.Expr.Select";
      s += "(";
      s += Dafny.Helpers.ToString(this._obj);
      s += ", ";
      s += this._name.ToVerbatimString(true);
      s += ")";
      return s;
    }
  }
  public class Expr_SelectIndex : Expr {
    public readonly RAST._IExpr _obj;
    public readonly RAST._IExpr _range;
    public Expr_SelectIndex(RAST._IExpr obj, RAST._IExpr range) : base() {
      this._obj = obj;
      this._range = range;
    }
    public override _IExpr DowncastClone() {
      if (this is _IExpr dt) { return dt; }
      return new Expr_SelectIndex(_obj, _range);
    }
    public override bool Equals(object other) {
      var oth = other as RAST.Expr_SelectIndex;
      return oth != null && object.Equals(this._obj, oth._obj) && object.Equals(this._range, oth._range);
    }
    public override int GetHashCode() {
      ulong hash = 5381;
      hash = ((hash << 5) + hash) + 27;
      hash = ((hash << 5) + hash) + ((ulong)Dafny.Helpers.GetHashCode(this._obj));
      hash = ((hash << 5) + hash) + ((ulong)Dafny.Helpers.GetHashCode(this._range));
      return (int) hash;
    }
    public override string ToString() {
      string s = "RAST.Expr.SelectIndex";
      s += "(";
      s += Dafny.Helpers.ToString(this._obj);
      s += ", ";
      s += Dafny.Helpers.ToString(this._range);
      s += ")";
      return s;
    }
  }
  public class Expr_ExprFromPath : Expr {
    public readonly RAST._IPath _path;
    public Expr_ExprFromPath(RAST._IPath path) : base() {
      this._path = path;
    }
    public override _IExpr DowncastClone() {
      if (this is _IExpr dt) { return dt; }
      return new Expr_ExprFromPath(_path);
    }
    public override bool Equals(object other) {
      var oth = other as RAST.Expr_ExprFromPath;
      return oth != null && object.Equals(this._path, oth._path);
    }
    public override int GetHashCode() {
      ulong hash = 5381;
      hash = ((hash << 5) + hash) + 28;
      hash = ((hash << 5) + hash) + ((ulong)Dafny.Helpers.GetHashCode(this._path));
      return (int) hash;
    }
    public override string ToString() {
      string s = "RAST.Expr.ExprFromPath";
      s += "(";
      s += Dafny.Helpers.ToString(this._path);
      s += ")";
      return s;
    }
  }
  public class Expr_FunctionSelect : Expr {
    public readonly RAST._IExpr _obj;
    public readonly Dafny.ISequence<Dafny.Rune> _name;
    public Expr_FunctionSelect(RAST._IExpr obj, Dafny.ISequence<Dafny.Rune> name) : base() {
      this._obj = obj;
      this._name = name;
    }
    public override _IExpr DowncastClone() {
      if (this is _IExpr dt) { return dt; }
      return new Expr_FunctionSelect(_obj, _name);
    }
    public override bool Equals(object other) {
      var oth = other as RAST.Expr_FunctionSelect;
      return oth != null && object.Equals(this._obj, oth._obj) && object.Equals(this._name, oth._name);
    }
    public override int GetHashCode() {
      ulong hash = 5381;
      hash = ((hash << 5) + hash) + 29;
      hash = ((hash << 5) + hash) + ((ulong)Dafny.Helpers.GetHashCode(this._obj));
      hash = ((hash << 5) + hash) + ((ulong)Dafny.Helpers.GetHashCode(this._name));
      return (int) hash;
    }
    public override string ToString() {
      string s = "RAST.Expr.FunctionSelect";
      s += "(";
      s += Dafny.Helpers.ToString(this._obj);
      s += ", ";
      s += this._name.ToVerbatimString(true);
      s += ")";
      return s;
    }
  }
  public class Expr_Lambda : Expr {
    public readonly Dafny.ISequence<RAST._IFormal> _params;
    public readonly Std.Wrappers._IOption<RAST._IType> _retType;
    public readonly RAST._IExpr _body;
    public Expr_Lambda(Dafny.ISequence<RAST._IFormal> @params, Std.Wrappers._IOption<RAST._IType> retType, RAST._IExpr body) : base() {
      this._params = @params;
      this._retType = retType;
      this._body = body;
    }
    public override _IExpr DowncastClone() {
      if (this is _IExpr dt) { return dt; }
      return new Expr_Lambda(_params, _retType, _body);
    }
    public override bool Equals(object other) {
      var oth = other as RAST.Expr_Lambda;
      return oth != null && object.Equals(this._params, oth._params) && object.Equals(this._retType, oth._retType) && object.Equals(this._body, oth._body);
    }
    public override int GetHashCode() {
      ulong hash = 5381;
      hash = ((hash << 5) + hash) + 30;
      hash = ((hash << 5) + hash) + ((ulong)Dafny.Helpers.GetHashCode(this._params));
      hash = ((hash << 5) + hash) + ((ulong)Dafny.Helpers.GetHashCode(this._retType));
      hash = ((hash << 5) + hash) + ((ulong)Dafny.Helpers.GetHashCode(this._body));
      return (int) hash;
    }
    public override string ToString() {
      string s = "RAST.Expr.Lambda";
      s += "(";
      s += Dafny.Helpers.ToString(this._params);
      s += ", ";
      s += Dafny.Helpers.ToString(this._retType);
      s += ", ";
      s += Dafny.Helpers.ToString(this._body);
      s += ")";
      return s;
    }
  }

  public interface _IFn {
    bool is_Fn { get; }
    Dafny.ISequence<Dafny.Rune> dtor_name { get; }
    Dafny.ISequence<RAST._ITypeParamDecl> dtor_typeParams { get; }
    Dafny.ISequence<RAST._IFormal> dtor_formals { get; }
    Std.Wrappers._IOption<RAST._IType> dtor_returnType { get; }
    Std.Wrappers._IOption<RAST._IExpr> dtor_body { get; }
    _IFn DowncastClone();
    Dafny.ISequence<Dafny.Rune> _ToString(Dafny.ISequence<Dafny.Rune> ind);
  }
  public class Fn : _IFn {
    public readonly Dafny.ISequence<Dafny.Rune> _name;
    public readonly Dafny.ISequence<RAST._ITypeParamDecl> _typeParams;
    public readonly Dafny.ISequence<RAST._IFormal> _formals;
    public readonly Std.Wrappers._IOption<RAST._IType> _returnType;
    public readonly Std.Wrappers._IOption<RAST._IExpr> _body;
    public Fn(Dafny.ISequence<Dafny.Rune> name, Dafny.ISequence<RAST._ITypeParamDecl> typeParams, Dafny.ISequence<RAST._IFormal> formals, Std.Wrappers._IOption<RAST._IType> returnType, Std.Wrappers._IOption<RAST._IExpr> body) {
      this._name = name;
      this._typeParams = typeParams;
      this._formals = formals;
      this._returnType = returnType;
      this._body = body;
    }
    public _IFn DowncastClone() {
      if (this is _IFn dt) { return dt; }
      return new Fn(_name, _typeParams, _formals, _returnType, _body);
    }
    public override bool Equals(object other) {
      var oth = other as RAST.Fn;
      return oth != null && object.Equals(this._name, oth._name) && object.Equals(this._typeParams, oth._typeParams) && object.Equals(this._formals, oth._formals) && object.Equals(this._returnType, oth._returnType) && object.Equals(this._body, oth._body);
    }
    public override int GetHashCode() {
      ulong hash = 5381;
      hash = ((hash << 5) + hash) + 0;
      hash = ((hash << 5) + hash) + ((ulong)Dafny.Helpers.GetHashCode(this._name));
      hash = ((hash << 5) + hash) + ((ulong)Dafny.Helpers.GetHashCode(this._typeParams));
      hash = ((hash << 5) + hash) + ((ulong)Dafny.Helpers.GetHashCode(this._formals));
      hash = ((hash << 5) + hash) + ((ulong)Dafny.Helpers.GetHashCode(this._returnType));
      hash = ((hash << 5) + hash) + ((ulong)Dafny.Helpers.GetHashCode(this._body));
      return (int) hash;
    }
    public override string ToString() {
      string s = "RAST.Fn.Fn";
      s += "(";
      s += this._name.ToVerbatimString(true);
      s += ", ";
      s += Dafny.Helpers.ToString(this._typeParams);
      s += ", ";
      s += Dafny.Helpers.ToString(this._formals);
      s += ", ";
      s += Dafny.Helpers.ToString(this._returnType);
      s += ", ";
      s += Dafny.Helpers.ToString(this._body);
      s += ")";
      return s;
    }
    private static readonly RAST._IFn theDefault = create(Dafny.Sequence<Dafny.Rune>.Empty, Dafny.Sequence<RAST._ITypeParamDecl>.Empty, Dafny.Sequence<RAST._IFormal>.Empty, Std.Wrappers.Option<RAST._IType>.Default(), Std.Wrappers.Option<RAST._IExpr>.Default());
    public static RAST._IFn Default() {
      return theDefault;
    }
    private static readonly Dafny.TypeDescriptor<RAST._IFn> _TYPE = new Dafny.TypeDescriptor<RAST._IFn>(RAST.Fn.Default());
    public static Dafny.TypeDescriptor<RAST._IFn> _TypeDescriptor() {
      return _TYPE;
    }
    public static _IFn create(Dafny.ISequence<Dafny.Rune> name, Dafny.ISequence<RAST._ITypeParamDecl> typeParams, Dafny.ISequence<RAST._IFormal> formals, Std.Wrappers._IOption<RAST._IType> returnType, Std.Wrappers._IOption<RAST._IExpr> body) {
      return new Fn(name, typeParams, formals, returnType, body);
    }
    public static _IFn create_Fn(Dafny.ISequence<Dafny.Rune> name, Dafny.ISequence<RAST._ITypeParamDecl> typeParams, Dafny.ISequence<RAST._IFormal> formals, Std.Wrappers._IOption<RAST._IType> returnType, Std.Wrappers._IOption<RAST._IExpr> body) {
      return create(name, typeParams, formals, returnType, body);
    }
    public bool is_Fn { get { return true; } }
    public Dafny.ISequence<Dafny.Rune> dtor_name {
      get {
        return this._name;
      }
    }
    public Dafny.ISequence<RAST._ITypeParamDecl> dtor_typeParams {
      get {
        return this._typeParams;
      }
    }
    public Dafny.ISequence<RAST._IFormal> dtor_formals {
      get {
        return this._formals;
      }
    }
    public Std.Wrappers._IOption<RAST._IType> dtor_returnType {
      get {
        return this._returnType;
      }
    }
    public Std.Wrappers._IOption<RAST._IExpr> dtor_body {
      get {
        return this._body;
      }
    }
    public Dafny.ISequence<Dafny.Rune> _ToString(Dafny.ISequence<Dafny.Rune> ind) {
      return Dafny.Sequence<Dafny.Rune>.Concat(Dafny.Sequence<Dafny.Rune>.Concat(Dafny.Sequence<Dafny.Rune>.Concat(Dafny.Sequence<Dafny.Rune>.Concat(Dafny.Sequence<Dafny.Rune>.Concat(Dafny.Sequence<Dafny.Rune>.Concat(Dafny.Sequence<Dafny.Rune>.Concat(Dafny.Sequence<Dafny.Rune>.UnicodeFromString("fn "), (this).dtor_name), RAST.TypeParamDecl.ToStringMultiple((this).dtor_typeParams, ind)), Dafny.Sequence<Dafny.Rune>.UnicodeFromString("(")), RAST.__default.SeqToString<RAST._IFormal>((this).dtor_formals, Dafny.Helpers.Id<Func<Dafny.ISequence<Dafny.Rune>, Func<RAST._IFormal, Dafny.ISequence<Dafny.Rune>>>>((_0_ind) => ((System.Func<RAST._IFormal, Dafny.ISequence<Dafny.Rune>>)((_1_formal) => {
        return (_1_formal)._ToString(_0_ind);
      })))(ind), Dafny.Sequence<Dafny.Rune>.UnicodeFromString(", "))), Dafny.Sequence<Dafny.Rune>.UnicodeFromString(")")), ((System.Func<Dafny.ISequence<Dafny.Rune>>)(() => {
        Std.Wrappers._IOption<RAST._IType> _source0 = (this).dtor_returnType;
        {
          if (_source0.is_Some) {
            RAST._IType _2_t = _source0.dtor_value;
            return Dafny.Sequence<Dafny.Rune>.Concat(Dafny.Sequence<Dafny.Rune>.UnicodeFromString(" -> "), (_2_t)._ToString(ind));
          }
        }
        {
          return Dafny.Sequence<Dafny.Rune>.UnicodeFromString("");
        }
      }))()), ((System.Func<Dafny.ISequence<Dafny.Rune>>)(() => {
        Std.Wrappers._IOption<RAST._IExpr> _source1 = (this).dtor_body;
        {
          if (_source1.is_None) {
            return Dafny.Sequence<Dafny.Rune>.UnicodeFromString(";");
          }
        }
        {
          RAST._IExpr _3_body = _source1.dtor_value;
          return Dafny.Sequence<Dafny.Rune>.Concat(Dafny.Sequence<Dafny.Rune>.Concat(Dafny.Sequence<Dafny.Rune>.Concat(Dafny.Sequence<Dafny.Rune>.Concat(Dafny.Sequence<Dafny.Rune>.Concat(Dafny.Sequence<Dafny.Rune>.Concat(Dafny.Sequence<Dafny.Rune>.UnicodeFromString(" {\n"), ind), RAST.__default.IND), (_3_body)._ToString(Dafny.Sequence<Dafny.Rune>.Concat(ind, RAST.__default.IND))), Dafny.Sequence<Dafny.Rune>.UnicodeFromString("\n")), ind), Dafny.Sequence<Dafny.Rune>.UnicodeFromString("}"));
        }
      }))());
    }
  }
} // end of namespace RAST<|MERGE_RESOLUTION|>--- conflicted
+++ resolved
@@ -320,7 +320,6 @@
     public static RAST._IExpr IntoUsize(RAST._IExpr underlying) {
       return (((RAST.__default.dafny__runtime).MSel(Dafny.Sequence<Dafny.Rune>.UnicodeFromString("DafnyUsize"))).FSel(Dafny.Sequence<Dafny.Rune>.UnicodeFromString("into_usize"))).Apply1(underlying);
     }
-<<<<<<< HEAD
     public static bool IsBorrowUpcastBox(RAST._IExpr r) {
       RAST._IExpr _source0 = r;
       {
@@ -369,12 +368,8 @@
         return false;
       }
     }
-    public static Dafny.ISequence<Dafny.Rune> IND { get {
-      return Dafny.Sequence<Dafny.Rune>.UnicodeFromString("    ");
-=======
     public static Dafny.ISequence<Dafny.Rune> DocStringPrefix { get {
       return Dafny.Sequence<Dafny.Rune>.UnicodeFromString("/// ");
->>>>>>> 5cd765af
     } }
     public static RAST._IType SelfOwned { get {
       return (RAST.Path.create_Self()).AsType();
