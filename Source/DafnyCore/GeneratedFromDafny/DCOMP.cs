// Dafny program the_program compiled into C#
// To recompile, you will need the libraries
//     System.Runtime.Numerics.dll System.Collections.Immutable.dll
// but the 'dotnet' tool in net6.0 should pick those up automatically.
// Optionally, you may want to include compiler switches like
//     /debug /nowarn:162,164,168,183,219,436,1717,1718

using System;
using System.Numerics;
using System.Collections;
#pragma warning disable CS0164 // This label has not been referenced
#pragma warning disable CS0162 // Unreachable code detected
#pragma warning disable CS1717 // Assignment made to same variable

namespace DCOMP {

  public partial class __default {
    public static bool is__tuple__numeric(Dafny.ISequence<Dafny.Rune> i) {
      return ((((new BigInteger((i).Count)) >= (new BigInteger(2))) && (((i).Select(BigInteger.Zero)) == (new Dafny.Rune('_')))) && ((Dafny.Sequence<Dafny.Rune>.UnicodeFromString("0123456789")).Contains((i).Select(BigInteger.One)))) && (((new BigInteger((i).Count)) == (new BigInteger(2))) || (((new BigInteger((i).Count)) == (new BigInteger(3))) && ((Dafny.Sequence<Dafny.Rune>.UnicodeFromString("0123456789")).Contains((i).Select(new BigInteger(2))))));
    }
    public static bool has__special(Dafny.ISequence<Dafny.Rune> i) {
    TAIL_CALL_START: ;
      if ((new BigInteger((i).Count)).Sign == 0) {
        return false;
      } else if (((i).Select(BigInteger.Zero)) == (new Dafny.Rune('.'))) {
        return true;
      } else if (((i).Select(BigInteger.Zero)) == (new Dafny.Rune('#'))) {
        return true;
      } else if (((i).Select(BigInteger.Zero)) == (new Dafny.Rune('_'))) {
        if ((new BigInteger(2)) <= (new BigInteger((i).Count))) {
          if (((i).Select(BigInteger.One)) != (new Dafny.Rune('_'))) {
            return true;
          } else {
            Dafny.ISequence<Dafny.Rune> _in0 = (i).Drop(new BigInteger(2));
            i = _in0;
            goto TAIL_CALL_START;
          }
        } else {
          return true;
        }
      } else {
        Dafny.ISequence<Dafny.Rune> _in1 = (i).Drop(BigInteger.One);
        i = _in1;
        goto TAIL_CALL_START;
      }
    }
    public static Dafny.ISequence<Dafny.Rune> idiomatic__rust(Dafny.ISequence<Dafny.Rune> i) {
      Dafny.ISequence<Dafny.Rune> _0___accumulator = Dafny.Sequence<Dafny.Rune>.FromElements();
    TAIL_CALL_START: ;
      if ((new BigInteger((i).Count)).Sign == 0) {
        return Dafny.Sequence<Dafny.Rune>.Concat(_0___accumulator, Dafny.Sequence<Dafny.Rune>.UnicodeFromString(""));
      } else if (((i).Select(BigInteger.Zero)) == (new Dafny.Rune('_'))) {
        _0___accumulator = Dafny.Sequence<Dafny.Rune>.Concat(_0___accumulator, Dafny.Sequence<Dafny.Rune>.UnicodeFromString("_"));
        Dafny.ISequence<Dafny.Rune> _in0 = (i).Drop(new BigInteger(2));
        i = _in0;
        goto TAIL_CALL_START;
      } else {
        _0___accumulator = Dafny.Sequence<Dafny.Rune>.Concat(_0___accumulator, Dafny.Sequence<Dafny.Rune>.FromElements((i).Select(BigInteger.Zero)));
        Dafny.ISequence<Dafny.Rune> _in1 = (i).Drop(BigInteger.One);
        i = _in1;
        goto TAIL_CALL_START;
      }
    }
    public static Dafny.ISequence<Dafny.Rune> replaceDots(Dafny.ISequence<Dafny.Rune> i) {
      Dafny.ISequence<Dafny.Rune> _0___accumulator = Dafny.Sequence<Dafny.Rune>.FromElements();
    TAIL_CALL_START: ;
      if ((new BigInteger((i).Count)).Sign == 0) {
        return Dafny.Sequence<Dafny.Rune>.Concat(_0___accumulator, Dafny.Sequence<Dafny.Rune>.UnicodeFromString(""));
      } else if (((i).Select(BigInteger.Zero)) == (new Dafny.Rune('.'))) {
        _0___accumulator = Dafny.Sequence<Dafny.Rune>.Concat(_0___accumulator, Dafny.Sequence<Dafny.Rune>.UnicodeFromString("_d"));
        Dafny.ISequence<Dafny.Rune> _in0 = (i).Drop(BigInteger.One);
        i = _in0;
        goto TAIL_CALL_START;
      } else {
        _0___accumulator = Dafny.Sequence<Dafny.Rune>.Concat(_0___accumulator, Dafny.Sequence<Dafny.Rune>.FromElements((i).Select(BigInteger.Zero)));
        Dafny.ISequence<Dafny.Rune> _in1 = (i).Drop(BigInteger.One);
        i = _in1;
        goto TAIL_CALL_START;
      }
    }
    public static bool is__tuple__builder(Dafny.ISequence<Dafny.Rune> i) {
      return ((((new BigInteger((i).Count)) >= (new BigInteger(9))) && (((i).Take(new BigInteger(8))).Equals(Dafny.Sequence<Dafny.Rune>.UnicodeFromString("___hMake")))) && ((Dafny.Sequence<Dafny.Rune>.UnicodeFromString("0123456789")).Contains((i).Select(new BigInteger(8))))) && (((new BigInteger((i).Count)) == (new BigInteger(9))) || (((new BigInteger((i).Count)) == (new BigInteger(10))) && ((Dafny.Sequence<Dafny.Rune>.UnicodeFromString("0123456789")).Contains((i).Select(new BigInteger(9))))));
    }
    public static Dafny.ISequence<Dafny.Rune> better__tuple__builder__name(Dafny.ISequence<Dafny.Rune> i) {
      return Dafny.Sequence<Dafny.Rune>.Concat(Dafny.Sequence<Dafny.Rune>.UnicodeFromString("_T"), (i).Drop(new BigInteger(8)));
    }
    public static bool is__dafny__generated__id(Dafny.ISequence<Dafny.Rune> i) {
      return ((((new BigInteger((i).Count)).Sign == 1) && (((i).Select(BigInteger.Zero)) == (new Dafny.Rune('_')))) && (!(DCOMP.__default.has__special((i).Drop(BigInteger.One))))) && (!((new BigInteger((i).Count)) >= (new BigInteger(2))) || (((i).Select(BigInteger.One)) != (new Dafny.Rune('T'))));
    }
    public static bool is__idiomatic__rust__id(Dafny.ISequence<Dafny.Rune> i) {
      return ((((new BigInteger((i).Count)).Sign == 1) && (!(DCOMP.__default.has__special(i)))) && (!(DCOMP.__default.reserved__rust).Contains(i))) && (!(DCOMP.__default.reserved__rust__need__prefix).Contains(i));
    }
    public static Dafny.ISequence<Dafny.Rune> escapeName(Dafny.ISequence<Dafny.Rune> n) {
      return DCOMP.__default.escapeIdent((n));
    }
    public static Dafny.ISequence<Dafny.Rune> escapeIdent(Dafny.ISequence<Dafny.Rune> i) {
      if (DCOMP.__default.is__tuple__numeric(i)) {
        return i;
      } else if (DCOMP.__default.is__tuple__builder(i)) {
        return DCOMP.__default.better__tuple__builder__name(i);
      } else if (((i).Equals(Dafny.Sequence<Dafny.Rune>.UnicodeFromString("self"))) || ((i).Equals(Dafny.Sequence<Dafny.Rune>.UnicodeFromString("Self")))) {
        return Dafny.Sequence<Dafny.Rune>.Concat(Dafny.Sequence<Dafny.Rune>.UnicodeFromString("r#_"), i);
      } else if ((DCOMP.__default.reserved__rust).Contains(i)) {
        return Dafny.Sequence<Dafny.Rune>.Concat(Dafny.Sequence<Dafny.Rune>.UnicodeFromString("r#"), i);
      } else if (DCOMP.__default.is__idiomatic__rust__id(i)) {
        return DCOMP.__default.idiomatic__rust(i);
      } else if (DCOMP.__default.is__dafny__generated__id(i)) {
        return i;
      } else {
        Dafny.ISequence<Dafny.Rune> _0_r = DCOMP.__default.replaceDots(i);
        return Dafny.Sequence<Dafny.Rune>.Concat(Dafny.Sequence<Dafny.Rune>.UnicodeFromString("r#_"), _0_r);
      }
    }
    public static Dafny.ISequence<Dafny.Rune> escapeVar(Dafny.ISequence<Dafny.Rune> f) {
      Dafny.ISequence<Dafny.Rune> _0_r = (f);
      if ((DCOMP.__default.reserved__vars).Contains(_0_r)) {
        return Dafny.Sequence<Dafny.Rune>.Concat(Dafny.Sequence<Dafny.Rune>.UnicodeFromString("_"), _0_r);
      } else {
        return DCOMP.__default.escapeIdent((f));
      }
    }
    public static Dafny.ISequence<Dafny.Rune> AddAssignedPrefix(Dafny.ISequence<Dafny.Rune> rustName) {
      if (((new BigInteger((rustName).Count)) >= (new BigInteger(2))) && (((rustName).Subsequence(BigInteger.Zero, new BigInteger(2))).Equals(Dafny.Sequence<Dafny.Rune>.UnicodeFromString("r#")))) {
        return Dafny.Sequence<Dafny.Rune>.Concat(DCOMP.__default.ASSIGNED__PREFIX, (rustName).Drop(new BigInteger(2)));
      } else {
        return Dafny.Sequence<Dafny.Rune>.Concat(Dafny.Sequence<Dafny.Rune>.Concat(DCOMP.__default.ASSIGNED__PREFIX, Dafny.Sequence<Dafny.Rune>.UnicodeFromString("_")), rustName);
      }
    }
    public static Std.Wrappers._IOption<DAST._IResolvedType> TraitTypeContainingMethodAux(Dafny.ISequence<DAST._IType> rs, Dafny.ISequence<Dafny.Rune> dafnyName)
    {
      if ((new BigInteger((rs).Count)).Sign == 0) {
        return Std.Wrappers.Option<DAST._IResolvedType>.create_None();
      } else {
        Std.Wrappers._IOption<DAST._IResolvedType> _0_res = ((System.Func<Std.Wrappers._IOption<DAST._IResolvedType>>)(() => {
          DAST._IType _source0 = (rs).Select(BigInteger.Zero);
          {
            if (_source0.is_UserDefined) {
              DAST._IResolvedType _1_resolvedType = _source0.dtor_resolved;
              return DCOMP.__default.TraitTypeContainingMethod(_1_resolvedType, dafnyName);
            }
          }
          {
            return Std.Wrappers.Option<DAST._IResolvedType>.create_None();
          }
        }))();
        Std.Wrappers._IOption<DAST._IResolvedType> _source1 = _0_res;
        {
          if (_source1.is_Some) {
            return _0_res;
          }
        }
        {
          return DCOMP.__default.TraitTypeContainingMethodAux((rs).Drop(BigInteger.One), dafnyName);
        }
      }
    }
    public static Std.Wrappers._IOption<DAST._IResolvedType> TraitTypeContainingMethod(DAST._IResolvedType r, Dafny.ISequence<Dafny.Rune> dafnyName)
    {
      DAST._IResolvedType _let_tmp_rhs0 = r;
      Dafny.ISequence<Dafny.ISequence<Dafny.Rune>> _0_path = _let_tmp_rhs0.dtor_path;
      Dafny.ISequence<DAST._IType> _1_typeArgs = _let_tmp_rhs0.dtor_typeArgs;
      DAST._IResolvedTypeBase _2_kind = _let_tmp_rhs0.dtor_kind;
      Dafny.ISequence<DAST._IAttribute> _3_attributes = _let_tmp_rhs0.dtor_attributes;
      Dafny.ISequence<Dafny.ISequence<Dafny.Rune>> _4_properMethods = _let_tmp_rhs0.dtor_properMethods;
      Dafny.ISequence<DAST._IType> _5_extendedTypes = _let_tmp_rhs0.dtor_extendedTypes;
      if ((_4_properMethods).Contains(dafnyName)) {
        return Std.Wrappers.Option<DAST._IResolvedType>.create_Some(r);
      } else {
        return DCOMP.__default.TraitTypeContainingMethodAux(_5_extendedTypes, dafnyName);
      }
    }
    public static Std.Wrappers._IOption<DCOMP._IExternAttribute> OptExtern(DAST._IAttribute attr, Dafny.ISequence<Dafny.Rune> dafnyName)
    {
      if (((attr).dtor_name).Equals(Dafny.Sequence<Dafny.Rune>.UnicodeFromString("extern"))) {
        return Std.Wrappers.Option<DCOMP._IExternAttribute>.create_Some((((new BigInteger(((attr).dtor_args).Count)).Sign == 0) ? (DCOMP.ExternAttribute.create_SimpleExtern(DCOMP.__default.escapeName(dafnyName))) : ((((new BigInteger(((attr).dtor_args).Count)) == (BigInteger.One)) ? (DCOMP.ExternAttribute.create_SimpleExtern(((attr).dtor_args).Select(BigInteger.Zero))) : ((((new BigInteger(((attr).dtor_args).Count)) == (new BigInteger(2))) ? (DCOMP.ExternAttribute.create_AdvancedExtern(DCOMP.__default.SplitRustPathElement(DCOMP.__default.ReplaceDotByDoubleColon(((attr).dtor_args).Select(BigInteger.Zero)), Dafny.Sequence<Dafny.ISequence<Dafny.Rune>>.FromElements(), Dafny.Sequence<Dafny.Rune>.UnicodeFromString("")), ((attr).dtor_args).Select(BigInteger.One))) : (DCOMP.ExternAttribute.create_UnsupportedExtern(Dafny.Sequence<Dafny.Rune>.Concat(Dafny.Sequence<Dafny.Rune>.UnicodeFromString("{:extern} supports only 0, 1 or 2 attributes, got "), Std.Strings.__default.OfNat(new BigInteger(((attr).dtor_args).Count)))))))))));
      } else {
        return Std.Wrappers.Option<DCOMP._IExternAttribute>.create_None();
      }
    }
    public static Dafny.ISequence<Dafny.Rune> ReplaceDotByDoubleColon(Dafny.ISequence<Dafny.Rune> s) {
      Dafny.ISequence<Dafny.Rune> _0___accumulator = Dafny.Sequence<Dafny.Rune>.FromElements();
    TAIL_CALL_START: ;
      if ((new BigInteger((s).Count)).Sign == 0) {
        return Dafny.Sequence<Dafny.Rune>.Concat(_0___accumulator, Dafny.Sequence<Dafny.Rune>.UnicodeFromString(""));
      } else if (((s).Select(BigInteger.Zero)) == (new Dafny.Rune(' '))) {
        return Dafny.Sequence<Dafny.Rune>.Concat(_0___accumulator, s);
      } else {
        _0___accumulator = Dafny.Sequence<Dafny.Rune>.Concat(_0___accumulator, ((((s).Select(BigInteger.Zero)) == (new Dafny.Rune('.'))) ? (Dafny.Sequence<Dafny.Rune>.UnicodeFromString("::")) : (Dafny.Sequence<Dafny.Rune>.FromElements((s).Select(BigInteger.Zero)))));
        Dafny.ISequence<Dafny.Rune> _in0 = (s).Drop(BigInteger.One);
        s = _in0;
        goto TAIL_CALL_START;
      }
    }
    public static Dafny.ISequence<Dafny.ISequence<Dafny.Rune>> SplitRustPathElement(Dafny.ISequence<Dafny.Rune> s, Dafny.ISequence<Dafny.ISequence<Dafny.Rune>> result, Dafny.ISequence<Dafny.Rune> acc)
    {
    TAIL_CALL_START: ;
      if ((new BigInteger((s).Count)).Sign == 0) {
        if ((acc).Equals(Dafny.Sequence<Dafny.Rune>.UnicodeFromString(""))) {
          return result;
        } else {
          return Dafny.Sequence<Dafny.ISequence<Dafny.Rune>>.Concat(result, Dafny.Sequence<Dafny.ISequence<Dafny.Rune>>.FromElements(acc));
        }
      } else if (((new BigInteger((s).Count)) >= (new BigInteger(2))) && (((s).Subsequence(BigInteger.Zero, new BigInteger(2))).Equals(Dafny.Sequence<Dafny.Rune>.UnicodeFromString("::")))) {
        Dafny.ISequence<Dafny.Rune> _in0 = (s).Drop(new BigInteger(2));
        Dafny.ISequence<Dafny.ISequence<Dafny.Rune>> _in1 = Dafny.Sequence<Dafny.ISequence<Dafny.Rune>>.Concat(result, Dafny.Sequence<Dafny.ISequence<Dafny.Rune>>.FromElements(acc));
        Dafny.ISequence<Dafny.Rune> _in2 = Dafny.Sequence<Dafny.Rune>.UnicodeFromString("");
        s = _in0;
        result = _in1;
        acc = _in2;
        goto TAIL_CALL_START;
      } else {
        Dafny.ISequence<Dafny.Rune> _in3 = (s).Drop(BigInteger.One);
        Dafny.ISequence<Dafny.ISequence<Dafny.Rune>> _in4 = result;
        Dafny.ISequence<Dafny.Rune> _in5 = Dafny.Sequence<Dafny.Rune>.Concat(acc, Dafny.Sequence<Dafny.Rune>.FromElements((s).Select(BigInteger.Zero)));
        s = _in3;
        result = _in4;
        acc = _in5;
        goto TAIL_CALL_START;
      }
    }
    public static DCOMP._IExternAttribute ExtractExtern(Dafny.ISequence<DAST._IAttribute> attributes, Dafny.ISequence<Dafny.Rune> dafnyName)
    {
      DCOMP._IExternAttribute res = DCOMP.ExternAttribute.Default();
      BigInteger _hi0 = new BigInteger((attributes).Count);
      for (BigInteger _0_i = BigInteger.Zero; _0_i < _hi0; _0_i++) {
        Std.Wrappers._IOption<DCOMP._IExternAttribute> _1_attr;
        _1_attr = DCOMP.__default.OptExtern((attributes).Select(_0_i), dafnyName);
        Std.Wrappers._IOption<DCOMP._IExternAttribute> _source0 = _1_attr;
        {
          if (_source0.is_Some) {
            DCOMP._IExternAttribute _2_n = _source0.dtor_value;
            res = _2_n;
            return res;
            goto after_match0;
          }
        }
        {
        }
      after_match0: ;
      }
      res = DCOMP.ExternAttribute.create_NoExtern();
      return res;
    }
    public static DCOMP._IExternAttribute ExtractExternMod(DAST._IModule mod) {
      return DCOMP.__default.ExtractExtern((mod).dtor_attributes, (mod).dtor_name);
    }
    public static Dafny.ISet<Dafny.ISequence<Dafny.Rune>> reserved__rust { get {
      return Dafny.Set<Dafny.ISequence<Dafny.Rune>>.FromElements(Dafny.Sequence<Dafny.Rune>.UnicodeFromString("as"), Dafny.Sequence<Dafny.Rune>.UnicodeFromString("async"), Dafny.Sequence<Dafny.Rune>.UnicodeFromString("await"), Dafny.Sequence<Dafny.Rune>.UnicodeFromString("break"), Dafny.Sequence<Dafny.Rune>.UnicodeFromString("const"), Dafny.Sequence<Dafny.Rune>.UnicodeFromString("continue"), Dafny.Sequence<Dafny.Rune>.UnicodeFromString("crate"), Dafny.Sequence<Dafny.Rune>.UnicodeFromString("dyn"), Dafny.Sequence<Dafny.Rune>.UnicodeFromString("else"), Dafny.Sequence<Dafny.Rune>.UnicodeFromString("enum"), Dafny.Sequence<Dafny.Rune>.UnicodeFromString("extern"), Dafny.Sequence<Dafny.Rune>.UnicodeFromString("false"), Dafny.Sequence<Dafny.Rune>.UnicodeFromString("fn"), Dafny.Sequence<Dafny.Rune>.UnicodeFromString("for"), Dafny.Sequence<Dafny.Rune>.UnicodeFromString("if"), Dafny.Sequence<Dafny.Rune>.UnicodeFromString("impl"), Dafny.Sequence<Dafny.Rune>.UnicodeFromString("in"), Dafny.Sequence<Dafny.Rune>.UnicodeFromString("let"), Dafny.Sequence<Dafny.Rune>.UnicodeFromString("loop"), Dafny.Sequence<Dafny.Rune>.UnicodeFromString("match"), Dafny.Sequence<Dafny.Rune>.UnicodeFromString("mod"), Dafny.Sequence<Dafny.Rune>.UnicodeFromString("move"), Dafny.Sequence<Dafny.Rune>.UnicodeFromString("mut"), Dafny.Sequence<Dafny.Rune>.UnicodeFromString("pub"), Dafny.Sequence<Dafny.Rune>.UnicodeFromString("ref"), Dafny.Sequence<Dafny.Rune>.UnicodeFromString("return"), Dafny.Sequence<Dafny.Rune>.UnicodeFromString("static"), Dafny.Sequence<Dafny.Rune>.UnicodeFromString("struct"), Dafny.Sequence<Dafny.Rune>.UnicodeFromString("super"), Dafny.Sequence<Dafny.Rune>.UnicodeFromString("trait"), Dafny.Sequence<Dafny.Rune>.UnicodeFromString("true"), Dafny.Sequence<Dafny.Rune>.UnicodeFromString("type"), Dafny.Sequence<Dafny.Rune>.UnicodeFromString("union"), Dafny.Sequence<Dafny.Rune>.UnicodeFromString("unsafe"), Dafny.Sequence<Dafny.Rune>.UnicodeFromString("use"), Dafny.Sequence<Dafny.Rune>.UnicodeFromString("where"), Dafny.Sequence<Dafny.Rune>.UnicodeFromString("while"), Dafny.Sequence<Dafny.Rune>.UnicodeFromString("Keywords"), Dafny.Sequence<Dafny.Rune>.UnicodeFromString("The"), Dafny.Sequence<Dafny.Rune>.UnicodeFromString("abstract"), Dafny.Sequence<Dafny.Rune>.UnicodeFromString("become"), Dafny.Sequence<Dafny.Rune>.UnicodeFromString("box"), Dafny.Sequence<Dafny.Rune>.UnicodeFromString("do"), Dafny.Sequence<Dafny.Rune>.UnicodeFromString("final"), Dafny.Sequence<Dafny.Rune>.UnicodeFromString("macro"), Dafny.Sequence<Dafny.Rune>.UnicodeFromString("override"), Dafny.Sequence<Dafny.Rune>.UnicodeFromString("priv"), Dafny.Sequence<Dafny.Rune>.UnicodeFromString("try"), Dafny.Sequence<Dafny.Rune>.UnicodeFromString("typeof"), Dafny.Sequence<Dafny.Rune>.UnicodeFromString("unsized"), Dafny.Sequence<Dafny.Rune>.UnicodeFromString("virtual"), Dafny.Sequence<Dafny.Rune>.UnicodeFromString("yield"));
    } }
    public static Dafny.ISet<Dafny.ISequence<Dafny.Rune>> reserved__rust__need__prefix { get {
      return Dafny.Set<Dafny.ISequence<Dafny.Rune>>.FromElements(Dafny.Sequence<Dafny.Rune>.UnicodeFromString("u8"), Dafny.Sequence<Dafny.Rune>.UnicodeFromString("u16"), Dafny.Sequence<Dafny.Rune>.UnicodeFromString("u32"), Dafny.Sequence<Dafny.Rune>.UnicodeFromString("u64"), Dafny.Sequence<Dafny.Rune>.UnicodeFromString("u128"), Dafny.Sequence<Dafny.Rune>.UnicodeFromString("i8"), Dafny.Sequence<Dafny.Rune>.UnicodeFromString("i16"), Dafny.Sequence<Dafny.Rune>.UnicodeFromString("i32"), Dafny.Sequence<Dafny.Rune>.UnicodeFromString("i64"), Dafny.Sequence<Dafny.Rune>.UnicodeFromString("i128"));
    } }
    public static Dafny.ISet<Dafny.ISequence<Dafny.Rune>> reserved__vars { get {
      return Dafny.Set<Dafny.ISequence<Dafny.Rune>>.FromElements(Dafny.Sequence<Dafny.Rune>.UnicodeFromString("None"), Dafny.Sequence<Dafny.Rune>.UnicodeFromString("hash"));
    } }
    public static Dafny.ISequence<Dafny.Rune> ASSIGNED__PREFIX { get {
      return Dafny.Sequence<Dafny.Rune>.UnicodeFromString("_set");
    } }
    public static Dafny.ISequence<Dafny.Rune> IND { get {
      return RAST.__default.IND;
    } }
    public static DAST._IAttribute AttributeOwned { get {
      return DAST.Attribute.create(Dafny.Sequence<Dafny.Rune>.UnicodeFromString("owned"), Dafny.Sequence<Dafny.ISequence<Dafny.Rune>>.FromElements());
    } }
  }

  public interface _IOwnership {
    bool is_OwnershipOwned { get; }
    bool is_OwnershipOwnedBox { get; }
    bool is_OwnershipBorrowed { get; }
    bool is_OwnershipBorrowedMut { get; }
    bool is_OwnershipAutoBorrowed { get; }
    _IOwnership DowncastClone();
  }
  public abstract class Ownership : _IOwnership {
    public Ownership() {
    }
    private static readonly DCOMP._IOwnership theDefault = create_OwnershipOwned();
    public static DCOMP._IOwnership Default() {
      return theDefault;
    }
    private static readonly Dafny.TypeDescriptor<DCOMP._IOwnership> _TYPE = new Dafny.TypeDescriptor<DCOMP._IOwnership>(DCOMP.Ownership.Default());
    public static Dafny.TypeDescriptor<DCOMP._IOwnership> _TypeDescriptor() {
      return _TYPE;
    }
    public static _IOwnership create_OwnershipOwned() {
      return new Ownership_OwnershipOwned();
    }
    public static _IOwnership create_OwnershipOwnedBox() {
      return new Ownership_OwnershipOwnedBox();
    }
    public static _IOwnership create_OwnershipBorrowed() {
      return new Ownership_OwnershipBorrowed();
    }
    public static _IOwnership create_OwnershipBorrowedMut() {
      return new Ownership_OwnershipBorrowedMut();
    }
    public static _IOwnership create_OwnershipAutoBorrowed() {
      return new Ownership_OwnershipAutoBorrowed();
    }
    public bool is_OwnershipOwned { get { return this is Ownership_OwnershipOwned; } }
    public bool is_OwnershipOwnedBox { get { return this is Ownership_OwnershipOwnedBox; } }
    public bool is_OwnershipBorrowed { get { return this is Ownership_OwnershipBorrowed; } }
    public bool is_OwnershipBorrowedMut { get { return this is Ownership_OwnershipBorrowedMut; } }
    public bool is_OwnershipAutoBorrowed { get { return this is Ownership_OwnershipAutoBorrowed; } }
    public static System.Collections.Generic.IEnumerable<_IOwnership> AllSingletonConstructors {
      get {
        yield return Ownership.create_OwnershipOwned();
        yield return Ownership.create_OwnershipOwnedBox();
        yield return Ownership.create_OwnershipBorrowed();
        yield return Ownership.create_OwnershipBorrowedMut();
        yield return Ownership.create_OwnershipAutoBorrowed();
      }
    }
    public abstract _IOwnership DowncastClone();
  }
  public class Ownership_OwnershipOwned : Ownership {
    public Ownership_OwnershipOwned() : base() {
    }
    public override _IOwnership DowncastClone() {
      if (this is _IOwnership dt) { return dt; }
      return new Ownership_OwnershipOwned();
    }
    public override bool Equals(object other) {
      var oth = other as DCOMP.Ownership_OwnershipOwned;
      return oth != null;
    }
    public override int GetHashCode() {
      ulong hash = 5381;
      hash = ((hash << 5) + hash) + 0;
      return (int) hash;
    }
    public override string ToString() {
      string s = "DafnyToRustCompiler.Ownership.OwnershipOwned";
      return s;
    }
  }
  public class Ownership_OwnershipOwnedBox : Ownership {
    public Ownership_OwnershipOwnedBox() : base() {
    }
    public override _IOwnership DowncastClone() {
      if (this is _IOwnership dt) { return dt; }
      return new Ownership_OwnershipOwnedBox();
    }
    public override bool Equals(object other) {
      var oth = other as DCOMP.Ownership_OwnershipOwnedBox;
      return oth != null;
    }
    public override int GetHashCode() {
      ulong hash = 5381;
      hash = ((hash << 5) + hash) + 1;
      return (int) hash;
    }
    public override string ToString() {
      string s = "DafnyToRustCompiler.Ownership.OwnershipOwnedBox";
      return s;
    }
  }
  public class Ownership_OwnershipBorrowed : Ownership {
    public Ownership_OwnershipBorrowed() : base() {
    }
    public override _IOwnership DowncastClone() {
      if (this is _IOwnership dt) { return dt; }
      return new Ownership_OwnershipBorrowed();
    }
    public override bool Equals(object other) {
      var oth = other as DCOMP.Ownership_OwnershipBorrowed;
      return oth != null;
    }
    public override int GetHashCode() {
      ulong hash = 5381;
      hash = ((hash << 5) + hash) + 2;
      return (int) hash;
    }
    public override string ToString() {
      string s = "DafnyToRustCompiler.Ownership.OwnershipBorrowed";
      return s;
    }
  }
  public class Ownership_OwnershipBorrowedMut : Ownership {
    public Ownership_OwnershipBorrowedMut() : base() {
    }
    public override _IOwnership DowncastClone() {
      if (this is _IOwnership dt) { return dt; }
      return new Ownership_OwnershipBorrowedMut();
    }
    public override bool Equals(object other) {
      var oth = other as DCOMP.Ownership_OwnershipBorrowedMut;
      return oth != null;
    }
    public override int GetHashCode() {
      ulong hash = 5381;
      hash = ((hash << 5) + hash) + 3;
      return (int) hash;
    }
    public override string ToString() {
      string s = "DafnyToRustCompiler.Ownership.OwnershipBorrowedMut";
      return s;
    }
  }
  public class Ownership_OwnershipAutoBorrowed : Ownership {
    public Ownership_OwnershipAutoBorrowed() : base() {
    }
    public override _IOwnership DowncastClone() {
      if (this is _IOwnership dt) { return dt; }
      return new Ownership_OwnershipAutoBorrowed();
    }
    public override bool Equals(object other) {
      var oth = other as DCOMP.Ownership_OwnershipAutoBorrowed;
      return oth != null;
    }
    public override int GetHashCode() {
      ulong hash = 5381;
      hash = ((hash << 5) + hash) + 4;
      return (int) hash;
    }
    public override string ToString() {
      string s = "DafnyToRustCompiler.Ownership.OwnershipAutoBorrowed";
      return s;
    }
  }

  public interface _IEnvironment {
    bool is_Environment { get; }
    Dafny.ISequence<Dafny.ISequence<Dafny.Rune>> dtor_names { get; }
    Dafny.IMap<Dafny.ISequence<Dafny.Rune>,RAST._IType> dtor_types { get; }
    _IEnvironment DowncastClone();
    DCOMP._IEnvironment ToOwned();
    bool CanReadWithoutClone(Dafny.ISequence<Dafny.Rune> name);
    bool HasCloneSemantics(Dafny.ISequence<Dafny.Rune> name);
    Std.Wrappers._IOption<RAST._IType> GetType(Dafny.ISequence<Dafny.Rune> name);
    bool IsBorrowed(Dafny.ISequence<Dafny.Rune> name);
    bool IsBorrowedMut(Dafny.ISequence<Dafny.Rune> name);
    DCOMP._IEnvironment AddAssigned(Dafny.ISequence<Dafny.Rune> name, RAST._IType tpe);
    DCOMP._IEnvironment merge(DCOMP._IEnvironment other);
    DCOMP._IEnvironment RemoveAssigned(Dafny.ISequence<Dafny.Rune> name);
  }
  public class Environment : _IEnvironment {
    public readonly Dafny.ISequence<Dafny.ISequence<Dafny.Rune>> _names;
    public readonly Dafny.IMap<Dafny.ISequence<Dafny.Rune>,RAST._IType> _types;
    public Environment(Dafny.ISequence<Dafny.ISequence<Dafny.Rune>> names, Dafny.IMap<Dafny.ISequence<Dafny.Rune>,RAST._IType> types) {
      this._names = names;
      this._types = types;
    }
    public _IEnvironment DowncastClone() {
      if (this is _IEnvironment dt) { return dt; }
      return new Environment(_names, _types);
    }
    public override bool Equals(object other) {
      var oth = other as DCOMP.Environment;
      return oth != null && object.Equals(this._names, oth._names) && object.Equals(this._types, oth._types);
    }
    public override int GetHashCode() {
      ulong hash = 5381;
      hash = ((hash << 5) + hash) + 0;
      hash = ((hash << 5) + hash) + ((ulong)Dafny.Helpers.GetHashCode(this._names));
      hash = ((hash << 5) + hash) + ((ulong)Dafny.Helpers.GetHashCode(this._types));
      return (int) hash;
    }
    public override string ToString() {
      string s = "DafnyToRustCompiler.Environment.Environment";
      s += "(";
      s += Dafny.Helpers.ToString(this._names);
      s += ", ";
      s += Dafny.Helpers.ToString(this._types);
      s += ")";
      return s;
    }
    private static readonly DCOMP._IEnvironment theDefault = create(Dafny.Sequence<Dafny.ISequence<Dafny.Rune>>.Empty, Dafny.Map<Dafny.ISequence<Dafny.Rune>, RAST._IType>.Empty);
    public static DCOMP._IEnvironment Default() {
      return theDefault;
    }
    private static readonly Dafny.TypeDescriptor<DCOMP._IEnvironment> _TYPE = new Dafny.TypeDescriptor<DCOMP._IEnvironment>(DCOMP.Environment.Default());
    public static Dafny.TypeDescriptor<DCOMP._IEnvironment> _TypeDescriptor() {
      return _TYPE;
    }
    public static _IEnvironment create(Dafny.ISequence<Dafny.ISequence<Dafny.Rune>> names, Dafny.IMap<Dafny.ISequence<Dafny.Rune>,RAST._IType> types) {
      return new Environment(names, types);
    }
    public static _IEnvironment create_Environment(Dafny.ISequence<Dafny.ISequence<Dafny.Rune>> names, Dafny.IMap<Dafny.ISequence<Dafny.Rune>,RAST._IType> types) {
      return create(names, types);
    }
    public bool is_Environment { get { return true; } }
    public Dafny.ISequence<Dafny.ISequence<Dafny.Rune>> dtor_names {
      get {
        return this._names;
      }
    }
    public Dafny.IMap<Dafny.ISequence<Dafny.Rune>,RAST._IType> dtor_types {
      get {
        return this._types;
      }
    }
    public DCOMP._IEnvironment ToOwned() {
      DCOMP._IEnvironment _0_dt__update__tmp_h0 = this;
      Dafny.IMap<Dafny.ISequence<Dafny.Rune>,RAST._IType> _1_dt__update_htypes_h0 = ((System.Func<Dafny.IMap<Dafny.ISequence<Dafny.Rune>,RAST._IType>>)(() => {
        var _coll0 = new System.Collections.Generic.List<Dafny.Pair<Dafny.ISequence<Dafny.Rune>,RAST._IType>>();
        foreach (Dafny.ISequence<Dafny.Rune> _compr_0 in ((this).dtor_types).Keys.Elements) {
          Dafny.ISequence<Dafny.Rune> _2_k = (Dafny.ISequence<Dafny.Rune>)_compr_0;
          if (((this).dtor_types).Contains(_2_k)) {
            _coll0.Add(new Dafny.Pair<Dafny.ISequence<Dafny.Rune>,RAST._IType>(_2_k, (Dafny.Map<Dafny.ISequence<Dafny.Rune>, RAST._IType>.Select((this).dtor_types,_2_k)).ToOwned()));
          }
        }
        return Dafny.Map<Dafny.ISequence<Dafny.Rune>,RAST._IType>.FromCollection(_coll0);
      }))();
      return DCOMP.Environment.create((_0_dt__update__tmp_h0).dtor_names, _1_dt__update_htypes_h0);
    }
    public static DCOMP._IEnvironment Empty() {
      return DCOMP.Environment.create(Dafny.Sequence<Dafny.ISequence<Dafny.Rune>>.FromElements(), Dafny.Map<Dafny.ISequence<Dafny.Rune>, RAST._IType>.FromElements());
    }
    public bool CanReadWithoutClone(Dafny.ISequence<Dafny.Rune> name) {
      return (((this).dtor_types).Contains(name)) && ((Dafny.Map<Dafny.ISequence<Dafny.Rune>, RAST._IType>.Select((this).dtor_types,name)).CanReadWithoutClone());
    }
    public bool HasCloneSemantics(Dafny.ISequence<Dafny.Rune> name) {
      return !((this).CanReadWithoutClone(name));
    }
    public Std.Wrappers._IOption<RAST._IType> GetType(Dafny.ISequence<Dafny.Rune> name) {
      if (((this).dtor_types).Contains(name)) {
        return Std.Wrappers.Option<RAST._IType>.create_Some(Dafny.Map<Dafny.ISequence<Dafny.Rune>, RAST._IType>.Select((this).dtor_types,name));
      } else {
        return Std.Wrappers.Option<RAST._IType>.create_None();
      }
    }
    public bool IsBorrowed(Dafny.ISequence<Dafny.Rune> name) {
      return (((this).dtor_types).Contains(name)) && ((Dafny.Map<Dafny.ISequence<Dafny.Rune>, RAST._IType>.Select((this).dtor_types,name)).is_Borrowed);
    }
    public bool IsBorrowedMut(Dafny.ISequence<Dafny.Rune> name) {
      return (((this).dtor_types).Contains(name)) && ((Dafny.Map<Dafny.ISequence<Dafny.Rune>, RAST._IType>.Select((this).dtor_types,name)).is_BorrowedMut);
    }
    public DCOMP._IEnvironment AddAssigned(Dafny.ISequence<Dafny.Rune> name, RAST._IType tpe)
    {
      return DCOMP.Environment.create(Dafny.Sequence<Dafny.ISequence<Dafny.Rune>>.Concat((this).dtor_names, Dafny.Sequence<Dafny.ISequence<Dafny.Rune>>.FromElements(name)), Dafny.Map<Dafny.ISequence<Dafny.Rune>, RAST._IType>.Update((this).dtor_types, name, tpe));
    }
    public DCOMP._IEnvironment merge(DCOMP._IEnvironment other) {
      return DCOMP.Environment.create(Dafny.Sequence<Dafny.ISequence<Dafny.Rune>>.Concat((this).dtor_names, (other).dtor_names), Dafny.Map<Dafny.ISequence<Dafny.Rune>, RAST._IType>.Merge((this).dtor_types, (other).dtor_types));
    }
    public DCOMP._IEnvironment RemoveAssigned(Dafny.ISequence<Dafny.Rune> name) {
      BigInteger _0_indexInEnv = Std.Collections.Seq.__default.IndexOf<Dafny.ISequence<Dafny.Rune>>((this).dtor_names, name);
      return DCOMP.Environment.create(Dafny.Sequence<Dafny.ISequence<Dafny.Rune>>.Concat(((this).dtor_names).Subsequence(BigInteger.Zero, _0_indexInEnv), ((this).dtor_names).Drop((_0_indexInEnv) + (BigInteger.One))), Dafny.Map<Dafny.ISequence<Dafny.Rune>, RAST._IType>.Subtract((this).dtor_types, Dafny.Set<Dafny.ISequence<Dafny.Rune>>.FromElements(name)));
    }
  }

  public interface _IPointerType {
    bool is_Raw { get; }
    bool is_RcMut { get; }
    _IPointerType DowncastClone();
  }
  public abstract class PointerType : _IPointerType {
    public PointerType() {
    }
    private static readonly DCOMP._IPointerType theDefault = create_Raw();
    public static DCOMP._IPointerType Default() {
      return theDefault;
    }
    private static readonly Dafny.TypeDescriptor<DCOMP._IPointerType> _TYPE = new Dafny.TypeDescriptor<DCOMP._IPointerType>(DCOMP.PointerType.Default());
    public static Dafny.TypeDescriptor<DCOMP._IPointerType> _TypeDescriptor() {
      return _TYPE;
    }
    public static _IPointerType create_Raw() {
      return new PointerType_Raw();
    }
    public static _IPointerType create_RcMut() {
      return new PointerType_RcMut();
    }
    public bool is_Raw { get { return this is PointerType_Raw; } }
    public bool is_RcMut { get { return this is PointerType_RcMut; } }
    public static System.Collections.Generic.IEnumerable<_IPointerType> AllSingletonConstructors {
      get {
        yield return PointerType.create_Raw();
        yield return PointerType.create_RcMut();
      }
    }
    public abstract _IPointerType DowncastClone();
  }
  public class PointerType_Raw : PointerType {
    public PointerType_Raw() : base() {
    }
    public override _IPointerType DowncastClone() {
      if (this is _IPointerType dt) { return dt; }
      return new PointerType_Raw();
    }
    public override bool Equals(object other) {
      var oth = other as DCOMP.PointerType_Raw;
      return oth != null;
    }
    public override int GetHashCode() {
      ulong hash = 5381;
      hash = ((hash << 5) + hash) + 0;
      return (int) hash;
    }
    public override string ToString() {
      string s = "DafnyToRustCompiler.PointerType.Raw";
      return s;
    }
  }
  public class PointerType_RcMut : PointerType {
    public PointerType_RcMut() : base() {
    }
    public override _IPointerType DowncastClone() {
      if (this is _IPointerType dt) { return dt; }
      return new PointerType_RcMut();
    }
    public override bool Equals(object other) {
      var oth = other as DCOMP.PointerType_RcMut;
      return oth != null;
    }
    public override int GetHashCode() {
      ulong hash = 5381;
      hash = ((hash << 5) + hash) + 1;
      return (int) hash;
    }
    public override string ToString() {
      string s = "DafnyToRustCompiler.PointerType.RcMut";
      return s;
    }
  }

  public interface _ICharType {
    bool is_UTF16 { get; }
    bool is_UTF32 { get; }
    _ICharType DowncastClone();
  }
  public abstract class CharType : _ICharType {
    public CharType() {
    }
    private static readonly DCOMP._ICharType theDefault = create_UTF16();
    public static DCOMP._ICharType Default() {
      return theDefault;
    }
    private static readonly Dafny.TypeDescriptor<DCOMP._ICharType> _TYPE = new Dafny.TypeDescriptor<DCOMP._ICharType>(DCOMP.CharType.Default());
    public static Dafny.TypeDescriptor<DCOMP._ICharType> _TypeDescriptor() {
      return _TYPE;
    }
    public static _ICharType create_UTF16() {
      return new CharType_UTF16();
    }
    public static _ICharType create_UTF32() {
      return new CharType_UTF32();
    }
    public bool is_UTF16 { get { return this is CharType_UTF16; } }
    public bool is_UTF32 { get { return this is CharType_UTF32; } }
    public static System.Collections.Generic.IEnumerable<_ICharType> AllSingletonConstructors {
      get {
        yield return CharType.create_UTF16();
        yield return CharType.create_UTF32();
      }
    }
    public abstract _ICharType DowncastClone();
  }
  public class CharType_UTF16 : CharType {
    public CharType_UTF16() : base() {
    }
    public override _ICharType DowncastClone() {
      if (this is _ICharType dt) { return dt; }
      return new CharType_UTF16();
    }
    public override bool Equals(object other) {
      var oth = other as DCOMP.CharType_UTF16;
      return oth != null;
    }
    public override int GetHashCode() {
      ulong hash = 5381;
      hash = ((hash << 5) + hash) + 0;
      return (int) hash;
    }
    public override string ToString() {
      string s = "DafnyToRustCompiler.CharType.UTF16";
      return s;
    }
  }
  public class CharType_UTF32 : CharType {
    public CharType_UTF32() : base() {
    }
    public override _ICharType DowncastClone() {
      if (this is _ICharType dt) { return dt; }
      return new CharType_UTF32();
    }
    public override bool Equals(object other) {
      var oth = other as DCOMP.CharType_UTF32;
      return oth != null;
    }
    public override int GetHashCode() {
      ulong hash = 5381;
      hash = ((hash << 5) + hash) + 1;
      return (int) hash;
    }
    public override string ToString() {
      string s = "DafnyToRustCompiler.CharType.UTF32";
      return s;
    }
  }

  public interface _IRootType {
    bool is_RootCrate { get; }
    bool is_RootPath { get; }
    Dafny.ISequence<Dafny.Rune> dtor_moduleName { get; }
    _IRootType DowncastClone();
  }
  public abstract class RootType : _IRootType {
    public RootType() {
    }
    private static readonly DCOMP._IRootType theDefault = create_RootCrate();
    public static DCOMP._IRootType Default() {
      return theDefault;
    }
    private static readonly Dafny.TypeDescriptor<DCOMP._IRootType> _TYPE = new Dafny.TypeDescriptor<DCOMP._IRootType>(DCOMP.RootType.Default());
    public static Dafny.TypeDescriptor<DCOMP._IRootType> _TypeDescriptor() {
      return _TYPE;
    }
    public static _IRootType create_RootCrate() {
      return new RootType_RootCrate();
    }
    public static _IRootType create_RootPath(Dafny.ISequence<Dafny.Rune> moduleName) {
      return new RootType_RootPath(moduleName);
    }
    public bool is_RootCrate { get { return this is RootType_RootCrate; } }
    public bool is_RootPath { get { return this is RootType_RootPath; } }
    public Dafny.ISequence<Dafny.Rune> dtor_moduleName {
      get {
        var d = this;
        return ((RootType_RootPath)d)._moduleName;
      }
    }
    public abstract _IRootType DowncastClone();
  }
  public class RootType_RootCrate : RootType {
    public RootType_RootCrate() : base() {
    }
    public override _IRootType DowncastClone() {
      if (this is _IRootType dt) { return dt; }
      return new RootType_RootCrate();
    }
    public override bool Equals(object other) {
      var oth = other as DCOMP.RootType_RootCrate;
      return oth != null;
    }
    public override int GetHashCode() {
      ulong hash = 5381;
      hash = ((hash << 5) + hash) + 0;
      return (int) hash;
    }
    public override string ToString() {
      string s = "DafnyToRustCompiler.RootType.RootCrate";
      return s;
    }
  }
  public class RootType_RootPath : RootType {
    public readonly Dafny.ISequence<Dafny.Rune> _moduleName;
    public RootType_RootPath(Dafny.ISequence<Dafny.Rune> moduleName) : base() {
      this._moduleName = moduleName;
    }
    public override _IRootType DowncastClone() {
      if (this is _IRootType dt) { return dt; }
      return new RootType_RootPath(_moduleName);
    }
    public override bool Equals(object other) {
      var oth = other as DCOMP.RootType_RootPath;
      return oth != null && object.Equals(this._moduleName, oth._moduleName);
    }
    public override int GetHashCode() {
      ulong hash = 5381;
      hash = ((hash << 5) + hash) + 1;
      hash = ((hash << 5) + hash) + ((ulong)Dafny.Helpers.GetHashCode(this._moduleName));
      return (int) hash;
    }
    public override string ToString() {
      string s = "DafnyToRustCompiler.RootType.RootPath";
      s += "(";
      s += this._moduleName.ToVerbatimString(true);
      s += ")";
      return s;
    }
  }

  public interface _IGenTypeContext {
    bool is_GenTypeContext { get; }
    bool dtor_forTraitParents { get; }
  }
  public class GenTypeContext : _IGenTypeContext {
    public readonly bool _forTraitParents;
    public GenTypeContext(bool forTraitParents) {
      this._forTraitParents = forTraitParents;
    }
    public static bool DowncastClone(bool _this) {
      return _this;
    }
    public override bool Equals(object other) {
      var oth = other as DCOMP.GenTypeContext;
      return oth != null && this._forTraitParents == oth._forTraitParents;
    }
    public override int GetHashCode() {
      ulong hash = 5381;
      hash = ((hash << 5) + hash) + 0;
      hash = ((hash << 5) + hash) + ((ulong)Dafny.Helpers.GetHashCode(this._forTraitParents));
      return (int) hash;
    }
    public override string ToString() {
      string s = "DafnyToRustCompiler.GenTypeContext.GenTypeContext";
      s += "(";
      s += Dafny.Helpers.ToString(this._forTraitParents);
      s += ")";
      return s;
    }
    private static readonly bool theDefault = false;
    public static bool Default() {
      return theDefault;
    }
    private static readonly Dafny.TypeDescriptor<bool> _TYPE = new Dafny.TypeDescriptor<bool>(false);
    public static Dafny.TypeDescriptor<bool> _TypeDescriptor() {
      return _TYPE;
    }
    public static _IGenTypeContext create(bool forTraitParents) {
      return new GenTypeContext(forTraitParents);
    }
    public static _IGenTypeContext create_GenTypeContext(bool forTraitParents) {
      return create(forTraitParents);
    }
    public bool is_GenTypeContext { get { return true; } }
    public bool dtor_forTraitParents {
      get {
        return this._forTraitParents;
      }
    }
    public static bool ForTraitParents() {
      return true;
    }
    public static bool @default() {
      return false;
    }
  }

  public interface _ISelfInfo {
    bool is_NoSelf { get; }
    bool is_ThisTyped { get; }
    Dafny.ISequence<Dafny.Rune> dtor_rSelfName { get; }
    DAST._IType dtor_dafnyType { get; }
    _ISelfInfo DowncastClone();
    bool IsSelf();
  }
  public abstract class SelfInfo : _ISelfInfo {
    public SelfInfo() {
    }
    private static readonly DCOMP._ISelfInfo theDefault = create_NoSelf();
    public static DCOMP._ISelfInfo Default() {
      return theDefault;
    }
    private static readonly Dafny.TypeDescriptor<DCOMP._ISelfInfo> _TYPE = new Dafny.TypeDescriptor<DCOMP._ISelfInfo>(DCOMP.SelfInfo.Default());
    public static Dafny.TypeDescriptor<DCOMP._ISelfInfo> _TypeDescriptor() {
      return _TYPE;
    }
    public static _ISelfInfo create_NoSelf() {
      return new SelfInfo_NoSelf();
    }
    public static _ISelfInfo create_ThisTyped(Dafny.ISequence<Dafny.Rune> rSelfName, DAST._IType dafnyType) {
      return new SelfInfo_ThisTyped(rSelfName, dafnyType);
    }
    public bool is_NoSelf { get { return this is SelfInfo_NoSelf; } }
    public bool is_ThisTyped { get { return this is SelfInfo_ThisTyped; } }
    public Dafny.ISequence<Dafny.Rune> dtor_rSelfName {
      get {
        var d = this;
        return ((SelfInfo_ThisTyped)d)._rSelfName;
      }
    }
    public DAST._IType dtor_dafnyType {
      get {
        var d = this;
        return ((SelfInfo_ThisTyped)d)._dafnyType;
      }
    }
    public abstract _ISelfInfo DowncastClone();
    public bool IsSelf() {
      return ((this).is_ThisTyped) && (((this).dtor_rSelfName).Equals(Dafny.Sequence<Dafny.Rune>.UnicodeFromString("self")));
    }
  }
  public class SelfInfo_NoSelf : SelfInfo {
    public SelfInfo_NoSelf() : base() {
    }
    public override _ISelfInfo DowncastClone() {
      if (this is _ISelfInfo dt) { return dt; }
      return new SelfInfo_NoSelf();
    }
    public override bool Equals(object other) {
      var oth = other as DCOMP.SelfInfo_NoSelf;
      return oth != null;
    }
    public override int GetHashCode() {
      ulong hash = 5381;
      hash = ((hash << 5) + hash) + 0;
      return (int) hash;
    }
    public override string ToString() {
      string s = "DafnyToRustCompiler.SelfInfo.NoSelf";
      return s;
    }
  }
  public class SelfInfo_ThisTyped : SelfInfo {
    public readonly Dafny.ISequence<Dafny.Rune> _rSelfName;
    public readonly DAST._IType _dafnyType;
    public SelfInfo_ThisTyped(Dafny.ISequence<Dafny.Rune> rSelfName, DAST._IType dafnyType) : base() {
      this._rSelfName = rSelfName;
      this._dafnyType = dafnyType;
    }
    public override _ISelfInfo DowncastClone() {
      if (this is _ISelfInfo dt) { return dt; }
      return new SelfInfo_ThisTyped(_rSelfName, _dafnyType);
    }
    public override bool Equals(object other) {
      var oth = other as DCOMP.SelfInfo_ThisTyped;
      return oth != null && object.Equals(this._rSelfName, oth._rSelfName) && object.Equals(this._dafnyType, oth._dafnyType);
    }
    public override int GetHashCode() {
      ulong hash = 5381;
      hash = ((hash << 5) + hash) + 1;
      hash = ((hash << 5) + hash) + ((ulong)Dafny.Helpers.GetHashCode(this._rSelfName));
      hash = ((hash << 5) + hash) + ((ulong)Dafny.Helpers.GetHashCode(this._dafnyType));
      return (int) hash;
    }
    public override string ToString() {
      string s = "DafnyToRustCompiler.SelfInfo.ThisTyped";
      s += "(";
      s += this._rSelfName.ToVerbatimString(true);
      s += ", ";
      s += Dafny.Helpers.ToString(this._dafnyType);
      s += ")";
      return s;
    }
  }

  public interface _IExternAttribute {
    bool is_NoExtern { get; }
    bool is_SimpleExtern { get; }
    bool is_AdvancedExtern { get; }
    bool is_UnsupportedExtern { get; }
    Dafny.ISequence<Dafny.Rune> dtor_overrideName { get; }
    Dafny.ISequence<Dafny.ISequence<Dafny.Rune>> dtor_enclosingModule { get; }
    Dafny.ISequence<Dafny.Rune> dtor_reason { get; }
    _IExternAttribute DowncastClone();
  }
  public abstract class ExternAttribute : _IExternAttribute {
    public ExternAttribute() {
    }
    private static readonly DCOMP._IExternAttribute theDefault = create_NoExtern();
    public static DCOMP._IExternAttribute Default() {
      return theDefault;
    }
    private static readonly Dafny.TypeDescriptor<DCOMP._IExternAttribute> _TYPE = new Dafny.TypeDescriptor<DCOMP._IExternAttribute>(DCOMP.ExternAttribute.Default());
    public static Dafny.TypeDescriptor<DCOMP._IExternAttribute> _TypeDescriptor() {
      return _TYPE;
    }
    public static _IExternAttribute create_NoExtern() {
      return new ExternAttribute_NoExtern();
    }
    public static _IExternAttribute create_SimpleExtern(Dafny.ISequence<Dafny.Rune> overrideName) {
      return new ExternAttribute_SimpleExtern(overrideName);
    }
    public static _IExternAttribute create_AdvancedExtern(Dafny.ISequence<Dafny.ISequence<Dafny.Rune>> enclosingModule, Dafny.ISequence<Dafny.Rune> overrideName) {
      return new ExternAttribute_AdvancedExtern(enclosingModule, overrideName);
    }
    public static _IExternAttribute create_UnsupportedExtern(Dafny.ISequence<Dafny.Rune> reason) {
      return new ExternAttribute_UnsupportedExtern(reason);
    }
    public bool is_NoExtern { get { return this is ExternAttribute_NoExtern; } }
    public bool is_SimpleExtern { get { return this is ExternAttribute_SimpleExtern; } }
    public bool is_AdvancedExtern { get { return this is ExternAttribute_AdvancedExtern; } }
    public bool is_UnsupportedExtern { get { return this is ExternAttribute_UnsupportedExtern; } }
    public Dafny.ISequence<Dafny.Rune> dtor_overrideName {
      get {
        var d = this;
        if (d is ExternAttribute_SimpleExtern) { return ((ExternAttribute_SimpleExtern)d)._overrideName; }
        return ((ExternAttribute_AdvancedExtern)d)._overrideName;
      }
    }
    public Dafny.ISequence<Dafny.ISequence<Dafny.Rune>> dtor_enclosingModule {
      get {
        var d = this;
        return ((ExternAttribute_AdvancedExtern)d)._enclosingModule;
      }
    }
    public Dafny.ISequence<Dafny.Rune> dtor_reason {
      get {
        var d = this;
        return ((ExternAttribute_UnsupportedExtern)d)._reason;
      }
    }
    public abstract _IExternAttribute DowncastClone();
  }
  public class ExternAttribute_NoExtern : ExternAttribute {
    public ExternAttribute_NoExtern() : base() {
    }
    public override _IExternAttribute DowncastClone() {
      if (this is _IExternAttribute dt) { return dt; }
      return new ExternAttribute_NoExtern();
    }
    public override bool Equals(object other) {
      var oth = other as DCOMP.ExternAttribute_NoExtern;
      return oth != null;
    }
    public override int GetHashCode() {
      ulong hash = 5381;
      hash = ((hash << 5) + hash) + 0;
      return (int) hash;
    }
    public override string ToString() {
      string s = "DafnyToRustCompiler.ExternAttribute.NoExtern";
      return s;
    }
  }
  public class ExternAttribute_SimpleExtern : ExternAttribute {
    public readonly Dafny.ISequence<Dafny.Rune> _overrideName;
    public ExternAttribute_SimpleExtern(Dafny.ISequence<Dafny.Rune> overrideName) : base() {
      this._overrideName = overrideName;
    }
    public override _IExternAttribute DowncastClone() {
      if (this is _IExternAttribute dt) { return dt; }
      return new ExternAttribute_SimpleExtern(_overrideName);
    }
    public override bool Equals(object other) {
      var oth = other as DCOMP.ExternAttribute_SimpleExtern;
      return oth != null && object.Equals(this._overrideName, oth._overrideName);
    }
    public override int GetHashCode() {
      ulong hash = 5381;
      hash = ((hash << 5) + hash) + 1;
      hash = ((hash << 5) + hash) + ((ulong)Dafny.Helpers.GetHashCode(this._overrideName));
      return (int) hash;
    }
    public override string ToString() {
      string s = "DafnyToRustCompiler.ExternAttribute.SimpleExtern";
      s += "(";
      s += this._overrideName.ToVerbatimString(true);
      s += ")";
      return s;
    }
  }
  public class ExternAttribute_AdvancedExtern : ExternAttribute {
    public readonly Dafny.ISequence<Dafny.ISequence<Dafny.Rune>> _enclosingModule;
    public readonly Dafny.ISequence<Dafny.Rune> _overrideName;
    public ExternAttribute_AdvancedExtern(Dafny.ISequence<Dafny.ISequence<Dafny.Rune>> enclosingModule, Dafny.ISequence<Dafny.Rune> overrideName) : base() {
      this._enclosingModule = enclosingModule;
      this._overrideName = overrideName;
    }
    public override _IExternAttribute DowncastClone() {
      if (this is _IExternAttribute dt) { return dt; }
      return new ExternAttribute_AdvancedExtern(_enclosingModule, _overrideName);
    }
    public override bool Equals(object other) {
      var oth = other as DCOMP.ExternAttribute_AdvancedExtern;
      return oth != null && object.Equals(this._enclosingModule, oth._enclosingModule) && object.Equals(this._overrideName, oth._overrideName);
    }
    public override int GetHashCode() {
      ulong hash = 5381;
      hash = ((hash << 5) + hash) + 2;
      hash = ((hash << 5) + hash) + ((ulong)Dafny.Helpers.GetHashCode(this._enclosingModule));
      hash = ((hash << 5) + hash) + ((ulong)Dafny.Helpers.GetHashCode(this._overrideName));
      return (int) hash;
    }
    public override string ToString() {
      string s = "DafnyToRustCompiler.ExternAttribute.AdvancedExtern";
      s += "(";
      s += Dafny.Helpers.ToString(this._enclosingModule);
      s += ", ";
      s += this._overrideName.ToVerbatimString(true);
      s += ")";
      return s;
    }
  }
  public class ExternAttribute_UnsupportedExtern : ExternAttribute {
    public readonly Dafny.ISequence<Dafny.Rune> _reason;
    public ExternAttribute_UnsupportedExtern(Dafny.ISequence<Dafny.Rune> reason) : base() {
      this._reason = reason;
    }
    public override _IExternAttribute DowncastClone() {
      if (this is _IExternAttribute dt) { return dt; }
      return new ExternAttribute_UnsupportedExtern(_reason);
    }
    public override bool Equals(object other) {
      var oth = other as DCOMP.ExternAttribute_UnsupportedExtern;
      return oth != null && object.Equals(this._reason, oth._reason);
    }
    public override int GetHashCode() {
      ulong hash = 5381;
      hash = ((hash << 5) + hash) + 3;
      hash = ((hash << 5) + hash) + ((ulong)Dafny.Helpers.GetHashCode(this._reason));
      return (int) hash;
    }
    public override string ToString() {
      string s = "DafnyToRustCompiler.ExternAttribute.UnsupportedExtern";
      s += "(";
      s += this._reason.ToVerbatimString(true);
      s += ")";
      return s;
    }
  }

  public partial class COMP {
    public COMP() {
      this.error = Std.Wrappers.Option<Dafny.ISequence<Dafny.Rune>>.Default();
      this.optimizations = Dafny.Sequence<Func<RAST._IMod, RAST._IMod>>.Empty;
      this._charType = DCOMP.CharType.Default();
      this._pointerType = DCOMP.PointerType.Default();
      this._rootType = DCOMP.RootType.Default();
    }
    public RAST._IType Object(RAST._IType underlying) {
      if (((this).pointerType).is_Raw) {
        return RAST.__default.PtrType(underlying);
      } else {
        return RAST.__default.ObjectType(underlying);
      }
    }
<<<<<<< HEAD
    public RAST._IExpr UnreachablePanicIfVerified(Dafny.ISequence<Dafny.Rune> optText) {
      if (((this).ObjectType).is_RawPointers) {
        return RAST.__default.Unsafe(RAST.Expr.create_Block(((((RAST.__default.std).MSel(Dafny.Sequence<Dafny.Rune>.UnicodeFromString("hint"))).AsExpr()).FSel(Dafny.Sequence<Dafny.Rune>.UnicodeFromString("unreachable_unchecked"))).Apply0()));
=======
    public Dafny.ISequence<Dafny.Rune> UnreachablePanicIfVerified(Dafny.ISequence<Dafny.Rune> optText) {
      if (((this).pointerType).is_Raw) {
        return Dafny.Sequence<Dafny.Rune>.UnicodeFromString("unsafe { ::std::hint::unreachable_unchecked() }");
>>>>>>> 5a42b5ad
      } else if ((optText).Equals(Dafny.Sequence<Dafny.Rune>.UnicodeFromString(""))) {
        return (RAST.Expr.create_Identifier(Dafny.Sequence<Dafny.Rune>.UnicodeFromString("panic!"))).Apply0();
      } else {
        return (RAST.Expr.create_Identifier(Dafny.Sequence<Dafny.Rune>.UnicodeFromString("panic!"))).Apply1(RAST.Expr.create_LiteralString(optText, false, false));
      }
    }
    public Std.Wrappers._IOption<Dafny.ISequence<Dafny.Rune>> error {get; set;}
    public Dafny.ISequence<Func<RAST._IMod, RAST._IMod>> optimizations {get; set;}
    public void __ctor(DCOMP._ICharType charType, DCOMP._IPointerType pointerType, DCOMP._IRootType rootType)
    {
      (this)._charType = charType;
      (this)._pointerType = pointerType;
      (this)._rootType = rootType;
      (this).error = Std.Wrappers.Option<Dafny.ISequence<Dafny.Rune>>.create_None();
<<<<<<< HEAD
      (this).optimizations = Dafny.Sequence<Func<RAST._IMod, RAST._IMod>>.FromElements(ExpressionOptimization.__default.apply, FactorPathsOptimization.__default.apply(RAST.__default.crate));
=======
      (this).optimizations = Dafny.Sequence<Func<RAST._IMod, RAST._IMod>>.FromElements(FactorPathsOptimization.__default.apply((this).thisFile));
>>>>>>> 5a42b5ad
    }
    public static Dafny.ISequence<Dafny.ISequence<Dafny.Rune>> ContainingPathToRust(Dafny.ISequence<Dafny.ISequence<Dafny.Rune>> containingPath) {
      return Std.Collections.Seq.__default.Map<Dafny.ISequence<Dafny.Rune>, Dafny.ISequence<Dafny.Rune>>(((System.Func<Dafny.ISequence<Dafny.Rune>, Dafny.ISequence<Dafny.Rune>>)((_0_i) => {
        return DCOMP.__default.escapeName((_0_i));
      })), containingPath);
    }
    public bool HasAttribute(Dafny.ISequence<DAST._IAttribute> attributes, Dafny.ISequence<Dafny.Rune> name)
    {
      return Dafny.Helpers.Id<Func<Dafny.ISequence<DAST._IAttribute>, Dafny.ISequence<Dafny.Rune>, bool>>((_0_attributes, _1_name) => Dafny.Helpers.Quantifier<DAST._IAttribute>((_0_attributes).UniqueElements, false, (((_exists_var_0) => {
        DAST._IAttribute _2_attribute = (DAST._IAttribute)_exists_var_0;
        return ((_0_attributes).Contains(_2_attribute)) && ((((_2_attribute).dtor_name).Equals(_1_name)) && ((new BigInteger(((_2_attribute).dtor_args).Count)).Sign == 0));
      }))))(attributes, name);
    }
    public DafnyCompilerRustUtils._ISeqMap<Dafny.ISequence<Dafny.Rune>, DafnyCompilerRustUtils._IGatheringModule> GenModule(DAST._IModule mod, Dafny.ISequence<Dafny.ISequence<Dafny.Rune>> containingPath)
    {
      DafnyCompilerRustUtils._ISeqMap<Dafny.ISequence<Dafny.Rune>, DafnyCompilerRustUtils._IGatheringModule> s = DafnyCompilerRustUtils.SeqMap<Dafny.ISequence<Dafny.Rune>, DafnyCompilerRustUtils._IGatheringModule>.Default();
      _System._ITuple2<Dafny.ISequence<Dafny.ISequence<Dafny.Rune>>, Dafny.ISequence<Dafny.Rune>> _let_tmp_rhs0 = DafnyCompilerRustUtils.__default.DafnyNameToContainingPathAndName((mod).dtor_name, Dafny.Sequence<Dafny.ISequence<Dafny.Rune>>.FromElements());
      Dafny.ISequence<Dafny.ISequence<Dafny.Rune>> _0_innerPath = _let_tmp_rhs0.dtor__0;
      Dafny.ISequence<Dafny.Rune> _1_innerName = _let_tmp_rhs0.dtor__1;
      Dafny.ISequence<Dafny.ISequence<Dafny.Rune>> _2_containingPath;
      _2_containingPath = Dafny.Sequence<Dafny.ISequence<Dafny.Rune>>.Concat(containingPath, _0_innerPath);
      Dafny.ISequence<Dafny.Rune> _3_modName;
      _3_modName = DCOMP.__default.escapeName(_1_innerName);
      if (((mod).dtor_body).is_None) {
        s = DafnyCompilerRustUtils.GatheringModule.Wrap(DCOMP.COMP.ContainingPathToRust(_2_containingPath), RAST.Mod.create_ExternMod(_3_modName));
      } else {
        DCOMP._IExternAttribute _4_optExtern;
        _4_optExtern = DCOMP.__default.ExtractExternMod(mod);
        Dafny.ISequence<Dafny.ISequence<Dafny.Rune>> _5_attributes;
        _5_attributes = Dafny.Sequence<Dafny.ISequence<Dafny.Rune>>.FromElements();
        if ((this).HasAttribute((mod).dtor_attributes, Dafny.Sequence<Dafny.Rune>.UnicodeFromString("rust_cfg_test"))) {
          _5_attributes = Dafny.Sequence<Dafny.ISequence<Dafny.Rune>>.FromElements(Dafny.Sequence<Dafny.Rune>.UnicodeFromString("#[cfg(test)]"));
        }
        Dafny.ISequence<RAST._IModDecl> _6_body;
        DafnyCompilerRustUtils._ISeqMap<Dafny.ISequence<Dafny.Rune>, DafnyCompilerRustUtils._IGatheringModule> _7_allmodules;
        Dafny.ISequence<RAST._IModDecl> _out0;
        DafnyCompilerRustUtils._ISeqMap<Dafny.ISequence<Dafny.Rune>, DafnyCompilerRustUtils._IGatheringModule> _out1;
        (this).GenModuleBody(((mod).dtor_body).dtor_value, Dafny.Sequence<Dafny.ISequence<Dafny.Rune>>.Concat(_2_containingPath, Dafny.Sequence<Dafny.ISequence<Dafny.Rune>>.FromElements(_1_innerName)), out _out0, out _out1);
        _6_body = _out0;
        _7_allmodules = _out1;
        if ((_4_optExtern).is_SimpleExtern) {
          if ((mod).dtor_requiresExterns) {
<<<<<<< HEAD
            _6_body = Dafny.Sequence<RAST._IModDecl>.Concat(Dafny.Sequence<RAST._IModDecl>.FromElements(RAST.ModDecl.create_UseDecl(RAST.Use.create(RAST.Visibility.create_PUB(), (((RAST.__default.crate).MSel(DCOMP.COMP.DAFNY__EXTERN__MODULE)).MSels(DCOMP.__default.SplitRustPathElement(DCOMP.__default.ReplaceDotByDoubleColon((_4_optExtern).dtor_overrideName), Dafny.Sequence<Dafny.ISequence<Dafny.Rune>>.FromElements(), Dafny.Sequence<Dafny.Rune>.UnicodeFromString("")))).MSel(Dafny.Sequence<Dafny.Rune>.UnicodeFromString("*"))))), _6_body);
=======
            _6_body = Dafny.Sequence<RAST._IModDecl>.Concat(Dafny.Sequence<RAST._IModDecl>.FromElements(RAST.ModDecl.create_UseDecl(RAST.Use.create(RAST.Visibility.create_PUB(), ((((this).thisFile).MSel(DCOMP.COMP.DAFNY__EXTERN__MODULE)).MSel(DCOMP.__default.ReplaceDotByDoubleColon((_4_optExtern).dtor_overrideName))).MSel(Dafny.Sequence<Dafny.Rune>.UnicodeFromString("*"))))), _6_body);
>>>>>>> 5a42b5ad
          }
        } else if ((_4_optExtern).is_AdvancedExtern) {
          (this).error = Std.Wrappers.Option<Dafny.ISequence<Dafny.Rune>>.create_Some(Dafny.Sequence<Dafny.Rune>.UnicodeFromString("Externs on modules can only have 1 string argument"));
        } else if ((_4_optExtern).is_UnsupportedExtern) {
          (this).error = Std.Wrappers.Option<Dafny.ISequence<Dafny.Rune>>.create_Some((_4_optExtern).dtor_reason);
        }
        s = DafnyCompilerRustUtils.GatheringModule.MergeSeqMap(DafnyCompilerRustUtils.GatheringModule.Wrap(DCOMP.COMP.ContainingPathToRust(_2_containingPath), RAST.Mod.create_Mod(_3_modName, _5_attributes, _6_body)), _7_allmodules);
      }
      return s;
    }
    public void GenModuleBody(Dafny.ISequence<DAST._IModuleItem> body, Dafny.ISequence<Dafny.ISequence<Dafny.Rune>> containingPath, out Dafny.ISequence<RAST._IModDecl> s, out DafnyCompilerRustUtils._ISeqMap<Dafny.ISequence<Dafny.Rune>, DafnyCompilerRustUtils._IGatheringModule> allmodules)
    {
      s = Dafny.Sequence<RAST._IModDecl>.Empty;
      allmodules = DafnyCompilerRustUtils.SeqMap<Dafny.ISequence<Dafny.Rune>, DafnyCompilerRustUtils._IGatheringModule>.Default();
      s = Dafny.Sequence<RAST._IModDecl>.FromElements();
      allmodules = DafnyCompilerRustUtils.SeqMap<Dafny.ISequence<Dafny.Rune>, DafnyCompilerRustUtils._IGatheringModule>.Empty();
      BigInteger _hi0 = new BigInteger((body).Count);
      for (BigInteger _0_i = BigInteger.Zero; _0_i < _hi0; _0_i++) {
        Dafny.ISequence<RAST._IModDecl> _1_generated = Dafny.Sequence<RAST._IModDecl>.Empty;
        DAST._IModuleItem _source0 = (body).Select(_0_i);
        {
          if (_source0.is_Module) {
            DAST._IModule _2_m = _source0.dtor_Module_a0;
            DafnyCompilerRustUtils._ISeqMap<Dafny.ISequence<Dafny.Rune>, DafnyCompilerRustUtils._IGatheringModule> _3_mm;
            DafnyCompilerRustUtils._ISeqMap<Dafny.ISequence<Dafny.Rune>, DafnyCompilerRustUtils._IGatheringModule> _out0;
            _out0 = (this).GenModule(_2_m, containingPath);
            _3_mm = _out0;
            allmodules = DafnyCompilerRustUtils.GatheringModule.MergeSeqMap(allmodules, _3_mm);
            _1_generated = Dafny.Sequence<RAST._IModDecl>.FromElements();
            goto after_match0;
          }
        }
        {
          if (_source0.is_Class) {
            DAST._IClass _4_c = _source0.dtor_Class_a0;
            Dafny.ISequence<RAST._IModDecl> _out1;
            _out1 = (this).GenClass(_4_c, Dafny.Sequence<Dafny.ISequence<Dafny.Rune>>.Concat(containingPath, Dafny.Sequence<Dafny.ISequence<Dafny.Rune>>.FromElements((_4_c).dtor_name)));
            _1_generated = _out1;
            goto after_match0;
          }
        }
        {
          if (_source0.is_Trait) {
            DAST._ITrait _5_t = _source0.dtor_Trait_a0;
            Dafny.ISequence<RAST._IModDecl> _out2;
            _out2 = (this).GenTrait(_5_t, containingPath);
            _1_generated = _out2;
            goto after_match0;
          }
        }
        {
          if (_source0.is_Newtype) {
            DAST._INewtype _6_n = _source0.dtor_Newtype_a0;
            Dafny.ISequence<RAST._IModDecl> _out3;
            _out3 = (this).GenNewtype(_6_n);
            _1_generated = _out3;
            goto after_match0;
          }
        }
        {
          if (_source0.is_SynonymType) {
            DAST._ISynonymType _7_s = _source0.dtor_SynonymType_a0;
            Dafny.ISequence<RAST._IModDecl> _out4;
            _out4 = (this).GenSynonymType(_7_s);
            _1_generated = _out4;
            goto after_match0;
          }
        }
        {
          DAST._IDatatype _8_d = _source0.dtor_Datatype_a0;
          Dafny.ISequence<RAST._IModDecl> _out5;
          _out5 = (this).GenDatatype(_8_d);
          _1_generated = _out5;
        }
      after_match0: ;
        s = Dafny.Sequence<RAST._IModDecl>.Concat(s, _1_generated);
      }
    }
    public void GenTypeParam(DAST._ITypeArgDecl tp, out DAST._IType typeArg, out RAST._ITypeParamDecl typeParam)
    {
      typeArg = DAST.Type.Default();
      typeParam = RAST.TypeParamDecl.Default();
      typeArg = DAST.Type.create_TypeArg((tp).dtor_name);
      Dafny.ISequence<RAST._IType> _0_genTpConstraint;
      if (((tp).dtor_bounds).Contains(DAST.TypeArgBound.create_SupportsEquality())) {
        _0_genTpConstraint = Dafny.Sequence<RAST._IType>.FromElements(RAST.__default.DafnyTypeEq);
      } else {
        _0_genTpConstraint = Dafny.Sequence<RAST._IType>.FromElements(RAST.__default.DafnyType);
      }
      if (((tp).dtor_bounds).Contains(DAST.TypeArgBound.create_SupportsDefault())) {
        _0_genTpConstraint = Dafny.Sequence<RAST._IType>.Concat(_0_genTpConstraint, Dafny.Sequence<RAST._IType>.FromElements(RAST.__default.DefaultTrait));
      }
      typeParam = RAST.TypeParamDecl.create(DCOMP.__default.escapeName(((tp).dtor_name)), _0_genTpConstraint);
    }
    public void GenTypeParameters(Dafny.ISequence<DAST._ITypeArgDecl> @params, out Dafny.ISequence<DAST._IType> typeParamsSeq, out Dafny.ISequence<RAST._IType> typeParams, out Dafny.ISequence<RAST._ITypeParamDecl> constrainedTypeParams, out Dafny.ISequence<Dafny.Rune> whereConstraints)
    {
      typeParamsSeq = Dafny.Sequence<DAST._IType>.Empty;
      typeParams = Dafny.Sequence<RAST._IType>.Empty;
      constrainedTypeParams = Dafny.Sequence<RAST._ITypeParamDecl>.Empty;
      whereConstraints = Dafny.Sequence<Dafny.Rune>.Empty;
      typeParamsSeq = Dafny.Sequence<DAST._IType>.FromElements();
      typeParams = Dafny.Sequence<RAST._IType>.FromElements();
      constrainedTypeParams = Dafny.Sequence<RAST._ITypeParamDecl>.FromElements();
      whereConstraints = Dafny.Sequence<Dafny.Rune>.UnicodeFromString("");
      if ((new BigInteger((@params).Count)).Sign == 1) {
        BigInteger _hi0 = new BigInteger((@params).Count);
        for (BigInteger _0_tpI = BigInteger.Zero; _0_tpI < _hi0; _0_tpI++) {
          DAST._ITypeArgDecl _1_tp;
          _1_tp = (@params).Select(_0_tpI);
          DAST._IType _2_typeArg;
          RAST._ITypeParamDecl _3_typeParam;
          DAST._IType _out0;
          RAST._ITypeParamDecl _out1;
          (this).GenTypeParam(_1_tp, out _out0, out _out1);
          _2_typeArg = _out0;
          _3_typeParam = _out1;
          RAST._IType _4_rType;
          RAST._IType _out2;
          _out2 = (this).GenType(_2_typeArg, DCOMP.GenTypeContext.@default());
          _4_rType = _out2;
          typeParamsSeq = Dafny.Sequence<DAST._IType>.Concat(typeParamsSeq, Dafny.Sequence<DAST._IType>.FromElements(_2_typeArg));
          typeParams = Dafny.Sequence<RAST._IType>.Concat(typeParams, Dafny.Sequence<RAST._IType>.FromElements(_4_rType));
          constrainedTypeParams = Dafny.Sequence<RAST._ITypeParamDecl>.Concat(constrainedTypeParams, Dafny.Sequence<RAST._ITypeParamDecl>.FromElements(_3_typeParam));
        }
      }
    }
    public bool IsSameResolvedTypeAnyArgs(DAST._IResolvedType r1, DAST._IResolvedType r2)
    {
      return (((r1).dtor_path).Equals((r2).dtor_path)) && (object.Equals((r1).dtor_kind, (r2).dtor_kind));
    }
    public bool IsSameResolvedType(DAST._IResolvedType r1, DAST._IResolvedType r2)
    {
      return ((this).IsSameResolvedTypeAnyArgs(r1, r2)) && (((r1).dtor_typeArgs).Equals((r2).dtor_typeArgs));
    }
    public Dafny.ISet<Dafny.ISequence<Dafny.Rune>> GatherTypeParamNames(Dafny.ISet<Dafny.ISequence<Dafny.Rune>> types, RAST._IType typ)
    {
      return (typ).Fold<Dafny.ISet<Dafny.ISequence<Dafny.Rune>>>(types, ((System.Func<Dafny.ISet<Dafny.ISequence<Dafny.Rune>>, RAST._IType, Dafny.ISet<Dafny.ISequence<Dafny.Rune>>>)((_0_types, _1_currentType) => {
        return (((_1_currentType).is_TIdentifier) ? (Dafny.Set<Dafny.ISequence<Dafny.Rune>>.Union(_0_types, Dafny.Set<Dafny.ISequence<Dafny.Rune>>.FromElements((_1_currentType).dtor_name))) : (_0_types));
      })));
    }
    public Dafny.ISequence<RAST._IModDecl> GenClass(DAST._IClass c, Dafny.ISequence<Dafny.ISequence<Dafny.Rune>> path)
    {
      Dafny.ISequence<RAST._IModDecl> s = Dafny.Sequence<RAST._IModDecl>.Empty;
      Dafny.ISequence<DAST._IType> _0_typeParamsSeq;
      Dafny.ISequence<RAST._IType> _1_rTypeParams;
      Dafny.ISequence<RAST._ITypeParamDecl> _2_rTypeParamsDecls;
      Dafny.ISequence<Dafny.Rune> _3_whereConstraints;
      Dafny.ISequence<DAST._IType> _out0;
      Dafny.ISequence<RAST._IType> _out1;
      Dafny.ISequence<RAST._ITypeParamDecl> _out2;
      Dafny.ISequence<Dafny.Rune> _out3;
      (this).GenTypeParameters((c).dtor_typeParams, out _out0, out _out1, out _out2, out _out3);
      _0_typeParamsSeq = _out0;
      _1_rTypeParams = _out1;
      _2_rTypeParamsDecls = _out2;
      _3_whereConstraints = _out3;
      Dafny.ISequence<Dafny.Rune> _4_constrainedTypeParams;
      _4_constrainedTypeParams = RAST.TypeParamDecl.ToStringMultiple(_2_rTypeParamsDecls, Dafny.Sequence<Dafny.Rune>.Concat(RAST.__default.IND, RAST.__default.IND));
      Dafny.ISequence<RAST._IField> _5_fields;
      _5_fields = Dafny.Sequence<RAST._IField>.FromElements();
      Dafny.ISequence<RAST._IAssignIdentifier> _6_fieldInits;
      _6_fieldInits = Dafny.Sequence<RAST._IAssignIdentifier>.FromElements();
      Dafny.ISet<Dafny.ISequence<Dafny.Rune>> _7_usedTypeParams;
      _7_usedTypeParams = Dafny.Set<Dafny.ISequence<Dafny.Rune>>.FromElements();
      BigInteger _hi0 = new BigInteger(((c).dtor_fields).Count);
      for (BigInteger _8_fieldI = BigInteger.Zero; _8_fieldI < _hi0; _8_fieldI++) {
        DAST._IField _9_field;
        _9_field = ((c).dtor_fields).Select(_8_fieldI);
        RAST._IType _10_fieldType;
        RAST._IType _out4;
        _out4 = (this).GenType(((_9_field).dtor_formal).dtor_typ, DCOMP.GenTypeContext.@default());
        _10_fieldType = _out4;
        _7_usedTypeParams = (this).GatherTypeParamNames(_7_usedTypeParams, _10_fieldType);
        Dafny.ISequence<Dafny.Rune> _11_fieldRustName;
        _11_fieldRustName = DCOMP.__default.escapeVar(((_9_field).dtor_formal).dtor_name);
        _5_fields = Dafny.Sequence<RAST._IField>.Concat(_5_fields, Dafny.Sequence<RAST._IField>.FromElements(RAST.Field.create(RAST.Visibility.create_PUB(), RAST.Formal.create(_11_fieldRustName, _10_fieldType))));
        Std.Wrappers._IOption<DAST._IExpression> _source0 = (_9_field).dtor_defaultValue;
        {
          if (_source0.is_Some) {
            DAST._IExpression _12_e = _source0.dtor_value;
            {
              RAST._IExpr _13_expr;
              DCOMP._IOwnership _14___v32;
              Dafny.ISet<Dafny.ISequence<Dafny.Rune>> _15___v33;
              RAST._IExpr _out5;
              DCOMP._IOwnership _out6;
              Dafny.ISet<Dafny.ISequence<Dafny.Rune>> _out7;
              (this).GenExpr(_12_e, DCOMP.SelfInfo.create_NoSelf(), DCOMP.Environment.Empty(), DCOMP.Ownership.create_OwnershipOwned(), out _out5, out _out6, out _out7);
              _13_expr = _out5;
              _14___v32 = _out6;
              _15___v33 = _out7;
              _6_fieldInits = Dafny.Sequence<RAST._IAssignIdentifier>.Concat(_6_fieldInits, Dafny.Sequence<RAST._IAssignIdentifier>.FromElements(RAST.AssignIdentifier.create(_11_fieldRustName, _13_expr)));
            }
            goto after_match0;
          }
        }
        {
          {
            RAST._IExpr _16_default;
            _16_default = RAST.__default.std__default__Default__default;
            if ((_10_fieldType).IsObjectOrPointer()) {
              _16_default = (_10_fieldType).ToNullExpr();
            }
            _6_fieldInits = Dafny.Sequence<RAST._IAssignIdentifier>.Concat(_6_fieldInits, Dafny.Sequence<RAST._IAssignIdentifier>.FromElements(RAST.AssignIdentifier.create(_11_fieldRustName, _16_default)));
          }
        }
      after_match0: ;
      }
      BigInteger _hi1 = new BigInteger(((c).dtor_typeParams).Count);
      for (BigInteger _17_typeParamI = BigInteger.Zero; _17_typeParamI < _hi1; _17_typeParamI++) {
        DAST._IType _18_typeArg;
        RAST._ITypeParamDecl _19_typeParam;
        DAST._IType _out8;
        RAST._ITypeParamDecl _out9;
        (this).GenTypeParam(((c).dtor_typeParams).Select(_17_typeParamI), out _out8, out _out9);
        _18_typeArg = _out8;
        _19_typeParam = _out9;
        RAST._IType _20_rTypeArg;
        RAST._IType _out10;
        _out10 = (this).GenType(_18_typeArg, DCOMP.GenTypeContext.@default());
        _20_rTypeArg = _out10;
        if ((_7_usedTypeParams).Contains((_19_typeParam).dtor_name)) {
          goto continue_0;
        }
        _5_fields = Dafny.Sequence<RAST._IField>.Concat(_5_fields, Dafny.Sequence<RAST._IField>.FromElements(RAST.Field.create(RAST.Visibility.create_PRIV(), RAST.Formal.create(Dafny.Sequence<Dafny.Rune>.Concat(Dafny.Sequence<Dafny.Rune>.UnicodeFromString("_phantom_type_param_"), Std.Strings.__default.OfNat(_17_typeParamI)), RAST.Type.create_TypeApp((((RAST.__default.std).MSel(Dafny.Sequence<Dafny.Rune>.UnicodeFromString("marker"))).MSel(Dafny.Sequence<Dafny.Rune>.UnicodeFromString("PhantomData"))).AsType(), Dafny.Sequence<RAST._IType>.FromElements(_20_rTypeArg))))));
        _6_fieldInits = Dafny.Sequence<RAST._IAssignIdentifier>.Concat(_6_fieldInits, Dafny.Sequence<RAST._IAssignIdentifier>.FromElements(RAST.AssignIdentifier.create(Dafny.Sequence<Dafny.Rune>.Concat(Dafny.Sequence<Dafny.Rune>.UnicodeFromString("_phantom_type_param_"), Std.Strings.__default.OfNat(_17_typeParamI)), (((RAST.__default.std).MSel(Dafny.Sequence<Dafny.Rune>.UnicodeFromString("marker"))).MSel(Dafny.Sequence<Dafny.Rune>.UnicodeFromString("PhantomData"))).AsExpr())));
      continue_0: ;
      }
    after_0: ;
      DCOMP._IExternAttribute _21_extern;
      _21_extern = DCOMP.__default.ExtractExtern((c).dtor_attributes, (c).dtor_name);
      Dafny.ISequence<Dafny.Rune> _22_className = Dafny.Sequence<Dafny.Rune>.Empty;
      if ((_21_extern).is_SimpleExtern) {
        _22_className = (_21_extern).dtor_overrideName;
      } else {
        _22_className = DCOMP.__default.escapeName((c).dtor_name);
        if ((_21_extern).is_AdvancedExtern) {
          (this).error = Std.Wrappers.Option<Dafny.ISequence<Dafny.Rune>>.create_Some(Dafny.Sequence<Dafny.Rune>.UnicodeFromString("Multi-argument externs not supported for classes yet"));
        }
      }
      RAST._IStruct _23_struct;
      _23_struct = RAST.Struct.create(Dafny.Sequence<Dafny.ISequence<Dafny.Rune>>.FromElements(), _22_className, _2_rTypeParamsDecls, RAST.Fields.create_NamedFields(_5_fields));
      s = Dafny.Sequence<RAST._IModDecl>.FromElements();
      if ((_21_extern).is_NoExtern) {
        s = Dafny.Sequence<RAST._IModDecl>.Concat(s, Dafny.Sequence<RAST._IModDecl>.FromElements(RAST.ModDecl.create_StructDecl(_23_struct)));
      }
      Dafny.ISequence<RAST._IImplMember> _24_implBody;
      Dafny.IMap<Dafny.ISequence<Dafny.ISequence<Dafny.Rune>>,Dafny.ISequence<RAST._IImplMember>> _25_traitBodies;
      Dafny.ISequence<RAST._IImplMember> _out11;
      Dafny.IMap<Dafny.ISequence<Dafny.ISequence<Dafny.Rune>>,Dafny.ISequence<RAST._IImplMember>> _out12;
      (this).GenClassImplBody((c).dtor_body, false, DAST.Type.create_UserDefined(DAST.ResolvedType.create(path, Dafny.Sequence<DAST._IType>.FromElements(), DAST.ResolvedTypeBase.create_Class(), (c).dtor_attributes, Dafny.Sequence<Dafny.ISequence<Dafny.Rune>>.FromElements(), Dafny.Sequence<DAST._IType>.FromElements())), _0_typeParamsSeq, out _out11, out _out12);
      _24_implBody = _out11;
      _25_traitBodies = _out12;
      if (((_21_extern).is_NoExtern) && (!(_22_className).Equals(Dafny.Sequence<Dafny.Rune>.UnicodeFromString("_default")))) {
        _24_implBody = Dafny.Sequence<RAST._IImplMember>.Concat(Dafny.Sequence<RAST._IImplMember>.FromElements(RAST.ImplMember.create_FnDecl(RAST.Visibility.create_PUB(), RAST.Fn.create((this).allocate__fn, Dafny.Sequence<RAST._ITypeParamDecl>.FromElements(), Dafny.Sequence<RAST._IFormal>.FromElements(), Std.Wrappers.Option<RAST._IType>.create_Some((this).Object(RAST.__default.SelfOwned)), Dafny.Sequence<Dafny.Rune>.UnicodeFromString(""), Std.Wrappers.Option<RAST._IExpr>.create_Some(((((RAST.__default.dafny__runtime).MSel((this).allocate)).AsExpr()).ApplyType1(RAST.__default.SelfOwned)).Apply0())))), _24_implBody);
      }
      RAST._IType _26_selfTypeForImpl = RAST.Type.Default();
      if (((_21_extern).is_NoExtern) || ((_21_extern).is_UnsupportedExtern)) {
        _26_selfTypeForImpl = RAST.Type.create_TIdentifier(_22_className);
      } else if ((_21_extern).is_AdvancedExtern) {
        _26_selfTypeForImpl = (((RAST.__default.crate).MSels((_21_extern).dtor_enclosingModule)).MSel((_21_extern).dtor_overrideName)).AsType();
      } else if ((_21_extern).is_SimpleExtern) {
        _26_selfTypeForImpl = RAST.Type.create_TIdentifier((_21_extern).dtor_overrideName);
      }
      if ((new BigInteger((_24_implBody).Count)).Sign == 1) {
        RAST._IImpl _27_i;
        _27_i = RAST.Impl.create_Impl(_2_rTypeParamsDecls, RAST.Type.create_TypeApp(_26_selfTypeForImpl, _1_rTypeParams), _3_whereConstraints, _24_implBody);
        s = Dafny.Sequence<RAST._IModDecl>.Concat(s, Dafny.Sequence<RAST._IModDecl>.FromElements(RAST.ModDecl.create_ImplDecl(_27_i)));
      }
      Dafny.ISequence<RAST._IModDecl> _28_testMethods;
      _28_testMethods = Dafny.Sequence<RAST._IModDecl>.FromElements();
      if ((_22_className).Equals(Dafny.Sequence<Dafny.Rune>.UnicodeFromString("_default"))) {
        BigInteger _hi2 = new BigInteger(((c).dtor_body).Count);
        for (BigInteger _29_i = BigInteger.Zero; _29_i < _hi2; _29_i++) {
          DAST._IMethod _30_m;
          DAST._IMethod _source1 = ((c).dtor_body).Select(_29_i);
          {
            DAST._IMethod _31_m = _source1;
            _30_m = _31_m;
          }
        after_match1: ;
          if (((this).HasAttribute((_30_m).dtor_attributes, Dafny.Sequence<Dafny.Rune>.UnicodeFromString("test"))) && ((new BigInteger(((_30_m).dtor_params).Count)).Sign == 0)) {
            Dafny.ISequence<Dafny.Rune> _32_fnName;
            _32_fnName = DCOMP.__default.escapeName((_30_m).dtor_name);
            _28_testMethods = Dafny.Sequence<RAST._IModDecl>.Concat(_28_testMethods, Dafny.Sequence<RAST._IModDecl>.FromElements(RAST.ModDecl.create_TopFnDecl(RAST.TopFnDecl.create(Dafny.Sequence<Dafny.ISequence<Dafny.Rune>>.FromElements(Dafny.Sequence<Dafny.Rune>.UnicodeFromString("#[test]")), RAST.Visibility.create_PUB(), RAST.Fn.create(_32_fnName, Dafny.Sequence<RAST._ITypeParamDecl>.FromElements(), Dafny.Sequence<RAST._IFormal>.FromElements(), Std.Wrappers.Option<RAST._IType>.create_None(), Dafny.Sequence<Dafny.Rune>.UnicodeFromString(""), Std.Wrappers.Option<RAST._IExpr>.create_Some(((RAST.Expr.create_Identifier(Dafny.Sequence<Dafny.Rune>.UnicodeFromString("_default"))).FSel(_32_fnName)).Apply(Dafny.Sequence<RAST._IExpr>.FromElements())))))));
          }
        }
        s = Dafny.Sequence<RAST._IModDecl>.Concat(s, _28_testMethods);
      }
      RAST._IType _33_genSelfPath;
      RAST._IType _out13;
      _out13 = (this).GenPathType(path);
      _33_genSelfPath = _out13;
      if (!(_22_className).Equals(Dafny.Sequence<Dafny.Rune>.UnicodeFromString("_default"))) {
        s = Dafny.Sequence<RAST._IModDecl>.Concat(s, Dafny.Sequence<RAST._IModDecl>.FromElements(RAST.ModDecl.create_ImplDecl(RAST.Impl.create_ImplFor(_2_rTypeParamsDecls, (((RAST.__default.dafny__runtime).MSel((this).Upcast)).AsType()).Apply(Dafny.Sequence<RAST._IType>.FromElements(RAST.Type.create_DynType(RAST.__default.AnyTrait))), RAST.Type.create_TypeApp(_33_genSelfPath, _1_rTypeParams), _3_whereConstraints, Dafny.Sequence<RAST._IImplMember>.FromElements(RAST.ImplMember.create_ImplMemberMacro((((RAST.__default.dafny__runtime).MSel((this).UpcastFnMacro)).AsExpr()).Apply1(RAST.Expr.create_ExprFromType(RAST.Type.create_DynType(RAST.__default.AnyTrait)))))))));
      }
      Dafny.ISequence<DAST._IType> _34_superClasses;
      if ((_22_className).Equals(Dafny.Sequence<Dafny.Rune>.UnicodeFromString("_default"))) {
        _34_superClasses = Dafny.Sequence<DAST._IType>.FromElements();
      } else {
        _34_superClasses = (c).dtor_superClasses;
      }
      BigInteger _hi3 = new BigInteger((_34_superClasses).Count);
      for (BigInteger _35_i = BigInteger.Zero; _35_i < _hi3; _35_i++) {
        DAST._IType _36_superClass;
        _36_superClass = (_34_superClasses).Select(_35_i);
        DAST._IType _source2 = _36_superClass;
        {
          if (_source2.is_UserDefined) {
            DAST._IResolvedType resolved0 = _source2.dtor_resolved;
            Dafny.ISequence<Dafny.ISequence<Dafny.Rune>> _37_traitPath = resolved0.dtor_path;
            Dafny.ISequence<DAST._IType> _38_typeArgs = resolved0.dtor_typeArgs;
            DAST._IResolvedTypeBase kind0 = resolved0.dtor_kind;
            if (kind0.is_Trait) {
              Dafny.ISequence<Dafny.ISequence<Dafny.Rune>> _39_properMethods = resolved0.dtor_properMethods;
              {
                RAST._IType _40_pathStr;
                RAST._IType _out14;
                _out14 = (this).GenPathType(_37_traitPath);
                _40_pathStr = _out14;
                Dafny.ISequence<RAST._IType> _41_typeArgs;
                Dafny.ISequence<RAST._IType> _out15;
                _out15 = (this).GenTypeArgs(_38_typeArgs, DCOMP.GenTypeContext.@default());
                _41_typeArgs = _out15;
                Dafny.ISequence<RAST._IImplMember> _42_body;
                _42_body = Dafny.Sequence<RAST._IImplMember>.FromElements();
                if ((_25_traitBodies).Contains(_37_traitPath)) {
                  _42_body = Dafny.Map<Dafny.ISequence<Dafny.ISequence<Dafny.Rune>>, Dafny.ISequence<RAST._IImplMember>>.Select(_25_traitBodies,_37_traitPath);
                }
                RAST._IType _43_traitType;
                _43_traitType = RAST.Type.create_TypeApp(_40_pathStr, _41_typeArgs);
                if (!((_21_extern).is_NoExtern)) {
                  if (((new BigInteger((_42_body).Count)).Sign == 0) && ((new BigInteger((_39_properMethods).Count)).Sign != 0)) {
                    goto continue_1;
                  }
                  if ((new BigInteger((_42_body).Count)) != (new BigInteger((_39_properMethods).Count))) {
                    (this).error = Std.Wrappers.Option<Dafny.ISequence<Dafny.Rune>>.create_Some(Dafny.Sequence<Dafny.Rune>.Concat(Dafny.Sequence<Dafny.Rune>.Concat(Dafny.Sequence<Dafny.Rune>.Concat(Dafny.Sequence<Dafny.Rune>.Concat(Dafny.Sequence<Dafny.Rune>.Concat(Dafny.Sequence<Dafny.Rune>.Concat(Dafny.Sequence<Dafny.Rune>.Concat(Dafny.Sequence<Dafny.Rune>.Concat(Dafny.Sequence<Dafny.Rune>.Concat(Dafny.Sequence<Dafny.Rune>.UnicodeFromString("Error: In the class "), RAST.__default.SeqToString<Dafny.ISequence<Dafny.Rune>>(path, ((System.Func<Dafny.ISequence<Dafny.Rune>, Dafny.ISequence<Dafny.Rune>>)((_44_s) => {
  return ((_44_s));
})), Dafny.Sequence<Dafny.Rune>.UnicodeFromString("."))), Dafny.Sequence<Dafny.Rune>.UnicodeFromString(", some proper methods of ")), (_43_traitType)._ToString(Dafny.Sequence<Dafny.Rune>.UnicodeFromString(""))), Dafny.Sequence<Dafny.Rune>.UnicodeFromString(" are marked {:extern} and some are not.")), Dafny.Sequence<Dafny.Rune>.UnicodeFromString(" For the Rust compiler, please make all methods (")), RAST.__default.SeqToString<Dafny.ISequence<Dafny.Rune>>(_39_properMethods, ((System.Func<Dafny.ISequence<Dafny.Rune>, Dafny.ISequence<Dafny.Rune>>)((_45_s) => {
  return (_45_s);
})), Dafny.Sequence<Dafny.Rune>.UnicodeFromString(", "))), Dafny.Sequence<Dafny.Rune>.UnicodeFromString(")  bodiless and mark as {:extern} and implement them in a Rust file, ")), Dafny.Sequence<Dafny.Rune>.UnicodeFromString("or mark none of them as {:extern} and implement them in Dafny. ")), Dafny.Sequence<Dafny.Rune>.UnicodeFromString("Alternatively, you can insert an intermediate trait that performs the partial implementation if feasible.")));
                  }
                }
                RAST._IModDecl _46_x;
                _46_x = RAST.ModDecl.create_ImplDecl(RAST.Impl.create_ImplFor(_2_rTypeParamsDecls, _43_traitType, RAST.Type.create_TypeApp(_33_genSelfPath, _1_rTypeParams), _3_whereConstraints, _42_body));
                s = Dafny.Sequence<RAST._IModDecl>.Concat(s, Dafny.Sequence<RAST._IModDecl>.FromElements(_46_x));
                s = Dafny.Sequence<RAST._IModDecl>.Concat(s, Dafny.Sequence<RAST._IModDecl>.FromElements(RAST.ModDecl.create_ImplDecl(RAST.Impl.create_ImplFor(_2_rTypeParamsDecls, (((RAST.__default.dafny__runtime).MSel((this).Upcast)).AsType()).Apply(Dafny.Sequence<RAST._IType>.FromElements(RAST.Type.create_DynType(_43_traitType))), RAST.Type.create_TypeApp(_33_genSelfPath, _1_rTypeParams), _3_whereConstraints, Dafny.Sequence<RAST._IImplMember>.FromElements(RAST.ImplMember.create_ImplMemberMacro((((RAST.__default.dafny__runtime).MSel((this).UpcastFnMacro)).AsExpr()).Apply1(RAST.Expr.create_ExprFromType(RAST.Type.create_DynType(_43_traitType)))))))));
              }
              goto after_match2;
            }
          }
        }
        {
        }
      after_match2: ;
      continue_1: ;
      }
    after_1: ;
      return s;
    }
    public Dafny.ISequence<RAST._IModDecl> GenTrait(DAST._ITrait t, Dafny.ISequence<Dafny.ISequence<Dafny.Rune>> containingPath)
    {
      Dafny.ISequence<RAST._IModDecl> s = Dafny.Sequence<RAST._IModDecl>.Empty;
      Dafny.ISequence<DAST._IType> _0_typeParamsSeq;
      _0_typeParamsSeq = Dafny.Sequence<DAST._IType>.FromElements();
      Dafny.ISequence<RAST._ITypeParamDecl> _1_typeParamDecls;
      _1_typeParamDecls = Dafny.Sequence<RAST._ITypeParamDecl>.FromElements();
      Dafny.ISequence<RAST._IType> _2_typeParams;
      _2_typeParams = Dafny.Sequence<RAST._IType>.FromElements();
      if ((new BigInteger(((t).dtor_typeParams).Count)).Sign == 1) {
        BigInteger _hi0 = new BigInteger(((t).dtor_typeParams).Count);
        for (BigInteger _3_tpI = BigInteger.Zero; _3_tpI < _hi0; _3_tpI++) {
          DAST._ITypeArgDecl _4_tp;
          _4_tp = ((t).dtor_typeParams).Select(_3_tpI);
          DAST._IType _5_typeArg;
          RAST._ITypeParamDecl _6_typeParamDecl;
          DAST._IType _out0;
          RAST._ITypeParamDecl _out1;
          (this).GenTypeParam(_4_tp, out _out0, out _out1);
          _5_typeArg = _out0;
          _6_typeParamDecl = _out1;
          _0_typeParamsSeq = Dafny.Sequence<DAST._IType>.Concat(_0_typeParamsSeq, Dafny.Sequence<DAST._IType>.FromElements(_5_typeArg));
          _1_typeParamDecls = Dafny.Sequence<RAST._ITypeParamDecl>.Concat(_1_typeParamDecls, Dafny.Sequence<RAST._ITypeParamDecl>.FromElements(_6_typeParamDecl));
          RAST._IType _7_typeParam;
          RAST._IType _out2;
          _out2 = (this).GenType(_5_typeArg, DCOMP.GenTypeContext.@default());
          _7_typeParam = _out2;
          _2_typeParams = Dafny.Sequence<RAST._IType>.Concat(_2_typeParams, Dafny.Sequence<RAST._IType>.FromElements(_7_typeParam));
        }
      }
      Dafny.ISequence<Dafny.ISequence<Dafny.Rune>> _8_fullPath;
      _8_fullPath = Dafny.Sequence<Dafny.ISequence<Dafny.Rune>>.Concat(containingPath, Dafny.Sequence<Dafny.ISequence<Dafny.Rune>>.FromElements((t).dtor_name));
      Dafny.ISequence<RAST._IImplMember> _9_implBody;
      Dafny.IMap<Dafny.ISequence<Dafny.ISequence<Dafny.Rune>>,Dafny.ISequence<RAST._IImplMember>> _10___v37;
      Dafny.ISequence<RAST._IImplMember> _out3;
      Dafny.IMap<Dafny.ISequence<Dafny.ISequence<Dafny.Rune>>,Dafny.ISequence<RAST._IImplMember>> _out4;
      (this).GenClassImplBody((t).dtor_body, true, DAST.Type.create_UserDefined(DAST.ResolvedType.create(_8_fullPath, Dafny.Sequence<DAST._IType>.FromElements(), DAST.ResolvedTypeBase.create_Trait(), (t).dtor_attributes, Dafny.Sequence<Dafny.ISequence<Dafny.Rune>>.FromElements(), Dafny.Sequence<DAST._IType>.FromElements())), _0_typeParamsSeq, out _out3, out _out4);
      _9_implBody = _out3;
      _10___v37 = _out4;
      Dafny.ISequence<RAST._IType> _11_parents;
      _11_parents = Dafny.Sequence<RAST._IType>.FromElements();
      BigInteger _hi1 = new BigInteger(((t).dtor_parents).Count);
      for (BigInteger _12_i = BigInteger.Zero; _12_i < _hi1; _12_i++) {
        RAST._IType _13_tpe;
        RAST._IType _out5;
        _out5 = (this).GenType(((t).dtor_parents).Select(_12_i), DCOMP.GenTypeContext.ForTraitParents());
        _13_tpe = _out5;
        _11_parents = Dafny.Sequence<RAST._IType>.Concat(Dafny.Sequence<RAST._IType>.Concat(_11_parents, Dafny.Sequence<RAST._IType>.FromElements(_13_tpe)), Dafny.Sequence<RAST._IType>.FromElements((((RAST.__default.dafny__runtime).MSel((this).Upcast)).AsType()).Apply1(RAST.Type.create_DynType(_13_tpe))));
      }
      s = Dafny.Sequence<RAST._IModDecl>.FromElements(RAST.ModDecl.create_TraitDecl(RAST.Trait.create(_1_typeParamDecls, RAST.Type.create_TypeApp(RAST.Type.create_TIdentifier(DCOMP.__default.escapeName((t).dtor_name)), _2_typeParams), _11_parents, _9_implBody)));
      return s;
    }
    public Dafny.ISequence<RAST._IModDecl> GenNewtype(DAST._INewtype c)
    {
      Dafny.ISequence<RAST._IModDecl> s = Dafny.Sequence<RAST._IModDecl>.Empty;
      Dafny.ISequence<DAST._IType> _0_typeParamsSeq;
      Dafny.ISequence<RAST._IType> _1_rTypeParams;
      Dafny.ISequence<RAST._ITypeParamDecl> _2_rTypeParamsDecls;
      Dafny.ISequence<Dafny.Rune> _3_whereConstraints;
      Dafny.ISequence<DAST._IType> _out0;
      Dafny.ISequence<RAST._IType> _out1;
      Dafny.ISequence<RAST._ITypeParamDecl> _out2;
      Dafny.ISequence<Dafny.Rune> _out3;
      (this).GenTypeParameters((c).dtor_typeParams, out _out0, out _out1, out _out2, out _out3);
      _0_typeParamsSeq = _out0;
      _1_rTypeParams = _out1;
      _2_rTypeParamsDecls = _out2;
      _3_whereConstraints = _out3;
      Dafny.ISequence<Dafny.Rune> _4_constrainedTypeParams;
      _4_constrainedTypeParams = RAST.TypeParamDecl.ToStringMultiple(_2_rTypeParamsDecls, Dafny.Sequence<Dafny.Rune>.Concat(RAST.__default.IND, RAST.__default.IND));
      RAST._IType _5_underlyingType = RAST.Type.Default();
      Std.Wrappers._IOption<RAST._IType> _source0 = DCOMP.COMP.NewtypeRangeToRustType((c).dtor_range);
      {
        if (_source0.is_Some) {
          RAST._IType _6_v = _source0.dtor_value;
          _5_underlyingType = _6_v;
          goto after_match0;
        }
      }
      {
        RAST._IType _out4;
        _out4 = (this).GenType((c).dtor_base, DCOMP.GenTypeContext.@default());
        _5_underlyingType = _out4;
      }
    after_match0: ;
      DAST._IType _7_resultingType;
      _7_resultingType = DAST.Type.create_UserDefined(DAST.ResolvedType.create(Dafny.Sequence<Dafny.ISequence<Dafny.Rune>>.FromElements(), Dafny.Sequence<DAST._IType>.FromElements(), DAST.ResolvedTypeBase.create_Newtype((c).dtor_base, (c).dtor_range, false), (c).dtor_attributes, Dafny.Sequence<Dafny.ISequence<Dafny.Rune>>.FromElements(), Dafny.Sequence<DAST._IType>.FromElements()));
      Dafny.ISequence<Dafny.Rune> _8_newtypeName;
      _8_newtypeName = DCOMP.__default.escapeName((c).dtor_name);
      s = Dafny.Sequence<RAST._IModDecl>.FromElements(RAST.ModDecl.create_StructDecl(RAST.Struct.create(Dafny.Sequence<Dafny.ISequence<Dafny.Rune>>.FromElements(Dafny.Sequence<Dafny.Rune>.UnicodeFromString("#[derive(Clone, PartialEq)]"), Dafny.Sequence<Dafny.Rune>.UnicodeFromString("#[repr(transparent)]")), _8_newtypeName, _2_rTypeParamsDecls, RAST.Fields.create_NamelessFields(Dafny.Sequence<RAST._INamelessField>.FromElements(RAST.NamelessField.create(RAST.Visibility.create_PUB(), _5_underlyingType))))));
      RAST._IExpr _9_fnBody;
      _9_fnBody = RAST.Expr.create_Identifier(_8_newtypeName);
      Std.Wrappers._IOption<DAST._IExpression> _source1 = (c).dtor_witnessExpr;
      {
        if (_source1.is_Some) {
          DAST._IExpression _10_e = _source1.dtor_value;
          {
            DAST._IExpression _11_e;
            if (object.Equals((c).dtor_base, _7_resultingType)) {
              _11_e = _10_e;
            } else {
              _11_e = DAST.Expression.create_Convert(_10_e, (c).dtor_base, _7_resultingType);
            }
            RAST._IExpr _12_eStr;
            DCOMP._IOwnership _13___v38;
            Dafny.ISet<Dafny.ISequence<Dafny.Rune>> _14___v39;
            RAST._IExpr _out5;
            DCOMP._IOwnership _out6;
            Dafny.ISet<Dafny.ISequence<Dafny.Rune>> _out7;
            (this).GenExpr(_11_e, DCOMP.SelfInfo.create_NoSelf(), DCOMP.Environment.Empty(), DCOMP.Ownership.create_OwnershipOwned(), out _out5, out _out6, out _out7);
            _12_eStr = _out5;
            _13___v38 = _out6;
            _14___v39 = _out7;
            _9_fnBody = (_9_fnBody).Apply1(_12_eStr);
          }
          goto after_match1;
        }
      }
      {
        {
          _9_fnBody = (_9_fnBody).Apply1(RAST.__default.std__default__Default__default);
        }
      }
    after_match1: ;
      RAST._IImplMember _15_body;
      _15_body = RAST.ImplMember.create_FnDecl(RAST.Visibility.create_PRIV(), RAST.Fn.create(Dafny.Sequence<Dafny.Rune>.UnicodeFromString("default"), Dafny.Sequence<RAST._ITypeParamDecl>.FromElements(), Dafny.Sequence<RAST._IFormal>.FromElements(), Std.Wrappers.Option<RAST._IType>.create_Some(RAST.__default.SelfOwned), Dafny.Sequence<Dafny.Rune>.UnicodeFromString(""), Std.Wrappers.Option<RAST._IExpr>.create_Some(_9_fnBody)));
      Std.Wrappers._IOption<DAST._INewtypeConstraint> _source2 = (c).dtor_constraint;
      {
        if (_source2.is_None) {
          goto after_match2;
        }
      }
      {
        DAST._INewtypeConstraint value0 = _source2.dtor_value;
        DAST._IFormal _16_formal = value0.dtor_variable;
        Dafny.ISequence<DAST._IStatement> _17_constraintStmts = value0.dtor_constraintStmts;
        RAST._IExpr _18_rStmts;
        Dafny.ISet<Dafny.ISequence<Dafny.Rune>> _19___v40;
        DCOMP._IEnvironment _20_newEnv;
        RAST._IExpr _out8;
        Dafny.ISet<Dafny.ISequence<Dafny.Rune>> _out9;
        DCOMP._IEnvironment _out10;
        (this).GenStmts(_17_constraintStmts, DCOMP.SelfInfo.create_NoSelf(), DCOMP.Environment.Empty(), false, Std.Wrappers.Option<Dafny.ISequence<Dafny.ISequence<Dafny.Rune>>>.create_None(), out _out8, out _out9, out _out10);
        _18_rStmts = _out8;
        _19___v40 = _out9;
        _20_newEnv = _out10;
        Dafny.ISequence<RAST._IFormal> _21_rFormals;
        Dafny.ISequence<RAST._IFormal> _out11;
        _out11 = (this).GenParams(Dafny.Sequence<DAST._IFormal>.FromElements(_16_formal), false);
        _21_rFormals = _out11;
        s = Dafny.Sequence<RAST._IModDecl>.Concat(s, Dafny.Sequence<RAST._IModDecl>.FromElements(RAST.ModDecl.create_ImplDecl(RAST.Impl.create_Impl(_2_rTypeParamsDecls, RAST.Type.create_TypeApp(RAST.Type.create_TIdentifier(_8_newtypeName), _1_rTypeParams), _3_whereConstraints, Dafny.Sequence<RAST._IImplMember>.FromElements(RAST.ImplMember.create_FnDecl(RAST.Visibility.create_PUB(), RAST.Fn.create(Dafny.Sequence<Dafny.Rune>.UnicodeFromString("is"), Dafny.Sequence<RAST._ITypeParamDecl>.FromElements(), _21_rFormals, Std.Wrappers.Option<RAST._IType>.create_Some(RAST.Type.create_Bool()), Dafny.Sequence<Dafny.Rune>.UnicodeFromString(""), Std.Wrappers.Option<RAST._IExpr>.create_Some(_18_rStmts))))))));
      }
    after_match2: ;
      s = Dafny.Sequence<RAST._IModDecl>.Concat(s, Dafny.Sequence<RAST._IModDecl>.FromElements(RAST.ModDecl.create_ImplDecl(RAST.Impl.create_ImplFor(_2_rTypeParamsDecls, RAST.__default.DefaultTrait, RAST.Type.create_TypeApp(RAST.Type.create_TIdentifier(_8_newtypeName), _1_rTypeParams), _3_whereConstraints, Dafny.Sequence<RAST._IImplMember>.FromElements(_15_body)))));
      s = Dafny.Sequence<RAST._IModDecl>.Concat(s, Dafny.Sequence<RAST._IModDecl>.FromElements(RAST.ModDecl.create_ImplDecl(RAST.Impl.create_ImplFor(_2_rTypeParamsDecls, RAST.__default.DafnyPrint, RAST.Type.create_TypeApp(RAST.Type.create_TIdentifier(_8_newtypeName), _1_rTypeParams), Dafny.Sequence<Dafny.Rune>.UnicodeFromString(""), Dafny.Sequence<RAST._IImplMember>.FromElements(RAST.ImplMember.create_FnDecl(RAST.Visibility.create_PRIV(), RAST.Fn.create(Dafny.Sequence<Dafny.Rune>.UnicodeFromString("fmt_print"), Dafny.Sequence<RAST._ITypeParamDecl>.FromElements(), Dafny.Sequence<RAST._IFormal>.FromElements(RAST.Formal.selfBorrowed, RAST.Formal.create(Dafny.Sequence<Dafny.Rune>.UnicodeFromString("_formatter"), RAST.Type.create_BorrowedMut((((RAST.__default.std).MSel(Dafny.Sequence<Dafny.Rune>.UnicodeFromString("fmt"))).MSel(Dafny.Sequence<Dafny.Rune>.UnicodeFromString("Formatter"))).AsType())), RAST.Formal.create(Dafny.Sequence<Dafny.Rune>.UnicodeFromString("in_seq"), RAST.Type.create_Bool())), Std.Wrappers.Option<RAST._IType>.create_Some((((RAST.__default.std).MSel(Dafny.Sequence<Dafny.Rune>.UnicodeFromString("fmt"))).MSel(Dafny.Sequence<Dafny.Rune>.UnicodeFromString("Result"))).AsType()), Dafny.Sequence<Dafny.Rune>.UnicodeFromString(""), Std.Wrappers.Option<RAST._IExpr>.create_Some(((((RAST.__default.dafny__runtime).MSel(Dafny.Sequence<Dafny.Rune>.UnicodeFromString("DafnyPrint"))).AsExpr()).FSel(Dafny.Sequence<Dafny.Rune>.UnicodeFromString("fmt_print"))).Apply(Dafny.Sequence<RAST._IExpr>.FromElements(RAST.__default.Borrow((RAST.__default.self).Sel(Dafny.Sequence<Dafny.Rune>.UnicodeFromString("0"))), RAST.Expr.create_Identifier(Dafny.Sequence<Dafny.Rune>.UnicodeFromString("_formatter")), RAST.Expr.create_Identifier(Dafny.Sequence<Dafny.Rune>.UnicodeFromString("in_seq"))))))))))));
      s = Dafny.Sequence<RAST._IModDecl>.Concat(s, Dafny.Sequence<RAST._IModDecl>.FromElements(RAST.ModDecl.create_ImplDecl(RAST.Impl.create_ImplFor(_2_rTypeParamsDecls, RAST.__default.RawType(Dafny.Sequence<Dafny.Rune>.UnicodeFromString("::std::ops::Deref")), RAST.Type.create_TypeApp(RAST.Type.create_TIdentifier(_8_newtypeName), _1_rTypeParams), Dafny.Sequence<Dafny.Rune>.UnicodeFromString(""), Dafny.Sequence<RAST._IImplMember>.FromElements(RAST.ImplMember.create_RawImplMember(Dafny.Sequence<Dafny.Rune>.Concat(Dafny.Sequence<Dafny.Rune>.Concat(Dafny.Sequence<Dafny.Rune>.UnicodeFromString("type Target = "), (_5_underlyingType)._ToString(DCOMP.__default.IND)), Dafny.Sequence<Dafny.Rune>.UnicodeFromString(";"))), RAST.ImplMember.create_FnDecl(RAST.Visibility.create_PRIV(), RAST.Fn.create(Dafny.Sequence<Dafny.Rune>.UnicodeFromString("deref"), Dafny.Sequence<RAST._ITypeParamDecl>.FromElements(), Dafny.Sequence<RAST._IFormal>.FromElements(RAST.Formal.selfBorrowed), Std.Wrappers.Option<RAST._IType>.create_Some(RAST.Type.create_Borrowed(((RAST.Path.create_Self()).MSel(Dafny.Sequence<Dafny.Rune>.UnicodeFromString("Target"))).AsType())), Dafny.Sequence<Dafny.Rune>.UnicodeFromString(""), Std.Wrappers.Option<RAST._IExpr>.create_Some(RAST.__default.Borrow((RAST.__default.self).Sel(Dafny.Sequence<Dafny.Rune>.UnicodeFromString("0")))))))))));
      return s;
    }
    public Dafny.ISequence<RAST._IModDecl> GenSynonymType(DAST._ISynonymType c)
    {
      Dafny.ISequence<RAST._IModDecl> s = Dafny.Sequence<RAST._IModDecl>.Empty;
      Dafny.ISequence<DAST._IType> _0_typeParamsSeq;
      Dafny.ISequence<RAST._IType> _1_rTypeParams;
      Dafny.ISequence<RAST._ITypeParamDecl> _2_rTypeParamsDecls;
      Dafny.ISequence<Dafny.Rune> _3_whereConstraints;
      Dafny.ISequence<DAST._IType> _out0;
      Dafny.ISequence<RAST._IType> _out1;
      Dafny.ISequence<RAST._ITypeParamDecl> _out2;
      Dafny.ISequence<Dafny.Rune> _out3;
      (this).GenTypeParameters((c).dtor_typeParams, out _out0, out _out1, out _out2, out _out3);
      _0_typeParamsSeq = _out0;
      _1_rTypeParams = _out1;
      _2_rTypeParamsDecls = _out2;
      _3_whereConstraints = _out3;
      Dafny.ISequence<Dafny.Rune> _4_synonymTypeName;
      _4_synonymTypeName = DCOMP.__default.escapeName((c).dtor_name);
      RAST._IType _5_resultingType;
      RAST._IType _out4;
      _out4 = (this).GenType((c).dtor_base, DCOMP.GenTypeContext.@default());
      _5_resultingType = _out4;
      s = Dafny.Sequence<RAST._IModDecl>.FromElements(RAST.ModDecl.create_TypeDecl(RAST.TypeSynonym.create(Dafny.Sequence<Dafny.ISequence<Dafny.Rune>>.FromElements(), _4_synonymTypeName, _2_rTypeParamsDecls, _5_resultingType)));
      Dafny.ISequence<RAST._ITypeParamDecl> _6_defaultConstrainedTypeParams;
      _6_defaultConstrainedTypeParams = RAST.TypeParamDecl.AddConstraintsMultiple(_2_rTypeParamsDecls, Dafny.Sequence<RAST._IType>.FromElements(RAST.__default.DefaultTrait));
      Std.Wrappers._IOption<DAST._IExpression> _source0 = (c).dtor_witnessExpr;
      {
        if (_source0.is_Some) {
          DAST._IExpression _7_e = _source0.dtor_value;
          {
            RAST._IExpr _8_rStmts;
            Dafny.ISet<Dafny.ISequence<Dafny.Rune>> _9___v41;
            DCOMP._IEnvironment _10_newEnv;
            RAST._IExpr _out5;
            Dafny.ISet<Dafny.ISequence<Dafny.Rune>> _out6;
            DCOMP._IEnvironment _out7;
            (this).GenStmts((c).dtor_witnessStmts, DCOMP.SelfInfo.create_NoSelf(), DCOMP.Environment.Empty(), false, Std.Wrappers.Option<Dafny.ISequence<Dafny.ISequence<Dafny.Rune>>>.create_None(), out _out5, out _out6, out _out7);
            _8_rStmts = _out5;
            _9___v41 = _out6;
            _10_newEnv = _out7;
            RAST._IExpr _11_rExpr;
            DCOMP._IOwnership _12___v42;
            Dafny.ISet<Dafny.ISequence<Dafny.Rune>> _13___v43;
            RAST._IExpr _out8;
            DCOMP._IOwnership _out9;
            Dafny.ISet<Dafny.ISequence<Dafny.Rune>> _out10;
            (this).GenExpr(_7_e, DCOMP.SelfInfo.create_NoSelf(), _10_newEnv, DCOMP.Ownership.create_OwnershipOwned(), out _out8, out _out9, out _out10);
            _11_rExpr = _out8;
            _12___v42 = _out9;
            _13___v43 = _out10;
            Dafny.ISequence<Dafny.Rune> _14_constantName;
            _14_constantName = DCOMP.__default.escapeName(Dafny.Sequence<Dafny.Rune>.Concat(Dafny.Sequence<Dafny.Rune>.UnicodeFromString("_init_"), ((c).dtor_name)));
            s = Dafny.Sequence<RAST._IModDecl>.Concat(s, Dafny.Sequence<RAST._IModDecl>.FromElements(RAST.ModDecl.create_TopFnDecl(RAST.TopFnDecl.create(Dafny.Sequence<Dafny.ISequence<Dafny.Rune>>.FromElements(), RAST.Visibility.create_PUB(), RAST.Fn.create(_14_constantName, _6_defaultConstrainedTypeParams, Dafny.Sequence<RAST._IFormal>.FromElements(), Std.Wrappers.Option<RAST._IType>.create_Some(_5_resultingType), Dafny.Sequence<Dafny.Rune>.UnicodeFromString(""), Std.Wrappers.Option<RAST._IExpr>.create_Some((_8_rStmts).Then(_11_rExpr)))))));
          }
          goto after_match0;
        }
      }
      {
      }
    after_match0: ;
      return s;
    }
    public bool TypeIsEq(DAST._IType t) {
      DAST._IType _source0 = t;
      {
        if (_source0.is_UserDefined) {
          return true;
        }
      }
      {
        if (_source0.is_Tuple) {
          Dafny.ISequence<DAST._IType> _0_ts = _source0.dtor_Tuple_a0;
          return Dafny.Helpers.Id<Func<Dafny.ISequence<DAST._IType>, bool>>((_1_ts) => Dafny.Helpers.Quantifier<DAST._IType>((_1_ts).UniqueElements, true, (((_forall_var_0) => {
            DAST._IType _2_t = (DAST._IType)_forall_var_0;
            return !((_1_ts).Contains(_2_t)) || ((this).TypeIsEq(_2_t));
          }))))(_0_ts);
        }
      }
      {
        if (_source0.is_Array) {
          DAST._IType _3_t = _source0.dtor_element;
          return (this).TypeIsEq(_3_t);
        }
      }
      {
        if (_source0.is_Seq) {
          DAST._IType _4_t = _source0.dtor_element;
          return (this).TypeIsEq(_4_t);
        }
      }
      {
        if (_source0.is_Set) {
          DAST._IType _5_t = _source0.dtor_element;
          return (this).TypeIsEq(_5_t);
        }
      }
      {
        if (_source0.is_Multiset) {
          DAST._IType _6_t = _source0.dtor_element;
          return (this).TypeIsEq(_6_t);
        }
      }
      {
        if (_source0.is_Map) {
          DAST._IType _7_k = _source0.dtor_key;
          DAST._IType _8_v = _source0.dtor_value;
          return ((this).TypeIsEq(_7_k)) && ((this).TypeIsEq(_8_v));
        }
      }
      {
        if (_source0.is_SetBuilder) {
          DAST._IType _9_t = _source0.dtor_element;
          return (this).TypeIsEq(_9_t);
        }
      }
      {
        if (_source0.is_MapBuilder) {
          DAST._IType _10_k = _source0.dtor_key;
          DAST._IType _11_v = _source0.dtor_value;
          return ((this).TypeIsEq(_10_k)) && ((this).TypeIsEq(_11_v));
        }
      }
      {
        if (_source0.is_Arrow) {
          return false;
        }
      }
      {
        if (_source0.is_Primitive) {
          return true;
        }
      }
      {
        if (_source0.is_Passthrough) {
          return true;
        }
      }
      {
        if (_source0.is_TypeArg) {
          Dafny.ISequence<Dafny.Rune> _12_i = _source0.dtor_TypeArg_a0;
          return true;
        }
      }
      {
        return true;
      }
    }
    public bool DatatypeIsEq(DAST._IDatatype c) {
      return (!((c).dtor_isCo)) && (Dafny.Helpers.Id<Func<DAST._IDatatype, bool>>((_0_c) => Dafny.Helpers.Quantifier<DAST._IDatatypeCtor>(((_0_c).dtor_ctors).UniqueElements, true, (((_forall_var_0) => {
        DAST._IDatatypeCtor _1_ctor = (DAST._IDatatypeCtor)_forall_var_0;
        return Dafny.Helpers.Quantifier<DAST._IDatatypeDtor>(((_1_ctor).dtor_args).UniqueElements, true, (((_forall_var_1) => {
          DAST._IDatatypeDtor _2_arg = (DAST._IDatatypeDtor)_forall_var_1;
          return !((((_0_c).dtor_ctors).Contains(_1_ctor)) && (((_1_ctor).dtor_args).Contains(_2_arg))) || ((this).TypeIsEq(((_2_arg).dtor_formal).dtor_typ));
        })));
      }))))(c));
    }
    public RAST._IExpr write(RAST._IExpr r, bool final)
    {
      RAST._IExpr _0_result = (RAST.Expr.create_Identifier(Dafny.Sequence<Dafny.Rune>.UnicodeFromString("write!"))).Apply(Dafny.Sequence<RAST._IExpr>.FromElements(RAST.Expr.create_Identifier(Dafny.Sequence<Dafny.Rune>.UnicodeFromString("_formatter")), r));
      if (final) {
        return _0_result;
      } else {
        return RAST.Expr.create_UnaryOp(Dafny.Sequence<Dafny.Rune>.UnicodeFromString("?"), _0_result, DAST.Format.UnaryOpFormat.create_NoFormat());
      }
    }
    public RAST._IExpr writeStr(Dafny.ISequence<Dafny.Rune> s, bool final)
    {
      return (this).write(RAST.Expr.create_LiteralString(s, false, false), false);
    }
    public Dafny.ISequence<RAST._IModDecl> GenDatatype(DAST._IDatatype c)
    {
      Dafny.ISequence<RAST._IModDecl> s = Dafny.Sequence<RAST._IModDecl>.Empty;
      Dafny.ISequence<DAST._IType> _0_typeParamsSeq;
      Dafny.ISequence<RAST._IType> _1_rTypeParams;
      Dafny.ISequence<RAST._ITypeParamDecl> _2_rTypeParamsDecls;
      Dafny.ISequence<Dafny.Rune> _3_whereConstraints;
      Dafny.ISequence<DAST._IType> _out0;
      Dafny.ISequence<RAST._IType> _out1;
      Dafny.ISequence<RAST._ITypeParamDecl> _out2;
      Dafny.ISequence<Dafny.Rune> _out3;
      (this).GenTypeParameters((c).dtor_typeParams, out _out0, out _out1, out _out2, out _out3);
      _0_typeParamsSeq = _out0;
      _1_rTypeParams = _out1;
      _2_rTypeParamsDecls = _out2;
      _3_whereConstraints = _out3;
      Dafny.ISequence<Dafny.Rune> _4_datatypeName;
      _4_datatypeName = DCOMP.__default.escapeName((c).dtor_name);
      Dafny.ISequence<RAST._IEnumCase> _5_ctors;
      _5_ctors = Dafny.Sequence<RAST._IEnumCase>.FromElements();
      Dafny.ISequence<DAST._IVariance> _6_variances;
      _6_variances = Std.Collections.Seq.__default.Map<DAST._ITypeArgDecl, DAST._IVariance>(((System.Func<DAST._ITypeArgDecl, DAST._IVariance>)((_7_typeParamDecl) => {
        return (_7_typeParamDecl).dtor_variance;
      })), (c).dtor_typeParams);
      Dafny.ISequence<RAST._IExpr> _8_singletonConstructors;
      _8_singletonConstructors = Dafny.Sequence<RAST._IExpr>.FromElements();
      Dafny.ISet<Dafny.ISequence<Dafny.Rune>> _9_usedTypeParams;
      _9_usedTypeParams = Dafny.Set<Dafny.ISequence<Dafny.Rune>>.FromElements();
      BigInteger _hi0 = new BigInteger(((c).dtor_ctors).Count);
      for (BigInteger _10_i = BigInteger.Zero; _10_i < _hi0; _10_i++) {
        DAST._IDatatypeCtor _11_ctor;
        _11_ctor = ((c).dtor_ctors).Select(_10_i);
        Dafny.ISequence<RAST._IField> _12_ctorArgs;
        _12_ctorArgs = Dafny.Sequence<RAST._IField>.FromElements();
        bool _13_isNumeric;
        _13_isNumeric = false;
        if ((new BigInteger(((_11_ctor).dtor_args).Count)).Sign == 0) {
          RAST._IExpr _14_instantiation;
          _14_instantiation = RAST.Expr.create_StructBuild((RAST.Expr.create_Identifier(_4_datatypeName)).FSel(DCOMP.__default.escapeName((_11_ctor).dtor_name)), Dafny.Sequence<RAST._IAssignIdentifier>.FromElements());
          if ((this).IsRcWrapped((c).dtor_attributes)) {
            _14_instantiation = RAST.__default.RcNew(_14_instantiation);
          }
          _8_singletonConstructors = Dafny.Sequence<RAST._IExpr>.Concat(_8_singletonConstructors, Dafny.Sequence<RAST._IExpr>.FromElements(_14_instantiation));
        }
        BigInteger _hi1 = new BigInteger(((_11_ctor).dtor_args).Count);
        for (BigInteger _15_j = BigInteger.Zero; _15_j < _hi1; _15_j++) {
          DAST._IDatatypeDtor _16_dtor;
          _16_dtor = ((_11_ctor).dtor_args).Select(_15_j);
          RAST._IType _17_formalType;
          RAST._IType _out4;
          _out4 = (this).GenType(((_16_dtor).dtor_formal).dtor_typ, DCOMP.GenTypeContext.@default());
          _17_formalType = _out4;
          _9_usedTypeParams = (this).GatherTypeParamNames(_9_usedTypeParams, _17_formalType);
          Dafny.ISequence<Dafny.Rune> _18_formalName;
          _18_formalName = DCOMP.__default.escapeVar(((_16_dtor).dtor_formal).dtor_name);
          if (((_15_j).Sign == 0) && ((Dafny.Sequence<Dafny.Rune>.UnicodeFromString("0")).Equals(_18_formalName))) {
            _13_isNumeric = true;
          }
          if ((((_15_j).Sign != 0) && (_13_isNumeric)) && (!(Std.Strings.__default.OfNat(_15_j)).Equals(_18_formalName))) {
            (this).error = Std.Wrappers.Option<Dafny.ISequence<Dafny.Rune>>.create_Some(Dafny.Sequence<Dafny.Rune>.Concat(Dafny.Sequence<Dafny.Rune>.Concat(Dafny.Sequence<Dafny.Rune>.Concat(Dafny.Sequence<Dafny.Rune>.UnicodeFromString("Formal extern names were supposed to be numeric but got "), _18_formalName), Dafny.Sequence<Dafny.Rune>.UnicodeFromString(" instead of ")), Std.Strings.__default.OfNat(_15_j)));
            _13_isNumeric = false;
          }
          if ((c).dtor_isCo) {
            _12_ctorArgs = Dafny.Sequence<RAST._IField>.Concat(_12_ctorArgs, Dafny.Sequence<RAST._IField>.FromElements(RAST.Field.create(RAST.Visibility.create_PRIV(), RAST.Formal.create(_18_formalName, RAST.Type.create_TypeApp(((RAST.__default.dafny__runtime).MSel(Dafny.Sequence<Dafny.Rune>.UnicodeFromString("LazyFieldWrapper"))).AsType(), Dafny.Sequence<RAST._IType>.FromElements(_17_formalType))))));
          } else {
            _12_ctorArgs = Dafny.Sequence<RAST._IField>.Concat(_12_ctorArgs, Dafny.Sequence<RAST._IField>.FromElements(RAST.Field.create(RAST.Visibility.create_PRIV(), RAST.Formal.create(_18_formalName, _17_formalType))));
          }
        }
        RAST._IFields _19_namedFields;
        _19_namedFields = RAST.Fields.create_NamedFields(_12_ctorArgs);
        if (_13_isNumeric) {
          _19_namedFields = (_19_namedFields).ToNamelessFields();
        }
        _5_ctors = Dafny.Sequence<RAST._IEnumCase>.Concat(_5_ctors, Dafny.Sequence<RAST._IEnumCase>.FromElements(RAST.EnumCase.create(DCOMP.__default.escapeName((_11_ctor).dtor_name), _19_namedFields)));
      }
      Dafny.ISet<Dafny.ISequence<Dafny.Rune>> _20_unusedTypeParams;
      _20_unusedTypeParams = Dafny.Set<Dafny.ISequence<Dafny.Rune>>.Difference(Dafny.Helpers.Id<Func<Dafny.ISequence<RAST._ITypeParamDecl>, Dafny.ISet<Dafny.ISequence<Dafny.Rune>>>>((_21_rTypeParamsDecls) => ((System.Func<Dafny.ISet<Dafny.ISequence<Dafny.Rune>>>)(() => {
        var _coll0 = new System.Collections.Generic.List<Dafny.ISequence<Dafny.Rune>>();
        foreach (RAST._ITypeParamDecl _compr_0 in (_21_rTypeParamsDecls).CloneAsArray()) {
          RAST._ITypeParamDecl _22_tp = (RAST._ITypeParamDecl)_compr_0;
          if ((_21_rTypeParamsDecls).Contains(_22_tp)) {
            _coll0.Add((_22_tp).dtor_name);
          }
        }
        return Dafny.Set<Dafny.ISequence<Dafny.Rune>>.FromCollection(_coll0);
      }))())(_2_rTypeParamsDecls), _9_usedTypeParams);
      Dafny.ISequence<Dafny.ISequence<Dafny.Rune>> _23_selfPath;
      _23_selfPath = Dafny.Sequence<Dafny.ISequence<Dafny.Rune>>.FromElements((c).dtor_name);
      Dafny.ISequence<RAST._IImplMember> _24_implBodyRaw;
      Dafny.IMap<Dafny.ISequence<Dafny.ISequence<Dafny.Rune>>,Dafny.ISequence<RAST._IImplMember>> _25_traitBodies;
      Dafny.ISequence<RAST._IImplMember> _out5;
      Dafny.IMap<Dafny.ISequence<Dafny.ISequence<Dafny.Rune>>,Dafny.ISequence<RAST._IImplMember>> _out6;
      (this).GenClassImplBody((c).dtor_body, false, DAST.Type.create_UserDefined(DAST.ResolvedType.create(_23_selfPath, _0_typeParamsSeq, DAST.ResolvedTypeBase.create_Datatype(_6_variances), (c).dtor_attributes, Dafny.Sequence<Dafny.ISequence<Dafny.Rune>>.FromElements(), Dafny.Sequence<DAST._IType>.FromElements())), _0_typeParamsSeq, out _out5, out _out6);
      _24_implBodyRaw = _out5;
      _25_traitBodies = _out6;
      Dafny.ISequence<RAST._IImplMember> _26_implBody;
      _26_implBody = _24_implBodyRaw;
      Dafny.ISet<Dafny.ISequence<Dafny.Rune>> _27_emittedFields;
      _27_emittedFields = Dafny.Set<Dafny.ISequence<Dafny.Rune>>.FromElements();
      BigInteger _hi2 = new BigInteger(((c).dtor_ctors).Count);
      for (BigInteger _28_i = BigInteger.Zero; _28_i < _hi2; _28_i++) {
        DAST._IDatatypeCtor _29_ctor;
        _29_ctor = ((c).dtor_ctors).Select(_28_i);
        BigInteger _hi3 = new BigInteger(((_29_ctor).dtor_args).Count);
        for (BigInteger _30_j = BigInteger.Zero; _30_j < _hi3; _30_j++) {
          DAST._IDatatypeDtor _31_dtor;
          _31_dtor = ((_29_ctor).dtor_args).Select(_30_j);
          Dafny.ISequence<Dafny.Rune> _32_callName;
          _32_callName = Std.Wrappers.Option<Dafny.ISequence<Dafny.Rune>>.GetOr((_31_dtor).dtor_callName, DCOMP.__default.escapeVar(((_31_dtor).dtor_formal).dtor_name));
          if (!((_27_emittedFields).Contains(_32_callName))) {
            _27_emittedFields = Dafny.Set<Dafny.ISequence<Dafny.Rune>>.Union(_27_emittedFields, Dafny.Set<Dafny.ISequence<Dafny.Rune>>.FromElements(_32_callName));
            RAST._IType _33_formalType;
            RAST._IType _out7;
            _out7 = (this).GenType(((_31_dtor).dtor_formal).dtor_typ, DCOMP.GenTypeContext.@default());
            _33_formalType = _out7;
            Dafny.ISequence<RAST._IMatchCase> _34_cases;
            _34_cases = Dafny.Sequence<RAST._IMatchCase>.FromElements();
            BigInteger _hi4 = new BigInteger(((c).dtor_ctors).Count);
            for (BigInteger _35_k = BigInteger.Zero; _35_k < _hi4; _35_k++) {
              DAST._IDatatypeCtor _36_ctor2;
              _36_ctor2 = ((c).dtor_ctors).Select(_35_k);
              Dafny.ISequence<Dafny.Rune> _37_pattern;
              _37_pattern = Dafny.Sequence<Dafny.Rune>.Concat(Dafny.Sequence<Dafny.Rune>.Concat(_4_datatypeName, Dafny.Sequence<Dafny.Rune>.UnicodeFromString("::")), DCOMP.__default.escapeName((_36_ctor2).dtor_name));
              RAST._IExpr _38_rhs = RAST.Expr.Default();
              Std.Wrappers._IOption<Dafny.ISequence<Dafny.Rune>> _39_hasMatchingField;
              _39_hasMatchingField = Std.Wrappers.Option<Dafny.ISequence<Dafny.Rune>>.create_None();
              Dafny.ISequence<Dafny.Rune> _40_patternInner;
              _40_patternInner = Dafny.Sequence<Dafny.Rune>.UnicodeFromString("");
              bool _41_isNumeric;
              _41_isNumeric = false;
              BigInteger _hi5 = new BigInteger(((_36_ctor2).dtor_args).Count);
              for (BigInteger _42_l = BigInteger.Zero; _42_l < _hi5; _42_l++) {
                DAST._IDatatypeDtor _43_dtor2;
                _43_dtor2 = ((_36_ctor2).dtor_args).Select(_42_l);
                Dafny.ISequence<Dafny.Rune> _44_patternName;
                _44_patternName = DCOMP.__default.escapeVar(((_43_dtor2).dtor_formal).dtor_name);
                if (((_42_l).Sign == 0) && ((_44_patternName).Equals(Dafny.Sequence<Dafny.Rune>.UnicodeFromString("0")))) {
                  _41_isNumeric = true;
                }
                if (_41_isNumeric) {
                  _44_patternName = Std.Wrappers.Option<Dafny.ISequence<Dafny.Rune>>.GetOr((_43_dtor2).dtor_callName, Dafny.Sequence<Dafny.Rune>.Concat(Dafny.Sequence<Dafny.Rune>.UnicodeFromString("v"), Std.Strings.__default.OfNat(_42_l)));
                }
                if (object.Equals(((_31_dtor).dtor_formal).dtor_name, ((_43_dtor2).dtor_formal).dtor_name)) {
                  _39_hasMatchingField = Std.Wrappers.Option<Dafny.ISequence<Dafny.Rune>>.create_Some(_44_patternName);
                }
                _40_patternInner = Dafny.Sequence<Dafny.Rune>.Concat(Dafny.Sequence<Dafny.Rune>.Concat(_40_patternInner, _44_patternName), Dafny.Sequence<Dafny.Rune>.UnicodeFromString(", "));
              }
              if (_41_isNumeric) {
                _37_pattern = Dafny.Sequence<Dafny.Rune>.Concat(Dafny.Sequence<Dafny.Rune>.Concat(Dafny.Sequence<Dafny.Rune>.Concat(_37_pattern, Dafny.Sequence<Dafny.Rune>.UnicodeFromString("(")), _40_patternInner), Dafny.Sequence<Dafny.Rune>.UnicodeFromString(")"));
              } else {
                _37_pattern = Dafny.Sequence<Dafny.Rune>.Concat(Dafny.Sequence<Dafny.Rune>.Concat(Dafny.Sequence<Dafny.Rune>.Concat(_37_pattern, Dafny.Sequence<Dafny.Rune>.UnicodeFromString("{")), _40_patternInner), Dafny.Sequence<Dafny.Rune>.UnicodeFromString("}"));
              }
              if ((_39_hasMatchingField).is_Some) {
                if ((c).dtor_isCo) {
                  _38_rhs = (((((RAST.__default.std).MSel(Dafny.Sequence<Dafny.Rune>.UnicodeFromString("ops"))).MSel(Dafny.Sequence<Dafny.Rune>.UnicodeFromString("Deref"))).AsExpr()).FSel(Dafny.Sequence<Dafny.Rune>.UnicodeFromString("deref"))).Apply1(RAST.__default.Borrow((RAST.Expr.create_Identifier((_39_hasMatchingField).dtor_value)).Sel(Dafny.Sequence<Dafny.Rune>.UnicodeFromString("0"))));
                } else {
                  _38_rhs = RAST.Expr.create_Identifier((_39_hasMatchingField).dtor_value);
                }
              } else {
                _38_rhs = (this).UnreachablePanicIfVerified(Dafny.Sequence<Dafny.Rune>.UnicodeFromString("field does not exist on this variant"));
              }
              RAST._IMatchCase _45_ctorMatch;
              _45_ctorMatch = RAST.MatchCase.create(_37_pattern, _38_rhs);
              _34_cases = Dafny.Sequence<RAST._IMatchCase>.Concat(_34_cases, Dafny.Sequence<RAST._IMatchCase>.FromElements(_45_ctorMatch));
            }
            if (((new BigInteger(((c).dtor_typeParams).Count)).Sign == 1) && ((new BigInteger((_20_unusedTypeParams).Count)).Sign == 1)) {
              _34_cases = Dafny.Sequence<RAST._IMatchCase>.Concat(_34_cases, Dafny.Sequence<RAST._IMatchCase>.FromElements(RAST.MatchCase.create(Dafny.Sequence<Dafny.Rune>.Concat(_4_datatypeName, Dafny.Sequence<Dafny.Rune>.UnicodeFromString("::_PhantomVariant(..)")), (this).UnreachablePanicIfVerified(Dafny.Sequence<Dafny.Rune>.UnicodeFromString("")))));
            }
            RAST._IExpr _46_methodBody;
            _46_methodBody = RAST.Expr.create_Match(RAST.__default.self, _34_cases);
            _26_implBody = Dafny.Sequence<RAST._IImplMember>.Concat(_26_implBody, Dafny.Sequence<RAST._IImplMember>.FromElements(RAST.ImplMember.create_FnDecl(RAST.Visibility.create_PUB(), RAST.Fn.create(_32_callName, Dafny.Sequence<RAST._ITypeParamDecl>.FromElements(), Dafny.Sequence<RAST._IFormal>.FromElements(RAST.Formal.selfBorrowed), Std.Wrappers.Option<RAST._IType>.create_Some(RAST.Type.create_Borrowed(_33_formalType)), Dafny.Sequence<Dafny.Rune>.UnicodeFromString(""), Std.Wrappers.Option<RAST._IExpr>.create_Some(_46_methodBody)))));
          }
        }
      }
      Dafny.ISequence<RAST._IType> _47_coerceTypes;
      _47_coerceTypes = Dafny.Sequence<RAST._IType>.FromElements();
      Dafny.ISequence<RAST._ITypeParamDecl> _48_rCoerceTypeParams;
      _48_rCoerceTypeParams = Dafny.Sequence<RAST._ITypeParamDecl>.FromElements();
      Dafny.ISequence<RAST._IFormal> _49_coerceArguments;
      _49_coerceArguments = Dafny.Sequence<RAST._IFormal>.FromElements();
      Dafny.IMap<DAST._IType,DAST._IType> _50_coerceMap;
      _50_coerceMap = Dafny.Map<DAST._IType, DAST._IType>.FromElements();
      Dafny.IMap<RAST._IType,RAST._IType> _51_rCoerceMap;
      _51_rCoerceMap = Dafny.Map<RAST._IType, RAST._IType>.FromElements();
      Dafny.IMap<_System._ITuple2<RAST._IType, RAST._IType>,RAST._IExpr> _52_coerceMapToArg;
      _52_coerceMapToArg = Dafny.Map<_System._ITuple2<RAST._IType, RAST._IType>, RAST._IExpr>.FromElements();
      if ((new BigInteger(((c).dtor_typeParams).Count)).Sign == 1) {
        Dafny.ISequence<RAST._IType> _53_types;
        _53_types = Dafny.Sequence<RAST._IType>.FromElements();
        BigInteger _hi6 = new BigInteger(((c).dtor_typeParams).Count);
        for (BigInteger _54_typeI = BigInteger.Zero; _54_typeI < _hi6; _54_typeI++) {
          DAST._ITypeArgDecl _55_typeParam;
          _55_typeParam = ((c).dtor_typeParams).Select(_54_typeI);
          DAST._IType _56_typeArg;
          RAST._ITypeParamDecl _57_rTypeParamDecl;
          DAST._IType _out8;
          RAST._ITypeParamDecl _out9;
          (this).GenTypeParam(_55_typeParam, out _out8, out _out9);
          _56_typeArg = _out8;
          _57_rTypeParamDecl = _out9;
          RAST._IType _58_rTypeArg;
          RAST._IType _out10;
          _out10 = (this).GenType(_56_typeArg, DCOMP.GenTypeContext.@default());
          _58_rTypeArg = _out10;
          _53_types = Dafny.Sequence<RAST._IType>.Concat(_53_types, Dafny.Sequence<RAST._IType>.FromElements(RAST.Type.create_TypeApp((((RAST.__default.std).MSel(Dafny.Sequence<Dafny.Rune>.UnicodeFromString("marker"))).MSel(Dafny.Sequence<Dafny.Rune>.UnicodeFromString("PhantomData"))).AsType(), Dafny.Sequence<RAST._IType>.FromElements(_58_rTypeArg))));
          if (((_54_typeI) < (new BigInteger((_6_variances).Count))) && (((_6_variances).Select(_54_typeI)).is_Nonvariant)) {
            _47_coerceTypes = Dafny.Sequence<RAST._IType>.Concat(_47_coerceTypes, Dafny.Sequence<RAST._IType>.FromElements(_58_rTypeArg));
            goto continue_2_0;
          }
          DAST._ITypeArgDecl _59_coerceTypeParam;
          DAST._ITypeArgDecl _60_dt__update__tmp_h0 = _55_typeParam;
          Dafny.ISequence<Dafny.Rune> _61_dt__update_hname_h0 = Dafny.Sequence<Dafny.Rune>.Concat(Dafny.Sequence<Dafny.Rune>.UnicodeFromString("_T"), Std.Strings.__default.OfNat(_54_typeI));
          _59_coerceTypeParam = DAST.TypeArgDecl.create(_61_dt__update_hname_h0, (_60_dt__update__tmp_h0).dtor_bounds, (_60_dt__update__tmp_h0).dtor_variance);
          DAST._IType _62_coerceTypeArg;
          RAST._ITypeParamDecl _63_rCoerceTypeParamDecl;
          DAST._IType _out11;
          RAST._ITypeParamDecl _out12;
          (this).GenTypeParam(_59_coerceTypeParam, out _out11, out _out12);
          _62_coerceTypeArg = _out11;
          _63_rCoerceTypeParamDecl = _out12;
          _50_coerceMap = Dafny.Map<DAST._IType, DAST._IType>.Merge(_50_coerceMap, Dafny.Map<DAST._IType, DAST._IType>.FromElements(new Dafny.Pair<DAST._IType, DAST._IType>(_56_typeArg, _62_coerceTypeArg)));
          RAST._IType _64_rCoerceType;
          RAST._IType _out13;
          _out13 = (this).GenType(_62_coerceTypeArg, DCOMP.GenTypeContext.@default());
          _64_rCoerceType = _out13;
          _51_rCoerceMap = Dafny.Map<RAST._IType, RAST._IType>.Merge(_51_rCoerceMap, Dafny.Map<RAST._IType, RAST._IType>.FromElements(new Dafny.Pair<RAST._IType, RAST._IType>(_58_rTypeArg, _64_rCoerceType)));
          _47_coerceTypes = Dafny.Sequence<RAST._IType>.Concat(_47_coerceTypes, Dafny.Sequence<RAST._IType>.FromElements(_64_rCoerceType));
          _48_rCoerceTypeParams = Dafny.Sequence<RAST._ITypeParamDecl>.Concat(_48_rCoerceTypeParams, Dafny.Sequence<RAST._ITypeParamDecl>.FromElements(_63_rCoerceTypeParamDecl));
          Dafny.ISequence<Dafny.Rune> _65_coerceFormal;
          _65_coerceFormal = Dafny.Sequence<Dafny.Rune>.Concat(Dafny.Sequence<Dafny.Rune>.UnicodeFromString("f_"), Std.Strings.__default.OfNat(_54_typeI));
          _52_coerceMapToArg = Dafny.Map<_System._ITuple2<RAST._IType, RAST._IType>, RAST._IExpr>.Merge(_52_coerceMapToArg, Dafny.Map<_System._ITuple2<RAST._IType, RAST._IType>, RAST._IExpr>.FromElements(new Dafny.Pair<_System._ITuple2<RAST._IType, RAST._IType>, RAST._IExpr>(_System.Tuple2<RAST._IType, RAST._IType>.create(_58_rTypeArg, _64_rCoerceType), (RAST.Expr.create_Identifier(_65_coerceFormal)).Clone())));
          _49_coerceArguments = Dafny.Sequence<RAST._IFormal>.Concat(_49_coerceArguments, Dafny.Sequence<RAST._IFormal>.FromElements(RAST.Formal.create(_65_coerceFormal, RAST.__default.Rc(RAST.Type.create_IntersectionType(RAST.Type.create_ImplType(RAST.Type.create_FnType(Dafny.Sequence<RAST._IType>.FromElements(_58_rTypeArg), _64_rCoerceType)), RAST.__default.StaticTrait)))));
        continue_2_0: ;
        }
      after_2_0: ;
        if ((new BigInteger((_20_unusedTypeParams).Count)).Sign == 1) {
          _5_ctors = Dafny.Sequence<RAST._IEnumCase>.Concat(_5_ctors, Dafny.Sequence<RAST._IEnumCase>.FromElements(RAST.EnumCase.create(Dafny.Sequence<Dafny.Rune>.UnicodeFromString("_PhantomVariant"), RAST.Fields.create_NamelessFields(Std.Collections.Seq.__default.Map<RAST._IType, RAST._INamelessField>(((System.Func<RAST._IType, RAST._INamelessField>)((_66_tpe) => {
  return RAST.NamelessField.create(RAST.Visibility.create_PRIV(), _66_tpe);
})), _53_types)))));
        }
      }
      bool _67_cIsEq;
      _67_cIsEq = (this).DatatypeIsEq(c);
      s = Dafny.Sequence<RAST._IModDecl>.FromElements(RAST.ModDecl.create_EnumDecl(RAST.Enum.create(((_67_cIsEq) ? (Dafny.Sequence<Dafny.ISequence<Dafny.Rune>>.FromElements(Dafny.Sequence<Dafny.Rune>.UnicodeFromString("#[derive(PartialEq, Clone)]"))) : (Dafny.Sequence<Dafny.ISequence<Dafny.Rune>>.FromElements(Dafny.Sequence<Dafny.Rune>.UnicodeFromString("#[derive(Clone)]")))), _4_datatypeName, _2_rTypeParamsDecls, _5_ctors)), RAST.ModDecl.create_ImplDecl(RAST.Impl.create_Impl(_2_rTypeParamsDecls, RAST.Type.create_TypeApp(RAST.Type.create_TIdentifier(_4_datatypeName), _1_rTypeParams), _3_whereConstraints, _26_implBody)));
      Dafny.ISequence<RAST._IMatchCase> _68_printImplBodyCases;
      _68_printImplBodyCases = Dafny.Sequence<RAST._IMatchCase>.FromElements();
      Dafny.ISequence<RAST._IMatchCase> _69_hashImplBodyCases;
      _69_hashImplBodyCases = Dafny.Sequence<RAST._IMatchCase>.FromElements();
      Dafny.ISequence<RAST._IMatchCase> _70_coerceImplBodyCases;
      _70_coerceImplBodyCases = Dafny.Sequence<RAST._IMatchCase>.FromElements();
      BigInteger _hi7 = new BigInteger(((c).dtor_ctors).Count);
      for (BigInteger _71_i = BigInteger.Zero; _71_i < _hi7; _71_i++) {
        DAST._IDatatypeCtor _72_ctor;
        _72_ctor = ((c).dtor_ctors).Select(_71_i);
        Dafny.ISequence<Dafny.Rune> _73_ctorMatch;
        _73_ctorMatch = DCOMP.__default.escapeName((_72_ctor).dtor_name);
        Dafny.ISequence<Dafny.Rune> _74_modulePrefix;
        if (((((c).dtor_enclosingModule))).Equals(Dafny.Sequence<Dafny.Rune>.UnicodeFromString("_module"))) {
          _74_modulePrefix = Dafny.Sequence<Dafny.Rune>.UnicodeFromString("");
        } else {
          _74_modulePrefix = Dafny.Sequence<Dafny.Rune>.Concat((((c).dtor_enclosingModule)), Dafny.Sequence<Dafny.Rune>.UnicodeFromString("."));
        }
        Dafny.ISequence<Dafny.Rune> _75_ctorName;
        _75_ctorName = Dafny.Sequence<Dafny.Rune>.Concat(Dafny.Sequence<Dafny.Rune>.Concat(Dafny.Sequence<Dafny.Rune>.Concat(_74_modulePrefix, ((c).dtor_name)), Dafny.Sequence<Dafny.Rune>.UnicodeFromString(".")), ((_72_ctor).dtor_name));
        if (((new BigInteger((_75_ctorName).Count)) >= (new BigInteger(13))) && (((_75_ctorName).Subsequence(BigInteger.Zero, new BigInteger(13))).Equals(Dafny.Sequence<Dafny.Rune>.UnicodeFromString("_System.Tuple")))) {
          _75_ctorName = Dafny.Sequence<Dafny.Rune>.UnicodeFromString("");
        }
        RAST._IExpr _76_printRhs;
        _76_printRhs = (this).writeStr(Dafny.Sequence<Dafny.Rune>.Concat(_75_ctorName, (((_72_ctor).dtor_hasAnyArgs) ? (Dafny.Sequence<Dafny.Rune>.UnicodeFromString("(")) : (Dafny.Sequence<Dafny.Rune>.UnicodeFromString("")))), false);
        RAST._IExpr _77_hashRhs;
        _77_hashRhs = (this).InitEmptyExpr();
        Dafny.ISequence<RAST._IAssignIdentifier> _78_coerceRhsArgs;
        _78_coerceRhsArgs = Dafny.Sequence<RAST._IAssignIdentifier>.FromElements();
        bool _79_isNumeric;
        _79_isNumeric = false;
        Dafny.ISequence<Dafny.Rune> _80_ctorMatchInner;
        _80_ctorMatchInner = Dafny.Sequence<Dafny.Rune>.UnicodeFromString("");
        BigInteger _hi8 = new BigInteger(((_72_ctor).dtor_args).Count);
        for (BigInteger _81_j = BigInteger.Zero; _81_j < _hi8; _81_j++) {
          DAST._IDatatypeDtor _82_dtor;
          _82_dtor = ((_72_ctor).dtor_args).Select(_81_j);
          Dafny.ISequence<Dafny.Rune> _83_patternName;
          _83_patternName = DCOMP.__default.escapeVar(((_82_dtor).dtor_formal).dtor_name);
          DAST._IType _84_formalType;
          _84_formalType = ((_82_dtor).dtor_formal).dtor_typ;
          if (((_81_j).Sign == 0) && ((_83_patternName).Equals(Dafny.Sequence<Dafny.Rune>.UnicodeFromString("0")))) {
            _79_isNumeric = true;
          }
          if (_79_isNumeric) {
            _83_patternName = Std.Wrappers.Option<Dafny.ISequence<Dafny.Rune>>.GetOr((_82_dtor).dtor_callName, Dafny.Sequence<Dafny.Rune>.Concat(Dafny.Sequence<Dafny.Rune>.UnicodeFromString("v"), Std.Strings.__default.OfNat(_81_j)));
          }
          if ((_84_formalType).is_Arrow) {
            _77_hashRhs = (_77_hashRhs).Then(((RAST.Expr.create_LiteralInt(Dafny.Sequence<Dafny.Rune>.UnicodeFromString("0"))).Sel(Dafny.Sequence<Dafny.Rune>.UnicodeFromString("hash"))).Apply1(RAST.Expr.create_Identifier(Dafny.Sequence<Dafny.Rune>.UnicodeFromString("_state"))));
          } else {
            _77_hashRhs = (_77_hashRhs).Then((((((RAST.__default.std).MSel(Dafny.Sequence<Dafny.Rune>.UnicodeFromString("hash"))).MSel(Dafny.Sequence<Dafny.Rune>.UnicodeFromString("Hash"))).AsExpr()).FSel(Dafny.Sequence<Dafny.Rune>.UnicodeFromString("hash"))).Apply(Dafny.Sequence<RAST._IExpr>.FromElements(RAST.Expr.create_Identifier(_83_patternName), RAST.Expr.create_Identifier(Dafny.Sequence<Dafny.Rune>.UnicodeFromString("_state")))));
          }
          _80_ctorMatchInner = Dafny.Sequence<Dafny.Rune>.Concat(Dafny.Sequence<Dafny.Rune>.Concat(_80_ctorMatchInner, _83_patternName), Dafny.Sequence<Dafny.Rune>.UnicodeFromString(", "));
          if ((_81_j).Sign == 1) {
            _76_printRhs = (_76_printRhs).Then((this).writeStr(Dafny.Sequence<Dafny.Rune>.UnicodeFromString(", "), false));
          }
          _76_printRhs = (_76_printRhs).Then((((_84_formalType).is_Arrow) ? ((this).writeStr(Dafny.Sequence<Dafny.Rune>.UnicodeFromString("<function>"), false)) : (RAST.Expr.create_UnaryOp(Dafny.Sequence<Dafny.Rune>.UnicodeFromString("?"), ((((RAST.__default.dafny__runtime).MSel(Dafny.Sequence<Dafny.Rune>.UnicodeFromString("DafnyPrint"))).AsExpr()).FSel(Dafny.Sequence<Dafny.Rune>.UnicodeFromString("fmt_print"))).Apply(Dafny.Sequence<RAST._IExpr>.FromElements(RAST.Expr.create_Identifier(_83_patternName), RAST.Expr.create_Identifier(Dafny.Sequence<Dafny.Rune>.UnicodeFromString("_formatter")), RAST.Expr.create_LiteralBool(false))), DAST.Format.UnaryOpFormat.create_NoFormat()))));
          RAST._IExpr _85_coerceRhsArg = RAST.Expr.Default();
          RAST._IType _86_formalTpe;
          RAST._IType _out14;
          _out14 = (this).GenType(_84_formalType, DCOMP.GenTypeContext.@default());
          _86_formalTpe = _out14;
          DAST._IType _87_newFormalType;
          _87_newFormalType = (_84_formalType).Replace(_50_coerceMap);
          RAST._IType _88_newFormalTpe;
          _88_newFormalTpe = (_86_formalTpe).ReplaceMap(_51_rCoerceMap);
          Std.Wrappers._IResult<RAST._IExpr, _System._ITuple5<DAST._IType, RAST._IType, DAST._IType, RAST._IType, Dafny.IMap<_System._ITuple2<RAST._IType, RAST._IType>,RAST._IExpr>>> _89_upcastConverter;
          _89_upcastConverter = (this).UpcastConversionLambda(_84_formalType, _86_formalTpe, _87_newFormalType, _88_newFormalTpe, _52_coerceMapToArg);
          if ((_89_upcastConverter).is_Success) {
            RAST._IExpr _90_coercionFunction;
            _90_coercionFunction = (_89_upcastConverter).dtor_value;
            _85_coerceRhsArg = (_90_coercionFunction).Apply1(RAST.Expr.create_Identifier(_83_patternName));
          } else {
            (this).error = Std.Wrappers.Option<Dafny.ISequence<Dafny.Rune>>.create_Some(Dafny.Sequence<Dafny.Rune>.Concat(Dafny.Sequence<Dafny.Rune>.Concat(Dafny.Sequence<Dafny.Rune>.Concat(Dafny.Sequence<Dafny.Rune>.UnicodeFromString("Could not generate coercion function for contructor "), Std.Strings.__default.OfNat(_81_j)), Dafny.Sequence<Dafny.Rune>.UnicodeFromString(" of ")), _4_datatypeName));
            _85_coerceRhsArg = (RAST.Expr.create_Identifier(Dafny.Sequence<Dafny.Rune>.UnicodeFromString("todo!"))).Apply1(RAST.Expr.create_LiteralString((this.error).dtor_value, false, false));
          }
          _78_coerceRhsArgs = Dafny.Sequence<RAST._IAssignIdentifier>.Concat(_78_coerceRhsArgs, Dafny.Sequence<RAST._IAssignIdentifier>.FromElements(RAST.AssignIdentifier.create(_83_patternName, _85_coerceRhsArg)));
        }
        RAST._IExpr _91_coerceRhs;
        _91_coerceRhs = RAST.Expr.create_StructBuild((RAST.Expr.create_Identifier(_4_datatypeName)).FSel(DCOMP.__default.escapeName((_72_ctor).dtor_name)), _78_coerceRhsArgs);
        if (_79_isNumeric) {
          _73_ctorMatch = Dafny.Sequence<Dafny.Rune>.Concat(Dafny.Sequence<Dafny.Rune>.Concat(Dafny.Sequence<Dafny.Rune>.Concat(_73_ctorMatch, Dafny.Sequence<Dafny.Rune>.UnicodeFromString("(")), _80_ctorMatchInner), Dafny.Sequence<Dafny.Rune>.UnicodeFromString(")"));
        } else {
          _73_ctorMatch = Dafny.Sequence<Dafny.Rune>.Concat(Dafny.Sequence<Dafny.Rune>.Concat(Dafny.Sequence<Dafny.Rune>.Concat(_73_ctorMatch, Dafny.Sequence<Dafny.Rune>.UnicodeFromString("{")), _80_ctorMatchInner), Dafny.Sequence<Dafny.Rune>.UnicodeFromString("}"));
        }
        if ((_72_ctor).dtor_hasAnyArgs) {
          _76_printRhs = (_76_printRhs).Then((this).writeStr(Dafny.Sequence<Dafny.Rune>.UnicodeFromString(")"), false));
        }
        _76_printRhs = (_76_printRhs).Then((RAST.Expr.create_Identifier(Dafny.Sequence<Dafny.Rune>.UnicodeFromString("Ok"))).Apply(Dafny.Sequence<RAST._IExpr>.FromElements(RAST.Expr.create_Tuple(Dafny.Sequence<RAST._IExpr>.FromElements()))));
        _68_printImplBodyCases = Dafny.Sequence<RAST._IMatchCase>.Concat(_68_printImplBodyCases, Dafny.Sequence<RAST._IMatchCase>.FromElements(RAST.MatchCase.create(Dafny.Sequence<Dafny.Rune>.Concat(Dafny.Sequence<Dafny.Rune>.Concat(_4_datatypeName, Dafny.Sequence<Dafny.Rune>.UnicodeFromString("::")), _73_ctorMatch), RAST.Expr.create_Block(_76_printRhs))));
        _69_hashImplBodyCases = Dafny.Sequence<RAST._IMatchCase>.Concat(_69_hashImplBodyCases, Dafny.Sequence<RAST._IMatchCase>.FromElements(RAST.MatchCase.create(Dafny.Sequence<Dafny.Rune>.Concat(Dafny.Sequence<Dafny.Rune>.Concat(_4_datatypeName, Dafny.Sequence<Dafny.Rune>.UnicodeFromString("::")), _73_ctorMatch), RAST.Expr.create_Block(_77_hashRhs))));
        _70_coerceImplBodyCases = Dafny.Sequence<RAST._IMatchCase>.Concat(_70_coerceImplBodyCases, Dafny.Sequence<RAST._IMatchCase>.FromElements(RAST.MatchCase.create(Dafny.Sequence<Dafny.Rune>.Concat(Dafny.Sequence<Dafny.Rune>.Concat(_4_datatypeName, Dafny.Sequence<Dafny.Rune>.UnicodeFromString("::")), _73_ctorMatch), RAST.Expr.create_Block(_91_coerceRhs))));
      }
      if (((new BigInteger(((c).dtor_typeParams).Count)).Sign == 1) && ((new BigInteger((_20_unusedTypeParams).Count)).Sign == 1)) {
        Dafny.ISequence<RAST._IMatchCase> _92_extraCases;
        _92_extraCases = Dafny.Sequence<RAST._IMatchCase>.FromElements(RAST.MatchCase.create(Dafny.Sequence<Dafny.Rune>.Concat(_4_datatypeName, Dafny.Sequence<Dafny.Rune>.UnicodeFromString("::_PhantomVariant(..)")), RAST.Expr.create_Block((this).UnreachablePanicIfVerified(Dafny.Sequence<Dafny.Rune>.UnicodeFromString("")))));
        _68_printImplBodyCases = Dafny.Sequence<RAST._IMatchCase>.Concat(_68_printImplBodyCases, _92_extraCases);
        _69_hashImplBodyCases = Dafny.Sequence<RAST._IMatchCase>.Concat(_69_hashImplBodyCases, _92_extraCases);
        _70_coerceImplBodyCases = Dafny.Sequence<RAST._IMatchCase>.Concat(_70_coerceImplBodyCases, _92_extraCases);
      }
      Dafny.ISequence<RAST._ITypeParamDecl> _93_defaultConstrainedTypeParams;
      _93_defaultConstrainedTypeParams = RAST.TypeParamDecl.AddConstraintsMultiple(_2_rTypeParamsDecls, Dafny.Sequence<RAST._IType>.FromElements(RAST.__default.DefaultTrait));
      Dafny.ISequence<RAST._ITypeParamDecl> _94_rTypeParamsDeclsWithEq;
      _94_rTypeParamsDeclsWithEq = RAST.TypeParamDecl.AddConstraintsMultiple(_2_rTypeParamsDecls, Dafny.Sequence<RAST._IType>.FromElements(RAST.__default.Eq));
      Dafny.ISequence<RAST._ITypeParamDecl> _95_rTypeParamsDeclsWithHash;
      _95_rTypeParamsDeclsWithHash = RAST.TypeParamDecl.AddConstraintsMultiple(_2_rTypeParamsDecls, Dafny.Sequence<RAST._IType>.FromElements(RAST.__default.Hash));
      RAST._IExpr _96_printImplBody;
      _96_printImplBody = RAST.Expr.create_Match(RAST.__default.self, _68_printImplBodyCases);
      RAST._IExpr _97_hashImplBody;
      _97_hashImplBody = RAST.Expr.create_Match(RAST.__default.self, _69_hashImplBodyCases);
      s = Dafny.Sequence<RAST._IModDecl>.Concat(s, Dafny.Sequence<RAST._IModDecl>.FromElements(RAST.ModDecl.create_ImplDecl(RAST.Impl.create_ImplFor(_2_rTypeParamsDecls, (((RAST.__default.std).MSel(Dafny.Sequence<Dafny.Rune>.UnicodeFromString("fmt"))).MSel(Dafny.Sequence<Dafny.Rune>.UnicodeFromString("Debug"))).AsType(), RAST.Type.create_TypeApp(RAST.Type.create_TIdentifier(_4_datatypeName), _1_rTypeParams), Dafny.Sequence<Dafny.Rune>.UnicodeFromString(""), Dafny.Sequence<RAST._IImplMember>.FromElements(RAST.ImplMember.create_FnDecl(RAST.Visibility.create_PRIV(), RAST.Fn.create(Dafny.Sequence<Dafny.Rune>.UnicodeFromString("fmt"), Dafny.Sequence<RAST._ITypeParamDecl>.FromElements(), Dafny.Sequence<RAST._IFormal>.FromElements(RAST.Formal.selfBorrowed, RAST.Formal.create(Dafny.Sequence<Dafny.Rune>.UnicodeFromString("f"), RAST.Type.create_BorrowedMut((((RAST.__default.std).MSel(Dafny.Sequence<Dafny.Rune>.UnicodeFromString("fmt"))).MSel(Dafny.Sequence<Dafny.Rune>.UnicodeFromString("Formatter"))).AsType()))), Std.Wrappers.Option<RAST._IType>.create_Some((((RAST.__default.std).MSel(Dafny.Sequence<Dafny.Rune>.UnicodeFromString("fmt"))).MSel(Dafny.Sequence<Dafny.Rune>.UnicodeFromString("Result"))).AsType()), Dafny.Sequence<Dafny.Rune>.UnicodeFromString(""), Std.Wrappers.Option<RAST._IExpr>.create_Some(((((RAST.__default.dafny__runtime).MSel(Dafny.Sequence<Dafny.Rune>.UnicodeFromString("DafnyPrint"))).AsExpr()).FSel(Dafny.Sequence<Dafny.Rune>.UnicodeFromString("fmt_print"))).Apply(Dafny.Sequence<RAST._IExpr>.FromElements(RAST.__default.self, RAST.Expr.create_Identifier(Dafny.Sequence<Dafny.Rune>.UnicodeFromString("f")), RAST.Expr.create_LiteralBool(true))))))))), RAST.ModDecl.create_ImplDecl(RAST.Impl.create_ImplFor(_2_rTypeParamsDecls, RAST.__default.DafnyPrint, RAST.Type.create_TypeApp(RAST.Type.create_TIdentifier(_4_datatypeName), _1_rTypeParams), Dafny.Sequence<Dafny.Rune>.UnicodeFromString(""), Dafny.Sequence<RAST._IImplMember>.FromElements(RAST.ImplMember.create_FnDecl(RAST.Visibility.create_PRIV(), RAST.Fn.create(Dafny.Sequence<Dafny.Rune>.UnicodeFromString("fmt_print"), Dafny.Sequence<RAST._ITypeParamDecl>.FromElements(), Dafny.Sequence<RAST._IFormal>.FromElements(RAST.Formal.selfBorrowed, RAST.Formal.create(Dafny.Sequence<Dafny.Rune>.UnicodeFromString("_formatter"), RAST.Type.create_BorrowedMut((((RAST.__default.std).MSel(Dafny.Sequence<Dafny.Rune>.UnicodeFromString("fmt"))).MSel(Dafny.Sequence<Dafny.Rune>.UnicodeFromString("Formatter"))).AsType())), RAST.Formal.create(Dafny.Sequence<Dafny.Rune>.UnicodeFromString("_in_seq"), RAST.Type.create_Bool())), Std.Wrappers.Option<RAST._IType>.create_Some(RAST.__default.RawType(Dafny.Sequence<Dafny.Rune>.UnicodeFromString("std::fmt::Result"))), Dafny.Sequence<Dafny.Rune>.UnicodeFromString(""), Std.Wrappers.Option<RAST._IExpr>.create_Some(_96_printImplBody))))))));
      if ((new BigInteger((_48_rCoerceTypeParams).Count)).Sign == 1) {
        RAST._IExpr _98_coerceImplBody;
        _98_coerceImplBody = RAST.Expr.create_Match(RAST.Expr.create_Identifier(Dafny.Sequence<Dafny.Rune>.UnicodeFromString("this")), _70_coerceImplBodyCases);
        s = Dafny.Sequence<RAST._IModDecl>.Concat(s, Dafny.Sequence<RAST._IModDecl>.FromElements(RAST.ModDecl.create_ImplDecl(RAST.Impl.create_Impl(_2_rTypeParamsDecls, RAST.Type.create_TypeApp(RAST.Type.create_TIdentifier(_4_datatypeName), _1_rTypeParams), Dafny.Sequence<Dafny.Rune>.UnicodeFromString(""), Dafny.Sequence<RAST._IImplMember>.FromElements(RAST.ImplMember.create_FnDecl(RAST.Visibility.create_PUB(), RAST.Fn.create(Dafny.Sequence<Dafny.Rune>.UnicodeFromString("coerce"), _48_rCoerceTypeParams, _49_coerceArguments, Std.Wrappers.Option<RAST._IType>.create_Some(RAST.__default.Rc(RAST.Type.create_ImplType(RAST.Type.create_FnType(Dafny.Sequence<RAST._IType>.FromElements(RAST.Type.create_TypeApp(RAST.Type.create_TIdentifier(_4_datatypeName), _1_rTypeParams)), RAST.Type.create_TypeApp(RAST.Type.create_TIdentifier(_4_datatypeName), _47_coerceTypes))))), Dafny.Sequence<Dafny.Rune>.UnicodeFromString(""), Std.Wrappers.Option<RAST._IExpr>.create_Some(RAST.__default.RcNew(RAST.Expr.create_Lambda(Dafny.Sequence<RAST._IFormal>.FromElements(RAST.Formal.create(Dafny.Sequence<Dafny.Rune>.UnicodeFromString("this"), RAST.__default.SelfOwned)), Std.Wrappers.Option<RAST._IType>.create_Some(RAST.Type.create_TypeApp(RAST.Type.create_TIdentifier(_4_datatypeName), _47_coerceTypes)), _98_coerceImplBody))))))))));
      }
      if ((new BigInteger((_8_singletonConstructors).Count)) == (new BigInteger(((c).dtor_ctors).Count))) {
        RAST._IType _99_datatypeType;
        _99_datatypeType = RAST.Type.create_TypeApp(RAST.Type.create_TIdentifier(_4_datatypeName), _1_rTypeParams);
        RAST._IType _100_instantiationType;
        if ((this).IsRcWrapped((c).dtor_attributes)) {
          _100_instantiationType = RAST.__default.Rc(_99_datatypeType);
        } else {
          _100_instantiationType = _99_datatypeType;
        }
        s = Dafny.Sequence<RAST._IModDecl>.Concat(s, Dafny.Sequence<RAST._IModDecl>.FromElements(RAST.ModDecl.create_ImplDecl(RAST.Impl.create_Impl(_2_rTypeParamsDecls, _99_datatypeType, Dafny.Sequence<Dafny.Rune>.UnicodeFromString(""), Dafny.Sequence<RAST._IImplMember>.FromElements(RAST.ImplMember.create_FnDecl(RAST.Visibility.create_PUB(), RAST.Fn.create(Dafny.Sequence<Dafny.Rune>.UnicodeFromString("_AllSingletonConstructors"), Dafny.Sequence<RAST._ITypeParamDecl>.FromElements(), Dafny.Sequence<RAST._IFormal>.FromElements(), Std.Wrappers.Option<RAST._IType>.create_Some((((RAST.__default.dafny__runtime).MSel(Dafny.Sequence<Dafny.Rune>.UnicodeFromString("SequenceIter"))).AsType()).Apply(Dafny.Sequence<RAST._IType>.FromElements(_100_instantiationType))), Dafny.Sequence<Dafny.Rune>.UnicodeFromString(""), Std.Wrappers.Option<RAST._IExpr>.create_Some((((((RAST.__default.dafny__runtime).MSel(Dafny.Sequence<Dafny.Rune>.UnicodeFromString("seq!"))).AsExpr()).Apply(_8_singletonConstructors)).Sel(Dafny.Sequence<Dafny.Rune>.UnicodeFromString("iter"))).Apply0()))))))));
      }
      if (_67_cIsEq) {
        s = Dafny.Sequence<RAST._IModDecl>.Concat(s, Dafny.Sequence<RAST._IModDecl>.FromElements(RAST.ModDecl.create_ImplDecl(RAST.Impl.create_ImplFor(_94_rTypeParamsDeclsWithEq, RAST.__default.Eq, RAST.Type.create_TypeApp(RAST.Type.create_TIdentifier(_4_datatypeName), _1_rTypeParams), Dafny.Sequence<Dafny.Rune>.UnicodeFromString(""), Dafny.Sequence<RAST._IImplMember>.FromElements()))));
      }
      s = Dafny.Sequence<RAST._IModDecl>.Concat(s, Dafny.Sequence<RAST._IModDecl>.FromElements(RAST.ModDecl.create_ImplDecl(RAST.Impl.create_ImplFor(_95_rTypeParamsDeclsWithHash, RAST.__default.Hash, RAST.Type.create_TypeApp(RAST.Type.create_TIdentifier(_4_datatypeName), _1_rTypeParams), Dafny.Sequence<Dafny.Rune>.UnicodeFromString(""), Dafny.Sequence<RAST._IImplMember>.FromElements(RAST.ImplMember.create_FnDecl(RAST.Visibility.create_PRIV(), RAST.Fn.create(Dafny.Sequence<Dafny.Rune>.UnicodeFromString("hash"), Dafny.Sequence<RAST._ITypeParamDecl>.FromElements(RAST.TypeParamDecl.create(Dafny.Sequence<Dafny.Rune>.UnicodeFromString("_H"), Dafny.Sequence<RAST._IType>.FromElements((((RAST.__default.std).MSel(Dafny.Sequence<Dafny.Rune>.UnicodeFromString("hash"))).MSel(Dafny.Sequence<Dafny.Rune>.UnicodeFromString("Hasher"))).AsType()))), Dafny.Sequence<RAST._IFormal>.FromElements(RAST.Formal.selfBorrowed, RAST.Formal.create(Dafny.Sequence<Dafny.Rune>.UnicodeFromString("_state"), RAST.Type.create_BorrowedMut(RAST.Type.create_TIdentifier(Dafny.Sequence<Dafny.Rune>.UnicodeFromString("_H"))))), Std.Wrappers.Option<RAST._IType>.create_None(), Dafny.Sequence<Dafny.Rune>.UnicodeFromString(""), Std.Wrappers.Option<RAST._IExpr>.create_Some(_97_hashImplBody))))))));
      if ((new BigInteger(((c).dtor_ctors).Count)).Sign == 1) {
        RAST._IExpr _101_structName;
        _101_structName = (RAST.Expr.create_Identifier(_4_datatypeName)).FSel(DCOMP.__default.escapeName((((c).dtor_ctors).Select(BigInteger.Zero)).dtor_name));
        Dafny.ISequence<RAST._IAssignIdentifier> _102_structAssignments;
        _102_structAssignments = Dafny.Sequence<RAST._IAssignIdentifier>.FromElements();
        BigInteger _hi9 = new BigInteger(((((c).dtor_ctors).Select(BigInteger.Zero)).dtor_args).Count);
        for (BigInteger _103_i = BigInteger.Zero; _103_i < _hi9; _103_i++) {
          DAST._IDatatypeDtor _104_dtor;
          _104_dtor = ((((c).dtor_ctors).Select(BigInteger.Zero)).dtor_args).Select(_103_i);
          _102_structAssignments = Dafny.Sequence<RAST._IAssignIdentifier>.Concat(_102_structAssignments, Dafny.Sequence<RAST._IAssignIdentifier>.FromElements(RAST.AssignIdentifier.create(DCOMP.__default.escapeVar(((_104_dtor).dtor_formal).dtor_name), (((((RAST.__default.std).MSel(Dafny.Sequence<Dafny.Rune>.UnicodeFromString("default"))).MSel(Dafny.Sequence<Dafny.Rune>.UnicodeFromString("Default"))).AsExpr()).FSel(Dafny.Sequence<Dafny.Rune>.UnicodeFromString("default"))).Apply0())));
        }
        Dafny.ISequence<RAST._ITypeParamDecl> _105_defaultConstrainedTypeParams;
        _105_defaultConstrainedTypeParams = RAST.TypeParamDecl.AddConstraintsMultiple(_2_rTypeParamsDecls, Dafny.Sequence<RAST._IType>.FromElements(RAST.__default.DefaultTrait));
        RAST._IType _106_fullType;
        _106_fullType = RAST.Type.create_TypeApp(RAST.Type.create_TIdentifier(_4_datatypeName), _1_rTypeParams);
        if (_67_cIsEq) {
          s = Dafny.Sequence<RAST._IModDecl>.Concat(s, Dafny.Sequence<RAST._IModDecl>.FromElements(RAST.ModDecl.create_ImplDecl(RAST.Impl.create_ImplFor(_105_defaultConstrainedTypeParams, RAST.__default.DefaultTrait, _106_fullType, Dafny.Sequence<Dafny.Rune>.UnicodeFromString(""), Dafny.Sequence<RAST._IImplMember>.FromElements(RAST.ImplMember.create_FnDecl(RAST.Visibility.create_PRIV(), RAST.Fn.create(Dafny.Sequence<Dafny.Rune>.UnicodeFromString("default"), Dafny.Sequence<RAST._ITypeParamDecl>.FromElements(), Dafny.Sequence<RAST._IFormal>.FromElements(), Std.Wrappers.Option<RAST._IType>.create_Some(_106_fullType), Dafny.Sequence<Dafny.Rune>.UnicodeFromString(""), Std.Wrappers.Option<RAST._IExpr>.create_Some(RAST.Expr.create_StructBuild(_101_structName, _102_structAssignments)))))))));
        }
        s = Dafny.Sequence<RAST._IModDecl>.Concat(s, Dafny.Sequence<RAST._IModDecl>.FromElements(RAST.ModDecl.create_ImplDecl(RAST.Impl.create_ImplFor(_2_rTypeParamsDecls, ((((RAST.__default.std).MSel(Dafny.Sequence<Dafny.Rune>.UnicodeFromString("convert"))).MSel(Dafny.Sequence<Dafny.Rune>.UnicodeFromString("AsRef"))).AsType()).Apply1(_106_fullType), RAST.Type.create_Borrowed(_106_fullType), Dafny.Sequence<Dafny.Rune>.UnicodeFromString(""), Dafny.Sequence<RAST._IImplMember>.FromElements(RAST.ImplMember.create_FnDecl(RAST.Visibility.create_PRIV(), RAST.Fn.create(Dafny.Sequence<Dafny.Rune>.UnicodeFromString("as_ref"), Dafny.Sequence<RAST._ITypeParamDecl>.FromElements(), Dafny.Sequence<RAST._IFormal>.FromElements(RAST.Formal.selfBorrowed), Std.Wrappers.Option<RAST._IType>.create_Some(RAST.__default.SelfOwned), Dafny.Sequence<Dafny.Rune>.UnicodeFromString(""), Std.Wrappers.Option<RAST._IExpr>.create_Some(RAST.__default.self))))))));
      }
      return s;
    }
    public RAST._IPath GenPath(Dafny.ISequence<Dafny.ISequence<Dafny.Rune>> p, bool escape)
    {
      RAST._IPath r = RAST.Path.Default();
      if ((new BigInteger((p).Count)).Sign == 0) {
        r = RAST.Path.create_Self();
        return r;
      } else {
        Dafny.ISequence<Dafny.ISequence<Dafny.Rune>> _0_p;
        _0_p = p;
        Dafny.ISequence<Dafny.Rune> _1_name;
        _1_name = (((_0_p).Select(BigInteger.Zero)));
        if (((new BigInteger((_1_name).Count)) >= (new BigInteger(2))) && (((_1_name).Subsequence(BigInteger.Zero, new BigInteger(2))).Equals(Dafny.Sequence<Dafny.Rune>.UnicodeFromString("::")))) {
          r = RAST.Path.create_Global();
          _0_p = Dafny.Sequence<Dafny.ISequence<Dafny.Rune>>.Update(_0_p, BigInteger.Zero, (_1_name).Drop(new BigInteger(2)));
        } else if (((((_0_p).Select(BigInteger.Zero)))).Equals(Dafny.Sequence<Dafny.Rune>.UnicodeFromString("_System"))) {
          r = RAST.__default.dafny__runtime;
        } else {
          r = (this).thisFile;
        }
        BigInteger _hi0 = new BigInteger((_0_p).Count);
        for (BigInteger _2_i = BigInteger.Zero; _2_i < _hi0; _2_i++) {
          Dafny.ISequence<Dafny.Rune> _3_name;
          _3_name = ((_0_p).Select(_2_i));
          if (escape) {
            _System._ITuple2<Dafny.ISequence<Dafny.ISequence<Dafny.Rune>>, Dafny.ISequence<Dafny.Rune>> _let_tmp_rhs0 = DafnyCompilerRustUtils.__default.DafnyNameToContainingPathAndName(_3_name, Dafny.Sequence<Dafny.ISequence<Dafny.Rune>>.FromElements());
            Dafny.ISequence<Dafny.ISequence<Dafny.Rune>> _4_modules = _let_tmp_rhs0.dtor__0;
            Dafny.ISequence<Dafny.Rune> _5_finalName = _let_tmp_rhs0.dtor__1;
            BigInteger _hi1 = new BigInteger((_4_modules).Count);
            for (BigInteger _6_j = BigInteger.Zero; _6_j < _hi1; _6_j++) {
              r = (r).MSel(DCOMP.__default.escapeName(((_4_modules).Select(_6_j))));
            }
            r = (r).MSel(DCOMP.__default.escapeName(_5_finalName));
          } else {
            r = (r).MSels(DCOMP.__default.SplitRustPathElement(DCOMP.__default.ReplaceDotByDoubleColon((_3_name)), Dafny.Sequence<Dafny.ISequence<Dafny.Rune>>.FromElements(), Dafny.Sequence<Dafny.Rune>.UnicodeFromString("")));
          }
        }
      }
      return r;
    }
    public RAST._IType GenPathType(Dafny.ISequence<Dafny.ISequence<Dafny.Rune>> p)
    {
      RAST._IType t = RAST.Type.Default();
      RAST._IPath _0_p;
      RAST._IPath _out0;
      _out0 = (this).GenPath(p, true);
      _0_p = _out0;
      t = (_0_p).AsType();
      return t;
    }
    public RAST._IExpr GenPathExpr(Dafny.ISequence<Dafny.ISequence<Dafny.Rune>> p, bool escape)
    {
      RAST._IExpr e = RAST.Expr.Default();
      if ((new BigInteger((p).Count)).Sign == 0) {
        e = RAST.__default.self;
        return e;
      }
      RAST._IPath _0_p;
      RAST._IPath _out0;
      _out0 = (this).GenPath(p, escape);
      _0_p = _out0;
      e = (_0_p).AsExpr();
      return e;
    }
    public Dafny.ISequence<RAST._IType> GenTypeArgs(Dafny.ISequence<DAST._IType> args, bool genTypeContext)
    {
      Dafny.ISequence<RAST._IType> s = Dafny.Sequence<RAST._IType>.Empty;
      s = Dafny.Sequence<RAST._IType>.FromElements();
      BigInteger _hi0 = new BigInteger((args).Count);
      for (BigInteger _0_i = BigInteger.Zero; _0_i < _hi0; _0_i++) {
        RAST._IType _1_genTp;
        RAST._IType _out0;
        _out0 = (this).GenType((args).Select(_0_i), genTypeContext);
        _1_genTp = _out0;
        s = Dafny.Sequence<RAST._IType>.Concat(s, Dafny.Sequence<RAST._IType>.FromElements(_1_genTp));
      }
      return s;
    }
    public bool IsRcWrapped(Dafny.ISequence<DAST._IAttribute> attributes) {
      return ((!(attributes).Contains(DAST.Attribute.create(Dafny.Sequence<Dafny.Rune>.UnicodeFromString("auto-nongrowing-size"), Dafny.Sequence<Dafny.ISequence<Dafny.Rune>>.FromElements()))) && (!(attributes).Contains(DAST.Attribute.create(Dafny.Sequence<Dafny.Rune>.UnicodeFromString("rust_rc"), Dafny.Sequence<Dafny.ISequence<Dafny.Rune>>.FromElements(Dafny.Sequence<Dafny.Rune>.UnicodeFromString("false")))))) || ((attributes).Contains(DAST.Attribute.create(Dafny.Sequence<Dafny.Rune>.UnicodeFromString("rust_rc"), Dafny.Sequence<Dafny.ISequence<Dafny.Rune>>.FromElements(Dafny.Sequence<Dafny.Rune>.UnicodeFromString("true")))));
    }
    public RAST._IType GenType(DAST._IType c, bool genTypeContext)
    {
      RAST._IType s = RAST.Type.Default();
      DAST._IType _source0 = c;
      {
        if (_source0.is_UserDefined) {
          DAST._IResolvedType _0_resolved = _source0.dtor_resolved;
          {
            RAST._IType _1_t;
            RAST._IType _out0;
            _out0 = (this).GenPathType((_0_resolved).dtor_path);
            _1_t = _out0;
            Dafny.ISequence<RAST._IType> _2_typeArgs;
            Dafny.ISequence<RAST._IType> _out1;
            _out1 = (this).GenTypeArgs((_0_resolved).dtor_typeArgs, false);
            _2_typeArgs = _out1;
            s = RAST.Type.create_TypeApp(_1_t, _2_typeArgs);
            DAST._IResolvedTypeBase _source1 = (_0_resolved).dtor_kind;
            {
              if (_source1.is_Class) {
                {
                  s = (this).Object(s);
                }
                goto after_match1;
              }
            }
            {
              if (_source1.is_Datatype) {
                {
                  if ((this).IsRcWrapped((_0_resolved).dtor_attributes)) {
                    s = RAST.__default.Rc(s);
                  }
                }
                goto after_match1;
              }
            }
            {
              if (_source1.is_Trait) {
                {
                  if (((_0_resolved).dtor_path).Equals(Dafny.Sequence<Dafny.ISequence<Dafny.Rune>>.FromElements(Dafny.Sequence<Dafny.Rune>.UnicodeFromString("_System"), Dafny.Sequence<Dafny.Rune>.UnicodeFromString("object")))) {
                    s = RAST.__default.AnyTrait;
                  }
                  if (!((genTypeContext))) {
                    s = (this).Object(RAST.Type.create_DynType(s));
                  }
                }
                goto after_match1;
              }
            }
            {
              DAST._IType _3_base = _source1.dtor_baseType;
              DAST._INewtypeRange _4_range = _source1.dtor_range;
              bool _5_erased = _source1.dtor_erase;
              {
                if (_5_erased) {
                  Std.Wrappers._IOption<RAST._IType> _source2 = DCOMP.COMP.NewtypeRangeToRustType(_4_range);
                  {
                    if (_source2.is_Some) {
                      RAST._IType _6_v = _source2.dtor_value;
                      s = _6_v;
                      goto after_match2;
                    }
                  }
                  {
                    RAST._IType _7_underlying;
                    RAST._IType _out2;
                    _out2 = (this).GenType(_3_base, DCOMP.GenTypeContext.@default());
                    _7_underlying = _out2;
                    s = RAST.Type.create_TSynonym(s, _7_underlying);
                  }
                after_match2: ;
                }
              }
            }
          after_match1: ;
          }
          goto after_match0;
        }
      }
      {
        if (_source0.is_Object) {
          {
            s = RAST.__default.AnyTrait;
            if (!((genTypeContext))) {
              s = (this).Object(RAST.Type.create_DynType(s));
            }
          }
          goto after_match0;
        }
      }
      {
        if (_source0.is_Tuple) {
          Dafny.ISequence<DAST._IType> _8_types = _source0.dtor_Tuple_a0;
          {
            Dafny.ISequence<RAST._IType> _9_args;
            _9_args = Dafny.Sequence<RAST._IType>.FromElements();
            BigInteger _10_i;
            _10_i = BigInteger.Zero;
            while ((_10_i) < (new BigInteger((_8_types).Count))) {
              RAST._IType _11_generated;
              RAST._IType _out3;
              _out3 = (this).GenType((_8_types).Select(_10_i), false);
              _11_generated = _out3;
              _9_args = Dafny.Sequence<RAST._IType>.Concat(_9_args, Dafny.Sequence<RAST._IType>.FromElements(_11_generated));
              _10_i = (_10_i) + (BigInteger.One);
            }
            if ((new BigInteger((_8_types).Count)) <= (RAST.__default.MAX__TUPLE__SIZE)) {
              s = RAST.Type.create_TupleType(_9_args);
            } else {
              s = RAST.__default.SystemTupleType(_9_args);
            }
          }
          goto after_match0;
        }
      }
      {
        if (_source0.is_Array) {
          DAST._IType _12_element = _source0.dtor_element;
          BigInteger _13_dims = _source0.dtor_dims;
          {
            if ((_13_dims) > (new BigInteger(16))) {
              s = RAST.__default.RawType(Dafny.Sequence<Dafny.Rune>.UnicodeFromString("<i>Array of dimensions greater than 16</i>"));
            } else {
              RAST._IType _14_elem;
              RAST._IType _out4;
              _out4 = (this).GenType(_12_element, false);
              _14_elem = _out4;
              if ((_13_dims) == (BigInteger.One)) {
                s = RAST.Type.create_Array(_14_elem, Std.Wrappers.Option<Dafny.ISequence<Dafny.Rune>>.create_None());
                s = (this).Object(s);
              } else {
                Dafny.ISequence<Dafny.Rune> _15_n;
                _15_n = Dafny.Sequence<Dafny.Rune>.Concat(Dafny.Sequence<Dafny.Rune>.UnicodeFromString("Array"), Std.Strings.__default.OfNat(_13_dims));
                s = (((RAST.__default.dafny__runtime).MSel(_15_n)).AsType()).Apply(Dafny.Sequence<RAST._IType>.FromElements(_14_elem));
                s = (this).Object(s);
              }
            }
          }
          goto after_match0;
        }
      }
      {
        if (_source0.is_Seq) {
          DAST._IType _16_element = _source0.dtor_element;
          {
            RAST._IType _17_elem;
            RAST._IType _out5;
            _out5 = (this).GenType(_16_element, false);
            _17_elem = _out5;
            s = RAST.Type.create_TypeApp(((RAST.__default.dafny__runtime).MSel(Dafny.Sequence<Dafny.Rune>.UnicodeFromString("Sequence"))).AsType(), Dafny.Sequence<RAST._IType>.FromElements(_17_elem));
          }
          goto after_match0;
        }
      }
      {
        if (_source0.is_Set) {
          DAST._IType _18_element = _source0.dtor_element;
          {
            RAST._IType _19_elem;
            RAST._IType _out6;
            _out6 = (this).GenType(_18_element, false);
            _19_elem = _out6;
            s = RAST.Type.create_TypeApp(((RAST.__default.dafny__runtime).MSel(Dafny.Sequence<Dafny.Rune>.UnicodeFromString("Set"))).AsType(), Dafny.Sequence<RAST._IType>.FromElements(_19_elem));
          }
          goto after_match0;
        }
      }
      {
        if (_source0.is_Multiset) {
          DAST._IType _20_element = _source0.dtor_element;
          {
            RAST._IType _21_elem;
            RAST._IType _out7;
            _out7 = (this).GenType(_20_element, false);
            _21_elem = _out7;
            s = RAST.Type.create_TypeApp(((RAST.__default.dafny__runtime).MSel(Dafny.Sequence<Dafny.Rune>.UnicodeFromString("Multiset"))).AsType(), Dafny.Sequence<RAST._IType>.FromElements(_21_elem));
          }
          goto after_match0;
        }
      }
      {
        if (_source0.is_Map) {
          DAST._IType _22_key = _source0.dtor_key;
          DAST._IType _23_value = _source0.dtor_value;
          {
            RAST._IType _24_keyType;
            RAST._IType _out8;
            _out8 = (this).GenType(_22_key, false);
            _24_keyType = _out8;
            RAST._IType _25_valueType;
            RAST._IType _out9;
            _out9 = (this).GenType(_23_value, genTypeContext);
            _25_valueType = _out9;
            s = RAST.Type.create_TypeApp(((RAST.__default.dafny__runtime).MSel(Dafny.Sequence<Dafny.Rune>.UnicodeFromString("Map"))).AsType(), Dafny.Sequence<RAST._IType>.FromElements(_24_keyType, _25_valueType));
          }
          goto after_match0;
        }
      }
      {
        if (_source0.is_MapBuilder) {
          DAST._IType _26_key = _source0.dtor_key;
          DAST._IType _27_value = _source0.dtor_value;
          {
            RAST._IType _28_keyType;
            RAST._IType _out10;
            _out10 = (this).GenType(_26_key, false);
            _28_keyType = _out10;
            RAST._IType _29_valueType;
            RAST._IType _out11;
            _out11 = (this).GenType(_27_value, genTypeContext);
            _29_valueType = _out11;
            s = RAST.Type.create_TypeApp(((RAST.__default.dafny__runtime).MSel(Dafny.Sequence<Dafny.Rune>.UnicodeFromString("MapBuilder"))).AsType(), Dafny.Sequence<RAST._IType>.FromElements(_28_keyType, _29_valueType));
          }
          goto after_match0;
        }
      }
      {
        if (_source0.is_SetBuilder) {
          DAST._IType _30_elem = _source0.dtor_element;
          {
            RAST._IType _31_elemType;
            RAST._IType _out12;
            _out12 = (this).GenType(_30_elem, false);
            _31_elemType = _out12;
            s = RAST.Type.create_TypeApp(((RAST.__default.dafny__runtime).MSel(Dafny.Sequence<Dafny.Rune>.UnicodeFromString("SetBuilder"))).AsType(), Dafny.Sequence<RAST._IType>.FromElements(_31_elemType));
          }
          goto after_match0;
        }
      }
      {
        if (_source0.is_Arrow) {
          Dafny.ISequence<DAST._IType> _32_args = _source0.dtor_args;
          DAST._IType _33_result = _source0.dtor_result;
          {
            Dafny.ISequence<RAST._IType> _34_argTypes;
            _34_argTypes = Dafny.Sequence<RAST._IType>.FromElements();
            BigInteger _35_i;
            _35_i = BigInteger.Zero;
            while ((_35_i) < (new BigInteger((_32_args).Count))) {
              RAST._IType _36_generated;
              RAST._IType _out13;
              _out13 = (this).GenType((_32_args).Select(_35_i), false);
              _36_generated = _out13;
              _34_argTypes = Dafny.Sequence<RAST._IType>.Concat(_34_argTypes, Dafny.Sequence<RAST._IType>.FromElements(RAST.Type.create_Borrowed(_36_generated)));
              _35_i = (_35_i) + (BigInteger.One);
            }
            RAST._IType _37_resultType;
            RAST._IType _out14;
            _out14 = (this).GenType(_33_result, DCOMP.GenTypeContext.@default());
            _37_resultType = _out14;
            s = RAST.__default.Rc(RAST.Type.create_DynType(RAST.Type.create_FnType(_34_argTypes, _37_resultType)));
          }
          goto after_match0;
        }
      }
      {
        if (_source0.is_TypeArg) {
          Dafny.ISequence<Dafny.Rune> _h90 = _source0.dtor_TypeArg_a0;
          Dafny.ISequence<Dafny.Rune> _38_name = _h90;
          s = RAST.Type.create_TIdentifier(DCOMP.__default.escapeName(_38_name));
          goto after_match0;
        }
      }
      {
        if (_source0.is_Primitive) {
          DAST._IPrimitive _39_p = _source0.dtor_Primitive_a0;
          {
            DAST._IPrimitive _source3 = _39_p;
            {
              if (_source3.is_Int) {
                s = ((RAST.__default.dafny__runtime).MSel(Dafny.Sequence<Dafny.Rune>.UnicodeFromString("DafnyInt"))).AsType();
                goto after_match3;
              }
            }
            {
              if (_source3.is_Real) {
                s = ((RAST.__default.dafny__runtime).MSel(Dafny.Sequence<Dafny.Rune>.UnicodeFromString("BigRational"))).AsType();
                goto after_match3;
              }
            }
            {
              if (_source3.is_String) {
                s = RAST.Type.create_TypeApp(((RAST.__default.dafny__runtime).MSel(Dafny.Sequence<Dafny.Rune>.UnicodeFromString("Sequence"))).AsType(), Dafny.Sequence<RAST._IType>.FromElements(((RAST.__default.dafny__runtime).MSel((this).DafnyChar)).AsType()));
                goto after_match3;
              }
            }
            {
              if (_source3.is_Native) {
                s = RAST.Type.create_USIZE();
                goto after_match3;
              }
            }
            {
              if (_source3.is_Bool) {
                s = RAST.Type.create_Bool();
                goto after_match3;
              }
            }
            {
              s = ((RAST.__default.dafny__runtime).MSel((this).DafnyChar)).AsType();
            }
          after_match3: ;
          }
          goto after_match0;
        }
      }
      {
        Dafny.ISequence<Dafny.Rune> _40_v = _source0.dtor_Passthrough_a0;
        s = RAST.__default.RawType(_40_v);
      }
    after_match0: ;
      return s;
    }
    public bool EnclosingIsTrait(DAST._IType tpe) {
      return ((tpe).is_UserDefined) && ((((tpe).dtor_resolved).dtor_kind).is_Trait);
    }
    public void GenClassImplBody(Dafny.ISequence<DAST._IMethod> body, bool forTrait, DAST._IType enclosingType, Dafny.ISequence<DAST._IType> enclosingTypeParams, out Dafny.ISequence<RAST._IImplMember> s, out Dafny.IMap<Dafny.ISequence<Dafny.ISequence<Dafny.Rune>>,Dafny.ISequence<RAST._IImplMember>> traitBodies)
    {
      s = Dafny.Sequence<RAST._IImplMember>.Empty;
      traitBodies = Dafny.Map<Dafny.ISequence<Dafny.ISequence<Dafny.Rune>>, Dafny.ISequence<RAST._IImplMember>>.Empty;
      s = Dafny.Sequence<RAST._IImplMember>.FromElements();
      traitBodies = Dafny.Map<Dafny.ISequence<Dafny.ISequence<Dafny.Rune>>, Dafny.ISequence<RAST._IImplMember>>.FromElements();
      BigInteger _hi0 = new BigInteger((body).Count);
      for (BigInteger _0_i = BigInteger.Zero; _0_i < _hi0; _0_i++) {
        DAST._IMethod _source0 = (body).Select(_0_i);
        {
          DAST._IMethod _1_m = _source0;
          {
            Std.Wrappers._IOption<Dafny.ISequence<Dafny.ISequence<Dafny.Rune>>> _source1 = (_1_m).dtor_overridingPath;
            {
              if (_source1.is_Some) {
                Dafny.ISequence<Dafny.ISequence<Dafny.Rune>> _2_p = _source1.dtor_value;
                {
                  Dafny.ISequence<RAST._IImplMember> _3_existing;
                  _3_existing = Dafny.Sequence<RAST._IImplMember>.FromElements();
                  if ((traitBodies).Contains(_2_p)) {
                    _3_existing = Dafny.Map<Dafny.ISequence<Dafny.ISequence<Dafny.Rune>>, Dafny.ISequence<RAST._IImplMember>>.Select(traitBodies,_2_p);
                  }
                  if (((new BigInteger(((_1_m).dtor_typeParams).Count)).Sign == 1) && ((this).EnclosingIsTrait(enclosingType))) {
                    (this).error = Std.Wrappers.Option<Dafny.ISequence<Dafny.Rune>>.create_Some(Dafny.Sequence<Dafny.Rune>.UnicodeFromString("Error: Rust does not support method with generic type parameters in traits"));
                  }
                  RAST._IImplMember _4_genMethod;
                  RAST._IImplMember _out0;
                  _out0 = (this).GenMethod(_1_m, true, enclosingType, enclosingTypeParams);
                  _4_genMethod = _out0;
                  _3_existing = Dafny.Sequence<RAST._IImplMember>.Concat(_3_existing, Dafny.Sequence<RAST._IImplMember>.FromElements(_4_genMethod));
                  traitBodies = Dafny.Map<Dafny.ISequence<Dafny.ISequence<Dafny.Rune>>, Dafny.ISequence<RAST._IImplMember>>.Merge(traitBodies, Dafny.Map<Dafny.ISequence<Dafny.ISequence<Dafny.Rune>>, Dafny.ISequence<RAST._IImplMember>>.FromElements(new Dafny.Pair<Dafny.ISequence<Dafny.ISequence<Dafny.Rune>>, Dafny.ISequence<RAST._IImplMember>>(_2_p, _3_existing)));
                }
                goto after_match1;
              }
            }
            {
              {
                RAST._IImplMember _5_generated;
                RAST._IImplMember _out1;
                _out1 = (this).GenMethod(_1_m, forTrait, enclosingType, enclosingTypeParams);
                _5_generated = _out1;
                s = Dafny.Sequence<RAST._IImplMember>.Concat(s, Dafny.Sequence<RAST._IImplMember>.FromElements(_5_generated));
              }
            }
          after_match1: ;
          }
        }
      after_match0: ;
      }
    }
    public Dafny.ISequence<RAST._IFormal> GenParams(Dafny.ISequence<DAST._IFormal> @params, bool forLambda)
    {
      Dafny.ISequence<RAST._IFormal> s = Dafny.Sequence<RAST._IFormal>.Empty;
      s = Dafny.Sequence<RAST._IFormal>.FromElements();
      BigInteger _hi0 = new BigInteger((@params).Count);
      for (BigInteger _0_i = BigInteger.Zero; _0_i < _hi0; _0_i++) {
        DAST._IFormal _1_param;
        _1_param = (@params).Select(_0_i);
        RAST._IType _2_paramType;
        RAST._IType _out0;
        _out0 = (this).GenType((_1_param).dtor_typ, DCOMP.GenTypeContext.@default());
        _2_paramType = _out0;
        if (((!((_2_paramType).CanReadWithoutClone())) || (forLambda)) && (!((_1_param).dtor_attributes).Contains(DCOMP.__default.AttributeOwned))) {
          _2_paramType = RAST.Type.create_Borrowed(_2_paramType);
        }
        s = Dafny.Sequence<RAST._IFormal>.Concat(s, Dafny.Sequence<RAST._IFormal>.FromElements(RAST.Formal.create(DCOMP.__default.escapeVar((_1_param).dtor_name), _2_paramType)));
      }
      return s;
    }
    public RAST._IImplMember GenMethod(DAST._IMethod m, bool forTrait, DAST._IType enclosingType, Dafny.ISequence<DAST._IType> enclosingTypeParams)
    {
      RAST._IImplMember s = RAST.ImplMember.Default();
      Dafny.ISequence<RAST._IFormal> _0_params;
      Dafny.ISequence<RAST._IFormal> _out0;
      _out0 = (this).GenParams((m).dtor_params, false);
      _0_params = _out0;
      Dafny.ISequence<Dafny.ISequence<Dafny.Rune>> _1_paramNames;
      _1_paramNames = Dafny.Sequence<Dafny.ISequence<Dafny.Rune>>.FromElements();
      Dafny.IMap<Dafny.ISequence<Dafny.Rune>,RAST._IType> _2_paramTypes;
      _2_paramTypes = Dafny.Map<Dafny.ISequence<Dafny.Rune>, RAST._IType>.FromElements();
      BigInteger _hi0 = new BigInteger(((m).dtor_params).Count);
      for (BigInteger _3_paramI = BigInteger.Zero; _3_paramI < _hi0; _3_paramI++) {
        DAST._IFormal _4_dafny__formal;
        _4_dafny__formal = ((m).dtor_params).Select(_3_paramI);
        RAST._IFormal _5_formal;
        _5_formal = (_0_params).Select(_3_paramI);
        Dafny.ISequence<Dafny.Rune> _6_name;
        _6_name = (_5_formal).dtor_name;
        _1_paramNames = Dafny.Sequence<Dafny.ISequence<Dafny.Rune>>.Concat(_1_paramNames, Dafny.Sequence<Dafny.ISequence<Dafny.Rune>>.FromElements(_6_name));
        _2_paramTypes = Dafny.Map<Dafny.ISequence<Dafny.Rune>, RAST._IType>.Update(_2_paramTypes, _6_name, (_5_formal).dtor_tpe);
      }
      Dafny.ISequence<Dafny.Rune> _7_fnName;
      _7_fnName = DCOMP.__default.escapeName((m).dtor_name);
      DCOMP._ISelfInfo _8_selfIdent;
      _8_selfIdent = DCOMP.SelfInfo.create_NoSelf();
      if (!((m).dtor_isStatic)) {
        Dafny.ISequence<Dafny.Rune> _9_selfId;
        _9_selfId = Dafny.Sequence<Dafny.Rune>.UnicodeFromString("self");
        if ((m).dtor_outVarsAreUninitFieldsToAssign) {
          _9_selfId = Dafny.Sequence<Dafny.Rune>.UnicodeFromString("this");
        }
        var _pat_let_tv0 = enclosingTypeParams;
        DAST._IType _10_instanceType;
        DAST._IType _source0 = enclosingType;
        {
          if (_source0.is_UserDefined) {
            DAST._IResolvedType _11_r = _source0.dtor_resolved;
            _10_instanceType = DAST.Type.create_UserDefined(Dafny.Helpers.Let<DAST._IResolvedType, DAST._IResolvedType>(_11_r, _pat_let25_0 => Dafny.Helpers.Let<DAST._IResolvedType, DAST._IResolvedType>(_pat_let25_0, _12_dt__update__tmp_h0 => Dafny.Helpers.Let<Dafny.ISequence<DAST._IType>, DAST._IResolvedType>(_pat_let_tv0, _pat_let26_0 => Dafny.Helpers.Let<Dafny.ISequence<DAST._IType>, DAST._IResolvedType>(_pat_let26_0, _13_dt__update_htypeArgs_h0 => DAST.ResolvedType.create((_12_dt__update__tmp_h0).dtor_path, _13_dt__update_htypeArgs_h0, (_12_dt__update__tmp_h0).dtor_kind, (_12_dt__update__tmp_h0).dtor_attributes, (_12_dt__update__tmp_h0).dtor_properMethods, (_12_dt__update__tmp_h0).dtor_extendedTypes))))));
            goto after_match0;
          }
        }
        {
          _10_instanceType = enclosingType;
        }
      after_match0: ;
        if (forTrait) {
          RAST._IFormal _14_selfFormal;
          if (((m).dtor_wasFunction) && (((this).pointerType).is_Raw)) {
            _14_selfFormal = RAST.Formal.selfBorrowed;
          } else {
            _14_selfFormal = RAST.Formal.selfBorrowedMut;
          }
          _0_params = Dafny.Sequence<RAST._IFormal>.Concat(Dafny.Sequence<RAST._IFormal>.FromElements(_14_selfFormal), _0_params);
        } else {
          RAST._IType _15_tpe;
          RAST._IType _out1;
          _out1 = (this).GenType(_10_instanceType, DCOMP.GenTypeContext.@default());
          _15_tpe = _out1;
          if ((_9_selfId).Equals(Dafny.Sequence<Dafny.Rune>.UnicodeFromString("this"))) {
            if (((this).pointerType).is_RcMut) {
              _15_tpe = RAST.Type.create_Borrowed(_15_tpe);
            }
          } else if ((_9_selfId).Equals(Dafny.Sequence<Dafny.Rune>.UnicodeFromString("self"))) {
            if ((_15_tpe).IsObjectOrPointer()) {
              if (((m).dtor_wasFunction) && (((this).pointerType).is_Raw)) {
                _15_tpe = RAST.__default.SelfBorrowed;
              } else {
                _15_tpe = RAST.__default.SelfBorrowedMut;
              }
            } else {
              if ((((enclosingType).is_UserDefined) && ((((enclosingType).dtor_resolved).dtor_kind).is_Datatype)) && ((this).IsRcWrapped(((enclosingType).dtor_resolved).dtor_attributes))) {
                _15_tpe = RAST.Type.create_Borrowed(RAST.__default.Rc(RAST.__default.SelfOwned));
              } else {
                _15_tpe = RAST.Type.create_Borrowed(RAST.__default.SelfOwned);
              }
            }
          }
          _0_params = Dafny.Sequence<RAST._IFormal>.Concat(Dafny.Sequence<RAST._IFormal>.FromElements(RAST.Formal.create(_9_selfId, _15_tpe)), _0_params);
        }
        _8_selfIdent = DCOMP.SelfInfo.create_ThisTyped(_9_selfId, _10_instanceType);
      }
      Dafny.ISequence<RAST._IType> _16_retTypeArgs;
      _16_retTypeArgs = Dafny.Sequence<RAST._IType>.FromElements();
      BigInteger _17_typeI;
      _17_typeI = BigInteger.Zero;
      while ((_17_typeI) < (new BigInteger(((m).dtor_outTypes).Count))) {
        RAST._IType _18_typeExpr;
        RAST._IType _out2;
        _out2 = (this).GenType(((m).dtor_outTypes).Select(_17_typeI), DCOMP.GenTypeContext.@default());
        _18_typeExpr = _out2;
        _16_retTypeArgs = Dafny.Sequence<RAST._IType>.Concat(_16_retTypeArgs, Dafny.Sequence<RAST._IType>.FromElements(_18_typeExpr));
        _17_typeI = (_17_typeI) + (BigInteger.One);
      }
      RAST._IVisibility _19_visibility;
      if (forTrait) {
        _19_visibility = RAST.Visibility.create_PRIV();
      } else {
        _19_visibility = RAST.Visibility.create_PUB();
      }
      Dafny.ISequence<DAST._ITypeArgDecl> _20_typeParamsFiltered;
      _20_typeParamsFiltered = Dafny.Sequence<DAST._ITypeArgDecl>.FromElements();
      BigInteger _hi1 = new BigInteger(((m).dtor_typeParams).Count);
      for (BigInteger _21_typeParamI = BigInteger.Zero; _21_typeParamI < _hi1; _21_typeParamI++) {
        DAST._ITypeArgDecl _22_typeParam;
        _22_typeParam = ((m).dtor_typeParams).Select(_21_typeParamI);
        if (!((enclosingTypeParams).Contains(DAST.Type.create_TypeArg((_22_typeParam).dtor_name)))) {
          _20_typeParamsFiltered = Dafny.Sequence<DAST._ITypeArgDecl>.Concat(_20_typeParamsFiltered, Dafny.Sequence<DAST._ITypeArgDecl>.FromElements(_22_typeParam));
        }
      }
      Dafny.ISequence<RAST._ITypeParamDecl> _23_typeParams;
      _23_typeParams = Dafny.Sequence<RAST._ITypeParamDecl>.FromElements();
      if ((new BigInteger((_20_typeParamsFiltered).Count)).Sign == 1) {
        BigInteger _hi2 = new BigInteger((_20_typeParamsFiltered).Count);
        for (BigInteger _24_i = BigInteger.Zero; _24_i < _hi2; _24_i++) {
          DAST._IType _25_typeArg;
          RAST._ITypeParamDecl _26_rTypeParamDecl;
          DAST._IType _out3;
          RAST._ITypeParamDecl _out4;
          (this).GenTypeParam((_20_typeParamsFiltered).Select(_24_i), out _out3, out _out4);
          _25_typeArg = _out3;
          _26_rTypeParamDecl = _out4;
          RAST._ITypeParamDecl _27_dt__update__tmp_h1 = _26_rTypeParamDecl;
          Dafny.ISequence<RAST._IType> _28_dt__update_hconstraints_h0 = (_26_rTypeParamDecl).dtor_constraints;
          _26_rTypeParamDecl = RAST.TypeParamDecl.create((_27_dt__update__tmp_h1).dtor_name, _28_dt__update_hconstraints_h0);
          _23_typeParams = Dafny.Sequence<RAST._ITypeParamDecl>.Concat(_23_typeParams, Dafny.Sequence<RAST._ITypeParamDecl>.FromElements(_26_rTypeParamDecl));
        }
      }
      Std.Wrappers._IOption<RAST._IExpr> _29_fBody = Std.Wrappers.Option<RAST._IExpr>.Default();
      DCOMP._IEnvironment _30_env = DCOMP.Environment.Default();
      RAST._IExpr _31_preBody;
      _31_preBody = (this).InitEmptyExpr();
      Dafny.ISequence<Dafny.ISequence<Dafny.Rune>> _32_preAssignNames;
      _32_preAssignNames = Dafny.Sequence<Dafny.ISequence<Dafny.Rune>>.FromElements();
      Dafny.IMap<Dafny.ISequence<Dafny.Rune>,RAST._IType> _33_preAssignTypes;
      _33_preAssignTypes = Dafny.Map<Dafny.ISequence<Dafny.Rune>, RAST._IType>.FromElements();
      if ((m).dtor_hasBody) {
        Std.Wrappers._IOption<Dafny.ISequence<Dafny.ISequence<Dafny.Rune>>> _34_earlyReturn;
        _34_earlyReturn = Std.Wrappers.Option<Dafny.ISequence<Dafny.ISequence<Dafny.Rune>>>.create_None();
        Std.Wrappers._IOption<Dafny.ISequence<Dafny.ISequence<Dafny.Rune>>> _source1 = (m).dtor_outVars;
        {
          if (_source1.is_Some) {
            Dafny.ISequence<Dafny.ISequence<Dafny.Rune>> _35_outVars = _source1.dtor_value;
            {
              if ((m).dtor_outVarsAreUninitFieldsToAssign) {
                _34_earlyReturn = Std.Wrappers.Option<Dafny.ISequence<Dafny.ISequence<Dafny.Rune>>>.create_Some(Dafny.Sequence<Dafny.ISequence<Dafny.Rune>>.FromElements());
                BigInteger _hi3 = new BigInteger((_35_outVars).Count);
                for (BigInteger _36_outI = BigInteger.Zero; _36_outI < _hi3; _36_outI++) {
                  Dafny.ISequence<Dafny.Rune> _37_outVar;
                  _37_outVar = (_35_outVars).Select(_36_outI);
                  Dafny.ISequence<Dafny.Rune> _38_outName;
                  _38_outName = DCOMP.__default.escapeVar(_37_outVar);
                  Dafny.ISequence<Dafny.Rune> _39_tracker__name;
                  _39_tracker__name = DCOMP.__default.AddAssignedPrefix(_38_outName);
                  _32_preAssignNames = Dafny.Sequence<Dafny.ISequence<Dafny.Rune>>.Concat(_32_preAssignNames, Dafny.Sequence<Dafny.ISequence<Dafny.Rune>>.FromElements(_39_tracker__name));
                  _33_preAssignTypes = Dafny.Map<Dafny.ISequence<Dafny.Rune>, RAST._IType>.Update(_33_preAssignTypes, _39_tracker__name, RAST.Type.create_Bool());
                  _31_preBody = (_31_preBody).Then(RAST.Expr.create_DeclareVar(RAST.DeclareType.create_MUT(), _39_tracker__name, Std.Wrappers.Option<RAST._IType>.create_Some(RAST.Type.create_Bool()), Std.Wrappers.Option<RAST._IExpr>.create_Some(RAST.Expr.create_LiteralBool(false))));
                }
              } else {
                Dafny.ISequence<Dafny.ISequence<Dafny.Rune>> _40_tupleArgs;
                _40_tupleArgs = Dafny.Sequence<Dafny.ISequence<Dafny.Rune>>.FromElements();
                BigInteger _hi4 = new BigInteger((_35_outVars).Count);
                for (BigInteger _41_outI = BigInteger.Zero; _41_outI < _hi4; _41_outI++) {
                  Dafny.ISequence<Dafny.Rune> _42_outVar;
                  _42_outVar = (_35_outVars).Select(_41_outI);
                  RAST._IType _43_outType;
                  RAST._IType _out5;
                  _out5 = (this).GenType(((m).dtor_outTypes).Select(_41_outI), DCOMP.GenTypeContext.@default());
                  _43_outType = _out5;
                  Dafny.ISequence<Dafny.Rune> _44_outName;
                  _44_outName = DCOMP.__default.escapeVar(_42_outVar);
                  _1_paramNames = Dafny.Sequence<Dafny.ISequence<Dafny.Rune>>.Concat(_1_paramNames, Dafny.Sequence<Dafny.ISequence<Dafny.Rune>>.FromElements(_44_outName));
                  RAST._IType _45_outMaybeType;
                  if ((_43_outType).CanReadWithoutClone()) {
                    _45_outMaybeType = _43_outType;
                  } else {
                    _45_outMaybeType = RAST.__default.MaybePlaceboType(_43_outType);
                  }
                  _2_paramTypes = Dafny.Map<Dafny.ISequence<Dafny.Rune>, RAST._IType>.Update(_2_paramTypes, _44_outName, _45_outMaybeType);
                  _40_tupleArgs = Dafny.Sequence<Dafny.ISequence<Dafny.Rune>>.Concat(_40_tupleArgs, Dafny.Sequence<Dafny.ISequence<Dafny.Rune>>.FromElements(_44_outName));
                }
                _34_earlyReturn = Std.Wrappers.Option<Dafny.ISequence<Dafny.ISequence<Dafny.Rune>>>.create_Some(_40_tupleArgs);
              }
            }
            goto after_match1;
          }
        }
        {
        }
      after_match1: ;
        _30_env = DCOMP.Environment.create(Dafny.Sequence<Dafny.ISequence<Dafny.Rune>>.Concat(_32_preAssignNames, _1_paramNames), Dafny.Map<Dafny.ISequence<Dafny.Rune>, RAST._IType>.Merge(_33_preAssignTypes, _2_paramTypes));
        RAST._IExpr _46_body;
        Dafny.ISet<Dafny.ISequence<Dafny.Rune>> _47___v52;
        DCOMP._IEnvironment _48___v53;
        RAST._IExpr _out6;
        Dafny.ISet<Dafny.ISequence<Dafny.Rune>> _out7;
        DCOMP._IEnvironment _out8;
        (this).GenStmts((m).dtor_body, _8_selfIdent, _30_env, true, _34_earlyReturn, out _out6, out _out7, out _out8);
        _46_body = _out6;
        _47___v52 = _out7;
        _48___v53 = _out8;
        _29_fBody = Std.Wrappers.Option<RAST._IExpr>.create_Some((_31_preBody).Then(_46_body));
      } else {
        _30_env = DCOMP.Environment.create(_1_paramNames, _2_paramTypes);
        _29_fBody = Std.Wrappers.Option<RAST._IExpr>.create_None();
      }
      s = RAST.ImplMember.create_FnDecl(_19_visibility, RAST.Fn.create(_7_fnName, _23_typeParams, _0_params, Std.Wrappers.Option<RAST._IType>.create_Some((((new BigInteger((_16_retTypeArgs).Count)) == (BigInteger.One)) ? ((_16_retTypeArgs).Select(BigInteger.Zero)) : (RAST.Type.create_TupleType(_16_retTypeArgs)))), Dafny.Sequence<Dafny.Rune>.UnicodeFromString(""), _29_fBody));
      return s;
    }
    public void GenStmts(Dafny.ISequence<DAST._IStatement> stmts, DCOMP._ISelfInfo selfIdent, DCOMP._IEnvironment env, bool isLast, Std.Wrappers._IOption<Dafny.ISequence<Dafny.ISequence<Dafny.Rune>>> earlyReturn, out RAST._IExpr generated, out Dafny.ISet<Dafny.ISequence<Dafny.Rune>> readIdents, out DCOMP._IEnvironment newEnv)
    {
      generated = RAST.Expr.Default();
      readIdents = Dafny.Set<Dafny.ISequence<Dafny.Rune>>.Empty;
      newEnv = DCOMP.Environment.Default();
      generated = (this).InitEmptyExpr();
      Dafny.ISet<Dafny.ISequence<Dafny.Rune>> _0_declarations;
      _0_declarations = Dafny.Set<Dafny.ISequence<Dafny.Rune>>.FromElements();
      readIdents = Dafny.Set<Dafny.ISequence<Dafny.Rune>>.FromElements();
      BigInteger _1_i;
      _1_i = BigInteger.Zero;
      newEnv = env;
      Dafny.ISequence<DAST._IStatement> _2_stmts;
      _2_stmts = stmts;
      while ((_1_i) < (new BigInteger((_2_stmts).Count))) {
        DAST._IStatement _3_stmt;
        _3_stmt = (_2_stmts).Select(_1_i);
        DAST._IStatement _source0 = _3_stmt;
        {
          if (_source0.is_DeclareVar) {
            Dafny.ISequence<Dafny.Rune> _4_name = _source0.dtor_name;
            DAST._IType _5_optType = _source0.dtor_typ;
            Std.Wrappers._IOption<DAST._IExpression> maybeValue0 = _source0.dtor_maybeValue;
            if (maybeValue0.is_None) {
              if (((_1_i) + (BigInteger.One)) < (new BigInteger((_2_stmts).Count))) {
                DAST._IStatement _source1 = (_2_stmts).Select((_1_i) + (BigInteger.One));
                {
                  if (_source1.is_Assign) {
                    DAST._IAssignLhs lhs0 = _source1.dtor_lhs;
                    if (lhs0.is_Ident) {
                      Dafny.ISequence<Dafny.Rune> _6_name2 = lhs0.dtor_ident;
                      DAST._IExpression _7_rhs = _source1.dtor_value;
                      if (object.Equals(_6_name2, _4_name)) {
                        _2_stmts = Dafny.Sequence<DAST._IStatement>.Concat(Dafny.Sequence<DAST._IStatement>.Concat((_2_stmts).Subsequence(BigInteger.Zero, _1_i), Dafny.Sequence<DAST._IStatement>.FromElements(DAST.Statement.create_DeclareVar(_4_name, _5_optType, Std.Wrappers.Option<DAST._IExpression>.create_Some(_7_rhs)))), (_2_stmts).Drop((_1_i) + (new BigInteger(2))));
                        _3_stmt = (_2_stmts).Select(_1_i);
                      }
                      goto after_match1;
                    }
                  }
                }
                {
                }
              after_match1: ;
              }
              goto after_match0;
            }
          }
        }
        {
        }
      after_match0: ;
        RAST._IExpr _8_stmtExpr;
        Dafny.ISet<Dafny.ISequence<Dafny.Rune>> _9_recIdents;
        DCOMP._IEnvironment _10_newEnv2;
        RAST._IExpr _out0;
        Dafny.ISet<Dafny.ISequence<Dafny.Rune>> _out1;
        DCOMP._IEnvironment _out2;
        (this).GenStmt(_3_stmt, selfIdent, newEnv, (isLast) && ((_1_i) == ((new BigInteger((_2_stmts).Count)) - (BigInteger.One))), earlyReturn, out _out0, out _out1, out _out2);
        _8_stmtExpr = _out0;
        _9_recIdents = _out1;
        _10_newEnv2 = _out2;
        newEnv = _10_newEnv2;
        DAST._IStatement _source2 = _3_stmt;
        {
          if (_source2.is_DeclareVar) {
            Dafny.ISequence<Dafny.Rune> _11_name = _source2.dtor_name;
            {
              _0_declarations = Dafny.Set<Dafny.ISequence<Dafny.Rune>>.Union(_0_declarations, Dafny.Set<Dafny.ISequence<Dafny.Rune>>.FromElements(DCOMP.__default.escapeVar(_11_name)));
            }
            goto after_match2;
          }
        }
        {
        }
      after_match2: ;
        readIdents = Dafny.Set<Dafny.ISequence<Dafny.Rune>>.Union(readIdents, Dafny.Set<Dafny.ISequence<Dafny.Rune>>.Difference(_9_recIdents, _0_declarations));
        generated = (generated).Then(_8_stmtExpr);
        _1_i = (_1_i) + (BigInteger.One);
        if ((_8_stmtExpr).is_Return) {
          goto after_0;
        }
      continue_0: ;
      }
    after_0: ;
    }
    public void GenAssignLhs(DAST._IAssignLhs lhs, RAST._IExpr rhs, DCOMP._ISelfInfo selfIdent, DCOMP._IEnvironment env, out RAST._IExpr generated, out bool needsIIFE, out Dafny.ISet<Dafny.ISequence<Dafny.Rune>> readIdents, out DCOMP._IEnvironment newEnv)
    {
      generated = RAST.Expr.Default();
      needsIIFE = false;
      readIdents = Dafny.Set<Dafny.ISequence<Dafny.Rune>>.Empty;
      newEnv = DCOMP.Environment.Default();
      newEnv = env;
      DAST._IAssignLhs _source0 = lhs;
      {
        if (_source0.is_Ident) {
          Dafny.ISequence<Dafny.Rune> _0_id = _source0.dtor_ident;
          {
            Dafny.ISequence<Dafny.Rune> _1_idRust;
            _1_idRust = DCOMP.__default.escapeVar(_0_id);
            if (((env).IsBorrowed(_1_idRust)) || ((env).IsBorrowedMut(_1_idRust))) {
              generated = RAST.__default.AssignVar(Dafny.Sequence<Dafny.Rune>.Concat(Dafny.Sequence<Dafny.Rune>.UnicodeFromString("*"), _1_idRust), rhs);
            } else {
              generated = RAST.__default.AssignVar(_1_idRust, rhs);
            }
            readIdents = Dafny.Set<Dafny.ISequence<Dafny.Rune>>.FromElements(_1_idRust);
            needsIIFE = false;
          }
          goto after_match0;
        }
      }
      {
        if (_source0.is_Select) {
          DAST._IExpression _2_on = _source0.dtor_expr;
          Dafny.ISequence<Dafny.Rune> _3_field = _source0.dtor_field;
          {
            Dafny.ISequence<Dafny.Rune> _4_fieldName;
            _4_fieldName = DCOMP.__default.escapeVar(_3_field);
            RAST._IExpr _5_onExpr;
            DCOMP._IOwnership _6_onOwned;
            Dafny.ISet<Dafny.ISequence<Dafny.Rune>> _7_recIdents;
            RAST._IExpr _out0;
            DCOMP._IOwnership _out1;
            Dafny.ISet<Dafny.ISequence<Dafny.Rune>> _out2;
            (this).GenExpr(_2_on, selfIdent, env, DCOMP.Ownership.create_OwnershipAutoBorrowed(), out _out0, out _out1, out _out2);
            _5_onExpr = _out0;
            _6_onOwned = _out1;
            _7_recIdents = _out2;
            RAST._IExpr _source1 = _5_onExpr;
            {
              bool disjunctiveMatch0 = false;
              if (_source1.is_Call) {
                RAST._IExpr obj0 = _source1.dtor_obj;
                if (obj0.is_Select) {
                  RAST._IExpr obj1 = obj0.dtor_obj;
                  if (obj1.is_Identifier) {
                    Dafny.ISequence<Dafny.Rune> name0 = obj1.dtor_name;
                    if (object.Equals(name0, Dafny.Sequence<Dafny.Rune>.UnicodeFromString("this"))) {
                      Dafny.ISequence<Dafny.Rune> name1 = obj0.dtor_name;
                      if (object.Equals(name1, Dafny.Sequence<Dafny.Rune>.UnicodeFromString("clone"))) {
                        disjunctiveMatch0 = true;
                      }
                    }
                  }
                }
              }
              if (_source1.is_Identifier) {
                Dafny.ISequence<Dafny.Rune> name2 = _source1.dtor_name;
                if (object.Equals(name2, Dafny.Sequence<Dafny.Rune>.UnicodeFromString("this"))) {
                  disjunctiveMatch0 = true;
                }
              }
              if (_source1.is_UnaryOp) {
                Dafny.ISequence<Dafny.Rune> op10 = _source1.dtor_op1;
                if (object.Equals(op10, Dafny.Sequence<Dafny.Rune>.UnicodeFromString("&"))) {
                  RAST._IExpr underlying0 = _source1.dtor_underlying;
                  if (underlying0.is_Identifier) {
                    Dafny.ISequence<Dafny.Rune> name3 = underlying0.dtor_name;
                    if (object.Equals(name3, Dafny.Sequence<Dafny.Rune>.UnicodeFromString("this"))) {
                      disjunctiveMatch0 = true;
                    }
                  }
                }
              }
              if (disjunctiveMatch0) {
                Dafny.ISequence<Dafny.Rune> _8_isAssignedVar;
                _8_isAssignedVar = DCOMP.__default.AddAssignedPrefix(_4_fieldName);
                if (((newEnv).dtor_names).Contains(_8_isAssignedVar)) {
                  generated = (((RAST.__default.dafny__runtime).MSel((this).update__field__uninit__macro)).AsExpr()).Apply(Dafny.Sequence<RAST._IExpr>.FromElements((this).thisInConstructor, RAST.Expr.create_Identifier(_4_fieldName), RAST.Expr.create_Identifier(_8_isAssignedVar), rhs));
                  newEnv = (newEnv).RemoveAssigned(_8_isAssignedVar);
                } else {
                  generated = RAST.Expr.create_Assign(Std.Wrappers.Option<RAST._IAssignLhs>.create_Some(RAST.AssignLhs.create_SelectMember(((this).modify__macro).Apply1((this).thisInConstructor), _4_fieldName)), rhs);
                }
                goto after_match1;
              }
            }
            {
              if (!object.Equals(_5_onExpr, RAST.Expr.create_Identifier(Dafny.Sequence<Dafny.Rune>.UnicodeFromString("self")))) {
                _5_onExpr = ((this).modify__macro).Apply1(_5_onExpr);
              }
              generated = RAST.__default.AssignMember(_5_onExpr, _4_fieldName, rhs);
            }
          after_match1: ;
            readIdents = _7_recIdents;
            needsIIFE = false;
          }
          goto after_match0;
        }
      }
      {
        DAST._IExpression _9_on = _source0.dtor_expr;
        Dafny.ISequence<DAST._IExpression> _10_indices = _source0.dtor_indices;
        {
          RAST._IExpr _11_onExpr;
          DCOMP._IOwnership _12_onOwned;
          Dafny.ISet<Dafny.ISequence<Dafny.Rune>> _13_recIdents;
          RAST._IExpr _out3;
          DCOMP._IOwnership _out4;
          Dafny.ISet<Dafny.ISequence<Dafny.Rune>> _out5;
          (this).GenExpr(_9_on, selfIdent, env, DCOMP.Ownership.create_OwnershipAutoBorrowed(), out _out3, out _out4, out _out5);
          _11_onExpr = _out3;
          _12_onOwned = _out4;
          _13_recIdents = _out5;
          readIdents = _13_recIdents;
          _11_onExpr = ((this).modify__macro).Apply1(_11_onExpr);
          RAST._IExpr _14_r;
          _14_r = (this).InitEmptyExpr();
          Dafny.ISequence<RAST._IExpr> _15_indicesExpr;
          _15_indicesExpr = Dafny.Sequence<RAST._IExpr>.FromElements();
          BigInteger _hi0 = new BigInteger((_10_indices).Count);
          for (BigInteger _16_i = BigInteger.Zero; _16_i < _hi0; _16_i++) {
            RAST._IExpr _17_idx;
            DCOMP._IOwnership _18___v62;
            Dafny.ISet<Dafny.ISequence<Dafny.Rune>> _19_recIdentsIdx;
            RAST._IExpr _out6;
            DCOMP._IOwnership _out7;
            Dafny.ISet<Dafny.ISequence<Dafny.Rune>> _out8;
            (this).GenExpr((_10_indices).Select(_16_i), selfIdent, env, DCOMP.Ownership.create_OwnershipOwned(), out _out6, out _out7, out _out8);
            _17_idx = _out6;
            _18___v62 = _out7;
            _19_recIdentsIdx = _out8;
            Dafny.ISequence<Dafny.Rune> _20_varName;
            _20_varName = Dafny.Sequence<Dafny.Rune>.Concat(Dafny.Sequence<Dafny.Rune>.UnicodeFromString("__idx"), Std.Strings.__default.OfNat(_16_i));
            _15_indicesExpr = Dafny.Sequence<RAST._IExpr>.Concat(_15_indicesExpr, Dafny.Sequence<RAST._IExpr>.FromElements(RAST.Expr.create_Identifier(_20_varName)));
            _14_r = (_14_r).Then(RAST.Expr.create_DeclareVar(RAST.DeclareType.create_CONST(), _20_varName, Std.Wrappers.Option<RAST._IType>.create_None(), Std.Wrappers.Option<RAST._IExpr>.create_Some(RAST.__default.IntoUsize(_17_idx))));
            readIdents = Dafny.Set<Dafny.ISequence<Dafny.Rune>>.Union(readIdents, _19_recIdentsIdx);
          }
          if ((new BigInteger((_10_indices).Count)) > (BigInteger.One)) {
            _11_onExpr = (_11_onExpr).Sel(Dafny.Sequence<Dafny.Rune>.UnicodeFromString("data"));
          }
          generated = (_14_r).Then(RAST.Expr.create_Assign(Std.Wrappers.Option<RAST._IAssignLhs>.create_Some(RAST.AssignLhs.create_Index(_11_onExpr, _15_indicesExpr)), rhs));
          needsIIFE = true;
        }
      }
    after_match0: ;
    }
    public void GenStmt(DAST._IStatement stmt, DCOMP._ISelfInfo selfIdent, DCOMP._IEnvironment env, bool isLast, Std.Wrappers._IOption<Dafny.ISequence<Dafny.ISequence<Dafny.Rune>>> earlyReturn, out RAST._IExpr generated, out Dafny.ISet<Dafny.ISequence<Dafny.Rune>> readIdents, out DCOMP._IEnvironment newEnv)
    {
      generated = RAST.Expr.Default();
      readIdents = Dafny.Set<Dafny.ISequence<Dafny.Rune>>.Empty;
      newEnv = DCOMP.Environment.Default();
      DAST._IStatement _source0 = stmt;
      {
        if (_source0.is_ConstructorNewSeparator) {
          Dafny.ISequence<DAST._IFormal> _0_fields = _source0.dtor_fields;
          {
            generated = (this).InitEmptyExpr();
            readIdents = Dafny.Set<Dafny.ISequence<Dafny.Rune>>.FromElements();
            newEnv = env;
            BigInteger _hi0 = new BigInteger((_0_fields).Count);
            for (BigInteger _1_i = BigInteger.Zero; _1_i < _hi0; _1_i++) {
              DAST._IFormal _2_field;
              _2_field = (_0_fields).Select(_1_i);
              Dafny.ISequence<Dafny.Rune> _3_fieldName;
              _3_fieldName = DCOMP.__default.escapeVar((_2_field).dtor_name);
              RAST._IType _4_fieldTyp;
              RAST._IType _out0;
              _out0 = (this).GenType((_2_field).dtor_typ, DCOMP.GenTypeContext.@default());
              _4_fieldTyp = _out0;
              Dafny.ISequence<Dafny.Rune> _5_isAssignedVar;
              _5_isAssignedVar = DCOMP.__default.AddAssignedPrefix(_3_fieldName);
              if (((newEnv).dtor_names).Contains(_5_isAssignedVar)) {
                RAST._IExpr _6_rhs;
                DCOMP._IOwnership _7___v63;
                Dafny.ISet<Dafny.ISequence<Dafny.Rune>> _8___v64;
                RAST._IExpr _out1;
                DCOMP._IOwnership _out2;
                Dafny.ISet<Dafny.ISequence<Dafny.Rune>> _out3;
                (this).GenExpr(DAST.Expression.create_InitializationValue((_2_field).dtor_typ), selfIdent, env, DCOMP.Ownership.create_OwnershipOwned(), out _out1, out _out2, out _out3);
                _6_rhs = _out1;
                _7___v63 = _out2;
                _8___v64 = _out3;
                readIdents = Dafny.Set<Dafny.ISequence<Dafny.Rune>>.Union(readIdents, Dafny.Set<Dafny.ISequence<Dafny.Rune>>.FromElements(_5_isAssignedVar));
                generated = (generated).Then((((RAST.__default.dafny__runtime).MSel((this).update__field__if__uninit__macro)).AsExpr()).Apply(Dafny.Sequence<RAST._IExpr>.FromElements(RAST.Expr.create_Identifier(Dafny.Sequence<Dafny.Rune>.UnicodeFromString("this")), RAST.Expr.create_Identifier(_3_fieldName), RAST.Expr.create_Identifier(_5_isAssignedVar), _6_rhs)));
                newEnv = (newEnv).RemoveAssigned(_5_isAssignedVar);
              }
            }
          }
          goto after_match0;
        }
      }
      {
        if (_source0.is_DeclareVar) {
          Dafny.ISequence<Dafny.Rune> _9_name = _source0.dtor_name;
          DAST._IType _10_typ = _source0.dtor_typ;
          Std.Wrappers._IOption<DAST._IExpression> maybeValue0 = _source0.dtor_maybeValue;
          if (maybeValue0.is_Some) {
            DAST._IExpression _11_expression = maybeValue0.dtor_value;
            {
              RAST._IType _12_tpe;
              RAST._IType _out4;
              _out4 = (this).GenType(_10_typ, DCOMP.GenTypeContext.@default());
              _12_tpe = _out4;
              Dafny.ISequence<Dafny.Rune> _13_varName;
              _13_varName = DCOMP.__default.escapeVar(_9_name);
              bool _14_hasCopySemantics;
              _14_hasCopySemantics = (_12_tpe).CanReadWithoutClone();
              if (((_11_expression).is_InitializationValue) && (!(_14_hasCopySemantics))) {
                generated = RAST.Expr.create_DeclareVar(RAST.DeclareType.create_MUT(), _13_varName, Std.Wrappers.Option<RAST._IType>.create_None(), Std.Wrappers.Option<RAST._IExpr>.create_Some(((((RAST.__default.MaybePlaceboPath).AsExpr()).ApplyType1(_12_tpe)).FSel(Dafny.Sequence<Dafny.Rune>.UnicodeFromString("new"))).Apply0()));
                readIdents = Dafny.Set<Dafny.ISequence<Dafny.Rune>>.FromElements();
                newEnv = (env).AddAssigned(_13_varName, RAST.__default.MaybePlaceboType(_12_tpe));
              } else {
                RAST._IExpr _15_expr = RAST.Expr.Default();
                Dafny.ISet<Dafny.ISequence<Dafny.Rune>> _16_recIdents = Dafny.Set<Dafny.ISequence<Dafny.Rune>>.Empty;
                if (((_11_expression).is_InitializationValue) && ((_12_tpe).IsObjectOrPointer())) {
                  _15_expr = (_12_tpe).ToNullExpr();
                  _16_recIdents = Dafny.Set<Dafny.ISequence<Dafny.Rune>>.FromElements();
                } else {
                  DCOMP._IOwnership _17_exprOwnership = DCOMP.Ownership.Default();
                  RAST._IExpr _out5;
                  DCOMP._IOwnership _out6;
                  Dafny.ISet<Dafny.ISequence<Dafny.Rune>> _out7;
                  (this).GenExpr(_11_expression, selfIdent, env, DCOMP.Ownership.create_OwnershipOwned(), out _out5, out _out6, out _out7);
                  _15_expr = _out5;
                  _17_exprOwnership = _out6;
                  _16_recIdents = _out7;
                }
                readIdents = _16_recIdents;
                if ((_11_expression).is_NewUninitArray) {
                  _12_tpe = (_12_tpe).TypeAtInitialization();
                } else {
                  _12_tpe = _12_tpe;
                }
                generated = RAST.Expr.create_DeclareVar(RAST.DeclareType.create_MUT(), _13_varName, Std.Wrappers.Option<RAST._IType>.create_Some(_12_tpe), Std.Wrappers.Option<RAST._IExpr>.create_Some(_15_expr));
                newEnv = (env).AddAssigned(_13_varName, _12_tpe);
              }
            }
            goto after_match0;
          }
        }
      }
      {
        if (_source0.is_DeclareVar) {
          Dafny.ISequence<Dafny.Rune> _18_name = _source0.dtor_name;
          DAST._IType _19_typ = _source0.dtor_typ;
          Std.Wrappers._IOption<DAST._IExpression> maybeValue1 = _source0.dtor_maybeValue;
          if (maybeValue1.is_None) {
            {
              DAST._IStatement _20_newStmt;
              _20_newStmt = DAST.Statement.create_DeclareVar(_18_name, _19_typ, Std.Wrappers.Option<DAST._IExpression>.create_Some(DAST.Expression.create_InitializationValue(_19_typ)));
              RAST._IExpr _out8;
              Dafny.ISet<Dafny.ISequence<Dafny.Rune>> _out9;
              DCOMP._IEnvironment _out10;
              (this).GenStmt(_20_newStmt, selfIdent, env, isLast, earlyReturn, out _out8, out _out9, out _out10);
              generated = _out8;
              readIdents = _out9;
              newEnv = _out10;
            }
            goto after_match0;
          }
        }
      }
      {
        if (_source0.is_Assign) {
          DAST._IAssignLhs _21_lhs = _source0.dtor_lhs;
          DAST._IExpression _22_expression = _source0.dtor_value;
          {
            RAST._IExpr _23_exprGen;
            DCOMP._IOwnership _24___v65;
            Dafny.ISet<Dafny.ISequence<Dafny.Rune>> _25_exprIdents;
            RAST._IExpr _out11;
            DCOMP._IOwnership _out12;
            Dafny.ISet<Dafny.ISequence<Dafny.Rune>> _out13;
            (this).GenExpr(_22_expression, selfIdent, env, DCOMP.Ownership.create_OwnershipOwned(), out _out11, out _out12, out _out13);
            _23_exprGen = _out11;
            _24___v65 = _out12;
            _25_exprIdents = _out13;
            if ((_21_lhs).is_Ident) {
              Dafny.ISequence<Dafny.Rune> _26_rustId;
              _26_rustId = DCOMP.__default.escapeVar((_21_lhs).dtor_ident);
              Std.Wrappers._IOption<RAST._IType> _27_tpe;
              _27_tpe = (env).GetType(_26_rustId);
              if (((_27_tpe).is_Some) && ((((_27_tpe).dtor_value).ExtractMaybePlacebo()).is_Some)) {
                _23_exprGen = RAST.__default.MaybePlacebo(_23_exprGen);
              }
            }
            if (((_21_lhs).is_Index) && (((_21_lhs).dtor_expr).is_Ident)) {
              Dafny.ISequence<Dafny.Rune> _28_rustId;
              _28_rustId = DCOMP.__default.escapeVar(((_21_lhs).dtor_expr).dtor_name);
              Std.Wrappers._IOption<RAST._IType> _29_tpe;
              _29_tpe = (env).GetType(_28_rustId);
              if (((_29_tpe).is_Some) && ((((_29_tpe).dtor_value).ExtractMaybeUninitArrayElement()).is_Some)) {
                _23_exprGen = RAST.__default.MaybeUninitNew(_23_exprGen);
              }
            }
            RAST._IExpr _30_lhsGen;
            bool _31_needsIIFE;
            Dafny.ISet<Dafny.ISequence<Dafny.Rune>> _32_recIdents;
            DCOMP._IEnvironment _33_resEnv;
            RAST._IExpr _out14;
            bool _out15;
            Dafny.ISet<Dafny.ISequence<Dafny.Rune>> _out16;
            DCOMP._IEnvironment _out17;
            (this).GenAssignLhs(_21_lhs, _23_exprGen, selfIdent, env, out _out14, out _out15, out _out16, out _out17);
            _30_lhsGen = _out14;
            _31_needsIIFE = _out15;
            _32_recIdents = _out16;
            _33_resEnv = _out17;
            generated = _30_lhsGen;
            newEnv = _33_resEnv;
            if (_31_needsIIFE) {
              generated = RAST.Expr.create_Block(generated);
            }
            readIdents = Dafny.Set<Dafny.ISequence<Dafny.Rune>>.Union(_32_recIdents, _25_exprIdents);
          }
          goto after_match0;
        }
      }
      {
        if (_source0.is_If) {
          DAST._IExpression _34_cond = _source0.dtor_cond;
          Dafny.ISequence<DAST._IStatement> _35_thnDafny = _source0.dtor_thn;
          Dafny.ISequence<DAST._IStatement> _36_elsDafny = _source0.dtor_els;
          {
            RAST._IExpr _37_cond;
            DCOMP._IOwnership _38___v66;
            Dafny.ISet<Dafny.ISequence<Dafny.Rune>> _39_recIdents;
            RAST._IExpr _out18;
            DCOMP._IOwnership _out19;
            Dafny.ISet<Dafny.ISequence<Dafny.Rune>> _out20;
            (this).GenExpr(_34_cond, selfIdent, env, DCOMP.Ownership.create_OwnershipOwned(), out _out18, out _out19, out _out20);
            _37_cond = _out18;
            _38___v66 = _out19;
            _39_recIdents = _out20;
            Dafny.ISequence<Dafny.Rune> _40_condString;
            _40_condString = (_37_cond)._ToString(DCOMP.__default.IND);
            readIdents = _39_recIdents;
            RAST._IExpr _41_thn;
            Dafny.ISet<Dafny.ISequence<Dafny.Rune>> _42_thnIdents;
            DCOMP._IEnvironment _43_thnEnv;
            RAST._IExpr _out21;
            Dafny.ISet<Dafny.ISequence<Dafny.Rune>> _out22;
            DCOMP._IEnvironment _out23;
            (this).GenStmts(_35_thnDafny, selfIdent, env, isLast, earlyReturn, out _out21, out _out22, out _out23);
            _41_thn = _out21;
            _42_thnIdents = _out22;
            _43_thnEnv = _out23;
            readIdents = Dafny.Set<Dafny.ISequence<Dafny.Rune>>.Union(readIdents, _42_thnIdents);
            RAST._IExpr _44_els;
            Dafny.ISet<Dafny.ISequence<Dafny.Rune>> _45_elsIdents;
            DCOMP._IEnvironment _46_elsEnv;
            RAST._IExpr _out24;
            Dafny.ISet<Dafny.ISequence<Dafny.Rune>> _out25;
            DCOMP._IEnvironment _out26;
            (this).GenStmts(_36_elsDafny, selfIdent, env, isLast, earlyReturn, out _out24, out _out25, out _out26);
            _44_els = _out24;
            _45_elsIdents = _out25;
            _46_elsEnv = _out26;
            readIdents = Dafny.Set<Dafny.ISequence<Dafny.Rune>>.Union(readIdents, _45_elsIdents);
            newEnv = env;
            generated = RAST.Expr.create_IfExpr(_37_cond, _41_thn, _44_els);
          }
          goto after_match0;
        }
      }
      {
        if (_source0.is_Labeled) {
          Dafny.ISequence<Dafny.Rune> _47_lbl = _source0.dtor_lbl;
          Dafny.ISequence<DAST._IStatement> _48_body = _source0.dtor_body;
          {
            RAST._IExpr _49_body;
            Dafny.ISet<Dafny.ISequence<Dafny.Rune>> _50_bodyIdents;
            DCOMP._IEnvironment _51_env2;
            RAST._IExpr _out27;
            Dafny.ISet<Dafny.ISequence<Dafny.Rune>> _out28;
            DCOMP._IEnvironment _out29;
            (this).GenStmts(_48_body, selfIdent, env, isLast, earlyReturn, out _out27, out _out28, out _out29);
            _49_body = _out27;
            _50_bodyIdents = _out28;
            _51_env2 = _out29;
            readIdents = _50_bodyIdents;
            generated = RAST.Expr.create_Labelled(Dafny.Sequence<Dafny.Rune>.Concat(Dafny.Sequence<Dafny.Rune>.UnicodeFromString("label_"), _47_lbl), RAST.Expr.create_Loop(Std.Wrappers.Option<RAST._IExpr>.create_None(), RAST.Expr.create_StmtExpr(_49_body, RAST.Expr.create_Break(Std.Wrappers.Option<Dafny.ISequence<Dafny.Rune>>.create_None()))));
            newEnv = env;
          }
          goto after_match0;
        }
      }
      {
        if (_source0.is_While) {
          DAST._IExpression _52_cond = _source0.dtor_cond;
          Dafny.ISequence<DAST._IStatement> _53_body = _source0.dtor_body;
          {
            RAST._IExpr _54_cond;
            DCOMP._IOwnership _55___v67;
            Dafny.ISet<Dafny.ISequence<Dafny.Rune>> _56_recIdents;
            RAST._IExpr _out30;
            DCOMP._IOwnership _out31;
            Dafny.ISet<Dafny.ISequence<Dafny.Rune>> _out32;
            (this).GenExpr(_52_cond, selfIdent, env, DCOMP.Ownership.create_OwnershipOwned(), out _out30, out _out31, out _out32);
            _54_cond = _out30;
            _55___v67 = _out31;
            _56_recIdents = _out32;
            readIdents = _56_recIdents;
            RAST._IExpr _57_bodyExpr;
            Dafny.ISet<Dafny.ISequence<Dafny.Rune>> _58_bodyIdents;
            DCOMP._IEnvironment _59_bodyEnv;
            RAST._IExpr _out33;
            Dafny.ISet<Dafny.ISequence<Dafny.Rune>> _out34;
            DCOMP._IEnvironment _out35;
            (this).GenStmts(_53_body, selfIdent, env, false, earlyReturn, out _out33, out _out34, out _out35);
            _57_bodyExpr = _out33;
            _58_bodyIdents = _out34;
            _59_bodyEnv = _out35;
            newEnv = env;
            readIdents = Dafny.Set<Dafny.ISequence<Dafny.Rune>>.Union(readIdents, _58_bodyIdents);
            generated = RAST.Expr.create_Loop(Std.Wrappers.Option<RAST._IExpr>.create_Some(_54_cond), _57_bodyExpr);
          }
          goto after_match0;
        }
      }
      {
        if (_source0.is_Foreach) {
          Dafny.ISequence<Dafny.Rune> _60_boundName = _source0.dtor_boundName;
          DAST._IType _61_boundType = _source0.dtor_boundType;
          DAST._IExpression _62_overExpr = _source0.dtor_over;
          Dafny.ISequence<DAST._IStatement> _63_body = _source0.dtor_body;
          {
            RAST._IExpr _64_over;
            DCOMP._IOwnership _65___v68;
            Dafny.ISet<Dafny.ISequence<Dafny.Rune>> _66_recIdents;
            RAST._IExpr _out36;
            DCOMP._IOwnership _out37;
            Dafny.ISet<Dafny.ISequence<Dafny.Rune>> _out38;
            (this).GenExpr(_62_overExpr, selfIdent, env, DCOMP.Ownership.create_OwnershipOwned(), out _out36, out _out37, out _out38);
            _64_over = _out36;
            _65___v68 = _out37;
            _66_recIdents = _out38;
            if (((_62_overExpr).is_MapBoundedPool) || ((_62_overExpr).is_SetBoundedPool)) {
              _64_over = ((_64_over).Sel(Dafny.Sequence<Dafny.Rune>.UnicodeFromString("cloned"))).Apply0();
            }
            RAST._IType _67_boundTpe;
            RAST._IType _out39;
            _out39 = (this).GenType(_61_boundType, DCOMP.GenTypeContext.@default());
            _67_boundTpe = _out39;
            readIdents = _66_recIdents;
            Dafny.ISequence<Dafny.Rune> _68_boundRName;
            _68_boundRName = DCOMP.__default.escapeVar(_60_boundName);
            RAST._IExpr _69_bodyExpr;
            Dafny.ISet<Dafny.ISequence<Dafny.Rune>> _70_bodyIdents;
            DCOMP._IEnvironment _71_bodyEnv;
            RAST._IExpr _out40;
            Dafny.ISet<Dafny.ISequence<Dafny.Rune>> _out41;
            DCOMP._IEnvironment _out42;
            (this).GenStmts(_63_body, selfIdent, (env).AddAssigned(_68_boundRName, _67_boundTpe), false, earlyReturn, out _out40, out _out41, out _out42);
            _69_bodyExpr = _out40;
            _70_bodyIdents = _out41;
            _71_bodyEnv = _out42;
            readIdents = Dafny.Set<Dafny.ISequence<Dafny.Rune>>.Difference(Dafny.Set<Dafny.ISequence<Dafny.Rune>>.Union(readIdents, _70_bodyIdents), Dafny.Set<Dafny.ISequence<Dafny.Rune>>.FromElements(_68_boundRName));
            newEnv = env;
            generated = RAST.Expr.create_For(_68_boundRName, _64_over, _69_bodyExpr);
          }
          goto after_match0;
        }
      }
      {
        if (_source0.is_Break) {
          Std.Wrappers._IOption<Dafny.ISequence<Dafny.Rune>> _72_toLabel = _source0.dtor_toLabel;
          {
            Std.Wrappers._IOption<Dafny.ISequence<Dafny.Rune>> _source1 = _72_toLabel;
            {
              if (_source1.is_Some) {
                Dafny.ISequence<Dafny.Rune> _73_lbl = _source1.dtor_value;
                {
                  generated = RAST.Expr.create_Break(Std.Wrappers.Option<Dafny.ISequence<Dafny.Rune>>.create_Some(Dafny.Sequence<Dafny.Rune>.Concat(Dafny.Sequence<Dafny.Rune>.UnicodeFromString("label_"), _73_lbl)));
                }
                goto after_match1;
              }
            }
            {
              {
                generated = RAST.Expr.create_Break(Std.Wrappers.Option<Dafny.ISequence<Dafny.Rune>>.create_None());
              }
            }
          after_match1: ;
            readIdents = Dafny.Set<Dafny.ISequence<Dafny.Rune>>.FromElements();
            newEnv = env;
          }
          goto after_match0;
        }
      }
      {
        if (_source0.is_TailRecursive) {
          Dafny.ISequence<DAST._IStatement> _74_body = _source0.dtor_body;
          {
            generated = (this).InitEmptyExpr();
            if (!object.Equals(selfIdent, DCOMP.SelfInfo.create_NoSelf())) {
              RAST._IExpr _75_selfClone;
              DCOMP._IOwnership _76___v69;
              Dafny.ISet<Dafny.ISequence<Dafny.Rune>> _77___v70;
              RAST._IExpr _out43;
              DCOMP._IOwnership _out44;
              Dafny.ISet<Dafny.ISequence<Dafny.Rune>> _out45;
              (this).GenIdent((selfIdent).dtor_rSelfName, selfIdent, DCOMP.Environment.Empty(), DCOMP.Ownership.create_OwnershipOwned(), out _out43, out _out44, out _out45);
              _75_selfClone = _out43;
              _76___v69 = _out44;
              _77___v70 = _out45;
              generated = (generated).Then(RAST.Expr.create_DeclareVar(RAST.DeclareType.create_MUT(), Dafny.Sequence<Dafny.Rune>.UnicodeFromString("_this"), Std.Wrappers.Option<RAST._IType>.create_None(), Std.Wrappers.Option<RAST._IExpr>.create_Some(_75_selfClone)));
            }
            newEnv = env;
            RAST._IExpr _78_loopBegin;
            _78_loopBegin = RAST.Expr.create_RawExpr(Dafny.Sequence<Dafny.Rune>.UnicodeFromString(""));
            BigInteger _hi1 = new BigInteger(((env).dtor_names).Count);
            for (BigInteger _79_paramI = BigInteger.Zero; _79_paramI < _hi1; _79_paramI++) {
              Dafny.ISequence<Dafny.Rune> _80_param;
              _80_param = ((env).dtor_names).Select(_79_paramI);
              if ((_80_param).Equals(Dafny.Sequence<Dafny.Rune>.UnicodeFromString("_accumulator"))) {
                goto continue_4_0;
              }
              RAST._IExpr _81_paramInit;
              DCOMP._IOwnership _82___v71;
              Dafny.ISet<Dafny.ISequence<Dafny.Rune>> _83___v72;
              RAST._IExpr _out46;
              DCOMP._IOwnership _out47;
              Dafny.ISet<Dafny.ISequence<Dafny.Rune>> _out48;
              (this).GenIdent(_80_param, selfIdent, env, DCOMP.Ownership.create_OwnershipOwned(), out _out46, out _out47, out _out48);
              _81_paramInit = _out46;
              _82___v71 = _out47;
              _83___v72 = _out48;
              Dafny.ISequence<Dafny.Rune> _84_recVar;
              _84_recVar = Dafny.Sequence<Dafny.Rune>.Concat(DCOMP.COMP.TailRecursionPrefix, Std.Strings.__default.OfNat(_79_paramI));
              generated = (generated).Then(RAST.Expr.create_DeclareVar(RAST.DeclareType.create_MUT(), _84_recVar, Std.Wrappers.Option<RAST._IType>.create_None(), Std.Wrappers.Option<RAST._IExpr>.create_Some(_81_paramInit)));
              if (((env).dtor_types).Contains(_80_param)) {
                RAST._IType _85_declaredType;
                _85_declaredType = (Dafny.Map<Dafny.ISequence<Dafny.Rune>, RAST._IType>.Select((env).dtor_types,_80_param)).ToOwned();
                newEnv = (newEnv).AddAssigned(_80_param, _85_declaredType);
                newEnv = (newEnv).AddAssigned(_84_recVar, _85_declaredType);
              }
              _78_loopBegin = (_78_loopBegin).Then(RAST.Expr.create_DeclareVar(RAST.DeclareType.create_CONST(), _80_param, Std.Wrappers.Option<RAST._IType>.create_None(), Std.Wrappers.Option<RAST._IExpr>.create_Some(RAST.Expr.create_Identifier(_84_recVar))));
            continue_4_0: ;
            }
          after_4_0: ;
            RAST._IExpr _86_bodyExpr;
            Dafny.ISet<Dafny.ISequence<Dafny.Rune>> _87_bodyIdents;
            DCOMP._IEnvironment _88_bodyEnv;
            RAST._IExpr _out49;
            Dafny.ISet<Dafny.ISequence<Dafny.Rune>> _out50;
            DCOMP._IEnvironment _out51;
            (this).GenStmts(_74_body, ((!object.Equals(selfIdent, DCOMP.SelfInfo.create_NoSelf())) ? (DCOMP.SelfInfo.create_ThisTyped(Dafny.Sequence<Dafny.Rune>.UnicodeFromString("_this"), (selfIdent).dtor_dafnyType)) : (DCOMP.SelfInfo.create_NoSelf())), newEnv, false, earlyReturn, out _out49, out _out50, out _out51);
            _86_bodyExpr = _out49;
            _87_bodyIdents = _out50;
            _88_bodyEnv = _out51;
            readIdents = _87_bodyIdents;
            generated = (generated).Then(RAST.Expr.create_Labelled(Dafny.Sequence<Dafny.Rune>.UnicodeFromString("TAIL_CALL_START"), RAST.Expr.create_Loop(Std.Wrappers.Option<RAST._IExpr>.create_None(), (_78_loopBegin).Then(_86_bodyExpr))));
          }
          goto after_match0;
        }
      }
      {
        if (_source0.is_JumpTailCallStart) {
          {
            generated = RAST.Expr.create_Continue(Std.Wrappers.Option<Dafny.ISequence<Dafny.Rune>>.create_Some(Dafny.Sequence<Dafny.Rune>.UnicodeFromString("TAIL_CALL_START")));
            readIdents = Dafny.Set<Dafny.ISequence<Dafny.Rune>>.FromElements();
            newEnv = env;
          }
          goto after_match0;
        }
      }
      {
        if (_source0.is_Call) {
          DAST._IExpression _89_on = _source0.dtor_on;
          DAST._ICallName _90_name = _source0.dtor_callName;
          Dafny.ISequence<DAST._IType> _91_typeArgs = _source0.dtor_typeArgs;
          Dafny.ISequence<DAST._IExpression> _92_args = _source0.dtor_args;
          Std.Wrappers._IOption<Dafny.ISequence<Dafny.ISequence<Dafny.Rune>>> _93_maybeOutVars = _source0.dtor_outs;
          {
            Dafny.ISequence<RAST._IExpr> _94_argExprs;
            Dafny.ISet<Dafny.ISequence<Dafny.Rune>> _95_recIdents;
            Dafny.ISequence<RAST._IType> _96_typeExprs;
            Std.Wrappers._IOption<DAST._IResolvedType> _97_fullNameQualifier;
            Dafny.ISequence<RAST._IExpr> _out52;
            Dafny.ISet<Dafny.ISequence<Dafny.Rune>> _out53;
            Dafny.ISequence<RAST._IType> _out54;
            Std.Wrappers._IOption<DAST._IResolvedType> _out55;
            (this).GenArgs(selfIdent, _90_name, _91_typeArgs, _92_args, env, out _out52, out _out53, out _out54, out _out55);
            _94_argExprs = _out52;
            _95_recIdents = _out53;
            _96_typeExprs = _out54;
            _97_fullNameQualifier = _out55;
            readIdents = _95_recIdents;
            Std.Wrappers._IOption<DAST._IResolvedType> _source2 = _97_fullNameQualifier;
            {
              if (_source2.is_Some) {
                DAST._IResolvedType value0 = _source2.dtor_value;
                Dafny.ISequence<Dafny.ISequence<Dafny.Rune>> _98_path = value0.dtor_path;
                Dafny.ISequence<DAST._IType> _99_onTypeArgs = value0.dtor_typeArgs;
                DAST._IResolvedTypeBase _100_base = value0.dtor_kind;
                RAST._IExpr _101_fullPath;
                RAST._IExpr _out56;
                _out56 = (this).GenPathExpr(_98_path, true);
                _101_fullPath = _out56;
                Dafny.ISequence<RAST._IType> _102_onTypeExprs;
                Dafny.ISequence<RAST._IType> _out57;
                _out57 = (this).GenTypeArgs(_99_onTypeArgs, DCOMP.GenTypeContext.@default());
                _102_onTypeExprs = _out57;
                RAST._IExpr _103_onExpr = RAST.Expr.Default();
                DCOMP._IOwnership _104_recOwnership = DCOMP.Ownership.Default();
                Dafny.ISet<Dafny.ISequence<Dafny.Rune>> _105_recIdents = Dafny.Set<Dafny.ISequence<Dafny.Rune>>.Empty;
                if (((_100_base).is_Trait) || ((_100_base).is_Class)) {
                  RAST._IExpr _out58;
                  DCOMP._IOwnership _out59;
                  Dafny.ISet<Dafny.ISequence<Dafny.Rune>> _out60;
                  (this).GenExpr(_89_on, selfIdent, env, DCOMP.Ownership.create_OwnershipOwned(), out _out58, out _out59, out _out60);
                  _103_onExpr = _out58;
                  _104_recOwnership = _out59;
                  _105_recIdents = _out60;
                  _103_onExpr = ((this).modify__macro).Apply1(_103_onExpr);
                  readIdents = Dafny.Set<Dafny.ISequence<Dafny.Rune>>.Union(readIdents, _105_recIdents);
                } else {
                  RAST._IExpr _out61;
                  DCOMP._IOwnership _out62;
                  Dafny.ISet<Dafny.ISequence<Dafny.Rune>> _out63;
                  (this).GenExpr(_89_on, selfIdent, env, DCOMP.Ownership.create_OwnershipBorrowed(), out _out61, out _out62, out _out63);
                  _103_onExpr = _out61;
                  _104_recOwnership = _out62;
                  _105_recIdents = _out63;
                  readIdents = Dafny.Set<Dafny.ISequence<Dafny.Rune>>.Union(readIdents, _105_recIdents);
                }
                generated = ((((_101_fullPath).ApplyType(_102_onTypeExprs)).FSel(DCOMP.__default.escapeName((_90_name).dtor_name))).ApplyType(_96_typeExprs)).Apply(Dafny.Sequence<RAST._IExpr>.Concat(Dafny.Sequence<RAST._IExpr>.FromElements(_103_onExpr), _94_argExprs));
                goto after_match2;
              }
            }
            {
              RAST._IExpr _106_onExpr;
              DCOMP._IOwnership _107___v77;
              Dafny.ISet<Dafny.ISequence<Dafny.Rune>> _108_enclosingIdents;
              RAST._IExpr _out64;
              DCOMP._IOwnership _out65;
              Dafny.ISet<Dafny.ISequence<Dafny.Rune>> _out66;
              (this).GenExpr(_89_on, selfIdent, env, DCOMP.Ownership.create_OwnershipAutoBorrowed(), out _out64, out _out65, out _out66);
              _106_onExpr = _out64;
              _107___v77 = _out65;
              _108_enclosingIdents = _out66;
              readIdents = Dafny.Set<Dafny.ISequence<Dafny.Rune>>.Union(readIdents, _108_enclosingIdents);
              Dafny.ISequence<Dafny.Rune> _109_renderedName;
              _109_renderedName = (this).GetMethodName(_89_on, _90_name);
              DAST._IExpression _source3 = _89_on;
              {
                bool disjunctiveMatch0 = false;
                if (_source3.is_Companion) {
                  disjunctiveMatch0 = true;
                }
                if (_source3.is_ExternCompanion) {
                  disjunctiveMatch0 = true;
                }
                if (disjunctiveMatch0) {
                  {
                    _106_onExpr = (_106_onExpr).FSel(_109_renderedName);
                  }
                  goto after_match3;
                }
              }
              {
                {
                  if (!object.Equals(_106_onExpr, RAST.__default.self)) {
                    DAST._ICallName _source4 = _90_name;
                    {
                      if (_source4.is_CallName) {
                        Std.Wrappers._IOption<DAST._IType> onType0 = _source4.dtor_onType;
                        if (onType0.is_Some) {
                          DAST._IType _110_tpe = onType0.dtor_value;
                          RAST._IType _111_typ;
                          RAST._IType _out67;
                          _out67 = (this).GenType(_110_tpe, DCOMP.GenTypeContext.@default());
                          _111_typ = _out67;
                          if (((_111_typ).IsObjectOrPointer()) && (!object.Equals(_106_onExpr, RAST.Expr.create_Identifier(Dafny.Sequence<Dafny.Rune>.UnicodeFromString("self"))))) {
                            _106_onExpr = ((this).modify__macro).Apply1(_106_onExpr);
                          }
                          goto after_match4;
                        }
                      }
                    }
                    {
                    }
                  after_match4: ;
                  }
                  _106_onExpr = (_106_onExpr).Sel(_109_renderedName);
                }
              }
            after_match3: ;
              generated = ((_106_onExpr).ApplyType(_96_typeExprs)).Apply(_94_argExprs);
            }
          after_match2: ;
            if (((_93_maybeOutVars).is_Some) && ((new BigInteger(((_93_maybeOutVars).dtor_value).Count)) == (BigInteger.One))) {
              Dafny.ISequence<Dafny.Rune> _112_outVar;
              _112_outVar = DCOMP.__default.escapeVar(((_93_maybeOutVars).dtor_value).Select(BigInteger.Zero));
              if (!((env).CanReadWithoutClone(_112_outVar))) {
                generated = RAST.__default.MaybePlacebo(generated);
              }
              generated = RAST.__default.AssignVar(_112_outVar, generated);
            } else if (((_93_maybeOutVars).is_None) || ((new BigInteger(((_93_maybeOutVars).dtor_value).Count)).Sign == 0)) {
            } else {
              Dafny.ISequence<Dafny.Rune> _113_tmpVar;
              _113_tmpVar = Dafny.Sequence<Dafny.Rune>.UnicodeFromString("_x");
              RAST._IExpr _114_tmpId;
              _114_tmpId = RAST.Expr.create_Identifier(_113_tmpVar);
              generated = RAST.Expr.create_DeclareVar(RAST.DeclareType.create_CONST(), _113_tmpVar, Std.Wrappers.Option<RAST._IType>.create_None(), Std.Wrappers.Option<RAST._IExpr>.create_Some(generated));
              Dafny.ISequence<Dafny.ISequence<Dafny.Rune>> _115_outVars;
              _115_outVars = (_93_maybeOutVars).dtor_value;
              BigInteger _hi2 = new BigInteger((_115_outVars).Count);
              for (BigInteger _116_outI = BigInteger.Zero; _116_outI < _hi2; _116_outI++) {
                Dafny.ISequence<Dafny.Rune> _117_outVar;
                _117_outVar = DCOMP.__default.escapeVar((_115_outVars).Select(_116_outI));
                RAST._IExpr _118_rhs;
                _118_rhs = (_114_tmpId).Sel(Std.Strings.__default.OfNat(_116_outI));
                if (!((env).CanReadWithoutClone(_117_outVar))) {
                  _118_rhs = RAST.__default.MaybePlacebo(_118_rhs);
                }
                generated = (generated).Then(RAST.__default.AssignVar(_117_outVar, _118_rhs));
              }
            }
            newEnv = env;
          }
          goto after_match0;
        }
      }
      {
        if (_source0.is_Return) {
          DAST._IExpression _119_exprDafny = _source0.dtor_expr;
          {
            RAST._IExpr _120_expr;
            DCOMP._IOwnership _121___v87;
            Dafny.ISet<Dafny.ISequence<Dafny.Rune>> _122_recIdents;
            RAST._IExpr _out68;
            DCOMP._IOwnership _out69;
            Dafny.ISet<Dafny.ISequence<Dafny.Rune>> _out70;
            (this).GenExpr(_119_exprDafny, selfIdent, env, DCOMP.Ownership.create_OwnershipOwned(), out _out68, out _out69, out _out70);
            _120_expr = _out68;
            _121___v87 = _out69;
            _122_recIdents = _out70;
            readIdents = _122_recIdents;
            if (isLast) {
              generated = _120_expr;
            } else {
              generated = RAST.Expr.create_Return(Std.Wrappers.Option<RAST._IExpr>.create_Some(_120_expr));
            }
            newEnv = env;
          }
          goto after_match0;
        }
      }
      {
        if (_source0.is_EarlyReturn) {
          {
            Std.Wrappers._IOption<Dafny.ISequence<Dafny.ISequence<Dafny.Rune>>> _source5 = earlyReturn;
            {
              if (_source5.is_None) {
                generated = RAST.Expr.create_Return(Std.Wrappers.Option<RAST._IExpr>.create_None());
                goto after_match5;
              }
            }
            {
              Dafny.ISequence<Dafny.ISequence<Dafny.Rune>> _123_rustIdents = _source5.dtor_value;
              Dafny.ISequence<RAST._IExpr> _124_tupleArgs;
              _124_tupleArgs = Dafny.Sequence<RAST._IExpr>.FromElements();
              BigInteger _hi3 = new BigInteger((_123_rustIdents).Count);
              for (BigInteger _125_i = BigInteger.Zero; _125_i < _hi3; _125_i++) {
                RAST._IExpr _126_rIdent;
                DCOMP._IOwnership _127___v88;
                Dafny.ISet<Dafny.ISequence<Dafny.Rune>> _128___v89;
                RAST._IExpr _out71;
                DCOMP._IOwnership _out72;
                Dafny.ISet<Dafny.ISequence<Dafny.Rune>> _out73;
                (this).GenIdent((_123_rustIdents).Select(_125_i), selfIdent, env, DCOMP.Ownership.create_OwnershipOwned(), out _out71, out _out72, out _out73);
                _126_rIdent = _out71;
                _127___v88 = _out72;
                _128___v89 = _out73;
                _124_tupleArgs = Dafny.Sequence<RAST._IExpr>.Concat(_124_tupleArgs, Dafny.Sequence<RAST._IExpr>.FromElements(_126_rIdent));
              }
              if ((new BigInteger((_124_tupleArgs).Count)) == (BigInteger.One)) {
                generated = RAST.Expr.create_Return(Std.Wrappers.Option<RAST._IExpr>.create_Some((_124_tupleArgs).Select(BigInteger.Zero)));
              } else {
                generated = RAST.Expr.create_Return(Std.Wrappers.Option<RAST._IExpr>.create_Some(RAST.Expr.create_Tuple(_124_tupleArgs)));
              }
            }
          after_match5: ;
            readIdents = Dafny.Set<Dafny.ISequence<Dafny.Rune>>.FromElements();
            newEnv = env;
          }
          goto after_match0;
        }
      }
      {
        if (_source0.is_Halt) {
          {
            generated = (RAST.Expr.create_Identifier(Dafny.Sequence<Dafny.Rune>.UnicodeFromString("panic!"))).Apply1(RAST.Expr.create_LiteralString(Dafny.Sequence<Dafny.Rune>.UnicodeFromString("Halt"), false, false));
            readIdents = Dafny.Set<Dafny.ISequence<Dafny.Rune>>.FromElements();
            newEnv = env;
          }
          goto after_match0;
        }
      }
      {
        DAST._IExpression _129_e = _source0.dtor_Print_a0;
        {
          RAST._IExpr _130_printedExpr;
          DCOMP._IOwnership _131_recOwnership;
          Dafny.ISet<Dafny.ISequence<Dafny.Rune>> _132_recIdents;
          RAST._IExpr _out74;
          DCOMP._IOwnership _out75;
          Dafny.ISet<Dafny.ISequence<Dafny.Rune>> _out76;
          (this).GenExpr(_129_e, selfIdent, env, DCOMP.Ownership.create_OwnershipBorrowed(), out _out74, out _out75, out _out76);
          _130_printedExpr = _out74;
          _131_recOwnership = _out75;
          _132_recIdents = _out76;
          generated = (RAST.Expr.create_Identifier(Dafny.Sequence<Dafny.Rune>.UnicodeFromString("print!"))).Apply(Dafny.Sequence<RAST._IExpr>.FromElements(RAST.Expr.create_LiteralString(Dafny.Sequence<Dafny.Rune>.UnicodeFromString("{}"), false, false), (((RAST.__default.dafny__runtime).MSel(Dafny.Sequence<Dafny.Rune>.UnicodeFromString("DafnyPrintWrapper"))).AsExpr()).Apply1(_130_printedExpr)));
          readIdents = _132_recIdents;
          newEnv = env;
        }
      }
    after_match0: ;
    }
    public static Std.Wrappers._IOption<RAST._IType> NewtypeRangeToRustType(DAST._INewtypeRange range) {
      DAST._INewtypeRange _source0 = range;
      {
        if (_source0.is_NoRange) {
          return Std.Wrappers.Option<RAST._IType>.create_None();
        }
      }
      {
        if (_source0.is_U8) {
          return Std.Wrappers.Option<RAST._IType>.create_Some(RAST.Type.create_U8());
        }
      }
      {
        if (_source0.is_U16) {
          return Std.Wrappers.Option<RAST._IType>.create_Some(RAST.Type.create_U16());
        }
      }
      {
        if (_source0.is_U32) {
          return Std.Wrappers.Option<RAST._IType>.create_Some(RAST.Type.create_U32());
        }
      }
      {
        if (_source0.is_U64) {
          return Std.Wrappers.Option<RAST._IType>.create_Some(RAST.Type.create_U64());
        }
      }
      {
        if (_source0.is_U128) {
          return Std.Wrappers.Option<RAST._IType>.create_Some(RAST.Type.create_U128());
        }
      }
      {
        if (_source0.is_I8) {
          return Std.Wrappers.Option<RAST._IType>.create_Some(RAST.Type.create_I8());
        }
      }
      {
        if (_source0.is_I16) {
          return Std.Wrappers.Option<RAST._IType>.create_Some(RAST.Type.create_I16());
        }
      }
      {
        if (_source0.is_I32) {
          return Std.Wrappers.Option<RAST._IType>.create_Some(RAST.Type.create_I32());
        }
      }
      {
        if (_source0.is_I64) {
          return Std.Wrappers.Option<RAST._IType>.create_Some(RAST.Type.create_I64());
        }
      }
      {
        if (_source0.is_I128) {
          return Std.Wrappers.Option<RAST._IType>.create_Some(RAST.Type.create_I128());
        }
      }
      {
        if (_source0.is_USIZE) {
          return Std.Wrappers.Option<RAST._IType>.create_Some(RAST.Type.create_USIZE());
        }
      }
      {
        return Std.Wrappers.Option<RAST._IType>.create_None();
      }
    }
    public void FromOwned(RAST._IExpr r, DCOMP._IOwnership expectedOwnership, out RAST._IExpr @out, out DCOMP._IOwnership resultingOwnership)
    {
      @out = RAST.Expr.Default();
      resultingOwnership = DCOMP.Ownership.Default();
      if (object.Equals(expectedOwnership, DCOMP.Ownership.create_OwnershipOwnedBox())) {
        @out = RAST.__default.BoxNew(r);
        resultingOwnership = DCOMP.Ownership.create_OwnershipOwnedBox();
      } else if ((object.Equals(expectedOwnership, DCOMP.Ownership.create_OwnershipOwned())) || (object.Equals(expectedOwnership, DCOMP.Ownership.create_OwnershipAutoBorrowed()))) {
        @out = r;
        resultingOwnership = DCOMP.Ownership.create_OwnershipOwned();
      } else if (object.Equals(expectedOwnership, DCOMP.Ownership.create_OwnershipBorrowed())) {
        @out = RAST.__default.Borrow(r);
        resultingOwnership = DCOMP.Ownership.create_OwnershipBorrowed();
      } else {
        RAST._IExpr _out0;
        _out0 = (this).Error(Dafny.Sequence<Dafny.Rune>.UnicodeFromString("Conversion from Borrowed or BorrowedMut to BorrowedMut"), r);
        @out = _out0;
        @out = ((this).modify__macro).Apply1(@out);
        resultingOwnership = DCOMP.Ownership.create_OwnershipBorrowedMut();
      }
    }
    public void FromOwnership(RAST._IExpr r, DCOMP._IOwnership ownership, DCOMP._IOwnership expectedOwnership, out RAST._IExpr @out, out DCOMP._IOwnership resultingOwnership)
    {
      @out = RAST.Expr.Default();
      resultingOwnership = DCOMP.Ownership.Default();
      if (object.Equals(ownership, expectedOwnership)) {
        @out = r;
        resultingOwnership = expectedOwnership;
        return ;
      }
      if (object.Equals(ownership, DCOMP.Ownership.create_OwnershipOwned())) {
        RAST._IExpr _out0;
        DCOMP._IOwnership _out1;
        (this).FromOwned(r, expectedOwnership, out _out0, out _out1);
        @out = _out0;
        resultingOwnership = _out1;
        return ;
      } else if (object.Equals(ownership, DCOMP.Ownership.create_OwnershipOwnedBox())) {
        RAST._IExpr _out2;
        DCOMP._IOwnership _out3;
        (this).FromOwned(RAST.Expr.create_UnaryOp(Dafny.Sequence<Dafny.Rune>.UnicodeFromString("*"), r, DAST.Format.UnaryOpFormat.create_NoFormat()), expectedOwnership, out _out2, out _out3);
        @out = _out2;
        resultingOwnership = _out3;
      } else if ((object.Equals(ownership, DCOMP.Ownership.create_OwnershipBorrowed())) || (object.Equals(ownership, DCOMP.Ownership.create_OwnershipBorrowedMut()))) {
        if (object.Equals(expectedOwnership, DCOMP.Ownership.create_OwnershipOwned())) {
          resultingOwnership = DCOMP.Ownership.create_OwnershipOwned();
          @out = (r).Clone();
        } else if (object.Equals(expectedOwnership, DCOMP.Ownership.create_OwnershipOwnedBox())) {
          resultingOwnership = DCOMP.Ownership.create_OwnershipOwnedBox();
          @out = RAST.__default.BoxNew((r).Clone());
        } else if ((object.Equals(expectedOwnership, ownership)) || (object.Equals(expectedOwnership, DCOMP.Ownership.create_OwnershipAutoBorrowed()))) {
          resultingOwnership = ownership;
          @out = r;
        } else if ((object.Equals(expectedOwnership, DCOMP.Ownership.create_OwnershipBorrowed())) && (object.Equals(ownership, DCOMP.Ownership.create_OwnershipBorrowedMut()))) {
          resultingOwnership = DCOMP.Ownership.create_OwnershipBorrowed();
          @out = r;
        } else {
          resultingOwnership = DCOMP.Ownership.create_OwnershipBorrowedMut();
          @out = RAST.__default.BorrowMut(r);
        }
      } else {
      }
    }
    public static bool OwnershipGuarantee(DCOMP._IOwnership expectedOwnership, DCOMP._IOwnership resultingOwnership)
    {
      return (!(!object.Equals(expectedOwnership, DCOMP.Ownership.create_OwnershipAutoBorrowed())) || (object.Equals(resultingOwnership, expectedOwnership))) && (!object.Equals(resultingOwnership, DCOMP.Ownership.create_OwnershipAutoBorrowed()));
    }
    public void GenExprLiteral(DAST._IExpression e, DCOMP._ISelfInfo selfIdent, DCOMP._IEnvironment env, DCOMP._IOwnership expectedOwnership, out RAST._IExpr r, out DCOMP._IOwnership resultingOwnership, out Dafny.ISet<Dafny.ISequence<Dafny.Rune>> readIdents)
    {
      r = RAST.Expr.Default();
      resultingOwnership = DCOMP.Ownership.Default();
      readIdents = Dafny.Set<Dafny.ISequence<Dafny.Rune>>.Empty;
      DAST._IExpression _source0 = e;
      {
        if (_source0.is_Literal) {
          DAST._ILiteral _h170 = _source0.dtor_Literal_a0;
          if (_h170.is_BoolLiteral) {
            bool _0_b = _h170.dtor_BoolLiteral_a0;
            {
              RAST._IExpr _out0;
              DCOMP._IOwnership _out1;
              (this).FromOwned(RAST.Expr.create_LiteralBool(_0_b), expectedOwnership, out _out0, out _out1);
              r = _out0;
              resultingOwnership = _out1;
              readIdents = Dafny.Set<Dafny.ISequence<Dafny.Rune>>.FromElements();
              return ;
            }
            goto after_match0;
          }
        }
      }
      {
        if (_source0.is_Literal) {
          DAST._ILiteral _h171 = _source0.dtor_Literal_a0;
          if (_h171.is_IntLiteral) {
            Dafny.ISequence<Dafny.Rune> _1_i = _h171.dtor_IntLiteral_a0;
            DAST._IType _2_t = _h171.dtor_IntLiteral_a1;
            {
              DAST._IType _source1 = _2_t;
              {
                if (_source1.is_Primitive) {
                  DAST._IPrimitive _h70 = _source1.dtor_Primitive_a0;
                  if (_h70.is_Int) {
                    {
                      if ((new BigInteger((_1_i).Count)) <= (new BigInteger(4))) {
                        r = (((RAST.__default.dafny__runtime).MSel(Dafny.Sequence<Dafny.Rune>.UnicodeFromString("int!"))).AsExpr()).Apply1(RAST.Expr.create_LiteralInt(_1_i));
                      } else {
                        r = (((RAST.__default.dafny__runtime).MSel(Dafny.Sequence<Dafny.Rune>.UnicodeFromString("int!"))).AsExpr()).Apply1(RAST.Expr.create_LiteralString(_1_i, true, false));
                      }
                    }
                    goto after_match1;
                  }
                }
              }
              {
                DAST._IType _3_o = _source1;
                {
                  RAST._IType _4_genType;
                  RAST._IType _out2;
                  _out2 = (this).GenType(_3_o, DCOMP.GenTypeContext.@default());
                  _4_genType = _out2;
                  r = RAST.Expr.create_TypeAscription(RAST.Expr.create_LiteralInt(_1_i), _4_genType);
                }
              }
            after_match1: ;
              RAST._IExpr _out3;
              DCOMP._IOwnership _out4;
              (this).FromOwned(r, expectedOwnership, out _out3, out _out4);
              r = _out3;
              resultingOwnership = _out4;
              readIdents = Dafny.Set<Dafny.ISequence<Dafny.Rune>>.FromElements();
              return ;
            }
            goto after_match0;
          }
        }
      }
      {
        if (_source0.is_Literal) {
          DAST._ILiteral _h172 = _source0.dtor_Literal_a0;
          if (_h172.is_DecLiteral) {
            Dafny.ISequence<Dafny.Rune> _5_n = _h172.dtor_DecLiteral_a0;
            Dafny.ISequence<Dafny.Rune> _6_d = _h172.dtor_DecLiteral_a1;
            DAST._IType _7_t = _h172.dtor_DecLiteral_a2;
            {
              DAST._IType _source2 = _7_t;
              {
                if (_source2.is_Primitive) {
                  DAST._IPrimitive _h71 = _source2.dtor_Primitive_a0;
                  if (_h71.is_Real) {
                    {
                      r = ((((RAST.__default.dafny__runtime).MSel(Dafny.Sequence<Dafny.Rune>.UnicodeFromString("BigRational"))).AsExpr()).FSel(Dafny.Sequence<Dafny.Rune>.UnicodeFromString("new"))).Apply(Dafny.Sequence<RAST._IExpr>.FromElements(((((((RAST.__default.dafny__runtime).MSel(Dafny.Sequence<Dafny.Rune>.UnicodeFromString("BigInt"))).AsExpr()).FSel(Dafny.Sequence<Dafny.Rune>.UnicodeFromString("parse_bytes"))).Apply(Dafny.Sequence<RAST._IExpr>.FromElements(RAST.Expr.create_LiteralString(_5_n, true, false), RAST.Expr.create_LiteralInt(Dafny.Sequence<Dafny.Rune>.UnicodeFromString("10"))))).Sel(Dafny.Sequence<Dafny.Rune>.UnicodeFromString("unwrap"))).Apply0(), ((((((RAST.__default.dafny__runtime).MSel(Dafny.Sequence<Dafny.Rune>.UnicodeFromString("BigInt"))).AsExpr()).FSel(Dafny.Sequence<Dafny.Rune>.UnicodeFromString("parse_bytes"))).Apply(Dafny.Sequence<RAST._IExpr>.FromElements(RAST.Expr.create_LiteralString(_6_d, true, false), RAST.Expr.create_LiteralInt(Dafny.Sequence<Dafny.Rune>.UnicodeFromString("10"))))).Sel(Dafny.Sequence<Dafny.Rune>.UnicodeFromString("unwrap"))).Apply0()));
                    }
                    goto after_match2;
                  }
                }
              }
              {
                DAST._IType _8_o = _source2;
                {
                  RAST._IType _9_genType;
                  RAST._IType _out5;
                  _out5 = (this).GenType(_8_o, DCOMP.GenTypeContext.@default());
                  _9_genType = _out5;
                  r = RAST.Expr.create_TypeAscription(RAST.Expr.create_BinaryOp(Dafny.Sequence<Dafny.Rune>.UnicodeFromString("/"), (RAST.Expr.create_LiteralInt(_5_n)).Sel(Dafny.Sequence<Dafny.Rune>.UnicodeFromString("0")), (RAST.Expr.create_LiteralInt(_6_d)).Sel(Dafny.Sequence<Dafny.Rune>.UnicodeFromString("0")), DAST.Format.BinaryOpFormat.create_NoFormat()), _9_genType);
                }
              }
            after_match2: ;
              RAST._IExpr _out6;
              DCOMP._IOwnership _out7;
              (this).FromOwned(r, expectedOwnership, out _out6, out _out7);
              r = _out6;
              resultingOwnership = _out7;
              readIdents = Dafny.Set<Dafny.ISequence<Dafny.Rune>>.FromElements();
              return ;
            }
            goto after_match0;
          }
        }
      }
      {
        if (_source0.is_Literal) {
          DAST._ILiteral _h173 = _source0.dtor_Literal_a0;
          if (_h173.is_StringLiteral) {
            Dafny.ISequence<Dafny.Rune> _10_l = _h173.dtor_StringLiteral_a0;
            bool _11_verbatim = _h173.dtor_verbatim;
            {
              r = (((RAST.__default.dafny__runtime).MSel((this).string__of)).AsExpr()).Apply1(RAST.Expr.create_LiteralString(_10_l, false, _11_verbatim));
              RAST._IExpr _out8;
              DCOMP._IOwnership _out9;
              (this).FromOwned(r, expectedOwnership, out _out8, out _out9);
              r = _out8;
              resultingOwnership = _out9;
              readIdents = Dafny.Set<Dafny.ISequence<Dafny.Rune>>.FromElements();
              return ;
            }
            goto after_match0;
          }
        }
      }
      {
        if (_source0.is_Literal) {
          DAST._ILiteral _h174 = _source0.dtor_Literal_a0;
          if (_h174.is_CharLiteralUTF16) {
            BigInteger _12_c = _h174.dtor_CharLiteralUTF16_a0;
            {
              r = RAST.Expr.create_LiteralInt(Std.Strings.__default.OfNat(_12_c));
              r = RAST.Expr.create_TypeAscription(r, RAST.Type.create_U16());
              r = (((RAST.__default.dafny__runtime).MSel((this).DafnyChar)).AsExpr()).Apply1(r);
              RAST._IExpr _out10;
              DCOMP._IOwnership _out11;
              (this).FromOwned(r, expectedOwnership, out _out10, out _out11);
              r = _out10;
              resultingOwnership = _out11;
              readIdents = Dafny.Set<Dafny.ISequence<Dafny.Rune>>.FromElements();
              return ;
            }
            goto after_match0;
          }
        }
      }
      {
        if (_source0.is_Literal) {
          DAST._ILiteral _h175 = _source0.dtor_Literal_a0;
          if (_h175.is_CharLiteral) {
            Dafny.Rune _13_c = _h175.dtor_CharLiteral_a0;
            {
              r = RAST.Expr.create_LiteralInt(Std.Strings.__default.OfNat(new BigInteger((_13_c).Value)));
              if (!(((this).charType).is_UTF32)) {
                r = RAST.Expr.create_TypeAscription(r, RAST.Type.create_U16());
              } else {
                r = (((((((RAST.__default.@global).MSel(Dafny.Sequence<Dafny.Rune>.UnicodeFromString("std"))).MSel(Dafny.Sequence<Dafny.Rune>.UnicodeFromString("primitive"))).MSel(Dafny.Sequence<Dafny.Rune>.UnicodeFromString("char"))).FSel(Dafny.Sequence<Dafny.Rune>.UnicodeFromString("from_u32"))).Apply1(r)).Sel(Dafny.Sequence<Dafny.Rune>.UnicodeFromString("unwrap"))).Apply0();
              }
              r = (((RAST.__default.dafny__runtime).MSel((this).DafnyChar)).AsExpr()).Apply1(r);
              RAST._IExpr _out12;
              DCOMP._IOwnership _out13;
              (this).FromOwned(r, expectedOwnership, out _out12, out _out13);
              r = _out12;
              resultingOwnership = _out13;
              readIdents = Dafny.Set<Dafny.ISequence<Dafny.Rune>>.FromElements();
              return ;
            }
            goto after_match0;
          }
        }
      }
      {
        DAST._ILiteral _h176 = _source0.dtor_Literal_a0;
        DAST._IType _14_tpe = _h176.dtor_Null_a0;
        {
          RAST._IType _15_tpeGen;
          RAST._IType _out14;
          _out14 = (this).GenType(_14_tpe, DCOMP.GenTypeContext.@default());
          _15_tpeGen = _out14;
          if (((this).pointerType).is_Raw) {
            r = ((RAST.__default.std).MSel(Dafny.Sequence<Dafny.Rune>.UnicodeFromString("ptr"))).FSel(Dafny.Sequence<Dafny.Rune>.UnicodeFromString("null_mut"));
          } else {
            r = RAST.Expr.create_TypeAscription((((RAST.__default.dafny__runtime).MSel(Dafny.Sequence<Dafny.Rune>.UnicodeFromString("Object"))).AsExpr()).Apply1(RAST.Expr.create_Identifier(Dafny.Sequence<Dafny.Rune>.UnicodeFromString("None"))), _15_tpeGen);
          }
          RAST._IExpr _out15;
          DCOMP._IOwnership _out16;
          (this).FromOwned(r, expectedOwnership, out _out15, out _out16);
          r = _out15;
          resultingOwnership = _out16;
          readIdents = Dafny.Set<Dafny.ISequence<Dafny.Rune>>.FromElements();
          return ;
        }
      }
    after_match0: ;
    }
    public void GenExprBinary(DAST._IExpression e, DCOMP._ISelfInfo selfIdent, DCOMP._IEnvironment env, DCOMP._IOwnership expectedOwnership, out RAST._IExpr r, out DCOMP._IOwnership resultingOwnership, out Dafny.ISet<Dafny.ISequence<Dafny.Rune>> readIdents)
    {
      r = RAST.Expr.Default();
      resultingOwnership = DCOMP.Ownership.Default();
      readIdents = Dafny.Set<Dafny.ISequence<Dafny.Rune>>.Empty;
      DAST._IExpression _let_tmp_rhs0 = e;
      DAST._IBinOp _0_op = _let_tmp_rhs0.dtor_op;
      DAST._IExpression _1_lExpr = _let_tmp_rhs0.dtor_left;
      DAST._IExpression _2_rExpr = _let_tmp_rhs0.dtor_right;
      DAST.Format._IBinaryOpFormat _3_format = _let_tmp_rhs0.dtor_format2;
      bool _4_becomesLeftCallsRight;
      DAST._IBinOp _source0 = _0_op;
      {
        bool disjunctiveMatch0 = false;
        if (_source0.is_SetMerge) {
          disjunctiveMatch0 = true;
        }
        if (_source0.is_SetSubtraction) {
          disjunctiveMatch0 = true;
        }
        if (_source0.is_SetIntersection) {
          disjunctiveMatch0 = true;
        }
        if (_source0.is_SetDisjoint) {
          disjunctiveMatch0 = true;
        }
        if (_source0.is_MapMerge) {
          disjunctiveMatch0 = true;
        }
        if (_source0.is_MapSubtraction) {
          disjunctiveMatch0 = true;
        }
        if (_source0.is_MultisetMerge) {
          disjunctiveMatch0 = true;
        }
        if (_source0.is_MultisetSubtraction) {
          disjunctiveMatch0 = true;
        }
        if (_source0.is_MultisetIntersection) {
          disjunctiveMatch0 = true;
        }
        if (_source0.is_MultisetDisjoint) {
          disjunctiveMatch0 = true;
        }
        if (_source0.is_Concat) {
          disjunctiveMatch0 = true;
        }
        if (disjunctiveMatch0) {
          _4_becomesLeftCallsRight = true;
          goto after_match0;
        }
      }
      {
        _4_becomesLeftCallsRight = false;
      }
    after_match0: ;
      bool _5_becomesRightCallsLeft;
      DAST._IBinOp _source1 = _0_op;
      {
        if (_source1.is_In) {
          _5_becomesRightCallsLeft = true;
          goto after_match1;
        }
      }
      {
        _5_becomesRightCallsLeft = false;
      }
    after_match1: ;
      bool _6_becomesCallLeftRight;
      DAST._IBinOp _source2 = _0_op;
      {
        if (_source2.is_Eq) {
          bool referential0 = _source2.dtor_referential;
          if ((referential0) == (true)) {
            _6_becomesCallLeftRight = false;
            goto after_match2;
          }
        }
      }
      {
        if (_source2.is_SetMerge) {
          _6_becomesCallLeftRight = true;
          goto after_match2;
        }
      }
      {
        if (_source2.is_SetSubtraction) {
          _6_becomesCallLeftRight = true;
          goto after_match2;
        }
      }
      {
        if (_source2.is_SetIntersection) {
          _6_becomesCallLeftRight = true;
          goto after_match2;
        }
      }
      {
        if (_source2.is_SetDisjoint) {
          _6_becomesCallLeftRight = true;
          goto after_match2;
        }
      }
      {
        if (_source2.is_MapMerge) {
          _6_becomesCallLeftRight = true;
          goto after_match2;
        }
      }
      {
        if (_source2.is_MapSubtraction) {
          _6_becomesCallLeftRight = true;
          goto after_match2;
        }
      }
      {
        if (_source2.is_MultisetMerge) {
          _6_becomesCallLeftRight = true;
          goto after_match2;
        }
      }
      {
        if (_source2.is_MultisetSubtraction) {
          _6_becomesCallLeftRight = true;
          goto after_match2;
        }
      }
      {
        if (_source2.is_MultisetIntersection) {
          _6_becomesCallLeftRight = true;
          goto after_match2;
        }
      }
      {
        if (_source2.is_MultisetDisjoint) {
          _6_becomesCallLeftRight = true;
          goto after_match2;
        }
      }
      {
        if (_source2.is_Concat) {
          _6_becomesCallLeftRight = true;
          goto after_match2;
        }
      }
      {
        _6_becomesCallLeftRight = false;
      }
    after_match2: ;
      DCOMP._IOwnership _7_expectedLeftOwnership;
      if (_4_becomesLeftCallsRight) {
        _7_expectedLeftOwnership = DCOMP.Ownership.create_OwnershipAutoBorrowed();
      } else if ((_5_becomesRightCallsLeft) || (_6_becomesCallLeftRight)) {
        _7_expectedLeftOwnership = DCOMP.Ownership.create_OwnershipBorrowed();
      } else {
        _7_expectedLeftOwnership = DCOMP.Ownership.create_OwnershipOwned();
      }
      DCOMP._IOwnership _8_expectedRightOwnership;
      if ((_4_becomesLeftCallsRight) || (_6_becomesCallLeftRight)) {
        _8_expectedRightOwnership = DCOMP.Ownership.create_OwnershipBorrowed();
      } else if (_5_becomesRightCallsLeft) {
        _8_expectedRightOwnership = DCOMP.Ownership.create_OwnershipAutoBorrowed();
      } else {
        _8_expectedRightOwnership = DCOMP.Ownership.create_OwnershipOwned();
      }
      RAST._IExpr _9_left;
      DCOMP._IOwnership _10___v94;
      Dafny.ISet<Dafny.ISequence<Dafny.Rune>> _11_recIdentsL;
      RAST._IExpr _out0;
      DCOMP._IOwnership _out1;
      Dafny.ISet<Dafny.ISequence<Dafny.Rune>> _out2;
      (this).GenExpr(_1_lExpr, selfIdent, env, _7_expectedLeftOwnership, out _out0, out _out1, out _out2);
      _9_left = _out0;
      _10___v94 = _out1;
      _11_recIdentsL = _out2;
      RAST._IExpr _12_right;
      DCOMP._IOwnership _13___v95;
      Dafny.ISet<Dafny.ISequence<Dafny.Rune>> _14_recIdentsR;
      RAST._IExpr _out3;
      DCOMP._IOwnership _out4;
      Dafny.ISet<Dafny.ISequence<Dafny.Rune>> _out5;
      (this).GenExpr(_2_rExpr, selfIdent, env, _8_expectedRightOwnership, out _out3, out _out4, out _out5);
      _12_right = _out3;
      _13___v95 = _out4;
      _14_recIdentsR = _out5;
      DAST._IBinOp _source3 = _0_op;
      {
        if (_source3.is_In) {
          {
            r = ((_12_right).Sel(Dafny.Sequence<Dafny.Rune>.UnicodeFromString("contains"))).Apply1(_9_left);
          }
          goto after_match3;
        }
      }
      {
        if (_source3.is_SeqProperPrefix) {
          r = RAST.Expr.create_BinaryOp(Dafny.Sequence<Dafny.Rune>.UnicodeFromString("<"), _9_left, _12_right, _3_format);
          goto after_match3;
        }
      }
      {
        if (_source3.is_SeqPrefix) {
          r = RAST.Expr.create_BinaryOp(Dafny.Sequence<Dafny.Rune>.UnicodeFromString("<="), _9_left, _12_right, _3_format);
          goto after_match3;
        }
      }
      {
        if (_source3.is_SetMerge) {
          {
            r = ((_9_left).Sel(Dafny.Sequence<Dafny.Rune>.UnicodeFromString("merge"))).Apply1(_12_right);
          }
          goto after_match3;
        }
      }
      {
        if (_source3.is_SetSubtraction) {
          {
            r = ((_9_left).Sel(Dafny.Sequence<Dafny.Rune>.UnicodeFromString("subtract"))).Apply1(_12_right);
          }
          goto after_match3;
        }
      }
      {
        if (_source3.is_SetIntersection) {
          {
            r = ((_9_left).Sel(Dafny.Sequence<Dafny.Rune>.UnicodeFromString("intersect"))).Apply1(_12_right);
          }
          goto after_match3;
        }
      }
      {
        if (_source3.is_Subset) {
          {
            r = RAST.Expr.create_BinaryOp(Dafny.Sequence<Dafny.Rune>.UnicodeFromString("<="), _9_left, _12_right, _3_format);
          }
          goto after_match3;
        }
      }
      {
        if (_source3.is_ProperSubset) {
          {
            r = RAST.Expr.create_BinaryOp(Dafny.Sequence<Dafny.Rune>.UnicodeFromString("<"), _9_left, _12_right, _3_format);
          }
          goto after_match3;
        }
      }
      {
        if (_source3.is_SetDisjoint) {
          {
            r = ((_9_left).Sel(Dafny.Sequence<Dafny.Rune>.UnicodeFromString("disjoint"))).Apply1(_12_right);
          }
          goto after_match3;
        }
      }
      {
        if (_source3.is_MapMerge) {
          {
            r = ((_9_left).Sel(Dafny.Sequence<Dafny.Rune>.UnicodeFromString("merge"))).Apply1(_12_right);
          }
          goto after_match3;
        }
      }
      {
        if (_source3.is_MapSubtraction) {
          {
            r = ((_9_left).Sel(Dafny.Sequence<Dafny.Rune>.UnicodeFromString("subtract"))).Apply1(_12_right);
          }
          goto after_match3;
        }
      }
      {
        if (_source3.is_MultisetMerge) {
          {
            r = ((_9_left).Sel(Dafny.Sequence<Dafny.Rune>.UnicodeFromString("merge"))).Apply1(_12_right);
          }
          goto after_match3;
        }
      }
      {
        if (_source3.is_MultisetSubtraction) {
          {
            r = ((_9_left).Sel(Dafny.Sequence<Dafny.Rune>.UnicodeFromString("subtract"))).Apply1(_12_right);
          }
          goto after_match3;
        }
      }
      {
        if (_source3.is_MultisetIntersection) {
          {
            r = ((_9_left).Sel(Dafny.Sequence<Dafny.Rune>.UnicodeFromString("intersect"))).Apply1(_12_right);
          }
          goto after_match3;
        }
      }
      {
        if (_source3.is_Submultiset) {
          {
            r = RAST.Expr.create_BinaryOp(Dafny.Sequence<Dafny.Rune>.UnicodeFromString("<="), _9_left, _12_right, _3_format);
          }
          goto after_match3;
        }
      }
      {
        if (_source3.is_ProperSubmultiset) {
          {
            r = RAST.Expr.create_BinaryOp(Dafny.Sequence<Dafny.Rune>.UnicodeFromString("<"), _9_left, _12_right, _3_format);
          }
          goto after_match3;
        }
      }
      {
        if (_source3.is_MultisetDisjoint) {
          {
            r = ((_9_left).Sel(Dafny.Sequence<Dafny.Rune>.UnicodeFromString("disjoint"))).Apply1(_12_right);
          }
          goto after_match3;
        }
      }
      {
        if (_source3.is_Concat) {
          {
            r = ((_9_left).Sel(Dafny.Sequence<Dafny.Rune>.UnicodeFromString("concat"))).Apply1(_12_right);
          }
          goto after_match3;
        }
      }
      {
        {
          if ((DCOMP.COMP.OpTable).Contains(_0_op)) {
            r = RAST.Expr.create_BinaryOp(Dafny.Map<DAST._IBinOp, Dafny.ISequence<Dafny.Rune>>.Select(DCOMP.COMP.OpTable,_0_op), _9_left, _12_right, _3_format);
          } else {
            DAST._IBinOp _source4 = _0_op;
            {
              if (_source4.is_Eq) {
                bool _15_referential = _source4.dtor_referential;
                {
                  if (_15_referential) {
<<<<<<< HEAD
                    if (((this).ObjectType).is_RawPointers) {
                      RAST._IExpr _out6;
                      _out6 = (this).Error(Dafny.Sequence<Dafny.Rune>.UnicodeFromString("Cannot compare raw pointers yet - need to wrap them with a structure to ensure they are compared properly"), (this).InitEmptyExpr());
                      r = _out6;
=======
                    if (((this).pointerType).is_Raw) {
                      (this).error = Std.Wrappers.Option<Dafny.ISequence<Dafny.Rune>>.create_Some(Dafny.Sequence<Dafny.Rune>.UnicodeFromString("Cannot compare raw pointers yet - need to wrap them with a structure to ensure they are compared properly"));
                      r = RAST.Expr.create_RawExpr((this.error).dtor_value);
>>>>>>> 5a42b5ad
                    } else {
                      r = RAST.Expr.create_BinaryOp(Dafny.Sequence<Dafny.Rune>.UnicodeFromString("=="), _9_left, _12_right, DAST.Format.BinaryOpFormat.create_NoFormat());
                    }
                  } else {
                    if (((_2_rExpr).is_SeqValue) && ((new BigInteger(((_2_rExpr).dtor_elements).Count)).Sign == 0)) {
                      r = RAST.Expr.create_BinaryOp(Dafny.Sequence<Dafny.Rune>.UnicodeFromString("=="), ((((_9_left).Sel(Dafny.Sequence<Dafny.Rune>.UnicodeFromString("to_array"))).Apply0()).Sel(Dafny.Sequence<Dafny.Rune>.UnicodeFromString("len"))).Apply0(), RAST.Expr.create_LiteralInt(Dafny.Sequence<Dafny.Rune>.UnicodeFromString("0")), DAST.Format.BinaryOpFormat.create_NoFormat());
                    } else if (((_1_lExpr).is_SeqValue) && ((new BigInteger(((_1_lExpr).dtor_elements).Count)).Sign == 0)) {
                      r = RAST.Expr.create_BinaryOp(Dafny.Sequence<Dafny.Rune>.UnicodeFromString("=="), RAST.Expr.create_LiteralInt(Dafny.Sequence<Dafny.Rune>.UnicodeFromString("0")), ((((_12_right).Sel(Dafny.Sequence<Dafny.Rune>.UnicodeFromString("to_array"))).Apply0()).Sel(Dafny.Sequence<Dafny.Rune>.UnicodeFromString("len"))).Apply0(), DAST.Format.BinaryOpFormat.create_NoFormat());
                    } else {
                      r = RAST.Expr.create_BinaryOp(Dafny.Sequence<Dafny.Rune>.UnicodeFromString("=="), _9_left, _12_right, DAST.Format.BinaryOpFormat.create_NoFormat());
                    }
                  }
                }
                goto after_match4;
              }
            }
            {
              if (_source4.is_EuclidianDiv) {
                {
                  r = (((RAST.__default.dafny__runtime).AsExpr()).FSel(Dafny.Sequence<Dafny.Rune>.UnicodeFromString("euclidian_division"))).Apply(Dafny.Sequence<RAST._IExpr>.FromElements(_9_left, _12_right));
                }
                goto after_match4;
              }
            }
            {
              if (_source4.is_EuclidianMod) {
                {
                  r = (((RAST.__default.dafny__runtime).AsExpr()).FSel(Dafny.Sequence<Dafny.Rune>.UnicodeFromString("euclidian_modulo"))).Apply(Dafny.Sequence<RAST._IExpr>.FromElements(_9_left, _12_right));
                }
                goto after_match4;
              }
            }
            {
              Dafny.ISequence<Dafny.Rune> _16_op = _source4.dtor_Passthrough_a0;
              {
                r = RAST.Expr.create_BinaryOp(_16_op, _9_left, _12_right, _3_format);
              }
            }
          after_match4: ;
          }
        }
      }
    after_match3: ;
      RAST._IExpr _out7;
      DCOMP._IOwnership _out8;
      (this).FromOwned(r, expectedOwnership, out _out7, out _out8);
      r = _out7;
      resultingOwnership = _out8;
      readIdents = Dafny.Set<Dafny.ISequence<Dafny.Rune>>.Union(_11_recIdentsL, _14_recIdentsR);
      return ;
    }
    public void GenExprConvertToNewtype(DAST._IExpression e, DCOMP._ISelfInfo selfIdent, DCOMP._IEnvironment env, DCOMP._IOwnership expectedOwnership, out RAST._IExpr r, out DCOMP._IOwnership resultingOwnership, out Dafny.ISet<Dafny.ISequence<Dafny.Rune>> readIdents)
    {
      r = RAST.Expr.Default();
      resultingOwnership = DCOMP.Ownership.Default();
      readIdents = Dafny.Set<Dafny.ISequence<Dafny.Rune>>.Empty;
      DAST._IExpression _let_tmp_rhs0 = e;
      DAST._IExpression _0_expr = _let_tmp_rhs0.dtor_value;
      DAST._IType _1_fromTpe = _let_tmp_rhs0.dtor_from;
      DAST._IType _2_toTpe = _let_tmp_rhs0.dtor_typ;
      DAST._IType _let_tmp_rhs1 = _2_toTpe;
      DAST._IResolvedType _let_tmp_rhs2 = _let_tmp_rhs1.dtor_resolved;
      Dafny.ISequence<Dafny.ISequence<Dafny.Rune>> _3_path = _let_tmp_rhs2.dtor_path;
      Dafny.ISequence<DAST._IType> _4_typeArgs = _let_tmp_rhs2.dtor_typeArgs;
      DAST._IResolvedTypeBase _let_tmp_rhs3 = _let_tmp_rhs2.dtor_kind;
      DAST._IType _5_b = _let_tmp_rhs3.dtor_baseType;
      DAST._INewtypeRange _6_range = _let_tmp_rhs3.dtor_range;
      bool _7_erase = _let_tmp_rhs3.dtor_erase;
      Dafny.ISequence<DAST._IAttribute> _8___v97 = _let_tmp_rhs2.dtor_attributes;
      Dafny.ISequence<Dafny.ISequence<Dafny.Rune>> _9___v98 = _let_tmp_rhs2.dtor_properMethods;
      Dafny.ISequence<DAST._IType> _10___v99 = _let_tmp_rhs2.dtor_extendedTypes;
      Std.Wrappers._IOption<RAST._IType> _11_nativeToType;
      _11_nativeToType = DCOMP.COMP.NewtypeRangeToRustType(_6_range);
      if (object.Equals(_1_fromTpe, _5_b)) {
        RAST._IExpr _12_recursiveGen;
        DCOMP._IOwnership _13_recOwned;
        Dafny.ISet<Dafny.ISequence<Dafny.Rune>> _14_recIdents;
        RAST._IExpr _out0;
        DCOMP._IOwnership _out1;
        Dafny.ISet<Dafny.ISequence<Dafny.Rune>> _out2;
        (this).GenExpr(_0_expr, selfIdent, env, DCOMP.Ownership.create_OwnershipOwned(), out _out0, out _out1, out _out2);
        _12_recursiveGen = _out0;
        _13_recOwned = _out1;
        _14_recIdents = _out2;
        readIdents = _14_recIdents;
        Std.Wrappers._IOption<RAST._IType> _source0 = _11_nativeToType;
        {
          if (_source0.is_Some) {
            RAST._IType _15_v = _source0.dtor_value;
            r = (((RAST.__default.dafny__runtime).MSel(Dafny.Sequence<Dafny.Rune>.UnicodeFromString("truncate!"))).AsExpr()).Apply(Dafny.Sequence<RAST._IExpr>.FromElements(_12_recursiveGen, RAST.Expr.create_ExprFromType(_15_v)));
            RAST._IExpr _out3;
            DCOMP._IOwnership _out4;
            (this).FromOwned(r, expectedOwnership, out _out3, out _out4);
            r = _out3;
            resultingOwnership = _out4;
            goto after_match0;
          }
        }
        {
          if (_7_erase) {
            r = _12_recursiveGen;
          } else {
            RAST._IType _16_rhsType;
            RAST._IType _out5;
            _out5 = (this).GenType(_2_toTpe, DCOMP.GenTypeContext.@default());
            _16_rhsType = _out5;
            r = (RAST.Expr.create_ExprFromType(_16_rhsType)).Apply1(_12_recursiveGen);
          }
          RAST._IExpr _out6;
          DCOMP._IOwnership _out7;
          (this).FromOwnership(r, _13_recOwned, expectedOwnership, out _out6, out _out7);
          r = _out6;
          resultingOwnership = _out7;
        }
      after_match0: ;
      } else {
        if ((_11_nativeToType).is_Some) {
          DAST._IType _source1 = _1_fromTpe;
          {
            if (_source1.is_UserDefined) {
              DAST._IResolvedType resolved0 = _source1.dtor_resolved;
              DAST._IResolvedTypeBase kind0 = resolved0.dtor_kind;
              if (kind0.is_Newtype) {
                DAST._IType _17_b0 = kind0.dtor_baseType;
                DAST._INewtypeRange _18_range0 = kind0.dtor_range;
                bool _19_erase0 = kind0.dtor_erase;
                Dafny.ISequence<DAST._IAttribute> _20_attributes0 = resolved0.dtor_attributes;
                {
                  Std.Wrappers._IOption<RAST._IType> _21_nativeFromType;
                  _21_nativeFromType = DCOMP.COMP.NewtypeRangeToRustType(_18_range0);
                  if ((_21_nativeFromType).is_Some) {
                    RAST._IExpr _22_recursiveGen;
                    DCOMP._IOwnership _23_recOwned;
                    Dafny.ISet<Dafny.ISequence<Dafny.Rune>> _24_recIdents;
                    RAST._IExpr _out8;
                    DCOMP._IOwnership _out9;
                    Dafny.ISet<Dafny.ISequence<Dafny.Rune>> _out10;
                    (this).GenExpr(_0_expr, selfIdent, env, DCOMP.Ownership.create_OwnershipOwned(), out _out8, out _out9, out _out10);
                    _22_recursiveGen = _out8;
                    _23_recOwned = _out9;
                    _24_recIdents = _out10;
                    RAST._IExpr _out11;
                    DCOMP._IOwnership _out12;
                    (this).FromOwnership(RAST.Expr.create_TypeAscription(_22_recursiveGen, (_11_nativeToType).dtor_value), _23_recOwned, expectedOwnership, out _out11, out _out12);
                    r = _out11;
                    resultingOwnership = _out12;
                    readIdents = _24_recIdents;
                    return ;
                  }
                }
                goto after_match1;
              }
            }
          }
          {
          }
        after_match1: ;
          if (object.Equals(_1_fromTpe, DAST.Type.create_Primitive(DAST.Primitive.create_Char()))) {
            RAST._IExpr _25_recursiveGen;
            DCOMP._IOwnership _26_recOwned;
            Dafny.ISet<Dafny.ISequence<Dafny.Rune>> _27_recIdents;
            RAST._IExpr _out13;
            DCOMP._IOwnership _out14;
            Dafny.ISet<Dafny.ISequence<Dafny.Rune>> _out15;
            (this).GenExpr(_0_expr, selfIdent, env, DCOMP.Ownership.create_OwnershipOwned(), out _out13, out _out14, out _out15);
            _25_recursiveGen = _out13;
            _26_recOwned = _out14;
            _27_recIdents = _out15;
            RAST._IExpr _out16;
            DCOMP._IOwnership _out17;
            (this).FromOwnership(RAST.Expr.create_TypeAscription((_25_recursiveGen).Sel(Dafny.Sequence<Dafny.Rune>.UnicodeFromString("0")), (_11_nativeToType).dtor_value), _26_recOwned, expectedOwnership, out _out16, out _out17);
            r = _out16;
            resultingOwnership = _out17;
            readIdents = _27_recIdents;
            return ;
          }
        }
        RAST._IExpr _out18;
        DCOMP._IOwnership _out19;
        Dafny.ISet<Dafny.ISequence<Dafny.Rune>> _out20;
        (this).GenExpr(DAST.Expression.create_Convert(DAST.Expression.create_Convert(_0_expr, _1_fromTpe, _5_b), _5_b, _2_toTpe), selfIdent, env, expectedOwnership, out _out18, out _out19, out _out20);
        r = _out18;
        resultingOwnership = _out19;
        readIdents = _out20;
      }
    }
    public void GenExprConvertFromNewtype(DAST._IExpression e, DCOMP._ISelfInfo selfIdent, DCOMP._IEnvironment env, DCOMP._IOwnership expectedOwnership, out RAST._IExpr r, out DCOMP._IOwnership resultingOwnership, out Dafny.ISet<Dafny.ISequence<Dafny.Rune>> readIdents)
    {
      r = RAST.Expr.Default();
      resultingOwnership = DCOMP.Ownership.Default();
      readIdents = Dafny.Set<Dafny.ISequence<Dafny.Rune>>.Empty;
      DAST._IExpression _let_tmp_rhs0 = e;
      DAST._IExpression _0_expr = _let_tmp_rhs0.dtor_value;
      DAST._IType _1_fromTpe = _let_tmp_rhs0.dtor_from;
      DAST._IType _2_toTpe = _let_tmp_rhs0.dtor_typ;
      DAST._IType _let_tmp_rhs1 = _1_fromTpe;
      DAST._IResolvedType _let_tmp_rhs2 = _let_tmp_rhs1.dtor_resolved;
      Dafny.ISequence<Dafny.ISequence<Dafny.Rune>> _3___v105 = _let_tmp_rhs2.dtor_path;
      Dafny.ISequence<DAST._IType> _4___v106 = _let_tmp_rhs2.dtor_typeArgs;
      DAST._IResolvedTypeBase _let_tmp_rhs3 = _let_tmp_rhs2.dtor_kind;
      DAST._IType _5_b = _let_tmp_rhs3.dtor_baseType;
      DAST._INewtypeRange _6_range = _let_tmp_rhs3.dtor_range;
      bool _7_erase = _let_tmp_rhs3.dtor_erase;
      Dafny.ISequence<DAST._IAttribute> _8_attributes = _let_tmp_rhs2.dtor_attributes;
      Dafny.ISequence<Dafny.ISequence<Dafny.Rune>> _9___v107 = _let_tmp_rhs2.dtor_properMethods;
      Dafny.ISequence<DAST._IType> _10___v108 = _let_tmp_rhs2.dtor_extendedTypes;
      Std.Wrappers._IOption<RAST._IType> _11_nativeFromType;
      _11_nativeFromType = DCOMP.COMP.NewtypeRangeToRustType(_6_range);
      if (object.Equals(_5_b, _2_toTpe)) {
        RAST._IExpr _12_recursiveGen;
        DCOMP._IOwnership _13_recOwned;
        Dafny.ISet<Dafny.ISequence<Dafny.Rune>> _14_recIdents;
        RAST._IExpr _out0;
        DCOMP._IOwnership _out1;
        Dafny.ISet<Dafny.ISequence<Dafny.Rune>> _out2;
        (this).GenExpr(_0_expr, selfIdent, env, DCOMP.Ownership.create_OwnershipOwned(), out _out0, out _out1, out _out2);
        _12_recursiveGen = _out0;
        _13_recOwned = _out1;
        _14_recIdents = _out2;
        readIdents = _14_recIdents;
        Std.Wrappers._IOption<RAST._IType> _source0 = _11_nativeFromType;
        {
          if (_source0.is_Some) {
            RAST._IType _15_v = _source0.dtor_value;
            RAST._IType _16_toTpeRust;
            RAST._IType _out3;
            _out3 = (this).GenType(_2_toTpe, DCOMP.GenTypeContext.@default());
            _16_toTpeRust = _out3;
            r = ((((((RAST.__default.std).MSel(Dafny.Sequence<Dafny.Rune>.UnicodeFromString("convert"))).MSel(Dafny.Sequence<Dafny.Rune>.UnicodeFromString("Into"))).AsExpr()).ApplyType(Dafny.Sequence<RAST._IType>.FromElements(_16_toTpeRust))).FSel(Dafny.Sequence<Dafny.Rune>.UnicodeFromString("into"))).Apply(Dafny.Sequence<RAST._IExpr>.FromElements(_12_recursiveGen));
            RAST._IExpr _out4;
            DCOMP._IOwnership _out5;
            (this).FromOwned(r, expectedOwnership, out _out4, out _out5);
            r = _out4;
            resultingOwnership = _out5;
            goto after_match0;
          }
        }
        {
          if (_7_erase) {
            r = _12_recursiveGen;
          } else {
            r = (_12_recursiveGen).Sel(Dafny.Sequence<Dafny.Rune>.UnicodeFromString("0"));
          }
          RAST._IExpr _out6;
          DCOMP._IOwnership _out7;
          (this).FromOwnership(r, _13_recOwned, expectedOwnership, out _out6, out _out7);
          r = _out6;
          resultingOwnership = _out7;
        }
      after_match0: ;
      } else {
        if ((_11_nativeFromType).is_Some) {
          if (object.Equals(_2_toTpe, DAST.Type.create_Primitive(DAST.Primitive.create_Char()))) {
            RAST._IExpr _17_recursiveGen;
            DCOMP._IOwnership _18_recOwned;
            Dafny.ISet<Dafny.ISequence<Dafny.Rune>> _19_recIdents;
            RAST._IExpr _out8;
            DCOMP._IOwnership _out9;
            Dafny.ISet<Dafny.ISequence<Dafny.Rune>> _out10;
            (this).GenExpr(_0_expr, selfIdent, env, expectedOwnership, out _out8, out _out9, out _out10);
            _17_recursiveGen = _out8;
            _18_recOwned = _out9;
            _19_recIdents = _out10;
            RAST._IExpr _out11;
            DCOMP._IOwnership _out12;
            (this).FromOwnership((((RAST.__default.dafny__runtime).MSel((this).DafnyChar)).AsExpr()).Apply1(RAST.Expr.create_TypeAscription(_17_recursiveGen, (this).DafnyCharUnderlying)), _18_recOwned, expectedOwnership, out _out11, out _out12);
            r = _out11;
            resultingOwnership = _out12;
            readIdents = _19_recIdents;
            return ;
          }
        }
        RAST._IExpr _out13;
        DCOMP._IOwnership _out14;
        Dafny.ISet<Dafny.ISequence<Dafny.Rune>> _out15;
        (this).GenExpr(DAST.Expression.create_Convert(DAST.Expression.create_Convert(_0_expr, _1_fromTpe, _5_b), _5_b, _2_toTpe), selfIdent, env, expectedOwnership, out _out13, out _out14, out _out15);
        r = _out13;
        resultingOwnership = _out14;
        readIdents = _out15;
      }
    }
    public bool IsBuiltinCollection(DAST._IType typ) {
      return ((((typ).is_Seq) || ((typ).is_Set)) || ((typ).is_Map)) || ((typ).is_Multiset);
    }
    public DAST._IType GetBuiltinCollectionElement(DAST._IType typ) {
      if ((typ).is_Map) {
        return (typ).dtor_value;
      } else {
        return (typ).dtor_element;
      }
    }
    public bool SameTypesButDifferentTypeParameters(DAST._IType fromType, RAST._IType fromTpe, DAST._IType toType, RAST._IType toTpe)
    {
      return (((((((fromTpe).is_TypeApp) && ((toTpe).is_TypeApp)) && (object.Equals((fromTpe).dtor_baseName, (toTpe).dtor_baseName))) && ((fromType).is_UserDefined)) && ((toType).is_UserDefined)) && ((this).IsSameResolvedTypeAnyArgs((fromType).dtor_resolved, (toType).dtor_resolved))) && ((((new BigInteger((((fromType).dtor_resolved).dtor_typeArgs).Count)) == (new BigInteger((((toType).dtor_resolved).dtor_typeArgs).Count))) && ((new BigInteger((((toType).dtor_resolved).dtor_typeArgs).Count)) == (new BigInteger(((fromTpe).dtor_arguments).Count)))) && ((new BigInteger(((fromTpe).dtor_arguments).Count)) == (new BigInteger(((toTpe).dtor_arguments).Count))));
    }
    public Std.Wrappers._IResult<Dafny.ISequence<__T>, __E> SeqResultToResultSeq<__T, __E>(Dafny.ISequence<Std.Wrappers._IResult<__T, __E>> xs) {
      if ((new BigInteger((xs).Count)).Sign == 0) {
        return Std.Wrappers.Result<Dafny.ISequence<__T>, __E>.create_Success(Dafny.Sequence<__T>.FromElements());
      } else {
        Std.Wrappers._IResult<__T, __E> _0_valueOrError0 = (xs).Select(BigInteger.Zero);
        if ((_0_valueOrError0).IsFailure()) {
          return (_0_valueOrError0).PropagateFailure<Dafny.ISequence<__T>>();
        } else {
          __T _1_head = (_0_valueOrError0).Extract();
          Std.Wrappers._IResult<Dafny.ISequence<__T>, __E> _2_valueOrError1 = (this).SeqResultToResultSeq<__T, __E>((xs).Drop(BigInteger.One));
          if ((_2_valueOrError1).IsFailure()) {
            return (_2_valueOrError1).PropagateFailure<Dafny.ISequence<__T>>();
          } else {
            Dafny.ISequence<__T> _3_tail = (_2_valueOrError1).Extract();
            return Std.Wrappers.Result<Dafny.ISequence<__T>, __E>.create_Success(Dafny.Sequence<__T>.Concat(Dafny.Sequence<__T>.FromElements(_1_head), _3_tail));
          }
        }
      }
    }
    public Std.Wrappers._IResult<RAST._IExpr, _System._ITuple5<DAST._IType, RAST._IType, DAST._IType, RAST._IType, Dafny.IMap<_System._ITuple2<RAST._IType, RAST._IType>,RAST._IExpr>>> UpcastConversionLambda(DAST._IType fromType, RAST._IType fromTpe, DAST._IType toType, RAST._IType toTpe, Dafny.IMap<_System._ITuple2<RAST._IType, RAST._IType>,RAST._IExpr> typeParams)
    {
      var _pat_let_tv0 = fromType;
      var _pat_let_tv1 = fromTpe;
      var _pat_let_tv2 = toType;
      var _pat_let_tv3 = toTpe;
      var _pat_let_tv4 = typeParams;
      if (object.Equals(fromTpe, toTpe)) {
        return Std.Wrappers.Result<RAST._IExpr, _System._ITuple5<DAST._IType, RAST._IType, DAST._IType, RAST._IType, Dafny.IMap<_System._ITuple2<RAST._IType, RAST._IType>,RAST._IExpr>>>.create_Success(((((RAST.__default.dafny__runtime).MSel(Dafny.Sequence<Dafny.Rune>.UnicodeFromString("upcast_id"))).AsExpr()).ApplyType(Dafny.Sequence<RAST._IType>.FromElements(fromTpe))).Apply0());
      } else if (((fromTpe).IsObjectOrPointer()) && ((toTpe).IsObjectOrPointer())) {
        if (!(((toTpe).ObjectOrPointerUnderlying()).is_DynType)) {
          return Std.Wrappers.Result<RAST._IExpr, _System._ITuple5<DAST._IType, RAST._IType, DAST._IType, RAST._IType, Dafny.IMap<_System._ITuple2<RAST._IType, RAST._IType>,RAST._IExpr>>>.create_Failure(_System.Tuple5<DAST._IType, RAST._IType, DAST._IType, RAST._IType, Dafny.IMap<_System._ITuple2<RAST._IType, RAST._IType>,RAST._IExpr>>.create(fromType, fromTpe, toType, toTpe, typeParams));
        } else {
          RAST._IType _0_fromTpeUnderlying = (fromTpe).ObjectOrPointerUnderlying();
          RAST._IType _1_toTpeUnderlying = (toTpe).ObjectOrPointerUnderlying();
          return Std.Wrappers.Result<RAST._IExpr, _System._ITuple5<DAST._IType, RAST._IType, DAST._IType, RAST._IType, Dafny.IMap<_System._ITuple2<RAST._IType, RAST._IType>,RAST._IExpr>>>.create_Success(((((RAST.__default.dafny__runtime).MSel((this).upcast)).AsExpr()).ApplyType(Dafny.Sequence<RAST._IType>.FromElements(_0_fromTpeUnderlying, _1_toTpeUnderlying))).Apply0());
        }
      } else if ((typeParams).Contains(_System.Tuple2<RAST._IType, RAST._IType>.create(fromTpe, toTpe))) {
        return Std.Wrappers.Result<RAST._IExpr, _System._ITuple5<DAST._IType, RAST._IType, DAST._IType, RAST._IType, Dafny.IMap<_System._ITuple2<RAST._IType, RAST._IType>,RAST._IExpr>>>.create_Success(Dafny.Map<_System._ITuple2<RAST._IType, RAST._IType>, RAST._IExpr>.Select(typeParams,_System.Tuple2<RAST._IType, RAST._IType>.create(fromTpe, toTpe)));
      } else if (((fromTpe).IsRc()) && ((toTpe).IsRc())) {
        Std.Wrappers._IResult<RAST._IExpr, _System._ITuple5<DAST._IType, RAST._IType, DAST._IType, RAST._IType, Dafny.IMap<_System._ITuple2<RAST._IType, RAST._IType>,RAST._IExpr>>> _2_valueOrError0 = (this).UpcastConversionLambda(fromType, (fromTpe).RcUnderlying(), toType, (toTpe).RcUnderlying(), typeParams);
        if ((_2_valueOrError0).IsFailure()) {
          return (_2_valueOrError0).PropagateFailure<RAST._IExpr>();
        } else {
          RAST._IExpr _3_lambda = (_2_valueOrError0).Extract();
          if ((fromType).is_Arrow) {
            return Std.Wrappers.Result<RAST._IExpr, _System._ITuple5<DAST._IType, RAST._IType, DAST._IType, RAST._IType, Dafny.IMap<_System._ITuple2<RAST._IType, RAST._IType>,RAST._IExpr>>>.create_Success(_3_lambda);
          } else {
            return Std.Wrappers.Result<RAST._IExpr, _System._ITuple5<DAST._IType, RAST._IType, DAST._IType, RAST._IType, Dafny.IMap<_System._ITuple2<RAST._IType, RAST._IType>,RAST._IExpr>>>.create_Success((((RAST.__default.dafny__runtime).MSel(Dafny.Sequence<Dafny.Rune>.UnicodeFromString("rc_coerce"))).AsExpr()).Apply1(_3_lambda));
          }
        }
      } else if ((this).SameTypesButDifferentTypeParameters(fromType, fromTpe, toType, toTpe)) {
        Dafny.ISequence<BigInteger> _4_indices = ((((fromType).is_UserDefined) && ((((fromType).dtor_resolved).dtor_kind).is_Datatype)) ? (Std.Collections.Seq.__default.Filter<BigInteger>(Dafny.Helpers.Id<Func<RAST._IType, DAST._IType, Func<BigInteger, bool>>>((_5_fromTpe, _6_fromType) => ((System.Func<BigInteger, bool>)((_7_i) => {
          return ((((_7_i).Sign != -1) && ((_7_i) < (new BigInteger(((_5_fromTpe).dtor_arguments).Count)))) ? (!(((_7_i).Sign != -1) && ((_7_i) < (new BigInteger(((((_6_fromType).dtor_resolved).dtor_kind).dtor_variances).Count)))) || (!((((((_6_fromType).dtor_resolved).dtor_kind).dtor_variances).Select(_7_i)).is_Nonvariant))) : (false));
        })))(fromTpe, fromType), ((System.Func<Dafny.ISequence<BigInteger>>) (() => {
          BigInteger dim14 = new BigInteger(((fromTpe).dtor_arguments).Count);
          var arr14 = new BigInteger[Dafny.Helpers.ToIntChecked(dim14, "array size exceeds memory limit")];
          for (int i14 = 0; i14 < dim14; i14++) {
            var _8_i = (BigInteger) i14;
            arr14[(int)(_8_i)] = _8_i;
          }
          return Dafny.Sequence<BigInteger>.FromArray(arr14);
        }))())) : (((System.Func<Dafny.ISequence<BigInteger>>) (() => {
          BigInteger dim15 = new BigInteger(((fromTpe).dtor_arguments).Count);
          var arr15 = new BigInteger[Dafny.Helpers.ToIntChecked(dim15, "array size exceeds memory limit")];
          for (int i15 = 0; i15 < dim15; i15++) {
            var _9_i = (BigInteger) i15;
            arr15[(int)(_9_i)] = _9_i;
          }
          return Dafny.Sequence<BigInteger>.FromArray(arr15);
        }))()));
        Std.Wrappers._IResult<Dafny.ISequence<RAST._IExpr>, _System._ITuple5<DAST._IType, RAST._IType, DAST._IType, RAST._IType, Dafny.IMap<_System._ITuple2<RAST._IType, RAST._IType>,RAST._IExpr>>> _10_valueOrError1 = (this).SeqResultToResultSeq<RAST._IExpr, _System._ITuple5<DAST._IType, RAST._IType, DAST._IType, RAST._IType, Dafny.IMap<_System._ITuple2<RAST._IType, RAST._IType>,RAST._IExpr>>>(((System.Func<Dafny.ISequence<Std.Wrappers._IResult<RAST._IExpr, _System._ITuple5<DAST._IType, RAST._IType, DAST._IType, RAST._IType, Dafny.IMap<_System._ITuple2<RAST._IType, RAST._IType>,RAST._IExpr>>>>>) (() => {
          BigInteger dim16 = new BigInteger((_4_indices).Count);
          var arr16 = new Std.Wrappers._IResult<RAST._IExpr, _System._ITuple5<DAST._IType, RAST._IType, DAST._IType, RAST._IType, Dafny.IMap<_System._ITuple2<RAST._IType, RAST._IType>,RAST._IExpr>>>[Dafny.Helpers.ToIntChecked(dim16, "array size exceeds memory limit")];
          for (int i16 = 0; i16 < dim16; i16++) {
            var _11_j = (BigInteger) i16;
            arr16[(int)(_11_j)] = Dafny.Helpers.Let<BigInteger, Std.Wrappers._IResult<RAST._IExpr, _System._ITuple5<DAST._IType, RAST._IType, DAST._IType, RAST._IType, Dafny.IMap<_System._ITuple2<RAST._IType, RAST._IType>,RAST._IExpr>>>>((_4_indices).Select(_11_j), _pat_let27_0 => Dafny.Helpers.Let<BigInteger, Std.Wrappers._IResult<RAST._IExpr, _System._ITuple5<DAST._IType, RAST._IType, DAST._IType, RAST._IType, Dafny.IMap<_System._ITuple2<RAST._IType, RAST._IType>,RAST._IExpr>>>>(_pat_let27_0, _12_i => (this).UpcastConversionLambda((((_pat_let_tv0).dtor_resolved).dtor_typeArgs).Select(_12_i), ((_pat_let_tv1).dtor_arguments).Select(_12_i), (((_pat_let_tv2).dtor_resolved).dtor_typeArgs).Select(_12_i), ((_pat_let_tv3).dtor_arguments).Select(_12_i), _pat_let_tv4)));
          }
          return Dafny.Sequence<Std.Wrappers._IResult<RAST._IExpr, _System._ITuple5<DAST._IType, RAST._IType, DAST._IType, RAST._IType, Dafny.IMap<_System._ITuple2<RAST._IType, RAST._IType>,RAST._IExpr>>>>.FromArray(arr16);
        }))());
        if ((_10_valueOrError1).IsFailure()) {
          return (_10_valueOrError1).PropagateFailure<RAST._IExpr>();
        } else {
          Dafny.ISequence<RAST._IExpr> _13_lambdas = (_10_valueOrError1).Extract();
          return Std.Wrappers.Result<RAST._IExpr, _System._ITuple5<DAST._IType, RAST._IType, DAST._IType, RAST._IType, Dafny.IMap<_System._ITuple2<RAST._IType, RAST._IType>,RAST._IExpr>>>.create_Success((((RAST.Expr.create_ExprFromType((fromTpe).dtor_baseName)).ApplyType(((System.Func<Dafny.ISequence<RAST._IType>>) (() => {
  BigInteger dim17 = new BigInteger(((fromTpe).dtor_arguments).Count);
  var arr17 = new RAST._IType[Dafny.Helpers.ToIntChecked(dim17, "array size exceeds memory limit")];
  for (int i17 = 0; i17 < dim17; i17++) {
    var _14_i = (BigInteger) i17;
    arr17[(int)(_14_i)] = ((fromTpe).dtor_arguments).Select(_14_i);
  }
  return Dafny.Sequence<RAST._IType>.FromArray(arr17);
}))())).FSel(Dafny.Sequence<Dafny.Rune>.UnicodeFromString("coerce"))).Apply(_13_lambdas));
        }
      } else if (((((fromTpe).IsBuiltinCollection()) && ((toTpe).IsBuiltinCollection())) && ((this).IsBuiltinCollection(fromType))) && ((this).IsBuiltinCollection(toType))) {
        RAST._IType _15_newFromTpe = (fromTpe).GetBuiltinCollectionElement();
        RAST._IType _16_newToTpe = (toTpe).GetBuiltinCollectionElement();
        DAST._IType _17_newFromType = (this).GetBuiltinCollectionElement(fromType);
        DAST._IType _18_newToType = (this).GetBuiltinCollectionElement(toType);
        Std.Wrappers._IResult<RAST._IExpr, _System._ITuple5<DAST._IType, RAST._IType, DAST._IType, RAST._IType, Dafny.IMap<_System._ITuple2<RAST._IType, RAST._IType>,RAST._IExpr>>> _19_valueOrError2 = (this).UpcastConversionLambda(_17_newFromType, _15_newFromTpe, _18_newToType, _16_newToTpe, typeParams);
        if ((_19_valueOrError2).IsFailure()) {
          return (_19_valueOrError2).PropagateFailure<RAST._IExpr>();
        } else {
          RAST._IExpr _20_coerceArg = (_19_valueOrError2).Extract();
          RAST._IPath _21_collectionType = (RAST.__default.dafny__runtime).MSel(((((fromTpe).Expand()).dtor_baseName).dtor_path).dtor_name);
          RAST._IExpr _22_baseType = (((((((fromTpe).Expand()).dtor_baseName).dtor_path).dtor_name).Equals(Dafny.Sequence<Dafny.Rune>.UnicodeFromString("Map"))) ? (((_21_collectionType).AsExpr()).ApplyType(Dafny.Sequence<RAST._IType>.FromElements((((fromTpe).Expand()).dtor_arguments).Select(BigInteger.Zero), _15_newFromTpe))) : (((_21_collectionType).AsExpr()).ApplyType(Dafny.Sequence<RAST._IType>.FromElements(_15_newFromTpe))));
          return Std.Wrappers.Result<RAST._IExpr, _System._ITuple5<DAST._IType, RAST._IType, DAST._IType, RAST._IType, Dafny.IMap<_System._ITuple2<RAST._IType, RAST._IType>,RAST._IExpr>>>.create_Success(((_22_baseType).FSel(Dafny.Sequence<Dafny.Rune>.UnicodeFromString("coerce"))).Apply1(_20_coerceArg));
        }
      } else if ((((((((((fromTpe).is_DynType) && (((fromTpe).dtor_underlying).is_FnType)) && ((toTpe).is_DynType)) && (((toTpe).dtor_underlying).is_FnType)) && ((((fromTpe).dtor_underlying).dtor_arguments).Equals(((toTpe).dtor_underlying).dtor_arguments))) && ((fromType).is_Arrow)) && ((toType).is_Arrow)) && ((new BigInteger((((fromTpe).dtor_underlying).dtor_arguments).Count)) == (BigInteger.One))) && (((((fromTpe).dtor_underlying).dtor_arguments).Select(BigInteger.Zero)).is_Borrowed)) {
        Std.Wrappers._IResult<RAST._IExpr, _System._ITuple5<DAST._IType, RAST._IType, DAST._IType, RAST._IType, Dafny.IMap<_System._ITuple2<RAST._IType, RAST._IType>,RAST._IExpr>>> _23_valueOrError3 = (this).UpcastConversionLambda((fromType).dtor_result, ((fromTpe).dtor_underlying).dtor_returnType, (toType).dtor_result, ((toTpe).dtor_underlying).dtor_returnType, typeParams);
        if ((_23_valueOrError3).IsFailure()) {
          return (_23_valueOrError3).PropagateFailure<RAST._IExpr>();
        } else {
          RAST._IExpr _24_lambda = (_23_valueOrError3).Extract();
          return Std.Wrappers.Result<RAST._IExpr, _System._ITuple5<DAST._IType, RAST._IType, DAST._IType, RAST._IType, Dafny.IMap<_System._ITuple2<RAST._IType, RAST._IType>,RAST._IExpr>>>.create_Success(((((RAST.__default.dafny__runtime).MSel(Dafny.Sequence<Dafny.Rune>.UnicodeFromString("fn1_coerce"))).AsExpr()).ApplyType(Dafny.Sequence<RAST._IType>.FromElements(((((fromTpe).dtor_underlying).dtor_arguments).Select(BigInteger.Zero)).dtor_underlying, ((fromTpe).dtor_underlying).dtor_returnType, ((toTpe).dtor_underlying).dtor_returnType))).Apply1(_24_lambda));
        }
      } else {
        return Std.Wrappers.Result<RAST._IExpr, _System._ITuple5<DAST._IType, RAST._IType, DAST._IType, RAST._IType, Dafny.IMap<_System._ITuple2<RAST._IType, RAST._IType>,RAST._IExpr>>>.create_Failure(_System.Tuple5<DAST._IType, RAST._IType, DAST._IType, RAST._IType, Dafny.IMap<_System._ITuple2<RAST._IType, RAST._IType>,RAST._IExpr>>.create(fromType, fromTpe, toType, toTpe, typeParams));
      }
    }
    public bool IsDowncastConversion(RAST._IType fromTpe, RAST._IType toTpe)
    {
      if (((fromTpe).IsObjectOrPointer()) && ((toTpe).IsObjectOrPointer())) {
        return (((fromTpe).ObjectOrPointerUnderlying()).is_DynType) && (!(((toTpe).ObjectOrPointerUnderlying()).is_DynType));
      } else {
        return false;
      }
    }
    public void GenExprConvertOther(DAST._IExpression e, DCOMP._ISelfInfo selfIdent, DCOMP._IEnvironment env, DCOMP._IOwnership expectedOwnership, out RAST._IExpr r, out DCOMP._IOwnership resultingOwnership, out Dafny.ISet<Dafny.ISequence<Dafny.Rune>> readIdents)
    {
      r = RAST.Expr.Default();
      resultingOwnership = DCOMP.Ownership.Default();
      readIdents = Dafny.Set<Dafny.ISequence<Dafny.Rune>>.Empty;
      DAST._IExpression _let_tmp_rhs0 = e;
      DAST._IExpression _0_expr = _let_tmp_rhs0.dtor_value;
      DAST._IType _1_fromTpe = _let_tmp_rhs0.dtor_from;
      DAST._IType _2_toTpe = _let_tmp_rhs0.dtor_typ;
      RAST._IType _3_fromTpeGen;
      RAST._IType _out0;
      _out0 = (this).GenType(_1_fromTpe, DCOMP.GenTypeContext.@default());
      _3_fromTpeGen = _out0;
      RAST._IType _4_toTpeGen;
      RAST._IType _out1;
      _out1 = (this).GenType(_2_toTpe, DCOMP.GenTypeContext.@default());
      _4_toTpeGen = _out1;
      Std.Wrappers._IResult<RAST._IExpr, _System._ITuple5<DAST._IType, RAST._IType, DAST._IType, RAST._IType, Dafny.IMap<_System._ITuple2<RAST._IType, RAST._IType>,RAST._IExpr>>> _5_upcastConverter;
      _5_upcastConverter = (this).UpcastConversionLambda(_1_fromTpe, _3_fromTpeGen, _2_toTpe, _4_toTpeGen, Dafny.Map<_System._ITuple2<RAST._IType, RAST._IType>, RAST._IExpr>.FromElements());
      if ((_5_upcastConverter).is_Success) {
        RAST._IExpr _6_conversionLambda;
        _6_conversionLambda = (_5_upcastConverter).dtor_value;
        RAST._IExpr _7_recursiveGen;
        DCOMP._IOwnership _8_recOwned;
        Dafny.ISet<Dafny.ISequence<Dafny.Rune>> _9_recIdents;
        RAST._IExpr _out2;
        DCOMP._IOwnership _out3;
        Dafny.ISet<Dafny.ISequence<Dafny.Rune>> _out4;
        (this).GenExpr(_0_expr, selfIdent, env, DCOMP.Ownership.create_OwnershipOwned(), out _out2, out _out3, out _out4);
        _7_recursiveGen = _out2;
        _8_recOwned = _out3;
        _9_recIdents = _out4;
        readIdents = _9_recIdents;
        r = (_6_conversionLambda).Apply1(_7_recursiveGen);
        RAST._IExpr _out5;
        DCOMP._IOwnership _out6;
        (this).FromOwnership(r, DCOMP.Ownership.create_OwnershipOwned(), expectedOwnership, out _out5, out _out6);
        r = _out5;
        resultingOwnership = _out6;
      } else if ((this).IsDowncastConversion(_3_fromTpeGen, _4_toTpeGen)) {
        RAST._IExpr _10_recursiveGen;
        DCOMP._IOwnership _11_recOwned;
        Dafny.ISet<Dafny.ISequence<Dafny.Rune>> _12_recIdents;
        RAST._IExpr _out7;
        DCOMP._IOwnership _out8;
        Dafny.ISet<Dafny.ISequence<Dafny.Rune>> _out9;
        (this).GenExpr(_0_expr, selfIdent, env, DCOMP.Ownership.create_OwnershipOwned(), out _out7, out _out8, out _out9);
        _10_recursiveGen = _out7;
        _11_recOwned = _out8;
        _12_recIdents = _out9;
        readIdents = _12_recIdents;
        _4_toTpeGen = (_4_toTpeGen).ObjectOrPointerUnderlying();
        r = (((RAST.__default.dafny__runtime).MSel((this).downcast)).AsExpr()).Apply(Dafny.Sequence<RAST._IExpr>.FromElements(_10_recursiveGen, RAST.Expr.create_ExprFromType(_4_toTpeGen)));
        RAST._IExpr _out10;
        DCOMP._IOwnership _out11;
        (this).FromOwnership(r, DCOMP.Ownership.create_OwnershipOwned(), expectedOwnership, out _out10, out _out11);
        r = _out10;
        resultingOwnership = _out11;
      } else {
        RAST._IExpr _13_recursiveGen;
        DCOMP._IOwnership _14_recOwned;
        Dafny.ISet<Dafny.ISequence<Dafny.Rune>> _15_recIdents;
        RAST._IExpr _out12;
        DCOMP._IOwnership _out13;
        Dafny.ISet<Dafny.ISequence<Dafny.Rune>> _out14;
        (this).GenExpr(_0_expr, selfIdent, env, expectedOwnership, out _out12, out _out13, out _out14);
        _13_recursiveGen = _out12;
        _14_recOwned = _out13;
        _15_recIdents = _out14;
        readIdents = _15_recIdents;
        Std.Wrappers._IResult<RAST._IExpr, _System._ITuple5<DAST._IType, RAST._IType, DAST._IType, RAST._IType, Dafny.IMap<_System._ITuple2<RAST._IType, RAST._IType>,RAST._IExpr>>> _let_tmp_rhs1 = _5_upcastConverter;
        _System._ITuple5<DAST._IType, RAST._IType, DAST._IType, RAST._IType, Dafny.IMap<_System._ITuple2<RAST._IType, RAST._IType>,RAST._IExpr>> _let_tmp_rhs2 = _let_tmp_rhs1.dtor_error;
        DAST._IType _16_fromType = _let_tmp_rhs2.dtor__0;
        RAST._IType _17_fromTpeGen = _let_tmp_rhs2.dtor__1;
        DAST._IType _18_toType = _let_tmp_rhs2.dtor__2;
        RAST._IType _19_toTpeGen = _let_tmp_rhs2.dtor__3;
        Dafny.IMap<_System._ITuple2<RAST._IType, RAST._IType>,RAST._IExpr> _20_m = _let_tmp_rhs2.dtor__4;
        RAST._IExpr _out15;
        _out15 = (this).Error(Dafny.Sequence<Dafny.Rune>.Concat(Dafny.Sequence<Dafny.Rune>.Concat(Dafny.Sequence<Dafny.Rune>.Concat(Dafny.Sequence<Dafny.Rune>.Concat(Dafny.Sequence<Dafny.Rune>.UnicodeFromString("<i>Coercion from "), (_17_fromTpeGen)._ToString(DCOMP.__default.IND)), Dafny.Sequence<Dafny.Rune>.UnicodeFromString(" to ")), (_19_toTpeGen)._ToString(DCOMP.__default.IND)), Dafny.Sequence<Dafny.Rune>.UnicodeFromString("</i> not yet implemented")), _13_recursiveGen);
        r = _out15;
        RAST._IExpr _out16;
        DCOMP._IOwnership _out17;
        (this).FromOwnership(r, _14_recOwned, expectedOwnership, out _out16, out _out17);
        r = _out16;
        resultingOwnership = _out17;
      }
    }
    public void GenExprConvert(DAST._IExpression e, DCOMP._ISelfInfo selfIdent, DCOMP._IEnvironment env, DCOMP._IOwnership expectedOwnership, out RAST._IExpr r, out DCOMP._IOwnership resultingOwnership, out Dafny.ISet<Dafny.ISequence<Dafny.Rune>> readIdents)
    {
      r = RAST.Expr.Default();
      resultingOwnership = DCOMP.Ownership.Default();
      readIdents = Dafny.Set<Dafny.ISequence<Dafny.Rune>>.Empty;
      DAST._IExpression _let_tmp_rhs0 = e;
      DAST._IExpression _0_expr = _let_tmp_rhs0.dtor_value;
      DAST._IType _1_fromTpe = _let_tmp_rhs0.dtor_from;
      DAST._IType _2_toTpe = _let_tmp_rhs0.dtor_typ;
      if (object.Equals(_1_fromTpe, _2_toTpe)) {
        RAST._IExpr _3_recursiveGen;
        DCOMP._IOwnership _4_recOwned;
        Dafny.ISet<Dafny.ISequence<Dafny.Rune>> _5_recIdents;
        RAST._IExpr _out0;
        DCOMP._IOwnership _out1;
        Dafny.ISet<Dafny.ISequence<Dafny.Rune>> _out2;
        (this).GenExpr(_0_expr, selfIdent, env, expectedOwnership, out _out0, out _out1, out _out2);
        _3_recursiveGen = _out0;
        _4_recOwned = _out1;
        _5_recIdents = _out2;
        r = _3_recursiveGen;
        RAST._IExpr _out3;
        DCOMP._IOwnership _out4;
        (this).FromOwnership(r, _4_recOwned, expectedOwnership, out _out3, out _out4);
        r = _out3;
        resultingOwnership = _out4;
        readIdents = _5_recIdents;
      } else {
        _System._ITuple2<DAST._IType, DAST._IType> _source0 = _System.Tuple2<DAST._IType, DAST._IType>.create(_1_fromTpe, _2_toTpe);
        {
          DAST._IType _10 = _source0.dtor__1;
          if (_10.is_UserDefined) {
            DAST._IResolvedType resolved0 = _10.dtor_resolved;
            DAST._IResolvedTypeBase kind0 = resolved0.dtor_kind;
            if (kind0.is_Newtype) {
              DAST._IType _6_b = kind0.dtor_baseType;
              DAST._INewtypeRange _7_range = kind0.dtor_range;
              bool _8_erase = kind0.dtor_erase;
              Dafny.ISequence<DAST._IAttribute> _9_attributes = resolved0.dtor_attributes;
              {
                RAST._IExpr _out5;
                DCOMP._IOwnership _out6;
                Dafny.ISet<Dafny.ISequence<Dafny.Rune>> _out7;
                (this).GenExprConvertToNewtype(e, selfIdent, env, expectedOwnership, out _out5, out _out6, out _out7);
                r = _out5;
                resultingOwnership = _out6;
                readIdents = _out7;
              }
              goto after_match0;
            }
          }
        }
        {
          DAST._IType _00 = _source0.dtor__0;
          if (_00.is_UserDefined) {
            DAST._IResolvedType resolved1 = _00.dtor_resolved;
            DAST._IResolvedTypeBase kind1 = resolved1.dtor_kind;
            if (kind1.is_Newtype) {
              DAST._IType _10_b = kind1.dtor_baseType;
              DAST._INewtypeRange _11_range = kind1.dtor_range;
              bool _12_erase = kind1.dtor_erase;
              Dafny.ISequence<DAST._IAttribute> _13_attributes = resolved1.dtor_attributes;
              {
                RAST._IExpr _out8;
                DCOMP._IOwnership _out9;
                Dafny.ISet<Dafny.ISequence<Dafny.Rune>> _out10;
                (this).GenExprConvertFromNewtype(e, selfIdent, env, expectedOwnership, out _out8, out _out9, out _out10);
                r = _out8;
                resultingOwnership = _out9;
                readIdents = _out10;
              }
              goto after_match0;
            }
          }
        }
        {
          DAST._IType _01 = _source0.dtor__0;
          if (_01.is_Primitive) {
            DAST._IPrimitive _h70 = _01.dtor_Primitive_a0;
            if (_h70.is_Int) {
              DAST._IType _11 = _source0.dtor__1;
              if (_11.is_Primitive) {
                DAST._IPrimitive _h71 = _11.dtor_Primitive_a0;
                if (_h71.is_Real) {
                  {
                    RAST._IExpr _14_recursiveGen;
                    DCOMP._IOwnership _15___v119;
                    Dafny.ISet<Dafny.ISequence<Dafny.Rune>> _16_recIdents;
                    RAST._IExpr _out11;
                    DCOMP._IOwnership _out12;
                    Dafny.ISet<Dafny.ISequence<Dafny.Rune>> _out13;
                    (this).GenExpr(_0_expr, selfIdent, env, DCOMP.Ownership.create_OwnershipOwned(), out _out11, out _out12, out _out13);
                    _14_recursiveGen = _out11;
                    _15___v119 = _out12;
                    _16_recIdents = _out13;
                    r = RAST.__default.RcNew(((((RAST.__default.dafny__runtime).MSel(Dafny.Sequence<Dafny.Rune>.UnicodeFromString("BigRational"))).AsExpr()).FSel(Dafny.Sequence<Dafny.Rune>.UnicodeFromString("from_integer"))).Apply1(_14_recursiveGen));
                    RAST._IExpr _out14;
                    DCOMP._IOwnership _out15;
                    (this).FromOwned(r, expectedOwnership, out _out14, out _out15);
                    r = _out14;
                    resultingOwnership = _out15;
                    readIdents = _16_recIdents;
                  }
                  goto after_match0;
                }
              }
            }
          }
        }
        {
          DAST._IType _02 = _source0.dtor__0;
          if (_02.is_Primitive) {
            DAST._IPrimitive _h72 = _02.dtor_Primitive_a0;
            if (_h72.is_Real) {
              DAST._IType _12 = _source0.dtor__1;
              if (_12.is_Primitive) {
                DAST._IPrimitive _h73 = _12.dtor_Primitive_a0;
                if (_h73.is_Int) {
                  {
                    RAST._IExpr _17_recursiveGen;
                    DCOMP._IOwnership _18___v120;
                    Dafny.ISet<Dafny.ISequence<Dafny.Rune>> _19_recIdents;
                    RAST._IExpr _out16;
                    DCOMP._IOwnership _out17;
                    Dafny.ISet<Dafny.ISequence<Dafny.Rune>> _out18;
                    (this).GenExpr(_0_expr, selfIdent, env, DCOMP.Ownership.create_OwnershipBorrowed(), out _out16, out _out17, out _out18);
                    _17_recursiveGen = _out16;
                    _18___v120 = _out17;
                    _19_recIdents = _out18;
                    r = (((RAST.__default.dafny__runtime).AsExpr()).FSel(Dafny.Sequence<Dafny.Rune>.UnicodeFromString("dafny_rational_to_int"))).Apply1(_17_recursiveGen);
                    RAST._IExpr _out19;
                    DCOMP._IOwnership _out20;
                    (this).FromOwned(r, expectedOwnership, out _out19, out _out20);
                    r = _out19;
                    resultingOwnership = _out20;
                    readIdents = _19_recIdents;
                  }
                  goto after_match0;
                }
              }
            }
          }
        }
        {
          DAST._IType _03 = _source0.dtor__0;
          if (_03.is_Primitive) {
            DAST._IPrimitive _h74 = _03.dtor_Primitive_a0;
            if (_h74.is_Int) {
              DAST._IType _13 = _source0.dtor__1;
              if (_13.is_Passthrough) {
                {
                  RAST._IType _20_rhsType;
                  RAST._IType _out21;
                  _out21 = (this).GenType(_2_toTpe, DCOMP.GenTypeContext.@default());
                  _20_rhsType = _out21;
                  RAST._IExpr _21_recursiveGen;
                  DCOMP._IOwnership _22___v122;
                  Dafny.ISet<Dafny.ISequence<Dafny.Rune>> _23_recIdents;
                  RAST._IExpr _out22;
                  DCOMP._IOwnership _out23;
                  Dafny.ISet<Dafny.ISequence<Dafny.Rune>> _out24;
                  (this).GenExpr(_0_expr, selfIdent, env, DCOMP.Ownership.create_OwnershipOwned(), out _out22, out _out23, out _out24);
                  _21_recursiveGen = _out22;
                  _22___v122 = _out23;
                  _23_recIdents = _out24;
                  r = ((((RAST.Expr.create_TraitCast(_20_rhsType, ((RAST.__default.dafny__runtime).MSel(Dafny.Sequence<Dafny.Rune>.UnicodeFromString("NumCast"))).AsType())).FSel(Dafny.Sequence<Dafny.Rune>.UnicodeFromString("from"))).Apply1(_21_recursiveGen)).Sel(Dafny.Sequence<Dafny.Rune>.UnicodeFromString("unwrap"))).Apply0();
                  RAST._IExpr _out25;
                  DCOMP._IOwnership _out26;
                  (this).FromOwned(r, expectedOwnership, out _out25, out _out26);
                  r = _out25;
                  resultingOwnership = _out26;
                  readIdents = _23_recIdents;
                }
                goto after_match0;
              }
            }
          }
        }
        {
          DAST._IType _04 = _source0.dtor__0;
          if (_04.is_Passthrough) {
            DAST._IType _14 = _source0.dtor__1;
            if (_14.is_Primitive) {
              DAST._IPrimitive _h75 = _14.dtor_Primitive_a0;
              if (_h75.is_Int) {
                {
                  RAST._IType _24_rhsType;
                  RAST._IType _out27;
                  _out27 = (this).GenType(_1_fromTpe, DCOMP.GenTypeContext.@default());
                  _24_rhsType = _out27;
                  RAST._IExpr _25_recursiveGen;
                  DCOMP._IOwnership _26___v124;
                  Dafny.ISet<Dafny.ISequence<Dafny.Rune>> _27_recIdents;
                  RAST._IExpr _out28;
                  DCOMP._IOwnership _out29;
                  Dafny.ISet<Dafny.ISequence<Dafny.Rune>> _out30;
                  (this).GenExpr(_0_expr, selfIdent, env, DCOMP.Ownership.create_OwnershipOwned(), out _out28, out _out29, out _out30);
                  _25_recursiveGen = _out28;
                  _26___v124 = _out29;
                  _27_recIdents = _out30;
                  r = ((((RAST.__default.dafny__runtime).MSel(Dafny.Sequence<Dafny.Rune>.UnicodeFromString("DafnyInt"))).AsExpr()).FSel(Dafny.Sequence<Dafny.Rune>.UnicodeFromString("new"))).Apply1((((((RAST.__default.std).MSel(Dafny.Sequence<Dafny.Rune>.UnicodeFromString("rc"))).MSel(Dafny.Sequence<Dafny.Rune>.UnicodeFromString("Rc"))).AsExpr()).FSel(Dafny.Sequence<Dafny.Rune>.UnicodeFromString("new"))).Apply1(((((RAST.__default.dafny__runtime).MSel(Dafny.Sequence<Dafny.Rune>.UnicodeFromString("BigInt"))).AsExpr()).FSel(Dafny.Sequence<Dafny.Rune>.UnicodeFromString("from"))).Apply1(_25_recursiveGen)));
                  RAST._IExpr _out31;
                  DCOMP._IOwnership _out32;
                  (this).FromOwned(r, expectedOwnership, out _out31, out _out32);
                  r = _out31;
                  resultingOwnership = _out32;
                  readIdents = _27_recIdents;
                }
                goto after_match0;
              }
            }
          }
        }
        {
          DAST._IType _05 = _source0.dtor__0;
          if (_05.is_Primitive) {
            DAST._IPrimitive _h76 = _05.dtor_Primitive_a0;
            if (_h76.is_Int) {
              DAST._IType _15 = _source0.dtor__1;
              if (_15.is_Primitive) {
                DAST._IPrimitive _h77 = _15.dtor_Primitive_a0;
                if (_h77.is_Char) {
                  {
                    RAST._IType _28_rhsType;
                    RAST._IType _out33;
                    _out33 = (this).GenType(_2_toTpe, DCOMP.GenTypeContext.@default());
                    _28_rhsType = _out33;
                    RAST._IExpr _29_recursiveGen;
                    DCOMP._IOwnership _30___v125;
                    Dafny.ISet<Dafny.ISequence<Dafny.Rune>> _31_recIdents;
                    RAST._IExpr _out34;
                    DCOMP._IOwnership _out35;
                    Dafny.ISet<Dafny.ISequence<Dafny.Rune>> _out36;
                    (this).GenExpr(_0_expr, selfIdent, env, DCOMP.Ownership.create_OwnershipOwned(), out _out34, out _out35, out _out36);
                    _29_recursiveGen = _out34;
                    _30___v125 = _out35;
                    _31_recIdents = _out36;
<<<<<<< HEAD
                    RAST._IType _32_uType;
                    if ((this).UnicodeChars) {
                      _32_uType = RAST.Type.create_U32();
                    } else {
                      _32_uType = RAST.Type.create_U16();
                    }
                    r = RAST.Expr.create_TraitCast(_32_uType, ((RAST.__default.dafny__runtime).MSel(Dafny.Sequence<Dafny.Rune>.UnicodeFromString("NumCast"))).AsType());
                    r = ((((r).FSel(Dafny.Sequence<Dafny.Rune>.UnicodeFromString("from"))).Apply1(_29_recursiveGen)).Sel(Dafny.Sequence<Dafny.Rune>.UnicodeFromString("unwrap"))).Apply0();
                    if ((this).UnicodeChars) {
                      r = ((RAST.Expr.create_Identifier(Dafny.Sequence<Dafny.Rune>.UnicodeFromString("char"))).FSel(Dafny.Sequence<Dafny.Rune>.UnicodeFromString("from_u32"))).Apply1(((r).Sel(Dafny.Sequence<Dafny.Rune>.UnicodeFromString("unwrap"))).Apply0());
                    }
                    r = (((RAST.__default.dafny__runtime).MSel((this).DafnyChar)).AsExpr()).Apply1(r);
=======
                    r = RAST.Expr.create_RawExpr(Dafny.Sequence<Dafny.Rune>.Concat(Dafny.Sequence<Dafny.Rune>.Concat(Dafny.Sequence<Dafny.Rune>.Concat(Dafny.Sequence<Dafny.Rune>.Concat(Dafny.Sequence<Dafny.Rune>.Concat(Dafny.Sequence<Dafny.Rune>.Concat(Dafny.Sequence<Dafny.Rune>.Concat(Dafny.Sequence<Dafny.Rune>.UnicodeFromString("::dafny_runtime::"), (this).DafnyChar), Dafny.Sequence<Dafny.Rune>.UnicodeFromString("(")), ((((this).charType).is_UTF32) ? (Dafny.Sequence<Dafny.Rune>.UnicodeFromString("char::from_u32(<u32")) : (Dafny.Sequence<Dafny.Rune>.UnicodeFromString("<u16")))), Dafny.Sequence<Dafny.Rune>.UnicodeFromString(" as ::dafny_runtime::NumCast>::from(")), (_29_recursiveGen)._ToString(DCOMP.__default.IND)), Dafny.Sequence<Dafny.Rune>.UnicodeFromString(").unwrap())")), ((((this).charType).is_UTF32) ? (Dafny.Sequence<Dafny.Rune>.UnicodeFromString(".unwrap())")) : (Dafny.Sequence<Dafny.Rune>.UnicodeFromString("")))));
>>>>>>> 5a42b5ad
                    RAST._IExpr _out37;
                    DCOMP._IOwnership _out38;
                    (this).FromOwned(r, expectedOwnership, out _out37, out _out38);
                    r = _out37;
                    resultingOwnership = _out38;
                    readIdents = _31_recIdents;
                  }
                  goto after_match0;
                }
              }
            }
          }
        }
        {
          DAST._IType _06 = _source0.dtor__0;
          if (_06.is_Primitive) {
            DAST._IPrimitive _h78 = _06.dtor_Primitive_a0;
            if (_h78.is_Char) {
              DAST._IType _16 = _source0.dtor__1;
              if (_16.is_Primitive) {
                DAST._IPrimitive _h79 = _16.dtor_Primitive_a0;
                if (_h79.is_Int) {
                  {
                    RAST._IType _33_rhsType;
                    RAST._IType _out39;
                    _out39 = (this).GenType(_1_fromTpe, DCOMP.GenTypeContext.@default());
                    _33_rhsType = _out39;
                    RAST._IExpr _34_recursiveGen;
                    DCOMP._IOwnership _35___v126;
                    Dafny.ISet<Dafny.ISequence<Dafny.Rune>> _36_recIdents;
                    RAST._IExpr _out40;
                    DCOMP._IOwnership _out41;
                    Dafny.ISet<Dafny.ISequence<Dafny.Rune>> _out42;
                    (this).GenExpr(_0_expr, selfIdent, env, DCOMP.Ownership.create_OwnershipOwned(), out _out40, out _out41, out _out42);
                    _34_recursiveGen = _out40;
                    _35___v126 = _out41;
                    _36_recIdents = _out42;
                    r = (((RAST.__default.dafny__runtime).MSel(Dafny.Sequence<Dafny.Rune>.UnicodeFromString("int!"))).AsExpr()).Apply1((_34_recursiveGen).Sel(Dafny.Sequence<Dafny.Rune>.UnicodeFromString("0")));
                    RAST._IExpr _out43;
                    DCOMP._IOwnership _out44;
                    (this).FromOwned(r, expectedOwnership, out _out43, out _out44);
                    r = _out43;
                    resultingOwnership = _out44;
                    readIdents = _36_recIdents;
                  }
                  goto after_match0;
                }
              }
            }
          }
        }
        {
          DAST._IType _07 = _source0.dtor__0;
          if (_07.is_Passthrough) {
            DAST._IType _17 = _source0.dtor__1;
            if (_17.is_Passthrough) {
              {
                RAST._IExpr _37_recursiveGen;
                DCOMP._IOwnership _38___v129;
                Dafny.ISet<Dafny.ISequence<Dafny.Rune>> _39_recIdents;
                RAST._IExpr _out45;
                DCOMP._IOwnership _out46;
                Dafny.ISet<Dafny.ISequence<Dafny.Rune>> _out47;
                (this).GenExpr(_0_expr, selfIdent, env, DCOMP.Ownership.create_OwnershipOwned(), out _out45, out _out46, out _out47);
                _37_recursiveGen = _out45;
                _38___v129 = _out46;
                _39_recIdents = _out47;
                RAST._IType _40_toTpeGen;
                RAST._IType _out48;
                _out48 = (this).GenType(_2_toTpe, DCOMP.GenTypeContext.@default());
                _40_toTpeGen = _out48;
                r = RAST.Expr.create_TypeAscription(_37_recursiveGen, _40_toTpeGen);
                RAST._IExpr _out49;
                DCOMP._IOwnership _out50;
                (this).FromOwned(r, expectedOwnership, out _out49, out _out50);
                r = _out49;
                resultingOwnership = _out50;
                readIdents = _39_recIdents;
              }
              goto after_match0;
            }
          }
        }
        {
          {
            RAST._IExpr _out51;
            DCOMP._IOwnership _out52;
            Dafny.ISet<Dafny.ISequence<Dafny.Rune>> _out53;
            (this).GenExprConvertOther(e, selfIdent, env, expectedOwnership, out _out51, out _out52, out _out53);
            r = _out51;
            resultingOwnership = _out52;
            readIdents = _out53;
          }
        }
      after_match0: ;
      }
      return ;
    }
    public void GenIdent(Dafny.ISequence<Dafny.Rune> rName, DCOMP._ISelfInfo selfIdent, DCOMP._IEnvironment env, DCOMP._IOwnership expectedOwnership, out RAST._IExpr r, out DCOMP._IOwnership resultingOwnership, out Dafny.ISet<Dafny.ISequence<Dafny.Rune>> readIdents)
    {
      r = RAST.Expr.Default();
      resultingOwnership = DCOMP.Ownership.Default();
      readIdents = Dafny.Set<Dafny.ISequence<Dafny.Rune>>.Empty;
      r = RAST.Expr.create_Identifier(rName);
      Std.Wrappers._IOption<RAST._IType> _0_tpe;
      _0_tpe = (env).GetType(rName);
      Std.Wrappers._IOption<RAST._IType> _1_placeboOpt;
      if ((_0_tpe).is_Some) {
        _1_placeboOpt = ((_0_tpe).dtor_value).ExtractMaybePlacebo();
      } else {
        _1_placeboOpt = Std.Wrappers.Option<RAST._IType>.create_None();
      }
      bool _2_currentlyBorrowed;
      _2_currentlyBorrowed = (env).IsBorrowed(rName);
      bool _3_noNeedOfClone;
      _3_noNeedOfClone = (env).CanReadWithoutClone(rName);
      if ((_1_placeboOpt).is_Some) {
        r = ((r).Sel(Dafny.Sequence<Dafny.Rune>.UnicodeFromString("read"))).Apply0();
        _2_currentlyBorrowed = false;
        _3_noNeedOfClone = true;
        _0_tpe = Std.Wrappers.Option<RAST._IType>.create_Some((_1_placeboOpt).dtor_value);
      }
      if (object.Equals(expectedOwnership, DCOMP.Ownership.create_OwnershipAutoBorrowed())) {
        if (_2_currentlyBorrowed) {
          resultingOwnership = DCOMP.Ownership.create_OwnershipBorrowed();
        } else {
          resultingOwnership = DCOMP.Ownership.create_OwnershipOwned();
        }
      } else if (object.Equals(expectedOwnership, DCOMP.Ownership.create_OwnershipBorrowedMut())) {
        if ((rName).Equals(Dafny.Sequence<Dafny.Rune>.UnicodeFromString("self"))) {
          resultingOwnership = DCOMP.Ownership.create_OwnershipBorrowedMut();
        } else {
          if (((_0_tpe).is_Some) && (((_0_tpe).dtor_value).IsObjectOrPointer())) {
            r = ((this).modify__macro).Apply1(r);
          } else {
            r = RAST.__default.BorrowMut(r);
          }
        }
        resultingOwnership = DCOMP.Ownership.create_OwnershipBorrowedMut();
      } else if (object.Equals(expectedOwnership, DCOMP.Ownership.create_OwnershipOwned())) {
        bool _4_needObjectFromRef;
        _4_needObjectFromRef = ((((selfIdent).is_ThisTyped) && ((selfIdent).IsSelf())) && (((selfIdent).dtor_rSelfName).Equals(rName))) && (((System.Func<bool>)(() => {
          DAST._IType _source0 = (selfIdent).dtor_dafnyType;
          {
            if (_source0.is_UserDefined) {
              DAST._IResolvedType resolved0 = _source0.dtor_resolved;
              DAST._IResolvedTypeBase _5_base = resolved0.dtor_kind;
              Dafny.ISequence<DAST._IAttribute> _6_attributes = resolved0.dtor_attributes;
              return ((_5_base).is_Class) || ((_5_base).is_Trait);
            }
          }
          {
            return false;
          }
        }))());
        if (_4_needObjectFromRef) {
          r = (((((RAST.__default.dafny__runtime).MSel(Dafny.Sequence<Dafny.Rune>.UnicodeFromString("Object"))).AsExpr()).ApplyType(Dafny.Sequence<RAST._IType>.FromElements(RAST.__default.RawType(Dafny.Sequence<Dafny.Rune>.UnicodeFromString("_"))))).FSel(Dafny.Sequence<Dafny.Rune>.UnicodeFromString("from_ref"))).Apply(Dafny.Sequence<RAST._IExpr>.FromElements(r));
        } else {
          if (!(_3_noNeedOfClone)) {
            r = (r).Clone();
          }
        }
        resultingOwnership = DCOMP.Ownership.create_OwnershipOwned();
      } else if (object.Equals(expectedOwnership, DCOMP.Ownership.create_OwnershipOwnedBox())) {
        if (!(_3_noNeedOfClone)) {
          r = (r).Clone();
        }
        r = RAST.__default.BoxNew(r);
        resultingOwnership = DCOMP.Ownership.create_OwnershipOwnedBox();
      } else if (_2_currentlyBorrowed) {
        resultingOwnership = DCOMP.Ownership.create_OwnershipBorrowed();
      } else {
        if (!(rName).Equals(Dafny.Sequence<Dafny.Rune>.UnicodeFromString("self"))) {
          if (((_0_tpe).is_Some) && (((_0_tpe).dtor_value).IsPointer())) {
            r = ((this).read__macro).Apply1(r);
          } else {
            r = RAST.__default.Borrow(r);
          }
        }
        resultingOwnership = DCOMP.Ownership.create_OwnershipBorrowed();
      }
      readIdents = Dafny.Set<Dafny.ISequence<Dafny.Rune>>.FromElements(rName);
      return ;
    }
    public bool HasExternAttributeRenamingModule(Dafny.ISequence<DAST._IAttribute> attributes) {
      return Dafny.Helpers.Id<Func<Dafny.ISequence<DAST._IAttribute>, bool>>((_0_attributes) => Dafny.Helpers.Quantifier<DAST._IAttribute>((_0_attributes).UniqueElements, false, (((_exists_var_0) => {
        DAST._IAttribute _1_attribute = (DAST._IAttribute)_exists_var_0;
        return ((_0_attributes).Contains(_1_attribute)) && ((((_1_attribute).dtor_name).Equals(Dafny.Sequence<Dafny.Rune>.UnicodeFromString("extern"))) && ((new BigInteger(((_1_attribute).dtor_args).Count)) == (new BigInteger(2))));
      }))))(attributes);
    }
    public void GenArgs(DCOMP._ISelfInfo selfIdent, DAST._ICallName name, Dafny.ISequence<DAST._IType> typeArgs, Dafny.ISequence<DAST._IExpression> args, DCOMP._IEnvironment env, out Dafny.ISequence<RAST._IExpr> argExprs, out Dafny.ISet<Dafny.ISequence<Dafny.Rune>> readIdents, out Dafny.ISequence<RAST._IType> typeExprs, out Std.Wrappers._IOption<DAST._IResolvedType> fullNameQualifier)
    {
      argExprs = Dafny.Sequence<RAST._IExpr>.Empty;
      readIdents = Dafny.Set<Dafny.ISequence<Dafny.Rune>>.Empty;
      typeExprs = Dafny.Sequence<RAST._IType>.Empty;
      fullNameQualifier = Std.Wrappers.Option<DAST._IResolvedType>.Default();
      argExprs = Dafny.Sequence<RAST._IExpr>.FromElements();
      readIdents = Dafny.Set<Dafny.ISequence<Dafny.Rune>>.FromElements();
      Dafny.ISequence<DAST._IFormal> _0_signature;
      if ((name).is_CallName) {
        if ((((name).dtor_receiverArg).is_Some) && ((name).dtor_receiverAsArgument)) {
          _0_signature = Dafny.Sequence<DAST._IFormal>.Concat(Dafny.Sequence<DAST._IFormal>.FromElements(((name).dtor_receiverArg).dtor_value), ((name).dtor_signature));
        } else {
          _0_signature = ((name).dtor_signature);
        }
      } else {
        _0_signature = Dafny.Sequence<DAST._IFormal>.FromElements();
      }
      BigInteger _hi0 = new BigInteger((args).Count);
      for (BigInteger _1_i = BigInteger.Zero; _1_i < _hi0; _1_i++) {
        DCOMP._IOwnership _2_argOwnership;
        _2_argOwnership = DCOMP.Ownership.create_OwnershipBorrowed();
        if ((_1_i) < (new BigInteger((_0_signature).Count))) {
          RAST._IType _3_tpe;
          RAST._IType _out0;
          _out0 = (this).GenType(((_0_signature).Select(_1_i)).dtor_typ, DCOMP.GenTypeContext.@default());
          _3_tpe = _out0;
          if ((_3_tpe).CanReadWithoutClone()) {
            _2_argOwnership = DCOMP.Ownership.create_OwnershipOwned();
          }
        }
        RAST._IExpr _4_argExpr;
        DCOMP._IOwnership _5___v136;
        Dafny.ISet<Dafny.ISequence<Dafny.Rune>> _6_argIdents;
        RAST._IExpr _out1;
        DCOMP._IOwnership _out2;
        Dafny.ISet<Dafny.ISequence<Dafny.Rune>> _out3;
        (this).GenExpr((args).Select(_1_i), selfIdent, env, _2_argOwnership, out _out1, out _out2, out _out3);
        _4_argExpr = _out1;
        _5___v136 = _out2;
        _6_argIdents = _out3;
        argExprs = Dafny.Sequence<RAST._IExpr>.Concat(argExprs, Dafny.Sequence<RAST._IExpr>.FromElements(_4_argExpr));
        readIdents = Dafny.Set<Dafny.ISequence<Dafny.Rune>>.Union(readIdents, _6_argIdents);
      }
      typeExprs = Dafny.Sequence<RAST._IType>.FromElements();
      BigInteger _hi1 = new BigInteger((typeArgs).Count);
      for (BigInteger _7_typeI = BigInteger.Zero; _7_typeI < _hi1; _7_typeI++) {
        RAST._IType _8_typeExpr;
        RAST._IType _out4;
        _out4 = (this).GenType((typeArgs).Select(_7_typeI), DCOMP.GenTypeContext.@default());
        _8_typeExpr = _out4;
        typeExprs = Dafny.Sequence<RAST._IType>.Concat(typeExprs, Dafny.Sequence<RAST._IType>.FromElements(_8_typeExpr));
      }
      DAST._ICallName _source0 = name;
      {
        if (_source0.is_CallName) {
          Dafny.ISequence<Dafny.Rune> _9_nameIdent = _source0.dtor_name;
          Std.Wrappers._IOption<DAST._IType> onType0 = _source0.dtor_onType;
          if (onType0.is_Some) {
            DAST._IType value0 = onType0.dtor_value;
            if (value0.is_UserDefined) {
              DAST._IResolvedType _10_resolvedType = value0.dtor_resolved;
              if ((((_10_resolvedType).dtor_kind).is_Trait) || (Dafny.Helpers.Id<Func<DAST._IResolvedType, Dafny.ISequence<Dafny.Rune>, bool>>((_11_resolvedType, _12_nameIdent) => Dafny.Helpers.Quantifier<Dafny.ISequence<Dafny.Rune>>(Dafny.Helpers.SingleValue<Dafny.ISequence<Dafny.Rune>>(_12_nameIdent), true, (((_forall_var_0) => {
                Dafny.ISequence<Dafny.Rune> _13_m = (Dafny.ISequence<Dafny.Rune>)_forall_var_0;
                return !(((_11_resolvedType).dtor_properMethods).Contains(_13_m)) || (!object.Equals(_13_m, _12_nameIdent));
              }))))(_10_resolvedType, _9_nameIdent))) {
                fullNameQualifier = Std.Wrappers.Option<DAST._IResolvedType>.create_Some(Std.Wrappers.Option<DAST._IResolvedType>.GetOr(DCOMP.__default.TraitTypeContainingMethod(_10_resolvedType, (_9_nameIdent)), _10_resolvedType));
              } else {
                fullNameQualifier = Std.Wrappers.Option<DAST._IResolvedType>.create_None();
              }
              goto after_match0;
            }
          }
        }
      }
      {
        fullNameQualifier = Std.Wrappers.Option<DAST._IResolvedType>.create_None();
      }
    after_match0: ;
      if ((((((fullNameQualifier).is_Some) && ((selfIdent).is_ThisTyped)) && (((selfIdent).dtor_dafnyType).is_UserDefined)) && ((this).IsSameResolvedType(((selfIdent).dtor_dafnyType).dtor_resolved, (fullNameQualifier).dtor_value))) && (!((this).HasExternAttributeRenamingModule(((fullNameQualifier).dtor_value).dtor_attributes)))) {
        fullNameQualifier = Std.Wrappers.Option<DAST._IResolvedType>.create_None();
      }
    }
    public Dafny.ISequence<Dafny.Rune> GetMethodName(DAST._IExpression @on, DAST._ICallName name)
    {
      DAST._ICallName _source0 = name;
      {
        if (_source0.is_CallName) {
          Dafny.ISequence<Dafny.Rune> _0_ident = _source0.dtor_name;
          if ((@on).is_ExternCompanion) {
            return (_0_ident);
          } else {
            return DCOMP.__default.escapeName(_0_ident);
          }
        }
      }
      {
        bool disjunctiveMatch0 = false;
        if (_source0.is_MapBuilderAdd) {
          disjunctiveMatch0 = true;
        }
        if (_source0.is_SetBuilderAdd) {
          disjunctiveMatch0 = true;
        }
        if (disjunctiveMatch0) {
          return Dafny.Sequence<Dafny.Rune>.UnicodeFromString("add");
        }
      }
      {
        return Dafny.Sequence<Dafny.Rune>.UnicodeFromString("build");
      }
    }
    public void GenExpr(DAST._IExpression e, DCOMP._ISelfInfo selfIdent, DCOMP._IEnvironment env, DCOMP._IOwnership expectedOwnership, out RAST._IExpr r, out DCOMP._IOwnership resultingOwnership, out Dafny.ISet<Dafny.ISequence<Dafny.Rune>> readIdents)
    {
      r = RAST.Expr.Default();
      resultingOwnership = DCOMP.Ownership.Default();
      readIdents = Dafny.Set<Dafny.ISequence<Dafny.Rune>>.Empty;
      DAST._IExpression _source0 = e;
      {
        if (_source0.is_Literal) {
          RAST._IExpr _out0;
          DCOMP._IOwnership _out1;
          Dafny.ISet<Dafny.ISequence<Dafny.Rune>> _out2;
          (this).GenExprLiteral(e, selfIdent, env, expectedOwnership, out _out0, out _out1, out _out2);
          r = _out0;
          resultingOwnership = _out1;
          readIdents = _out2;
          goto after_match0;
        }
      }
      {
        if (_source0.is_Ident) {
          Dafny.ISequence<Dafny.Rune> _0_name = _source0.dtor_name;
          {
            RAST._IExpr _out3;
            DCOMP._IOwnership _out4;
            Dafny.ISet<Dafny.ISequence<Dafny.Rune>> _out5;
            (this).GenIdent(DCOMP.__default.escapeVar(_0_name), selfIdent, env, expectedOwnership, out _out3, out _out4, out _out5);
            r = _out3;
            resultingOwnership = _out4;
            readIdents = _out5;
          }
          goto after_match0;
        }
      }
      {
        if (_source0.is_ExternCompanion) {
          Dafny.ISequence<Dafny.ISequence<Dafny.Rune>> _1_path = _source0.dtor_ExternCompanion_a0;
          {
            RAST._IExpr _out6;
            _out6 = (this).GenPathExpr(_1_path, false);
            r = _out6;
            if (object.Equals(expectedOwnership, DCOMP.Ownership.create_OwnershipBorrowed())) {
              resultingOwnership = DCOMP.Ownership.create_OwnershipBorrowed();
            } else if (object.Equals(expectedOwnership, DCOMP.Ownership.create_OwnershipOwned())) {
              resultingOwnership = DCOMP.Ownership.create_OwnershipOwned();
            } else {
              RAST._IExpr _out7;
              DCOMP._IOwnership _out8;
              (this).FromOwned(r, expectedOwnership, out _out7, out _out8);
              r = _out7;
              resultingOwnership = _out8;
            }
            readIdents = Dafny.Set<Dafny.ISequence<Dafny.Rune>>.FromElements();
            return ;
          }
          goto after_match0;
        }
      }
      {
        if (_source0.is_Companion) {
          Dafny.ISequence<Dafny.ISequence<Dafny.Rune>> _2_path = _source0.dtor_Companion_a0;
          Dafny.ISequence<DAST._IType> _3_typeArgs = _source0.dtor_typeArgs;
          {
            RAST._IExpr _out9;
            _out9 = (this).GenPathExpr(_2_path, true);
            r = _out9;
            if ((new BigInteger((_3_typeArgs).Count)).Sign == 1) {
              Dafny.ISequence<RAST._IType> _4_typeExprs;
              _4_typeExprs = Dafny.Sequence<RAST._IType>.FromElements();
              BigInteger _hi0 = new BigInteger((_3_typeArgs).Count);
              for (BigInteger _5_i = BigInteger.Zero; _5_i < _hi0; _5_i++) {
                RAST._IType _6_typeExpr;
                RAST._IType _out10;
                _out10 = (this).GenType((_3_typeArgs).Select(_5_i), DCOMP.GenTypeContext.@default());
                _6_typeExpr = _out10;
                _4_typeExprs = Dafny.Sequence<RAST._IType>.Concat(_4_typeExprs, Dafny.Sequence<RAST._IType>.FromElements(_6_typeExpr));
              }
              r = (r).ApplyType(_4_typeExprs);
            }
            if (object.Equals(expectedOwnership, DCOMP.Ownership.create_OwnershipBorrowed())) {
              resultingOwnership = DCOMP.Ownership.create_OwnershipBorrowed();
            } else if (object.Equals(expectedOwnership, DCOMP.Ownership.create_OwnershipOwned())) {
              resultingOwnership = DCOMP.Ownership.create_OwnershipOwned();
            } else {
              RAST._IExpr _out11;
              DCOMP._IOwnership _out12;
              (this).FromOwned(r, expectedOwnership, out _out11, out _out12);
              r = _out11;
              resultingOwnership = _out12;
            }
            readIdents = Dafny.Set<Dafny.ISequence<Dafny.Rune>>.FromElements();
            return ;
          }
          goto after_match0;
        }
      }
      {
        if (_source0.is_InitializationValue) {
          DAST._IType _7_typ = _source0.dtor_typ;
          {
            RAST._IType _8_typExpr;
            RAST._IType _out13;
            _out13 = (this).GenType(_7_typ, DCOMP.GenTypeContext.@default());
            _8_typExpr = _out13;
            if ((_8_typExpr).IsObjectOrPointer()) {
              r = (_8_typExpr).ToNullExpr();
            } else {
              r = ((RAST.Expr.create_TraitCast(_8_typExpr, RAST.__default.DefaultTrait)).FSel(Dafny.Sequence<Dafny.Rune>.UnicodeFromString("default"))).Apply0();
            }
            RAST._IExpr _out14;
            DCOMP._IOwnership _out15;
            (this).FromOwned(r, expectedOwnership, out _out14, out _out15);
            r = _out14;
            resultingOwnership = _out15;
            readIdents = Dafny.Set<Dafny.ISequence<Dafny.Rune>>.FromElements();
            return ;
          }
          goto after_match0;
        }
      }
      {
        if (_source0.is_Tuple) {
          Dafny.ISequence<DAST._IExpression> _9_values = _source0.dtor_Tuple_a0;
          {
            Dafny.ISequence<RAST._IExpr> _10_exprs;
            _10_exprs = Dafny.Sequence<RAST._IExpr>.FromElements();
            readIdents = Dafny.Set<Dafny.ISequence<Dafny.Rune>>.FromElements();
            BigInteger _hi1 = new BigInteger((_9_values).Count);
            for (BigInteger _11_i = BigInteger.Zero; _11_i < _hi1; _11_i++) {
              RAST._IExpr _12_recursiveGen;
              DCOMP._IOwnership _13___v146;
              Dafny.ISet<Dafny.ISequence<Dafny.Rune>> _14_recIdents;
              RAST._IExpr _out16;
              DCOMP._IOwnership _out17;
              Dafny.ISet<Dafny.ISequence<Dafny.Rune>> _out18;
              (this).GenExpr((_9_values).Select(_11_i), selfIdent, env, DCOMP.Ownership.create_OwnershipOwned(), out _out16, out _out17, out _out18);
              _12_recursiveGen = _out16;
              _13___v146 = _out17;
              _14_recIdents = _out18;
              _10_exprs = Dafny.Sequence<RAST._IExpr>.Concat(_10_exprs, Dafny.Sequence<RAST._IExpr>.FromElements(_12_recursiveGen));
              readIdents = Dafny.Set<Dafny.ISequence<Dafny.Rune>>.Union(readIdents, _14_recIdents);
            }
            if ((new BigInteger((_9_values).Count)) <= (RAST.__default.MAX__TUPLE__SIZE)) {
              r = RAST.Expr.create_Tuple(_10_exprs);
            } else {
              r = RAST.__default.SystemTuple(_10_exprs);
            }
            RAST._IExpr _out19;
            DCOMP._IOwnership _out20;
            (this).FromOwned(r, expectedOwnership, out _out19, out _out20);
            r = _out19;
            resultingOwnership = _out20;
            return ;
          }
          goto after_match0;
        }
      }
      {
        if (_source0.is_New) {
          Dafny.ISequence<Dafny.ISequence<Dafny.Rune>> _15_path = _source0.dtor_path;
          Dafny.ISequence<DAST._IType> _16_typeArgs = _source0.dtor_typeArgs;
          Dafny.ISequence<DAST._IExpression> _17_args = _source0.dtor_args;
          {
            RAST._IExpr _out21;
            _out21 = (this).GenPathExpr(_15_path, true);
            r = _out21;
            if ((new BigInteger((_16_typeArgs).Count)).Sign == 1) {
              Dafny.ISequence<RAST._IType> _18_typeExprs;
              _18_typeExprs = Dafny.Sequence<RAST._IType>.FromElements();
              BigInteger _hi2 = new BigInteger((_16_typeArgs).Count);
              for (BigInteger _19_i = BigInteger.Zero; _19_i < _hi2; _19_i++) {
                RAST._IType _20_typeExpr;
                RAST._IType _out22;
                _out22 = (this).GenType((_16_typeArgs).Select(_19_i), DCOMP.GenTypeContext.@default());
                _20_typeExpr = _out22;
                _18_typeExprs = Dafny.Sequence<RAST._IType>.Concat(_18_typeExprs, Dafny.Sequence<RAST._IType>.FromElements(_20_typeExpr));
              }
              r = (r).ApplyType(_18_typeExprs);
            }
            r = (r).FSel((this).allocate__fn);
            readIdents = Dafny.Set<Dafny.ISequence<Dafny.Rune>>.FromElements();
            Dafny.ISequence<RAST._IExpr> _21_arguments;
            _21_arguments = Dafny.Sequence<RAST._IExpr>.FromElements();
            BigInteger _hi3 = new BigInteger((_17_args).Count);
            for (BigInteger _22_i = BigInteger.Zero; _22_i < _hi3; _22_i++) {
              RAST._IExpr _23_recursiveGen;
              DCOMP._IOwnership _24___v147;
              Dafny.ISet<Dafny.ISequence<Dafny.Rune>> _25_recIdents;
              RAST._IExpr _out23;
              DCOMP._IOwnership _out24;
              Dafny.ISet<Dafny.ISequence<Dafny.Rune>> _out25;
              (this).GenExpr((_17_args).Select(_22_i), selfIdent, env, DCOMP.Ownership.create_OwnershipOwned(), out _out23, out _out24, out _out25);
              _23_recursiveGen = _out23;
              _24___v147 = _out24;
              _25_recIdents = _out25;
              _21_arguments = Dafny.Sequence<RAST._IExpr>.Concat(_21_arguments, Dafny.Sequence<RAST._IExpr>.FromElements(_23_recursiveGen));
              readIdents = Dafny.Set<Dafny.ISequence<Dafny.Rune>>.Union(readIdents, _25_recIdents);
            }
            r = (r).Apply(_21_arguments);
            RAST._IExpr _out26;
            DCOMP._IOwnership _out27;
            (this).FromOwned(r, expectedOwnership, out _out26, out _out27);
            r = _out26;
            resultingOwnership = _out27;
            return ;
          }
          goto after_match0;
        }
      }
      {
        if (_source0.is_NewUninitArray) {
          Dafny.ISequence<DAST._IExpression> _26_dims = _source0.dtor_dims;
          DAST._IType _27_typ = _source0.dtor_typ;
          {
            if ((new BigInteger(16)) < (new BigInteger((_26_dims).Count))) {
              RAST._IExpr _out28;
              _out28 = (this).Error(Dafny.Sequence<Dafny.Rune>.UnicodeFromString("Unsupported: Creation of arrays of more than 16 dimensions"), (this).InitEmptyExpr());
              r = _out28;
              readIdents = Dafny.Set<Dafny.ISequence<Dafny.Rune>>.FromElements();
            } else {
              r = (this).InitEmptyExpr();
              RAST._IType _28_typeGen;
              RAST._IType _out29;
              _out29 = (this).GenType(_27_typ, DCOMP.GenTypeContext.@default());
              _28_typeGen = _out29;
              readIdents = Dafny.Set<Dafny.ISequence<Dafny.Rune>>.FromElements();
              Dafny.ISequence<RAST._IExpr> _29_dimExprs;
              _29_dimExprs = Dafny.Sequence<RAST._IExpr>.FromElements();
              BigInteger _hi4 = new BigInteger((_26_dims).Count);
              for (BigInteger _30_i = BigInteger.Zero; _30_i < _hi4; _30_i++) {
                RAST._IExpr _31_recursiveGen;
                DCOMP._IOwnership _32___v148;
                Dafny.ISet<Dafny.ISequence<Dafny.Rune>> _33_recIdents;
                RAST._IExpr _out30;
                DCOMP._IOwnership _out31;
                Dafny.ISet<Dafny.ISequence<Dafny.Rune>> _out32;
                (this).GenExpr((_26_dims).Select(_30_i), selfIdent, env, DCOMP.Ownership.create_OwnershipOwned(), out _out30, out _out31, out _out32);
                _31_recursiveGen = _out30;
                _32___v148 = _out31;
                _33_recIdents = _out32;
                _29_dimExprs = Dafny.Sequence<RAST._IExpr>.Concat(_29_dimExprs, Dafny.Sequence<RAST._IExpr>.FromElements(RAST.__default.IntoUsize(_31_recursiveGen)));
                readIdents = Dafny.Set<Dafny.ISequence<Dafny.Rune>>.Union(readIdents, _33_recIdents);
              }
              if ((new BigInteger((_26_dims).Count)) > (BigInteger.One)) {
                Dafny.ISequence<Dafny.Rune> _34_class__name;
                _34_class__name = Dafny.Sequence<Dafny.Rune>.Concat(Dafny.Sequence<Dafny.Rune>.UnicodeFromString("Array"), Std.Strings.__default.OfNat(new BigInteger((_26_dims).Count)));
                r = (((((RAST.__default.dafny__runtime).MSel(_34_class__name)).AsExpr()).ApplyType(Dafny.Sequence<RAST._IType>.FromElements(_28_typeGen))).FSel((this).placebos__usize)).Apply(_29_dimExprs);
              } else {
                r = (((((RAST.__default.dafny__runtime).MSel(Dafny.Sequence<Dafny.Rune>.UnicodeFromString("array"))).AsExpr()).FSel((this).placebos__usize)).ApplyType(Dafny.Sequence<RAST._IType>.FromElements(_28_typeGen))).Apply(_29_dimExprs);
              }
            }
            RAST._IExpr _out33;
            DCOMP._IOwnership _out34;
            (this).FromOwned(r, expectedOwnership, out _out33, out _out34);
            r = _out33;
            resultingOwnership = _out34;
          }
          goto after_match0;
        }
      }
      {
        if (_source0.is_ArrayIndexToInt) {
          DAST._IExpression _35_underlying = _source0.dtor_value;
          {
            RAST._IExpr _36_recursiveGen;
            DCOMP._IOwnership _37___v149;
            Dafny.ISet<Dafny.ISequence<Dafny.Rune>> _38_recIdents;
            RAST._IExpr _out35;
            DCOMP._IOwnership _out36;
            Dafny.ISet<Dafny.ISequence<Dafny.Rune>> _out37;
            (this).GenExpr(_35_underlying, selfIdent, env, DCOMP.Ownership.create_OwnershipOwned(), out _out35, out _out36, out _out37);
            _36_recursiveGen = _out35;
            _37___v149 = _out36;
            _38_recIdents = _out37;
            r = (((RAST.__default.dafny__runtime).MSel(Dafny.Sequence<Dafny.Rune>.UnicodeFromString("int!"))).AsExpr()).Apply1(_36_recursiveGen);
            readIdents = _38_recIdents;
            RAST._IExpr _out38;
            DCOMP._IOwnership _out39;
            (this).FromOwned(r, expectedOwnership, out _out38, out _out39);
            r = _out38;
            resultingOwnership = _out39;
          }
          goto after_match0;
        }
      }
      {
        if (_source0.is_FinalizeNewArray) {
          DAST._IExpression _39_underlying = _source0.dtor_value;
          DAST._IType _40_typ = _source0.dtor_typ;
          {
            RAST._IType _41_tpe;
            RAST._IType _out40;
            _out40 = (this).GenType(_40_typ, DCOMP.GenTypeContext.@default());
            _41_tpe = _out40;
            RAST._IExpr _42_recursiveGen;
            DCOMP._IOwnership _43___v150;
            Dafny.ISet<Dafny.ISequence<Dafny.Rune>> _44_recIdents;
            RAST._IExpr _out41;
            DCOMP._IOwnership _out42;
            Dafny.ISet<Dafny.ISequence<Dafny.Rune>> _out43;
            (this).GenExpr(_39_underlying, selfIdent, env, DCOMP.Ownership.create_OwnershipOwned(), out _out41, out _out42, out _out43);
            _42_recursiveGen = _out41;
            _43___v150 = _out42;
            _44_recIdents = _out43;
            readIdents = _44_recIdents;
            if ((_41_tpe).IsObjectOrPointer()) {
              RAST._IType _45_t;
              _45_t = (_41_tpe).ObjectOrPointerUnderlying();
              if ((_45_t).is_Array) {
                r = ((((RAST.__default.dafny__runtime).MSel(Dafny.Sequence<Dafny.Rune>.UnicodeFromString("array"))).AsExpr()).FSel((this).array__construct)).Apply1(_42_recursiveGen);
              } else if ((_45_t).IsMultiArray()) {
                Dafny.ISequence<Dafny.Rune> _46_c;
                _46_c = (_45_t).MultiArrayClass();
                r = ((((RAST.__default.dafny__runtime).MSel(_46_c)).AsExpr()).FSel((this).array__construct)).Apply1(_42_recursiveGen);
              } else {
                RAST._IExpr _out44;
                _out44 = (this).Error(Dafny.Sequence<Dafny.Rune>.Concat(Dafny.Sequence<Dafny.Rune>.UnicodeFromString("Finalize New Array with a pointer or object type to something that is not an array or a multi array: "), (_41_tpe)._ToString(DCOMP.__default.IND)), (this).InitEmptyExpr());
                r = _out44;
              }
            } else {
              RAST._IExpr _out45;
              _out45 = (this).Error(Dafny.Sequence<Dafny.Rune>.Concat(Dafny.Sequence<Dafny.Rune>.UnicodeFromString("Finalize New Array with a type that is not a pointer or an object: "), (_41_tpe)._ToString(DCOMP.__default.IND)), (this).InitEmptyExpr());
              r = _out45;
            }
            RAST._IExpr _out46;
            DCOMP._IOwnership _out47;
            (this).FromOwned(r, expectedOwnership, out _out46, out _out47);
            r = _out46;
            resultingOwnership = _out47;
          }
          goto after_match0;
        }
      }
      {
        if (_source0.is_DatatypeValue) {
          DAST._IResolvedType _47_datatypeType = _source0.dtor_datatypeType;
          Dafny.ISequence<DAST._IType> _48_typeArgs = _source0.dtor_typeArgs;
          Dafny.ISequence<Dafny.Rune> _49_variant = _source0.dtor_variant;
          bool _50_isCo = _source0.dtor_isCo;
          Dafny.ISequence<_System._ITuple2<Dafny.ISequence<Dafny.Rune>, DAST._IExpression>> _51_values = _source0.dtor_contents;
          {
<<<<<<< HEAD
            RAST._IExpr _out48;
            _out48 = DCOMP.COMP.GenPathExpr((_47_datatypeType).dtor_path, true);
            r = _out48;
            Dafny.ISequence<RAST._IType> _52_genTypeArgs;
            _52_genTypeArgs = Dafny.Sequence<RAST._IType>.FromElements();
            BigInteger _hi5 = new BigInteger((_48_typeArgs).Count);
            for (BigInteger _53_i = BigInteger.Zero; _53_i < _hi5; _53_i++) {
              RAST._IType _54_typeExpr;
              RAST._IType _out49;
              _out49 = (this).GenType((_48_typeArgs).Select(_53_i), DCOMP.GenTypeContext.@default());
              _54_typeExpr = _out49;
              _52_genTypeArgs = Dafny.Sequence<RAST._IType>.Concat(_52_genTypeArgs, Dafny.Sequence<RAST._IType>.FromElements(_54_typeExpr));
            }
            if ((new BigInteger((_48_typeArgs).Count)).Sign == 1) {
              r = (r).ApplyType(_52_genTypeArgs);
            }
            r = (r).FSel(DCOMP.__default.escapeName(_49_variant));
=======
            RAST._IExpr _out45;
            _out45 = (this).GenPathExpr((_48_datatypeType).dtor_path, true);
            r = _out45;
            Dafny.ISequence<RAST._IType> _53_genTypeArgs;
            _53_genTypeArgs = Dafny.Sequence<RAST._IType>.FromElements();
            BigInteger _hi5 = new BigInteger((_49_typeArgs).Count);
            for (BigInteger _54_i = BigInteger.Zero; _54_i < _hi5; _54_i++) {
              RAST._IType _55_typeExpr;
              RAST._IType _out46;
              _out46 = (this).GenType((_49_typeArgs).Select(_54_i), DCOMP.GenTypeContext.@default());
              _55_typeExpr = _out46;
              _53_genTypeArgs = Dafny.Sequence<RAST._IType>.Concat(_53_genTypeArgs, Dafny.Sequence<RAST._IType>.FromElements(_55_typeExpr));
            }
            if ((new BigInteger((_49_typeArgs).Count)).Sign == 1) {
              r = (r).ApplyType(_53_genTypeArgs);
            }
            r = (r).FSel(DCOMP.__default.escapeName(_50_variant));
>>>>>>> 5a42b5ad
            readIdents = Dafny.Set<Dafny.ISequence<Dafny.Rune>>.FromElements();
            Dafny.ISequence<RAST._IAssignIdentifier> _55_assignments;
            _55_assignments = Dafny.Sequence<RAST._IAssignIdentifier>.FromElements();
            BigInteger _hi6 = new BigInteger((_51_values).Count);
            for (BigInteger _56_i = BigInteger.Zero; _56_i < _hi6; _56_i++) {
              _System._ITuple2<Dafny.ISequence<Dafny.Rune>, DAST._IExpression> _let_tmp_rhs0 = (_51_values).Select(_56_i);
              Dafny.ISequence<Dafny.Rune> _57_name = _let_tmp_rhs0.dtor__0;
              DAST._IExpression _58_value = _let_tmp_rhs0.dtor__1;
              if (_50_isCo) {
                RAST._IExpr _59_recursiveGen;
                DCOMP._IOwnership _60___v151;
                Dafny.ISet<Dafny.ISequence<Dafny.Rune>> _61_recIdents;
                RAST._IExpr _out50;
                DCOMP._IOwnership _out51;
                Dafny.ISet<Dafny.ISequence<Dafny.Rune>> _out52;
                (this).GenExpr(_58_value, selfIdent, DCOMP.Environment.Empty(), DCOMP.Ownership.create_OwnershipOwned(), out _out50, out _out51, out _out52);
                _59_recursiveGen = _out50;
                _60___v151 = _out51;
                _61_recIdents = _out52;
                readIdents = Dafny.Set<Dafny.ISequence<Dafny.Rune>>.Union(readIdents, _61_recIdents);
                RAST._IExpr _62_allReadCloned;
                _62_allReadCloned = (this).InitEmptyExpr();
                while (!(_61_recIdents).Equals(Dafny.Set<Dafny.ISequence<Dafny.Rune>>.FromElements())) {
                  Dafny.ISequence<Dafny.Rune> _63_next;
                  foreach (Dafny.ISequence<Dafny.Rune> _assign_such_that_0 in (_61_recIdents).Elements) {
                    _63_next = (Dafny.ISequence<Dafny.Rune>)_assign_such_that_0;
                    if ((_61_recIdents).Contains(_63_next)) {
                      goto after__ASSIGN_SUCH_THAT_0;
                    }
                  }
                  throw new System.Exception("assign-such-that search produced no value");
                after__ASSIGN_SUCH_THAT_0: ;
                  _62_allReadCloned = (_62_allReadCloned).Then(RAST.Expr.create_DeclareVar(RAST.DeclareType.create_CONST(), _63_next, Std.Wrappers.Option<RAST._IType>.create_None(), Std.Wrappers.Option<RAST._IExpr>.create_Some((RAST.Expr.create_Identifier(_63_next)).Clone())));
                  _61_recIdents = Dafny.Set<Dafny.ISequence<Dafny.Rune>>.Difference(_61_recIdents, Dafny.Set<Dafny.ISequence<Dafny.Rune>>.FromElements(_63_next));
                }
                RAST._IExpr _64_wasAssigned;
                _64_wasAssigned = (((RAST.__default.dafny__runtime).MSel(Dafny.Sequence<Dafny.Rune>.UnicodeFromString("LazyFieldWrapper"))).AsExpr()).Apply1(((((RAST.__default.dafny__runtime).MSel(Dafny.Sequence<Dafny.Rune>.UnicodeFromString("Lazy"))).AsExpr()).FSel(Dafny.Sequence<Dafny.Rune>.UnicodeFromString("new"))).Apply1((((((RAST.__default.std).MSel(Dafny.Sequence<Dafny.Rune>.UnicodeFromString("boxed"))).MSel(Dafny.Sequence<Dafny.Rune>.UnicodeFromString("Box"))).AsExpr()).FSel(Dafny.Sequence<Dafny.Rune>.UnicodeFromString("new"))).Apply1((_62_allReadCloned).Then(RAST.Expr.create_Lambda(Dafny.Sequence<RAST._IFormal>.FromElements(), Std.Wrappers.Option<RAST._IType>.create_None(), _59_recursiveGen)))));
                _55_assignments = Dafny.Sequence<RAST._IAssignIdentifier>.Concat(_55_assignments, Dafny.Sequence<RAST._IAssignIdentifier>.FromElements(RAST.AssignIdentifier.create(DCOMP.__default.escapeVar(_57_name), _64_wasAssigned)));
              } else {
                RAST._IExpr _65_recursiveGen;
                DCOMP._IOwnership _66___v152;
                Dafny.ISet<Dafny.ISequence<Dafny.Rune>> _67_recIdents;
                RAST._IExpr _out53;
                DCOMP._IOwnership _out54;
                Dafny.ISet<Dafny.ISequence<Dafny.Rune>> _out55;
                (this).GenExpr(_58_value, selfIdent, env, DCOMP.Ownership.create_OwnershipOwned(), out _out53, out _out54, out _out55);
                _65_recursiveGen = _out53;
                _66___v152 = _out54;
                _67_recIdents = _out55;
                _55_assignments = Dafny.Sequence<RAST._IAssignIdentifier>.Concat(_55_assignments, Dafny.Sequence<RAST._IAssignIdentifier>.FromElements(RAST.AssignIdentifier.create(DCOMP.__default.escapeVar(_57_name), _65_recursiveGen)));
                readIdents = Dafny.Set<Dafny.ISequence<Dafny.Rune>>.Union(readIdents, _67_recIdents);
              }
            }
            r = RAST.Expr.create_StructBuild(r, _55_assignments);
            if ((this).IsRcWrapped((_47_datatypeType).dtor_attributes)) {
              r = RAST.__default.RcNew(r);
            }
            RAST._IExpr _out56;
            DCOMP._IOwnership _out57;
            (this).FromOwned(r, expectedOwnership, out _out56, out _out57);
            r = _out56;
            resultingOwnership = _out57;
            return ;
          }
          goto after_match0;
        }
      }
      {
        if (_source0.is_Convert) {
          {
            RAST._IExpr _out58;
            DCOMP._IOwnership _out59;
            Dafny.ISet<Dafny.ISequence<Dafny.Rune>> _out60;
            (this).GenExprConvert(e, selfIdent, env, expectedOwnership, out _out58, out _out59, out _out60);
            r = _out58;
            resultingOwnership = _out59;
            readIdents = _out60;
          }
          goto after_match0;
        }
      }
      {
        if (_source0.is_SeqConstruct) {
          DAST._IExpression _68_length = _source0.dtor_length;
          DAST._IExpression _69_expr = _source0.dtor_elem;
          {
            RAST._IExpr _70_recursiveGen;
            DCOMP._IOwnership _71___v156;
            Dafny.ISet<Dafny.ISequence<Dafny.Rune>> _72_recIdents;
            RAST._IExpr _out61;
            DCOMP._IOwnership _out62;
            Dafny.ISet<Dafny.ISequence<Dafny.Rune>> _out63;
            (this).GenExpr(_69_expr, selfIdent, env, DCOMP.Ownership.create_OwnershipOwned(), out _out61, out _out62, out _out63);
            _70_recursiveGen = _out61;
            _71___v156 = _out62;
            _72_recIdents = _out63;
            RAST._IExpr _73_lengthGen;
            DCOMP._IOwnership _74___v157;
            Dafny.ISet<Dafny.ISequence<Dafny.Rune>> _75_lengthIdents;
            RAST._IExpr _out64;
            DCOMP._IOwnership _out65;
            Dafny.ISet<Dafny.ISequence<Dafny.Rune>> _out66;
            (this).GenExpr(_68_length, selfIdent, env, DCOMP.Ownership.create_OwnershipOwned(), out _out64, out _out65, out _out66);
            _73_lengthGen = _out64;
            _74___v157 = _out65;
            _75_lengthIdents = _out66;
            r = RAST.Expr.create_DeclareVar(RAST.DeclareType.create_CONST(), Dafny.Sequence<Dafny.Rune>.UnicodeFromString("_initializer"), Std.Wrappers.Option<RAST._IType>.create_None(), Std.Wrappers.Option<RAST._IExpr>.create_Some(_70_recursiveGen));
            RAST._IExpr _76_range;
            _76_range = ((RAST.__default.dafny__runtime).MSel(Dafny.Sequence<Dafny.Rune>.UnicodeFromString("integer_range"))).AsExpr();
            _76_range = (_76_range).Apply(Dafny.Sequence<RAST._IExpr>.FromElements(((((RAST.__default.dafny__runtime).MSel(Dafny.Sequence<Dafny.Rune>.UnicodeFromString("Zero"))).AsExpr()).FSel(Dafny.Sequence<Dafny.Rune>.UnicodeFromString("zero"))).Apply0(), _73_lengthGen));
            _76_range = (_76_range).Sel(Dafny.Sequence<Dafny.Rune>.UnicodeFromString("map"));
            RAST._IExpr _77_rangeMap;
            _77_rangeMap = RAST.Expr.create_Lambda(Dafny.Sequence<RAST._IFormal>.FromElements(RAST.Formal.ImplicitlyTyped(Dafny.Sequence<Dafny.Rune>.UnicodeFromString("i"))), Std.Wrappers.Option<RAST._IType>.create_None(), (RAST.Expr.create_Identifier(Dafny.Sequence<Dafny.Rune>.UnicodeFromString("_initializer"))).Apply1(RAST.__default.Borrow(RAST.Expr.create_Identifier(Dafny.Sequence<Dafny.Rune>.UnicodeFromString("i")))));
            _76_range = (_76_range).Apply1(_77_rangeMap);
            _76_range = (((_76_range).Sel(Dafny.Sequence<Dafny.Rune>.UnicodeFromString("collect"))).ApplyType(Dafny.Sequence<RAST._IType>.FromElements((((RAST.__default.dafny__runtime).MSel(Dafny.Sequence<Dafny.Rune>.UnicodeFromString("Sequence"))).AsType()).Apply(Dafny.Sequence<RAST._IType>.FromElements(RAST.Type.create_TIdentifier(Dafny.Sequence<Dafny.Rune>.UnicodeFromString("_"))))))).Apply0();
            r = RAST.Expr.create_Block((r).Then(_76_range));
            readIdents = Dafny.Set<Dafny.ISequence<Dafny.Rune>>.Union(_72_recIdents, _75_lengthIdents);
            RAST._IExpr _out67;
            DCOMP._IOwnership _out68;
            (this).FromOwned(r, expectedOwnership, out _out67, out _out68);
            r = _out67;
            resultingOwnership = _out68;
            return ;
          }
          goto after_match0;
        }
      }
      {
        if (_source0.is_SeqValue) {
          Dafny.ISequence<DAST._IExpression> _78_exprs = _source0.dtor_elements;
          DAST._IType _79_typ = _source0.dtor_typ;
          {
            readIdents = Dafny.Set<Dafny.ISequence<Dafny.Rune>>.FromElements();
            RAST._IType _80_genTpe;
            RAST._IType _out69;
            _out69 = (this).GenType(_79_typ, DCOMP.GenTypeContext.@default());
            _80_genTpe = _out69;
            BigInteger _81_i;
            _81_i = BigInteger.Zero;
            Dafny.ISequence<RAST._IExpr> _82_args;
            _82_args = Dafny.Sequence<RAST._IExpr>.FromElements();
            while ((_81_i) < (new BigInteger((_78_exprs).Count))) {
              RAST._IExpr _83_recursiveGen;
              DCOMP._IOwnership _84___v158;
              Dafny.ISet<Dafny.ISequence<Dafny.Rune>> _85_recIdents;
              RAST._IExpr _out70;
              DCOMP._IOwnership _out71;
              Dafny.ISet<Dafny.ISequence<Dafny.Rune>> _out72;
              (this).GenExpr((_78_exprs).Select(_81_i), selfIdent, env, DCOMP.Ownership.create_OwnershipOwned(), out _out70, out _out71, out _out72);
              _83_recursiveGen = _out70;
              _84___v158 = _out71;
              _85_recIdents = _out72;
              readIdents = Dafny.Set<Dafny.ISequence<Dafny.Rune>>.Union(readIdents, _85_recIdents);
              _82_args = Dafny.Sequence<RAST._IExpr>.Concat(_82_args, Dafny.Sequence<RAST._IExpr>.FromElements(_83_recursiveGen));
              _81_i = (_81_i) + (BigInteger.One);
            }
            r = (((RAST.__default.dafny__runtime).MSel(Dafny.Sequence<Dafny.Rune>.UnicodeFromString("seq!"))).AsExpr()).Apply(_82_args);
            if ((new BigInteger((_82_args).Count)).Sign == 0) {
              r = RAST.Expr.create_TypeAscription(r, (((RAST.__default.dafny__runtime).MSel(Dafny.Sequence<Dafny.Rune>.UnicodeFromString("Sequence"))).AsType()).Apply1(_80_genTpe));
            }
            RAST._IExpr _out73;
            DCOMP._IOwnership _out74;
            (this).FromOwned(r, expectedOwnership, out _out73, out _out74);
            r = _out73;
            resultingOwnership = _out74;
            return ;
          }
          goto after_match0;
        }
      }
      {
        if (_source0.is_SetValue) {
          Dafny.ISequence<DAST._IExpression> _86_exprs = _source0.dtor_elements;
          {
            Dafny.ISequence<RAST._IExpr> _87_generatedValues;
            _87_generatedValues = Dafny.Sequence<RAST._IExpr>.FromElements();
            readIdents = Dafny.Set<Dafny.ISequence<Dafny.Rune>>.FromElements();
            BigInteger _88_i;
            _88_i = BigInteger.Zero;
            while ((_88_i) < (new BigInteger((_86_exprs).Count))) {
              RAST._IExpr _89_recursiveGen;
              DCOMP._IOwnership _90___v159;
              Dafny.ISet<Dafny.ISequence<Dafny.Rune>> _91_recIdents;
              RAST._IExpr _out75;
              DCOMP._IOwnership _out76;
              Dafny.ISet<Dafny.ISequence<Dafny.Rune>> _out77;
              (this).GenExpr((_86_exprs).Select(_88_i), selfIdent, env, DCOMP.Ownership.create_OwnershipOwned(), out _out75, out _out76, out _out77);
              _89_recursiveGen = _out75;
              _90___v159 = _out76;
              _91_recIdents = _out77;
              _87_generatedValues = Dafny.Sequence<RAST._IExpr>.Concat(_87_generatedValues, Dafny.Sequence<RAST._IExpr>.FromElements(_89_recursiveGen));
              readIdents = Dafny.Set<Dafny.ISequence<Dafny.Rune>>.Union(readIdents, _91_recIdents);
              _88_i = (_88_i) + (BigInteger.One);
            }
            r = (((RAST.__default.dafny__runtime).MSel(Dafny.Sequence<Dafny.Rune>.UnicodeFromString("set!"))).AsExpr()).Apply(_87_generatedValues);
            RAST._IExpr _out78;
            DCOMP._IOwnership _out79;
            (this).FromOwned(r, expectedOwnership, out _out78, out _out79);
            r = _out78;
            resultingOwnership = _out79;
            return ;
          }
          goto after_match0;
        }
      }
      {
        if (_source0.is_MultisetValue) {
          Dafny.ISequence<DAST._IExpression> _92_exprs = _source0.dtor_elements;
          {
            Dafny.ISequence<RAST._IExpr> _93_generatedValues;
            _93_generatedValues = Dafny.Sequence<RAST._IExpr>.FromElements();
            readIdents = Dafny.Set<Dafny.ISequence<Dafny.Rune>>.FromElements();
            BigInteger _94_i;
            _94_i = BigInteger.Zero;
            while ((_94_i) < (new BigInteger((_92_exprs).Count))) {
              RAST._IExpr _95_recursiveGen;
              DCOMP._IOwnership _96___v160;
              Dafny.ISet<Dafny.ISequence<Dafny.Rune>> _97_recIdents;
              RAST._IExpr _out80;
              DCOMP._IOwnership _out81;
              Dafny.ISet<Dafny.ISequence<Dafny.Rune>> _out82;
              (this).GenExpr((_92_exprs).Select(_94_i), selfIdent, env, DCOMP.Ownership.create_OwnershipOwned(), out _out80, out _out81, out _out82);
              _95_recursiveGen = _out80;
              _96___v160 = _out81;
              _97_recIdents = _out82;
              _93_generatedValues = Dafny.Sequence<RAST._IExpr>.Concat(_93_generatedValues, Dafny.Sequence<RAST._IExpr>.FromElements(_95_recursiveGen));
              readIdents = Dafny.Set<Dafny.ISequence<Dafny.Rune>>.Union(readIdents, _97_recIdents);
              _94_i = (_94_i) + (BigInteger.One);
            }
            r = (((RAST.__default.dafny__runtime).MSel(Dafny.Sequence<Dafny.Rune>.UnicodeFromString("multiset!"))).AsExpr()).Apply(_93_generatedValues);
            RAST._IExpr _out83;
            DCOMP._IOwnership _out84;
            (this).FromOwned(r, expectedOwnership, out _out83, out _out84);
            r = _out83;
            resultingOwnership = _out84;
            return ;
          }
          goto after_match0;
        }
      }
      {
        if (_source0.is_ToMultiset) {
          DAST._IExpression _98_expr = _source0.dtor_ToMultiset_a0;
          {
            RAST._IExpr _99_recursiveGen;
            DCOMP._IOwnership _100___v161;
            Dafny.ISet<Dafny.ISequence<Dafny.Rune>> _101_recIdents;
            RAST._IExpr _out85;
            DCOMP._IOwnership _out86;
            Dafny.ISet<Dafny.ISequence<Dafny.Rune>> _out87;
            (this).GenExpr(_98_expr, selfIdent, env, DCOMP.Ownership.create_OwnershipAutoBorrowed(), out _out85, out _out86, out _out87);
            _99_recursiveGen = _out85;
            _100___v161 = _out86;
            _101_recIdents = _out87;
            r = ((_99_recursiveGen).Sel(Dafny.Sequence<Dafny.Rune>.UnicodeFromString("as_dafny_multiset"))).Apply0();
            readIdents = _101_recIdents;
            RAST._IExpr _out88;
            DCOMP._IOwnership _out89;
            (this).FromOwned(r, expectedOwnership, out _out88, out _out89);
            r = _out88;
            resultingOwnership = _out89;
            return ;
          }
          goto after_match0;
        }
      }
      {
        if (_source0.is_MapValue) {
          Dafny.ISequence<_System._ITuple2<DAST._IExpression, DAST._IExpression>> _102_mapElems = _source0.dtor_mapElems;
          {
            Dafny.ISequence<_System._ITuple2<RAST._IExpr, RAST._IExpr>> _103_generatedValues;
            _103_generatedValues = Dafny.Sequence<_System._ITuple2<RAST._IExpr, RAST._IExpr>>.FromElements();
            readIdents = Dafny.Set<Dafny.ISequence<Dafny.Rune>>.FromElements();
            BigInteger _104_i;
            _104_i = BigInteger.Zero;
            while ((_104_i) < (new BigInteger((_102_mapElems).Count))) {
              RAST._IExpr _105_recursiveGenKey;
              DCOMP._IOwnership _106___v162;
              Dafny.ISet<Dafny.ISequence<Dafny.Rune>> _107_recIdentsKey;
              RAST._IExpr _out90;
              DCOMP._IOwnership _out91;
              Dafny.ISet<Dafny.ISequence<Dafny.Rune>> _out92;
              (this).GenExpr(((_102_mapElems).Select(_104_i)).dtor__0, selfIdent, env, DCOMP.Ownership.create_OwnershipOwned(), out _out90, out _out91, out _out92);
              _105_recursiveGenKey = _out90;
              _106___v162 = _out91;
              _107_recIdentsKey = _out92;
              RAST._IExpr _108_recursiveGenValue;
              DCOMP._IOwnership _109___v163;
              Dafny.ISet<Dafny.ISequence<Dafny.Rune>> _110_recIdentsValue;
              RAST._IExpr _out93;
              DCOMP._IOwnership _out94;
              Dafny.ISet<Dafny.ISequence<Dafny.Rune>> _out95;
              (this).GenExpr(((_102_mapElems).Select(_104_i)).dtor__1, selfIdent, env, DCOMP.Ownership.create_OwnershipOwned(), out _out93, out _out94, out _out95);
              _108_recursiveGenValue = _out93;
              _109___v163 = _out94;
              _110_recIdentsValue = _out95;
              _103_generatedValues = Dafny.Sequence<_System._ITuple2<RAST._IExpr, RAST._IExpr>>.Concat(_103_generatedValues, Dafny.Sequence<_System._ITuple2<RAST._IExpr, RAST._IExpr>>.FromElements(_System.Tuple2<RAST._IExpr, RAST._IExpr>.create(_105_recursiveGenKey, _108_recursiveGenValue)));
              readIdents = Dafny.Set<Dafny.ISequence<Dafny.Rune>>.Union(Dafny.Set<Dafny.ISequence<Dafny.Rune>>.Union(readIdents, _107_recIdentsKey), _110_recIdentsValue);
              _104_i = (_104_i) + (BigInteger.One);
            }
            _104_i = BigInteger.Zero;
            Dafny.ISequence<RAST._IExpr> _111_arguments;
            _111_arguments = Dafny.Sequence<RAST._IExpr>.FromElements();
            while ((_104_i) < (new BigInteger((_103_generatedValues).Count))) {
              RAST._IExpr _112_genKey;
              _112_genKey = ((_103_generatedValues).Select(_104_i)).dtor__0;
              RAST._IExpr _113_genValue;
              _113_genValue = ((_103_generatedValues).Select(_104_i)).dtor__1;
              _111_arguments = Dafny.Sequence<RAST._IExpr>.Concat(_111_arguments, Dafny.Sequence<RAST._IExpr>.FromElements(RAST.Expr.create_BinaryOp(Dafny.Sequence<Dafny.Rune>.UnicodeFromString("=>"), _112_genKey, _113_genValue, DAST.Format.BinaryOpFormat.create_NoFormat())));
              _104_i = (_104_i) + (BigInteger.One);
            }
            r = (((RAST.__default.dafny__runtime).MSel(Dafny.Sequence<Dafny.Rune>.UnicodeFromString("map!"))).AsExpr()).Apply(_111_arguments);
            RAST._IExpr _out96;
            DCOMP._IOwnership _out97;
            (this).FromOwned(r, expectedOwnership, out _out96, out _out97);
            r = _out96;
            resultingOwnership = _out97;
            return ;
          }
          goto after_match0;
        }
      }
      {
        if (_source0.is_SeqUpdate) {
          DAST._IExpression _114_expr = _source0.dtor_expr;
          DAST._IExpression _115_index = _source0.dtor_indexExpr;
          DAST._IExpression _116_value = _source0.dtor_value;
          {
            RAST._IExpr _117_exprR;
            DCOMP._IOwnership _118___v164;
            Dafny.ISet<Dafny.ISequence<Dafny.Rune>> _119_exprIdents;
            RAST._IExpr _out98;
            DCOMP._IOwnership _out99;
            Dafny.ISet<Dafny.ISequence<Dafny.Rune>> _out100;
            (this).GenExpr(_114_expr, selfIdent, env, DCOMP.Ownership.create_OwnershipAutoBorrowed(), out _out98, out _out99, out _out100);
            _117_exprR = _out98;
            _118___v164 = _out99;
            _119_exprIdents = _out100;
            RAST._IExpr _120_indexR;
            DCOMP._IOwnership _121_indexOwnership;
            Dafny.ISet<Dafny.ISequence<Dafny.Rune>> _122_indexIdents;
            RAST._IExpr _out101;
            DCOMP._IOwnership _out102;
            Dafny.ISet<Dafny.ISequence<Dafny.Rune>> _out103;
            (this).GenExpr(_115_index, selfIdent, env, DCOMP.Ownership.create_OwnershipBorrowed(), out _out101, out _out102, out _out103);
            _120_indexR = _out101;
            _121_indexOwnership = _out102;
            _122_indexIdents = _out103;
            RAST._IExpr _123_valueR;
            DCOMP._IOwnership _124_valueOwnership;
            Dafny.ISet<Dafny.ISequence<Dafny.Rune>> _125_valueIdents;
            RAST._IExpr _out104;
            DCOMP._IOwnership _out105;
            Dafny.ISet<Dafny.ISequence<Dafny.Rune>> _out106;
            (this).GenExpr(_116_value, selfIdent, env, DCOMP.Ownership.create_OwnershipBorrowed(), out _out104, out _out105, out _out106);
            _123_valueR = _out104;
            _124_valueOwnership = _out105;
            _125_valueIdents = _out106;
            r = ((_117_exprR).Sel(Dafny.Sequence<Dafny.Rune>.UnicodeFromString("update_index"))).Apply(Dafny.Sequence<RAST._IExpr>.FromElements(_120_indexR, _123_valueR));
            RAST._IExpr _out107;
            DCOMP._IOwnership _out108;
            (this).FromOwned(r, expectedOwnership, out _out107, out _out108);
            r = _out107;
            resultingOwnership = _out108;
            readIdents = Dafny.Set<Dafny.ISequence<Dafny.Rune>>.Union(Dafny.Set<Dafny.ISequence<Dafny.Rune>>.Union(_119_exprIdents, _122_indexIdents), _125_valueIdents);
            return ;
          }
          goto after_match0;
        }
      }
      {
        if (_source0.is_MapUpdate) {
          DAST._IExpression _126_expr = _source0.dtor_expr;
          DAST._IExpression _127_index = _source0.dtor_indexExpr;
          DAST._IExpression _128_value = _source0.dtor_value;
          {
            RAST._IExpr _129_exprR;
            DCOMP._IOwnership _130___v165;
            Dafny.ISet<Dafny.ISequence<Dafny.Rune>> _131_exprIdents;
            RAST._IExpr _out109;
            DCOMP._IOwnership _out110;
            Dafny.ISet<Dafny.ISequence<Dafny.Rune>> _out111;
            (this).GenExpr(_126_expr, selfIdent, env, DCOMP.Ownership.create_OwnershipAutoBorrowed(), out _out109, out _out110, out _out111);
            _129_exprR = _out109;
            _130___v165 = _out110;
            _131_exprIdents = _out111;
            RAST._IExpr _132_indexR;
            DCOMP._IOwnership _133_indexOwnership;
            Dafny.ISet<Dafny.ISequence<Dafny.Rune>> _134_indexIdents;
            RAST._IExpr _out112;
            DCOMP._IOwnership _out113;
            Dafny.ISet<Dafny.ISequence<Dafny.Rune>> _out114;
            (this).GenExpr(_127_index, selfIdent, env, DCOMP.Ownership.create_OwnershipBorrowed(), out _out112, out _out113, out _out114);
            _132_indexR = _out112;
            _133_indexOwnership = _out113;
            _134_indexIdents = _out114;
            RAST._IExpr _135_valueR;
            DCOMP._IOwnership _136_valueOwnership;
            Dafny.ISet<Dafny.ISequence<Dafny.Rune>> _137_valueIdents;
            RAST._IExpr _out115;
            DCOMP._IOwnership _out116;
            Dafny.ISet<Dafny.ISequence<Dafny.Rune>> _out117;
            (this).GenExpr(_128_value, selfIdent, env, DCOMP.Ownership.create_OwnershipBorrowed(), out _out115, out _out116, out _out117);
            _135_valueR = _out115;
            _136_valueOwnership = _out116;
            _137_valueIdents = _out117;
            r = ((_129_exprR).Sel(Dafny.Sequence<Dafny.Rune>.UnicodeFromString("update_index"))).Apply(Dafny.Sequence<RAST._IExpr>.FromElements(_132_indexR, _135_valueR));
            RAST._IExpr _out118;
            DCOMP._IOwnership _out119;
            (this).FromOwned(r, expectedOwnership, out _out118, out _out119);
            r = _out118;
            resultingOwnership = _out119;
            readIdents = Dafny.Set<Dafny.ISequence<Dafny.Rune>>.Union(Dafny.Set<Dafny.ISequence<Dafny.Rune>>.Union(_131_exprIdents, _134_indexIdents), _137_valueIdents);
            return ;
          }
          goto after_match0;
        }
      }
      {
        if (_source0.is_This) {
          {
            DCOMP._ISelfInfo _source1 = selfIdent;
            {
              if (_source1.is_ThisTyped) {
                Dafny.ISequence<Dafny.Rune> _138_id = _source1.dtor_rSelfName;
                DAST._IType _139_dafnyType = _source1.dtor_dafnyType;
                {
                  RAST._IExpr _out120;
                  DCOMP._IOwnership _out121;
                  Dafny.ISet<Dafny.ISequence<Dafny.Rune>> _out122;
                  (this).GenIdent(_138_id, selfIdent, env, expectedOwnership, out _out120, out _out121, out _out122);
                  r = _out120;
                  resultingOwnership = _out121;
                  readIdents = _out122;
                }
                goto after_match1;
              }
            }
            {
              DCOMP._ISelfInfo _140_None = _source1;
              {
                RAST._IExpr _out123;
                _out123 = (this).Error(Dafny.Sequence<Dafny.Rune>.UnicodeFromString("this outside of a method"), (this).InitEmptyExpr());
                r = _out123;
                RAST._IExpr _out124;
                DCOMP._IOwnership _out125;
                (this).FromOwned(r, expectedOwnership, out _out124, out _out125);
                r = _out124;
                resultingOwnership = _out125;
                readIdents = Dafny.Set<Dafny.ISequence<Dafny.Rune>>.FromElements();
              }
            }
          after_match1: ;
            return ;
          }
          goto after_match0;
        }
      }
      {
        if (_source0.is_Ite) {
          DAST._IExpression _141_cond = _source0.dtor_cond;
          DAST._IExpression _142_t = _source0.dtor_thn;
          DAST._IExpression _143_f = _source0.dtor_els;
          {
            RAST._IExpr _144_cond;
            DCOMP._IOwnership _145___v166;
            Dafny.ISet<Dafny.ISequence<Dafny.Rune>> _146_recIdentsCond;
            RAST._IExpr _out126;
            DCOMP._IOwnership _out127;
            Dafny.ISet<Dafny.ISequence<Dafny.Rune>> _out128;
            (this).GenExpr(_141_cond, selfIdent, env, DCOMP.Ownership.create_OwnershipOwned(), out _out126, out _out127, out _out128);
            _144_cond = _out126;
            _145___v166 = _out127;
            _146_recIdentsCond = _out128;
            RAST._IExpr _147_fExpr;
            DCOMP._IOwnership _148_fOwned;
            Dafny.ISet<Dafny.ISequence<Dafny.Rune>> _149_recIdentsF;
            RAST._IExpr _out129;
            DCOMP._IOwnership _out130;
            Dafny.ISet<Dafny.ISequence<Dafny.Rune>> _out131;
            (this).GenExpr(_143_f, selfIdent, env, DCOMP.Ownership.create_OwnershipOwned(), out _out129, out _out130, out _out131);
            _147_fExpr = _out129;
            _148_fOwned = _out130;
            _149_recIdentsF = _out131;
            RAST._IExpr _150_tExpr;
            DCOMP._IOwnership _151___v167;
            Dafny.ISet<Dafny.ISequence<Dafny.Rune>> _152_recIdentsT;
            RAST._IExpr _out132;
            DCOMP._IOwnership _out133;
            Dafny.ISet<Dafny.ISequence<Dafny.Rune>> _out134;
            (this).GenExpr(_142_t, selfIdent, env, DCOMP.Ownership.create_OwnershipOwned(), out _out132, out _out133, out _out134);
            _150_tExpr = _out132;
            _151___v167 = _out133;
            _152_recIdentsT = _out134;
            r = RAST.Expr.create_IfExpr(_144_cond, _150_tExpr, _147_fExpr);
            RAST._IExpr _out135;
            DCOMP._IOwnership _out136;
            (this).FromOwnership(r, DCOMP.Ownership.create_OwnershipOwned(), expectedOwnership, out _out135, out _out136);
            r = _out135;
            resultingOwnership = _out136;
            readIdents = Dafny.Set<Dafny.ISequence<Dafny.Rune>>.Union(Dafny.Set<Dafny.ISequence<Dafny.Rune>>.Union(_146_recIdentsCond, _152_recIdentsT), _149_recIdentsF);
            return ;
          }
          goto after_match0;
        }
      }
      {
        if (_source0.is_UnOp) {
          DAST._IUnaryOp unOp0 = _source0.dtor_unOp;
          if (unOp0.is_Not) {
            DAST._IExpression _153_e = _source0.dtor_expr;
            DAST.Format._IUnaryOpFormat _154_format = _source0.dtor_format1;
            {
              RAST._IExpr _155_recursiveGen;
              DCOMP._IOwnership _156___v168;
              Dafny.ISet<Dafny.ISequence<Dafny.Rune>> _157_recIdents;
              RAST._IExpr _out137;
              DCOMP._IOwnership _out138;
              Dafny.ISet<Dafny.ISequence<Dafny.Rune>> _out139;
              (this).GenExpr(_153_e, selfIdent, env, DCOMP.Ownership.create_OwnershipOwned(), out _out137, out _out138, out _out139);
              _155_recursiveGen = _out137;
              _156___v168 = _out138;
              _157_recIdents = _out139;
              r = RAST.Expr.create_UnaryOp(Dafny.Sequence<Dafny.Rune>.UnicodeFromString("!"), _155_recursiveGen, _154_format);
              RAST._IExpr _out140;
              DCOMP._IOwnership _out141;
              (this).FromOwned(r, expectedOwnership, out _out140, out _out141);
              r = _out140;
              resultingOwnership = _out141;
              readIdents = _157_recIdents;
              return ;
            }
            goto after_match0;
          }
        }
      }
      {
        if (_source0.is_UnOp) {
          DAST._IUnaryOp unOp1 = _source0.dtor_unOp;
          if (unOp1.is_BitwiseNot) {
            DAST._IExpression _158_e = _source0.dtor_expr;
            DAST.Format._IUnaryOpFormat _159_format = _source0.dtor_format1;
            {
              RAST._IExpr _160_recursiveGen;
              DCOMP._IOwnership _161___v169;
              Dafny.ISet<Dafny.ISequence<Dafny.Rune>> _162_recIdents;
              RAST._IExpr _out142;
              DCOMP._IOwnership _out143;
              Dafny.ISet<Dafny.ISequence<Dafny.Rune>> _out144;
              (this).GenExpr(_158_e, selfIdent, env, DCOMP.Ownership.create_OwnershipOwned(), out _out142, out _out143, out _out144);
              _160_recursiveGen = _out142;
              _161___v169 = _out143;
              _162_recIdents = _out144;
              r = RAST.Expr.create_UnaryOp(Dafny.Sequence<Dafny.Rune>.UnicodeFromString("~"), _160_recursiveGen, _159_format);
              RAST._IExpr _out145;
              DCOMP._IOwnership _out146;
              (this).FromOwned(r, expectedOwnership, out _out145, out _out146);
              r = _out145;
              resultingOwnership = _out146;
              readIdents = _162_recIdents;
              return ;
            }
            goto after_match0;
          }
        }
      }
      {
        if (_source0.is_UnOp) {
          DAST._IUnaryOp unOp2 = _source0.dtor_unOp;
          if (unOp2.is_Cardinality) {
            DAST._IExpression _163_e = _source0.dtor_expr;
            DAST.Format._IUnaryOpFormat _164_format = _source0.dtor_format1;
            {
              RAST._IExpr _165_recursiveGen;
              DCOMP._IOwnership _166_recOwned;
              Dafny.ISet<Dafny.ISequence<Dafny.Rune>> _167_recIdents;
              RAST._IExpr _out147;
              DCOMP._IOwnership _out148;
              Dafny.ISet<Dafny.ISequence<Dafny.Rune>> _out149;
              (this).GenExpr(_163_e, selfIdent, env, DCOMP.Ownership.create_OwnershipAutoBorrowed(), out _out147, out _out148, out _out149);
              _165_recursiveGen = _out147;
              _166_recOwned = _out148;
              _167_recIdents = _out149;
              r = ((_165_recursiveGen).Sel(Dafny.Sequence<Dafny.Rune>.UnicodeFromString("cardinality"))).Apply0();
              RAST._IExpr _out150;
              DCOMP._IOwnership _out151;
              (this).FromOwned(r, expectedOwnership, out _out150, out _out151);
              r = _out150;
              resultingOwnership = _out151;
              readIdents = _167_recIdents;
              return ;
            }
            goto after_match0;
          }
        }
      }
      {
        if (_source0.is_BinOp) {
          RAST._IExpr _out152;
          DCOMP._IOwnership _out153;
          Dafny.ISet<Dafny.ISequence<Dafny.Rune>> _out154;
          (this).GenExprBinary(e, selfIdent, env, expectedOwnership, out _out152, out _out153, out _out154);
          r = _out152;
          resultingOwnership = _out153;
          readIdents = _out154;
          goto after_match0;
        }
      }
      {
        if (_source0.is_ArrayLen) {
          DAST._IExpression _168_expr = _source0.dtor_expr;
          DAST._IType _169_exprType = _source0.dtor_exprType;
          BigInteger _170_dim = _source0.dtor_dim;
          bool _171_native = _source0.dtor_native;
          {
            RAST._IExpr _172_recursiveGen;
            DCOMP._IOwnership _173___v174;
            Dafny.ISet<Dafny.ISequence<Dafny.Rune>> _174_recIdents;
            RAST._IExpr _out155;
            DCOMP._IOwnership _out156;
            Dafny.ISet<Dafny.ISequence<Dafny.Rune>> _out157;
            (this).GenExpr(_168_expr, selfIdent, env, DCOMP.Ownership.create_OwnershipOwned(), out _out155, out _out156, out _out157);
            _172_recursiveGen = _out155;
            _173___v174 = _out156;
            _174_recIdents = _out157;
            RAST._IType _175_arrayType;
            RAST._IType _out158;
            _out158 = (this).GenType(_169_exprType, DCOMP.GenTypeContext.@default());
            _175_arrayType = _out158;
            if (!((_175_arrayType).IsObjectOrPointer())) {
              RAST._IExpr _out159;
              _out159 = (this).Error(Dafny.Sequence<Dafny.Rune>.Concat(Dafny.Sequence<Dafny.Rune>.UnicodeFromString("Array length of something not an array but "), (_175_arrayType)._ToString(DCOMP.__default.IND)), (this).InitEmptyExpr());
              r = _out159;
            } else {
              RAST._IType _176_underlying;
              _176_underlying = (_175_arrayType).ObjectOrPointerUnderlying();
              if (((_170_dim).Sign == 0) && ((_176_underlying).is_Array)) {
                r = ((((this).read__macro).Apply1(_172_recursiveGen)).Sel(Dafny.Sequence<Dafny.Rune>.UnicodeFromString("len"))).Apply0();
              } else {
                if ((_170_dim).Sign == 0) {
                  r = (((((this).read__macro).Apply1(_172_recursiveGen)).Sel(Dafny.Sequence<Dafny.Rune>.UnicodeFromString("data"))).Sel(Dafny.Sequence<Dafny.Rune>.UnicodeFromString("len"))).Apply0();
                } else {
                  r = ((((this).read__macro).Apply1(_172_recursiveGen)).Sel(Dafny.Sequence<Dafny.Rune>.Concat(Dafny.Sequence<Dafny.Rune>.Concat(Dafny.Sequence<Dafny.Rune>.UnicodeFromString("length"), Std.Strings.__default.OfNat(_170_dim)), Dafny.Sequence<Dafny.Rune>.UnicodeFromString("_usize")))).Apply0();
                }
              }
              if (!(_171_native)) {
                r = (((RAST.__default.dafny__runtime).MSel(Dafny.Sequence<Dafny.Rune>.UnicodeFromString("int!"))).AsExpr()).Apply1(r);
              }
            }
            RAST._IExpr _out160;
            DCOMP._IOwnership _out161;
            (this).FromOwned(r, expectedOwnership, out _out160, out _out161);
            r = _out160;
            resultingOwnership = _out161;
            readIdents = _174_recIdents;
            return ;
          }
          goto after_match0;
        }
      }
      {
        if (_source0.is_MapKeys) {
          DAST._IExpression _177_expr = _source0.dtor_expr;
          {
            RAST._IExpr _178_recursiveGen;
            DCOMP._IOwnership _179___v175;
            Dafny.ISet<Dafny.ISequence<Dafny.Rune>> _180_recIdents;
            RAST._IExpr _out162;
            DCOMP._IOwnership _out163;
            Dafny.ISet<Dafny.ISequence<Dafny.Rune>> _out164;
            (this).GenExpr(_177_expr, selfIdent, env, DCOMP.Ownership.create_OwnershipAutoBorrowed(), out _out162, out _out163, out _out164);
            _178_recursiveGen = _out162;
            _179___v175 = _out163;
            _180_recIdents = _out164;
            readIdents = _180_recIdents;
            r = ((_178_recursiveGen).Sel(Dafny.Sequence<Dafny.Rune>.UnicodeFromString("keys"))).Apply0();
            RAST._IExpr _out165;
            DCOMP._IOwnership _out166;
            (this).FromOwned(r, expectedOwnership, out _out165, out _out166);
            r = _out165;
            resultingOwnership = _out166;
            return ;
          }
          goto after_match0;
        }
      }
      {
        if (_source0.is_MapValues) {
          DAST._IExpression _181_expr = _source0.dtor_expr;
          {
            RAST._IExpr _182_recursiveGen;
            DCOMP._IOwnership _183___v176;
            Dafny.ISet<Dafny.ISequence<Dafny.Rune>> _184_recIdents;
            RAST._IExpr _out167;
            DCOMP._IOwnership _out168;
            Dafny.ISet<Dafny.ISequence<Dafny.Rune>> _out169;
            (this).GenExpr(_181_expr, selfIdent, env, DCOMP.Ownership.create_OwnershipAutoBorrowed(), out _out167, out _out168, out _out169);
            _182_recursiveGen = _out167;
            _183___v176 = _out168;
            _184_recIdents = _out169;
            readIdents = _184_recIdents;
            r = ((_182_recursiveGen).Sel(Dafny.Sequence<Dafny.Rune>.UnicodeFromString("values"))).Apply0();
            RAST._IExpr _out170;
            DCOMP._IOwnership _out171;
            (this).FromOwned(r, expectedOwnership, out _out170, out _out171);
            r = _out170;
            resultingOwnership = _out171;
            return ;
          }
          goto after_match0;
        }
      }
      {
        if (_source0.is_MapItems) {
          DAST._IExpression _185_expr = _source0.dtor_expr;
          {
            RAST._IExpr _186_recursiveGen;
            DCOMP._IOwnership _187___v177;
            Dafny.ISet<Dafny.ISequence<Dafny.Rune>> _188_recIdents;
            RAST._IExpr _out172;
            DCOMP._IOwnership _out173;
            Dafny.ISet<Dafny.ISequence<Dafny.Rune>> _out174;
            (this).GenExpr(_185_expr, selfIdent, env, DCOMP.Ownership.create_OwnershipAutoBorrowed(), out _out172, out _out173, out _out174);
            _186_recursiveGen = _out172;
            _187___v177 = _out173;
            _188_recIdents = _out174;
            readIdents = _188_recIdents;
            r = ((_186_recursiveGen).Sel(Dafny.Sequence<Dafny.Rune>.UnicodeFromString("items"))).Apply0();
            RAST._IExpr _out175;
            DCOMP._IOwnership _out176;
            (this).FromOwned(r, expectedOwnership, out _out175, out _out176);
            r = _out175;
            resultingOwnership = _out176;
            return ;
          }
          goto after_match0;
        }
      }
      {
        if (_source0.is_SelectFn) {
          DAST._IExpression _189_on = _source0.dtor_expr;
          Dafny.ISequence<Dafny.Rune> _190_field = _source0.dtor_field;
          bool _191_isDatatype = _source0.dtor_onDatatype;
          bool _192_isStatic = _source0.dtor_isStatic;
          bool _193_isConstant = _source0.dtor_isConstant;
          Dafny.ISequence<DAST._IType> _194_arguments = _source0.dtor_arguments;
          {
            RAST._IExpr _195_onExpr;
            DCOMP._IOwnership _196_onOwned;
            Dafny.ISet<Dafny.ISequence<Dafny.Rune>> _197_recIdents;
            RAST._IExpr _out177;
            DCOMP._IOwnership _out178;
            Dafny.ISet<Dafny.ISequence<Dafny.Rune>> _out179;
            (this).GenExpr(_189_on, selfIdent, env, DCOMP.Ownership.create_OwnershipBorrowed(), out _out177, out _out178, out _out179);
            _195_onExpr = _out177;
            _196_onOwned = _out178;
            _197_recIdents = _out179;
            Dafny.ISequence<Dafny.Rune> _198_onString;
            _198_onString = (_195_onExpr)._ToString(DCOMP.__default.IND);
            DCOMP._IEnvironment _199_lEnv;
            _199_lEnv = env;
            Dafny.ISequence<_System._ITuple2<Dafny.ISequence<Dafny.Rune>, RAST._IType>> _200_args;
            _200_args = Dafny.Sequence<_System._ITuple2<Dafny.ISequence<Dafny.Rune>, RAST._IType>>.FromElements();
            Dafny.ISequence<RAST._IFormal> _201_parameters;
            _201_parameters = Dafny.Sequence<RAST._IFormal>.FromElements();
            BigInteger _hi7 = new BigInteger((_194_arguments).Count);
            for (BigInteger _202_i = BigInteger.Zero; _202_i < _hi7; _202_i++) {
              RAST._IType _203_ty;
              RAST._IType _out180;
              _out180 = (this).GenType((_194_arguments).Select(_202_i), DCOMP.GenTypeContext.@default());
              _203_ty = _out180;
              RAST._IType _204_bTy;
              _204_bTy = RAST.Type.create_Borrowed(_203_ty);
              Dafny.ISequence<Dafny.Rune> _205_name;
              _205_name = Dafny.Sequence<Dafny.Rune>.Concat(Dafny.Sequence<Dafny.Rune>.UnicodeFromString("x"), Std.Strings.__default.OfInt(_202_i));
              _199_lEnv = (_199_lEnv).AddAssigned(_205_name, _204_bTy);
              _201_parameters = Dafny.Sequence<RAST._IFormal>.Concat(_201_parameters, Dafny.Sequence<RAST._IFormal>.FromElements(RAST.Formal.create(_205_name, _204_bTy)));
              _200_args = Dafny.Sequence<_System._ITuple2<Dafny.ISequence<Dafny.Rune>, RAST._IType>>.Concat(_200_args, Dafny.Sequence<_System._ITuple2<Dafny.ISequence<Dafny.Rune>, RAST._IType>>.FromElements(_System.Tuple2<Dafny.ISequence<Dafny.Rune>, RAST._IType>.create(_205_name, _203_ty)));
            }
            RAST._IExpr _206_body;
            if (_192_isStatic) {
              _206_body = (_195_onExpr).FSel(DCOMP.__default.escapeVar(_190_field));
            } else {
              _206_body = (RAST.Expr.create_Identifier(Dafny.Sequence<Dafny.Rune>.UnicodeFromString("callTarget"))).Sel(DCOMP.__default.escapeVar(_190_field));
            }
            if (_193_isConstant) {
              _206_body = (_206_body).Apply0();
            }
            Dafny.ISequence<RAST._IExpr> _207_onExprArgs;
            _207_onExprArgs = Dafny.Sequence<RAST._IExpr>.FromElements();
            BigInteger _hi8 = new BigInteger((_200_args).Count);
            for (BigInteger _208_i = BigInteger.Zero; _208_i < _hi8; _208_i++) {
              _System._ITuple2<Dafny.ISequence<Dafny.Rune>, RAST._IType> _let_tmp_rhs1 = (_200_args).Select(_208_i);
              Dafny.ISequence<Dafny.Rune> _209_name = _let_tmp_rhs1.dtor__0;
              RAST._IType _210_ty = _let_tmp_rhs1.dtor__1;
              RAST._IExpr _211_rIdent;
              DCOMP._IOwnership _212___v178;
              Dafny.ISet<Dafny.ISequence<Dafny.Rune>> _213___v179;
              RAST._IExpr _out181;
              DCOMP._IOwnership _out182;
              Dafny.ISet<Dafny.ISequence<Dafny.Rune>> _out183;
              (this).GenIdent(_209_name, selfIdent, _199_lEnv, (((_210_ty).CanReadWithoutClone()) ? (DCOMP.Ownership.create_OwnershipOwned()) : (DCOMP.Ownership.create_OwnershipBorrowed())), out _out181, out _out182, out _out183);
              _211_rIdent = _out181;
              _212___v178 = _out182;
              _213___v179 = _out183;
              _207_onExprArgs = Dafny.Sequence<RAST._IExpr>.Concat(_207_onExprArgs, Dafny.Sequence<RAST._IExpr>.FromElements(_211_rIdent));
            }
            _206_body = (_206_body).Apply(_207_onExprArgs);
            r = RAST.Expr.create_Lambda(_201_parameters, Std.Wrappers.Option<RAST._IType>.create_None(), _206_body);
            if (_192_isStatic) {
            } else {
              RAST._IExpr _214_target;
              if (object.Equals(_196_onOwned, DCOMP.Ownership.create_OwnershipOwned())) {
                _214_target = _195_onExpr;
              } else {
                _214_target = (_195_onExpr).Clone();
              }
              r = RAST.Expr.create_Block((RAST.Expr.create_DeclareVar(RAST.DeclareType.create_CONST(), Dafny.Sequence<Dafny.Rune>.UnicodeFromString("callTarget"), Std.Wrappers.Option<RAST._IType>.create_None(), Std.Wrappers.Option<RAST._IExpr>.create_Some(_214_target))).Then(r));
            }
            Dafny.ISequence<RAST._IType> _215_typeShapeArgs;
            _215_typeShapeArgs = Dafny.Sequence<RAST._IType>.FromElements();
            BigInteger _hi9 = new BigInteger((_194_arguments).Count);
            for (BigInteger _216_i = BigInteger.Zero; _216_i < _hi9; _216_i++) {
              _215_typeShapeArgs = Dafny.Sequence<RAST._IType>.Concat(_215_typeShapeArgs, Dafny.Sequence<RAST._IType>.FromElements(RAST.Type.create_Borrowed(RAST.Type.create_TIdentifier(Dafny.Sequence<Dafny.Rune>.UnicodeFromString("_")))));
            }
            RAST._IType _217_typeShape;
            _217_typeShape = RAST.Type.create_DynType(RAST.Type.create_FnType(_215_typeShapeArgs, RAST.Type.create_TIdentifier(Dafny.Sequence<Dafny.Rune>.UnicodeFromString("_"))));
            r = RAST.Expr.create_TypeAscription((RAST.__default.std__rc__Rc__new).Apply1(r), ((RAST.__default.std__rc__Rc).AsType()).Apply(Dafny.Sequence<RAST._IType>.FromElements(_217_typeShape)));
            RAST._IExpr _out184;
            DCOMP._IOwnership _out185;
            (this).FromOwned(r, expectedOwnership, out _out184, out _out185);
            r = _out184;
            resultingOwnership = _out185;
            readIdents = _197_recIdents;
            return ;
          }
          goto after_match0;
        }
      }
      {
        if (_source0.is_Select) {
          DAST._IExpression _218_on = _source0.dtor_expr;
          Dafny.ISequence<Dafny.Rune> _219_field = _source0.dtor_field;
          bool _220_isConstant = _source0.dtor_isConstant;
          bool _221_isDatatype = _source0.dtor_onDatatype;
          DAST._IType _222_fieldType = _source0.dtor_fieldType;
          {
            if (((_218_on).is_Companion) || ((_218_on).is_ExternCompanion)) {
              RAST._IExpr _223_onExpr;
              DCOMP._IOwnership _224_onOwned;
              Dafny.ISet<Dafny.ISequence<Dafny.Rune>> _225_recIdents;
              RAST._IExpr _out186;
              DCOMP._IOwnership _out187;
              Dafny.ISet<Dafny.ISequence<Dafny.Rune>> _out188;
              (this).GenExpr(_218_on, selfIdent, env, DCOMP.Ownership.create_OwnershipAutoBorrowed(), out _out186, out _out187, out _out188);
              _223_onExpr = _out186;
              _224_onOwned = _out187;
              _225_recIdents = _out188;
              r = ((_223_onExpr).FSel(DCOMP.__default.escapeVar(_219_field))).Apply0();
              RAST._IExpr _out189;
              DCOMP._IOwnership _out190;
              (this).FromOwned(r, expectedOwnership, out _out189, out _out190);
              r = _out189;
              resultingOwnership = _out190;
              readIdents = _225_recIdents;
              return ;
            } else if (_221_isDatatype) {
              RAST._IExpr _226_onExpr;
              DCOMP._IOwnership _227_onOwned;
              Dafny.ISet<Dafny.ISequence<Dafny.Rune>> _228_recIdents;
              RAST._IExpr _out191;
              DCOMP._IOwnership _out192;
              Dafny.ISet<Dafny.ISequence<Dafny.Rune>> _out193;
              (this).GenExpr(_218_on, selfIdent, env, DCOMP.Ownership.create_OwnershipAutoBorrowed(), out _out191, out _out192, out _out193);
              _226_onExpr = _out191;
              _227_onOwned = _out192;
              _228_recIdents = _out193;
              r = ((_226_onExpr).Sel(DCOMP.__default.escapeVar(_219_field))).Apply0();
              RAST._IType _229_typ;
              RAST._IType _out194;
              _out194 = (this).GenType(_222_fieldType, DCOMP.GenTypeContext.@default());
              _229_typ = _out194;
              RAST._IExpr _out195;
              DCOMP._IOwnership _out196;
              (this).FromOwnership(r, DCOMP.Ownership.create_OwnershipBorrowed(), expectedOwnership, out _out195, out _out196);
              r = _out195;
              resultingOwnership = _out196;
              readIdents = _228_recIdents;
            } else {
              RAST._IExpr _230_onExpr;
              DCOMP._IOwnership _231_onOwned;
              Dafny.ISet<Dafny.ISequence<Dafny.Rune>> _232_recIdents;
              RAST._IExpr _out197;
              DCOMP._IOwnership _out198;
              Dafny.ISet<Dafny.ISequence<Dafny.Rune>> _out199;
              (this).GenExpr(_218_on, selfIdent, env, DCOMP.Ownership.create_OwnershipAutoBorrowed(), out _out197, out _out198, out _out199);
              _230_onExpr = _out197;
              _231_onOwned = _out198;
              _232_recIdents = _out199;
              r = _230_onExpr;
              if (!object.Equals(_230_onExpr, RAST.__default.self)) {
                RAST._IExpr _source2 = _230_onExpr;
                {
                  if (_source2.is_UnaryOp) {
                    Dafny.ISequence<Dafny.Rune> op10 = _source2.dtor_op1;
                    if (object.Equals(op10, Dafny.Sequence<Dafny.Rune>.UnicodeFromString("&"))) {
                      RAST._IExpr underlying0 = _source2.dtor_underlying;
                      if (underlying0.is_Identifier) {
                        Dafny.ISequence<Dafny.Rune> name0 = underlying0.dtor_name;
                        if (object.Equals(name0, Dafny.Sequence<Dafny.Rune>.UnicodeFromString("this"))) {
                          r = RAST.Expr.create_Identifier(Dafny.Sequence<Dafny.Rune>.UnicodeFromString("this"));
                          goto after_match2;
                        }
                      }
                    }
                  }
                }
                {
                }
              after_match2: ;
                if (((this).pointerType).is_Raw) {
                  r = ((this).read__macro).Apply1(r);
                } else {
                  r = (r).Clone();
                  r = ((this).modify__macro).Apply1(r);
                }
              }
              r = (r).Sel(DCOMP.__default.escapeVar(_219_field));
              if (_220_isConstant) {
                r = (r).Apply0();
              }
              r = (r).Clone();
              RAST._IExpr _out200;
              DCOMP._IOwnership _out201;
              (this).FromOwned(r, expectedOwnership, out _out200, out _out201);
              r = _out200;
              resultingOwnership = _out201;
              readIdents = _232_recIdents;
            }
            return ;
          }
          goto after_match0;
        }
      }
      {
        if (_source0.is_Index) {
          DAST._IExpression _233_on = _source0.dtor_expr;
          DAST._ICollKind _234_collKind = _source0.dtor_collKind;
          Dafny.ISequence<DAST._IExpression> _235_indices = _source0.dtor_indices;
          {
            RAST._IExpr _236_onExpr;
            DCOMP._IOwnership _237_onOwned;
            Dafny.ISet<Dafny.ISequence<Dafny.Rune>> _238_recIdents;
            RAST._IExpr _out202;
            DCOMP._IOwnership _out203;
            Dafny.ISet<Dafny.ISequence<Dafny.Rune>> _out204;
            (this).GenExpr(_233_on, selfIdent, env, DCOMP.Ownership.create_OwnershipAutoBorrowed(), out _out202, out _out203, out _out204);
            _236_onExpr = _out202;
            _237_onOwned = _out203;
            _238_recIdents = _out204;
            readIdents = _238_recIdents;
            r = _236_onExpr;
            bool _239_hadArray;
            _239_hadArray = false;
            if (object.Equals(_234_collKind, DAST.CollKind.create_Array())) {
              r = ((this).read__macro).Apply1(r);
              _239_hadArray = true;
              if ((new BigInteger((_235_indices).Count)) > (BigInteger.One)) {
                r = (r).Sel(Dafny.Sequence<Dafny.Rune>.UnicodeFromString("data"));
              }
            }
            BigInteger _hi10 = new BigInteger((_235_indices).Count);
            for (BigInteger _240_i = BigInteger.Zero; _240_i < _hi10; _240_i++) {
              if (object.Equals(_234_collKind, DAST.CollKind.create_Array())) {
                RAST._IExpr _241_idx;
                DCOMP._IOwnership _242_idxOwned;
                Dafny.ISet<Dafny.ISequence<Dafny.Rune>> _243_recIdentsIdx;
                RAST._IExpr _out205;
                DCOMP._IOwnership _out206;
                Dafny.ISet<Dafny.ISequence<Dafny.Rune>> _out207;
                (this).GenExpr((_235_indices).Select(_240_i), selfIdent, env, DCOMP.Ownership.create_OwnershipOwned(), out _out205, out _out206, out _out207);
                _241_idx = _out205;
                _242_idxOwned = _out206;
                _243_recIdentsIdx = _out207;
                _241_idx = RAST.__default.IntoUsize(_241_idx);
                r = RAST.Expr.create_SelectIndex(r, _241_idx);
                readIdents = Dafny.Set<Dafny.ISequence<Dafny.Rune>>.Union(readIdents, _243_recIdentsIdx);
              } else {
                RAST._IExpr _244_idx;
                DCOMP._IOwnership _245_idxOwned;
                Dafny.ISet<Dafny.ISequence<Dafny.Rune>> _246_recIdentsIdx;
                RAST._IExpr _out208;
                DCOMP._IOwnership _out209;
                Dafny.ISet<Dafny.ISequence<Dafny.Rune>> _out210;
                (this).GenExpr((_235_indices).Select(_240_i), selfIdent, env, DCOMP.Ownership.create_OwnershipBorrowed(), out _out208, out _out209, out _out210);
                _244_idx = _out208;
                _245_idxOwned = _out209;
                _246_recIdentsIdx = _out210;
                r = ((r).Sel(Dafny.Sequence<Dafny.Rune>.UnicodeFromString("get"))).Apply1(_244_idx);
                readIdents = Dafny.Set<Dafny.ISequence<Dafny.Rune>>.Union(readIdents, _246_recIdentsIdx);
              }
            }
            if (_239_hadArray) {
              r = (r).Clone();
            }
            RAST._IExpr _out211;
            DCOMP._IOwnership _out212;
            (this).FromOwned(r, expectedOwnership, out _out211, out _out212);
            r = _out211;
            resultingOwnership = _out212;
            return ;
          }
          goto after_match0;
        }
      }
      {
        if (_source0.is_IndexRange) {
          DAST._IExpression _247_on = _source0.dtor_expr;
          bool _248_isArray = _source0.dtor_isArray;
          Std.Wrappers._IOption<DAST._IExpression> _249_low = _source0.dtor_low;
          Std.Wrappers._IOption<DAST._IExpression> _250_high = _source0.dtor_high;
          {
<<<<<<< HEAD
            DCOMP._IOwnership _251_onExpectedOwnership;
            if (_248_isArray) {
              if (((this).ObjectType).is_RawPointers) {
                _251_onExpectedOwnership = DCOMP.Ownership.create_OwnershipOwned();
=======
            DCOMP._IOwnership _249_onExpectedOwnership;
            if (_246_isArray) {
              if (((this).pointerType).is_Raw) {
                _249_onExpectedOwnership = DCOMP.Ownership.create_OwnershipOwned();
>>>>>>> 5a42b5ad
              } else {
                _251_onExpectedOwnership = DCOMP.Ownership.create_OwnershipBorrowed();
              }
            } else {
              _251_onExpectedOwnership = DCOMP.Ownership.create_OwnershipAutoBorrowed();
            }
            RAST._IExpr _252_onExpr;
            DCOMP._IOwnership _253_onOwned;
            Dafny.ISet<Dafny.ISequence<Dafny.Rune>> _254_recIdents;
            RAST._IExpr _out213;
            DCOMP._IOwnership _out214;
            Dafny.ISet<Dafny.ISequence<Dafny.Rune>> _out215;
            (this).GenExpr(_247_on, selfIdent, env, _251_onExpectedOwnership, out _out213, out _out214, out _out215);
            _252_onExpr = _out213;
            _253_onOwned = _out214;
            _254_recIdents = _out215;
            readIdents = _254_recIdents;
            Dafny.ISequence<Dafny.Rune> _255_methodName;
            if ((_249_low).is_Some) {
              if ((_250_high).is_Some) {
                _255_methodName = Dafny.Sequence<Dafny.Rune>.UnicodeFromString("slice");
              } else {
                _255_methodName = Dafny.Sequence<Dafny.Rune>.UnicodeFromString("drop");
              }
            } else if ((_250_high).is_Some) {
              _255_methodName = Dafny.Sequence<Dafny.Rune>.UnicodeFromString("take");
            } else {
              _255_methodName = Dafny.Sequence<Dafny.Rune>.UnicodeFromString("");
            }
            Dafny.ISequence<RAST._IExpr> _256_arguments;
            _256_arguments = Dafny.Sequence<RAST._IExpr>.FromElements();
            Std.Wrappers._IOption<DAST._IExpression> _source3 = _249_low;
            {
              if (_source3.is_Some) {
                DAST._IExpression _257_l = _source3.dtor_value;
                {
                  RAST._IExpr _258_lExpr;
                  DCOMP._IOwnership _259___v182;
                  Dafny.ISet<Dafny.ISequence<Dafny.Rune>> _260_recIdentsL;
                  RAST._IExpr _out216;
                  DCOMP._IOwnership _out217;
                  Dafny.ISet<Dafny.ISequence<Dafny.Rune>> _out218;
                  (this).GenExpr(_257_l, selfIdent, env, DCOMP.Ownership.create_OwnershipBorrowed(), out _out216, out _out217, out _out218);
                  _258_lExpr = _out216;
                  _259___v182 = _out217;
                  _260_recIdentsL = _out218;
                  _256_arguments = Dafny.Sequence<RAST._IExpr>.Concat(_256_arguments, Dafny.Sequence<RAST._IExpr>.FromElements(_258_lExpr));
                  readIdents = Dafny.Set<Dafny.ISequence<Dafny.Rune>>.Union(readIdents, _260_recIdentsL);
                }
                goto after_match3;
              }
            }
            {
            }
          after_match3: ;
            Std.Wrappers._IOption<DAST._IExpression> _source4 = _250_high;
            {
              if (_source4.is_Some) {
                DAST._IExpression _261_h = _source4.dtor_value;
                {
                  RAST._IExpr _262_hExpr;
                  DCOMP._IOwnership _263___v183;
                  Dafny.ISet<Dafny.ISequence<Dafny.Rune>> _264_recIdentsH;
                  RAST._IExpr _out219;
                  DCOMP._IOwnership _out220;
                  Dafny.ISet<Dafny.ISequence<Dafny.Rune>> _out221;
                  (this).GenExpr(_261_h, selfIdent, env, DCOMP.Ownership.create_OwnershipBorrowed(), out _out219, out _out220, out _out221);
                  _262_hExpr = _out219;
                  _263___v183 = _out220;
                  _264_recIdentsH = _out221;
                  _256_arguments = Dafny.Sequence<RAST._IExpr>.Concat(_256_arguments, Dafny.Sequence<RAST._IExpr>.FromElements(_262_hExpr));
                  readIdents = Dafny.Set<Dafny.ISequence<Dafny.Rune>>.Union(readIdents, _264_recIdentsH);
                }
                goto after_match4;
              }
            }
            {
            }
          after_match4: ;
            r = _252_onExpr;
            if (_248_isArray) {
              if (!(_255_methodName).Equals(Dafny.Sequence<Dafny.Rune>.UnicodeFromString(""))) {
                _255_methodName = Dafny.Sequence<Dafny.Rune>.Concat(Dafny.Sequence<Dafny.Rune>.UnicodeFromString("_"), _255_methodName);
              }
<<<<<<< HEAD
              Dafny.ISequence<Dafny.Rune> _265_object__suffix;
              if (((this).ObjectType).is_RawPointers) {
                _265_object__suffix = Dafny.Sequence<Dafny.Rune>.UnicodeFromString("");
=======
              Dafny.ISequence<Dafny.Rune> _263_object__suffix;
              if (((this).pointerType).is_Raw) {
                _263_object__suffix = Dafny.Sequence<Dafny.Rune>.UnicodeFromString("");
>>>>>>> 5a42b5ad
              } else {
                _265_object__suffix = Dafny.Sequence<Dafny.Rune>.UnicodeFromString("_object");
              }
              r = ((RAST.__default.dafny__runtime__Sequence).FSel(Dafny.Sequence<Dafny.Rune>.Concat(Dafny.Sequence<Dafny.Rune>.Concat(Dafny.Sequence<Dafny.Rune>.UnicodeFromString("from_array"), _255_methodName), _265_object__suffix))).Apply(Dafny.Sequence<RAST._IExpr>.Concat(Dafny.Sequence<RAST._IExpr>.FromElements(_252_onExpr), _256_arguments));
            } else {
              if (!(_255_methodName).Equals(Dafny.Sequence<Dafny.Rune>.UnicodeFromString(""))) {
                r = ((r).Sel(_255_methodName)).Apply(_256_arguments);
              } else {
                r = (r).Clone();
              }
            }
            RAST._IExpr _out222;
            DCOMP._IOwnership _out223;
            (this).FromOwned(r, expectedOwnership, out _out222, out _out223);
            r = _out222;
            resultingOwnership = _out223;
            return ;
          }
          goto after_match0;
        }
      }
      {
        if (_source0.is_TupleSelect) {
          DAST._IExpression _266_on = _source0.dtor_expr;
          BigInteger _267_idx = _source0.dtor_index;
          DAST._IType _268_fieldType = _source0.dtor_fieldType;
          {
            RAST._IExpr _269_onExpr;
            DCOMP._IOwnership _270_onOwnership;
            Dafny.ISet<Dafny.ISequence<Dafny.Rune>> _271_recIdents;
            RAST._IExpr _out224;
            DCOMP._IOwnership _out225;
            Dafny.ISet<Dafny.ISequence<Dafny.Rune>> _out226;
            (this).GenExpr(_266_on, selfIdent, env, DCOMP.Ownership.create_OwnershipAutoBorrowed(), out _out224, out _out225, out _out226);
            _269_onExpr = _out224;
            _270_onOwnership = _out225;
            _271_recIdents = _out226;
            Dafny.ISequence<Dafny.Rune> _272_selName;
            _272_selName = Std.Strings.__default.OfNat(_267_idx);
            DAST._IType _source5 = _268_fieldType;
            {
              if (_source5.is_Tuple) {
                Dafny.ISequence<DAST._IType> _273_tps = _source5.dtor_Tuple_a0;
                if (((_268_fieldType).is_Tuple) && ((new BigInteger((_273_tps).Count)) > (RAST.__default.MAX__TUPLE__SIZE))) {
                  _272_selName = Dafny.Sequence<Dafny.Rune>.Concat(Dafny.Sequence<Dafny.Rune>.UnicodeFromString("_"), _272_selName);
                }
                goto after_match5;
              }
            }
            {
            }
          after_match5: ;
            r = ((_269_onExpr).Sel(_272_selName)).Clone();
            RAST._IExpr _out227;
            DCOMP._IOwnership _out228;
            (this).FromOwnership(r, DCOMP.Ownership.create_OwnershipOwned(), expectedOwnership, out _out227, out _out228);
            r = _out227;
            resultingOwnership = _out228;
            readIdents = _271_recIdents;
            return ;
          }
          goto after_match0;
        }
      }
      {
        if (_source0.is_Call) {
          DAST._IExpression _274_on = _source0.dtor_on;
          DAST._ICallName _275_name = _source0.dtor_callName;
          Dafny.ISequence<DAST._IType> _276_typeArgs = _source0.dtor_typeArgs;
          Dafny.ISequence<DAST._IExpression> _277_args = _source0.dtor_args;
          {
            Dafny.ISequence<RAST._IExpr> _278_argExprs;
            Dafny.ISet<Dafny.ISequence<Dafny.Rune>> _279_recIdents;
            Dafny.ISequence<RAST._IType> _280_typeExprs;
            Std.Wrappers._IOption<DAST._IResolvedType> _281_fullNameQualifier;
            Dafny.ISequence<RAST._IExpr> _out229;
            Dafny.ISet<Dafny.ISequence<Dafny.Rune>> _out230;
            Dafny.ISequence<RAST._IType> _out231;
            Std.Wrappers._IOption<DAST._IResolvedType> _out232;
            (this).GenArgs(selfIdent, _275_name, _276_typeArgs, _277_args, env, out _out229, out _out230, out _out231, out _out232);
            _278_argExprs = _out229;
            _279_recIdents = _out230;
            _280_typeExprs = _out231;
            _281_fullNameQualifier = _out232;
            readIdents = _279_recIdents;
            Std.Wrappers._IOption<DAST._IResolvedType> _source6 = _281_fullNameQualifier;
            {
              if (_source6.is_Some) {
                DAST._IResolvedType value0 = _source6.dtor_value;
<<<<<<< HEAD
                Dafny.ISequence<Dafny.ISequence<Dafny.Rune>> _282_path = value0.dtor_path;
                Dafny.ISequence<DAST._IType> _283_onTypeArgs = value0.dtor_typeArgs;
                DAST._IResolvedTypeBase _284_base = value0.dtor_kind;
                RAST._IExpr _285_fullPath;
                RAST._IExpr _out233;
                _out233 = DCOMP.COMP.GenPathExpr(_282_path, true);
                _285_fullPath = _out233;
                Dafny.ISequence<RAST._IType> _286_onTypeExprs;
                Dafny.ISequence<RAST._IType> _out234;
                _out234 = (this).GenTypeArgs(_283_onTypeArgs, DCOMP.GenTypeContext.@default());
                _286_onTypeExprs = _out234;
                RAST._IExpr _287_onExpr = RAST.Expr.Default();
                DCOMP._IOwnership _288_recOwnership = DCOMP.Ownership.Default();
                Dafny.ISet<Dafny.ISequence<Dafny.Rune>> _289_recIdents = Dafny.Set<Dafny.ISequence<Dafny.Rune>>.Empty;
                if (((_284_base).is_Trait) || ((_284_base).is_Class)) {
                  RAST._IExpr _out235;
                  DCOMP._IOwnership _out236;
                  Dafny.ISet<Dafny.ISequence<Dafny.Rune>> _out237;
                  (this).GenExpr(_274_on, selfIdent, env, DCOMP.Ownership.create_OwnershipOwned(), out _out235, out _out236, out _out237);
                  _287_onExpr = _out235;
                  _288_recOwnership = _out236;
                  _289_recIdents = _out237;
                  if (((this).ObjectType).is_RawPointers) {
                    _287_onExpr = ((this).read__macro).Apply1(_287_onExpr);
=======
                Dafny.ISequence<Dafny.ISequence<Dafny.Rune>> _280_path = value0.dtor_path;
                Dafny.ISequence<DAST._IType> _281_onTypeArgs = value0.dtor_typeArgs;
                DAST._IResolvedTypeBase _282_base = value0.dtor_kind;
                RAST._IExpr _283_fullPath;
                RAST._IExpr _out228;
                _out228 = (this).GenPathExpr(_280_path, true);
                _283_fullPath = _out228;
                Dafny.ISequence<RAST._IType> _284_onTypeExprs;
                Dafny.ISequence<RAST._IType> _out229;
                _out229 = (this).GenTypeArgs(_281_onTypeArgs, DCOMP.GenTypeContext.@default());
                _284_onTypeExprs = _out229;
                RAST._IExpr _285_onExpr = RAST.Expr.Default();
                DCOMP._IOwnership _286_recOwnership = DCOMP.Ownership.Default();
                Dafny.ISet<Dafny.ISequence<Dafny.Rune>> _287_recIdents = Dafny.Set<Dafny.ISequence<Dafny.Rune>>.Empty;
                if (((_282_base).is_Trait) || ((_282_base).is_Class)) {
                  RAST._IExpr _out230;
                  DCOMP._IOwnership _out231;
                  Dafny.ISet<Dafny.ISequence<Dafny.Rune>> _out232;
                  (this).GenExpr(_272_on, selfIdent, env, DCOMP.Ownership.create_OwnershipOwned(), out _out230, out _out231, out _out232);
                  _285_onExpr = _out230;
                  _286_recOwnership = _out231;
                  _287_recIdents = _out232;
                  if (((this).pointerType).is_Raw) {
                    _285_onExpr = ((this).read__macro).Apply1(_285_onExpr);
>>>>>>> 5a42b5ad
                  } else {
                    _287_onExpr = ((this).modify__macro).Apply1(_287_onExpr);
                  }
                  readIdents = Dafny.Set<Dafny.ISequence<Dafny.Rune>>.Union(readIdents, _289_recIdents);
                } else {
<<<<<<< HEAD
                  RAST._IExpr _out238;
                  DCOMP._IOwnership _out239;
                  Dafny.ISet<Dafny.ISequence<Dafny.Rune>> _out240;
                  (this).GenExpr(_274_on, selfIdent, env, DCOMP.Ownership.create_OwnershipBorrowed(), out _out238, out _out239, out _out240);
                  _287_onExpr = _out238;
                  _288_recOwnership = _out239;
                  _289_recIdents = _out240;
                  readIdents = Dafny.Set<Dafny.ISequence<Dafny.Rune>>.Union(readIdents, _289_recIdents);
=======
                  DCOMP._IOwnership _288_expectedOnOwnership;
                  if (((this).pointerType).is_Raw) {
                    _288_expectedOnOwnership = DCOMP.Ownership.create_OwnershipBorrowed();
                  } else {
                    _288_expectedOnOwnership = DCOMP.Ownership.create_OwnershipBorrowedMut();
                  }
                  RAST._IExpr _out233;
                  DCOMP._IOwnership _out234;
                  Dafny.ISet<Dafny.ISequence<Dafny.Rune>> _out235;
                  (this).GenExpr(_272_on, selfIdent, env, _288_expectedOnOwnership, out _out233, out _out234, out _out235);
                  _285_onExpr = _out233;
                  _286_recOwnership = _out234;
                  _287_recIdents = _out235;
                  readIdents = Dafny.Set<Dafny.ISequence<Dafny.Rune>>.Union(readIdents, _287_recIdents);
>>>>>>> 5a42b5ad
                }
                r = ((((_285_fullPath).ApplyType(_286_onTypeExprs)).FSel(DCOMP.__default.escapeName((_275_name).dtor_name))).ApplyType(_280_typeExprs)).Apply(Dafny.Sequence<RAST._IExpr>.Concat(Dafny.Sequence<RAST._IExpr>.FromElements(_287_onExpr), _278_argExprs));
                RAST._IExpr _out241;
                DCOMP._IOwnership _out242;
                (this).FromOwned(r, expectedOwnership, out _out241, out _out242);
                r = _out241;
                resultingOwnership = _out242;
                goto after_match6;
              }
            }
            {
              RAST._IExpr _290_onExpr;
              DCOMP._IOwnership _291___v189;
              Dafny.ISet<Dafny.ISequence<Dafny.Rune>> _292_recIdents;
              RAST._IExpr _out243;
              DCOMP._IOwnership _out244;
              Dafny.ISet<Dafny.ISequence<Dafny.Rune>> _out245;
              (this).GenExpr(_274_on, selfIdent, env, DCOMP.Ownership.create_OwnershipAutoBorrowed(), out _out243, out _out244, out _out245);
              _290_onExpr = _out243;
              _291___v189 = _out244;
              _292_recIdents = _out245;
              readIdents = Dafny.Set<Dafny.ISequence<Dafny.Rune>>.Union(readIdents, _292_recIdents);
              Dafny.ISequence<Dafny.Rune> _293_renderedName;
              _293_renderedName = (this).GetMethodName(_274_on, _275_name);
              DAST._IExpression _source7 = _274_on;
              {
                bool disjunctiveMatch0 = false;
                if (_source7.is_Companion) {
                  disjunctiveMatch0 = true;
                }
                if (_source7.is_ExternCompanion) {
                  disjunctiveMatch0 = true;
                }
                if (disjunctiveMatch0) {
                  {
                    _290_onExpr = (_290_onExpr).FSel(_293_renderedName);
                  }
                  goto after_match7;
                }
              }
              {
                {
                  if (!object.Equals(_290_onExpr, RAST.__default.self)) {
                    DAST._ICallName _source8 = _275_name;
                    {
                      if (_source8.is_CallName) {
                        Std.Wrappers._IOption<DAST._IType> onType0 = _source8.dtor_onType;
                        if (onType0.is_Some) {
<<<<<<< HEAD
                          DAST._IType _294_tpe = onType0.dtor_value;
                          RAST._IType _295_typ;
                          RAST._IType _out246;
                          _out246 = (this).GenType(_294_tpe, DCOMP.GenTypeContext.@default());
                          _295_typ = _out246;
                          if ((_295_typ).IsObjectOrPointer()) {
                            if (((this).ObjectType).is_RawPointers) {
                              _290_onExpr = ((this).read__macro).Apply1(_290_onExpr);
=======
                          DAST._IType _293_tpe = onType0.dtor_value;
                          RAST._IType _294_typ;
                          RAST._IType _out241;
                          _out241 = (this).GenType(_293_tpe, DCOMP.GenTypeContext.@default());
                          _294_typ = _out241;
                          if ((_294_typ).IsObjectOrPointer()) {
                            if (((this).pointerType).is_Raw) {
                              _289_onExpr = ((this).read__macro).Apply1(_289_onExpr);
>>>>>>> 5a42b5ad
                            } else {
                              _290_onExpr = ((this).modify__macro).Apply1(_290_onExpr);
                            }
                          }
                          goto after_match8;
                        }
                      }
                    }
                    {
                    }
                  after_match8: ;
                  }
                  _290_onExpr = (_290_onExpr).Sel(_293_renderedName);
                }
              }
            after_match7: ;
              r = ((_290_onExpr).ApplyType(_280_typeExprs)).Apply(_278_argExprs);
              RAST._IExpr _out247;
              DCOMP._IOwnership _out248;
              (this).FromOwned(r, expectedOwnership, out _out247, out _out248);
              r = _out247;
              resultingOwnership = _out248;
              return ;
            }
          after_match6: ;
          }
          goto after_match0;
        }
      }
      {
        if (_source0.is_Lambda) {
          Dafny.ISequence<DAST._IFormal> _296_paramsDafny = _source0.dtor_params;
          DAST._IType _297_retType = _source0.dtor_retType;
          Dafny.ISequence<DAST._IStatement> _298_body = _source0.dtor_body;
          {
            Dafny.ISequence<RAST._IFormal> _299_params;
            Dafny.ISequence<RAST._IFormal> _out249;
            _out249 = (this).GenParams(_296_paramsDafny, true);
            _299_params = _out249;
            Dafny.ISequence<Dafny.ISequence<Dafny.Rune>> _300_paramNames;
            _300_paramNames = Dafny.Sequence<Dafny.ISequence<Dafny.Rune>>.FromElements();
            Dafny.IMap<Dafny.ISequence<Dafny.Rune>,RAST._IType> _301_paramTypesMap;
            _301_paramTypesMap = Dafny.Map<Dafny.ISequence<Dafny.Rune>, RAST._IType>.FromElements();
            BigInteger _hi11 = new BigInteger((_299_params).Count);
            for (BigInteger _302_i = BigInteger.Zero; _302_i < _hi11; _302_i++) {
              Dafny.ISequence<Dafny.Rune> _303_name;
              _303_name = ((_299_params).Select(_302_i)).dtor_name;
              _300_paramNames = Dafny.Sequence<Dafny.ISequence<Dafny.Rune>>.Concat(_300_paramNames, Dafny.Sequence<Dafny.ISequence<Dafny.Rune>>.FromElements(_303_name));
              _301_paramTypesMap = Dafny.Map<Dafny.ISequence<Dafny.Rune>, RAST._IType>.Update(_301_paramTypesMap, _303_name, ((_299_params).Select(_302_i)).dtor_tpe);
            }
            DCOMP._IEnvironment _304_subEnv;
            _304_subEnv = ((env).ToOwned()).merge(DCOMP.Environment.create(_300_paramNames, _301_paramTypesMap));
            RAST._IExpr _305_recursiveGen;
            Dafny.ISet<Dafny.ISequence<Dafny.Rune>> _306_recIdents;
            DCOMP._IEnvironment _307___v199;
            RAST._IExpr _out250;
            Dafny.ISet<Dafny.ISequence<Dafny.Rune>> _out251;
            DCOMP._IEnvironment _out252;
            (this).GenStmts(_298_body, ((!object.Equals(selfIdent, DCOMP.SelfInfo.create_NoSelf())) ? (DCOMP.SelfInfo.create_ThisTyped(Dafny.Sequence<Dafny.Rune>.UnicodeFromString("_this"), (selfIdent).dtor_dafnyType)) : (DCOMP.SelfInfo.create_NoSelf())), _304_subEnv, true, Std.Wrappers.Option<Dafny.ISequence<Dafny.ISequence<Dafny.Rune>>>.create_None(), out _out250, out _out251, out _out252);
            _305_recursiveGen = _out250;
            _306_recIdents = _out251;
            _307___v199 = _out252;
            readIdents = Dafny.Set<Dafny.ISequence<Dafny.Rune>>.FromElements();
            _306_recIdents = Dafny.Set<Dafny.ISequence<Dafny.Rune>>.Difference(_306_recIdents, Dafny.Helpers.Id<Func<Dafny.ISequence<Dafny.ISequence<Dafny.Rune>>, Dafny.ISet<Dafny.ISequence<Dafny.Rune>>>>((_308_paramNames) => ((System.Func<Dafny.ISet<Dafny.ISequence<Dafny.Rune>>>)(() => {
              var _coll0 = new System.Collections.Generic.List<Dafny.ISequence<Dafny.Rune>>();
              foreach (Dafny.ISequence<Dafny.Rune> _compr_0 in (_308_paramNames).CloneAsArray()) {
                Dafny.ISequence<Dafny.Rune> _309_name = (Dafny.ISequence<Dafny.Rune>)_compr_0;
                if ((_308_paramNames).Contains(_309_name)) {
                  _coll0.Add(_309_name);
                }
              }
              return Dafny.Set<Dafny.ISequence<Dafny.Rune>>.FromCollection(_coll0);
            }))())(_300_paramNames));
            RAST._IExpr _310_allReadCloned;
            _310_allReadCloned = (this).InitEmptyExpr();
            while (!(_306_recIdents).Equals(Dafny.Set<Dafny.ISequence<Dafny.Rune>>.FromElements())) {
              Dafny.ISequence<Dafny.Rune> _311_next;
              foreach (Dafny.ISequence<Dafny.Rune> _assign_such_that_1 in (_306_recIdents).Elements) {
                _311_next = (Dafny.ISequence<Dafny.Rune>)_assign_such_that_1;
                if ((_306_recIdents).Contains(_311_next)) {
                  goto after__ASSIGN_SUCH_THAT_1;
                }
              }
              throw new System.Exception("assign-such-that search produced no value");
            after__ASSIGN_SUCH_THAT_1: ;
              if ((!object.Equals(selfIdent, DCOMP.SelfInfo.create_NoSelf())) && ((_311_next).Equals(Dafny.Sequence<Dafny.Rune>.UnicodeFromString("_this")))) {
                RAST._IExpr _312_selfCloned;
                DCOMP._IOwnership _313___v200;
                Dafny.ISet<Dafny.ISequence<Dafny.Rune>> _314___v201;
                RAST._IExpr _out253;
                DCOMP._IOwnership _out254;
                Dafny.ISet<Dafny.ISequence<Dafny.Rune>> _out255;
                (this).GenIdent(Dafny.Sequence<Dafny.Rune>.UnicodeFromString("self"), selfIdent, DCOMP.Environment.Empty(), DCOMP.Ownership.create_OwnershipOwned(), out _out253, out _out254, out _out255);
                _312_selfCloned = _out253;
                _313___v200 = _out254;
                _314___v201 = _out255;
                _310_allReadCloned = (_310_allReadCloned).Then(RAST.Expr.create_DeclareVar(RAST.DeclareType.create_MUT(), Dafny.Sequence<Dafny.Rune>.UnicodeFromString("_this"), Std.Wrappers.Option<RAST._IType>.create_None(), Std.Wrappers.Option<RAST._IExpr>.create_Some(_312_selfCloned)));
              } else if (!((_300_paramNames).Contains(_311_next))) {
                RAST._IExpr _315_copy;
                _315_copy = (RAST.Expr.create_Identifier(_311_next)).Clone();
                _310_allReadCloned = (_310_allReadCloned).Then(RAST.Expr.create_DeclareVar(RAST.DeclareType.create_MUT(), _311_next, Std.Wrappers.Option<RAST._IType>.create_None(), Std.Wrappers.Option<RAST._IExpr>.create_Some(_315_copy)));
                readIdents = Dafny.Set<Dafny.ISequence<Dafny.Rune>>.Union(readIdents, Dafny.Set<Dafny.ISequence<Dafny.Rune>>.FromElements(_311_next));
              }
              _306_recIdents = Dafny.Set<Dafny.ISequence<Dafny.Rune>>.Difference(_306_recIdents, Dafny.Set<Dafny.ISequence<Dafny.Rune>>.FromElements(_311_next));
            }
            RAST._IType _316_retTypeGen;
            RAST._IType _out256;
            _out256 = (this).GenType(_297_retType, DCOMP.GenTypeContext.@default());
            _316_retTypeGen = _out256;
            r = RAST.Expr.create_Block((_310_allReadCloned).Then(RAST.__default.RcNew(RAST.Expr.create_Lambda(_299_params, Std.Wrappers.Option<RAST._IType>.create_Some(_316_retTypeGen), RAST.Expr.create_Block(_305_recursiveGen)))));
            RAST._IExpr _out257;
            DCOMP._IOwnership _out258;
            (this).FromOwned(r, expectedOwnership, out _out257, out _out258);
            r = _out257;
            resultingOwnership = _out258;
            return ;
          }
          goto after_match0;
        }
      }
      {
        if (_source0.is_BetaRedex) {
          Dafny.ISequence<_System._ITuple2<DAST._IFormal, DAST._IExpression>> _317_values = _source0.dtor_values;
          DAST._IType _318_retType = _source0.dtor_retType;
          DAST._IExpression _319_expr = _source0.dtor_expr;
          {
            Dafny.ISequence<Dafny.ISequence<Dafny.Rune>> _320_paramNames;
            _320_paramNames = Dafny.Sequence<Dafny.ISequence<Dafny.Rune>>.FromElements();
            Dafny.ISequence<RAST._IFormal> _321_paramFormals;
            Dafny.ISequence<RAST._IFormal> _out259;
            _out259 = (this).GenParams(Std.Collections.Seq.__default.Map<_System._ITuple2<DAST._IFormal, DAST._IExpression>, DAST._IFormal>(((System.Func<_System._ITuple2<DAST._IFormal, DAST._IExpression>, DAST._IFormal>)((_322_value) => {
              return (_322_value).dtor__0;
            })), _317_values), false);
            _321_paramFormals = _out259;
            Dafny.IMap<Dafny.ISequence<Dafny.Rune>,RAST._IType> _323_paramTypes;
            _323_paramTypes = Dafny.Map<Dafny.ISequence<Dafny.Rune>, RAST._IType>.FromElements();
            Dafny.ISet<Dafny.ISequence<Dafny.Rune>> _324_paramNamesSet;
            _324_paramNamesSet = Dafny.Set<Dafny.ISequence<Dafny.Rune>>.FromElements();
            BigInteger _hi12 = new BigInteger((_317_values).Count);
            for (BigInteger _325_i = BigInteger.Zero; _325_i < _hi12; _325_i++) {
              Dafny.ISequence<Dafny.Rune> _326_name;
              _326_name = (((_317_values).Select(_325_i)).dtor__0).dtor_name;
              Dafny.ISequence<Dafny.Rune> _327_rName;
              _327_rName = DCOMP.__default.escapeVar(_326_name);
              _320_paramNames = Dafny.Sequence<Dafny.ISequence<Dafny.Rune>>.Concat(_320_paramNames, Dafny.Sequence<Dafny.ISequence<Dafny.Rune>>.FromElements(_327_rName));
              _323_paramTypes = Dafny.Map<Dafny.ISequence<Dafny.Rune>, RAST._IType>.Update(_323_paramTypes, _327_rName, ((_321_paramFormals).Select(_325_i)).dtor_tpe);
              _324_paramNamesSet = Dafny.Set<Dafny.ISequence<Dafny.Rune>>.Union(_324_paramNamesSet, Dafny.Set<Dafny.ISequence<Dafny.Rune>>.FromElements(_327_rName));
            }
            readIdents = Dafny.Set<Dafny.ISequence<Dafny.Rune>>.FromElements();
            r = (this).InitEmptyExpr();
            BigInteger _hi13 = new BigInteger((_317_values).Count);
            for (BigInteger _328_i = BigInteger.Zero; _328_i < _hi13; _328_i++) {
              RAST._IType _329_typeGen;
              RAST._IType _out260;
              _out260 = (this).GenType((((_317_values).Select(_328_i)).dtor__0).dtor_typ, DCOMP.GenTypeContext.@default());
              _329_typeGen = _out260;
              RAST._IExpr _330_valueGen;
              DCOMP._IOwnership _331___v202;
              Dafny.ISet<Dafny.ISequence<Dafny.Rune>> _332_recIdents;
              RAST._IExpr _out261;
              DCOMP._IOwnership _out262;
              Dafny.ISet<Dafny.ISequence<Dafny.Rune>> _out263;
              (this).GenExpr(((_317_values).Select(_328_i)).dtor__1, selfIdent, env, DCOMP.Ownership.create_OwnershipOwned(), out _out261, out _out262, out _out263);
              _330_valueGen = _out261;
              _331___v202 = _out262;
              _332_recIdents = _out263;
              r = (r).Then(RAST.Expr.create_DeclareVar(RAST.DeclareType.create_CONST(), DCOMP.__default.escapeVar((((_317_values).Select(_328_i)).dtor__0).dtor_name), Std.Wrappers.Option<RAST._IType>.create_Some(_329_typeGen), Std.Wrappers.Option<RAST._IExpr>.create_Some(_330_valueGen)));
              readIdents = Dafny.Set<Dafny.ISequence<Dafny.Rune>>.Union(readIdents, _332_recIdents);
            }
            DCOMP._IEnvironment _333_newEnv;
            _333_newEnv = DCOMP.Environment.create(_320_paramNames, _323_paramTypes);
            RAST._IExpr _334_recGen;
            DCOMP._IOwnership _335_recOwned;
            Dafny.ISet<Dafny.ISequence<Dafny.Rune>> _336_recIdents;
            RAST._IExpr _out264;
            DCOMP._IOwnership _out265;
            Dafny.ISet<Dafny.ISequence<Dafny.Rune>> _out266;
            (this).GenExpr(_319_expr, selfIdent, _333_newEnv, expectedOwnership, out _out264, out _out265, out _out266);
            _334_recGen = _out264;
            _335_recOwned = _out265;
            _336_recIdents = _out266;
            readIdents = Dafny.Set<Dafny.ISequence<Dafny.Rune>>.Difference(_336_recIdents, _324_paramNamesSet);
            r = RAST.Expr.create_Block((r).Then(_334_recGen));
            RAST._IExpr _out267;
            DCOMP._IOwnership _out268;
            (this).FromOwnership(r, _335_recOwned, expectedOwnership, out _out267, out _out268);
            r = _out267;
            resultingOwnership = _out268;
            return ;
          }
          goto after_match0;
        }
      }
      {
        if (_source0.is_IIFE) {
          Dafny.ISequence<Dafny.Rune> _337_name = _source0.dtor_ident;
          DAST._IType _338_tpe = _source0.dtor_typ;
          DAST._IExpression _339_value = _source0.dtor_value;
          DAST._IExpression _340_iifeBody = _source0.dtor_iifeBody;
          {
            RAST._IExpr _341_valueGen;
            DCOMP._IOwnership _342___v203;
            Dafny.ISet<Dafny.ISequence<Dafny.Rune>> _343_recIdents;
            RAST._IExpr _out269;
            DCOMP._IOwnership _out270;
            Dafny.ISet<Dafny.ISequence<Dafny.Rune>> _out271;
            (this).GenExpr(_339_value, selfIdent, env, DCOMP.Ownership.create_OwnershipOwned(), out _out269, out _out270, out _out271);
            _341_valueGen = _out269;
            _342___v203 = _out270;
            _343_recIdents = _out271;
            readIdents = _343_recIdents;
            RAST._IType _344_valueTypeGen;
            RAST._IType _out272;
            _out272 = (this).GenType(_338_tpe, DCOMP.GenTypeContext.@default());
            _344_valueTypeGen = _out272;
            Dafny.ISequence<Dafny.Rune> _345_iifeVar;
            _345_iifeVar = DCOMP.__default.escapeVar(_337_name);
            RAST._IExpr _346_bodyGen;
            DCOMP._IOwnership _347___v204;
            Dafny.ISet<Dafny.ISequence<Dafny.Rune>> _348_bodyIdents;
            RAST._IExpr _out273;
            DCOMP._IOwnership _out274;
            Dafny.ISet<Dafny.ISequence<Dafny.Rune>> _out275;
            (this).GenExpr(_340_iifeBody, selfIdent, (env).AddAssigned(_345_iifeVar, _344_valueTypeGen), DCOMP.Ownership.create_OwnershipOwned(), out _out273, out _out274, out _out275);
            _346_bodyGen = _out273;
            _347___v204 = _out274;
            _348_bodyIdents = _out275;
            readIdents = Dafny.Set<Dafny.ISequence<Dafny.Rune>>.Union(readIdents, Dafny.Set<Dafny.ISequence<Dafny.Rune>>.Difference(_348_bodyIdents, Dafny.Set<Dafny.ISequence<Dafny.Rune>>.FromElements(_345_iifeVar)));
            r = RAST.Expr.create_Block((RAST.Expr.create_DeclareVar(RAST.DeclareType.create_CONST(), _345_iifeVar, Std.Wrappers.Option<RAST._IType>.create_Some(_344_valueTypeGen), Std.Wrappers.Option<RAST._IExpr>.create_Some(_341_valueGen))).Then(_346_bodyGen));
            RAST._IExpr _out276;
            DCOMP._IOwnership _out277;
            (this).FromOwned(r, expectedOwnership, out _out276, out _out277);
            r = _out276;
            resultingOwnership = _out277;
            return ;
          }
          goto after_match0;
        }
      }
      {
        if (_source0.is_Apply) {
          DAST._IExpression _349_func = _source0.dtor_expr;
          Dafny.ISequence<DAST._IExpression> _350_args = _source0.dtor_args;
          {
            RAST._IExpr _351_funcExpr;
            DCOMP._IOwnership _352___v205;
            Dafny.ISet<Dafny.ISequence<Dafny.Rune>> _353_recIdents;
            RAST._IExpr _out278;
            DCOMP._IOwnership _out279;
            Dafny.ISet<Dafny.ISequence<Dafny.Rune>> _out280;
            (this).GenExpr(_349_func, selfIdent, env, DCOMP.Ownership.create_OwnershipBorrowed(), out _out278, out _out279, out _out280);
            _351_funcExpr = _out278;
            _352___v205 = _out279;
            _353_recIdents = _out280;
            readIdents = _353_recIdents;
            Dafny.ISequence<RAST._IExpr> _354_rArgs;
            _354_rArgs = Dafny.Sequence<RAST._IExpr>.FromElements();
            BigInteger _hi14 = new BigInteger((_350_args).Count);
            for (BigInteger _355_i = BigInteger.Zero; _355_i < _hi14; _355_i++) {
              RAST._IExpr _356_argExpr;
              DCOMP._IOwnership _357_argOwned;
              Dafny.ISet<Dafny.ISequence<Dafny.Rune>> _358_argIdents;
              RAST._IExpr _out281;
              DCOMP._IOwnership _out282;
              Dafny.ISet<Dafny.ISequence<Dafny.Rune>> _out283;
              (this).GenExpr((_350_args).Select(_355_i), selfIdent, env, DCOMP.Ownership.create_OwnershipBorrowed(), out _out281, out _out282, out _out283);
              _356_argExpr = _out281;
              _357_argOwned = _out282;
              _358_argIdents = _out283;
              _354_rArgs = Dafny.Sequence<RAST._IExpr>.Concat(_354_rArgs, Dafny.Sequence<RAST._IExpr>.FromElements(_356_argExpr));
              readIdents = Dafny.Set<Dafny.ISequence<Dafny.Rune>>.Union(readIdents, _358_argIdents);
            }
            r = (_351_funcExpr).Apply(_354_rArgs);
            RAST._IExpr _out284;
            DCOMP._IOwnership _out285;
            (this).FromOwned(r, expectedOwnership, out _out284, out _out285);
            r = _out284;
            resultingOwnership = _out285;
            return ;
          }
          goto after_match0;
        }
      }
      {
        if (_source0.is_TypeTest) {
          DAST._IExpression _359_on = _source0.dtor_on;
          Dafny.ISequence<Dafny.ISequence<Dafny.Rune>> _360_dType = _source0.dtor_dType;
          Dafny.ISequence<Dafny.Rune> _361_variant = _source0.dtor_variant;
          {
<<<<<<< HEAD
            RAST._IExpr _362_exprGen;
            DCOMP._IOwnership _363___v206;
            Dafny.ISet<Dafny.ISequence<Dafny.Rune>> _364_recIdents;
            RAST._IExpr _out286;
            DCOMP._IOwnership _out287;
            Dafny.ISet<Dafny.ISequence<Dafny.Rune>> _out288;
            (this).GenExpr(_359_on, selfIdent, env, DCOMP.Ownership.create_OwnershipBorrowed(), out _out286, out _out287, out _out288);
            _362_exprGen = _out286;
            _363___v206 = _out287;
            _364_recIdents = _out288;
            RAST._IExpr _365_variantExprPath;
            RAST._IExpr _out289;
            _out289 = DCOMP.COMP.GenPathExpr(Dafny.Sequence<Dafny.ISequence<Dafny.Rune>>.Concat(_360_dType, Dafny.Sequence<Dafny.ISequence<Dafny.Rune>>.FromElements(_361_variant)), true);
            _365_variantExprPath = _out289;
            r = (RAST.Expr.create_Identifier(Dafny.Sequence<Dafny.Rune>.UnicodeFromString("matches!"))).Apply(Dafny.Sequence<RAST._IExpr>.FromElements(((_362_exprGen).Sel(Dafny.Sequence<Dafny.Rune>.UnicodeFromString("as_ref"))).Apply0(), RAST.Expr.create_UnaryOp(Dafny.Sequence<Dafny.Rune>.UnicodeFromString("{ .. }"), _365_variantExprPath, DAST.Format.UnaryOpFormat.create_NoFormat())));
            RAST._IExpr _out290;
            DCOMP._IOwnership _out291;
            (this).FromOwned(r, expectedOwnership, out _out290, out _out291);
            r = _out290;
            resultingOwnership = _out291;
            readIdents = _364_recIdents;
=======
            RAST._IExpr _361_exprGen;
            DCOMP._IOwnership _362___v225;
            Dafny.ISet<Dafny.ISequence<Dafny.Rune>> _363_recIdents;
            RAST._IExpr _out281;
            DCOMP._IOwnership _out282;
            Dafny.ISet<Dafny.ISequence<Dafny.Rune>> _out283;
            (this).GenExpr(_358_on, selfIdent, env, DCOMP.Ownership.create_OwnershipBorrowed(), out _out281, out _out282, out _out283);
            _361_exprGen = _out281;
            _362___v225 = _out282;
            _363_recIdents = _out283;
            RAST._IType _364_dTypePath;
            RAST._IType _out284;
            _out284 = (this).GenPathType(Dafny.Sequence<Dafny.ISequence<Dafny.Rune>>.Concat(_359_dType, Dafny.Sequence<Dafny.ISequence<Dafny.Rune>>.FromElements(_360_variant)));
            _364_dTypePath = _out284;
            r = (RAST.Expr.create_Identifier(Dafny.Sequence<Dafny.Rune>.UnicodeFromString("matches!"))).Apply(Dafny.Sequence<RAST._IExpr>.FromElements(((_361_exprGen).Sel(Dafny.Sequence<Dafny.Rune>.UnicodeFromString("as_ref"))).Apply(Dafny.Sequence<RAST._IExpr>.FromElements()), RAST.Expr.create_RawExpr(Dafny.Sequence<Dafny.Rune>.Concat((_364_dTypePath)._ToString(DCOMP.__default.IND), Dafny.Sequence<Dafny.Rune>.UnicodeFromString("{ .. }")))));
            RAST._IExpr _out285;
            DCOMP._IOwnership _out286;
            (this).FromOwned(r, expectedOwnership, out _out285, out _out286);
            r = _out285;
            resultingOwnership = _out286;
            readIdents = _363_recIdents;
>>>>>>> 5a42b5ad
            return ;
          }
          goto after_match0;
        }
      }
      {
        if (_source0.is_Is) {
          DAST._IExpression _366_expr = _source0.dtor_expr;
          DAST._IType _367_fromType = _source0.dtor_fromType;
          DAST._IType _368_toType = _source0.dtor_toType;
          {
            RAST._IExpr _369_expr;
            DCOMP._IOwnership _370_recOwned;
            Dafny.ISet<Dafny.ISequence<Dafny.Rune>> _371_recIdents;
            RAST._IExpr _out292;
            DCOMP._IOwnership _out293;
            Dafny.ISet<Dafny.ISequence<Dafny.Rune>> _out294;
            (this).GenExpr(_366_expr, selfIdent, env, DCOMP.Ownership.create_OwnershipOwned(), out _out292, out _out293, out _out294);
            _369_expr = _out292;
            _370_recOwned = _out293;
            _371_recIdents = _out294;
            RAST._IType _372_fromType;
            RAST._IType _out295;
            _out295 = (this).GenType(_367_fromType, DCOMP.GenTypeContext.@default());
            _372_fromType = _out295;
            RAST._IType _373_toType;
            RAST._IType _out296;
            _out296 = (this).GenType(_368_toType, DCOMP.GenTypeContext.@default());
            _373_toType = _out296;
            if (((_372_fromType).IsObjectOrPointer()) && ((_373_toType).IsObjectOrPointer())) {
              r = (((_369_expr).Sel(Dafny.Sequence<Dafny.Rune>.UnicodeFromString("is_instance_of"))).ApplyType(Dafny.Sequence<RAST._IType>.FromElements((_373_toType).ObjectOrPointerUnderlying()))).Apply0();
            } else {
              RAST._IExpr _out297;
              _out297 = (this).Error(Dafny.Sequence<Dafny.Rune>.UnicodeFromString("Source and/or target types of type test is/are not Object or Ptr"), (this).InitEmptyExpr());
              r = _out297;
              readIdents = Dafny.Set<Dafny.ISequence<Dafny.Rune>>.FromElements();
            }
            RAST._IExpr _out298;
            DCOMP._IOwnership _out299;
            (this).FromOwnership(r, _370_recOwned, expectedOwnership, out _out298, out _out299);
            r = _out298;
            resultingOwnership = _out299;
            readIdents = _371_recIdents;
            return ;
          }
          goto after_match0;
        }
      }
      {
        if (_source0.is_BoolBoundedPool) {
          {
            r = RAST.Expr.create_RawExpr(Dafny.Sequence<Dafny.Rune>.UnicodeFromString("[false, true]"));
            RAST._IExpr _out300;
            DCOMP._IOwnership _out301;
            (this).FromOwned(r, expectedOwnership, out _out300, out _out301);
            r = _out300;
            resultingOwnership = _out301;
            readIdents = Dafny.Set<Dafny.ISequence<Dafny.Rune>>.FromElements();
            return ;
          }
          goto after_match0;
        }
      }
      {
        if (_source0.is_SetBoundedPool) {
          DAST._IExpression _374_of = _source0.dtor_of;
          {
            RAST._IExpr _375_exprGen;
            DCOMP._IOwnership _376___v207;
            Dafny.ISet<Dafny.ISequence<Dafny.Rune>> _377_recIdents;
            RAST._IExpr _out302;
            DCOMP._IOwnership _out303;
            Dafny.ISet<Dafny.ISequence<Dafny.Rune>> _out304;
            (this).GenExpr(_374_of, selfIdent, env, DCOMP.Ownership.create_OwnershipBorrowed(), out _out302, out _out303, out _out304);
            _375_exprGen = _out302;
            _376___v207 = _out303;
            _377_recIdents = _out304;
            r = ((_375_exprGen).Sel(Dafny.Sequence<Dafny.Rune>.UnicodeFromString("iter"))).Apply0();
            RAST._IExpr _out305;
            DCOMP._IOwnership _out306;
            (this).FromOwned(r, expectedOwnership, out _out305, out _out306);
            r = _out305;
            resultingOwnership = _out306;
            readIdents = _377_recIdents;
            return ;
          }
          goto after_match0;
        }
      }
      {
        if (_source0.is_SeqBoundedPool) {
          DAST._IExpression _378_of = _source0.dtor_of;
          bool _379_includeDuplicates = _source0.dtor_includeDuplicates;
          {
            RAST._IExpr _380_exprGen;
            DCOMP._IOwnership _381___v208;
            Dafny.ISet<Dafny.ISequence<Dafny.Rune>> _382_recIdents;
            RAST._IExpr _out307;
            DCOMP._IOwnership _out308;
            Dafny.ISet<Dafny.ISequence<Dafny.Rune>> _out309;
            (this).GenExpr(_378_of, selfIdent, env, DCOMP.Ownership.create_OwnershipBorrowed(), out _out307, out _out308, out _out309);
            _380_exprGen = _out307;
            _381___v208 = _out308;
            _382_recIdents = _out309;
            r = ((_380_exprGen).Sel(Dafny.Sequence<Dafny.Rune>.UnicodeFromString("iter"))).Apply0();
            if (!(_379_includeDuplicates)) {
              r = (((((RAST.__default.dafny__runtime).MSel(Dafny.Sequence<Dafny.Rune>.UnicodeFromString("itertools"))).MSel(Dafny.Sequence<Dafny.Rune>.UnicodeFromString("Itertools"))).AsExpr()).FSel(Dafny.Sequence<Dafny.Rune>.UnicodeFromString("unique"))).Apply1(r);
            }
            RAST._IExpr _out310;
            DCOMP._IOwnership _out311;
            (this).FromOwned(r, expectedOwnership, out _out310, out _out311);
            r = _out310;
            resultingOwnership = _out311;
            readIdents = _382_recIdents;
            return ;
          }
          goto after_match0;
        }
      }
      {
        if (_source0.is_MapBoundedPool) {
          DAST._IExpression _383_of = _source0.dtor_of;
          {
            RAST._IExpr _384_exprGen;
            DCOMP._IOwnership _385___v209;
            Dafny.ISet<Dafny.ISequence<Dafny.Rune>> _386_recIdents;
            RAST._IExpr _out312;
            DCOMP._IOwnership _out313;
            Dafny.ISet<Dafny.ISequence<Dafny.Rune>> _out314;
            (this).GenExpr(_383_of, selfIdent, env, DCOMP.Ownership.create_OwnershipBorrowed(), out _out312, out _out313, out _out314);
            _384_exprGen = _out312;
            _385___v209 = _out313;
            _386_recIdents = _out314;
            r = ((((_384_exprGen).Sel(Dafny.Sequence<Dafny.Rune>.UnicodeFromString("keys"))).Apply0()).Sel(Dafny.Sequence<Dafny.Rune>.UnicodeFromString("iter"))).Apply0();
            readIdents = _386_recIdents;
            RAST._IExpr _out315;
            DCOMP._IOwnership _out316;
            (this).FromOwned(r, expectedOwnership, out _out315, out _out316);
            r = _out315;
            resultingOwnership = _out316;
          }
          goto after_match0;
        }
      }
      {
        if (_source0.is_ExactBoundedPool) {
          DAST._IExpression _387_of = _source0.dtor_of;
          {
            RAST._IExpr _388_exprGen;
            DCOMP._IOwnership _389___v210;
            Dafny.ISet<Dafny.ISequence<Dafny.Rune>> _390_recIdents;
            RAST._IExpr _out317;
            DCOMP._IOwnership _out318;
            Dafny.ISet<Dafny.ISequence<Dafny.Rune>> _out319;
            (this).GenExpr(_387_of, selfIdent, env, DCOMP.Ownership.create_OwnershipOwned(), out _out317, out _out318, out _out319);
            _388_exprGen = _out317;
            _389___v210 = _out318;
            _390_recIdents = _out319;
            r = ((((RAST.__default.std).MSel(Dafny.Sequence<Dafny.Rune>.UnicodeFromString("iter"))).AsExpr()).FSel(Dafny.Sequence<Dafny.Rune>.UnicodeFromString("once"))).Apply1(_388_exprGen);
            readIdents = _390_recIdents;
            RAST._IExpr _out320;
            DCOMP._IOwnership _out321;
            (this).FromOwned(r, expectedOwnership, out _out320, out _out321);
            r = _out320;
            resultingOwnership = _out321;
          }
          goto after_match0;
        }
      }
      {
        if (_source0.is_IntRange) {
          DAST._IType _391_typ = _source0.dtor_elemType;
          DAST._IExpression _392_lo = _source0.dtor_lo;
          DAST._IExpression _393_hi = _source0.dtor_hi;
          bool _394_up = _source0.dtor_up;
          {
            RAST._IExpr _395_lo;
            DCOMP._IOwnership _396___v211;
            Dafny.ISet<Dafny.ISequence<Dafny.Rune>> _397_recIdentsLo;
            RAST._IExpr _out322;
            DCOMP._IOwnership _out323;
            Dafny.ISet<Dafny.ISequence<Dafny.Rune>> _out324;
            (this).GenExpr(_392_lo, selfIdent, env, DCOMP.Ownership.create_OwnershipOwned(), out _out322, out _out323, out _out324);
            _395_lo = _out322;
            _396___v211 = _out323;
            _397_recIdentsLo = _out324;
            RAST._IExpr _398_hi;
            DCOMP._IOwnership _399___v212;
            Dafny.ISet<Dafny.ISequence<Dafny.Rune>> _400_recIdentsHi;
            RAST._IExpr _out325;
            DCOMP._IOwnership _out326;
            Dafny.ISet<Dafny.ISequence<Dafny.Rune>> _out327;
            (this).GenExpr(_393_hi, selfIdent, env, DCOMP.Ownership.create_OwnershipOwned(), out _out325, out _out326, out _out327);
            _398_hi = _out325;
            _399___v212 = _out326;
            _400_recIdentsHi = _out327;
            if (_394_up) {
              r = (((RAST.__default.dafny__runtime).MSel(Dafny.Sequence<Dafny.Rune>.UnicodeFromString("integer_range"))).AsExpr()).Apply(Dafny.Sequence<RAST._IExpr>.FromElements(_395_lo, _398_hi));
            } else {
              r = (((RAST.__default.dafny__runtime).MSel(Dafny.Sequence<Dafny.Rune>.UnicodeFromString("integer_range_down"))).AsExpr()).Apply(Dafny.Sequence<RAST._IExpr>.FromElements(_398_hi, _395_lo));
            }
            if (!((_391_typ).is_Primitive)) {
              RAST._IType _401_tpe;
              RAST._IType _out328;
              _out328 = (this).GenType(_391_typ, DCOMP.GenTypeContext.@default());
              _401_tpe = _out328;
              r = ((r).Sel(Dafny.Sequence<Dafny.Rune>.UnicodeFromString("map"))).Apply1((((((RAST.__default.std).MSel(Dafny.Sequence<Dafny.Rune>.UnicodeFromString("convert"))).MSel(Dafny.Sequence<Dafny.Rune>.UnicodeFromString("Into"))).AsExpr()).ApplyType(Dafny.Sequence<RAST._IType>.FromElements(_401_tpe))).FSel(Dafny.Sequence<Dafny.Rune>.UnicodeFromString("into")));
            }
            RAST._IExpr _out329;
            DCOMP._IOwnership _out330;
            (this).FromOwned(r, expectedOwnership, out _out329, out _out330);
            r = _out329;
            resultingOwnership = _out330;
            readIdents = Dafny.Set<Dafny.ISequence<Dafny.Rune>>.Union(_397_recIdentsLo, _400_recIdentsHi);
            return ;
          }
          goto after_match0;
        }
      }
      {
        if (_source0.is_UnboundedIntRange) {
          DAST._IExpression _402_start = _source0.dtor_start;
          bool _403_up = _source0.dtor_up;
          {
            RAST._IExpr _404_start;
            DCOMP._IOwnership _405___v213;
            Dafny.ISet<Dafny.ISequence<Dafny.Rune>> _406_recIdentStart;
            RAST._IExpr _out331;
            DCOMP._IOwnership _out332;
            Dafny.ISet<Dafny.ISequence<Dafny.Rune>> _out333;
            (this).GenExpr(_402_start, selfIdent, env, DCOMP.Ownership.create_OwnershipOwned(), out _out331, out _out332, out _out333);
            _404_start = _out331;
            _405___v213 = _out332;
            _406_recIdentStart = _out333;
            if (_403_up) {
              r = (((RAST.__default.dafny__runtime).MSel(Dafny.Sequence<Dafny.Rune>.UnicodeFromString("integer_range_unbounded"))).AsExpr()).Apply1(_404_start);
            } else {
              r = (((RAST.__default.dafny__runtime).MSel(Dafny.Sequence<Dafny.Rune>.UnicodeFromString("integer_range_down_unbounded"))).AsExpr()).Apply1(_404_start);
            }
            RAST._IExpr _out334;
            DCOMP._IOwnership _out335;
            (this).FromOwned(r, expectedOwnership, out _out334, out _out335);
            r = _out334;
            resultingOwnership = _out335;
            readIdents = _406_recIdentStart;
            return ;
          }
          goto after_match0;
        }
      }
      {
        if (_source0.is_MapBuilder) {
          DAST._IType _407_keyType = _source0.dtor_keyType;
          DAST._IType _408_valueType = _source0.dtor_valueType;
          {
            RAST._IType _409_kType;
            RAST._IType _out336;
            _out336 = (this).GenType(_407_keyType, DCOMP.GenTypeContext.@default());
            _409_kType = _out336;
            RAST._IType _410_vType;
            RAST._IType _out337;
            _out337 = (this).GenType(_408_valueType, DCOMP.GenTypeContext.@default());
            _410_vType = _out337;
            r = (((((RAST.__default.dafny__runtime).MSel(Dafny.Sequence<Dafny.Rune>.UnicodeFromString("MapBuilder"))).AsExpr()).ApplyType(Dafny.Sequence<RAST._IType>.FromElements(_409_kType, _410_vType))).FSel(Dafny.Sequence<Dafny.Rune>.UnicodeFromString("new"))).Apply0();
            RAST._IExpr _out338;
            DCOMP._IOwnership _out339;
            (this).FromOwned(r, expectedOwnership, out _out338, out _out339);
            r = _out338;
            resultingOwnership = _out339;
            readIdents = Dafny.Set<Dafny.ISequence<Dafny.Rune>>.FromElements();
            return ;
          }
          goto after_match0;
        }
      }
      {
        if (_source0.is_SetBuilder) {
          DAST._IType _411_elemType = _source0.dtor_elemType;
          {
            RAST._IType _412_eType;
            RAST._IType _out340;
            _out340 = (this).GenType(_411_elemType, DCOMP.GenTypeContext.@default());
            _412_eType = _out340;
            readIdents = Dafny.Set<Dafny.ISequence<Dafny.Rune>>.FromElements();
            r = (((((RAST.__default.dafny__runtime).MSel(Dafny.Sequence<Dafny.Rune>.UnicodeFromString("SetBuilder"))).AsExpr()).ApplyType(Dafny.Sequence<RAST._IType>.FromElements(_412_eType))).FSel(Dafny.Sequence<Dafny.Rune>.UnicodeFromString("new"))).Apply0();
            RAST._IExpr _out341;
            DCOMP._IOwnership _out342;
            (this).FromOwned(r, expectedOwnership, out _out341, out _out342);
            r = _out341;
            resultingOwnership = _out342;
            return ;
          }
          goto after_match0;
        }
      }
      {
        DAST._IType _413_elemType = _source0.dtor_elemType;
        DAST._IExpression _414_collection = _source0.dtor_collection;
        bool _415_is__forall = _source0.dtor_is__forall;
        DAST._IExpression _416_lambda = _source0.dtor_lambda;
        {
          RAST._IType _417_tpe;
          RAST._IType _out343;
          _out343 = (this).GenType(_413_elemType, DCOMP.GenTypeContext.@default());
          _417_tpe = _out343;
          RAST._IExpr _418_collectionGen;
          DCOMP._IOwnership _419___v214;
          Dafny.ISet<Dafny.ISequence<Dafny.Rune>> _420_recIdents;
          RAST._IExpr _out344;
          DCOMP._IOwnership _out345;
          Dafny.ISet<Dafny.ISequence<Dafny.Rune>> _out346;
          (this).GenExpr(_414_collection, selfIdent, env, DCOMP.Ownership.create_OwnershipOwned(), out _out344, out _out345, out _out346);
          _418_collectionGen = _out344;
          _419___v214 = _out345;
          _420_recIdents = _out346;
          Dafny.ISequence<DAST._IAttribute> _421_extraAttributes;
          _421_extraAttributes = Dafny.Sequence<DAST._IAttribute>.FromElements();
          if (((((_414_collection).is_IntRange) || ((_414_collection).is_UnboundedIntRange)) || ((_414_collection).is_SeqBoundedPool)) || ((_414_collection).is_ExactBoundedPool)) {
            _421_extraAttributes = Dafny.Sequence<DAST._IAttribute>.FromElements(DCOMP.__default.AttributeOwned);
          }
          if ((_416_lambda).is_Lambda) {
            Dafny.ISequence<DAST._IFormal> _422_formals;
            _422_formals = (_416_lambda).dtor_params;
            Dafny.ISequence<DAST._IFormal> _423_newFormals;
            _423_newFormals = Dafny.Sequence<DAST._IFormal>.FromElements();
            BigInteger _hi15 = new BigInteger((_422_formals).Count);
            for (BigInteger _424_i = BigInteger.Zero; _424_i < _hi15; _424_i++) {
              var _pat_let_tv0 = _421_extraAttributes;
              var _pat_let_tv1 = _422_formals;
              _423_newFormals = Dafny.Sequence<DAST._IFormal>.Concat(_423_newFormals, Dafny.Sequence<DAST._IFormal>.FromElements(Dafny.Helpers.Let<DAST._IFormal, DAST._IFormal>((_422_formals).Select(_424_i), _pat_let28_0 => Dafny.Helpers.Let<DAST._IFormal, DAST._IFormal>(_pat_let28_0, _425_dt__update__tmp_h0 => Dafny.Helpers.Let<Dafny.ISequence<DAST._IAttribute>, DAST._IFormal>(Dafny.Sequence<DAST._IAttribute>.Concat(_pat_let_tv0, ((_pat_let_tv1).Select(_424_i)).dtor_attributes), _pat_let29_0 => Dafny.Helpers.Let<Dafny.ISequence<DAST._IAttribute>, DAST._IFormal>(_pat_let29_0, _426_dt__update_hattributes_h0 => DAST.Formal.create((_425_dt__update__tmp_h0).dtor_name, (_425_dt__update__tmp_h0).dtor_typ, _426_dt__update_hattributes_h0)))))));
            }
            DAST._IExpression _427_newLambda;
            DAST._IExpression _428_dt__update__tmp_h1 = _416_lambda;
            Dafny.ISequence<DAST._IFormal> _429_dt__update_hparams_h0 = _423_newFormals;
            _427_newLambda = DAST.Expression.create_Lambda(_429_dt__update_hparams_h0, (_428_dt__update__tmp_h1).dtor_retType, (_428_dt__update__tmp_h1).dtor_body);
            RAST._IExpr _430_lambdaGen;
            DCOMP._IOwnership _431___v215;
            Dafny.ISet<Dafny.ISequence<Dafny.Rune>> _432_recLambdaIdents;
            RAST._IExpr _out347;
            DCOMP._IOwnership _out348;
            Dafny.ISet<Dafny.ISequence<Dafny.Rune>> _out349;
            (this).GenExpr(_427_newLambda, selfIdent, env, DCOMP.Ownership.create_OwnershipOwned(), out _out347, out _out348, out _out349);
            _430_lambdaGen = _out347;
            _431___v215 = _out348;
            _432_recLambdaIdents = _out349;
            Dafny.ISequence<Dafny.Rune> _433_fn;
            if (_415_is__forall) {
              _433_fn = Dafny.Sequence<Dafny.Rune>.UnicodeFromString("all");
            } else {
              _433_fn = Dafny.Sequence<Dafny.Rune>.UnicodeFromString("any");
            }
            r = ((_418_collectionGen).Sel(_433_fn)).Apply1(((_430_lambdaGen).Sel(Dafny.Sequence<Dafny.Rune>.UnicodeFromString("as_ref"))).Apply0());
            readIdents = Dafny.Set<Dafny.ISequence<Dafny.Rune>>.Union(_420_recIdents, _432_recLambdaIdents);
          } else {
            RAST._IExpr _out350;
            _out350 = (this).Error(Dafny.Sequence<Dafny.Rune>.UnicodeFromString("Quantifier without an inline lambda"), (this).InitEmptyExpr());
            r = _out350;
            readIdents = Dafny.Set<Dafny.ISequence<Dafny.Rune>>.FromElements();
          }
          RAST._IExpr _out351;
          DCOMP._IOwnership _out352;
          (this).FromOwned(r, expectedOwnership, out _out351, out _out352);
          r = _out351;
          resultingOwnership = _out352;
        }
      }
    after_match0: ;
    }
    public RAST._IExpr InitEmptyExpr() {
      return RAST.Expr.create_RawExpr(Dafny.Sequence<Dafny.Rune>.UnicodeFromString(""));
    }
    public RAST._IExpr Error(Dafny.ISequence<Dafny.Rune> message, RAST._IExpr defaultExpr)
    {
      RAST._IExpr r = RAST.Expr.Default();
      if ((this.error).is_None) {
        (this).error = Std.Wrappers.Option<Dafny.ISequence<Dafny.Rune>>.create_Some(message);
      }
      r = RAST.Expr.create_UnaryOp(Dafny.Sequence<Dafny.Rune>.Concat(Dafny.Sequence<Dafny.Rune>.Concat(Dafny.Sequence<Dafny.Rune>.UnicodeFromString("/*"), message), Dafny.Sequence<Dafny.Rune>.UnicodeFromString("*/")), defaultExpr, DAST.Format.UnaryOpFormat.create_NoFormat());
      return r;
    }
    public Dafny.ISequence<Dafny.Rune> Compile(Dafny.ISequence<DAST._IModule> p, Dafny.ISequence<Dafny.ISequence<Dafny.Rune>> externalFiles)
    {
      Dafny.ISequence<Dafny.Rune> s = Dafny.Sequence<Dafny.Rune>.Empty;
      s = Dafny.Sequence<Dafny.Rune>.UnicodeFromString("#![allow(warnings, unconditional_panic)]\n");
      s = Dafny.Sequence<Dafny.Rune>.Concat(s, Dafny.Sequence<Dafny.Rune>.UnicodeFromString("#![allow(nonstandard_style)]\n"));
      Dafny.ISequence<RAST._IModDecl> _0_externUseDecls;
      _0_externUseDecls = Dafny.Sequence<RAST._IModDecl>.FromElements();
      BigInteger _hi0 = new BigInteger((externalFiles).Count);
      for (BigInteger _1_i = BigInteger.Zero; _1_i < _hi0; _1_i++) {
        Dafny.ISequence<Dafny.Rune> _2_externalFile;
        _2_externalFile = (externalFiles).Select(_1_i);
        Dafny.ISequence<Dafny.Rune> _3_externalMod;
        _3_externalMod = _2_externalFile;
        if (((new BigInteger((_2_externalFile).Count)) > (new BigInteger(3))) && (((_2_externalFile).Drop((new BigInteger((_2_externalFile).Count)) - (new BigInteger(3)))).Equals(Dafny.Sequence<Dafny.Rune>.UnicodeFromString(".rs")))) {
          _3_externalMod = (_2_externalFile).Subsequence(BigInteger.Zero, (new BigInteger((_2_externalFile).Count)) - (new BigInteger(3)));
        } else {
          (this).error = Std.Wrappers.Option<Dafny.ISequence<Dafny.Rune>>.create_Some(Dafny.Sequence<Dafny.Rune>.Concat(Dafny.Sequence<Dafny.Rune>.Concat(Dafny.Sequence<Dafny.Rune>.UnicodeFromString("Unrecognized external file "), _2_externalFile), Dafny.Sequence<Dafny.Rune>.UnicodeFromString(". External file must be *.rs files")));
        }
        RAST._IMod _4_externMod;
        _4_externMod = RAST.Mod.create_ExternMod(_3_externalMod);
        s = Dafny.Sequence<Dafny.Rune>.Concat(Dafny.Sequence<Dafny.Rune>.Concat(s, (_4_externMod)._ToString(Dafny.Sequence<Dafny.Rune>.UnicodeFromString(""))), Dafny.Sequence<Dafny.Rune>.UnicodeFromString("\n"));
        _0_externUseDecls = Dafny.Sequence<RAST._IModDecl>.Concat(_0_externUseDecls, Dafny.Sequence<RAST._IModDecl>.FromElements(RAST.ModDecl.create_UseDecl(RAST.Use.create(RAST.Visibility.create_PUB(), ((RAST.__default.crate).MSel(_3_externalMod)).MSel(Dafny.Sequence<Dafny.Rune>.UnicodeFromString("*"))))));
      }
      if (!(_0_externUseDecls).Equals(Dafny.Sequence<RAST._IModDecl>.FromElements())) {
        s = Dafny.Sequence<Dafny.Rune>.Concat(Dafny.Sequence<Dafny.Rune>.Concat(s, (RAST.Mod.create_Mod(DCOMP.COMP.DAFNY__EXTERN__MODULE, Dafny.Sequence<Dafny.ISequence<Dafny.Rune>>.FromElements(), _0_externUseDecls))._ToString(Dafny.Sequence<Dafny.Rune>.UnicodeFromString(""))), Dafny.Sequence<Dafny.Rune>.UnicodeFromString("\n"));
      }
      DafnyCompilerRustUtils._ISeqMap<Dafny.ISequence<Dafny.Rune>, DafnyCompilerRustUtils._IGatheringModule> _5_allModules;
      _5_allModules = DafnyCompilerRustUtils.SeqMap<Dafny.ISequence<Dafny.Rune>, DafnyCompilerRustUtils._IGatheringModule>.Empty();
      BigInteger _hi1 = new BigInteger((p).Count);
      for (BigInteger _6_i = BigInteger.Zero; _6_i < _hi1; _6_i++) {
        DafnyCompilerRustUtils._ISeqMap<Dafny.ISequence<Dafny.Rune>, DafnyCompilerRustUtils._IGatheringModule> _7_m;
        DafnyCompilerRustUtils._ISeqMap<Dafny.ISequence<Dafny.Rune>, DafnyCompilerRustUtils._IGatheringModule> _out0;
        _out0 = (this).GenModule((p).Select(_6_i), Dafny.Sequence<Dafny.ISequence<Dafny.Rune>>.FromElements());
        _7_m = _out0;
        _5_allModules = DafnyCompilerRustUtils.GatheringModule.MergeSeqMap(_5_allModules, _7_m);
      }
      BigInteger _hi2 = new BigInteger(((_5_allModules).dtor_keys).Count);
      for (BigInteger _8_i = BigInteger.Zero; _8_i < _hi2; _8_i++) {
        if (!((_5_allModules).dtor_values).Contains(((_5_allModules).dtor_keys).Select(_8_i))) {
          goto continue_0;
        }
        RAST._IMod _9_m;
        _9_m = (Dafny.Map<Dafny.ISequence<Dafny.Rune>, DafnyCompilerRustUtils._IGatheringModule>.Select((_5_allModules).dtor_values,((_5_allModules).dtor_keys).Select(_8_i))).ToRust();
        BigInteger _hi3 = new BigInteger((this.optimizations).Count);
        for (BigInteger _10_j = BigInteger.Zero; _10_j < _hi3; _10_j++) {
          _9_m = Dafny.Helpers.Id<Func<RAST._IMod, RAST._IMod>>((this.optimizations).Select(_10_j))(_9_m);
        }
        s = Dafny.Sequence<Dafny.Rune>.Concat(s, Dafny.Sequence<Dafny.Rune>.UnicodeFromString("\n"));
        s = Dafny.Sequence<Dafny.Rune>.Concat(s, (_9_m)._ToString(Dafny.Sequence<Dafny.Rune>.UnicodeFromString("")));
      continue_0: ;
      }
    after_0: ;
      return s;
    }
    public static Dafny.ISequence<Dafny.Rune> EmitCallToMain(Dafny.ISequence<Dafny.ISequence<Dafny.Rune>> fullName)
    {
      Dafny.ISequence<Dafny.Rune> s = Dafny.Sequence<Dafny.Rune>.Empty;
      s = Dafny.Sequence<Dafny.Rune>.UnicodeFromString("\nfn main() {\n");
      BigInteger _0_i;
      _0_i = BigInteger.Zero;
      while ((_0_i) < (new BigInteger((fullName).Count))) {
        if ((_0_i).Sign == 1) {
          s = Dafny.Sequence<Dafny.Rune>.Concat(s, Dafny.Sequence<Dafny.Rune>.UnicodeFromString("::"));
        }
        s = Dafny.Sequence<Dafny.Rune>.Concat(s, DCOMP.__default.escapeName((fullName).Select(_0_i)));
        _0_i = (_0_i) + (BigInteger.One);
      }
      s = Dafny.Sequence<Dafny.Rune>.Concat(s, Dafny.Sequence<Dafny.Rune>.UnicodeFromString("();\n}"));
      return s;
    }
    public DCOMP._ICharType _charType {get; set;}
    public DCOMP._ICharType charType { get {
      return this._charType;
    } }
    public DCOMP._IPointerType _pointerType {get; set;}
    public DCOMP._IPointerType pointerType { get {
      return this._pointerType;
    } }
    public DCOMP._IRootType _rootType {get; set;}
    public DCOMP._IRootType rootType { get {
      return this._rootType;
    } }
    public RAST._IPath thisFile { get {
      if (((this).rootType).is_RootCrate) {
        return RAST.__default.crate;
      } else {
        return (RAST.__default.crate).MSel(((this).rootType).dtor_moduleName);
      }
    } }
    public Dafny.ISequence<Dafny.Rune> DafnyChar { get {
      if (((this).charType).is_UTF32) {
        return Dafny.Sequence<Dafny.Rune>.UnicodeFromString("DafnyChar");
      } else {
        return Dafny.Sequence<Dafny.Rune>.UnicodeFromString("DafnyCharUTF16");
      }
    } }
    public RAST._IType DafnyCharUnderlying { get {
      if (((this).charType).is_UTF32) {
        return RAST.__default.RawType(Dafny.Sequence<Dafny.Rune>.UnicodeFromString("char"));
      } else {
        return RAST.__default.RawType(Dafny.Sequence<Dafny.Rune>.UnicodeFromString("u16"));
      }
    } }
    public Dafny.ISequence<Dafny.Rune> string__of { get {
      if (((this).charType).is_UTF32) {
        return Dafny.Sequence<Dafny.Rune>.UnicodeFromString("string_of");
      } else {
        return Dafny.Sequence<Dafny.Rune>.UnicodeFromString("string_utf16_of");
      }
    } }
    public Dafny.ISequence<Dafny.Rune> allocate { get {
      if (((this).pointerType).is_Raw) {
        return Dafny.Sequence<Dafny.Rune>.UnicodeFromString("allocate");
      } else {
        return Dafny.Sequence<Dafny.Rune>.UnicodeFromString("allocate_object");
      }
    } }
    public Dafny.ISequence<Dafny.Rune> allocate__fn { get {
      return Dafny.Sequence<Dafny.Rune>.Concat(Dafny.Sequence<Dafny.Rune>.UnicodeFromString("_"), (this).allocate);
    } }
    public Dafny.ISequence<Dafny.Rune> update__field__uninit__macro { get {
      if (((this).pointerType).is_Raw) {
        return Dafny.Sequence<Dafny.Rune>.UnicodeFromString("update_field_uninit!");
      } else {
        return Dafny.Sequence<Dafny.Rune>.UnicodeFromString("update_field_uninit_object!");
      }
    } }
    public RAST._IExpr thisInConstructor { get {
      if (((this).pointerType).is_Raw) {
        return RAST.Expr.create_Identifier(Dafny.Sequence<Dafny.Rune>.UnicodeFromString("this"));
      } else {
        return (RAST.Expr.create_Identifier(Dafny.Sequence<Dafny.Rune>.UnicodeFromString("this"))).Clone();
      }
    } }
    public Dafny.ISequence<Dafny.Rune> array__construct { get {
      if (((this).pointerType).is_Raw) {
        return Dafny.Sequence<Dafny.Rune>.UnicodeFromString("construct");
      } else {
        return Dafny.Sequence<Dafny.Rune>.UnicodeFromString("construct_object");
      }
    } }
    public RAST._IExpr modify__macro { get {
      return ((RAST.__default.dafny__runtime).MSel(((((this).pointerType).is_Raw) ? (Dafny.Sequence<Dafny.Rune>.UnicodeFromString("modify!")) : (Dafny.Sequence<Dafny.Rune>.UnicodeFromString("md!"))))).AsExpr();
    } }
    public RAST._IExpr read__macro { get {
      return ((RAST.__default.dafny__runtime).MSel(((((this).pointerType).is_Raw) ? (Dafny.Sequence<Dafny.Rune>.UnicodeFromString("read!")) : (Dafny.Sequence<Dafny.Rune>.UnicodeFromString("rd!"))))).AsExpr();
    } }
    public Dafny.ISequence<Dafny.Rune> placebos__usize { get {
      if (((this).pointerType).is_Raw) {
        return Dafny.Sequence<Dafny.Rune>.UnicodeFromString("placebos_usize");
      } else {
        return Dafny.Sequence<Dafny.Rune>.UnicodeFromString("placebos_usize_object");
      }
    } }
    public Dafny.ISequence<Dafny.Rune> update__field__if__uninit__macro { get {
      if (((this).pointerType).is_Raw) {
        return Dafny.Sequence<Dafny.Rune>.UnicodeFromString("update_field_if_uninit!");
      } else {
        return Dafny.Sequence<Dafny.Rune>.UnicodeFromString("update_field_if_uninit_object!");
      }
    } }
    public Dafny.ISequence<Dafny.Rune> Upcast { get {
      if (((this).pointerType).is_Raw) {
        return Dafny.Sequence<Dafny.Rune>.UnicodeFromString("Upcast");
      } else {
        return Dafny.Sequence<Dafny.Rune>.UnicodeFromString("UpcastObject");
      }
    } }
    public Dafny.ISequence<Dafny.Rune> UpcastFnMacro { get {
      return Dafny.Sequence<Dafny.Rune>.Concat((this).Upcast, Dafny.Sequence<Dafny.Rune>.UnicodeFromString("Fn!"));
    } }
    public Dafny.ISequence<Dafny.Rune> upcast { get {
      if (((this).pointerType).is_Raw) {
        return Dafny.Sequence<Dafny.Rune>.UnicodeFromString("upcast");
      } else {
        return Dafny.Sequence<Dafny.Rune>.UnicodeFromString("upcast_object");
      }
    } }
    public Dafny.ISequence<Dafny.Rune> downcast { get {
      if (((this).pointerType).is_Raw) {
        return Dafny.Sequence<Dafny.Rune>.UnicodeFromString("cast!");
      } else {
        return Dafny.Sequence<Dafny.Rune>.UnicodeFromString("cast_object!");
      }
    } }
    public static Dafny.IMap<DAST._IBinOp,Dafny.ISequence<Dafny.Rune>> OpTable { get {
      return Dafny.Map<DAST._IBinOp, Dafny.ISequence<Dafny.Rune>>.FromElements(new Dafny.Pair<DAST._IBinOp, Dafny.ISequence<Dafny.Rune>>(DAST.BinOp.create_Mod(), Dafny.Sequence<Dafny.Rune>.UnicodeFromString("%")), new Dafny.Pair<DAST._IBinOp, Dafny.ISequence<Dafny.Rune>>(DAST.BinOp.create_And(), Dafny.Sequence<Dafny.Rune>.UnicodeFromString("&&")), new Dafny.Pair<DAST._IBinOp, Dafny.ISequence<Dafny.Rune>>(DAST.BinOp.create_Or(), Dafny.Sequence<Dafny.Rune>.UnicodeFromString("||")), new Dafny.Pair<DAST._IBinOp, Dafny.ISequence<Dafny.Rune>>(DAST.BinOp.create_Div(), Dafny.Sequence<Dafny.Rune>.UnicodeFromString("/")), new Dafny.Pair<DAST._IBinOp, Dafny.ISequence<Dafny.Rune>>(DAST.BinOp.create_Lt(), Dafny.Sequence<Dafny.Rune>.UnicodeFromString("<")), new Dafny.Pair<DAST._IBinOp, Dafny.ISequence<Dafny.Rune>>(DAST.BinOp.create_LtChar(), Dafny.Sequence<Dafny.Rune>.UnicodeFromString("<")), new Dafny.Pair<DAST._IBinOp, Dafny.ISequence<Dafny.Rune>>(DAST.BinOp.create_Plus(), Dafny.Sequence<Dafny.Rune>.UnicodeFromString("+")), new Dafny.Pair<DAST._IBinOp, Dafny.ISequence<Dafny.Rune>>(DAST.BinOp.create_Minus(), Dafny.Sequence<Dafny.Rune>.UnicodeFromString("-")), new Dafny.Pair<DAST._IBinOp, Dafny.ISequence<Dafny.Rune>>(DAST.BinOp.create_Times(), Dafny.Sequence<Dafny.Rune>.UnicodeFromString("*")), new Dafny.Pair<DAST._IBinOp, Dafny.ISequence<Dafny.Rune>>(DAST.BinOp.create_BitwiseAnd(), Dafny.Sequence<Dafny.Rune>.UnicodeFromString("&")), new Dafny.Pair<DAST._IBinOp, Dafny.ISequence<Dafny.Rune>>(DAST.BinOp.create_BitwiseOr(), Dafny.Sequence<Dafny.Rune>.UnicodeFromString("|")), new Dafny.Pair<DAST._IBinOp, Dafny.ISequence<Dafny.Rune>>(DAST.BinOp.create_BitwiseXor(), Dafny.Sequence<Dafny.Rune>.UnicodeFromString("^")), new Dafny.Pair<DAST._IBinOp, Dafny.ISequence<Dafny.Rune>>(DAST.BinOp.create_BitwiseShiftRight(), Dafny.Sequence<Dafny.Rune>.UnicodeFromString(">>")), new Dafny.Pair<DAST._IBinOp, Dafny.ISequence<Dafny.Rune>>(DAST.BinOp.create_BitwiseShiftLeft(), Dafny.Sequence<Dafny.Rune>.UnicodeFromString("<<")));
    } }
    public static Dafny.ISequence<Dafny.Rune> TailRecursionPrefix { get {
      return Dafny.Sequence<Dafny.Rune>.UnicodeFromString("_r");
    } }
    public static Dafny.ISequence<Dafny.Rune> DAFNY__EXTERN__MODULE { get {
      return Dafny.Sequence<Dafny.Rune>.UnicodeFromString("_dafny_externs");
    } }
  }
} // end of namespace DCOMP<|MERGE_RESOLUTION|>--- conflicted
+++ resolved
@@ -1108,15 +1108,9 @@
         return RAST.__default.ObjectType(underlying);
       }
     }
-<<<<<<< HEAD
     public RAST._IExpr UnreachablePanicIfVerified(Dafny.ISequence<Dafny.Rune> optText) {
-      if (((this).ObjectType).is_RawPointers) {
+      if (((this).pointerType).is_Raw) {
         return RAST.__default.Unsafe(RAST.Expr.create_Block(((((RAST.__default.std).MSel(Dafny.Sequence<Dafny.Rune>.UnicodeFromString("hint"))).AsExpr()).FSel(Dafny.Sequence<Dafny.Rune>.UnicodeFromString("unreachable_unchecked"))).Apply0()));
-=======
-    public Dafny.ISequence<Dafny.Rune> UnreachablePanicIfVerified(Dafny.ISequence<Dafny.Rune> optText) {
-      if (((this).pointerType).is_Raw) {
-        return Dafny.Sequence<Dafny.Rune>.UnicodeFromString("unsafe { ::std::hint::unreachable_unchecked() }");
->>>>>>> 5a42b5ad
       } else if ((optText).Equals(Dafny.Sequence<Dafny.Rune>.UnicodeFromString(""))) {
         return (RAST.Expr.create_Identifier(Dafny.Sequence<Dafny.Rune>.UnicodeFromString("panic!"))).Apply0();
       } else {
@@ -1131,11 +1125,7 @@
       (this)._pointerType = pointerType;
       (this)._rootType = rootType;
       (this).error = Std.Wrappers.Option<Dafny.ISequence<Dafny.Rune>>.create_None();
-<<<<<<< HEAD
-      (this).optimizations = Dafny.Sequence<Func<RAST._IMod, RAST._IMod>>.FromElements(ExpressionOptimization.__default.apply, FactorPathsOptimization.__default.apply(RAST.__default.crate));
-=======
-      (this).optimizations = Dafny.Sequence<Func<RAST._IMod, RAST._IMod>>.FromElements(FactorPathsOptimization.__default.apply((this).thisFile));
->>>>>>> 5a42b5ad
+      (this).optimizations = Dafny.Sequence<Func<RAST._IMod, RAST._IMod>>.FromElements(ExpressionOptimization.__default.apply, FactorPathsOptimization.__default.apply((this).thisFile));
     }
     public static Dafny.ISequence<Dafny.ISequence<Dafny.Rune>> ContainingPathToRust(Dafny.ISequence<Dafny.ISequence<Dafny.Rune>> containingPath) {
       return Std.Collections.Seq.__default.Map<Dafny.ISequence<Dafny.Rune>, Dafny.ISequence<Dafny.Rune>>(((System.Func<Dafny.ISequence<Dafny.Rune>, Dafny.ISequence<Dafny.Rune>>)((_0_i) => {
@@ -1178,11 +1168,7 @@
         _7_allmodules = _out1;
         if ((_4_optExtern).is_SimpleExtern) {
           if ((mod).dtor_requiresExterns) {
-<<<<<<< HEAD
-            _6_body = Dafny.Sequence<RAST._IModDecl>.Concat(Dafny.Sequence<RAST._IModDecl>.FromElements(RAST.ModDecl.create_UseDecl(RAST.Use.create(RAST.Visibility.create_PUB(), (((RAST.__default.crate).MSel(DCOMP.COMP.DAFNY__EXTERN__MODULE)).MSels(DCOMP.__default.SplitRustPathElement(DCOMP.__default.ReplaceDotByDoubleColon((_4_optExtern).dtor_overrideName), Dafny.Sequence<Dafny.ISequence<Dafny.Rune>>.FromElements(), Dafny.Sequence<Dafny.Rune>.UnicodeFromString("")))).MSel(Dafny.Sequence<Dafny.Rune>.UnicodeFromString("*"))))), _6_body);
-=======
-            _6_body = Dafny.Sequence<RAST._IModDecl>.Concat(Dafny.Sequence<RAST._IModDecl>.FromElements(RAST.ModDecl.create_UseDecl(RAST.Use.create(RAST.Visibility.create_PUB(), ((((this).thisFile).MSel(DCOMP.COMP.DAFNY__EXTERN__MODULE)).MSel(DCOMP.__default.ReplaceDotByDoubleColon((_4_optExtern).dtor_overrideName))).MSel(Dafny.Sequence<Dafny.Rune>.UnicodeFromString("*"))))), _6_body);
->>>>>>> 5a42b5ad
+            _6_body = Dafny.Sequence<RAST._IModDecl>.Concat(Dafny.Sequence<RAST._IModDecl>.FromElements(RAST.ModDecl.create_UseDecl(RAST.Use.create(RAST.Visibility.create_PUB(), ((((this).thisFile).MSel(DCOMP.COMP.DAFNY__EXTERN__MODULE)).MSels(DCOMP.__default.SplitRustPathElement(DCOMP.__default.ReplaceDotByDoubleColon((_4_optExtern).dtor_overrideName), Dafny.Sequence<Dafny.ISequence<Dafny.Rune>>.FromElements(), Dafny.Sequence<Dafny.Rune>.UnicodeFromString("")))).MSel(Dafny.Sequence<Dafny.Rune>.UnicodeFromString("*"))))), _6_body);
           }
         } else if ((_4_optExtern).is_AdvancedExtern) {
           (this).error = Std.Wrappers.Option<Dafny.ISequence<Dafny.Rune>>.create_Some(Dafny.Sequence<Dafny.Rune>.UnicodeFromString("Externs on modules can only have 1 string argument"));
@@ -4524,16 +4510,10 @@
                 bool _15_referential = _source4.dtor_referential;
                 {
                   if (_15_referential) {
-<<<<<<< HEAD
-                    if (((this).ObjectType).is_RawPointers) {
+                    if (((this).pointerType).is_Raw) {
                       RAST._IExpr _out6;
                       _out6 = (this).Error(Dafny.Sequence<Dafny.Rune>.UnicodeFromString("Cannot compare raw pointers yet - need to wrap them with a structure to ensure they are compared properly"), (this).InitEmptyExpr());
                       r = _out6;
-=======
-                    if (((this).pointerType).is_Raw) {
-                      (this).error = Std.Wrappers.Option<Dafny.ISequence<Dafny.Rune>>.create_Some(Dafny.Sequence<Dafny.Rune>.UnicodeFromString("Cannot compare raw pointers yet - need to wrap them with a structure to ensure they are compared properly"));
-                      r = RAST.Expr.create_RawExpr((this.error).dtor_value);
->>>>>>> 5a42b5ad
                     } else {
                       r = RAST.Expr.create_BinaryOp(Dafny.Sequence<Dafny.Rune>.UnicodeFromString("=="), _9_left, _12_right, DAST.Format.BinaryOpFormat.create_NoFormat());
                     }
@@ -5280,22 +5260,18 @@
                     _29_recursiveGen = _out34;
                     _30___v125 = _out35;
                     _31_recIdents = _out36;
-<<<<<<< HEAD
                     RAST._IType _32_uType;
-                    if ((this).UnicodeChars) {
+                    if (((this).charType).is_UTF32) {
                       _32_uType = RAST.Type.create_U32();
                     } else {
                       _32_uType = RAST.Type.create_U16();
                     }
                     r = RAST.Expr.create_TraitCast(_32_uType, ((RAST.__default.dafny__runtime).MSel(Dafny.Sequence<Dafny.Rune>.UnicodeFromString("NumCast"))).AsType());
                     r = ((((r).FSel(Dafny.Sequence<Dafny.Rune>.UnicodeFromString("from"))).Apply1(_29_recursiveGen)).Sel(Dafny.Sequence<Dafny.Rune>.UnicodeFromString("unwrap"))).Apply0();
-                    if ((this).UnicodeChars) {
+                    if (((this).charType).is_UTF32) {
                       r = ((RAST.Expr.create_Identifier(Dafny.Sequence<Dafny.Rune>.UnicodeFromString("char"))).FSel(Dafny.Sequence<Dafny.Rune>.UnicodeFromString("from_u32"))).Apply1(((r).Sel(Dafny.Sequence<Dafny.Rune>.UnicodeFromString("unwrap"))).Apply0());
                     }
                     r = (((RAST.__default.dafny__runtime).MSel((this).DafnyChar)).AsExpr()).Apply1(r);
-=======
-                    r = RAST.Expr.create_RawExpr(Dafny.Sequence<Dafny.Rune>.Concat(Dafny.Sequence<Dafny.Rune>.Concat(Dafny.Sequence<Dafny.Rune>.Concat(Dafny.Sequence<Dafny.Rune>.Concat(Dafny.Sequence<Dafny.Rune>.Concat(Dafny.Sequence<Dafny.Rune>.Concat(Dafny.Sequence<Dafny.Rune>.Concat(Dafny.Sequence<Dafny.Rune>.UnicodeFromString("::dafny_runtime::"), (this).DafnyChar), Dafny.Sequence<Dafny.Rune>.UnicodeFromString("(")), ((((this).charType).is_UTF32) ? (Dafny.Sequence<Dafny.Rune>.UnicodeFromString("char::from_u32(<u32")) : (Dafny.Sequence<Dafny.Rune>.UnicodeFromString("<u16")))), Dafny.Sequence<Dafny.Rune>.UnicodeFromString(" as ::dafny_runtime::NumCast>::from(")), (_29_recursiveGen)._ToString(DCOMP.__default.IND)), Dafny.Sequence<Dafny.Rune>.UnicodeFromString(").unwrap())")), ((((this).charType).is_UTF32) ? (Dafny.Sequence<Dafny.Rune>.UnicodeFromString(".unwrap())")) : (Dafny.Sequence<Dafny.Rune>.UnicodeFromString("")))));
->>>>>>> 5a42b5ad
                     RAST._IExpr _out37;
                     DCOMP._IOwnership _out38;
                     (this).FromOwned(r, expectedOwnership, out _out37, out _out38);
@@ -5938,9 +5914,8 @@
           bool _50_isCo = _source0.dtor_isCo;
           Dafny.ISequence<_System._ITuple2<Dafny.ISequence<Dafny.Rune>, DAST._IExpression>> _51_values = _source0.dtor_contents;
           {
-<<<<<<< HEAD
             RAST._IExpr _out48;
-            _out48 = DCOMP.COMP.GenPathExpr((_47_datatypeType).dtor_path, true);
+            _out48 = (this).GenPathExpr((_47_datatypeType).dtor_path, true);
             r = _out48;
             Dafny.ISequence<RAST._IType> _52_genTypeArgs;
             _52_genTypeArgs = Dafny.Sequence<RAST._IType>.FromElements();
@@ -5956,25 +5931,6 @@
               r = (r).ApplyType(_52_genTypeArgs);
             }
             r = (r).FSel(DCOMP.__default.escapeName(_49_variant));
-=======
-            RAST._IExpr _out45;
-            _out45 = (this).GenPathExpr((_48_datatypeType).dtor_path, true);
-            r = _out45;
-            Dafny.ISequence<RAST._IType> _53_genTypeArgs;
-            _53_genTypeArgs = Dafny.Sequence<RAST._IType>.FromElements();
-            BigInteger _hi5 = new BigInteger((_49_typeArgs).Count);
-            for (BigInteger _54_i = BigInteger.Zero; _54_i < _hi5; _54_i++) {
-              RAST._IType _55_typeExpr;
-              RAST._IType _out46;
-              _out46 = (this).GenType((_49_typeArgs).Select(_54_i), DCOMP.GenTypeContext.@default());
-              _55_typeExpr = _out46;
-              _53_genTypeArgs = Dafny.Sequence<RAST._IType>.Concat(_53_genTypeArgs, Dafny.Sequence<RAST._IType>.FromElements(_55_typeExpr));
-            }
-            if ((new BigInteger((_49_typeArgs).Count)).Sign == 1) {
-              r = (r).ApplyType(_53_genTypeArgs);
-            }
-            r = (r).FSel(DCOMP.__default.escapeName(_50_variant));
->>>>>>> 5a42b5ad
             readIdents = Dafny.Set<Dafny.ISequence<Dafny.Rune>>.FromElements();
             Dafny.ISequence<RAST._IAssignIdentifier> _55_assignments;
             _55_assignments = Dafny.Sequence<RAST._IAssignIdentifier>.FromElements();
@@ -6997,17 +6953,10 @@
           Std.Wrappers._IOption<DAST._IExpression> _249_low = _source0.dtor_low;
           Std.Wrappers._IOption<DAST._IExpression> _250_high = _source0.dtor_high;
           {
-<<<<<<< HEAD
             DCOMP._IOwnership _251_onExpectedOwnership;
             if (_248_isArray) {
-              if (((this).ObjectType).is_RawPointers) {
+              if (((this).pointerType).is_Raw) {
                 _251_onExpectedOwnership = DCOMP.Ownership.create_OwnershipOwned();
-=======
-            DCOMP._IOwnership _249_onExpectedOwnership;
-            if (_246_isArray) {
-              if (((this).pointerType).is_Raw) {
-                _249_onExpectedOwnership = DCOMP.Ownership.create_OwnershipOwned();
->>>>>>> 5a42b5ad
               } else {
                 _251_onExpectedOwnership = DCOMP.Ownership.create_OwnershipBorrowed();
               }
@@ -7092,15 +7041,9 @@
               if (!(_255_methodName).Equals(Dafny.Sequence<Dafny.Rune>.UnicodeFromString(""))) {
                 _255_methodName = Dafny.Sequence<Dafny.Rune>.Concat(Dafny.Sequence<Dafny.Rune>.UnicodeFromString("_"), _255_methodName);
               }
-<<<<<<< HEAD
               Dafny.ISequence<Dafny.Rune> _265_object__suffix;
-              if (((this).ObjectType).is_RawPointers) {
+              if (((this).pointerType).is_Raw) {
                 _265_object__suffix = Dafny.Sequence<Dafny.Rune>.UnicodeFromString("");
-=======
-              Dafny.ISequence<Dafny.Rune> _263_object__suffix;
-              if (((this).pointerType).is_Raw) {
-                _263_object__suffix = Dafny.Sequence<Dafny.Rune>.UnicodeFromString("");
->>>>>>> 5a42b5ad
               } else {
                 _265_object__suffix = Dafny.Sequence<Dafny.Rune>.UnicodeFromString("_object");
               }
@@ -7190,13 +7133,12 @@
             {
               if (_source6.is_Some) {
                 DAST._IResolvedType value0 = _source6.dtor_value;
-<<<<<<< HEAD
                 Dafny.ISequence<Dafny.ISequence<Dafny.Rune>> _282_path = value0.dtor_path;
                 Dafny.ISequence<DAST._IType> _283_onTypeArgs = value0.dtor_typeArgs;
                 DAST._IResolvedTypeBase _284_base = value0.dtor_kind;
                 RAST._IExpr _285_fullPath;
                 RAST._IExpr _out233;
-                _out233 = DCOMP.COMP.GenPathExpr(_282_path, true);
+                _out233 = (this).GenPathExpr(_282_path, true);
                 _285_fullPath = _out233;
                 Dafny.ISequence<RAST._IType> _286_onTypeExprs;
                 Dafny.ISequence<RAST._IType> _out234;
@@ -7213,40 +7155,13 @@
                   _287_onExpr = _out235;
                   _288_recOwnership = _out236;
                   _289_recIdents = _out237;
-                  if (((this).ObjectType).is_RawPointers) {
+                  if (((this).pointerType).is_Raw) {
                     _287_onExpr = ((this).read__macro).Apply1(_287_onExpr);
-=======
-                Dafny.ISequence<Dafny.ISequence<Dafny.Rune>> _280_path = value0.dtor_path;
-                Dafny.ISequence<DAST._IType> _281_onTypeArgs = value0.dtor_typeArgs;
-                DAST._IResolvedTypeBase _282_base = value0.dtor_kind;
-                RAST._IExpr _283_fullPath;
-                RAST._IExpr _out228;
-                _out228 = (this).GenPathExpr(_280_path, true);
-                _283_fullPath = _out228;
-                Dafny.ISequence<RAST._IType> _284_onTypeExprs;
-                Dafny.ISequence<RAST._IType> _out229;
-                _out229 = (this).GenTypeArgs(_281_onTypeArgs, DCOMP.GenTypeContext.@default());
-                _284_onTypeExprs = _out229;
-                RAST._IExpr _285_onExpr = RAST.Expr.Default();
-                DCOMP._IOwnership _286_recOwnership = DCOMP.Ownership.Default();
-                Dafny.ISet<Dafny.ISequence<Dafny.Rune>> _287_recIdents = Dafny.Set<Dafny.ISequence<Dafny.Rune>>.Empty;
-                if (((_282_base).is_Trait) || ((_282_base).is_Class)) {
-                  RAST._IExpr _out230;
-                  DCOMP._IOwnership _out231;
-                  Dafny.ISet<Dafny.ISequence<Dafny.Rune>> _out232;
-                  (this).GenExpr(_272_on, selfIdent, env, DCOMP.Ownership.create_OwnershipOwned(), out _out230, out _out231, out _out232);
-                  _285_onExpr = _out230;
-                  _286_recOwnership = _out231;
-                  _287_recIdents = _out232;
-                  if (((this).pointerType).is_Raw) {
-                    _285_onExpr = ((this).read__macro).Apply1(_285_onExpr);
->>>>>>> 5a42b5ad
                   } else {
                     _287_onExpr = ((this).modify__macro).Apply1(_287_onExpr);
                   }
                   readIdents = Dafny.Set<Dafny.ISequence<Dafny.Rune>>.Union(readIdents, _289_recIdents);
                 } else {
-<<<<<<< HEAD
                   RAST._IExpr _out238;
                   DCOMP._IOwnership _out239;
                   Dafny.ISet<Dafny.ISequence<Dafny.Rune>> _out240;
@@ -7255,22 +7170,6 @@
                   _288_recOwnership = _out239;
                   _289_recIdents = _out240;
                   readIdents = Dafny.Set<Dafny.ISequence<Dafny.Rune>>.Union(readIdents, _289_recIdents);
-=======
-                  DCOMP._IOwnership _288_expectedOnOwnership;
-                  if (((this).pointerType).is_Raw) {
-                    _288_expectedOnOwnership = DCOMP.Ownership.create_OwnershipBorrowed();
-                  } else {
-                    _288_expectedOnOwnership = DCOMP.Ownership.create_OwnershipBorrowedMut();
-                  }
-                  RAST._IExpr _out233;
-                  DCOMP._IOwnership _out234;
-                  Dafny.ISet<Dafny.ISequence<Dafny.Rune>> _out235;
-                  (this).GenExpr(_272_on, selfIdent, env, _288_expectedOnOwnership, out _out233, out _out234, out _out235);
-                  _285_onExpr = _out233;
-                  _286_recOwnership = _out234;
-                  _287_recIdents = _out235;
-                  readIdents = Dafny.Set<Dafny.ISequence<Dafny.Rune>>.Union(readIdents, _287_recIdents);
->>>>>>> 5a42b5ad
                 }
                 r = ((((_285_fullPath).ApplyType(_286_onTypeExprs)).FSel(DCOMP.__default.escapeName((_275_name).dtor_name))).ApplyType(_280_typeExprs)).Apply(Dafny.Sequence<RAST._IExpr>.Concat(Dafny.Sequence<RAST._IExpr>.FromElements(_287_onExpr), _278_argExprs));
                 RAST._IExpr _out241;
@@ -7319,25 +7218,14 @@
                       if (_source8.is_CallName) {
                         Std.Wrappers._IOption<DAST._IType> onType0 = _source8.dtor_onType;
                         if (onType0.is_Some) {
-<<<<<<< HEAD
                           DAST._IType _294_tpe = onType0.dtor_value;
                           RAST._IType _295_typ;
                           RAST._IType _out246;
                           _out246 = (this).GenType(_294_tpe, DCOMP.GenTypeContext.@default());
                           _295_typ = _out246;
                           if ((_295_typ).IsObjectOrPointer()) {
-                            if (((this).ObjectType).is_RawPointers) {
+                            if (((this).pointerType).is_Raw) {
                               _290_onExpr = ((this).read__macro).Apply1(_290_onExpr);
-=======
-                          DAST._IType _293_tpe = onType0.dtor_value;
-                          RAST._IType _294_typ;
-                          RAST._IType _out241;
-                          _out241 = (this).GenType(_293_tpe, DCOMP.GenTypeContext.@default());
-                          _294_typ = _out241;
-                          if ((_294_typ).IsObjectOrPointer()) {
-                            if (((this).pointerType).is_Raw) {
-                              _289_onExpr = ((this).read__macro).Apply1(_289_onExpr);
->>>>>>> 5a42b5ad
                             } else {
                               _290_onExpr = ((this).modify__macro).Apply1(_290_onExpr);
                             }
@@ -7627,7 +7515,6 @@
           Dafny.ISequence<Dafny.ISequence<Dafny.Rune>> _360_dType = _source0.dtor_dType;
           Dafny.ISequence<Dafny.Rune> _361_variant = _source0.dtor_variant;
           {
-<<<<<<< HEAD
             RAST._IExpr _362_exprGen;
             DCOMP._IOwnership _363___v206;
             Dafny.ISet<Dafny.ISequence<Dafny.Rune>> _364_recIdents;
@@ -7640,7 +7527,7 @@
             _364_recIdents = _out288;
             RAST._IExpr _365_variantExprPath;
             RAST._IExpr _out289;
-            _out289 = DCOMP.COMP.GenPathExpr(Dafny.Sequence<Dafny.ISequence<Dafny.Rune>>.Concat(_360_dType, Dafny.Sequence<Dafny.ISequence<Dafny.Rune>>.FromElements(_361_variant)), true);
+            _out289 = (this).GenPathExpr(Dafny.Sequence<Dafny.ISequence<Dafny.Rune>>.Concat(_360_dType, Dafny.Sequence<Dafny.ISequence<Dafny.Rune>>.FromElements(_361_variant)), true);
             _365_variantExprPath = _out289;
             r = (RAST.Expr.create_Identifier(Dafny.Sequence<Dafny.Rune>.UnicodeFromString("matches!"))).Apply(Dafny.Sequence<RAST._IExpr>.FromElements(((_362_exprGen).Sel(Dafny.Sequence<Dafny.Rune>.UnicodeFromString("as_ref"))).Apply0(), RAST.Expr.create_UnaryOp(Dafny.Sequence<Dafny.Rune>.UnicodeFromString("{ .. }"), _365_variantExprPath, DAST.Format.UnaryOpFormat.create_NoFormat())));
             RAST._IExpr _out290;
@@ -7649,29 +7536,6 @@
             r = _out290;
             resultingOwnership = _out291;
             readIdents = _364_recIdents;
-=======
-            RAST._IExpr _361_exprGen;
-            DCOMP._IOwnership _362___v225;
-            Dafny.ISet<Dafny.ISequence<Dafny.Rune>> _363_recIdents;
-            RAST._IExpr _out281;
-            DCOMP._IOwnership _out282;
-            Dafny.ISet<Dafny.ISequence<Dafny.Rune>> _out283;
-            (this).GenExpr(_358_on, selfIdent, env, DCOMP.Ownership.create_OwnershipBorrowed(), out _out281, out _out282, out _out283);
-            _361_exprGen = _out281;
-            _362___v225 = _out282;
-            _363_recIdents = _out283;
-            RAST._IType _364_dTypePath;
-            RAST._IType _out284;
-            _out284 = (this).GenPathType(Dafny.Sequence<Dafny.ISequence<Dafny.Rune>>.Concat(_359_dType, Dafny.Sequence<Dafny.ISequence<Dafny.Rune>>.FromElements(_360_variant)));
-            _364_dTypePath = _out284;
-            r = (RAST.Expr.create_Identifier(Dafny.Sequence<Dafny.Rune>.UnicodeFromString("matches!"))).Apply(Dafny.Sequence<RAST._IExpr>.FromElements(((_361_exprGen).Sel(Dafny.Sequence<Dafny.Rune>.UnicodeFromString("as_ref"))).Apply(Dafny.Sequence<RAST._IExpr>.FromElements()), RAST.Expr.create_RawExpr(Dafny.Sequence<Dafny.Rune>.Concat((_364_dTypePath)._ToString(DCOMP.__default.IND), Dafny.Sequence<Dafny.Rune>.UnicodeFromString("{ .. }")))));
-            RAST._IExpr _out285;
-            DCOMP._IOwnership _out286;
-            (this).FromOwned(r, expectedOwnership, out _out285, out _out286);
-            r = _out285;
-            resultingOwnership = _out286;
-            readIdents = _363_recIdents;
->>>>>>> 5a42b5ad
             return ;
           }
           goto after_match0;
