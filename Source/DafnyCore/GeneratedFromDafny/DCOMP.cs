// Dafny program the_program compiled into C#
// To recompile, you will need the libraries
//     System.Runtime.Numerics.dll System.Collections.Immutable.dll
// but the 'dotnet' tool in net6.0 should pick those up automatically.
// Optionally, you may want to include compiler switches like
//     /debug /nowarn:162,164,168,183,219,436,1717,1718

using System;
using System.Numerics;
using System.Collections;
#pragma warning disable CS0164 // This label has not been referenced
#pragma warning disable CS0162 // Unreachable code detected
#pragma warning disable CS1717 // Assignment made to same variable

namespace DCOMP {

  public partial class __default {
    public static bool is__tuple__numeric(Dafny.ISequence<Dafny.Rune> i) {
      return ((((new BigInteger((i).Count)) >= (new BigInteger(2))) && (((i).Select(BigInteger.Zero)) == (new Dafny.Rune('_')))) && ((Dafny.Sequence<Dafny.Rune>.UnicodeFromString("0123456789")).Contains((i).Select(BigInteger.One)))) && (((new BigInteger((i).Count)) == (new BigInteger(2))) || (((new BigInteger((i).Count)) == (new BigInteger(3))) && ((Dafny.Sequence<Dafny.Rune>.UnicodeFromString("0123456789")).Contains((i).Select(new BigInteger(2))))));
    }
    public static bool has__special(Dafny.ISequence<Dafny.Rune> i) {
    TAIL_CALL_START: ;
      if ((new BigInteger((i).Count)).Sign == 0) {
        return false;
      } else if (((i).Select(BigInteger.Zero)) == (new Dafny.Rune('.'))) {
        return true;
      } else if (((i).Select(BigInteger.Zero)) == (new Dafny.Rune('#'))) {
        return true;
      } else if (((i).Select(BigInteger.Zero)) == (new Dafny.Rune('_'))) {
        if ((new BigInteger(2)) <= (new BigInteger((i).Count))) {
          if (((i).Select(BigInteger.One)) != (new Dafny.Rune('_'))) {
            return true;
          } else {
            Dafny.ISequence<Dafny.Rune> _in0 = (i).Drop(new BigInteger(2));
            i = _in0;
            goto TAIL_CALL_START;
          }
        } else {
          return true;
        }
      } else {
        Dafny.ISequence<Dafny.Rune> _in1 = (i).Drop(BigInteger.One);
        i = _in1;
        goto TAIL_CALL_START;
      }
    }
    public static Dafny.ISequence<Dafny.Rune> idiomatic__rust(Dafny.ISequence<Dafny.Rune> i) {
      Dafny.ISequence<Dafny.Rune> _0___accumulator = Dafny.Sequence<Dafny.Rune>.FromElements();
    TAIL_CALL_START: ;
      if ((new BigInteger((i).Count)).Sign == 0) {
        return Dafny.Sequence<Dafny.Rune>.Concat(_0___accumulator, Dafny.Sequence<Dafny.Rune>.UnicodeFromString(""));
      } else if (((i).Select(BigInteger.Zero)) == (new Dafny.Rune('_'))) {
        _0___accumulator = Dafny.Sequence<Dafny.Rune>.Concat(_0___accumulator, Dafny.Sequence<Dafny.Rune>.UnicodeFromString("_"));
        Dafny.ISequence<Dafny.Rune> _in0 = (i).Drop(new BigInteger(2));
        i = _in0;
        goto TAIL_CALL_START;
      } else {
        _0___accumulator = Dafny.Sequence<Dafny.Rune>.Concat(_0___accumulator, Dafny.Sequence<Dafny.Rune>.FromElements((i).Select(BigInteger.Zero)));
        Dafny.ISequence<Dafny.Rune> _in1 = (i).Drop(BigInteger.One);
        i = _in1;
        goto TAIL_CALL_START;
      }
    }
    public static Dafny.ISequence<Dafny.Rune> replaceDots(Dafny.ISequence<Dafny.Rune> i) {
      Dafny.ISequence<Dafny.Rune> _0___accumulator = Dafny.Sequence<Dafny.Rune>.FromElements();
    TAIL_CALL_START: ;
      if ((new BigInteger((i).Count)).Sign == 0) {
        return Dafny.Sequence<Dafny.Rune>.Concat(_0___accumulator, Dafny.Sequence<Dafny.Rune>.UnicodeFromString(""));
      } else if (((i).Select(BigInteger.Zero)) == (new Dafny.Rune('.'))) {
        _0___accumulator = Dafny.Sequence<Dafny.Rune>.Concat(_0___accumulator, Dafny.Sequence<Dafny.Rune>.UnicodeFromString("_d"));
        Dafny.ISequence<Dafny.Rune> _in0 = (i).Drop(BigInteger.One);
        i = _in0;
        goto TAIL_CALL_START;
      } else {
        _0___accumulator = Dafny.Sequence<Dafny.Rune>.Concat(_0___accumulator, Dafny.Sequence<Dafny.Rune>.FromElements((i).Select(BigInteger.Zero)));
        Dafny.ISequence<Dafny.Rune> _in1 = (i).Drop(BigInteger.One);
        i = _in1;
        goto TAIL_CALL_START;
      }
    }
    public static bool is__tuple__builder(Dafny.ISequence<Dafny.Rune> i) {
      return ((((new BigInteger((i).Count)) >= (new BigInteger(9))) && (((i).Take(new BigInteger(8))).Equals(Dafny.Sequence<Dafny.Rune>.UnicodeFromString("___hMake")))) && ((Dafny.Sequence<Dafny.Rune>.UnicodeFromString("0123456789")).Contains((i).Select(new BigInteger(8))))) && (((new BigInteger((i).Count)) == (new BigInteger(9))) || (((new BigInteger((i).Count)) == (new BigInteger(10))) && ((Dafny.Sequence<Dafny.Rune>.UnicodeFromString("0123456789")).Contains((i).Select(new BigInteger(9))))));
    }
    public static Dafny.ISequence<Dafny.Rune> better__tuple__builder__name(Dafny.ISequence<Dafny.Rune> i) {
      return Dafny.Sequence<Dafny.Rune>.Concat(Dafny.Sequence<Dafny.Rune>.UnicodeFromString("_T"), (i).Drop(new BigInteger(8)));
    }
    public static bool is__dafny__generated__id(Dafny.ISequence<Dafny.Rune> i) {
      return ((((new BigInteger((i).Count)).Sign == 1) && (((i).Select(BigInteger.Zero)) == (new Dafny.Rune('_')))) && (!(DCOMP.__default.has__special((i).Drop(BigInteger.One))))) && (!((new BigInteger((i).Count)) >= (new BigInteger(2))) || (((i).Select(BigInteger.One)) != (new Dafny.Rune('T'))));
    }
    public static bool is__idiomatic__rust__id(Dafny.ISequence<Dafny.Rune> i) {
      return ((((new BigInteger((i).Count)).Sign == 1) && (!(DCOMP.__default.has__special(i)))) && (!(DCOMP.__default.reserved__rust).Contains(i))) && (!(DCOMP.__default.reserved__rust__need__prefix).Contains(i));
    }
    public static Dafny.ISequence<Dafny.Rune> escapeName(Dafny.ISequence<Dafny.Rune> n) {
      return DCOMP.__default.escapeIdent((n));
    }
    public static Dafny.ISequence<Dafny.Rune> escapeIdent(Dafny.ISequence<Dafny.Rune> i) {
      if (DCOMP.__default.is__tuple__numeric(i)) {
        return i;
      } else if (DCOMP.__default.is__tuple__builder(i)) {
        return DCOMP.__default.better__tuple__builder__name(i);
      } else if (((i).Equals(Dafny.Sequence<Dafny.Rune>.UnicodeFromString("self"))) || ((i).Equals(Dafny.Sequence<Dafny.Rune>.UnicodeFromString("Self")))) {
        return Dafny.Sequence<Dafny.Rune>.Concat(Dafny.Sequence<Dafny.Rune>.UnicodeFromString("r#_"), i);
      } else if ((DCOMP.__default.reserved__rust).Contains(i)) {
        return Dafny.Sequence<Dafny.Rune>.Concat(Dafny.Sequence<Dafny.Rune>.UnicodeFromString("r#"), i);
      } else if (DCOMP.__default.is__idiomatic__rust__id(i)) {
        return DCOMP.__default.idiomatic__rust(i);
      } else if (DCOMP.__default.is__dafny__generated__id(i)) {
        return i;
      } else {
        Dafny.ISequence<Dafny.Rune> _0_r = DCOMP.__default.replaceDots(i);
        return Dafny.Sequence<Dafny.Rune>.Concat(Dafny.Sequence<Dafny.Rune>.UnicodeFromString("r#_"), _0_r);
      }
    }
    public static Dafny.ISequence<Dafny.Rune> escapeVar(Dafny.ISequence<Dafny.Rune> f) {
      Dafny.ISequence<Dafny.Rune> _0_r = (f);
      if ((DCOMP.__default.reserved__vars).Contains(_0_r)) {
        return Dafny.Sequence<Dafny.Rune>.Concat(Dafny.Sequence<Dafny.Rune>.UnicodeFromString("_"), _0_r);
      } else {
        return DCOMP.__default.escapeIdent((f));
      }
    }
    public static Dafny.ISequence<Dafny.Rune> AddAssignedPrefix(Dafny.ISequence<Dafny.Rune> rustName) {
      if (((new BigInteger((rustName).Count)) >= (new BigInteger(2))) && (((rustName).Subsequence(BigInteger.Zero, new BigInteger(2))).Equals(Dafny.Sequence<Dafny.Rune>.UnicodeFromString("r#")))) {
        return Dafny.Sequence<Dafny.Rune>.Concat(DCOMP.__default.ASSIGNED__PREFIX, (rustName).Drop(new BigInteger(2)));
      } else {
        return Dafny.Sequence<Dafny.Rune>.Concat(Dafny.Sequence<Dafny.Rune>.Concat(DCOMP.__default.ASSIGNED__PREFIX, Dafny.Sequence<Dafny.Rune>.UnicodeFromString("_")), rustName);
      }
    }
    public static Std.Wrappers._IOption<DAST._IResolvedType> TraitTypeContainingMethodAux(Dafny.ISequence<DAST._IType> rs, Dafny.ISequence<Dafny.Rune> dafnyName)
    {
      if ((new BigInteger((rs).Count)).Sign == 0) {
        return Std.Wrappers.Option<DAST._IResolvedType>.create_None();
      } else {
        Std.Wrappers._IOption<DAST._IResolvedType> _0_res = ((System.Func<Std.Wrappers._IOption<DAST._IResolvedType>>)(() => {
          DAST._IType _source0 = (rs).Select(BigInteger.Zero);
          {
            if (_source0.is_UserDefined) {
              DAST._IResolvedType _1_resolvedType = _source0.dtor_resolved;
              return DCOMP.__default.TraitTypeContainingMethod(_1_resolvedType, dafnyName);
            }
          }
          {
            return Std.Wrappers.Option<DAST._IResolvedType>.create_None();
          }
        }))();
        Std.Wrappers._IOption<DAST._IResolvedType> _source1 = _0_res;
        {
          if (_source1.is_Some) {
            return _0_res;
          }
        }
        {
          return DCOMP.__default.TraitTypeContainingMethodAux((rs).Drop(BigInteger.One), dafnyName);
        }
      }
    }
    public static Std.Wrappers._IOption<DAST._IResolvedType> TraitTypeContainingMethod(DAST._IResolvedType r, Dafny.ISequence<Dafny.Rune> dafnyName)
    {
      DAST._IResolvedType _let_tmp_rhs0 = r;
      Dafny.ISequence<Dafny.ISequence<Dafny.Rune>> _0_path = _let_tmp_rhs0.dtor_path;
      Dafny.ISequence<DAST._IType> _1_typeArgs = _let_tmp_rhs0.dtor_typeArgs;
      DAST._IResolvedTypeBase _2_kind = _let_tmp_rhs0.dtor_kind;
      Dafny.ISequence<DAST._IAttribute> _3_attributes = _let_tmp_rhs0.dtor_attributes;
      Dafny.ISequence<Dafny.ISequence<Dafny.Rune>> _4_properMethods = _let_tmp_rhs0.dtor_properMethods;
      Dafny.ISequence<DAST._IType> _5_extendedTypes = _let_tmp_rhs0.dtor_extendedTypes;
      if ((_4_properMethods).Contains(dafnyName)) {
        return Std.Wrappers.Option<DAST._IResolvedType>.create_Some(r);
      } else {
        return DCOMP.__default.TraitTypeContainingMethodAux(_5_extendedTypes, dafnyName);
      }
    }
    public static Std.Wrappers._IOption<DCOMP._IExternAttribute> OptExtern(DAST._IAttribute attr, Dafny.ISequence<Dafny.Rune> dafnyName)
    {
      if (((attr).dtor_name).Equals(Dafny.Sequence<Dafny.Rune>.UnicodeFromString("extern"))) {
        return Std.Wrappers.Option<DCOMP._IExternAttribute>.create_Some((((new BigInteger(((attr).dtor_args).Count)).Sign == 0) ? (DCOMP.ExternAttribute.create_SimpleExtern(DCOMP.__default.escapeName(dafnyName))) : ((((new BigInteger(((attr).dtor_args).Count)) == (BigInteger.One)) ? (DCOMP.ExternAttribute.create_SimpleExtern(((attr).dtor_args).Select(BigInteger.Zero))) : ((((new BigInteger(((attr).dtor_args).Count)) == (new BigInteger(2))) ? (DCOMP.ExternAttribute.create_AdvancedExtern(DCOMP.__default.ReplaceDotByDoubleColon(((attr).dtor_args).Select(BigInteger.Zero)), ((attr).dtor_args).Select(BigInteger.One))) : (DCOMP.ExternAttribute.create_UnsupportedExtern(Dafny.Sequence<Dafny.Rune>.Concat(Dafny.Sequence<Dafny.Rune>.UnicodeFromString("{:extern} supports only 0, 1 or 2 attributes, got "), Std.Strings.__default.OfNat(new BigInteger(((attr).dtor_args).Count)))))))))));
      } else {
        return Std.Wrappers.Option<DCOMP._IExternAttribute>.create_None();
      }
    }
    public static Dafny.ISequence<Dafny.Rune> ReplaceDotByDoubleColon(Dafny.ISequence<Dafny.Rune> s) {
      Dafny.ISequence<Dafny.Rune> _0___accumulator = Dafny.Sequence<Dafny.Rune>.FromElements();
    TAIL_CALL_START: ;
      if ((new BigInteger((s).Count)).Sign == 0) {
        return Dafny.Sequence<Dafny.Rune>.Concat(_0___accumulator, Dafny.Sequence<Dafny.Rune>.UnicodeFromString(""));
      } else if (((s).Select(BigInteger.Zero)) == (new Dafny.Rune(' '))) {
        return Dafny.Sequence<Dafny.Rune>.Concat(_0___accumulator, s);
      } else {
        _0___accumulator = Dafny.Sequence<Dafny.Rune>.Concat(_0___accumulator, ((((s).Select(BigInteger.Zero)) == (new Dafny.Rune('.'))) ? (Dafny.Sequence<Dafny.Rune>.UnicodeFromString("::")) : (Dafny.Sequence<Dafny.Rune>.FromElements((s).Select(BigInteger.Zero)))));
        Dafny.ISequence<Dafny.Rune> _in0 = (s).Drop(BigInteger.One);
        s = _in0;
        goto TAIL_CALL_START;
      }
    }
    public static DCOMP._IExternAttribute ExtractExtern(Dafny.ISequence<DAST._IAttribute> attributes, Dafny.ISequence<Dafny.Rune> dafnyName)
    {
      DCOMP._IExternAttribute res = DCOMP.ExternAttribute.Default();
      BigInteger _hi0 = new BigInteger((attributes).Count);
      for (BigInteger _0_i = BigInteger.Zero; _0_i < _hi0; _0_i++) {
        Std.Wrappers._IOption<DCOMP._IExternAttribute> _1_attr;
        _1_attr = DCOMP.__default.OptExtern((attributes).Select(_0_i), dafnyName);
        Std.Wrappers._IOption<DCOMP._IExternAttribute> _source0 = _1_attr;
        {
          if (_source0.is_Some) {
            DCOMP._IExternAttribute _2_n = _source0.dtor_value;
            res = _2_n;
            return res;
            goto after_match0;
          }
        }
        {
        }
      after_match0: ;
      }
      res = DCOMP.ExternAttribute.create_NoExtern();
      return res;
    }
    public static DCOMP._IExternAttribute ExtractExternMod(DAST._IModule mod) {
      return DCOMP.__default.ExtractExtern((mod).dtor_attributes, (mod).dtor_name);
    }
    public static Dafny.ISet<Dafny.ISequence<Dafny.Rune>> reserved__rust { get {
      return Dafny.Set<Dafny.ISequence<Dafny.Rune>>.FromElements(Dafny.Sequence<Dafny.Rune>.UnicodeFromString("as"), Dafny.Sequence<Dafny.Rune>.UnicodeFromString("async"), Dafny.Sequence<Dafny.Rune>.UnicodeFromString("await"), Dafny.Sequence<Dafny.Rune>.UnicodeFromString("break"), Dafny.Sequence<Dafny.Rune>.UnicodeFromString("const"), Dafny.Sequence<Dafny.Rune>.UnicodeFromString("continue"), Dafny.Sequence<Dafny.Rune>.UnicodeFromString("crate"), Dafny.Sequence<Dafny.Rune>.UnicodeFromString("dyn"), Dafny.Sequence<Dafny.Rune>.UnicodeFromString("else"), Dafny.Sequence<Dafny.Rune>.UnicodeFromString("enum"), Dafny.Sequence<Dafny.Rune>.UnicodeFromString("extern"), Dafny.Sequence<Dafny.Rune>.UnicodeFromString("false"), Dafny.Sequence<Dafny.Rune>.UnicodeFromString("fn"), Dafny.Sequence<Dafny.Rune>.UnicodeFromString("for"), Dafny.Sequence<Dafny.Rune>.UnicodeFromString("if"), Dafny.Sequence<Dafny.Rune>.UnicodeFromString("impl"), Dafny.Sequence<Dafny.Rune>.UnicodeFromString("in"), Dafny.Sequence<Dafny.Rune>.UnicodeFromString("let"), Dafny.Sequence<Dafny.Rune>.UnicodeFromString("loop"), Dafny.Sequence<Dafny.Rune>.UnicodeFromString("match"), Dafny.Sequence<Dafny.Rune>.UnicodeFromString("mod"), Dafny.Sequence<Dafny.Rune>.UnicodeFromString("move"), Dafny.Sequence<Dafny.Rune>.UnicodeFromString("mut"), Dafny.Sequence<Dafny.Rune>.UnicodeFromString("pub"), Dafny.Sequence<Dafny.Rune>.UnicodeFromString("ref"), Dafny.Sequence<Dafny.Rune>.UnicodeFromString("return"), Dafny.Sequence<Dafny.Rune>.UnicodeFromString("static"), Dafny.Sequence<Dafny.Rune>.UnicodeFromString("struct"), Dafny.Sequence<Dafny.Rune>.UnicodeFromString("super"), Dafny.Sequence<Dafny.Rune>.UnicodeFromString("trait"), Dafny.Sequence<Dafny.Rune>.UnicodeFromString("true"), Dafny.Sequence<Dafny.Rune>.UnicodeFromString("type"), Dafny.Sequence<Dafny.Rune>.UnicodeFromString("union"), Dafny.Sequence<Dafny.Rune>.UnicodeFromString("unsafe"), Dafny.Sequence<Dafny.Rune>.UnicodeFromString("use"), Dafny.Sequence<Dafny.Rune>.UnicodeFromString("where"), Dafny.Sequence<Dafny.Rune>.UnicodeFromString("while"), Dafny.Sequence<Dafny.Rune>.UnicodeFromString("Keywords"), Dafny.Sequence<Dafny.Rune>.UnicodeFromString("The"), Dafny.Sequence<Dafny.Rune>.UnicodeFromString("abstract"), Dafny.Sequence<Dafny.Rune>.UnicodeFromString("become"), Dafny.Sequence<Dafny.Rune>.UnicodeFromString("box"), Dafny.Sequence<Dafny.Rune>.UnicodeFromString("do"), Dafny.Sequence<Dafny.Rune>.UnicodeFromString("final"), Dafny.Sequence<Dafny.Rune>.UnicodeFromString("macro"), Dafny.Sequence<Dafny.Rune>.UnicodeFromString("override"), Dafny.Sequence<Dafny.Rune>.UnicodeFromString("priv"), Dafny.Sequence<Dafny.Rune>.UnicodeFromString("try"), Dafny.Sequence<Dafny.Rune>.UnicodeFromString("typeof"), Dafny.Sequence<Dafny.Rune>.UnicodeFromString("unsized"), Dafny.Sequence<Dafny.Rune>.UnicodeFromString("virtual"), Dafny.Sequence<Dafny.Rune>.UnicodeFromString("yield"));
    } }
    public static Dafny.ISet<Dafny.ISequence<Dafny.Rune>> reserved__rust__need__prefix { get {
      return Dafny.Set<Dafny.ISequence<Dafny.Rune>>.FromElements(Dafny.Sequence<Dafny.Rune>.UnicodeFromString("u8"), Dafny.Sequence<Dafny.Rune>.UnicodeFromString("u16"), Dafny.Sequence<Dafny.Rune>.UnicodeFromString("u32"), Dafny.Sequence<Dafny.Rune>.UnicodeFromString("u64"), Dafny.Sequence<Dafny.Rune>.UnicodeFromString("u128"), Dafny.Sequence<Dafny.Rune>.UnicodeFromString("i8"), Dafny.Sequence<Dafny.Rune>.UnicodeFromString("i16"), Dafny.Sequence<Dafny.Rune>.UnicodeFromString("i32"), Dafny.Sequence<Dafny.Rune>.UnicodeFromString("i64"), Dafny.Sequence<Dafny.Rune>.UnicodeFromString("i128"));
    } }
    public static Dafny.ISet<Dafny.ISequence<Dafny.Rune>> reserved__vars { get {
      return Dafny.Set<Dafny.ISequence<Dafny.Rune>>.FromElements(Dafny.Sequence<Dafny.Rune>.UnicodeFromString("None"), Dafny.Sequence<Dafny.Rune>.UnicodeFromString("hash"));
    } }
    public static Dafny.ISequence<Dafny.Rune> ASSIGNED__PREFIX { get {
      return Dafny.Sequence<Dafny.Rune>.UnicodeFromString("_set");
    } }
    public static Dafny.ISequence<Dafny.Rune> IND { get {
      return RAST.__default.IND;
    } }
    public static DAST._IAttribute AttributeOwned { get {
      return DAST.Attribute.create(Dafny.Sequence<Dafny.Rune>.UnicodeFromString("owned"), Dafny.Sequence<Dafny.ISequence<Dafny.Rune>>.FromElements());
    } }
  }

  public interface _IOwnership {
    bool is_OwnershipOwned { get; }
    bool is_OwnershipOwnedBox { get; }
    bool is_OwnershipBorrowed { get; }
    bool is_OwnershipBorrowedMut { get; }
    bool is_OwnershipAutoBorrowed { get; }
    _IOwnership DowncastClone();
  }
  public abstract class Ownership : _IOwnership {
    public Ownership() {
    }
    private static readonly DCOMP._IOwnership theDefault = create_OwnershipOwned();
    public static DCOMP._IOwnership Default() {
      return theDefault;
    }
    private static readonly Dafny.TypeDescriptor<DCOMP._IOwnership> _TYPE = new Dafny.TypeDescriptor<DCOMP._IOwnership>(DCOMP.Ownership.Default());
    public static Dafny.TypeDescriptor<DCOMP._IOwnership> _TypeDescriptor() {
      return _TYPE;
    }
    public static _IOwnership create_OwnershipOwned() {
      return new Ownership_OwnershipOwned();
    }
    public static _IOwnership create_OwnershipOwnedBox() {
      return new Ownership_OwnershipOwnedBox();
    }
    public static _IOwnership create_OwnershipBorrowed() {
      return new Ownership_OwnershipBorrowed();
    }
    public static _IOwnership create_OwnershipBorrowedMut() {
      return new Ownership_OwnershipBorrowedMut();
    }
    public static _IOwnership create_OwnershipAutoBorrowed() {
      return new Ownership_OwnershipAutoBorrowed();
    }
    public bool is_OwnershipOwned { get { return this is Ownership_OwnershipOwned; } }
    public bool is_OwnershipOwnedBox { get { return this is Ownership_OwnershipOwnedBox; } }
    public bool is_OwnershipBorrowed { get { return this is Ownership_OwnershipBorrowed; } }
    public bool is_OwnershipBorrowedMut { get { return this is Ownership_OwnershipBorrowedMut; } }
    public bool is_OwnershipAutoBorrowed { get { return this is Ownership_OwnershipAutoBorrowed; } }
    public static System.Collections.Generic.IEnumerable<_IOwnership> AllSingletonConstructors {
      get {
        yield return Ownership.create_OwnershipOwned();
        yield return Ownership.create_OwnershipOwnedBox();
        yield return Ownership.create_OwnershipBorrowed();
        yield return Ownership.create_OwnershipBorrowedMut();
        yield return Ownership.create_OwnershipAutoBorrowed();
      }
    }
    public abstract _IOwnership DowncastClone();
  }
  public class Ownership_OwnershipOwned : Ownership {
    public Ownership_OwnershipOwned() : base() {
    }
    public override _IOwnership DowncastClone() {
      if (this is _IOwnership dt) { return dt; }
      return new Ownership_OwnershipOwned();
    }
    public override bool Equals(object other) {
      var oth = other as DCOMP.Ownership_OwnershipOwned;
      return oth != null;
    }
    public override int GetHashCode() {
      ulong hash = 5381;
      hash = ((hash << 5) + hash) + 0;
      return (int) hash;
    }
    public override string ToString() {
      string s = "DafnyToRustCompiler.Ownership.OwnershipOwned";
      return s;
    }
  }
  public class Ownership_OwnershipOwnedBox : Ownership {
    public Ownership_OwnershipOwnedBox() : base() {
    }
    public override _IOwnership DowncastClone() {
      if (this is _IOwnership dt) { return dt; }
      return new Ownership_OwnershipOwnedBox();
    }
    public override bool Equals(object other) {
      var oth = other as DCOMP.Ownership_OwnershipOwnedBox;
      return oth != null;
    }
    public override int GetHashCode() {
      ulong hash = 5381;
      hash = ((hash << 5) + hash) + 1;
      return (int) hash;
    }
    public override string ToString() {
      string s = "DafnyToRustCompiler.Ownership.OwnershipOwnedBox";
      return s;
    }
  }
  public class Ownership_OwnershipBorrowed : Ownership {
    public Ownership_OwnershipBorrowed() : base() {
    }
    public override _IOwnership DowncastClone() {
      if (this is _IOwnership dt) { return dt; }
      return new Ownership_OwnershipBorrowed();
    }
    public override bool Equals(object other) {
      var oth = other as DCOMP.Ownership_OwnershipBorrowed;
      return oth != null;
    }
    public override int GetHashCode() {
      ulong hash = 5381;
      hash = ((hash << 5) + hash) + 2;
      return (int) hash;
    }
    public override string ToString() {
      string s = "DafnyToRustCompiler.Ownership.OwnershipBorrowed";
      return s;
    }
  }
  public class Ownership_OwnershipBorrowedMut : Ownership {
    public Ownership_OwnershipBorrowedMut() : base() {
    }
    public override _IOwnership DowncastClone() {
      if (this is _IOwnership dt) { return dt; }
      return new Ownership_OwnershipBorrowedMut();
    }
    public override bool Equals(object other) {
      var oth = other as DCOMP.Ownership_OwnershipBorrowedMut;
      return oth != null;
    }
    public override int GetHashCode() {
      ulong hash = 5381;
      hash = ((hash << 5) + hash) + 3;
      return (int) hash;
    }
    public override string ToString() {
      string s = "DafnyToRustCompiler.Ownership.OwnershipBorrowedMut";
      return s;
    }
  }
  public class Ownership_OwnershipAutoBorrowed : Ownership {
    public Ownership_OwnershipAutoBorrowed() : base() {
    }
    public override _IOwnership DowncastClone() {
      if (this is _IOwnership dt) { return dt; }
      return new Ownership_OwnershipAutoBorrowed();
    }
    public override bool Equals(object other) {
      var oth = other as DCOMP.Ownership_OwnershipAutoBorrowed;
      return oth != null;
    }
    public override int GetHashCode() {
      ulong hash = 5381;
      hash = ((hash << 5) + hash) + 4;
      return (int) hash;
    }
    public override string ToString() {
      string s = "DafnyToRustCompiler.Ownership.OwnershipAutoBorrowed";
      return s;
    }
  }

  public interface _IEnvironment {
    bool is_Environment { get; }
    Dafny.ISequence<Dafny.ISequence<Dafny.Rune>> dtor_names { get; }
    Dafny.IMap<Dafny.ISequence<Dafny.Rune>,RAST._IType> dtor_types { get; }
    _IEnvironment DowncastClone();
    DCOMP._IEnvironment ToOwned();
    bool CanReadWithoutClone(Dafny.ISequence<Dafny.Rune> name);
    bool HasCloneSemantics(Dafny.ISequence<Dafny.Rune> name);
    Std.Wrappers._IOption<RAST._IType> GetType(Dafny.ISequence<Dafny.Rune> name);
    bool IsBorrowed(Dafny.ISequence<Dafny.Rune> name);
    bool IsBorrowedMut(Dafny.ISequence<Dafny.Rune> name);
    DCOMP._IEnvironment AddAssigned(Dafny.ISequence<Dafny.Rune> name, RAST._IType tpe);
    DCOMP._IEnvironment merge(DCOMP._IEnvironment other);
    DCOMP._IEnvironment RemoveAssigned(Dafny.ISequence<Dafny.Rune> name);
  }
  public class Environment : _IEnvironment {
    public readonly Dafny.ISequence<Dafny.ISequence<Dafny.Rune>> _names;
    public readonly Dafny.IMap<Dafny.ISequence<Dafny.Rune>,RAST._IType> _types;
    public Environment(Dafny.ISequence<Dafny.ISequence<Dafny.Rune>> names, Dafny.IMap<Dafny.ISequence<Dafny.Rune>,RAST._IType> types) {
      this._names = names;
      this._types = types;
    }
    public _IEnvironment DowncastClone() {
      if (this is _IEnvironment dt) { return dt; }
      return new Environment(_names, _types);
    }
    public override bool Equals(object other) {
      var oth = other as DCOMP.Environment;
      return oth != null && object.Equals(this._names, oth._names) && object.Equals(this._types, oth._types);
    }
    public override int GetHashCode() {
      ulong hash = 5381;
      hash = ((hash << 5) + hash) + 0;
      hash = ((hash << 5) + hash) + ((ulong)Dafny.Helpers.GetHashCode(this._names));
      hash = ((hash << 5) + hash) + ((ulong)Dafny.Helpers.GetHashCode(this._types));
      return (int) hash;
    }
    public override string ToString() {
      string s = "DafnyToRustCompiler.Environment.Environment";
      s += "(";
      s += Dafny.Helpers.ToString(this._names);
      s += ", ";
      s += Dafny.Helpers.ToString(this._types);
      s += ")";
      return s;
    }
    private static readonly DCOMP._IEnvironment theDefault = create(Dafny.Sequence<Dafny.ISequence<Dafny.Rune>>.Empty, Dafny.Map<Dafny.ISequence<Dafny.Rune>, RAST._IType>.Empty);
    public static DCOMP._IEnvironment Default() {
      return theDefault;
    }
    private static readonly Dafny.TypeDescriptor<DCOMP._IEnvironment> _TYPE = new Dafny.TypeDescriptor<DCOMP._IEnvironment>(DCOMP.Environment.Default());
    public static Dafny.TypeDescriptor<DCOMP._IEnvironment> _TypeDescriptor() {
      return _TYPE;
    }
    public static _IEnvironment create(Dafny.ISequence<Dafny.ISequence<Dafny.Rune>> names, Dafny.IMap<Dafny.ISequence<Dafny.Rune>,RAST._IType> types) {
      return new Environment(names, types);
    }
    public static _IEnvironment create_Environment(Dafny.ISequence<Dafny.ISequence<Dafny.Rune>> names, Dafny.IMap<Dafny.ISequence<Dafny.Rune>,RAST._IType> types) {
      return create(names, types);
    }
    public bool is_Environment { get { return true; } }
    public Dafny.ISequence<Dafny.ISequence<Dafny.Rune>> dtor_names {
      get {
        return this._names;
      }
    }
    public Dafny.IMap<Dafny.ISequence<Dafny.Rune>,RAST._IType> dtor_types {
      get {
        return this._types;
      }
    }
    public DCOMP._IEnvironment ToOwned() {
      DCOMP._IEnvironment _0_dt__update__tmp_h0 = this;
      Dafny.IMap<Dafny.ISequence<Dafny.Rune>,RAST._IType> _1_dt__update_htypes_h0 = ((System.Func<Dafny.IMap<Dafny.ISequence<Dafny.Rune>,RAST._IType>>)(() => {
        var _coll0 = new System.Collections.Generic.List<Dafny.Pair<Dafny.ISequence<Dafny.Rune>,RAST._IType>>();
        foreach (Dafny.ISequence<Dafny.Rune> _compr_0 in ((this).dtor_types).Keys.Elements) {
          Dafny.ISequence<Dafny.Rune> _2_k = (Dafny.ISequence<Dafny.Rune>)_compr_0;
          if (((this).dtor_types).Contains(_2_k)) {
            _coll0.Add(new Dafny.Pair<Dafny.ISequence<Dafny.Rune>,RAST._IType>(_2_k, (Dafny.Map<Dafny.ISequence<Dafny.Rune>, RAST._IType>.Select((this).dtor_types,_2_k)).ToOwned()));
          }
        }
        return Dafny.Map<Dafny.ISequence<Dafny.Rune>,RAST._IType>.FromCollection(_coll0);
      }))();
      return DCOMP.Environment.create((_0_dt__update__tmp_h0).dtor_names, _1_dt__update_htypes_h0);
    }
    public static DCOMP._IEnvironment Empty() {
      return DCOMP.Environment.create(Dafny.Sequence<Dafny.ISequence<Dafny.Rune>>.FromElements(), Dafny.Map<Dafny.ISequence<Dafny.Rune>, RAST._IType>.FromElements());
    }
    public bool CanReadWithoutClone(Dafny.ISequence<Dafny.Rune> name) {
      return (((this).dtor_types).Contains(name)) && ((Dafny.Map<Dafny.ISequence<Dafny.Rune>, RAST._IType>.Select((this).dtor_types,name)).CanReadWithoutClone());
    }
    public bool HasCloneSemantics(Dafny.ISequence<Dafny.Rune> name) {
      return !((this).CanReadWithoutClone(name));
    }
    public Std.Wrappers._IOption<RAST._IType> GetType(Dafny.ISequence<Dafny.Rune> name) {
      if (((this).dtor_types).Contains(name)) {
        return Std.Wrappers.Option<RAST._IType>.create_Some(Dafny.Map<Dafny.ISequence<Dafny.Rune>, RAST._IType>.Select((this).dtor_types,name));
      } else {
        return Std.Wrappers.Option<RAST._IType>.create_None();
      }
    }
    public bool IsBorrowed(Dafny.ISequence<Dafny.Rune> name) {
      return (((this).dtor_types).Contains(name)) && ((Dafny.Map<Dafny.ISequence<Dafny.Rune>, RAST._IType>.Select((this).dtor_types,name)).is_Borrowed);
    }
    public bool IsBorrowedMut(Dafny.ISequence<Dafny.Rune> name) {
      return (((this).dtor_types).Contains(name)) && ((Dafny.Map<Dafny.ISequence<Dafny.Rune>, RAST._IType>.Select((this).dtor_types,name)).is_BorrowedMut);
    }
    public DCOMP._IEnvironment AddAssigned(Dafny.ISequence<Dafny.Rune> name, RAST._IType tpe)
    {
      return DCOMP.Environment.create(Dafny.Sequence<Dafny.ISequence<Dafny.Rune>>.Concat((this).dtor_names, Dafny.Sequence<Dafny.ISequence<Dafny.Rune>>.FromElements(name)), Dafny.Map<Dafny.ISequence<Dafny.Rune>, RAST._IType>.Update((this).dtor_types, name, tpe));
    }
    public DCOMP._IEnvironment merge(DCOMP._IEnvironment other) {
      return DCOMP.Environment.create(Dafny.Sequence<Dafny.ISequence<Dafny.Rune>>.Concat((this).dtor_names, (other).dtor_names), Dafny.Map<Dafny.ISequence<Dafny.Rune>, RAST._IType>.Merge((this).dtor_types, (other).dtor_types));
    }
    public DCOMP._IEnvironment RemoveAssigned(Dafny.ISequence<Dafny.Rune> name) {
      BigInteger _0_indexInEnv = Std.Collections.Seq.__default.IndexOf<Dafny.ISequence<Dafny.Rune>>((this).dtor_names, name);
      return DCOMP.Environment.create(Dafny.Sequence<Dafny.ISequence<Dafny.Rune>>.Concat(((this).dtor_names).Subsequence(BigInteger.Zero, _0_indexInEnv), ((this).dtor_names).Drop((_0_indexInEnv) + (BigInteger.One))), Dafny.Map<Dafny.ISequence<Dafny.Rune>, RAST._IType>.Subtract((this).dtor_types, Dafny.Set<Dafny.ISequence<Dafny.Rune>>.FromElements(name)));
    }
  }

  public interface _IPointerType {
    bool is_Raw { get; }
    bool is_RcMut { get; }
    _IPointerType DowncastClone();
  }
  public abstract class PointerType : _IPointerType {
    public PointerType() {
    }
    private static readonly DCOMP._IPointerType theDefault = create_Raw();
    public static DCOMP._IPointerType Default() {
      return theDefault;
    }
    private static readonly Dafny.TypeDescriptor<DCOMP._IPointerType> _TYPE = new Dafny.TypeDescriptor<DCOMP._IPointerType>(DCOMP.PointerType.Default());
    public static Dafny.TypeDescriptor<DCOMP._IPointerType> _TypeDescriptor() {
      return _TYPE;
    }
    public static _IPointerType create_Raw() {
      return new PointerType_Raw();
    }
    public static _IPointerType create_RcMut() {
      return new PointerType_RcMut();
    }
    public bool is_Raw { get { return this is PointerType_Raw; } }
    public bool is_RcMut { get { return this is PointerType_RcMut; } }
    public static System.Collections.Generic.IEnumerable<_IPointerType> AllSingletonConstructors {
      get {
        yield return PointerType.create_Raw();
        yield return PointerType.create_RcMut();
      }
    }
    public abstract _IPointerType DowncastClone();
  }
  public class PointerType_Raw : PointerType {
    public PointerType_Raw() : base() {
    }
    public override _IPointerType DowncastClone() {
      if (this is _IPointerType dt) { return dt; }
      return new PointerType_Raw();
    }
    public override bool Equals(object other) {
      var oth = other as DCOMP.PointerType_Raw;
      return oth != null;
    }
    public override int GetHashCode() {
      ulong hash = 5381;
      hash = ((hash << 5) + hash) + 0;
      return (int) hash;
    }
    public override string ToString() {
      string s = "DafnyToRustCompiler.PointerType.Raw";
      return s;
    }
  }
  public class PointerType_RcMut : PointerType {
    public PointerType_RcMut() : base() {
    }
    public override _IPointerType DowncastClone() {
      if (this is _IPointerType dt) { return dt; }
      return new PointerType_RcMut();
    }
    public override bool Equals(object other) {
      var oth = other as DCOMP.PointerType_RcMut;
      return oth != null;
    }
    public override int GetHashCode() {
      ulong hash = 5381;
      hash = ((hash << 5) + hash) + 1;
      return (int) hash;
    }
    public override string ToString() {
      string s = "DafnyToRustCompiler.PointerType.RcMut";
      return s;
    }
  }

  public interface _ICharType {
    bool is_UTF16 { get; }
    bool is_UTF32 { get; }
    _ICharType DowncastClone();
  }
  public abstract class CharType : _ICharType {
    public CharType() {
    }
    private static readonly DCOMP._ICharType theDefault = create_UTF16();
    public static DCOMP._ICharType Default() {
      return theDefault;
    }
    private static readonly Dafny.TypeDescriptor<DCOMP._ICharType> _TYPE = new Dafny.TypeDescriptor<DCOMP._ICharType>(DCOMP.CharType.Default());
    public static Dafny.TypeDescriptor<DCOMP._ICharType> _TypeDescriptor() {
      return _TYPE;
    }
    public static _ICharType create_UTF16() {
      return new CharType_UTF16();
    }
    public static _ICharType create_UTF32() {
      return new CharType_UTF32();
    }
    public bool is_UTF16 { get { return this is CharType_UTF16; } }
    public bool is_UTF32 { get { return this is CharType_UTF32; } }
    public static System.Collections.Generic.IEnumerable<_ICharType> AllSingletonConstructors {
      get {
        yield return CharType.create_UTF16();
        yield return CharType.create_UTF32();
      }
    }
    public abstract _ICharType DowncastClone();
  }
  public class CharType_UTF16 : CharType {
    public CharType_UTF16() : base() {
    }
    public override _ICharType DowncastClone() {
      if (this is _ICharType dt) { return dt; }
      return new CharType_UTF16();
    }
    public override bool Equals(object other) {
      var oth = other as DCOMP.CharType_UTF16;
      return oth != null;
    }
    public override int GetHashCode() {
      ulong hash = 5381;
      hash = ((hash << 5) + hash) + 0;
      return (int) hash;
    }
    public override string ToString() {
      string s = "DafnyToRustCompiler.CharType.UTF16";
      return s;
    }
  }
  public class CharType_UTF32 : CharType {
    public CharType_UTF32() : base() {
    }
    public override _ICharType DowncastClone() {
      if (this is _ICharType dt) { return dt; }
      return new CharType_UTF32();
    }
    public override bool Equals(object other) {
      var oth = other as DCOMP.CharType_UTF32;
      return oth != null;
    }
    public override int GetHashCode() {
      ulong hash = 5381;
      hash = ((hash << 5) + hash) + 1;
      return (int) hash;
    }
    public override string ToString() {
      string s = "DafnyToRustCompiler.CharType.UTF32";
      return s;
    }
  }

  public interface _IRootType {
    bool is_RootCrate { get; }
    bool is_RootPath { get; }
    Dafny.ISequence<Dafny.Rune> dtor_moduleName { get; }
    _IRootType DowncastClone();
  }
  public abstract class RootType : _IRootType {
    public RootType() {
    }
    private static readonly DCOMP._IRootType theDefault = create_RootCrate();
    public static DCOMP._IRootType Default() {
      return theDefault;
    }
    private static readonly Dafny.TypeDescriptor<DCOMP._IRootType> _TYPE = new Dafny.TypeDescriptor<DCOMP._IRootType>(DCOMP.RootType.Default());
    public static Dafny.TypeDescriptor<DCOMP._IRootType> _TypeDescriptor() {
      return _TYPE;
    }
    public static _IRootType create_RootCrate() {
      return new RootType_RootCrate();
    }
    public static _IRootType create_RootPath(Dafny.ISequence<Dafny.Rune> moduleName) {
      return new RootType_RootPath(moduleName);
    }
    public bool is_RootCrate { get { return this is RootType_RootCrate; } }
    public bool is_RootPath { get { return this is RootType_RootPath; } }
    public Dafny.ISequence<Dafny.Rune> dtor_moduleName {
      get {
        var d = this;
        return ((RootType_RootPath)d)._moduleName;
      }
    }
    public abstract _IRootType DowncastClone();
  }
  public class RootType_RootCrate : RootType {
    public RootType_RootCrate() : base() {
    }
    public override _IRootType DowncastClone() {
      if (this is _IRootType dt) { return dt; }
      return new RootType_RootCrate();
    }
    public override bool Equals(object other) {
      var oth = other as DCOMP.RootType_RootCrate;
      return oth != null;
    }
    public override int GetHashCode() {
      ulong hash = 5381;
      hash = ((hash << 5) + hash) + 0;
      return (int) hash;
    }
    public override string ToString() {
      string s = "DafnyToRustCompiler.RootType.RootCrate";
      return s;
    }
  }
  public class RootType_RootPath : RootType {
    public readonly Dafny.ISequence<Dafny.Rune> _moduleName;
    public RootType_RootPath(Dafny.ISequence<Dafny.Rune> moduleName) : base() {
      this._moduleName = moduleName;
    }
    public override _IRootType DowncastClone() {
      if (this is _IRootType dt) { return dt; }
      return new RootType_RootPath(_moduleName);
    }
    public override bool Equals(object other) {
      var oth = other as DCOMP.RootType_RootPath;
      return oth != null && object.Equals(this._moduleName, oth._moduleName);
    }
    public override int GetHashCode() {
      ulong hash = 5381;
      hash = ((hash << 5) + hash) + 1;
      hash = ((hash << 5) + hash) + ((ulong)Dafny.Helpers.GetHashCode(this._moduleName));
      return (int) hash;
    }
    public override string ToString() {
      string s = "DafnyToRustCompiler.RootType.RootPath";
      s += "(";
      s += this._moduleName.ToVerbatimString(true);
      s += ")";
      return s;
    }
  }

  public interface _IGenTypeContext {
    bool is_GenTypeContext { get; }
    bool dtor_forTraitParents { get; }
  }
  public class GenTypeContext : _IGenTypeContext {
    public readonly bool _forTraitParents;
    public GenTypeContext(bool forTraitParents) {
      this._forTraitParents = forTraitParents;
    }
    public static bool DowncastClone(bool _this) {
      return _this;
    }
    public override bool Equals(object other) {
      var oth = other as DCOMP.GenTypeContext;
      return oth != null && this._forTraitParents == oth._forTraitParents;
    }
    public override int GetHashCode() {
      ulong hash = 5381;
      hash = ((hash << 5) + hash) + 0;
      hash = ((hash << 5) + hash) + ((ulong)Dafny.Helpers.GetHashCode(this._forTraitParents));
      return (int) hash;
    }
    public override string ToString() {
      string s = "DafnyToRustCompiler.GenTypeContext.GenTypeContext";
      s += "(";
      s += Dafny.Helpers.ToString(this._forTraitParents);
      s += ")";
      return s;
    }
    private static readonly bool theDefault = false;
    public static bool Default() {
      return theDefault;
    }
    private static readonly Dafny.TypeDescriptor<bool> _TYPE = new Dafny.TypeDescriptor<bool>(false);
    public static Dafny.TypeDescriptor<bool> _TypeDescriptor() {
      return _TYPE;
    }
    public static _IGenTypeContext create(bool forTraitParents) {
      return new GenTypeContext(forTraitParents);
    }
    public static _IGenTypeContext create_GenTypeContext(bool forTraitParents) {
      return create(forTraitParents);
    }
    public bool is_GenTypeContext { get { return true; } }
    public bool dtor_forTraitParents {
      get {
        return this._forTraitParents;
      }
    }
    public static bool ForTraitParents() {
      return true;
    }
    public static bool @default() {
      return false;
    }
  }

  public interface _ISelfInfo {
    bool is_NoSelf { get; }
    bool is_ThisTyped { get; }
    Dafny.ISequence<Dafny.Rune> dtor_rSelfName { get; }
    DAST._IType dtor_dafnyType { get; }
    _ISelfInfo DowncastClone();
    bool IsSelf();
  }
  public abstract class SelfInfo : _ISelfInfo {
    public SelfInfo() {
    }
    private static readonly DCOMP._ISelfInfo theDefault = create_NoSelf();
    public static DCOMP._ISelfInfo Default() {
      return theDefault;
    }
    private static readonly Dafny.TypeDescriptor<DCOMP._ISelfInfo> _TYPE = new Dafny.TypeDescriptor<DCOMP._ISelfInfo>(DCOMP.SelfInfo.Default());
    public static Dafny.TypeDescriptor<DCOMP._ISelfInfo> _TypeDescriptor() {
      return _TYPE;
    }
    public static _ISelfInfo create_NoSelf() {
      return new SelfInfo_NoSelf();
    }
    public static _ISelfInfo create_ThisTyped(Dafny.ISequence<Dafny.Rune> rSelfName, DAST._IType dafnyType) {
      return new SelfInfo_ThisTyped(rSelfName, dafnyType);
    }
    public bool is_NoSelf { get { return this is SelfInfo_NoSelf; } }
    public bool is_ThisTyped { get { return this is SelfInfo_ThisTyped; } }
    public Dafny.ISequence<Dafny.Rune> dtor_rSelfName {
      get {
        var d = this;
        return ((SelfInfo_ThisTyped)d)._rSelfName;
      }
    }
    public DAST._IType dtor_dafnyType {
      get {
        var d = this;
        return ((SelfInfo_ThisTyped)d)._dafnyType;
      }
    }
    public abstract _ISelfInfo DowncastClone();
    public bool IsSelf() {
      return ((this).is_ThisTyped) && (((this).dtor_rSelfName).Equals(Dafny.Sequence<Dafny.Rune>.UnicodeFromString("self")));
    }
  }
  public class SelfInfo_NoSelf : SelfInfo {
    public SelfInfo_NoSelf() : base() {
    }
    public override _ISelfInfo DowncastClone() {
      if (this is _ISelfInfo dt) { return dt; }
      return new SelfInfo_NoSelf();
    }
    public override bool Equals(object other) {
      var oth = other as DCOMP.SelfInfo_NoSelf;
      return oth != null;
    }
    public override int GetHashCode() {
      ulong hash = 5381;
      hash = ((hash << 5) + hash) + 0;
      return (int) hash;
    }
    public override string ToString() {
      string s = "DafnyToRustCompiler.SelfInfo.NoSelf";
      return s;
    }
  }
  public class SelfInfo_ThisTyped : SelfInfo {
    public readonly Dafny.ISequence<Dafny.Rune> _rSelfName;
    public readonly DAST._IType _dafnyType;
    public SelfInfo_ThisTyped(Dafny.ISequence<Dafny.Rune> rSelfName, DAST._IType dafnyType) : base() {
      this._rSelfName = rSelfName;
      this._dafnyType = dafnyType;
    }
    public override _ISelfInfo DowncastClone() {
      if (this is _ISelfInfo dt) { return dt; }
      return new SelfInfo_ThisTyped(_rSelfName, _dafnyType);
    }
    public override bool Equals(object other) {
      var oth = other as DCOMP.SelfInfo_ThisTyped;
      return oth != null && object.Equals(this._rSelfName, oth._rSelfName) && object.Equals(this._dafnyType, oth._dafnyType);
    }
    public override int GetHashCode() {
      ulong hash = 5381;
      hash = ((hash << 5) + hash) + 1;
      hash = ((hash << 5) + hash) + ((ulong)Dafny.Helpers.GetHashCode(this._rSelfName));
      hash = ((hash << 5) + hash) + ((ulong)Dafny.Helpers.GetHashCode(this._dafnyType));
      return (int) hash;
    }
    public override string ToString() {
      string s = "DafnyToRustCompiler.SelfInfo.ThisTyped";
      s += "(";
      s += this._rSelfName.ToVerbatimString(true);
      s += ", ";
      s += Dafny.Helpers.ToString(this._dafnyType);
      s += ")";
      return s;
    }
  }

  public interface _IExternAttribute {
    bool is_NoExtern { get; }
    bool is_SimpleExtern { get; }
    bool is_AdvancedExtern { get; }
    bool is_UnsupportedExtern { get; }
    Dafny.ISequence<Dafny.Rune> dtor_overrideName { get; }
    Dafny.ISequence<Dafny.Rune> dtor_enclosingModule { get; }
    Dafny.ISequence<Dafny.Rune> dtor_reason { get; }
    _IExternAttribute DowncastClone();
  }
  public abstract class ExternAttribute : _IExternAttribute {
    public ExternAttribute() {
    }
    private static readonly DCOMP._IExternAttribute theDefault = create_NoExtern();
    public static DCOMP._IExternAttribute Default() {
      return theDefault;
    }
    private static readonly Dafny.TypeDescriptor<DCOMP._IExternAttribute> _TYPE = new Dafny.TypeDescriptor<DCOMP._IExternAttribute>(DCOMP.ExternAttribute.Default());
    public static Dafny.TypeDescriptor<DCOMP._IExternAttribute> _TypeDescriptor() {
      return _TYPE;
    }
    public static _IExternAttribute create_NoExtern() {
      return new ExternAttribute_NoExtern();
    }
    public static _IExternAttribute create_SimpleExtern(Dafny.ISequence<Dafny.Rune> overrideName) {
      return new ExternAttribute_SimpleExtern(overrideName);
    }
    public static _IExternAttribute create_AdvancedExtern(Dafny.ISequence<Dafny.Rune> enclosingModule, Dafny.ISequence<Dafny.Rune> overrideName) {
      return new ExternAttribute_AdvancedExtern(enclosingModule, overrideName);
    }
    public static _IExternAttribute create_UnsupportedExtern(Dafny.ISequence<Dafny.Rune> reason) {
      return new ExternAttribute_UnsupportedExtern(reason);
    }
    public bool is_NoExtern { get { return this is ExternAttribute_NoExtern; } }
    public bool is_SimpleExtern { get { return this is ExternAttribute_SimpleExtern; } }
    public bool is_AdvancedExtern { get { return this is ExternAttribute_AdvancedExtern; } }
    public bool is_UnsupportedExtern { get { return this is ExternAttribute_UnsupportedExtern; } }
    public Dafny.ISequence<Dafny.Rune> dtor_overrideName {
      get {
        var d = this;
        if (d is ExternAttribute_SimpleExtern) { return ((ExternAttribute_SimpleExtern)d)._overrideName; }
        return ((ExternAttribute_AdvancedExtern)d)._overrideName;
      }
    }
    public Dafny.ISequence<Dafny.Rune> dtor_enclosingModule {
      get {
        var d = this;
        return ((ExternAttribute_AdvancedExtern)d)._enclosingModule;
      }
    }
    public Dafny.ISequence<Dafny.Rune> dtor_reason {
      get {
        var d = this;
        return ((ExternAttribute_UnsupportedExtern)d)._reason;
      }
    }
    public abstract _IExternAttribute DowncastClone();
  }
  public class ExternAttribute_NoExtern : ExternAttribute {
    public ExternAttribute_NoExtern() : base() {
    }
    public override _IExternAttribute DowncastClone() {
      if (this is _IExternAttribute dt) { return dt; }
      return new ExternAttribute_NoExtern();
    }
    public override bool Equals(object other) {
      var oth = other as DCOMP.ExternAttribute_NoExtern;
      return oth != null;
    }
    public override int GetHashCode() {
      ulong hash = 5381;
      hash = ((hash << 5) + hash) + 0;
      return (int) hash;
    }
    public override string ToString() {
      string s = "DafnyToRustCompiler.ExternAttribute.NoExtern";
      return s;
    }
  }
  public class ExternAttribute_SimpleExtern : ExternAttribute {
    public readonly Dafny.ISequence<Dafny.Rune> _overrideName;
    public ExternAttribute_SimpleExtern(Dafny.ISequence<Dafny.Rune> overrideName) : base() {
      this._overrideName = overrideName;
    }
    public override _IExternAttribute DowncastClone() {
      if (this is _IExternAttribute dt) { return dt; }
      return new ExternAttribute_SimpleExtern(_overrideName);
    }
    public override bool Equals(object other) {
      var oth = other as DCOMP.ExternAttribute_SimpleExtern;
      return oth != null && object.Equals(this._overrideName, oth._overrideName);
    }
    public override int GetHashCode() {
      ulong hash = 5381;
      hash = ((hash << 5) + hash) + 1;
      hash = ((hash << 5) + hash) + ((ulong)Dafny.Helpers.GetHashCode(this._overrideName));
      return (int) hash;
    }
    public override string ToString() {
      string s = "DafnyToRustCompiler.ExternAttribute.SimpleExtern";
      s += "(";
      s += this._overrideName.ToVerbatimString(true);
      s += ")";
      return s;
    }
  }
  public class ExternAttribute_AdvancedExtern : ExternAttribute {
    public readonly Dafny.ISequence<Dafny.Rune> _enclosingModule;
    public readonly Dafny.ISequence<Dafny.Rune> _overrideName;
    public ExternAttribute_AdvancedExtern(Dafny.ISequence<Dafny.Rune> enclosingModule, Dafny.ISequence<Dafny.Rune> overrideName) : base() {
      this._enclosingModule = enclosingModule;
      this._overrideName = overrideName;
    }
    public override _IExternAttribute DowncastClone() {
      if (this is _IExternAttribute dt) { return dt; }
      return new ExternAttribute_AdvancedExtern(_enclosingModule, _overrideName);
    }
    public override bool Equals(object other) {
      var oth = other as DCOMP.ExternAttribute_AdvancedExtern;
      return oth != null && object.Equals(this._enclosingModule, oth._enclosingModule) && object.Equals(this._overrideName, oth._overrideName);
    }
    public override int GetHashCode() {
      ulong hash = 5381;
      hash = ((hash << 5) + hash) + 2;
      hash = ((hash << 5) + hash) + ((ulong)Dafny.Helpers.GetHashCode(this._enclosingModule));
      hash = ((hash << 5) + hash) + ((ulong)Dafny.Helpers.GetHashCode(this._overrideName));
      return (int) hash;
    }
    public override string ToString() {
      string s = "DafnyToRustCompiler.ExternAttribute.AdvancedExtern";
      s += "(";
      s += this._enclosingModule.ToVerbatimString(true);
      s += ", ";
      s += this._overrideName.ToVerbatimString(true);
      s += ")";
      return s;
    }
  }
  public class ExternAttribute_UnsupportedExtern : ExternAttribute {
    public readonly Dafny.ISequence<Dafny.Rune> _reason;
    public ExternAttribute_UnsupportedExtern(Dafny.ISequence<Dafny.Rune> reason) : base() {
      this._reason = reason;
    }
    public override _IExternAttribute DowncastClone() {
      if (this is _IExternAttribute dt) { return dt; }
      return new ExternAttribute_UnsupportedExtern(_reason);
    }
    public override bool Equals(object other) {
      var oth = other as DCOMP.ExternAttribute_UnsupportedExtern;
      return oth != null && object.Equals(this._reason, oth._reason);
    }
    public override int GetHashCode() {
      ulong hash = 5381;
      hash = ((hash << 5) + hash) + 3;
      hash = ((hash << 5) + hash) + ((ulong)Dafny.Helpers.GetHashCode(this._reason));
      return (int) hash;
    }
    public override string ToString() {
      string s = "DafnyToRustCompiler.ExternAttribute.UnsupportedExtern";
      s += "(";
      s += this._reason.ToVerbatimString(true);
      s += ")";
      return s;
    }
  }

  public partial class COMP {
    public COMP() {
      this.error = Std.Wrappers.Option<Dafny.ISequence<Dafny.Rune>>.Default();
      this.optimizations = Dafny.Sequence<Func<RAST._IMod, RAST._IMod>>.Empty;
      this._charType = DCOMP.CharType.Default();
      this._pointerType = DCOMP.PointerType.Default();
      this._rootType = DCOMP.RootType.Default();
    }
    public RAST._IType Object(RAST._IType underlying) {
      if (((this).pointerType).is_Raw) {
        return RAST.__default.PtrType(underlying);
      } else {
        return RAST.__default.ObjectType(underlying);
      }
    }
    public Dafny.ISequence<Dafny.Rune> UnreachablePanicIfVerified(Dafny.ISequence<Dafny.Rune> optText) {
      if (((this).pointerType).is_Raw) {
        return Dafny.Sequence<Dafny.Rune>.UnicodeFromString("unsafe { ::std::hint::unreachable_unchecked() }");
      } else if ((optText).Equals(Dafny.Sequence<Dafny.Rune>.UnicodeFromString(""))) {
        return Dafny.Sequence<Dafny.Rune>.UnicodeFromString("panic!()");
      } else {
        return Dafny.Sequence<Dafny.Rune>.Concat(Dafny.Sequence<Dafny.Rune>.Concat(Dafny.Sequence<Dafny.Rune>.UnicodeFromString("panic!(\""), optText), Dafny.Sequence<Dafny.Rune>.UnicodeFromString("\")"));
      }
    }
    public Std.Wrappers._IOption<Dafny.ISequence<Dafny.Rune>> error {get; set;}
    public Dafny.ISequence<Func<RAST._IMod, RAST._IMod>> optimizations {get; set;}
    public void __ctor(DCOMP._ICharType charType, DCOMP._IPointerType pointerType, DCOMP._IRootType rootType)
    {
      (this)._charType = charType;
      (this)._pointerType = pointerType;
      (this)._rootType = rootType;
      (this).error = Std.Wrappers.Option<Dafny.ISequence<Dafny.Rune>>.create_None();
      (this).optimizations = Dafny.Sequence<Func<RAST._IMod, RAST._IMod>>.FromElements(FactorPathsOptimization.__default.apply((this).thisFile));
    }
    public static Dafny.ISequence<Dafny.ISequence<Dafny.Rune>> ContainingPathToRust(Dafny.ISequence<Dafny.ISequence<Dafny.Rune>> containingPath) {
      return Std.Collections.Seq.__default.Map<Dafny.ISequence<Dafny.Rune>, Dafny.ISequence<Dafny.Rune>>(((System.Func<Dafny.ISequence<Dafny.Rune>, Dafny.ISequence<Dafny.Rune>>)((_0_i) => {
        return DCOMP.__default.escapeName((_0_i));
      })), containingPath);
    }
    public bool HasAttribute(Dafny.ISequence<DAST._IAttribute> attributes, Dafny.ISequence<Dafny.Rune> name)
    {
      return Dafny.Helpers.Id<Func<Dafny.ISequence<DAST._IAttribute>, Dafny.ISequence<Dafny.Rune>, bool>>((_0_attributes, _1_name) => Dafny.Helpers.Quantifier<DAST._IAttribute>((_0_attributes).UniqueElements, false, (((_exists_var_0) => {
        DAST._IAttribute _2_attribute = (DAST._IAttribute)_exists_var_0;
        return ((_0_attributes).Contains(_2_attribute)) && ((((_2_attribute).dtor_name).Equals(_1_name)) && ((new BigInteger(((_2_attribute).dtor_args).Count)).Sign == 0));
      }))))(attributes, name);
    }
    public DafnyCompilerRustUtils._ISeqMap<Dafny.ISequence<Dafny.Rune>, DafnyCompilerRustUtils._IGatheringModule> GenModule(DAST._IModule mod, Dafny.ISequence<Dafny.ISequence<Dafny.Rune>> containingPath)
    {
      DafnyCompilerRustUtils._ISeqMap<Dafny.ISequence<Dafny.Rune>, DafnyCompilerRustUtils._IGatheringModule> s = DafnyCompilerRustUtils.SeqMap<Dafny.ISequence<Dafny.Rune>, DafnyCompilerRustUtils._IGatheringModule>.Default();
      _System._ITuple2<Dafny.ISequence<Dafny.ISequence<Dafny.Rune>>, Dafny.ISequence<Dafny.Rune>> _let_tmp_rhs0 = DafnyCompilerRustUtils.__default.DafnyNameToContainingPathAndName((mod).dtor_name, Dafny.Sequence<Dafny.ISequence<Dafny.Rune>>.FromElements());
      Dafny.ISequence<Dafny.ISequence<Dafny.Rune>> _0_innerPath = _let_tmp_rhs0.dtor__0;
      Dafny.ISequence<Dafny.Rune> _1_innerName = _let_tmp_rhs0.dtor__1;
      Dafny.ISequence<Dafny.ISequence<Dafny.Rune>> _2_containingPath;
      _2_containingPath = Dafny.Sequence<Dafny.ISequence<Dafny.Rune>>.Concat(containingPath, _0_innerPath);
      Dafny.ISequence<Dafny.Rune> _3_modName;
      _3_modName = DCOMP.__default.escapeName(_1_innerName);
      if (((mod).dtor_body).is_None) {
        s = DafnyCompilerRustUtils.GatheringModule.Wrap(DCOMP.COMP.ContainingPathToRust(_2_containingPath), RAST.Mod.create_ExternMod(_3_modName));
      } else {
        DCOMP._IExternAttribute _4_optExtern;
        _4_optExtern = DCOMP.__default.ExtractExternMod(mod);
        Dafny.ISequence<Dafny.ISequence<Dafny.Rune>> _5_attributes;
        _5_attributes = Dafny.Sequence<Dafny.ISequence<Dafny.Rune>>.FromElements();
        if ((this).HasAttribute((mod).dtor_attributes, Dafny.Sequence<Dafny.Rune>.UnicodeFromString("rust_cfg_test"))) {
          _5_attributes = Dafny.Sequence<Dafny.ISequence<Dafny.Rune>>.FromElements(Dafny.Sequence<Dafny.Rune>.UnicodeFromString("#[cfg(test)]"));
        }
        Dafny.ISequence<RAST._IModDecl> _6_body;
        DafnyCompilerRustUtils._ISeqMap<Dafny.ISequence<Dafny.Rune>, DafnyCompilerRustUtils._IGatheringModule> _7_allmodules;
        Dafny.ISequence<RAST._IModDecl> _out0;
        DafnyCompilerRustUtils._ISeqMap<Dafny.ISequence<Dafny.Rune>, DafnyCompilerRustUtils._IGatheringModule> _out1;
        (this).GenModuleBody(((mod).dtor_body).dtor_value, Dafny.Sequence<Dafny.ISequence<Dafny.Rune>>.Concat(_2_containingPath, Dafny.Sequence<Dafny.ISequence<Dafny.Rune>>.FromElements(_1_innerName)), out _out0, out _out1);
        _6_body = _out0;
        _7_allmodules = _out1;
        if ((_4_optExtern).is_SimpleExtern) {
          if ((mod).dtor_requiresExterns) {
            _6_body = Dafny.Sequence<RAST._IModDecl>.Concat(Dafny.Sequence<RAST._IModDecl>.FromElements(RAST.ModDecl.create_UseDecl(RAST.Use.create(RAST.Visibility.create_PUB(), ((((this).thisFile).MSel(DCOMP.COMP.DAFNY__EXTERN__MODULE)).MSel(DCOMP.__default.ReplaceDotByDoubleColon((_4_optExtern).dtor_overrideName))).MSel(Dafny.Sequence<Dafny.Rune>.UnicodeFromString("*"))))), _6_body);
          }
        } else if ((_4_optExtern).is_AdvancedExtern) {
          (this).error = Std.Wrappers.Option<Dafny.ISequence<Dafny.Rune>>.create_Some(Dafny.Sequence<Dafny.Rune>.UnicodeFromString("Externs on modules can only have 1 string argument"));
        } else if ((_4_optExtern).is_UnsupportedExtern) {
          (this).error = Std.Wrappers.Option<Dafny.ISequence<Dafny.Rune>>.create_Some((_4_optExtern).dtor_reason);
        }
        s = DafnyCompilerRustUtils.GatheringModule.MergeSeqMap(DafnyCompilerRustUtils.GatheringModule.Wrap(DCOMP.COMP.ContainingPathToRust(_2_containingPath), RAST.Mod.create_Mod(_3_modName, _5_attributes, _6_body)), _7_allmodules);
      }
      return s;
    }
    public void GenModuleBody(Dafny.ISequence<DAST._IModuleItem> body, Dafny.ISequence<Dafny.ISequence<Dafny.Rune>> containingPath, out Dafny.ISequence<RAST._IModDecl> s, out DafnyCompilerRustUtils._ISeqMap<Dafny.ISequence<Dafny.Rune>, DafnyCompilerRustUtils._IGatheringModule> allmodules)
    {
      s = Dafny.Sequence<RAST._IModDecl>.Empty;
      allmodules = DafnyCompilerRustUtils.SeqMap<Dafny.ISequence<Dafny.Rune>, DafnyCompilerRustUtils._IGatheringModule>.Default();
      s = Dafny.Sequence<RAST._IModDecl>.FromElements();
      allmodules = DafnyCompilerRustUtils.SeqMap<Dafny.ISequence<Dafny.Rune>, DafnyCompilerRustUtils._IGatheringModule>.Empty();
      BigInteger _hi0 = new BigInteger((body).Count);
      for (BigInteger _0_i = BigInteger.Zero; _0_i < _hi0; _0_i++) {
        Dafny.ISequence<RAST._IModDecl> _1_generated = Dafny.Sequence<RAST._IModDecl>.Empty;
        DAST._IModuleItem _source0 = (body).Select(_0_i);
        {
          if (_source0.is_Module) {
            DAST._IModule _2_m = _source0.dtor_Module_a0;
            DafnyCompilerRustUtils._ISeqMap<Dafny.ISequence<Dafny.Rune>, DafnyCompilerRustUtils._IGatheringModule> _3_mm;
            DafnyCompilerRustUtils._ISeqMap<Dafny.ISequence<Dafny.Rune>, DafnyCompilerRustUtils._IGatheringModule> _out0;
            _out0 = (this).GenModule(_2_m, containingPath);
            _3_mm = _out0;
            allmodules = DafnyCompilerRustUtils.GatheringModule.MergeSeqMap(allmodules, _3_mm);
            _1_generated = Dafny.Sequence<RAST._IModDecl>.FromElements();
            goto after_match0;
          }
        }
        {
          if (_source0.is_Class) {
            DAST._IClass _4_c = _source0.dtor_Class_a0;
            Dafny.ISequence<RAST._IModDecl> _out1;
            _out1 = (this).GenClass(_4_c, Dafny.Sequence<Dafny.ISequence<Dafny.Rune>>.Concat(containingPath, Dafny.Sequence<Dafny.ISequence<Dafny.Rune>>.FromElements((_4_c).dtor_name)));
            _1_generated = _out1;
            goto after_match0;
          }
        }
        {
          if (_source0.is_Trait) {
            DAST._ITrait _5_t = _source0.dtor_Trait_a0;
            Dafny.ISequence<RAST._IModDecl> _out2;
            _out2 = (this).GenTrait(_5_t, containingPath);
            _1_generated = _out2;
            goto after_match0;
          }
        }
        {
          if (_source0.is_Newtype) {
            DAST._INewtype _6_n = _source0.dtor_Newtype_a0;
            Dafny.ISequence<RAST._IModDecl> _out3;
            _out3 = (this).GenNewtype(_6_n);
            _1_generated = _out3;
            goto after_match0;
          }
        }
        {
          if (_source0.is_SynonymType) {
            DAST._ISynonymType _7_s = _source0.dtor_SynonymType_a0;
            Dafny.ISequence<RAST._IModDecl> _out4;
            _out4 = (this).GenSynonymType(_7_s);
            _1_generated = _out4;
            goto after_match0;
          }
        }
        {
          DAST._IDatatype _8_d = _source0.dtor_Datatype_a0;
          Dafny.ISequence<RAST._IModDecl> _out5;
          _out5 = (this).GenDatatype(_8_d);
          _1_generated = _out5;
        }
      after_match0: ;
        s = Dafny.Sequence<RAST._IModDecl>.Concat(s, _1_generated);
      }
    }
    public void GenTypeParam(DAST._ITypeArgDecl tp, out DAST._IType typeArg, out RAST._ITypeParamDecl typeParam)
    {
      typeArg = DAST.Type.Default();
      typeParam = RAST.TypeParamDecl.Default();
      typeArg = DAST.Type.create_TypeArg((tp).dtor_name);
      Dafny.ISequence<RAST._IType> _0_genTpConstraint;
      if (((tp).dtor_bounds).Contains(DAST.TypeArgBound.create_SupportsEquality())) {
        _0_genTpConstraint = Dafny.Sequence<RAST._IType>.FromElements(RAST.__default.DafnyTypeEq);
      } else {
        _0_genTpConstraint = Dafny.Sequence<RAST._IType>.FromElements(RAST.__default.DafnyType);
      }
      if (((tp).dtor_bounds).Contains(DAST.TypeArgBound.create_SupportsDefault())) {
        _0_genTpConstraint = Dafny.Sequence<RAST._IType>.Concat(_0_genTpConstraint, Dafny.Sequence<RAST._IType>.FromElements(RAST.__default.DefaultTrait));
      }
      typeParam = RAST.TypeParamDecl.create(DCOMP.__default.escapeName(((tp).dtor_name)), _0_genTpConstraint);
    }
    public void GenTypeParameters(Dafny.ISequence<DAST._ITypeArgDecl> @params, out Dafny.ISequence<DAST._IType> typeParamsSeq, out Dafny.ISequence<RAST._IType> typeParams, out Dafny.ISequence<RAST._ITypeParamDecl> constrainedTypeParams, out Dafny.ISequence<Dafny.Rune> whereConstraints)
    {
      typeParamsSeq = Dafny.Sequence<DAST._IType>.Empty;
      typeParams = Dafny.Sequence<RAST._IType>.Empty;
      constrainedTypeParams = Dafny.Sequence<RAST._ITypeParamDecl>.Empty;
      whereConstraints = Dafny.Sequence<Dafny.Rune>.Empty;
      typeParamsSeq = Dafny.Sequence<DAST._IType>.FromElements();
      typeParams = Dafny.Sequence<RAST._IType>.FromElements();
      constrainedTypeParams = Dafny.Sequence<RAST._ITypeParamDecl>.FromElements();
      whereConstraints = Dafny.Sequence<Dafny.Rune>.UnicodeFromString("");
      if ((new BigInteger((@params).Count)).Sign == 1) {
        BigInteger _hi0 = new BigInteger((@params).Count);
        for (BigInteger _0_tpI = BigInteger.Zero; _0_tpI < _hi0; _0_tpI++) {
          DAST._ITypeArgDecl _1_tp;
          _1_tp = (@params).Select(_0_tpI);
          DAST._IType _2_typeArg;
          RAST._ITypeParamDecl _3_typeParam;
          DAST._IType _out0;
          RAST._ITypeParamDecl _out1;
          (this).GenTypeParam(_1_tp, out _out0, out _out1);
          _2_typeArg = _out0;
          _3_typeParam = _out1;
          RAST._IType _4_rType;
          RAST._IType _out2;
          _out2 = (this).GenType(_2_typeArg, DCOMP.GenTypeContext.@default());
          _4_rType = _out2;
          typeParamsSeq = Dafny.Sequence<DAST._IType>.Concat(typeParamsSeq, Dafny.Sequence<DAST._IType>.FromElements(_2_typeArg));
          typeParams = Dafny.Sequence<RAST._IType>.Concat(typeParams, Dafny.Sequence<RAST._IType>.FromElements(_4_rType));
          constrainedTypeParams = Dafny.Sequence<RAST._ITypeParamDecl>.Concat(constrainedTypeParams, Dafny.Sequence<RAST._ITypeParamDecl>.FromElements(_3_typeParam));
        }
      }
    }
    public bool IsSameResolvedTypeAnyArgs(DAST._IResolvedType r1, DAST._IResolvedType r2)
    {
      return (((r1).dtor_path).Equals((r2).dtor_path)) && (object.Equals((r1).dtor_kind, (r2).dtor_kind));
    }
    public bool IsSameResolvedType(DAST._IResolvedType r1, DAST._IResolvedType r2)
    {
      return ((this).IsSameResolvedTypeAnyArgs(r1, r2)) && (((r1).dtor_typeArgs).Equals((r2).dtor_typeArgs));
    }
    public Dafny.ISet<Dafny.ISequence<Dafny.Rune>> GatherTypeParamNames(Dafny.ISet<Dafny.ISequence<Dafny.Rune>> types, RAST._IType typ)
    {
      return (typ).Fold<Dafny.ISet<Dafny.ISequence<Dafny.Rune>>>(types, ((System.Func<Dafny.ISet<Dafny.ISequence<Dafny.Rune>>, RAST._IType, Dafny.ISet<Dafny.ISequence<Dafny.Rune>>>)((_0_types, _1_currentType) => {
        return (((_1_currentType).is_TIdentifier) ? (Dafny.Set<Dafny.ISequence<Dafny.Rune>>.Union(_0_types, Dafny.Set<Dafny.ISequence<Dafny.Rune>>.FromElements((_1_currentType).dtor_name))) : (_0_types));
      })));
    }
    public Dafny.ISequence<RAST._IModDecl> GenClass(DAST._IClass c, Dafny.ISequence<Dafny.ISequence<Dafny.Rune>> path)
    {
      Dafny.ISequence<RAST._IModDecl> s = Dafny.Sequence<RAST._IModDecl>.Empty;
      Dafny.ISequence<DAST._IType> _0_typeParamsSeq;
      Dafny.ISequence<RAST._IType> _1_rTypeParams;
      Dafny.ISequence<RAST._ITypeParamDecl> _2_rTypeParamsDecls;
      Dafny.ISequence<Dafny.Rune> _3_whereConstraints;
      Dafny.ISequence<DAST._IType> _out0;
      Dafny.ISequence<RAST._IType> _out1;
      Dafny.ISequence<RAST._ITypeParamDecl> _out2;
      Dafny.ISequence<Dafny.Rune> _out3;
      (this).GenTypeParameters((c).dtor_typeParams, out _out0, out _out1, out _out2, out _out3);
      _0_typeParamsSeq = _out0;
      _1_rTypeParams = _out1;
      _2_rTypeParamsDecls = _out2;
      _3_whereConstraints = _out3;
      Dafny.ISequence<Dafny.Rune> _4_constrainedTypeParams;
      _4_constrainedTypeParams = RAST.TypeParamDecl.ToStringMultiple(_2_rTypeParamsDecls, Dafny.Sequence<Dafny.Rune>.Concat(RAST.__default.IND, RAST.__default.IND));
      Dafny.ISequence<RAST._IField> _5_fields;
      _5_fields = Dafny.Sequence<RAST._IField>.FromElements();
      Dafny.ISequence<RAST._IAssignIdentifier> _6_fieldInits;
      _6_fieldInits = Dafny.Sequence<RAST._IAssignIdentifier>.FromElements();
      Dafny.ISet<Dafny.ISequence<Dafny.Rune>> _7_usedTypeParams;
      _7_usedTypeParams = Dafny.Set<Dafny.ISequence<Dafny.Rune>>.FromElements();
      BigInteger _hi0 = new BigInteger(((c).dtor_fields).Count);
      for (BigInteger _8_fieldI = BigInteger.Zero; _8_fieldI < _hi0; _8_fieldI++) {
        DAST._IField _9_field;
        _9_field = ((c).dtor_fields).Select(_8_fieldI);
        RAST._IType _10_fieldType;
        RAST._IType _out4;
        _out4 = (this).GenType(((_9_field).dtor_formal).dtor_typ, DCOMP.GenTypeContext.@default());
        _10_fieldType = _out4;
        _7_usedTypeParams = (this).GatherTypeParamNames(_7_usedTypeParams, _10_fieldType);
        Dafny.ISequence<Dafny.Rune> _11_fieldRustName;
        _11_fieldRustName = DCOMP.__default.escapeVar(((_9_field).dtor_formal).dtor_name);
        _5_fields = Dafny.Sequence<RAST._IField>.Concat(_5_fields, Dafny.Sequence<RAST._IField>.FromElements(RAST.Field.create(RAST.Visibility.create_PUB(), RAST.Formal.create(_11_fieldRustName, _10_fieldType))));
        Std.Wrappers._IOption<DAST._IExpression> _source0 = (_9_field).dtor_defaultValue;
        {
          if (_source0.is_Some) {
            DAST._IExpression _12_e = _source0.dtor_value;
            {
              RAST._IExpr _13_expr;
              DCOMP._IOwnership _14___v51;
              Dafny.ISet<Dafny.ISequence<Dafny.Rune>> _15___v52;
              RAST._IExpr _out5;
              DCOMP._IOwnership _out6;
              Dafny.ISet<Dafny.ISequence<Dafny.Rune>> _out7;
              (this).GenExpr(_12_e, DCOMP.SelfInfo.create_NoSelf(), DCOMP.Environment.Empty(), DCOMP.Ownership.create_OwnershipOwned(), out _out5, out _out6, out _out7);
              _13_expr = _out5;
              _14___v51 = _out6;
              _15___v52 = _out7;
              _6_fieldInits = Dafny.Sequence<RAST._IAssignIdentifier>.Concat(_6_fieldInits, Dafny.Sequence<RAST._IAssignIdentifier>.FromElements(RAST.AssignIdentifier.create(_11_fieldRustName, _13_expr)));
            }
            goto after_match0;
          }
        }
        {
          {
            RAST._IExpr _16_default;
            _16_default = RAST.__default.std__Default__default;
            if ((_10_fieldType).IsObjectOrPointer()) {
              _16_default = (_10_fieldType).ToNullExpr();
            }
            _6_fieldInits = Dafny.Sequence<RAST._IAssignIdentifier>.Concat(_6_fieldInits, Dafny.Sequence<RAST._IAssignIdentifier>.FromElements(RAST.AssignIdentifier.create(_11_fieldRustName, _16_default)));
          }
        }
      after_match0: ;
      }
      BigInteger _hi1 = new BigInteger(((c).dtor_typeParams).Count);
      for (BigInteger _17_typeParamI = BigInteger.Zero; _17_typeParamI < _hi1; _17_typeParamI++) {
        DAST._IType _18_typeArg;
        RAST._ITypeParamDecl _19_typeParam;
        DAST._IType _out8;
        RAST._ITypeParamDecl _out9;
        (this).GenTypeParam(((c).dtor_typeParams).Select(_17_typeParamI), out _out8, out _out9);
        _18_typeArg = _out8;
        _19_typeParam = _out9;
        RAST._IType _20_rTypeArg;
        RAST._IType _out10;
        _out10 = (this).GenType(_18_typeArg, DCOMP.GenTypeContext.@default());
        _20_rTypeArg = _out10;
        if ((_7_usedTypeParams).Contains((_19_typeParam).dtor_name)) {
          goto continue_0;
        }
        _5_fields = Dafny.Sequence<RAST._IField>.Concat(_5_fields, Dafny.Sequence<RAST._IField>.FromElements(RAST.Field.create(RAST.Visibility.create_PRIV(), RAST.Formal.create(Dafny.Sequence<Dafny.Rune>.Concat(Dafny.Sequence<Dafny.Rune>.UnicodeFromString("_phantom_type_param_"), Std.Strings.__default.OfNat(_17_typeParamI)), RAST.Type.create_TypeApp((((RAST.__default.std).MSel(Dafny.Sequence<Dafny.Rune>.UnicodeFromString("marker"))).MSel(Dafny.Sequence<Dafny.Rune>.UnicodeFromString("PhantomData"))).AsType(), Dafny.Sequence<RAST._IType>.FromElements(_20_rTypeArg))))));
        _6_fieldInits = Dafny.Sequence<RAST._IAssignIdentifier>.Concat(_6_fieldInits, Dafny.Sequence<RAST._IAssignIdentifier>.FromElements(RAST.AssignIdentifier.create(Dafny.Sequence<Dafny.Rune>.Concat(Dafny.Sequence<Dafny.Rune>.UnicodeFromString("_phantom_type_param_"), Std.Strings.__default.OfNat(_17_typeParamI)), RAST.Expr.create_RawExpr(Dafny.Sequence<Dafny.Rune>.UnicodeFromString("::std::marker::PhantomData")))));
      continue_0: ;
      }
    after_0: ;
      DCOMP._IExternAttribute _21_extern;
      _21_extern = DCOMP.__default.ExtractExtern((c).dtor_attributes, (c).dtor_name);
      Dafny.ISequence<Dafny.Rune> _22_className = Dafny.Sequence<Dafny.Rune>.Empty;
      if ((_21_extern).is_SimpleExtern) {
        _22_className = (_21_extern).dtor_overrideName;
      } else {
        _22_className = DCOMP.__default.escapeName((c).dtor_name);
        if ((_21_extern).is_AdvancedExtern) {
          (this).error = Std.Wrappers.Option<Dafny.ISequence<Dafny.Rune>>.create_Some(Dafny.Sequence<Dafny.Rune>.UnicodeFromString("Multi-argument externs not supported for classes yet"));
        }
      }
      RAST._IStruct _23_struct;
      _23_struct = RAST.Struct.create(Dafny.Sequence<Dafny.ISequence<Dafny.Rune>>.FromElements(), _22_className, _2_rTypeParamsDecls, RAST.Fields.create_NamedFields(_5_fields));
      s = Dafny.Sequence<RAST._IModDecl>.FromElements();
      if ((_21_extern).is_NoExtern) {
        s = Dafny.Sequence<RAST._IModDecl>.Concat(s, Dafny.Sequence<RAST._IModDecl>.FromElements(RAST.ModDecl.create_StructDecl(_23_struct)));
      }
      Dafny.ISequence<RAST._IImplMember> _24_implBody;
      Dafny.IMap<Dafny.ISequence<Dafny.ISequence<Dafny.Rune>>,Dafny.ISequence<RAST._IImplMember>> _25_traitBodies;
      Dafny.ISequence<RAST._IImplMember> _out11;
      Dafny.IMap<Dafny.ISequence<Dafny.ISequence<Dafny.Rune>>,Dafny.ISequence<RAST._IImplMember>> _out12;
      (this).GenClassImplBody((c).dtor_body, false, DAST.Type.create_UserDefined(DAST.ResolvedType.create(path, Dafny.Sequence<DAST._IType>.FromElements(), DAST.ResolvedTypeBase.create_Class(), (c).dtor_attributes, Dafny.Sequence<Dafny.ISequence<Dafny.Rune>>.FromElements(), Dafny.Sequence<DAST._IType>.FromElements())), _0_typeParamsSeq, out _out11, out _out12);
      _24_implBody = _out11;
      _25_traitBodies = _out12;
      if (((_21_extern).is_NoExtern) && (!(_22_className).Equals(Dafny.Sequence<Dafny.Rune>.UnicodeFromString("_default")))) {
        _24_implBody = Dafny.Sequence<RAST._IImplMember>.Concat(Dafny.Sequence<RAST._IImplMember>.FromElements(RAST.ImplMember.create_FnDecl(RAST.Visibility.create_PUB(), RAST.Fn.create((this).allocate__fn, Dafny.Sequence<RAST._ITypeParamDecl>.FromElements(), Dafny.Sequence<RAST._IFormal>.FromElements(), Std.Wrappers.Option<RAST._IType>.create_Some((this).Object(RAST.__default.SelfOwned)), Dafny.Sequence<Dafny.Rune>.UnicodeFromString(""), Std.Wrappers.Option<RAST._IExpr>.create_Some(((((RAST.__default.dafny__runtime).MSel((this).allocate)).AsExpr()).ApplyType1(RAST.__default.SelfOwned)).Apply(Dafny.Sequence<RAST._IExpr>.FromElements()))))), _24_implBody);
      }
      RAST._IType _26_selfTypeForImpl = RAST.Type.Default();
      if (((_21_extern).is_NoExtern) || ((_21_extern).is_UnsupportedExtern)) {
        _26_selfTypeForImpl = RAST.Type.create_TIdentifier(_22_className);
      } else if ((_21_extern).is_AdvancedExtern) {
        _26_selfTypeForImpl = (((RAST.__default.crate).MSel((_21_extern).dtor_enclosingModule)).MSel((_21_extern).dtor_overrideName)).AsType();
      } else if ((_21_extern).is_SimpleExtern) {
        _26_selfTypeForImpl = RAST.Type.create_TIdentifier((_21_extern).dtor_overrideName);
      }
      if ((new BigInteger((_24_implBody).Count)).Sign == 1) {
        RAST._IImpl _27_i;
        _27_i = RAST.Impl.create_Impl(_2_rTypeParamsDecls, RAST.Type.create_TypeApp(_26_selfTypeForImpl, _1_rTypeParams), _3_whereConstraints, _24_implBody);
        s = Dafny.Sequence<RAST._IModDecl>.Concat(s, Dafny.Sequence<RAST._IModDecl>.FromElements(RAST.ModDecl.create_ImplDecl(_27_i)));
      }
      Dafny.ISequence<RAST._IModDecl> _28_testMethods;
      _28_testMethods = Dafny.Sequence<RAST._IModDecl>.FromElements();
      if ((_22_className).Equals(Dafny.Sequence<Dafny.Rune>.UnicodeFromString("_default"))) {
        BigInteger _hi2 = new BigInteger(((c).dtor_body).Count);
        for (BigInteger _29_i = BigInteger.Zero; _29_i < _hi2; _29_i++) {
          DAST._IMethod _30_m;
          DAST._IMethod _source1 = ((c).dtor_body).Select(_29_i);
          {
            DAST._IMethod _31_m = _source1;
            _30_m = _31_m;
          }
        after_match1: ;
          if (((this).HasAttribute((_30_m).dtor_attributes, Dafny.Sequence<Dafny.Rune>.UnicodeFromString("test"))) && ((new BigInteger(((_30_m).dtor_params).Count)).Sign == 0)) {
            Dafny.ISequence<Dafny.Rune> _32_fnName;
            _32_fnName = DCOMP.__default.escapeName((_30_m).dtor_name);
            _28_testMethods = Dafny.Sequence<RAST._IModDecl>.Concat(_28_testMethods, Dafny.Sequence<RAST._IModDecl>.FromElements(RAST.ModDecl.create_TopFnDecl(RAST.TopFnDecl.create(Dafny.Sequence<Dafny.ISequence<Dafny.Rune>>.FromElements(Dafny.Sequence<Dafny.Rune>.UnicodeFromString("#[test]")), RAST.Visibility.create_PUB(), RAST.Fn.create(_32_fnName, Dafny.Sequence<RAST._ITypeParamDecl>.FromElements(), Dafny.Sequence<RAST._IFormal>.FromElements(), Std.Wrappers.Option<RAST._IType>.create_None(), Dafny.Sequence<Dafny.Rune>.UnicodeFromString(""), Std.Wrappers.Option<RAST._IExpr>.create_Some(((RAST.Expr.create_Identifier(Dafny.Sequence<Dafny.Rune>.UnicodeFromString("_default"))).FSel(_32_fnName)).Apply(Dafny.Sequence<RAST._IExpr>.FromElements())))))));
          }
        }
        s = Dafny.Sequence<RAST._IModDecl>.Concat(s, _28_testMethods);
      }
      RAST._IType _33_genSelfPath;
      RAST._IType _out13;
      _out13 = (this).GenPathType(path);
      _33_genSelfPath = _out13;
      if (!(_22_className).Equals(Dafny.Sequence<Dafny.Rune>.UnicodeFromString("_default"))) {
        s = Dafny.Sequence<RAST._IModDecl>.Concat(s, Dafny.Sequence<RAST._IModDecl>.FromElements(RAST.ModDecl.create_ImplDecl(RAST.Impl.create_ImplFor(_2_rTypeParamsDecls, (((RAST.__default.dafny__runtime).MSel((this).Upcast)).AsType()).Apply(Dafny.Sequence<RAST._IType>.FromElements(RAST.Type.create_DynType(RAST.__default.AnyTrait))), RAST.Type.create_TypeApp(_33_genSelfPath, _1_rTypeParams), _3_whereConstraints, Dafny.Sequence<RAST._IImplMember>.FromElements(RAST.ImplMember.create_ImplMemberMacro((((RAST.__default.dafny__runtime).MSel((this).UpcastFnMacro)).AsExpr()).Apply1(RAST.Expr.create_ExprFromType(RAST.Type.create_DynType(RAST.__default.AnyTrait)))))))));
      }
      Dafny.ISequence<DAST._IType> _34_superClasses;
      if ((_22_className).Equals(Dafny.Sequence<Dafny.Rune>.UnicodeFromString("_default"))) {
        _34_superClasses = Dafny.Sequence<DAST._IType>.FromElements();
      } else {
        _34_superClasses = (c).dtor_superClasses;
      }
      BigInteger _hi3 = new BigInteger((_34_superClasses).Count);
      for (BigInteger _35_i = BigInteger.Zero; _35_i < _hi3; _35_i++) {
        DAST._IType _36_superClass;
        _36_superClass = (_34_superClasses).Select(_35_i);
        DAST._IType _source2 = _36_superClass;
        {
          if (_source2.is_UserDefined) {
            DAST._IResolvedType resolved0 = _source2.dtor_resolved;
            Dafny.ISequence<Dafny.ISequence<Dafny.Rune>> _37_traitPath = resolved0.dtor_path;
            Dafny.ISequence<DAST._IType> _38_typeArgs = resolved0.dtor_typeArgs;
            DAST._IResolvedTypeBase kind0 = resolved0.dtor_kind;
            if (kind0.is_Trait) {
              Dafny.ISequence<Dafny.ISequence<Dafny.Rune>> _39_properMethods = resolved0.dtor_properMethods;
              {
                RAST._IType _40_pathStr;
                RAST._IType _out14;
                _out14 = (this).GenPathType(_37_traitPath);
                _40_pathStr = _out14;
                Dafny.ISequence<RAST._IType> _41_typeArgs;
                Dafny.ISequence<RAST._IType> _out15;
                _out15 = (this).GenTypeArgs(_38_typeArgs, DCOMP.GenTypeContext.@default());
                _41_typeArgs = _out15;
                Dafny.ISequence<RAST._IImplMember> _42_body;
                _42_body = Dafny.Sequence<RAST._IImplMember>.FromElements();
                if ((_25_traitBodies).Contains(_37_traitPath)) {
                  _42_body = Dafny.Map<Dafny.ISequence<Dafny.ISequence<Dafny.Rune>>, Dafny.ISequence<RAST._IImplMember>>.Select(_25_traitBodies,_37_traitPath);
                }
                RAST._IType _43_traitType;
                _43_traitType = RAST.Type.create_TypeApp(_40_pathStr, _41_typeArgs);
                if (!((_21_extern).is_NoExtern)) {
                  if (((new BigInteger((_42_body).Count)).Sign == 0) && ((new BigInteger((_39_properMethods).Count)).Sign != 0)) {
                    goto continue_1;
                  }
                  if ((new BigInteger((_42_body).Count)) != (new BigInteger((_39_properMethods).Count))) {
                    (this).error = Std.Wrappers.Option<Dafny.ISequence<Dafny.Rune>>.create_Some(Dafny.Sequence<Dafny.Rune>.Concat(Dafny.Sequence<Dafny.Rune>.Concat(Dafny.Sequence<Dafny.Rune>.Concat(Dafny.Sequence<Dafny.Rune>.Concat(Dafny.Sequence<Dafny.Rune>.Concat(Dafny.Sequence<Dafny.Rune>.Concat(Dafny.Sequence<Dafny.Rune>.Concat(Dafny.Sequence<Dafny.Rune>.Concat(Dafny.Sequence<Dafny.Rune>.Concat(Dafny.Sequence<Dafny.Rune>.UnicodeFromString("Error: In the class "), RAST.__default.SeqToString<Dafny.ISequence<Dafny.Rune>>(path, ((System.Func<Dafny.ISequence<Dafny.Rune>, Dafny.ISequence<Dafny.Rune>>)((_44_s) => {
  return ((_44_s));
})), Dafny.Sequence<Dafny.Rune>.UnicodeFromString("."))), Dafny.Sequence<Dafny.Rune>.UnicodeFromString(", some proper methods of ")), (_43_traitType)._ToString(Dafny.Sequence<Dafny.Rune>.UnicodeFromString(""))), Dafny.Sequence<Dafny.Rune>.UnicodeFromString(" are marked {:extern} and some are not.")), Dafny.Sequence<Dafny.Rune>.UnicodeFromString(" For the Rust compiler, please make all methods (")), RAST.__default.SeqToString<Dafny.ISequence<Dafny.Rune>>(_39_properMethods, ((System.Func<Dafny.ISequence<Dafny.Rune>, Dafny.ISequence<Dafny.Rune>>)((_45_s) => {
  return (_45_s);
})), Dafny.Sequence<Dafny.Rune>.UnicodeFromString(", "))), Dafny.Sequence<Dafny.Rune>.UnicodeFromString(")  bodiless and mark as {:extern} and implement them in a Rust file, ")), Dafny.Sequence<Dafny.Rune>.UnicodeFromString("or mark none of them as {:extern} and implement them in Dafny. ")), Dafny.Sequence<Dafny.Rune>.UnicodeFromString("Alternatively, you can insert an intermediate trait that performs the partial implementation if feasible.")));
                  }
                }
                RAST._IModDecl _46_x;
                _46_x = RAST.ModDecl.create_ImplDecl(RAST.Impl.create_ImplFor(_2_rTypeParamsDecls, _43_traitType, RAST.Type.create_TypeApp(_33_genSelfPath, _1_rTypeParams), _3_whereConstraints, _42_body));
                s = Dafny.Sequence<RAST._IModDecl>.Concat(s, Dafny.Sequence<RAST._IModDecl>.FromElements(_46_x));
                s = Dafny.Sequence<RAST._IModDecl>.Concat(s, Dafny.Sequence<RAST._IModDecl>.FromElements(RAST.ModDecl.create_ImplDecl(RAST.Impl.create_ImplFor(_2_rTypeParamsDecls, (((RAST.__default.dafny__runtime).MSel((this).Upcast)).AsType()).Apply(Dafny.Sequence<RAST._IType>.FromElements(RAST.Type.create_DynType(_43_traitType))), RAST.Type.create_TypeApp(_33_genSelfPath, _1_rTypeParams), _3_whereConstraints, Dafny.Sequence<RAST._IImplMember>.FromElements(RAST.ImplMember.create_ImplMemberMacro((((RAST.__default.dafny__runtime).MSel((this).UpcastFnMacro)).AsExpr()).Apply1(RAST.Expr.create_ExprFromType(RAST.Type.create_DynType(_43_traitType)))))))));
              }
              goto after_match2;
            }
          }
        }
        {
        }
      after_match2: ;
      continue_1: ;
      }
    after_1: ;
      return s;
    }
    public Dafny.ISequence<RAST._IModDecl> GenTrait(DAST._ITrait t, Dafny.ISequence<Dafny.ISequence<Dafny.Rune>> containingPath)
    {
      Dafny.ISequence<RAST._IModDecl> s = Dafny.Sequence<RAST._IModDecl>.Empty;
      Dafny.ISequence<DAST._IType> _0_typeParamsSeq;
      _0_typeParamsSeq = Dafny.Sequence<DAST._IType>.FromElements();
      Dafny.ISequence<RAST._ITypeParamDecl> _1_typeParamDecls;
      _1_typeParamDecls = Dafny.Sequence<RAST._ITypeParamDecl>.FromElements();
      Dafny.ISequence<RAST._IType> _2_typeParams;
      _2_typeParams = Dafny.Sequence<RAST._IType>.FromElements();
      if ((new BigInteger(((t).dtor_typeParams).Count)).Sign == 1) {
        BigInteger _hi0 = new BigInteger(((t).dtor_typeParams).Count);
        for (BigInteger _3_tpI = BigInteger.Zero; _3_tpI < _hi0; _3_tpI++) {
          DAST._ITypeArgDecl _4_tp;
          _4_tp = ((t).dtor_typeParams).Select(_3_tpI);
          DAST._IType _5_typeArg;
          RAST._ITypeParamDecl _6_typeParamDecl;
          DAST._IType _out0;
          RAST._ITypeParamDecl _out1;
          (this).GenTypeParam(_4_tp, out _out0, out _out1);
          _5_typeArg = _out0;
          _6_typeParamDecl = _out1;
          _0_typeParamsSeq = Dafny.Sequence<DAST._IType>.Concat(_0_typeParamsSeq, Dafny.Sequence<DAST._IType>.FromElements(_5_typeArg));
          _1_typeParamDecls = Dafny.Sequence<RAST._ITypeParamDecl>.Concat(_1_typeParamDecls, Dafny.Sequence<RAST._ITypeParamDecl>.FromElements(_6_typeParamDecl));
          RAST._IType _7_typeParam;
          RAST._IType _out2;
          _out2 = (this).GenType(_5_typeArg, DCOMP.GenTypeContext.@default());
          _7_typeParam = _out2;
          _2_typeParams = Dafny.Sequence<RAST._IType>.Concat(_2_typeParams, Dafny.Sequence<RAST._IType>.FromElements(_7_typeParam));
        }
      }
      Dafny.ISequence<Dafny.ISequence<Dafny.Rune>> _8_fullPath;
      _8_fullPath = Dafny.Sequence<Dafny.ISequence<Dafny.Rune>>.Concat(containingPath, Dafny.Sequence<Dafny.ISequence<Dafny.Rune>>.FromElements((t).dtor_name));
      Dafny.ISequence<RAST._IImplMember> _9_implBody;
      Dafny.IMap<Dafny.ISequence<Dafny.ISequence<Dafny.Rune>>,Dafny.ISequence<RAST._IImplMember>> _10___v56;
      Dafny.ISequence<RAST._IImplMember> _out3;
      Dafny.IMap<Dafny.ISequence<Dafny.ISequence<Dafny.Rune>>,Dafny.ISequence<RAST._IImplMember>> _out4;
      (this).GenClassImplBody((t).dtor_body, true, DAST.Type.create_UserDefined(DAST.ResolvedType.create(_8_fullPath, Dafny.Sequence<DAST._IType>.FromElements(), DAST.ResolvedTypeBase.create_Trait(), (t).dtor_attributes, Dafny.Sequence<Dafny.ISequence<Dafny.Rune>>.FromElements(), Dafny.Sequence<DAST._IType>.FromElements())), _0_typeParamsSeq, out _out3, out _out4);
      _9_implBody = _out3;
      _10___v56 = _out4;
      Dafny.ISequence<RAST._IType> _11_parents;
      _11_parents = Dafny.Sequence<RAST._IType>.FromElements();
      BigInteger _hi1 = new BigInteger(((t).dtor_parents).Count);
      for (BigInteger _12_i = BigInteger.Zero; _12_i < _hi1; _12_i++) {
        RAST._IType _13_tpe;
        RAST._IType _out5;
        _out5 = (this).GenType(((t).dtor_parents).Select(_12_i), DCOMP.GenTypeContext.ForTraitParents());
        _13_tpe = _out5;
        _11_parents = Dafny.Sequence<RAST._IType>.Concat(Dafny.Sequence<RAST._IType>.Concat(_11_parents, Dafny.Sequence<RAST._IType>.FromElements(_13_tpe)), Dafny.Sequence<RAST._IType>.FromElements((((RAST.__default.dafny__runtime).MSel((this).Upcast)).AsType()).Apply1(RAST.Type.create_DynType(_13_tpe))));
      }
      s = Dafny.Sequence<RAST._IModDecl>.FromElements(RAST.ModDecl.create_TraitDecl(RAST.Trait.create(_1_typeParamDecls, RAST.Type.create_TypeApp(RAST.Type.create_TIdentifier(DCOMP.__default.escapeName((t).dtor_name)), _2_typeParams), _11_parents, _9_implBody)));
      return s;
    }
    public Dafny.ISequence<RAST._IModDecl> GenNewtype(DAST._INewtype c)
    {
      Dafny.ISequence<RAST._IModDecl> s = Dafny.Sequence<RAST._IModDecl>.Empty;
      Dafny.ISequence<DAST._IType> _0_typeParamsSeq;
      Dafny.ISequence<RAST._IType> _1_rTypeParams;
      Dafny.ISequence<RAST._ITypeParamDecl> _2_rTypeParamsDecls;
      Dafny.ISequence<Dafny.Rune> _3_whereConstraints;
      Dafny.ISequence<DAST._IType> _out0;
      Dafny.ISequence<RAST._IType> _out1;
      Dafny.ISequence<RAST._ITypeParamDecl> _out2;
      Dafny.ISequence<Dafny.Rune> _out3;
      (this).GenTypeParameters((c).dtor_typeParams, out _out0, out _out1, out _out2, out _out3);
      _0_typeParamsSeq = _out0;
      _1_rTypeParams = _out1;
      _2_rTypeParamsDecls = _out2;
      _3_whereConstraints = _out3;
      Dafny.ISequence<Dafny.Rune> _4_constrainedTypeParams;
      _4_constrainedTypeParams = RAST.TypeParamDecl.ToStringMultiple(_2_rTypeParamsDecls, Dafny.Sequence<Dafny.Rune>.Concat(RAST.__default.IND, RAST.__default.IND));
      RAST._IType _5_underlyingType = RAST.Type.Default();
      Std.Wrappers._IOption<RAST._IType> _source0 = DCOMP.COMP.NewtypeRangeToRustType((c).dtor_range);
      {
        if (_source0.is_Some) {
          RAST._IType _6_v = _source0.dtor_value;
          _5_underlyingType = _6_v;
          goto after_match0;
        }
      }
      {
        RAST._IType _out4;
        _out4 = (this).GenType((c).dtor_base, DCOMP.GenTypeContext.@default());
        _5_underlyingType = _out4;
      }
    after_match0: ;
      DAST._IType _7_resultingType;
      _7_resultingType = DAST.Type.create_UserDefined(DAST.ResolvedType.create(Dafny.Sequence<Dafny.ISequence<Dafny.Rune>>.FromElements(), Dafny.Sequence<DAST._IType>.FromElements(), DAST.ResolvedTypeBase.create_Newtype((c).dtor_base, (c).dtor_range, false), (c).dtor_attributes, Dafny.Sequence<Dafny.ISequence<Dafny.Rune>>.FromElements(), Dafny.Sequence<DAST._IType>.FromElements()));
      Dafny.ISequence<Dafny.Rune> _8_newtypeName;
      _8_newtypeName = DCOMP.__default.escapeName((c).dtor_name);
      s = Dafny.Sequence<RAST._IModDecl>.FromElements(RAST.ModDecl.create_StructDecl(RAST.Struct.create(Dafny.Sequence<Dafny.ISequence<Dafny.Rune>>.FromElements(Dafny.Sequence<Dafny.Rune>.UnicodeFromString("#[derive(Clone, PartialEq)]"), Dafny.Sequence<Dafny.Rune>.UnicodeFromString("#[repr(transparent)]")), _8_newtypeName, _2_rTypeParamsDecls, RAST.Fields.create_NamelessFields(Dafny.Sequence<RAST._INamelessField>.FromElements(RAST.NamelessField.create(RAST.Visibility.create_PUB(), _5_underlyingType))))));
      RAST._IExpr _9_fnBody;
      _9_fnBody = RAST.Expr.create_Identifier(_8_newtypeName);
      Std.Wrappers._IOption<DAST._IExpression> _source1 = (c).dtor_witnessExpr;
      {
        if (_source1.is_Some) {
          DAST._IExpression _10_e = _source1.dtor_value;
          {
            DAST._IExpression _11_e;
            if (object.Equals((c).dtor_base, _7_resultingType)) {
              _11_e = _10_e;
            } else {
              _11_e = DAST.Expression.create_Convert(_10_e, (c).dtor_base, _7_resultingType);
            }
            RAST._IExpr _12_eStr;
            DCOMP._IOwnership _13___v57;
            Dafny.ISet<Dafny.ISequence<Dafny.Rune>> _14___v58;
            RAST._IExpr _out5;
            DCOMP._IOwnership _out6;
            Dafny.ISet<Dafny.ISequence<Dafny.Rune>> _out7;
            (this).GenExpr(_11_e, DCOMP.SelfInfo.create_NoSelf(), DCOMP.Environment.Empty(), DCOMP.Ownership.create_OwnershipOwned(), out _out5, out _out6, out _out7);
            _12_eStr = _out5;
            _13___v57 = _out6;
            _14___v58 = _out7;
            _9_fnBody = (_9_fnBody).Apply1(_12_eStr);
          }
          goto after_match1;
        }
      }
      {
        {
          _9_fnBody = (_9_fnBody).Apply1(RAST.__default.std__Default__default);
        }
      }
    after_match1: ;
      RAST._IImplMember _15_body;
      _15_body = RAST.ImplMember.create_FnDecl(RAST.Visibility.create_PRIV(), RAST.Fn.create(Dafny.Sequence<Dafny.Rune>.UnicodeFromString("default"), Dafny.Sequence<RAST._ITypeParamDecl>.FromElements(), Dafny.Sequence<RAST._IFormal>.FromElements(), Std.Wrappers.Option<RAST._IType>.create_Some(RAST.__default.SelfOwned), Dafny.Sequence<Dafny.Rune>.UnicodeFromString(""), Std.Wrappers.Option<RAST._IExpr>.create_Some(_9_fnBody)));
      Std.Wrappers._IOption<DAST._INewtypeConstraint> _source2 = (c).dtor_constraint;
      {
        if (_source2.is_None) {
          goto after_match2;
        }
      }
      {
        DAST._INewtypeConstraint value0 = _source2.dtor_value;
        DAST._IFormal _16_formal = value0.dtor_variable;
        Dafny.ISequence<DAST._IStatement> _17_constraintStmts = value0.dtor_constraintStmts;
        RAST._IExpr _18_rStmts;
        Dafny.ISet<Dafny.ISequence<Dafny.Rune>> _19___v59;
        DCOMP._IEnvironment _20_newEnv;
        RAST._IExpr _out8;
        Dafny.ISet<Dafny.ISequence<Dafny.Rune>> _out9;
        DCOMP._IEnvironment _out10;
        (this).GenStmts(_17_constraintStmts, DCOMP.SelfInfo.create_NoSelf(), DCOMP.Environment.Empty(), false, Std.Wrappers.Option<Dafny.ISequence<Dafny.ISequence<Dafny.Rune>>>.create_None(), out _out8, out _out9, out _out10);
        _18_rStmts = _out8;
        _19___v59 = _out9;
        _20_newEnv = _out10;
        Dafny.ISequence<RAST._IFormal> _21_rFormals;
        Dafny.ISequence<RAST._IFormal> _out11;
        _out11 = (this).GenParams(Dafny.Sequence<DAST._IFormal>.FromElements(_16_formal), false);
        _21_rFormals = _out11;
        s = Dafny.Sequence<RAST._IModDecl>.Concat(s, Dafny.Sequence<RAST._IModDecl>.FromElements(RAST.ModDecl.create_ImplDecl(RAST.Impl.create_Impl(_2_rTypeParamsDecls, RAST.Type.create_TypeApp(RAST.Type.create_TIdentifier(_8_newtypeName), _1_rTypeParams), _3_whereConstraints, Dafny.Sequence<RAST._IImplMember>.FromElements(RAST.ImplMember.create_FnDecl(RAST.Visibility.create_PUB(), RAST.Fn.create(Dafny.Sequence<Dafny.Rune>.UnicodeFromString("is"), Dafny.Sequence<RAST._ITypeParamDecl>.FromElements(), _21_rFormals, Std.Wrappers.Option<RAST._IType>.create_Some(RAST.Type.create_Bool()), Dafny.Sequence<Dafny.Rune>.UnicodeFromString(""), Std.Wrappers.Option<RAST._IExpr>.create_Some(_18_rStmts))))))));
      }
    after_match2: ;
      s = Dafny.Sequence<RAST._IModDecl>.Concat(s, Dafny.Sequence<RAST._IModDecl>.FromElements(RAST.ModDecl.create_ImplDecl(RAST.Impl.create_ImplFor(_2_rTypeParamsDecls, RAST.__default.DefaultTrait, RAST.Type.create_TypeApp(RAST.Type.create_TIdentifier(_8_newtypeName), _1_rTypeParams), _3_whereConstraints, Dafny.Sequence<RAST._IImplMember>.FromElements(_15_body)))));
      s = Dafny.Sequence<RAST._IModDecl>.Concat(s, Dafny.Sequence<RAST._IModDecl>.FromElements(RAST.ModDecl.create_ImplDecl(RAST.Impl.create_ImplFor(_2_rTypeParamsDecls, RAST.__default.DafnyPrint, RAST.Type.create_TypeApp(RAST.Type.create_TIdentifier(_8_newtypeName), _1_rTypeParams), Dafny.Sequence<Dafny.Rune>.UnicodeFromString(""), Dafny.Sequence<RAST._IImplMember>.FromElements(RAST.ImplMember.create_FnDecl(RAST.Visibility.create_PRIV(), RAST.Fn.create(Dafny.Sequence<Dafny.Rune>.UnicodeFromString("fmt_print"), Dafny.Sequence<RAST._ITypeParamDecl>.FromElements(), Dafny.Sequence<RAST._IFormal>.FromElements(RAST.Formal.selfBorrowed, RAST.Formal.create(Dafny.Sequence<Dafny.Rune>.UnicodeFromString("_formatter"), RAST.__default.RawType(Dafny.Sequence<Dafny.Rune>.UnicodeFromString("&mut ::std::fmt::Formatter"))), RAST.Formal.create(Dafny.Sequence<Dafny.Rune>.UnicodeFromString("in_seq"), RAST.Type.create_Bool())), Std.Wrappers.Option<RAST._IType>.create_Some(RAST.__default.RawType(Dafny.Sequence<Dafny.Rune>.UnicodeFromString("::std::fmt::Result"))), Dafny.Sequence<Dafny.Rune>.UnicodeFromString(""), Std.Wrappers.Option<RAST._IExpr>.create_Some(RAST.Expr.create_RawExpr(Dafny.Sequence<Dafny.Rune>.UnicodeFromString("::dafny_runtime::DafnyPrint::fmt_print(&self.0, _formatter, in_seq)"))))))))));
      s = Dafny.Sequence<RAST._IModDecl>.Concat(s, Dafny.Sequence<RAST._IModDecl>.FromElements(RAST.ModDecl.create_ImplDecl(RAST.Impl.create_ImplFor(_2_rTypeParamsDecls, RAST.__default.RawType(Dafny.Sequence<Dafny.Rune>.UnicodeFromString("::std::ops::Deref")), RAST.Type.create_TypeApp(RAST.Type.create_TIdentifier(_8_newtypeName), _1_rTypeParams), Dafny.Sequence<Dafny.Rune>.UnicodeFromString(""), Dafny.Sequence<RAST._IImplMember>.FromElements(RAST.ImplMember.create_RawImplMember(Dafny.Sequence<Dafny.Rune>.Concat(Dafny.Sequence<Dafny.Rune>.Concat(Dafny.Sequence<Dafny.Rune>.UnicodeFromString("type Target = "), (_5_underlyingType)._ToString(DCOMP.__default.IND)), Dafny.Sequence<Dafny.Rune>.UnicodeFromString(";"))), RAST.ImplMember.create_FnDecl(RAST.Visibility.create_PRIV(), RAST.Fn.create(Dafny.Sequence<Dafny.Rune>.UnicodeFromString("deref"), Dafny.Sequence<RAST._ITypeParamDecl>.FromElements(), Dafny.Sequence<RAST._IFormal>.FromElements(RAST.Formal.selfBorrowed), Std.Wrappers.Option<RAST._IType>.create_Some(RAST.Type.create_Borrowed(((RAST.Path.create_Self()).MSel(Dafny.Sequence<Dafny.Rune>.UnicodeFromString("Target"))).AsType())), Dafny.Sequence<Dafny.Rune>.UnicodeFromString(""), Std.Wrappers.Option<RAST._IExpr>.create_Some(RAST.Expr.create_RawExpr(Dafny.Sequence<Dafny.Rune>.UnicodeFromString("&self.0"))))))))));
      return s;
    }
    public Dafny.ISequence<RAST._IModDecl> GenSynonymType(DAST._ISynonymType c)
    {
      Dafny.ISequence<RAST._IModDecl> s = Dafny.Sequence<RAST._IModDecl>.Empty;
      Dafny.ISequence<DAST._IType> _0_typeParamsSeq;
      Dafny.ISequence<RAST._IType> _1_rTypeParams;
      Dafny.ISequence<RAST._ITypeParamDecl> _2_rTypeParamsDecls;
      Dafny.ISequence<Dafny.Rune> _3_whereConstraints;
      Dafny.ISequence<DAST._IType> _out0;
      Dafny.ISequence<RAST._IType> _out1;
      Dafny.ISequence<RAST._ITypeParamDecl> _out2;
      Dafny.ISequence<Dafny.Rune> _out3;
      (this).GenTypeParameters((c).dtor_typeParams, out _out0, out _out1, out _out2, out _out3);
      _0_typeParamsSeq = _out0;
      _1_rTypeParams = _out1;
      _2_rTypeParamsDecls = _out2;
      _3_whereConstraints = _out3;
      Dafny.ISequence<Dafny.Rune> _4_synonymTypeName;
      _4_synonymTypeName = DCOMP.__default.escapeName((c).dtor_name);
      RAST._IType _5_resultingType;
      RAST._IType _out4;
      _out4 = (this).GenType((c).dtor_base, DCOMP.GenTypeContext.@default());
      _5_resultingType = _out4;
      s = Dafny.Sequence<RAST._IModDecl>.FromElements(RAST.ModDecl.create_TypeDecl(RAST.TypeSynonym.create(Dafny.Sequence<Dafny.ISequence<Dafny.Rune>>.FromElements(), _4_synonymTypeName, _2_rTypeParamsDecls, _5_resultingType)));
      Dafny.ISequence<RAST._ITypeParamDecl> _6_defaultConstrainedTypeParams;
      _6_defaultConstrainedTypeParams = RAST.TypeParamDecl.AddConstraintsMultiple(_2_rTypeParamsDecls, Dafny.Sequence<RAST._IType>.FromElements(RAST.__default.DefaultTrait));
      Std.Wrappers._IOption<DAST._IExpression> _source0 = (c).dtor_witnessExpr;
      {
        if (_source0.is_Some) {
          DAST._IExpression _7_e = _source0.dtor_value;
          {
            RAST._IExpr _8_rStmts;
            Dafny.ISet<Dafny.ISequence<Dafny.Rune>> _9___v60;
            DCOMP._IEnvironment _10_newEnv;
            RAST._IExpr _out5;
            Dafny.ISet<Dafny.ISequence<Dafny.Rune>> _out6;
            DCOMP._IEnvironment _out7;
            (this).GenStmts((c).dtor_witnessStmts, DCOMP.SelfInfo.create_NoSelf(), DCOMP.Environment.Empty(), false, Std.Wrappers.Option<Dafny.ISequence<Dafny.ISequence<Dafny.Rune>>>.create_None(), out _out5, out _out6, out _out7);
            _8_rStmts = _out5;
            _9___v60 = _out6;
            _10_newEnv = _out7;
            RAST._IExpr _11_rExpr;
            DCOMP._IOwnership _12___v61;
            Dafny.ISet<Dafny.ISequence<Dafny.Rune>> _13___v62;
            RAST._IExpr _out8;
            DCOMP._IOwnership _out9;
            Dafny.ISet<Dafny.ISequence<Dafny.Rune>> _out10;
            (this).GenExpr(_7_e, DCOMP.SelfInfo.create_NoSelf(), _10_newEnv, DCOMP.Ownership.create_OwnershipOwned(), out _out8, out _out9, out _out10);
            _11_rExpr = _out8;
            _12___v61 = _out9;
            _13___v62 = _out10;
            Dafny.ISequence<Dafny.Rune> _14_constantName;
            _14_constantName = DCOMP.__default.escapeName(Dafny.Sequence<Dafny.Rune>.Concat(Dafny.Sequence<Dafny.Rune>.UnicodeFromString("_init_"), ((c).dtor_name)));
            s = Dafny.Sequence<RAST._IModDecl>.Concat(s, Dafny.Sequence<RAST._IModDecl>.FromElements(RAST.ModDecl.create_TopFnDecl(RAST.TopFnDecl.create(Dafny.Sequence<Dafny.ISequence<Dafny.Rune>>.FromElements(), RAST.Visibility.create_PUB(), RAST.Fn.create(_14_constantName, _6_defaultConstrainedTypeParams, Dafny.Sequence<RAST._IFormal>.FromElements(), Std.Wrappers.Option<RAST._IType>.create_Some(_5_resultingType), Dafny.Sequence<Dafny.Rune>.UnicodeFromString(""), Std.Wrappers.Option<RAST._IExpr>.create_Some((_8_rStmts).Then(_11_rExpr)))))));
          }
          goto after_match0;
        }
      }
      {
      }
    after_match0: ;
      return s;
    }
    public bool TypeIsEq(DAST._IType t) {
      DAST._IType _source0 = t;
      {
        if (_source0.is_UserDefined) {
          return true;
        }
      }
      {
        if (_source0.is_Tuple) {
          Dafny.ISequence<DAST._IType> _0_ts = _source0.dtor_Tuple_a0;
          return Dafny.Helpers.Id<Func<Dafny.ISequence<DAST._IType>, bool>>((_1_ts) => Dafny.Helpers.Quantifier<DAST._IType>((_1_ts).UniqueElements, true, (((_forall_var_0) => {
            DAST._IType _2_t = (DAST._IType)_forall_var_0;
            return !((_1_ts).Contains(_2_t)) || ((this).TypeIsEq(_2_t));
          }))))(_0_ts);
        }
      }
      {
        if (_source0.is_Array) {
          DAST._IType _3_t = _source0.dtor_element;
          return (this).TypeIsEq(_3_t);
        }
      }
      {
        if (_source0.is_Seq) {
          DAST._IType _4_t = _source0.dtor_element;
          return (this).TypeIsEq(_4_t);
        }
      }
      {
        if (_source0.is_Set) {
          DAST._IType _5_t = _source0.dtor_element;
          return (this).TypeIsEq(_5_t);
        }
      }
      {
        if (_source0.is_Multiset) {
          DAST._IType _6_t = _source0.dtor_element;
          return (this).TypeIsEq(_6_t);
        }
      }
      {
        if (_source0.is_Map) {
          DAST._IType _7_k = _source0.dtor_key;
          DAST._IType _8_v = _source0.dtor_value;
          return ((this).TypeIsEq(_7_k)) && ((this).TypeIsEq(_8_v));
        }
      }
      {
        if (_source0.is_SetBuilder) {
          DAST._IType _9_t = _source0.dtor_element;
          return (this).TypeIsEq(_9_t);
        }
      }
      {
        if (_source0.is_MapBuilder) {
          DAST._IType _10_k = _source0.dtor_key;
          DAST._IType _11_v = _source0.dtor_value;
          return ((this).TypeIsEq(_10_k)) && ((this).TypeIsEq(_11_v));
        }
      }
      {
        if (_source0.is_Arrow) {
          return false;
        }
      }
      {
        if (_source0.is_Primitive) {
          return true;
        }
      }
      {
        if (_source0.is_Passthrough) {
          return true;
        }
      }
      {
        if (_source0.is_TypeArg) {
          Dafny.ISequence<Dafny.Rune> _12_i = _source0.dtor_TypeArg_a0;
          return true;
        }
      }
      {
        return true;
      }
    }
    public bool DatatypeIsEq(DAST._IDatatype c) {
      return (!((c).dtor_isCo)) && (Dafny.Helpers.Id<Func<DAST._IDatatype, bool>>((_0_c) => Dafny.Helpers.Quantifier<DAST._IDatatypeCtor>(((_0_c).dtor_ctors).UniqueElements, true, (((_forall_var_0) => {
        DAST._IDatatypeCtor _1_ctor = (DAST._IDatatypeCtor)_forall_var_0;
        return Dafny.Helpers.Quantifier<DAST._IDatatypeDtor>(((_1_ctor).dtor_args).UniqueElements, true, (((_forall_var_1) => {
          DAST._IDatatypeDtor _2_arg = (DAST._IDatatypeDtor)_forall_var_1;
          return !((((_0_c).dtor_ctors).Contains(_1_ctor)) && (((_1_ctor).dtor_args).Contains(_2_arg))) || ((this).TypeIsEq(((_2_arg).dtor_formal).dtor_typ));
        })));
      }))))(c));
    }
    public Dafny.ISequence<RAST._IModDecl> GenDatatype(DAST._IDatatype c)
    {
      Dafny.ISequence<RAST._IModDecl> s = Dafny.Sequence<RAST._IModDecl>.Empty;
      Dafny.ISequence<DAST._IType> _0_typeParamsSeq;
      Dafny.ISequence<RAST._IType> _1_rTypeParams;
      Dafny.ISequence<RAST._ITypeParamDecl> _2_rTypeParamsDecls;
      Dafny.ISequence<Dafny.Rune> _3_whereConstraints;
      Dafny.ISequence<DAST._IType> _out0;
      Dafny.ISequence<RAST._IType> _out1;
      Dafny.ISequence<RAST._ITypeParamDecl> _out2;
      Dafny.ISequence<Dafny.Rune> _out3;
      (this).GenTypeParameters((c).dtor_typeParams, out _out0, out _out1, out _out2, out _out3);
      _0_typeParamsSeq = _out0;
      _1_rTypeParams = _out1;
      _2_rTypeParamsDecls = _out2;
      _3_whereConstraints = _out3;
      Dafny.ISequence<Dafny.Rune> _4_datatypeName;
      _4_datatypeName = DCOMP.__default.escapeName((c).dtor_name);
      Dafny.ISequence<RAST._IEnumCase> _5_ctors;
      _5_ctors = Dafny.Sequence<RAST._IEnumCase>.FromElements();
      Dafny.ISequence<DAST._IVariance> _6_variances;
      _6_variances = Std.Collections.Seq.__default.Map<DAST._ITypeArgDecl, DAST._IVariance>(((System.Func<DAST._ITypeArgDecl, DAST._IVariance>)((_7_typeParamDecl) => {
        return (_7_typeParamDecl).dtor_variance;
      })), (c).dtor_typeParams);
      Dafny.ISequence<RAST._IExpr> _8_singletonConstructors;
      _8_singletonConstructors = Dafny.Sequence<RAST._IExpr>.FromElements();
      Dafny.ISet<Dafny.ISequence<Dafny.Rune>> _9_usedTypeParams;
      _9_usedTypeParams = Dafny.Set<Dafny.ISequence<Dafny.Rune>>.FromElements();
      BigInteger _hi0 = new BigInteger(((c).dtor_ctors).Count);
      for (BigInteger _10_i = BigInteger.Zero; _10_i < _hi0; _10_i++) {
        DAST._IDatatypeCtor _11_ctor;
        _11_ctor = ((c).dtor_ctors).Select(_10_i);
        Dafny.ISequence<RAST._IField> _12_ctorArgs;
        _12_ctorArgs = Dafny.Sequence<RAST._IField>.FromElements();
        bool _13_isNumeric;
        _13_isNumeric = false;
        if ((new BigInteger(((_11_ctor).dtor_args).Count)).Sign == 0) {
          RAST._IExpr _14_instantiation;
          _14_instantiation = RAST.Expr.create_StructBuild((RAST.Expr.create_Identifier(_4_datatypeName)).FSel(DCOMP.__default.escapeName((_11_ctor).dtor_name)), Dafny.Sequence<RAST._IAssignIdentifier>.FromElements());
          if ((this).IsRcWrapped((c).dtor_attributes)) {
            _14_instantiation = RAST.__default.RcNew(_14_instantiation);
          }
          _8_singletonConstructors = Dafny.Sequence<RAST._IExpr>.Concat(_8_singletonConstructors, Dafny.Sequence<RAST._IExpr>.FromElements(_14_instantiation));
        }
        BigInteger _hi1 = new BigInteger(((_11_ctor).dtor_args).Count);
        for (BigInteger _15_j = BigInteger.Zero; _15_j < _hi1; _15_j++) {
          DAST._IDatatypeDtor _16_dtor;
          _16_dtor = ((_11_ctor).dtor_args).Select(_15_j);
          RAST._IType _17_formalType;
          RAST._IType _out4;
          _out4 = (this).GenType(((_16_dtor).dtor_formal).dtor_typ, DCOMP.GenTypeContext.@default());
          _17_formalType = _out4;
          _9_usedTypeParams = (this).GatherTypeParamNames(_9_usedTypeParams, _17_formalType);
          Dafny.ISequence<Dafny.Rune> _18_formalName;
          _18_formalName = DCOMP.__default.escapeVar(((_16_dtor).dtor_formal).dtor_name);
          if (((_15_j).Sign == 0) && ((Dafny.Sequence<Dafny.Rune>.UnicodeFromString("0")).Equals(_18_formalName))) {
            _13_isNumeric = true;
          }
          if ((((_15_j).Sign != 0) && (_13_isNumeric)) && (!(Std.Strings.__default.OfNat(_15_j)).Equals(_18_formalName))) {
            (this).error = Std.Wrappers.Option<Dafny.ISequence<Dafny.Rune>>.create_Some(Dafny.Sequence<Dafny.Rune>.Concat(Dafny.Sequence<Dafny.Rune>.Concat(Dafny.Sequence<Dafny.Rune>.Concat(Dafny.Sequence<Dafny.Rune>.UnicodeFromString("Formal extern names were supposed to be numeric but got "), _18_formalName), Dafny.Sequence<Dafny.Rune>.UnicodeFromString(" instead of ")), Std.Strings.__default.OfNat(_15_j)));
            _13_isNumeric = false;
          }
          if ((c).dtor_isCo) {
            _12_ctorArgs = Dafny.Sequence<RAST._IField>.Concat(_12_ctorArgs, Dafny.Sequence<RAST._IField>.FromElements(RAST.Field.create(RAST.Visibility.create_PRIV(), RAST.Formal.create(_18_formalName, RAST.Type.create_TypeApp(((RAST.__default.dafny__runtime).MSel(Dafny.Sequence<Dafny.Rune>.UnicodeFromString("LazyFieldWrapper"))).AsType(), Dafny.Sequence<RAST._IType>.FromElements(_17_formalType))))));
          } else {
            _12_ctorArgs = Dafny.Sequence<RAST._IField>.Concat(_12_ctorArgs, Dafny.Sequence<RAST._IField>.FromElements(RAST.Field.create(RAST.Visibility.create_PRIV(), RAST.Formal.create(_18_formalName, _17_formalType))));
          }
        }
        RAST._IFields _19_namedFields;
        _19_namedFields = RAST.Fields.create_NamedFields(_12_ctorArgs);
        if (_13_isNumeric) {
          _19_namedFields = (_19_namedFields).ToNamelessFields();
        }
        _5_ctors = Dafny.Sequence<RAST._IEnumCase>.Concat(_5_ctors, Dafny.Sequence<RAST._IEnumCase>.FromElements(RAST.EnumCase.create(DCOMP.__default.escapeName((_11_ctor).dtor_name), _19_namedFields)));
      }
      Dafny.ISet<Dafny.ISequence<Dafny.Rune>> _20_unusedTypeParams;
      _20_unusedTypeParams = Dafny.Set<Dafny.ISequence<Dafny.Rune>>.Difference(Dafny.Helpers.Id<Func<Dafny.ISequence<RAST._ITypeParamDecl>, Dafny.ISet<Dafny.ISequence<Dafny.Rune>>>>((_21_rTypeParamsDecls) => ((System.Func<Dafny.ISet<Dafny.ISequence<Dafny.Rune>>>)(() => {
        var _coll0 = new System.Collections.Generic.List<Dafny.ISequence<Dafny.Rune>>();
        foreach (RAST._ITypeParamDecl _compr_0 in (_21_rTypeParamsDecls).CloneAsArray()) {
          RAST._ITypeParamDecl _22_tp = (RAST._ITypeParamDecl)_compr_0;
          if ((_21_rTypeParamsDecls).Contains(_22_tp)) {
            _coll0.Add((_22_tp).dtor_name);
          }
        }
        return Dafny.Set<Dafny.ISequence<Dafny.Rune>>.FromCollection(_coll0);
      }))())(_2_rTypeParamsDecls), _9_usedTypeParams);
      Dafny.ISequence<Dafny.ISequence<Dafny.Rune>> _23_selfPath;
      _23_selfPath = Dafny.Sequence<Dafny.ISequence<Dafny.Rune>>.FromElements((c).dtor_name);
      Dafny.ISequence<RAST._IImplMember> _24_implBodyRaw;
      Dafny.IMap<Dafny.ISequence<Dafny.ISequence<Dafny.Rune>>,Dafny.ISequence<RAST._IImplMember>> _25_traitBodies;
      Dafny.ISequence<RAST._IImplMember> _out5;
      Dafny.IMap<Dafny.ISequence<Dafny.ISequence<Dafny.Rune>>,Dafny.ISequence<RAST._IImplMember>> _out6;
      (this).GenClassImplBody((c).dtor_body, false, DAST.Type.create_UserDefined(DAST.ResolvedType.create(_23_selfPath, _0_typeParamsSeq, DAST.ResolvedTypeBase.create_Datatype(_6_variances), (c).dtor_attributes, Dafny.Sequence<Dafny.ISequence<Dafny.Rune>>.FromElements(), Dafny.Sequence<DAST._IType>.FromElements())), _0_typeParamsSeq, out _out5, out _out6);
      _24_implBodyRaw = _out5;
      _25_traitBodies = _out6;
      Dafny.ISequence<RAST._IImplMember> _26_implBody;
      _26_implBody = _24_implBodyRaw;
      Dafny.ISet<Dafny.ISequence<Dafny.Rune>> _27_emittedFields;
      _27_emittedFields = Dafny.Set<Dafny.ISequence<Dafny.Rune>>.FromElements();
      BigInteger _hi2 = new BigInteger(((c).dtor_ctors).Count);
      for (BigInteger _28_i = BigInteger.Zero; _28_i < _hi2; _28_i++) {
        DAST._IDatatypeCtor _29_ctor;
        _29_ctor = ((c).dtor_ctors).Select(_28_i);
        BigInteger _hi3 = new BigInteger(((_29_ctor).dtor_args).Count);
        for (BigInteger _30_j = BigInteger.Zero; _30_j < _hi3; _30_j++) {
          DAST._IDatatypeDtor _31_dtor;
          _31_dtor = ((_29_ctor).dtor_args).Select(_30_j);
          Dafny.ISequence<Dafny.Rune> _32_callName;
          _32_callName = Std.Wrappers.Option<Dafny.ISequence<Dafny.Rune>>.GetOr((_31_dtor).dtor_callName, DCOMP.__default.escapeVar(((_31_dtor).dtor_formal).dtor_name));
          if (!((_27_emittedFields).Contains(_32_callName))) {
            _27_emittedFields = Dafny.Set<Dafny.ISequence<Dafny.Rune>>.Union(_27_emittedFields, Dafny.Set<Dafny.ISequence<Dafny.Rune>>.FromElements(_32_callName));
            RAST._IType _33_formalType;
            RAST._IType _out7;
            _out7 = (this).GenType(((_31_dtor).dtor_formal).dtor_typ, DCOMP.GenTypeContext.@default());
            _33_formalType = _out7;
            Dafny.ISequence<RAST._IMatchCase> _34_cases;
            _34_cases = Dafny.Sequence<RAST._IMatchCase>.FromElements();
            BigInteger _hi4 = new BigInteger(((c).dtor_ctors).Count);
            for (BigInteger _35_k = BigInteger.Zero; _35_k < _hi4; _35_k++) {
              DAST._IDatatypeCtor _36_ctor2;
              _36_ctor2 = ((c).dtor_ctors).Select(_35_k);
              Dafny.ISequence<Dafny.Rune> _37_pattern;
              _37_pattern = Dafny.Sequence<Dafny.Rune>.Concat(Dafny.Sequence<Dafny.Rune>.Concat(_4_datatypeName, Dafny.Sequence<Dafny.Rune>.UnicodeFromString("::")), DCOMP.__default.escapeName((_36_ctor2).dtor_name));
              Dafny.ISequence<Dafny.Rune> _38_rhs = Dafny.Sequence<Dafny.Rune>.Empty;
              Std.Wrappers._IOption<Dafny.ISequence<Dafny.Rune>> _39_hasMatchingField;
              _39_hasMatchingField = Std.Wrappers.Option<Dafny.ISequence<Dafny.Rune>>.create_None();
              Dafny.ISequence<Dafny.Rune> _40_patternInner;
              _40_patternInner = Dafny.Sequence<Dafny.Rune>.UnicodeFromString("");
              bool _41_isNumeric;
              _41_isNumeric = false;
              BigInteger _hi5 = new BigInteger(((_36_ctor2).dtor_args).Count);
              for (BigInteger _42_l = BigInteger.Zero; _42_l < _hi5; _42_l++) {
                DAST._IDatatypeDtor _43_dtor2;
                _43_dtor2 = ((_36_ctor2).dtor_args).Select(_42_l);
                Dafny.ISequence<Dafny.Rune> _44_patternName;
                _44_patternName = DCOMP.__default.escapeVar(((_43_dtor2).dtor_formal).dtor_name);
                if (((_42_l).Sign == 0) && ((_44_patternName).Equals(Dafny.Sequence<Dafny.Rune>.UnicodeFromString("0")))) {
                  _41_isNumeric = true;
                }
                if (_41_isNumeric) {
                  _44_patternName = Std.Wrappers.Option<Dafny.ISequence<Dafny.Rune>>.GetOr((_43_dtor2).dtor_callName, Dafny.Sequence<Dafny.Rune>.Concat(Dafny.Sequence<Dafny.Rune>.UnicodeFromString("v"), Std.Strings.__default.OfNat(_42_l)));
                }
                if (object.Equals(((_31_dtor).dtor_formal).dtor_name, ((_43_dtor2).dtor_formal).dtor_name)) {
                  _39_hasMatchingField = Std.Wrappers.Option<Dafny.ISequence<Dafny.Rune>>.create_Some(_44_patternName);
                }
                _40_patternInner = Dafny.Sequence<Dafny.Rune>.Concat(Dafny.Sequence<Dafny.Rune>.Concat(_40_patternInner, _44_patternName), Dafny.Sequence<Dafny.Rune>.UnicodeFromString(", "));
              }
              if (_41_isNumeric) {
                _37_pattern = Dafny.Sequence<Dafny.Rune>.Concat(Dafny.Sequence<Dafny.Rune>.Concat(Dafny.Sequence<Dafny.Rune>.Concat(_37_pattern, Dafny.Sequence<Dafny.Rune>.UnicodeFromString("(")), _40_patternInner), Dafny.Sequence<Dafny.Rune>.UnicodeFromString(")"));
              } else {
                _37_pattern = Dafny.Sequence<Dafny.Rune>.Concat(Dafny.Sequence<Dafny.Rune>.Concat(Dafny.Sequence<Dafny.Rune>.Concat(_37_pattern, Dafny.Sequence<Dafny.Rune>.UnicodeFromString("{")), _40_patternInner), Dafny.Sequence<Dafny.Rune>.UnicodeFromString("}"));
              }
              if ((_39_hasMatchingField).is_Some) {
                if ((c).dtor_isCo) {
                  _38_rhs = Dafny.Sequence<Dafny.Rune>.Concat(Dafny.Sequence<Dafny.Rune>.Concat(Dafny.Sequence<Dafny.Rune>.UnicodeFromString("::std::ops::Deref::deref(&"), (_39_hasMatchingField).dtor_value), Dafny.Sequence<Dafny.Rune>.UnicodeFromString(".0)"));
                } else {
                  _38_rhs = Dafny.Sequence<Dafny.Rune>.Concat((_39_hasMatchingField).dtor_value, Dafny.Sequence<Dafny.Rune>.UnicodeFromString(""));
                }
              } else {
                _38_rhs = (this).UnreachablePanicIfVerified(Dafny.Sequence<Dafny.Rune>.UnicodeFromString("field does not exist on this variant"));
              }
              RAST._IMatchCase _45_ctorMatch;
              _45_ctorMatch = RAST.MatchCase.create(_37_pattern, RAST.Expr.create_RawExpr(_38_rhs));
              _34_cases = Dafny.Sequence<RAST._IMatchCase>.Concat(_34_cases, Dafny.Sequence<RAST._IMatchCase>.FromElements(_45_ctorMatch));
            }
            if (((new BigInteger(((c).dtor_typeParams).Count)).Sign == 1) && ((new BigInteger((_20_unusedTypeParams).Count)).Sign == 1)) {
              _34_cases = Dafny.Sequence<RAST._IMatchCase>.Concat(_34_cases, Dafny.Sequence<RAST._IMatchCase>.FromElements(RAST.MatchCase.create(Dafny.Sequence<Dafny.Rune>.Concat(_4_datatypeName, Dafny.Sequence<Dafny.Rune>.UnicodeFromString("::_PhantomVariant(..)")), RAST.Expr.create_RawExpr((this).UnreachablePanicIfVerified(Dafny.Sequence<Dafny.Rune>.UnicodeFromString(""))))));
            }
            RAST._IExpr _46_methodBody;
            _46_methodBody = RAST.Expr.create_Match(RAST.__default.self, _34_cases);
            _26_implBody = Dafny.Sequence<RAST._IImplMember>.Concat(_26_implBody, Dafny.Sequence<RAST._IImplMember>.FromElements(RAST.ImplMember.create_FnDecl(RAST.Visibility.create_PUB(), RAST.Fn.create(_32_callName, Dafny.Sequence<RAST._ITypeParamDecl>.FromElements(), Dafny.Sequence<RAST._IFormal>.FromElements(RAST.Formal.selfBorrowed), Std.Wrappers.Option<RAST._IType>.create_Some(RAST.Type.create_Borrowed(_33_formalType)), Dafny.Sequence<Dafny.Rune>.UnicodeFromString(""), Std.Wrappers.Option<RAST._IExpr>.create_Some(_46_methodBody)))));
          }
        }
      }
      Dafny.ISequence<RAST._IType> _47_coerceTypes;
      _47_coerceTypes = Dafny.Sequence<RAST._IType>.FromElements();
      Dafny.ISequence<RAST._ITypeParamDecl> _48_rCoerceTypeParams;
      _48_rCoerceTypeParams = Dafny.Sequence<RAST._ITypeParamDecl>.FromElements();
      Dafny.ISequence<RAST._IFormal> _49_coerceArguments;
      _49_coerceArguments = Dafny.Sequence<RAST._IFormal>.FromElements();
      Dafny.IMap<DAST._IType,DAST._IType> _50_coerceMap;
      _50_coerceMap = Dafny.Map<DAST._IType, DAST._IType>.FromElements();
      Dafny.IMap<RAST._IType,RAST._IType> _51_rCoerceMap;
      _51_rCoerceMap = Dafny.Map<RAST._IType, RAST._IType>.FromElements();
      Dafny.IMap<_System._ITuple2<RAST._IType, RAST._IType>,RAST._IExpr> _52_coerceMapToArg;
      _52_coerceMapToArg = Dafny.Map<_System._ITuple2<RAST._IType, RAST._IType>, RAST._IExpr>.FromElements();
      if ((new BigInteger(((c).dtor_typeParams).Count)).Sign == 1) {
        Dafny.ISequence<RAST._IType> _53_types;
        _53_types = Dafny.Sequence<RAST._IType>.FromElements();
        BigInteger _hi6 = new BigInteger(((c).dtor_typeParams).Count);
        for (BigInteger _54_typeI = BigInteger.Zero; _54_typeI < _hi6; _54_typeI++) {
          DAST._ITypeArgDecl _55_typeParam;
          _55_typeParam = ((c).dtor_typeParams).Select(_54_typeI);
          DAST._IType _56_typeArg;
          RAST._ITypeParamDecl _57_rTypeParamDecl;
          DAST._IType _out8;
          RAST._ITypeParamDecl _out9;
          (this).GenTypeParam(_55_typeParam, out _out8, out _out9);
          _56_typeArg = _out8;
          _57_rTypeParamDecl = _out9;
          RAST._IType _58_rTypeArg;
          RAST._IType _out10;
          _out10 = (this).GenType(_56_typeArg, DCOMP.GenTypeContext.@default());
          _58_rTypeArg = _out10;
          _53_types = Dafny.Sequence<RAST._IType>.Concat(_53_types, Dafny.Sequence<RAST._IType>.FromElements(RAST.Type.create_TypeApp((((RAST.__default.std).MSel(Dafny.Sequence<Dafny.Rune>.UnicodeFromString("marker"))).MSel(Dafny.Sequence<Dafny.Rune>.UnicodeFromString("PhantomData"))).AsType(), Dafny.Sequence<RAST._IType>.FromElements(_58_rTypeArg))));
          if (((_54_typeI) < (new BigInteger((_6_variances).Count))) && (((_6_variances).Select(_54_typeI)).is_Nonvariant)) {
            _47_coerceTypes = Dafny.Sequence<RAST._IType>.Concat(_47_coerceTypes, Dafny.Sequence<RAST._IType>.FromElements(_58_rTypeArg));
            goto continue_2_0;
          }
          DAST._ITypeArgDecl _59_coerceTypeParam;
          DAST._ITypeArgDecl _60_dt__update__tmp_h0 = _55_typeParam;
          Dafny.ISequence<Dafny.Rune> _61_dt__update_hname_h0 = Dafny.Sequence<Dafny.Rune>.Concat(Dafny.Sequence<Dafny.Rune>.UnicodeFromString("_T"), Std.Strings.__default.OfNat(_54_typeI));
          _59_coerceTypeParam = DAST.TypeArgDecl.create(_61_dt__update_hname_h0, (_60_dt__update__tmp_h0).dtor_bounds, (_60_dt__update__tmp_h0).dtor_variance);
          DAST._IType _62_coerceTypeArg;
          RAST._ITypeParamDecl _63_rCoerceTypeParamDecl;
          DAST._IType _out11;
          RAST._ITypeParamDecl _out12;
          (this).GenTypeParam(_59_coerceTypeParam, out _out11, out _out12);
          _62_coerceTypeArg = _out11;
          _63_rCoerceTypeParamDecl = _out12;
          _50_coerceMap = Dafny.Map<DAST._IType, DAST._IType>.Merge(_50_coerceMap, Dafny.Map<DAST._IType, DAST._IType>.FromElements(new Dafny.Pair<DAST._IType, DAST._IType>(_56_typeArg, _62_coerceTypeArg)));
          RAST._IType _64_rCoerceType;
          RAST._IType _out13;
          _out13 = (this).GenType(_62_coerceTypeArg, DCOMP.GenTypeContext.@default());
          _64_rCoerceType = _out13;
          _51_rCoerceMap = Dafny.Map<RAST._IType, RAST._IType>.Merge(_51_rCoerceMap, Dafny.Map<RAST._IType, RAST._IType>.FromElements(new Dafny.Pair<RAST._IType, RAST._IType>(_58_rTypeArg, _64_rCoerceType)));
          _47_coerceTypes = Dafny.Sequence<RAST._IType>.Concat(_47_coerceTypes, Dafny.Sequence<RAST._IType>.FromElements(_64_rCoerceType));
          _48_rCoerceTypeParams = Dafny.Sequence<RAST._ITypeParamDecl>.Concat(_48_rCoerceTypeParams, Dafny.Sequence<RAST._ITypeParamDecl>.FromElements(_63_rCoerceTypeParamDecl));
          Dafny.ISequence<Dafny.Rune> _65_coerceFormal;
          _65_coerceFormal = Dafny.Sequence<Dafny.Rune>.Concat(Dafny.Sequence<Dafny.Rune>.UnicodeFromString("f_"), Std.Strings.__default.OfNat(_54_typeI));
          _52_coerceMapToArg = Dafny.Map<_System._ITuple2<RAST._IType, RAST._IType>, RAST._IExpr>.Merge(_52_coerceMapToArg, Dafny.Map<_System._ITuple2<RAST._IType, RAST._IType>, RAST._IExpr>.FromElements(new Dafny.Pair<_System._ITuple2<RAST._IType, RAST._IType>, RAST._IExpr>(_System.Tuple2<RAST._IType, RAST._IType>.create(_58_rTypeArg, _64_rCoerceType), (RAST.Expr.create_Identifier(_65_coerceFormal)).Clone())));
          _49_coerceArguments = Dafny.Sequence<RAST._IFormal>.Concat(_49_coerceArguments, Dafny.Sequence<RAST._IFormal>.FromElements(RAST.Formal.create(_65_coerceFormal, RAST.__default.Rc(RAST.Type.create_IntersectionType(RAST.Type.create_ImplType(RAST.Type.create_FnType(Dafny.Sequence<RAST._IType>.FromElements(_58_rTypeArg), _64_rCoerceType)), RAST.__default.StaticTrait)))));
        continue_2_0: ;
        }
      after_2_0: ;
        if ((new BigInteger((_20_unusedTypeParams).Count)).Sign == 1) {
          _5_ctors = Dafny.Sequence<RAST._IEnumCase>.Concat(_5_ctors, Dafny.Sequence<RAST._IEnumCase>.FromElements(RAST.EnumCase.create(Dafny.Sequence<Dafny.Rune>.UnicodeFromString("_PhantomVariant"), RAST.Fields.create_NamelessFields(Std.Collections.Seq.__default.Map<RAST._IType, RAST._INamelessField>(((System.Func<RAST._IType, RAST._INamelessField>)((_66_tpe) => {
  return RAST.NamelessField.create(RAST.Visibility.create_PRIV(), _66_tpe);
})), _53_types)))));
        }
      }
      bool _67_cIsEq;
      _67_cIsEq = (this).DatatypeIsEq(c);
      s = Dafny.Sequence<RAST._IModDecl>.FromElements(RAST.ModDecl.create_EnumDecl(RAST.Enum.create(((_67_cIsEq) ? (Dafny.Sequence<Dafny.ISequence<Dafny.Rune>>.FromElements(Dafny.Sequence<Dafny.Rune>.UnicodeFromString("#[derive(PartialEq, Clone)]"))) : (Dafny.Sequence<Dafny.ISequence<Dafny.Rune>>.FromElements(Dafny.Sequence<Dafny.Rune>.UnicodeFromString("#[derive(Clone)]")))), _4_datatypeName, _2_rTypeParamsDecls, _5_ctors)), RAST.ModDecl.create_ImplDecl(RAST.Impl.create_Impl(_2_rTypeParamsDecls, RAST.Type.create_TypeApp(RAST.Type.create_TIdentifier(_4_datatypeName), _1_rTypeParams), _3_whereConstraints, _26_implBody)));
      Dafny.ISequence<RAST._IMatchCase> _68_printImplBodyCases;
      _68_printImplBodyCases = Dafny.Sequence<RAST._IMatchCase>.FromElements();
      Dafny.ISequence<RAST._IMatchCase> _69_hashImplBodyCases;
      _69_hashImplBodyCases = Dafny.Sequence<RAST._IMatchCase>.FromElements();
      Dafny.ISequence<RAST._IMatchCase> _70_coerceImplBodyCases;
      _70_coerceImplBodyCases = Dafny.Sequence<RAST._IMatchCase>.FromElements();
      BigInteger _hi7 = new BigInteger(((c).dtor_ctors).Count);
      for (BigInteger _71_i = BigInteger.Zero; _71_i < _hi7; _71_i++) {
        DAST._IDatatypeCtor _72_ctor;
        _72_ctor = ((c).dtor_ctors).Select(_71_i);
        Dafny.ISequence<Dafny.Rune> _73_ctorMatch;
        _73_ctorMatch = DCOMP.__default.escapeName((_72_ctor).dtor_name);
        Dafny.ISequence<Dafny.Rune> _74_modulePrefix;
        if (((((c).dtor_enclosingModule))).Equals(Dafny.Sequence<Dafny.Rune>.UnicodeFromString("_module"))) {
          _74_modulePrefix = Dafny.Sequence<Dafny.Rune>.UnicodeFromString("");
        } else {
          _74_modulePrefix = Dafny.Sequence<Dafny.Rune>.Concat((((c).dtor_enclosingModule)), Dafny.Sequence<Dafny.Rune>.UnicodeFromString("."));
        }
        Dafny.ISequence<Dafny.Rune> _75_ctorName;
        _75_ctorName = Dafny.Sequence<Dafny.Rune>.Concat(Dafny.Sequence<Dafny.Rune>.Concat(Dafny.Sequence<Dafny.Rune>.Concat(_74_modulePrefix, ((c).dtor_name)), Dafny.Sequence<Dafny.Rune>.UnicodeFromString(".")), ((_72_ctor).dtor_name));
        if (((new BigInteger((_75_ctorName).Count)) >= (new BigInteger(13))) && (((_75_ctorName).Subsequence(BigInteger.Zero, new BigInteger(13))).Equals(Dafny.Sequence<Dafny.Rune>.UnicodeFromString("_System.Tuple")))) {
          _75_ctorName = Dafny.Sequence<Dafny.Rune>.UnicodeFromString("");
        }
        RAST._IExpr _76_printRhs;
        _76_printRhs = RAST.Expr.create_RawExpr(Dafny.Sequence<Dafny.Rune>.Concat(Dafny.Sequence<Dafny.Rune>.Concat(Dafny.Sequence<Dafny.Rune>.UnicodeFromString("write!(_formatter, \""), _75_ctorName), (((_72_ctor).dtor_hasAnyArgs) ? (Dafny.Sequence<Dafny.Rune>.UnicodeFromString("(\")?")) : (Dafny.Sequence<Dafny.Rune>.UnicodeFromString("\")?")))));
        RAST._IExpr _77_hashRhs;
        _77_hashRhs = RAST.Expr.create_RawExpr(Dafny.Sequence<Dafny.Rune>.UnicodeFromString(""));
        Dafny.ISequence<RAST._IAssignIdentifier> _78_coerceRhsArgs;
        _78_coerceRhsArgs = Dafny.Sequence<RAST._IAssignIdentifier>.FromElements();
        bool _79_isNumeric;
        _79_isNumeric = false;
        Dafny.ISequence<Dafny.Rune> _80_ctorMatchInner;
        _80_ctorMatchInner = Dafny.Sequence<Dafny.Rune>.UnicodeFromString("");
        BigInteger _hi8 = new BigInteger(((_72_ctor).dtor_args).Count);
        for (BigInteger _81_j = BigInteger.Zero; _81_j < _hi8; _81_j++) {
          DAST._IDatatypeDtor _82_dtor;
          _82_dtor = ((_72_ctor).dtor_args).Select(_81_j);
          Dafny.ISequence<Dafny.Rune> _83_patternName;
          _83_patternName = DCOMP.__default.escapeVar(((_82_dtor).dtor_formal).dtor_name);
          DAST._IType _84_formalType;
          _84_formalType = ((_82_dtor).dtor_formal).dtor_typ;
          if (((_81_j).Sign == 0) && ((_83_patternName).Equals(Dafny.Sequence<Dafny.Rune>.UnicodeFromString("0")))) {
            _79_isNumeric = true;
          }
          if (_79_isNumeric) {
            _83_patternName = Std.Wrappers.Option<Dafny.ISequence<Dafny.Rune>>.GetOr((_82_dtor).dtor_callName, Dafny.Sequence<Dafny.Rune>.Concat(Dafny.Sequence<Dafny.Rune>.UnicodeFromString("v"), Std.Strings.__default.OfNat(_81_j)));
          }
          if ((_84_formalType).is_Arrow) {
            _77_hashRhs = (_77_hashRhs).Then(((RAST.Expr.create_LiteralInt(Dafny.Sequence<Dafny.Rune>.UnicodeFromString("0"))).Sel(Dafny.Sequence<Dafny.Rune>.UnicodeFromString("hash"))).Apply1(RAST.Expr.create_Identifier(Dafny.Sequence<Dafny.Rune>.UnicodeFromString("_state"))));
          } else {
            _77_hashRhs = (_77_hashRhs).Then((((((RAST.__default.std).MSel(Dafny.Sequence<Dafny.Rune>.UnicodeFromString("hash"))).MSel(Dafny.Sequence<Dafny.Rune>.UnicodeFromString("Hash"))).MSel(Dafny.Sequence<Dafny.Rune>.UnicodeFromString("hash"))).AsExpr()).Apply(Dafny.Sequence<RAST._IExpr>.FromElements(RAST.Expr.create_Identifier(_83_patternName), RAST.Expr.create_Identifier(Dafny.Sequence<Dafny.Rune>.UnicodeFromString("_state")))));
          }
          _80_ctorMatchInner = Dafny.Sequence<Dafny.Rune>.Concat(Dafny.Sequence<Dafny.Rune>.Concat(_80_ctorMatchInner, _83_patternName), Dafny.Sequence<Dafny.Rune>.UnicodeFromString(", "));
          if ((_81_j).Sign == 1) {
            _76_printRhs = (_76_printRhs).Then(RAST.Expr.create_RawExpr(Dafny.Sequence<Dafny.Rune>.UnicodeFromString("write!(_formatter, \", \")?")));
          }
          _76_printRhs = (_76_printRhs).Then(RAST.Expr.create_RawExpr((((_84_formalType).is_Arrow) ? (Dafny.Sequence<Dafny.Rune>.UnicodeFromString("write!(_formatter, \"<function>\")?")) : (Dafny.Sequence<Dafny.Rune>.Concat(Dafny.Sequence<Dafny.Rune>.Concat(Dafny.Sequence<Dafny.Rune>.UnicodeFromString("::dafny_runtime::DafnyPrint::fmt_print("), _83_patternName), Dafny.Sequence<Dafny.Rune>.UnicodeFromString(", _formatter, false)?"))))));
          RAST._IExpr _85_coerceRhsArg = RAST.Expr.Default();
          RAST._IType _86_formalTpe;
          RAST._IType _out14;
          _out14 = (this).GenType(_84_formalType, DCOMP.GenTypeContext.@default());
          _86_formalTpe = _out14;
          DAST._IType _87_newFormalType;
          _87_newFormalType = (_84_formalType).Replace(_50_coerceMap);
          RAST._IType _88_newFormalTpe;
          _88_newFormalTpe = (_86_formalTpe).ReplaceMap(_51_rCoerceMap);
          Std.Wrappers._IResult<RAST._IExpr, _System._ITuple5<DAST._IType, RAST._IType, DAST._IType, RAST._IType, Dafny.IMap<_System._ITuple2<RAST._IType, RAST._IType>,RAST._IExpr>>> _89_upcastConverter;
          _89_upcastConverter = (this).UpcastConversionLambda(_84_formalType, _86_formalTpe, _87_newFormalType, _88_newFormalTpe, _52_coerceMapToArg);
          if ((_89_upcastConverter).is_Success) {
            RAST._IExpr _90_coercionFunction;
            _90_coercionFunction = (_89_upcastConverter).dtor_value;
            _85_coerceRhsArg = (_90_coercionFunction).Apply1(RAST.Expr.create_Identifier(_83_patternName));
          } else {
            (this).error = Std.Wrappers.Option<Dafny.ISequence<Dafny.Rune>>.create_Some(Dafny.Sequence<Dafny.Rune>.Concat(Dafny.Sequence<Dafny.Rune>.Concat(Dafny.Sequence<Dafny.Rune>.Concat(Dafny.Sequence<Dafny.Rune>.UnicodeFromString("Could not generate coercion function for contructor "), Std.Strings.__default.OfNat(_81_j)), Dafny.Sequence<Dafny.Rune>.UnicodeFromString(" of ")), _4_datatypeName));
            _85_coerceRhsArg = (RAST.Expr.create_Identifier(Dafny.Sequence<Dafny.Rune>.UnicodeFromString("todo!"))).Apply1(RAST.Expr.create_LiteralString((this.error).dtor_value, false, false));
          }
          _78_coerceRhsArgs = Dafny.Sequence<RAST._IAssignIdentifier>.Concat(_78_coerceRhsArgs, Dafny.Sequence<RAST._IAssignIdentifier>.FromElements(RAST.AssignIdentifier.create(_83_patternName, _85_coerceRhsArg)));
        }
        RAST._IExpr _91_coerceRhs;
        _91_coerceRhs = RAST.Expr.create_StructBuild((RAST.Expr.create_Identifier(_4_datatypeName)).FSel(DCOMP.__default.escapeName((_72_ctor).dtor_name)), _78_coerceRhsArgs);
        if (_79_isNumeric) {
          _73_ctorMatch = Dafny.Sequence<Dafny.Rune>.Concat(Dafny.Sequence<Dafny.Rune>.Concat(Dafny.Sequence<Dafny.Rune>.Concat(_73_ctorMatch, Dafny.Sequence<Dafny.Rune>.UnicodeFromString("(")), _80_ctorMatchInner), Dafny.Sequence<Dafny.Rune>.UnicodeFromString(")"));
        } else {
          _73_ctorMatch = Dafny.Sequence<Dafny.Rune>.Concat(Dafny.Sequence<Dafny.Rune>.Concat(Dafny.Sequence<Dafny.Rune>.Concat(_73_ctorMatch, Dafny.Sequence<Dafny.Rune>.UnicodeFromString("{")), _80_ctorMatchInner), Dafny.Sequence<Dafny.Rune>.UnicodeFromString("}"));
        }
        if ((_72_ctor).dtor_hasAnyArgs) {
          _76_printRhs = (_76_printRhs).Then(RAST.Expr.create_RawExpr(Dafny.Sequence<Dafny.Rune>.UnicodeFromString("write!(_formatter, \")\")?")));
        }
        _76_printRhs = (_76_printRhs).Then(RAST.Expr.create_RawExpr(Dafny.Sequence<Dafny.Rune>.UnicodeFromString("Ok(())")));
        _68_printImplBodyCases = Dafny.Sequence<RAST._IMatchCase>.Concat(_68_printImplBodyCases, Dafny.Sequence<RAST._IMatchCase>.FromElements(RAST.MatchCase.create(Dafny.Sequence<Dafny.Rune>.Concat(Dafny.Sequence<Dafny.Rune>.Concat(_4_datatypeName, Dafny.Sequence<Dafny.Rune>.UnicodeFromString("::")), _73_ctorMatch), RAST.Expr.create_Block(_76_printRhs))));
        _69_hashImplBodyCases = Dafny.Sequence<RAST._IMatchCase>.Concat(_69_hashImplBodyCases, Dafny.Sequence<RAST._IMatchCase>.FromElements(RAST.MatchCase.create(Dafny.Sequence<Dafny.Rune>.Concat(Dafny.Sequence<Dafny.Rune>.Concat(_4_datatypeName, Dafny.Sequence<Dafny.Rune>.UnicodeFromString("::")), _73_ctorMatch), RAST.Expr.create_Block(_77_hashRhs))));
        _70_coerceImplBodyCases = Dafny.Sequence<RAST._IMatchCase>.Concat(_70_coerceImplBodyCases, Dafny.Sequence<RAST._IMatchCase>.FromElements(RAST.MatchCase.create(Dafny.Sequence<Dafny.Rune>.Concat(Dafny.Sequence<Dafny.Rune>.Concat(_4_datatypeName, Dafny.Sequence<Dafny.Rune>.UnicodeFromString("::")), _73_ctorMatch), RAST.Expr.create_Block(_91_coerceRhs))));
      }
      if (((new BigInteger(((c).dtor_typeParams).Count)).Sign == 1) && ((new BigInteger((_20_unusedTypeParams).Count)).Sign == 1)) {
        Dafny.ISequence<RAST._IMatchCase> _92_extraCases;
        _92_extraCases = Dafny.Sequence<RAST._IMatchCase>.FromElements(RAST.MatchCase.create(Dafny.Sequence<Dafny.Rune>.Concat(_4_datatypeName, Dafny.Sequence<Dafny.Rune>.UnicodeFromString("::_PhantomVariant(..)")), RAST.Expr.create_RawExpr(Dafny.Sequence<Dafny.Rune>.Concat(Dafny.Sequence<Dafny.Rune>.Concat(Dafny.Sequence<Dafny.Rune>.UnicodeFromString("{"), (this).UnreachablePanicIfVerified(Dafny.Sequence<Dafny.Rune>.UnicodeFromString(""))), Dafny.Sequence<Dafny.Rune>.UnicodeFromString("}")))));
        _68_printImplBodyCases = Dafny.Sequence<RAST._IMatchCase>.Concat(_68_printImplBodyCases, _92_extraCases);
        _69_hashImplBodyCases = Dafny.Sequence<RAST._IMatchCase>.Concat(_69_hashImplBodyCases, _92_extraCases);
        _70_coerceImplBodyCases = Dafny.Sequence<RAST._IMatchCase>.Concat(_70_coerceImplBodyCases, _92_extraCases);
      }
      Dafny.ISequence<RAST._ITypeParamDecl> _93_defaultConstrainedTypeParams;
      _93_defaultConstrainedTypeParams = RAST.TypeParamDecl.AddConstraintsMultiple(_2_rTypeParamsDecls, Dafny.Sequence<RAST._IType>.FromElements(RAST.__default.DefaultTrait));
      Dafny.ISequence<RAST._ITypeParamDecl> _94_rTypeParamsDeclsWithEq;
      _94_rTypeParamsDeclsWithEq = RAST.TypeParamDecl.AddConstraintsMultiple(_2_rTypeParamsDecls, Dafny.Sequence<RAST._IType>.FromElements(RAST.__default.Eq));
      Dafny.ISequence<RAST._ITypeParamDecl> _95_rTypeParamsDeclsWithHash;
      _95_rTypeParamsDeclsWithHash = RAST.TypeParamDecl.AddConstraintsMultiple(_2_rTypeParamsDecls, Dafny.Sequence<RAST._IType>.FromElements(RAST.__default.Hash));
      RAST._IExpr _96_printImplBody;
      _96_printImplBody = RAST.Expr.create_Match(RAST.__default.self, _68_printImplBodyCases);
      RAST._IExpr _97_hashImplBody;
      _97_hashImplBody = RAST.Expr.create_Match(RAST.__default.self, _69_hashImplBodyCases);
      s = Dafny.Sequence<RAST._IModDecl>.Concat(s, Dafny.Sequence<RAST._IModDecl>.FromElements(RAST.ModDecl.create_ImplDecl(RAST.Impl.create_ImplFor(_2_rTypeParamsDecls, (((RAST.__default.std).MSel(Dafny.Sequence<Dafny.Rune>.UnicodeFromString("fmt"))).MSel(Dafny.Sequence<Dafny.Rune>.UnicodeFromString("Debug"))).AsType(), RAST.Type.create_TypeApp(RAST.Type.create_TIdentifier(_4_datatypeName), _1_rTypeParams), Dafny.Sequence<Dafny.Rune>.UnicodeFromString(""), Dafny.Sequence<RAST._IImplMember>.FromElements(RAST.ImplMember.create_FnDecl(RAST.Visibility.create_PRIV(), RAST.Fn.create(Dafny.Sequence<Dafny.Rune>.UnicodeFromString("fmt"), Dafny.Sequence<RAST._ITypeParamDecl>.FromElements(), Dafny.Sequence<RAST._IFormal>.FromElements(RAST.Formal.selfBorrowed, RAST.Formal.create(Dafny.Sequence<Dafny.Rune>.UnicodeFromString("f"), RAST.Type.create_BorrowedMut((((RAST.__default.std).MSel(Dafny.Sequence<Dafny.Rune>.UnicodeFromString("fmt"))).MSel(Dafny.Sequence<Dafny.Rune>.UnicodeFromString("Formatter"))).AsType()))), Std.Wrappers.Option<RAST._IType>.create_Some((((RAST.__default.std).MSel(Dafny.Sequence<Dafny.Rune>.UnicodeFromString("fmt"))).MSel(Dafny.Sequence<Dafny.Rune>.UnicodeFromString("Result"))).AsType()), Dafny.Sequence<Dafny.Rune>.UnicodeFromString(""), Std.Wrappers.Option<RAST._IExpr>.create_Some(((((RAST.__default.dafny__runtime).MSel(Dafny.Sequence<Dafny.Rune>.UnicodeFromString("DafnyPrint"))).MSel(Dafny.Sequence<Dafny.Rune>.UnicodeFromString("fmt_print"))).AsExpr()).Apply(Dafny.Sequence<RAST._IExpr>.FromElements(RAST.__default.self, RAST.Expr.create_Identifier(Dafny.Sequence<Dafny.Rune>.UnicodeFromString("f")), RAST.Expr.create_LiteralBool(true))))))))), RAST.ModDecl.create_ImplDecl(RAST.Impl.create_ImplFor(_2_rTypeParamsDecls, RAST.__default.DafnyPrint, RAST.Type.create_TypeApp(RAST.Type.create_TIdentifier(_4_datatypeName), _1_rTypeParams), Dafny.Sequence<Dafny.Rune>.UnicodeFromString(""), Dafny.Sequence<RAST._IImplMember>.FromElements(RAST.ImplMember.create_FnDecl(RAST.Visibility.create_PRIV(), RAST.Fn.create(Dafny.Sequence<Dafny.Rune>.UnicodeFromString("fmt_print"), Dafny.Sequence<RAST._ITypeParamDecl>.FromElements(), Dafny.Sequence<RAST._IFormal>.FromElements(RAST.Formal.selfBorrowed, RAST.Formal.create(Dafny.Sequence<Dafny.Rune>.UnicodeFromString("_formatter"), RAST.Type.create_BorrowedMut((((RAST.__default.std).MSel(Dafny.Sequence<Dafny.Rune>.UnicodeFromString("fmt"))).MSel(Dafny.Sequence<Dafny.Rune>.UnicodeFromString("Formatter"))).AsType())), RAST.Formal.create(Dafny.Sequence<Dafny.Rune>.UnicodeFromString("_in_seq"), RAST.Type.create_Bool())), Std.Wrappers.Option<RAST._IType>.create_Some(RAST.__default.RawType(Dafny.Sequence<Dafny.Rune>.UnicodeFromString("std::fmt::Result"))), Dafny.Sequence<Dafny.Rune>.UnicodeFromString(""), Std.Wrappers.Option<RAST._IExpr>.create_Some(_96_printImplBody))))))));
      if ((new BigInteger((_48_rCoerceTypeParams).Count)).Sign == 1) {
        RAST._IExpr _98_coerceImplBody;
        _98_coerceImplBody = RAST.Expr.create_Match(RAST.Expr.create_Identifier(Dafny.Sequence<Dafny.Rune>.UnicodeFromString("this")), _70_coerceImplBodyCases);
        s = Dafny.Sequence<RAST._IModDecl>.Concat(s, Dafny.Sequence<RAST._IModDecl>.FromElements(RAST.ModDecl.create_ImplDecl(RAST.Impl.create_Impl(_2_rTypeParamsDecls, RAST.Type.create_TypeApp(RAST.Type.create_TIdentifier(_4_datatypeName), _1_rTypeParams), Dafny.Sequence<Dafny.Rune>.UnicodeFromString(""), Dafny.Sequence<RAST._IImplMember>.FromElements(RAST.ImplMember.create_FnDecl(RAST.Visibility.create_PUB(), RAST.Fn.create(Dafny.Sequence<Dafny.Rune>.UnicodeFromString("coerce"), _48_rCoerceTypeParams, _49_coerceArguments, Std.Wrappers.Option<RAST._IType>.create_Some(RAST.__default.Rc(RAST.Type.create_ImplType(RAST.Type.create_FnType(Dafny.Sequence<RAST._IType>.FromElements(RAST.Type.create_TypeApp(RAST.Type.create_TIdentifier(_4_datatypeName), _1_rTypeParams)), RAST.Type.create_TypeApp(RAST.Type.create_TIdentifier(_4_datatypeName), _47_coerceTypes))))), Dafny.Sequence<Dafny.Rune>.UnicodeFromString(""), Std.Wrappers.Option<RAST._IExpr>.create_Some(RAST.__default.RcNew(RAST.Expr.create_Lambda(Dafny.Sequence<RAST._IFormal>.FromElements(RAST.Formal.create(Dafny.Sequence<Dafny.Rune>.UnicodeFromString("this"), RAST.__default.SelfOwned)), Std.Wrappers.Option<RAST._IType>.create_Some(RAST.Type.create_TypeApp(RAST.Type.create_TIdentifier(_4_datatypeName), _47_coerceTypes)), _98_coerceImplBody))))))))));
      }
      if ((new BigInteger((_8_singletonConstructors).Count)) == (new BigInteger(((c).dtor_ctors).Count))) {
        RAST._IType _99_datatypeType;
        _99_datatypeType = RAST.Type.create_TypeApp(RAST.Type.create_TIdentifier(_4_datatypeName), _1_rTypeParams);
        RAST._IType _100_instantiationType;
        if ((this).IsRcWrapped((c).dtor_attributes)) {
          _100_instantiationType = RAST.__default.Rc(_99_datatypeType);
        } else {
          _100_instantiationType = _99_datatypeType;
        }
        s = Dafny.Sequence<RAST._IModDecl>.Concat(s, Dafny.Sequence<RAST._IModDecl>.FromElements(RAST.ModDecl.create_ImplDecl(RAST.Impl.create_Impl(_2_rTypeParamsDecls, _99_datatypeType, Dafny.Sequence<Dafny.Rune>.UnicodeFromString(""), Dafny.Sequence<RAST._IImplMember>.FromElements(RAST.ImplMember.create_FnDecl(RAST.Visibility.create_PUB(), RAST.Fn.create(Dafny.Sequence<Dafny.Rune>.UnicodeFromString("_AllSingletonConstructors"), Dafny.Sequence<RAST._ITypeParamDecl>.FromElements(), Dafny.Sequence<RAST._IFormal>.FromElements(), Std.Wrappers.Option<RAST._IType>.create_Some((((RAST.__default.dafny__runtime).MSel(Dafny.Sequence<Dafny.Rune>.UnicodeFromString("SequenceIter"))).AsType()).Apply(Dafny.Sequence<RAST._IType>.FromElements(_100_instantiationType))), Dafny.Sequence<Dafny.Rune>.UnicodeFromString(""), Std.Wrappers.Option<RAST._IExpr>.create_Some((((((RAST.__default.dafny__runtime).MSel(Dafny.Sequence<Dafny.Rune>.UnicodeFromString("seq!"))).AsExpr()).Apply(_8_singletonConstructors)).Sel(Dafny.Sequence<Dafny.Rune>.UnicodeFromString("iter"))).Apply(Dafny.Sequence<RAST._IExpr>.FromElements())))))))));
      }
      if (_67_cIsEq) {
        s = Dafny.Sequence<RAST._IModDecl>.Concat(s, Dafny.Sequence<RAST._IModDecl>.FromElements(RAST.ModDecl.create_ImplDecl(RAST.Impl.create_ImplFor(_94_rTypeParamsDeclsWithEq, RAST.__default.Eq, RAST.Type.create_TypeApp(RAST.Type.create_TIdentifier(_4_datatypeName), _1_rTypeParams), Dafny.Sequence<Dafny.Rune>.UnicodeFromString(""), Dafny.Sequence<RAST._IImplMember>.FromElements()))));
      }
      s = Dafny.Sequence<RAST._IModDecl>.Concat(s, Dafny.Sequence<RAST._IModDecl>.FromElements(RAST.ModDecl.create_ImplDecl(RAST.Impl.create_ImplFor(_95_rTypeParamsDeclsWithHash, RAST.__default.Hash, RAST.Type.create_TypeApp(RAST.Type.create_TIdentifier(_4_datatypeName), _1_rTypeParams), Dafny.Sequence<Dafny.Rune>.UnicodeFromString(""), Dafny.Sequence<RAST._IImplMember>.FromElements(RAST.ImplMember.create_FnDecl(RAST.Visibility.create_PRIV(), RAST.Fn.create(Dafny.Sequence<Dafny.Rune>.UnicodeFromString("hash"), Dafny.Sequence<RAST._ITypeParamDecl>.FromElements(RAST.TypeParamDecl.create(Dafny.Sequence<Dafny.Rune>.UnicodeFromString("_H"), Dafny.Sequence<RAST._IType>.FromElements((((RAST.__default.std).MSel(Dafny.Sequence<Dafny.Rune>.UnicodeFromString("hash"))).MSel(Dafny.Sequence<Dafny.Rune>.UnicodeFromString("Hasher"))).AsType()))), Dafny.Sequence<RAST._IFormal>.FromElements(RAST.Formal.selfBorrowed, RAST.Formal.create(Dafny.Sequence<Dafny.Rune>.UnicodeFromString("_state"), RAST.Type.create_BorrowedMut(RAST.Type.create_TIdentifier(Dafny.Sequence<Dafny.Rune>.UnicodeFromString("_H"))))), Std.Wrappers.Option<RAST._IType>.create_None(), Dafny.Sequence<Dafny.Rune>.UnicodeFromString(""), Std.Wrappers.Option<RAST._IExpr>.create_Some(_97_hashImplBody))))))));
      if ((new BigInteger(((c).dtor_ctors).Count)).Sign == 1) {
        RAST._IExpr _101_structName;
        _101_structName = (RAST.Expr.create_Identifier(_4_datatypeName)).FSel(DCOMP.__default.escapeName((((c).dtor_ctors).Select(BigInteger.Zero)).dtor_name));
        Dafny.ISequence<RAST._IAssignIdentifier> _102_structAssignments;
        _102_structAssignments = Dafny.Sequence<RAST._IAssignIdentifier>.FromElements();
        BigInteger _hi9 = new BigInteger(((((c).dtor_ctors).Select(BigInteger.Zero)).dtor_args).Count);
        for (BigInteger _103_i = BigInteger.Zero; _103_i < _hi9; _103_i++) {
          DAST._IDatatypeDtor _104_dtor;
          _104_dtor = ((((c).dtor_ctors).Select(BigInteger.Zero)).dtor_args).Select(_103_i);
          _102_structAssignments = Dafny.Sequence<RAST._IAssignIdentifier>.Concat(_102_structAssignments, Dafny.Sequence<RAST._IAssignIdentifier>.FromElements(RAST.AssignIdentifier.create(DCOMP.__default.escapeVar(((_104_dtor).dtor_formal).dtor_name), RAST.Expr.create_RawExpr(Dafny.Sequence<Dafny.Rune>.UnicodeFromString("::std::default::Default::default()")))));
        }
        Dafny.ISequence<RAST._ITypeParamDecl> _105_defaultConstrainedTypeParams;
        _105_defaultConstrainedTypeParams = RAST.TypeParamDecl.AddConstraintsMultiple(_2_rTypeParamsDecls, Dafny.Sequence<RAST._IType>.FromElements(RAST.__default.DefaultTrait));
        RAST._IType _106_fullType;
        _106_fullType = RAST.Type.create_TypeApp(RAST.Type.create_TIdentifier(_4_datatypeName), _1_rTypeParams);
        if (_67_cIsEq) {
          s = Dafny.Sequence<RAST._IModDecl>.Concat(s, Dafny.Sequence<RAST._IModDecl>.FromElements(RAST.ModDecl.create_ImplDecl(RAST.Impl.create_ImplFor(_105_defaultConstrainedTypeParams, RAST.__default.DefaultTrait, _106_fullType, Dafny.Sequence<Dafny.Rune>.UnicodeFromString(""), Dafny.Sequence<RAST._IImplMember>.FromElements(RAST.ImplMember.create_FnDecl(RAST.Visibility.create_PRIV(), RAST.Fn.create(Dafny.Sequence<Dafny.Rune>.UnicodeFromString("default"), Dafny.Sequence<RAST._ITypeParamDecl>.FromElements(), Dafny.Sequence<RAST._IFormal>.FromElements(), Std.Wrappers.Option<RAST._IType>.create_Some(_106_fullType), Dafny.Sequence<Dafny.Rune>.UnicodeFromString(""), Std.Wrappers.Option<RAST._IExpr>.create_Some(RAST.Expr.create_StructBuild(_101_structName, _102_structAssignments)))))))));
        }
        s = Dafny.Sequence<RAST._IModDecl>.Concat(s, Dafny.Sequence<RAST._IModDecl>.FromElements(RAST.ModDecl.create_ImplDecl(RAST.Impl.create_ImplFor(_2_rTypeParamsDecls, ((((RAST.__default.std).MSel(Dafny.Sequence<Dafny.Rune>.UnicodeFromString("convert"))).MSel(Dafny.Sequence<Dafny.Rune>.UnicodeFromString("AsRef"))).AsType()).Apply1(_106_fullType), RAST.Type.create_Borrowed(_106_fullType), Dafny.Sequence<Dafny.Rune>.UnicodeFromString(""), Dafny.Sequence<RAST._IImplMember>.FromElements(RAST.ImplMember.create_FnDecl(RAST.Visibility.create_PRIV(), RAST.Fn.create(Dafny.Sequence<Dafny.Rune>.UnicodeFromString("as_ref"), Dafny.Sequence<RAST._ITypeParamDecl>.FromElements(), Dafny.Sequence<RAST._IFormal>.FromElements(RAST.Formal.selfBorrowed), Std.Wrappers.Option<RAST._IType>.create_Some(RAST.__default.SelfOwned), Dafny.Sequence<Dafny.Rune>.UnicodeFromString(""), Std.Wrappers.Option<RAST._IExpr>.create_Some(RAST.__default.self))))))));
      }
      return s;
    }
    public RAST._IPath GenPath(Dafny.ISequence<Dafny.ISequence<Dafny.Rune>> p, bool escape)
    {
      RAST._IPath r = RAST.Path.Default();
      if ((new BigInteger((p).Count)).Sign == 0) {
        r = RAST.Path.create_Self();
        return r;
      } else {
        if (((((p).Select(BigInteger.Zero)))).Equals(Dafny.Sequence<Dafny.Rune>.UnicodeFromString("std"))) {
          r = RAST.Path.create_Global();
        } else if (((((p).Select(BigInteger.Zero)))).Equals(Dafny.Sequence<Dafny.Rune>.UnicodeFromString("_System"))) {
          r = RAST.__default.dafny__runtime;
        } else {
          r = (this).thisFile;
        }
        BigInteger _hi0 = new BigInteger((p).Count);
        for (BigInteger _0_i = BigInteger.Zero; _0_i < _hi0; _0_i++) {
          Dafny.ISequence<Dafny.Rune> _1_name;
          _1_name = ((p).Select(_0_i));
          if (escape) {
            _System._ITuple2<Dafny.ISequence<Dafny.ISequence<Dafny.Rune>>, Dafny.ISequence<Dafny.Rune>> _let_tmp_rhs0 = DafnyCompilerRustUtils.__default.DafnyNameToContainingPathAndName(_1_name, Dafny.Sequence<Dafny.ISequence<Dafny.Rune>>.FromElements());
            Dafny.ISequence<Dafny.ISequence<Dafny.Rune>> _2_modules = _let_tmp_rhs0.dtor__0;
            Dafny.ISequence<Dafny.Rune> _3_finalName = _let_tmp_rhs0.dtor__1;
            BigInteger _hi1 = new BigInteger((_2_modules).Count);
            for (BigInteger _4_j = BigInteger.Zero; _4_j < _hi1; _4_j++) {
              r = (r).MSel(DCOMP.__default.escapeName(((_2_modules).Select(_4_j))));
            }
            r = (r).MSel(DCOMP.__default.escapeName(_3_finalName));
          } else {
            r = (r).MSel(DCOMP.__default.ReplaceDotByDoubleColon((_1_name)));
          }
        }
      }
      return r;
    }
    public RAST._IType GenPathType(Dafny.ISequence<Dafny.ISequence<Dafny.Rune>> p)
    {
      RAST._IType t = RAST.Type.Default();
      RAST._IPath _0_p;
      RAST._IPath _out0;
      _out0 = (this).GenPath(p, true);
      _0_p = _out0;
      t = (_0_p).AsType();
      return t;
    }
    public RAST._IExpr GenPathExpr(Dafny.ISequence<Dafny.ISequence<Dafny.Rune>> p, bool escape)
    {
      RAST._IExpr e = RAST.Expr.Default();
      if ((new BigInteger((p).Count)).Sign == 0) {
        e = RAST.__default.self;
        return e;
      }
      RAST._IPath _0_p;
      RAST._IPath _out0;
      _out0 = (this).GenPath(p, escape);
      _0_p = _out0;
      e = (_0_p).AsExpr();
      return e;
    }
    public Dafny.ISequence<RAST._IType> GenTypeArgs(Dafny.ISequence<DAST._IType> args, bool genTypeContext)
    {
      Dafny.ISequence<RAST._IType> s = Dafny.Sequence<RAST._IType>.Empty;
      s = Dafny.Sequence<RAST._IType>.FromElements();
      BigInteger _hi0 = new BigInteger((args).Count);
      for (BigInteger _0_i = BigInteger.Zero; _0_i < _hi0; _0_i++) {
        RAST._IType _1_genTp;
        RAST._IType _out0;
        _out0 = (this).GenType((args).Select(_0_i), genTypeContext);
        _1_genTp = _out0;
        s = Dafny.Sequence<RAST._IType>.Concat(s, Dafny.Sequence<RAST._IType>.FromElements(_1_genTp));
      }
      return s;
    }
    public bool IsRcWrapped(Dafny.ISequence<DAST._IAttribute> attributes) {
      return ((!(attributes).Contains(DAST.Attribute.create(Dafny.Sequence<Dafny.Rune>.UnicodeFromString("auto-nongrowing-size"), Dafny.Sequence<Dafny.ISequence<Dafny.Rune>>.FromElements()))) && (!(attributes).Contains(DAST.Attribute.create(Dafny.Sequence<Dafny.Rune>.UnicodeFromString("rust_rc"), Dafny.Sequence<Dafny.ISequence<Dafny.Rune>>.FromElements(Dafny.Sequence<Dafny.Rune>.UnicodeFromString("false")))))) || ((attributes).Contains(DAST.Attribute.create(Dafny.Sequence<Dafny.Rune>.UnicodeFromString("rust_rc"), Dafny.Sequence<Dafny.ISequence<Dafny.Rune>>.FromElements(Dafny.Sequence<Dafny.Rune>.UnicodeFromString("true")))));
    }
    public RAST._IType GenType(DAST._IType c, bool genTypeContext)
    {
      RAST._IType s = RAST.Type.Default();
      DAST._IType _source0 = c;
      {
        if (_source0.is_UserDefined) {
          DAST._IResolvedType _0_resolved = _source0.dtor_resolved;
          {
            RAST._IType _1_t;
            RAST._IType _out0;
            _out0 = (this).GenPathType((_0_resolved).dtor_path);
            _1_t = _out0;
            Dafny.ISequence<RAST._IType> _2_typeArgs;
            Dafny.ISequence<RAST._IType> _out1;
            _out1 = (this).GenTypeArgs((_0_resolved).dtor_typeArgs, false);
            _2_typeArgs = _out1;
            s = RAST.Type.create_TypeApp(_1_t, _2_typeArgs);
            DAST._IResolvedTypeBase _source1 = (_0_resolved).dtor_kind;
            {
              if (_source1.is_Class) {
                {
                  s = (this).Object(s);
                }
                goto after_match1;
              }
            }
            {
              if (_source1.is_Datatype) {
                {
                  if ((this).IsRcWrapped((_0_resolved).dtor_attributes)) {
                    s = RAST.__default.Rc(s);
                  }
                }
                goto after_match1;
              }
            }
            {
              if (_source1.is_Trait) {
                {
                  if (((_0_resolved).dtor_path).Equals(Dafny.Sequence<Dafny.ISequence<Dafny.Rune>>.FromElements(Dafny.Sequence<Dafny.Rune>.UnicodeFromString("_System"), Dafny.Sequence<Dafny.Rune>.UnicodeFromString("object")))) {
                    s = RAST.__default.AnyTrait;
                  }
                  if (!((genTypeContext))) {
                    s = (this).Object(RAST.Type.create_DynType(s));
                  }
                }
                goto after_match1;
              }
            }
            {
              DAST._IType _3_base = _source1.dtor_baseType;
              DAST._INewtypeRange _4_range = _source1.dtor_range;
              bool _5_erased = _source1.dtor_erase;
              {
                if (_5_erased) {
                  Std.Wrappers._IOption<RAST._IType> _source2 = DCOMP.COMP.NewtypeRangeToRustType(_4_range);
                  {
                    if (_source2.is_Some) {
                      RAST._IType _6_v = _source2.dtor_value;
                      s = _6_v;
                      goto after_match2;
                    }
                  }
                  {
                    RAST._IType _7_underlying;
                    RAST._IType _out2;
                    _out2 = (this).GenType(_3_base, DCOMP.GenTypeContext.@default());
                    _7_underlying = _out2;
                    s = RAST.Type.create_TSynonym(s, _7_underlying);
                  }
                after_match2: ;
                }
              }
            }
          after_match1: ;
          }
          goto after_match0;
        }
      }
      {
        if (_source0.is_Object) {
          {
            s = RAST.__default.AnyTrait;
            if (!((genTypeContext))) {
              s = (this).Object(RAST.Type.create_DynType(s));
            }
          }
          goto after_match0;
        }
      }
      {
        if (_source0.is_Tuple) {
          Dafny.ISequence<DAST._IType> _8_types = _source0.dtor_Tuple_a0;
          {
            Dafny.ISequence<RAST._IType> _9_args;
            _9_args = Dafny.Sequence<RAST._IType>.FromElements();
            BigInteger _10_i;
            _10_i = BigInteger.Zero;
            while ((_10_i) < (new BigInteger((_8_types).Count))) {
              RAST._IType _11_generated;
              RAST._IType _out3;
              _out3 = (this).GenType((_8_types).Select(_10_i), false);
              _11_generated = _out3;
              _9_args = Dafny.Sequence<RAST._IType>.Concat(_9_args, Dafny.Sequence<RAST._IType>.FromElements(_11_generated));
              _10_i = (_10_i) + (BigInteger.One);
            }
            if ((new BigInteger((_8_types).Count)) <= (RAST.__default.MAX__TUPLE__SIZE)) {
              s = RAST.Type.create_TupleType(_9_args);
            } else {
              s = RAST.__default.SystemTupleType(_9_args);
            }
          }
          goto after_match0;
        }
      }
      {
        if (_source0.is_Array) {
          DAST._IType _12_element = _source0.dtor_element;
          BigInteger _13_dims = _source0.dtor_dims;
          {
            if ((_13_dims) > (new BigInteger(16))) {
              s = RAST.__default.RawType(Dafny.Sequence<Dafny.Rune>.UnicodeFromString("<i>Array of dimensions greater than 16</i>"));
            } else {
              RAST._IType _14_elem;
              RAST._IType _out4;
              _out4 = (this).GenType(_12_element, false);
              _14_elem = _out4;
              if ((_13_dims) == (BigInteger.One)) {
                s = RAST.Type.create_Array(_14_elem, Std.Wrappers.Option<Dafny.ISequence<Dafny.Rune>>.create_None());
                s = (this).Object(s);
              } else {
                Dafny.ISequence<Dafny.Rune> _15_n;
                _15_n = Dafny.Sequence<Dafny.Rune>.Concat(Dafny.Sequence<Dafny.Rune>.UnicodeFromString("Array"), Std.Strings.__default.OfNat(_13_dims));
                s = (((RAST.__default.dafny__runtime).MSel(_15_n)).AsType()).Apply(Dafny.Sequence<RAST._IType>.FromElements(_14_elem));
                s = (this).Object(s);
              }
            }
          }
          goto after_match0;
        }
      }
      {
        if (_source0.is_Seq) {
          DAST._IType _16_element = _source0.dtor_element;
          {
            RAST._IType _17_elem;
            RAST._IType _out5;
            _out5 = (this).GenType(_16_element, false);
            _17_elem = _out5;
            s = RAST.Type.create_TypeApp(((RAST.__default.dafny__runtime).MSel(Dafny.Sequence<Dafny.Rune>.UnicodeFromString("Sequence"))).AsType(), Dafny.Sequence<RAST._IType>.FromElements(_17_elem));
          }
          goto after_match0;
        }
      }
      {
        if (_source0.is_Set) {
          DAST._IType _18_element = _source0.dtor_element;
          {
            RAST._IType _19_elem;
            RAST._IType _out6;
            _out6 = (this).GenType(_18_element, false);
            _19_elem = _out6;
            s = RAST.Type.create_TypeApp(((RAST.__default.dafny__runtime).MSel(Dafny.Sequence<Dafny.Rune>.UnicodeFromString("Set"))).AsType(), Dafny.Sequence<RAST._IType>.FromElements(_19_elem));
          }
          goto after_match0;
        }
      }
      {
        if (_source0.is_Multiset) {
          DAST._IType _20_element = _source0.dtor_element;
          {
            RAST._IType _21_elem;
            RAST._IType _out7;
            _out7 = (this).GenType(_20_element, false);
            _21_elem = _out7;
            s = RAST.Type.create_TypeApp(((RAST.__default.dafny__runtime).MSel(Dafny.Sequence<Dafny.Rune>.UnicodeFromString("Multiset"))).AsType(), Dafny.Sequence<RAST._IType>.FromElements(_21_elem));
          }
          goto after_match0;
        }
      }
      {
        if (_source0.is_Map) {
          DAST._IType _22_key = _source0.dtor_key;
          DAST._IType _23_value = _source0.dtor_value;
          {
            RAST._IType _24_keyType;
            RAST._IType _out8;
            _out8 = (this).GenType(_22_key, false);
            _24_keyType = _out8;
            RAST._IType _25_valueType;
            RAST._IType _out9;
            _out9 = (this).GenType(_23_value, genTypeContext);
            _25_valueType = _out9;
            s = RAST.Type.create_TypeApp(((RAST.__default.dafny__runtime).MSel(Dafny.Sequence<Dafny.Rune>.UnicodeFromString("Map"))).AsType(), Dafny.Sequence<RAST._IType>.FromElements(_24_keyType, _25_valueType));
          }
          goto after_match0;
        }
      }
      {
        if (_source0.is_MapBuilder) {
          DAST._IType _26_key = _source0.dtor_key;
          DAST._IType _27_value = _source0.dtor_value;
          {
            RAST._IType _28_keyType;
            RAST._IType _out10;
            _out10 = (this).GenType(_26_key, false);
            _28_keyType = _out10;
            RAST._IType _29_valueType;
            RAST._IType _out11;
            _out11 = (this).GenType(_27_value, genTypeContext);
            _29_valueType = _out11;
            s = RAST.Type.create_TypeApp(((RAST.__default.dafny__runtime).MSel(Dafny.Sequence<Dafny.Rune>.UnicodeFromString("MapBuilder"))).AsType(), Dafny.Sequence<RAST._IType>.FromElements(_28_keyType, _29_valueType));
          }
          goto after_match0;
        }
      }
      {
        if (_source0.is_SetBuilder) {
          DAST._IType _30_elem = _source0.dtor_element;
          {
            RAST._IType _31_elemType;
            RAST._IType _out12;
            _out12 = (this).GenType(_30_elem, false);
            _31_elemType = _out12;
            s = RAST.Type.create_TypeApp(((RAST.__default.dafny__runtime).MSel(Dafny.Sequence<Dafny.Rune>.UnicodeFromString("SetBuilder"))).AsType(), Dafny.Sequence<RAST._IType>.FromElements(_31_elemType));
          }
          goto after_match0;
        }
      }
      {
        if (_source0.is_Arrow) {
          Dafny.ISequence<DAST._IType> _32_args = _source0.dtor_args;
          DAST._IType _33_result = _source0.dtor_result;
          {
            Dafny.ISequence<RAST._IType> _34_argTypes;
            _34_argTypes = Dafny.Sequence<RAST._IType>.FromElements();
            BigInteger _35_i;
            _35_i = BigInteger.Zero;
            while ((_35_i) < (new BigInteger((_32_args).Count))) {
              RAST._IType _36_generated;
              RAST._IType _out13;
              _out13 = (this).GenType((_32_args).Select(_35_i), false);
              _36_generated = _out13;
              _34_argTypes = Dafny.Sequence<RAST._IType>.Concat(_34_argTypes, Dafny.Sequence<RAST._IType>.FromElements(RAST.Type.create_Borrowed(_36_generated)));
              _35_i = (_35_i) + (BigInteger.One);
            }
            RAST._IType _37_resultType;
            RAST._IType _out14;
            _out14 = (this).GenType(_33_result, DCOMP.GenTypeContext.@default());
            _37_resultType = _out14;
            s = RAST.__default.Rc(RAST.Type.create_DynType(RAST.Type.create_FnType(_34_argTypes, _37_resultType)));
          }
          goto after_match0;
        }
      }
      {
        if (_source0.is_TypeArg) {
          Dafny.ISequence<Dafny.Rune> _h90 = _source0.dtor_TypeArg_a0;
          Dafny.ISequence<Dafny.Rune> _38_name = _h90;
          s = RAST.Type.create_TIdentifier(DCOMP.__default.escapeName(_38_name));
          goto after_match0;
        }
      }
      {
        if (_source0.is_Primitive) {
          DAST._IPrimitive _39_p = _source0.dtor_Primitive_a0;
          {
            DAST._IPrimitive _source3 = _39_p;
            {
              if (_source3.is_Int) {
                s = ((RAST.__default.dafny__runtime).MSel(Dafny.Sequence<Dafny.Rune>.UnicodeFromString("DafnyInt"))).AsType();
                goto after_match3;
              }
            }
            {
              if (_source3.is_Real) {
                s = ((RAST.__default.dafny__runtime).MSel(Dafny.Sequence<Dafny.Rune>.UnicodeFromString("BigRational"))).AsType();
                goto after_match3;
              }
            }
            {
              if (_source3.is_String) {
                s = RAST.Type.create_TypeApp(((RAST.__default.dafny__runtime).MSel(Dafny.Sequence<Dafny.Rune>.UnicodeFromString("Sequence"))).AsType(), Dafny.Sequence<RAST._IType>.FromElements(((RAST.__default.dafny__runtime).MSel((this).DafnyChar)).AsType()));
                goto after_match3;
              }
            }
            {
              if (_source3.is_Bool) {
                s = RAST.Type.create_Bool();
                goto after_match3;
              }
            }
            {
              s = ((RAST.__default.dafny__runtime).MSel((this).DafnyChar)).AsType();
            }
          after_match3: ;
          }
          goto after_match0;
        }
      }
      {
        Dafny.ISequence<Dafny.Rune> _40_v = _source0.dtor_Passthrough_a0;
        s = RAST.__default.RawType(_40_v);
      }
    after_match0: ;
      return s;
    }
    public bool EnclosingIsTrait(DAST._IType tpe) {
      return ((tpe).is_UserDefined) && ((((tpe).dtor_resolved).dtor_kind).is_Trait);
    }
    public void GenClassImplBody(Dafny.ISequence<DAST._IMethod> body, bool forTrait, DAST._IType enclosingType, Dafny.ISequence<DAST._IType> enclosingTypeParams, out Dafny.ISequence<RAST._IImplMember> s, out Dafny.IMap<Dafny.ISequence<Dafny.ISequence<Dafny.Rune>>,Dafny.ISequence<RAST._IImplMember>> traitBodies)
    {
      s = Dafny.Sequence<RAST._IImplMember>.Empty;
      traitBodies = Dafny.Map<Dafny.ISequence<Dafny.ISequence<Dafny.Rune>>, Dafny.ISequence<RAST._IImplMember>>.Empty;
      s = Dafny.Sequence<RAST._IImplMember>.FromElements();
      traitBodies = Dafny.Map<Dafny.ISequence<Dafny.ISequence<Dafny.Rune>>, Dafny.ISequence<RAST._IImplMember>>.FromElements();
      BigInteger _hi0 = new BigInteger((body).Count);
      for (BigInteger _0_i = BigInteger.Zero; _0_i < _hi0; _0_i++) {
        DAST._IMethod _source0 = (body).Select(_0_i);
        {
          DAST._IMethod _1_m = _source0;
          {
            Std.Wrappers._IOption<Dafny.ISequence<Dafny.ISequence<Dafny.Rune>>> _source1 = (_1_m).dtor_overridingPath;
            {
              if (_source1.is_Some) {
                Dafny.ISequence<Dafny.ISequence<Dafny.Rune>> _2_p = _source1.dtor_value;
                {
                  Dafny.ISequence<RAST._IImplMember> _3_existing;
                  _3_existing = Dafny.Sequence<RAST._IImplMember>.FromElements();
                  if ((traitBodies).Contains(_2_p)) {
                    _3_existing = Dafny.Map<Dafny.ISequence<Dafny.ISequence<Dafny.Rune>>, Dafny.ISequence<RAST._IImplMember>>.Select(traitBodies,_2_p);
                  }
                  if (((new BigInteger(((_1_m).dtor_typeParams).Count)).Sign == 1) && ((this).EnclosingIsTrait(enclosingType))) {
                    (this).error = Std.Wrappers.Option<Dafny.ISequence<Dafny.Rune>>.create_Some(Dafny.Sequence<Dafny.Rune>.UnicodeFromString("Error: Rust does not support method with generic type parameters in traits"));
                  }
                  RAST._IImplMember _4_genMethod;
                  RAST._IImplMember _out0;
                  _out0 = (this).GenMethod(_1_m, true, enclosingType, enclosingTypeParams);
                  _4_genMethod = _out0;
                  _3_existing = Dafny.Sequence<RAST._IImplMember>.Concat(_3_existing, Dafny.Sequence<RAST._IImplMember>.FromElements(_4_genMethod));
                  traitBodies = Dafny.Map<Dafny.ISequence<Dafny.ISequence<Dafny.Rune>>, Dafny.ISequence<RAST._IImplMember>>.Merge(traitBodies, Dafny.Map<Dafny.ISequence<Dafny.ISequence<Dafny.Rune>>, Dafny.ISequence<RAST._IImplMember>>.FromElements(new Dafny.Pair<Dafny.ISequence<Dafny.ISequence<Dafny.Rune>>, Dafny.ISequence<RAST._IImplMember>>(_2_p, _3_existing)));
                }
                goto after_match1;
              }
            }
            {
              {
                RAST._IImplMember _5_generated;
                RAST._IImplMember _out1;
                _out1 = (this).GenMethod(_1_m, forTrait, enclosingType, enclosingTypeParams);
                _5_generated = _out1;
                s = Dafny.Sequence<RAST._IImplMember>.Concat(s, Dafny.Sequence<RAST._IImplMember>.FromElements(_5_generated));
              }
            }
          after_match1: ;
          }
        }
      after_match0: ;
      }
    }
    public Dafny.ISequence<RAST._IFormal> GenParams(Dafny.ISequence<DAST._IFormal> @params, bool forLambda)
    {
      Dafny.ISequence<RAST._IFormal> s = Dafny.Sequence<RAST._IFormal>.Empty;
      s = Dafny.Sequence<RAST._IFormal>.FromElements();
      BigInteger _hi0 = new BigInteger((@params).Count);
      for (BigInteger _0_i = BigInteger.Zero; _0_i < _hi0; _0_i++) {
        DAST._IFormal _1_param;
        _1_param = (@params).Select(_0_i);
        RAST._IType _2_paramType;
        RAST._IType _out0;
        _out0 = (this).GenType((_1_param).dtor_typ, DCOMP.GenTypeContext.@default());
        _2_paramType = _out0;
        if (((!((_2_paramType).CanReadWithoutClone())) || (forLambda)) && (!((_1_param).dtor_attributes).Contains(DCOMP.__default.AttributeOwned))) {
          _2_paramType = RAST.Type.create_Borrowed(_2_paramType);
        }
        s = Dafny.Sequence<RAST._IFormal>.Concat(s, Dafny.Sequence<RAST._IFormal>.FromElements(RAST.Formal.create(DCOMP.__default.escapeVar((_1_param).dtor_name), _2_paramType)));
      }
      return s;
    }
    public RAST._IImplMember GenMethod(DAST._IMethod m, bool forTrait, DAST._IType enclosingType, Dafny.ISequence<DAST._IType> enclosingTypeParams)
    {
      RAST._IImplMember s = RAST.ImplMember.Default();
      Dafny.ISequence<RAST._IFormal> _0_params;
      Dafny.ISequence<RAST._IFormal> _out0;
      _out0 = (this).GenParams((m).dtor_params, false);
      _0_params = _out0;
      Dafny.ISequence<Dafny.ISequence<Dafny.Rune>> _1_paramNames;
      _1_paramNames = Dafny.Sequence<Dafny.ISequence<Dafny.Rune>>.FromElements();
      Dafny.IMap<Dafny.ISequence<Dafny.Rune>,RAST._IType> _2_paramTypes;
      _2_paramTypes = Dafny.Map<Dafny.ISequence<Dafny.Rune>, RAST._IType>.FromElements();
      BigInteger _hi0 = new BigInteger(((m).dtor_params).Count);
      for (BigInteger _3_paramI = BigInteger.Zero; _3_paramI < _hi0; _3_paramI++) {
        DAST._IFormal _4_dafny__formal;
        _4_dafny__formal = ((m).dtor_params).Select(_3_paramI);
        RAST._IFormal _5_formal;
        _5_formal = (_0_params).Select(_3_paramI);
        Dafny.ISequence<Dafny.Rune> _6_name;
        _6_name = (_5_formal).dtor_name;
        _1_paramNames = Dafny.Sequence<Dafny.ISequence<Dafny.Rune>>.Concat(_1_paramNames, Dafny.Sequence<Dafny.ISequence<Dafny.Rune>>.FromElements(_6_name));
        _2_paramTypes = Dafny.Map<Dafny.ISequence<Dafny.Rune>, RAST._IType>.Update(_2_paramTypes, _6_name, (_5_formal).dtor_tpe);
      }
      Dafny.ISequence<Dafny.Rune> _7_fnName;
      _7_fnName = DCOMP.__default.escapeName((m).dtor_name);
      DCOMP._ISelfInfo _8_selfIdent;
      _8_selfIdent = DCOMP.SelfInfo.create_NoSelf();
      if (!((m).dtor_isStatic)) {
        Dafny.ISequence<Dafny.Rune> _9_selfId;
        _9_selfId = Dafny.Sequence<Dafny.Rune>.UnicodeFromString("self");
        if ((m).dtor_outVarsAreUninitFieldsToAssign) {
          _9_selfId = Dafny.Sequence<Dafny.Rune>.UnicodeFromString("this");
        }
        var _pat_let_tv0 = enclosingTypeParams;
        DAST._IType _10_instanceType;
        DAST._IType _source0 = enclosingType;
        {
          if (_source0.is_UserDefined) {
            DAST._IResolvedType _11_r = _source0.dtor_resolved;
            _10_instanceType = DAST.Type.create_UserDefined(Dafny.Helpers.Let<DAST._IResolvedType, DAST._IResolvedType>(_11_r, _pat_let25_0 => Dafny.Helpers.Let<DAST._IResolvedType, DAST._IResolvedType>(_pat_let25_0, _12_dt__update__tmp_h0 => Dafny.Helpers.Let<Dafny.ISequence<DAST._IType>, DAST._IResolvedType>(_pat_let_tv0, _pat_let26_0 => Dafny.Helpers.Let<Dafny.ISequence<DAST._IType>, DAST._IResolvedType>(_pat_let26_0, _13_dt__update_htypeArgs_h0 => DAST.ResolvedType.create((_12_dt__update__tmp_h0).dtor_path, _13_dt__update_htypeArgs_h0, (_12_dt__update__tmp_h0).dtor_kind, (_12_dt__update__tmp_h0).dtor_attributes, (_12_dt__update__tmp_h0).dtor_properMethods, (_12_dt__update__tmp_h0).dtor_extendedTypes))))));
            goto after_match0;
          }
        }
        {
          _10_instanceType = enclosingType;
        }
      after_match0: ;
        if (forTrait) {
          RAST._IFormal _14_selfFormal;
<<<<<<< HEAD
          if ((m).dtor_wasFunction) {
=======
          if (((m).dtor_wasFunction) && (((this).pointerType).is_Raw)) {
>>>>>>> 5a42b5ad
            _14_selfFormal = RAST.Formal.selfBorrowed;
          } else {
            _14_selfFormal = RAST.Formal.selfBorrowedMut;
          }
          _0_params = Dafny.Sequence<RAST._IFormal>.Concat(Dafny.Sequence<RAST._IFormal>.FromElements(_14_selfFormal), _0_params);
        } else {
          RAST._IType _15_tpe;
          RAST._IType _out1;
          _out1 = (this).GenType(_10_instanceType, DCOMP.GenTypeContext.@default());
          _15_tpe = _out1;
          if ((_9_selfId).Equals(Dafny.Sequence<Dafny.Rune>.UnicodeFromString("this"))) {
            if (((this).pointerType).is_RcMut) {
              _15_tpe = RAST.Type.create_Borrowed(_15_tpe);
            }
          } else if ((_9_selfId).Equals(Dafny.Sequence<Dafny.Rune>.UnicodeFromString("self"))) {
            if ((_15_tpe).IsObjectOrPointer()) {
<<<<<<< HEAD
              if ((m).dtor_wasFunction) {
=======
              if (((m).dtor_wasFunction) && (((this).pointerType).is_Raw)) {
>>>>>>> 5a42b5ad
                _15_tpe = RAST.__default.SelfBorrowed;
              } else {
                _15_tpe = RAST.__default.SelfBorrowedMut;
              }
            } else {
              if ((((enclosingType).is_UserDefined) && ((((enclosingType).dtor_resolved).dtor_kind).is_Datatype)) && ((this).IsRcWrapped(((enclosingType).dtor_resolved).dtor_attributes))) {
                _15_tpe = RAST.Type.create_Borrowed(RAST.__default.Rc(RAST.__default.SelfOwned));
              } else {
                _15_tpe = RAST.Type.create_Borrowed(RAST.__default.SelfOwned);
              }
            }
          }
          _0_params = Dafny.Sequence<RAST._IFormal>.Concat(Dafny.Sequence<RAST._IFormal>.FromElements(RAST.Formal.create(_9_selfId, _15_tpe)), _0_params);
        }
        _8_selfIdent = DCOMP.SelfInfo.create_ThisTyped(_9_selfId, _10_instanceType);
      }
      Dafny.ISequence<RAST._IType> _16_retTypeArgs;
      _16_retTypeArgs = Dafny.Sequence<RAST._IType>.FromElements();
      BigInteger _17_typeI;
      _17_typeI = BigInteger.Zero;
      while ((_17_typeI) < (new BigInteger(((m).dtor_outTypes).Count))) {
        RAST._IType _18_typeExpr;
        RAST._IType _out2;
        _out2 = (this).GenType(((m).dtor_outTypes).Select(_17_typeI), DCOMP.GenTypeContext.@default());
        _18_typeExpr = _out2;
        _16_retTypeArgs = Dafny.Sequence<RAST._IType>.Concat(_16_retTypeArgs, Dafny.Sequence<RAST._IType>.FromElements(_18_typeExpr));
        _17_typeI = (_17_typeI) + (BigInteger.One);
      }
      RAST._IVisibility _19_visibility;
      if (forTrait) {
        _19_visibility = RAST.Visibility.create_PRIV();
      } else {
        _19_visibility = RAST.Visibility.create_PUB();
      }
      Dafny.ISequence<DAST._ITypeArgDecl> _20_typeParamsFiltered;
      _20_typeParamsFiltered = Dafny.Sequence<DAST._ITypeArgDecl>.FromElements();
      BigInteger _hi1 = new BigInteger(((m).dtor_typeParams).Count);
      for (BigInteger _21_typeParamI = BigInteger.Zero; _21_typeParamI < _hi1; _21_typeParamI++) {
        DAST._ITypeArgDecl _22_typeParam;
        _22_typeParam = ((m).dtor_typeParams).Select(_21_typeParamI);
        if (!((enclosingTypeParams).Contains(DAST.Type.create_TypeArg((_22_typeParam).dtor_name)))) {
          _20_typeParamsFiltered = Dafny.Sequence<DAST._ITypeArgDecl>.Concat(_20_typeParamsFiltered, Dafny.Sequence<DAST._ITypeArgDecl>.FromElements(_22_typeParam));
        }
      }
      Dafny.ISequence<RAST._ITypeParamDecl> _23_typeParams;
      _23_typeParams = Dafny.Sequence<RAST._ITypeParamDecl>.FromElements();
      if ((new BigInteger((_20_typeParamsFiltered).Count)).Sign == 1) {
        BigInteger _hi2 = new BigInteger((_20_typeParamsFiltered).Count);
        for (BigInteger _24_i = BigInteger.Zero; _24_i < _hi2; _24_i++) {
          DAST._IType _25_typeArg;
          RAST._ITypeParamDecl _26_rTypeParamDecl;
          DAST._IType _out3;
          RAST._ITypeParamDecl _out4;
          (this).GenTypeParam((_20_typeParamsFiltered).Select(_24_i), out _out3, out _out4);
          _25_typeArg = _out3;
          _26_rTypeParamDecl = _out4;
          RAST._ITypeParamDecl _27_dt__update__tmp_h1 = _26_rTypeParamDecl;
          Dafny.ISequence<RAST._IType> _28_dt__update_hconstraints_h0 = (_26_rTypeParamDecl).dtor_constraints;
          _26_rTypeParamDecl = RAST.TypeParamDecl.create((_27_dt__update__tmp_h1).dtor_name, _28_dt__update_hconstraints_h0);
          _23_typeParams = Dafny.Sequence<RAST._ITypeParamDecl>.Concat(_23_typeParams, Dafny.Sequence<RAST._ITypeParamDecl>.FromElements(_26_rTypeParamDecl));
        }
      }
      Std.Wrappers._IOption<RAST._IExpr> _29_fBody = Std.Wrappers.Option<RAST._IExpr>.Default();
      DCOMP._IEnvironment _30_env = DCOMP.Environment.Default();
      RAST._IExpr _31_preBody;
      _31_preBody = RAST.Expr.create_RawExpr(Dafny.Sequence<Dafny.Rune>.UnicodeFromString(""));
      Dafny.ISequence<Dafny.ISequence<Dafny.Rune>> _32_preAssignNames;
      _32_preAssignNames = Dafny.Sequence<Dafny.ISequence<Dafny.Rune>>.FromElements();
      Dafny.IMap<Dafny.ISequence<Dafny.Rune>,RAST._IType> _33_preAssignTypes;
      _33_preAssignTypes = Dafny.Map<Dafny.ISequence<Dafny.Rune>, RAST._IType>.FromElements();
      if ((m).dtor_hasBody) {
        Std.Wrappers._IOption<Dafny.ISequence<Dafny.ISequence<Dafny.Rune>>> _34_earlyReturn;
        _34_earlyReturn = Std.Wrappers.Option<Dafny.ISequence<Dafny.ISequence<Dafny.Rune>>>.create_None();
        Std.Wrappers._IOption<Dafny.ISequence<Dafny.ISequence<Dafny.Rune>>> _source1 = (m).dtor_outVars;
        {
          if (_source1.is_Some) {
            Dafny.ISequence<Dafny.ISequence<Dafny.Rune>> _35_outVars = _source1.dtor_value;
            {
              if ((m).dtor_outVarsAreUninitFieldsToAssign) {
                _34_earlyReturn = Std.Wrappers.Option<Dafny.ISequence<Dafny.ISequence<Dafny.Rune>>>.create_Some(Dafny.Sequence<Dafny.ISequence<Dafny.Rune>>.FromElements());
                BigInteger _hi3 = new BigInteger((_35_outVars).Count);
                for (BigInteger _36_outI = BigInteger.Zero; _36_outI < _hi3; _36_outI++) {
                  Dafny.ISequence<Dafny.Rune> _37_outVar;
                  _37_outVar = (_35_outVars).Select(_36_outI);
                  Dafny.ISequence<Dafny.Rune> _38_outName;
                  _38_outName = DCOMP.__default.escapeVar(_37_outVar);
                  Dafny.ISequence<Dafny.Rune> _39_tracker__name;
                  _39_tracker__name = DCOMP.__default.AddAssignedPrefix(_38_outName);
                  _32_preAssignNames = Dafny.Sequence<Dafny.ISequence<Dafny.Rune>>.Concat(_32_preAssignNames, Dafny.Sequence<Dafny.ISequence<Dafny.Rune>>.FromElements(_39_tracker__name));
                  _33_preAssignTypes = Dafny.Map<Dafny.ISequence<Dafny.Rune>, RAST._IType>.Update(_33_preAssignTypes, _39_tracker__name, RAST.Type.create_Bool());
                  _31_preBody = (_31_preBody).Then(RAST.Expr.create_DeclareVar(RAST.DeclareType.create_MUT(), _39_tracker__name, Std.Wrappers.Option<RAST._IType>.create_Some(RAST.Type.create_Bool()), Std.Wrappers.Option<RAST._IExpr>.create_Some(RAST.Expr.create_LiteralBool(false))));
                }
              } else {
                Dafny.ISequence<Dafny.ISequence<Dafny.Rune>> _40_tupleArgs;
                _40_tupleArgs = Dafny.Sequence<Dafny.ISequence<Dafny.Rune>>.FromElements();
                BigInteger _hi4 = new BigInteger((_35_outVars).Count);
                for (BigInteger _41_outI = BigInteger.Zero; _41_outI < _hi4; _41_outI++) {
                  Dafny.ISequence<Dafny.Rune> _42_outVar;
                  _42_outVar = (_35_outVars).Select(_41_outI);
                  RAST._IType _43_outType;
                  RAST._IType _out5;
                  _out5 = (this).GenType(((m).dtor_outTypes).Select(_41_outI), DCOMP.GenTypeContext.@default());
                  _43_outType = _out5;
                  Dafny.ISequence<Dafny.Rune> _44_outName;
                  _44_outName = DCOMP.__default.escapeVar(_42_outVar);
                  _1_paramNames = Dafny.Sequence<Dafny.ISequence<Dafny.Rune>>.Concat(_1_paramNames, Dafny.Sequence<Dafny.ISequence<Dafny.Rune>>.FromElements(_44_outName));
                  RAST._IType _45_outMaybeType;
                  if ((_43_outType).CanReadWithoutClone()) {
                    _45_outMaybeType = _43_outType;
                  } else {
                    _45_outMaybeType = RAST.__default.MaybePlaceboType(_43_outType);
                  }
                  _2_paramTypes = Dafny.Map<Dafny.ISequence<Dafny.Rune>, RAST._IType>.Update(_2_paramTypes, _44_outName, _45_outMaybeType);
                  _40_tupleArgs = Dafny.Sequence<Dafny.ISequence<Dafny.Rune>>.Concat(_40_tupleArgs, Dafny.Sequence<Dafny.ISequence<Dafny.Rune>>.FromElements(_44_outName));
                }
                _34_earlyReturn = Std.Wrappers.Option<Dafny.ISequence<Dafny.ISequence<Dafny.Rune>>>.create_Some(_40_tupleArgs);
              }
            }
            goto after_match1;
          }
        }
        {
        }
      after_match1: ;
        _30_env = DCOMP.Environment.create(Dafny.Sequence<Dafny.ISequence<Dafny.Rune>>.Concat(_32_preAssignNames, _1_paramNames), Dafny.Map<Dafny.ISequence<Dafny.Rune>, RAST._IType>.Merge(_33_preAssignTypes, _2_paramTypes));
        RAST._IExpr _46_body;
        Dafny.ISet<Dafny.ISequence<Dafny.Rune>> _47___v71;
        DCOMP._IEnvironment _48___v72;
        RAST._IExpr _out6;
        Dafny.ISet<Dafny.ISequence<Dafny.Rune>> _out7;
        DCOMP._IEnvironment _out8;
        (this).GenStmts((m).dtor_body, _8_selfIdent, _30_env, true, _34_earlyReturn, out _out6, out _out7, out _out8);
        _46_body = _out6;
        _47___v71 = _out7;
        _48___v72 = _out8;
        _29_fBody = Std.Wrappers.Option<RAST._IExpr>.create_Some((_31_preBody).Then(_46_body));
      } else {
        _30_env = DCOMP.Environment.create(_1_paramNames, _2_paramTypes);
        _29_fBody = Std.Wrappers.Option<RAST._IExpr>.create_None();
      }
      s = RAST.ImplMember.create_FnDecl(_19_visibility, RAST.Fn.create(_7_fnName, _23_typeParams, _0_params, Std.Wrappers.Option<RAST._IType>.create_Some((((new BigInteger((_16_retTypeArgs).Count)) == (BigInteger.One)) ? ((_16_retTypeArgs).Select(BigInteger.Zero)) : (RAST.Type.create_TupleType(_16_retTypeArgs)))), Dafny.Sequence<Dafny.Rune>.UnicodeFromString(""), _29_fBody));
      return s;
    }
    public void GenStmts(Dafny.ISequence<DAST._IStatement> stmts, DCOMP._ISelfInfo selfIdent, DCOMP._IEnvironment env, bool isLast, Std.Wrappers._IOption<Dafny.ISequence<Dafny.ISequence<Dafny.Rune>>> earlyReturn, out RAST._IExpr generated, out Dafny.ISet<Dafny.ISequence<Dafny.Rune>> readIdents, out DCOMP._IEnvironment newEnv)
    {
      generated = RAST.Expr.Default();
      readIdents = Dafny.Set<Dafny.ISequence<Dafny.Rune>>.Empty;
      newEnv = DCOMP.Environment.Default();
      generated = RAST.Expr.create_RawExpr(Dafny.Sequence<Dafny.Rune>.UnicodeFromString(""));
      Dafny.ISet<Dafny.ISequence<Dafny.Rune>> _0_declarations;
      _0_declarations = Dafny.Set<Dafny.ISequence<Dafny.Rune>>.FromElements();
      readIdents = Dafny.Set<Dafny.ISequence<Dafny.Rune>>.FromElements();
      BigInteger _1_i;
      _1_i = BigInteger.Zero;
      newEnv = env;
      Dafny.ISequence<DAST._IStatement> _2_stmts;
      _2_stmts = stmts;
      while ((_1_i) < (new BigInteger((_2_stmts).Count))) {
        DAST._IStatement _3_stmt;
        _3_stmt = (_2_stmts).Select(_1_i);
        DAST._IStatement _source0 = _3_stmt;
        {
          if (_source0.is_DeclareVar) {
            Dafny.ISequence<Dafny.Rune> _4_name = _source0.dtor_name;
            DAST._IType _5_optType = _source0.dtor_typ;
            Std.Wrappers._IOption<DAST._IExpression> maybeValue0 = _source0.dtor_maybeValue;
            if (maybeValue0.is_None) {
              if (((_1_i) + (BigInteger.One)) < (new BigInteger((_2_stmts).Count))) {
                DAST._IStatement _source1 = (_2_stmts).Select((_1_i) + (BigInteger.One));
                {
                  if (_source1.is_Assign) {
                    DAST._IAssignLhs lhs0 = _source1.dtor_lhs;
                    if (lhs0.is_Ident) {
                      Dafny.ISequence<Dafny.Rune> _6_name2 = lhs0.dtor_ident;
                      DAST._IExpression _7_rhs = _source1.dtor_value;
                      if (object.Equals(_6_name2, _4_name)) {
                        _2_stmts = Dafny.Sequence<DAST._IStatement>.Concat(Dafny.Sequence<DAST._IStatement>.Concat((_2_stmts).Subsequence(BigInteger.Zero, _1_i), Dafny.Sequence<DAST._IStatement>.FromElements(DAST.Statement.create_DeclareVar(_4_name, _5_optType, Std.Wrappers.Option<DAST._IExpression>.create_Some(_7_rhs)))), (_2_stmts).Drop((_1_i) + (new BigInteger(2))));
                        _3_stmt = (_2_stmts).Select(_1_i);
                      }
                      goto after_match1;
                    }
                  }
                }
                {
                }
              after_match1: ;
              }
              goto after_match0;
            }
          }
        }
        {
        }
      after_match0: ;
        RAST._IExpr _8_stmtExpr;
        Dafny.ISet<Dafny.ISequence<Dafny.Rune>> _9_recIdents;
        DCOMP._IEnvironment _10_newEnv2;
        RAST._IExpr _out0;
        Dafny.ISet<Dafny.ISequence<Dafny.Rune>> _out1;
        DCOMP._IEnvironment _out2;
        (this).GenStmt(_3_stmt, selfIdent, newEnv, (isLast) && ((_1_i) == ((new BigInteger((_2_stmts).Count)) - (BigInteger.One))), earlyReturn, out _out0, out _out1, out _out2);
        _8_stmtExpr = _out0;
        _9_recIdents = _out1;
        _10_newEnv2 = _out2;
        newEnv = _10_newEnv2;
        DAST._IStatement _source2 = _3_stmt;
        {
          if (_source2.is_DeclareVar) {
            Dafny.ISequence<Dafny.Rune> _11_name = _source2.dtor_name;
            {
              _0_declarations = Dafny.Set<Dafny.ISequence<Dafny.Rune>>.Union(_0_declarations, Dafny.Set<Dafny.ISequence<Dafny.Rune>>.FromElements(DCOMP.__default.escapeVar(_11_name)));
            }
            goto after_match2;
          }
        }
        {
        }
      after_match2: ;
        readIdents = Dafny.Set<Dafny.ISequence<Dafny.Rune>>.Union(readIdents, Dafny.Set<Dafny.ISequence<Dafny.Rune>>.Difference(_9_recIdents, _0_declarations));
        generated = (generated).Then(_8_stmtExpr);
        _1_i = (_1_i) + (BigInteger.One);
        if ((_8_stmtExpr).is_Return) {
          goto after_0;
        }
      continue_0: ;
      }
    after_0: ;
    }
    public void GenAssignLhs(DAST._IAssignLhs lhs, RAST._IExpr rhs, DCOMP._ISelfInfo selfIdent, DCOMP._IEnvironment env, out RAST._IExpr generated, out bool needsIIFE, out Dafny.ISet<Dafny.ISequence<Dafny.Rune>> readIdents, out DCOMP._IEnvironment newEnv)
    {
      generated = RAST.Expr.Default();
      needsIIFE = false;
      readIdents = Dafny.Set<Dafny.ISequence<Dafny.Rune>>.Empty;
      newEnv = DCOMP.Environment.Default();
      newEnv = env;
      DAST._IAssignLhs _source0 = lhs;
      {
        if (_source0.is_Ident) {
          Dafny.ISequence<Dafny.Rune> _0_id = _source0.dtor_ident;
          {
            Dafny.ISequence<Dafny.Rune> _1_idRust;
            _1_idRust = DCOMP.__default.escapeVar(_0_id);
            if (((env).IsBorrowed(_1_idRust)) || ((env).IsBorrowedMut(_1_idRust))) {
              generated = RAST.__default.AssignVar(Dafny.Sequence<Dafny.Rune>.Concat(Dafny.Sequence<Dafny.Rune>.UnicodeFromString("*"), _1_idRust), rhs);
            } else {
              generated = RAST.__default.AssignVar(_1_idRust, rhs);
            }
            readIdents = Dafny.Set<Dafny.ISequence<Dafny.Rune>>.FromElements(_1_idRust);
            needsIIFE = false;
          }
          goto after_match0;
        }
      }
      {
        if (_source0.is_Select) {
          DAST._IExpression _2_on = _source0.dtor_expr;
          Dafny.ISequence<Dafny.Rune> _3_field = _source0.dtor_field;
          {
            Dafny.ISequence<Dafny.Rune> _4_fieldName;
            _4_fieldName = DCOMP.__default.escapeVar(_3_field);
            RAST._IExpr _5_onExpr;
            DCOMP._IOwnership _6_onOwned;
            Dafny.ISet<Dafny.ISequence<Dafny.Rune>> _7_recIdents;
            RAST._IExpr _out0;
            DCOMP._IOwnership _out1;
            Dafny.ISet<Dafny.ISequence<Dafny.Rune>> _out2;
            (this).GenExpr(_2_on, selfIdent, env, DCOMP.Ownership.create_OwnershipAutoBorrowed(), out _out0, out _out1, out _out2);
            _5_onExpr = _out0;
            _6_onOwned = _out1;
            _7_recIdents = _out2;
            RAST._IExpr _source1 = _5_onExpr;
            {
              bool disjunctiveMatch0 = false;
              if (_source1.is_Call) {
                RAST._IExpr obj0 = _source1.dtor_obj;
                if (obj0.is_Select) {
                  RAST._IExpr obj1 = obj0.dtor_obj;
                  if (obj1.is_Identifier) {
                    Dafny.ISequence<Dafny.Rune> name0 = obj1.dtor_name;
                    if (object.Equals(name0, Dafny.Sequence<Dafny.Rune>.UnicodeFromString("this"))) {
                      Dafny.ISequence<Dafny.Rune> name1 = obj0.dtor_name;
                      if (object.Equals(name1, Dafny.Sequence<Dafny.Rune>.UnicodeFromString("clone"))) {
                        disjunctiveMatch0 = true;
                      }
                    }
                  }
                }
              }
              if (_source1.is_Identifier) {
                Dafny.ISequence<Dafny.Rune> name2 = _source1.dtor_name;
                if (object.Equals(name2, Dafny.Sequence<Dafny.Rune>.UnicodeFromString("this"))) {
                  disjunctiveMatch0 = true;
                }
              }
              if (_source1.is_UnaryOp) {
                Dafny.ISequence<Dafny.Rune> op10 = _source1.dtor_op1;
                if (object.Equals(op10, Dafny.Sequence<Dafny.Rune>.UnicodeFromString("&"))) {
                  RAST._IExpr underlying0 = _source1.dtor_underlying;
                  if (underlying0.is_Identifier) {
                    Dafny.ISequence<Dafny.Rune> name3 = underlying0.dtor_name;
                    if (object.Equals(name3, Dafny.Sequence<Dafny.Rune>.UnicodeFromString("this"))) {
                      disjunctiveMatch0 = true;
                    }
                  }
                }
              }
              if (disjunctiveMatch0) {
                Dafny.ISequence<Dafny.Rune> _8_isAssignedVar;
                _8_isAssignedVar = DCOMP.__default.AddAssignedPrefix(_4_fieldName);
                if (((newEnv).dtor_names).Contains(_8_isAssignedVar)) {
                  generated = (((RAST.__default.dafny__runtime).MSel((this).update__field__uninit__macro)).AsExpr()).Apply(Dafny.Sequence<RAST._IExpr>.FromElements((this).thisInConstructor, RAST.Expr.create_Identifier(_4_fieldName), RAST.Expr.create_Identifier(_8_isAssignedVar), rhs));
                  newEnv = (newEnv).RemoveAssigned(_8_isAssignedVar);
                } else {
                  generated = RAST.Expr.create_Assign(Std.Wrappers.Option<RAST._IAssignLhs>.create_Some(RAST.AssignLhs.create_SelectMember(((this).modify__macro).Apply1((this).thisInConstructor), _4_fieldName)), rhs);
                }
                goto after_match1;
              }
            }
            {
              if (!object.Equals(_5_onExpr, RAST.Expr.create_Identifier(Dafny.Sequence<Dafny.Rune>.UnicodeFromString("self")))) {
                _5_onExpr = ((this).modify__macro).Apply1(_5_onExpr);
              }
              generated = RAST.__default.AssignMember(_5_onExpr, _4_fieldName, rhs);
            }
          after_match1: ;
            readIdents = _7_recIdents;
            needsIIFE = false;
          }
          goto after_match0;
        }
      }
      {
        DAST._IExpression _9_on = _source0.dtor_expr;
        Dafny.ISequence<DAST._IExpression> _10_indices = _source0.dtor_indices;
        {
          RAST._IExpr _11_onExpr;
          DCOMP._IOwnership _12_onOwned;
          Dafny.ISet<Dafny.ISequence<Dafny.Rune>> _13_recIdents;
          RAST._IExpr _out3;
          DCOMP._IOwnership _out4;
          Dafny.ISet<Dafny.ISequence<Dafny.Rune>> _out5;
          (this).GenExpr(_9_on, selfIdent, env, DCOMP.Ownership.create_OwnershipAutoBorrowed(), out _out3, out _out4, out _out5);
          _11_onExpr = _out3;
          _12_onOwned = _out4;
          _13_recIdents = _out5;
          readIdents = _13_recIdents;
          _11_onExpr = ((this).modify__macro).Apply1(_11_onExpr);
          RAST._IExpr _14_r;
          _14_r = RAST.Expr.create_RawExpr(Dafny.Sequence<Dafny.Rune>.UnicodeFromString(""));
          Dafny.ISequence<RAST._IExpr> _15_indicesExpr;
          _15_indicesExpr = Dafny.Sequence<RAST._IExpr>.FromElements();
          BigInteger _hi0 = new BigInteger((_10_indices).Count);
          for (BigInteger _16_i = BigInteger.Zero; _16_i < _hi0; _16_i++) {
            RAST._IExpr _17_idx;
            DCOMP._IOwnership _18___v81;
            Dafny.ISet<Dafny.ISequence<Dafny.Rune>> _19_recIdentsIdx;
            RAST._IExpr _out6;
            DCOMP._IOwnership _out7;
            Dafny.ISet<Dafny.ISequence<Dafny.Rune>> _out8;
            (this).GenExpr((_10_indices).Select(_16_i), selfIdent, env, DCOMP.Ownership.create_OwnershipOwned(), out _out6, out _out7, out _out8);
            _17_idx = _out6;
            _18___v81 = _out7;
            _19_recIdentsIdx = _out8;
            Dafny.ISequence<Dafny.Rune> _20_varName;
            _20_varName = Dafny.Sequence<Dafny.Rune>.Concat(Dafny.Sequence<Dafny.Rune>.UnicodeFromString("__idx"), Std.Strings.__default.OfNat(_16_i));
            _15_indicesExpr = Dafny.Sequence<RAST._IExpr>.Concat(_15_indicesExpr, Dafny.Sequence<RAST._IExpr>.FromElements(RAST.Expr.create_Identifier(_20_varName)));
            _14_r = (_14_r).Then(RAST.Expr.create_DeclareVar(RAST.DeclareType.create_CONST(), _20_varName, Std.Wrappers.Option<RAST._IType>.create_None(), Std.Wrappers.Option<RAST._IExpr>.create_Some(RAST.__default.IntoUsize(_17_idx))));
            readIdents = Dafny.Set<Dafny.ISequence<Dafny.Rune>>.Union(readIdents, _19_recIdentsIdx);
          }
          if ((new BigInteger((_10_indices).Count)) > (BigInteger.One)) {
            _11_onExpr = (_11_onExpr).Sel(Dafny.Sequence<Dafny.Rune>.UnicodeFromString("data"));
          }
          generated = (_14_r).Then(RAST.Expr.create_Assign(Std.Wrappers.Option<RAST._IAssignLhs>.create_Some(RAST.AssignLhs.create_Index(_11_onExpr, _15_indicesExpr)), rhs));
          needsIIFE = true;
        }
      }
    after_match0: ;
    }
    public void GenStmt(DAST._IStatement stmt, DCOMP._ISelfInfo selfIdent, DCOMP._IEnvironment env, bool isLast, Std.Wrappers._IOption<Dafny.ISequence<Dafny.ISequence<Dafny.Rune>>> earlyReturn, out RAST._IExpr generated, out Dafny.ISet<Dafny.ISequence<Dafny.Rune>> readIdents, out DCOMP._IEnvironment newEnv)
    {
      generated = RAST.Expr.Default();
      readIdents = Dafny.Set<Dafny.ISequence<Dafny.Rune>>.Empty;
      newEnv = DCOMP.Environment.Default();
      DAST._IStatement _source0 = stmt;
      {
        if (_source0.is_ConstructorNewSeparator) {
          Dafny.ISequence<DAST._IFormal> _0_fields = _source0.dtor_fields;
          {
            generated = RAST.Expr.create_RawExpr(Dafny.Sequence<Dafny.Rune>.UnicodeFromString(""));
            readIdents = Dafny.Set<Dafny.ISequence<Dafny.Rune>>.FromElements();
            newEnv = env;
            BigInteger _hi0 = new BigInteger((_0_fields).Count);
            for (BigInteger _1_i = BigInteger.Zero; _1_i < _hi0; _1_i++) {
              DAST._IFormal _2_field;
              _2_field = (_0_fields).Select(_1_i);
              Dafny.ISequence<Dafny.Rune> _3_fieldName;
              _3_fieldName = DCOMP.__default.escapeVar((_2_field).dtor_name);
              RAST._IType _4_fieldTyp;
              RAST._IType _out0;
              _out0 = (this).GenType((_2_field).dtor_typ, DCOMP.GenTypeContext.@default());
              _4_fieldTyp = _out0;
              Dafny.ISequence<Dafny.Rune> _5_isAssignedVar;
              _5_isAssignedVar = DCOMP.__default.AddAssignedPrefix(_3_fieldName);
              if (((newEnv).dtor_names).Contains(_5_isAssignedVar)) {
                RAST._IExpr _6_rhs;
                DCOMP._IOwnership _7___v82;
                Dafny.ISet<Dafny.ISequence<Dafny.Rune>> _8___v83;
                RAST._IExpr _out1;
                DCOMP._IOwnership _out2;
                Dafny.ISet<Dafny.ISequence<Dafny.Rune>> _out3;
                (this).GenExpr(DAST.Expression.create_InitializationValue((_2_field).dtor_typ), selfIdent, env, DCOMP.Ownership.create_OwnershipOwned(), out _out1, out _out2, out _out3);
                _6_rhs = _out1;
                _7___v82 = _out2;
                _8___v83 = _out3;
                readIdents = Dafny.Set<Dafny.ISequence<Dafny.Rune>>.Union(readIdents, Dafny.Set<Dafny.ISequence<Dafny.Rune>>.FromElements(_5_isAssignedVar));
                generated = (generated).Then((((RAST.__default.dafny__runtime).MSel((this).update__field__if__uninit__macro)).AsExpr()).Apply(Dafny.Sequence<RAST._IExpr>.FromElements(RAST.Expr.create_Identifier(Dafny.Sequence<Dafny.Rune>.UnicodeFromString("this")), RAST.Expr.create_Identifier(_3_fieldName), RAST.Expr.create_Identifier(_5_isAssignedVar), _6_rhs)));
                newEnv = (newEnv).RemoveAssigned(_5_isAssignedVar);
              }
            }
          }
          goto after_match0;
        }
      }
      {
        if (_source0.is_DeclareVar) {
          Dafny.ISequence<Dafny.Rune> _9_name = _source0.dtor_name;
          DAST._IType _10_typ = _source0.dtor_typ;
          Std.Wrappers._IOption<DAST._IExpression> maybeValue0 = _source0.dtor_maybeValue;
          if (maybeValue0.is_Some) {
            DAST._IExpression _11_expression = maybeValue0.dtor_value;
            {
              RAST._IType _12_tpe;
              RAST._IType _out4;
              _out4 = (this).GenType(_10_typ, DCOMP.GenTypeContext.@default());
              _12_tpe = _out4;
              Dafny.ISequence<Dafny.Rune> _13_varName;
              _13_varName = DCOMP.__default.escapeVar(_9_name);
              bool _14_hasCopySemantics;
              _14_hasCopySemantics = (_12_tpe).CanReadWithoutClone();
              if (((_11_expression).is_InitializationValue) && (!(_14_hasCopySemantics))) {
                generated = RAST.Expr.create_DeclareVar(RAST.DeclareType.create_MUT(), _13_varName, Std.Wrappers.Option<RAST._IType>.create_None(), Std.Wrappers.Option<RAST._IExpr>.create_Some(((((RAST.__default.MaybePlaceboPath).AsExpr()).ApplyType1(_12_tpe)).FSel(Dafny.Sequence<Dafny.Rune>.UnicodeFromString("new"))).Apply(Dafny.Sequence<RAST._IExpr>.FromElements())));
                readIdents = Dafny.Set<Dafny.ISequence<Dafny.Rune>>.FromElements();
                newEnv = (env).AddAssigned(_13_varName, RAST.__default.MaybePlaceboType(_12_tpe));
              } else {
                RAST._IExpr _15_expr = RAST.Expr.Default();
                Dafny.ISet<Dafny.ISequence<Dafny.Rune>> _16_recIdents = Dafny.Set<Dafny.ISequence<Dafny.Rune>>.Empty;
                if (((_11_expression).is_InitializationValue) && ((_12_tpe).IsObjectOrPointer())) {
                  _15_expr = (_12_tpe).ToNullExpr();
                  _16_recIdents = Dafny.Set<Dafny.ISequence<Dafny.Rune>>.FromElements();
                } else {
                  DCOMP._IOwnership _17_exprOwnership = DCOMP.Ownership.Default();
                  RAST._IExpr _out5;
                  DCOMP._IOwnership _out6;
                  Dafny.ISet<Dafny.ISequence<Dafny.Rune>> _out7;
                  (this).GenExpr(_11_expression, selfIdent, env, DCOMP.Ownership.create_OwnershipOwned(), out _out5, out _out6, out _out7);
                  _15_expr = _out5;
                  _17_exprOwnership = _out6;
                  _16_recIdents = _out7;
                }
                readIdents = _16_recIdents;
                if ((_11_expression).is_NewUninitArray) {
                  _12_tpe = (_12_tpe).TypeAtInitialization();
                } else {
                  _12_tpe = _12_tpe;
                }
                generated = RAST.Expr.create_DeclareVar(RAST.DeclareType.create_MUT(), _13_varName, Std.Wrappers.Option<RAST._IType>.create_Some(_12_tpe), Std.Wrappers.Option<RAST._IExpr>.create_Some(_15_expr));
                newEnv = (env).AddAssigned(_13_varName, _12_tpe);
              }
            }
            goto after_match0;
          }
        }
      }
      {
        if (_source0.is_DeclareVar) {
          Dafny.ISequence<Dafny.Rune> _18_name = _source0.dtor_name;
          DAST._IType _19_typ = _source0.dtor_typ;
          Std.Wrappers._IOption<DAST._IExpression> maybeValue1 = _source0.dtor_maybeValue;
          if (maybeValue1.is_None) {
            {
              DAST._IStatement _20_newStmt;
              _20_newStmt = DAST.Statement.create_DeclareVar(_18_name, _19_typ, Std.Wrappers.Option<DAST._IExpression>.create_Some(DAST.Expression.create_InitializationValue(_19_typ)));
              RAST._IExpr _out8;
              Dafny.ISet<Dafny.ISequence<Dafny.Rune>> _out9;
              DCOMP._IEnvironment _out10;
              (this).GenStmt(_20_newStmt, selfIdent, env, isLast, earlyReturn, out _out8, out _out9, out _out10);
              generated = _out8;
              readIdents = _out9;
              newEnv = _out10;
            }
            goto after_match0;
          }
        }
      }
      {
        if (_source0.is_Assign) {
          DAST._IAssignLhs _21_lhs = _source0.dtor_lhs;
          DAST._IExpression _22_expression = _source0.dtor_value;
          {
            RAST._IExpr _23_exprGen;
            DCOMP._IOwnership _24___v84;
            Dafny.ISet<Dafny.ISequence<Dafny.Rune>> _25_exprIdents;
            RAST._IExpr _out11;
            DCOMP._IOwnership _out12;
            Dafny.ISet<Dafny.ISequence<Dafny.Rune>> _out13;
            (this).GenExpr(_22_expression, selfIdent, env, DCOMP.Ownership.create_OwnershipOwned(), out _out11, out _out12, out _out13);
            _23_exprGen = _out11;
            _24___v84 = _out12;
            _25_exprIdents = _out13;
            if ((_21_lhs).is_Ident) {
              Dafny.ISequence<Dafny.Rune> _26_rustId;
              _26_rustId = DCOMP.__default.escapeVar((_21_lhs).dtor_ident);
              Std.Wrappers._IOption<RAST._IType> _27_tpe;
              _27_tpe = (env).GetType(_26_rustId);
              if (((_27_tpe).is_Some) && ((((_27_tpe).dtor_value).ExtractMaybePlacebo()).is_Some)) {
                _23_exprGen = RAST.__default.MaybePlacebo(_23_exprGen);
              }
            }
            if (((_21_lhs).is_Index) && (((_21_lhs).dtor_expr).is_Ident)) {
              Dafny.ISequence<Dafny.Rune> _28_rustId;
              _28_rustId = DCOMP.__default.escapeVar(((_21_lhs).dtor_expr).dtor_name);
              Std.Wrappers._IOption<RAST._IType> _29_tpe;
              _29_tpe = (env).GetType(_28_rustId);
              if (((_29_tpe).is_Some) && ((((_29_tpe).dtor_value).ExtractMaybeUninitArrayElement()).is_Some)) {
                _23_exprGen = RAST.__default.MaybeUninitNew(_23_exprGen);
              }
            }
            RAST._IExpr _30_lhsGen;
            bool _31_needsIIFE;
            Dafny.ISet<Dafny.ISequence<Dafny.Rune>> _32_recIdents;
            DCOMP._IEnvironment _33_resEnv;
            RAST._IExpr _out14;
            bool _out15;
            Dafny.ISet<Dafny.ISequence<Dafny.Rune>> _out16;
            DCOMP._IEnvironment _out17;
            (this).GenAssignLhs(_21_lhs, _23_exprGen, selfIdent, env, out _out14, out _out15, out _out16, out _out17);
            _30_lhsGen = _out14;
            _31_needsIIFE = _out15;
            _32_recIdents = _out16;
            _33_resEnv = _out17;
            generated = _30_lhsGen;
            newEnv = _33_resEnv;
            if (_31_needsIIFE) {
              generated = RAST.Expr.create_Block(generated);
            }
            readIdents = Dafny.Set<Dafny.ISequence<Dafny.Rune>>.Union(_32_recIdents, _25_exprIdents);
          }
          goto after_match0;
        }
      }
      {
        if (_source0.is_If) {
          DAST._IExpression _34_cond = _source0.dtor_cond;
          Dafny.ISequence<DAST._IStatement> _35_thnDafny = _source0.dtor_thn;
          Dafny.ISequence<DAST._IStatement> _36_elsDafny = _source0.dtor_els;
          {
            RAST._IExpr _37_cond;
            DCOMP._IOwnership _38___v85;
            Dafny.ISet<Dafny.ISequence<Dafny.Rune>> _39_recIdents;
            RAST._IExpr _out18;
            DCOMP._IOwnership _out19;
            Dafny.ISet<Dafny.ISequence<Dafny.Rune>> _out20;
            (this).GenExpr(_34_cond, selfIdent, env, DCOMP.Ownership.create_OwnershipOwned(), out _out18, out _out19, out _out20);
            _37_cond = _out18;
            _38___v85 = _out19;
            _39_recIdents = _out20;
            Dafny.ISequence<Dafny.Rune> _40_condString;
            _40_condString = (_37_cond)._ToString(DCOMP.__default.IND);
            readIdents = _39_recIdents;
            RAST._IExpr _41_thn;
            Dafny.ISet<Dafny.ISequence<Dafny.Rune>> _42_thnIdents;
            DCOMP._IEnvironment _43_thnEnv;
            RAST._IExpr _out21;
            Dafny.ISet<Dafny.ISequence<Dafny.Rune>> _out22;
            DCOMP._IEnvironment _out23;
            (this).GenStmts(_35_thnDafny, selfIdent, env, isLast, earlyReturn, out _out21, out _out22, out _out23);
            _41_thn = _out21;
            _42_thnIdents = _out22;
            _43_thnEnv = _out23;
            readIdents = Dafny.Set<Dafny.ISequence<Dafny.Rune>>.Union(readIdents, _42_thnIdents);
            RAST._IExpr _44_els;
            Dafny.ISet<Dafny.ISequence<Dafny.Rune>> _45_elsIdents;
            DCOMP._IEnvironment _46_elsEnv;
            RAST._IExpr _out24;
            Dafny.ISet<Dafny.ISequence<Dafny.Rune>> _out25;
            DCOMP._IEnvironment _out26;
            (this).GenStmts(_36_elsDafny, selfIdent, env, isLast, earlyReturn, out _out24, out _out25, out _out26);
            _44_els = _out24;
            _45_elsIdents = _out25;
            _46_elsEnv = _out26;
            readIdents = Dafny.Set<Dafny.ISequence<Dafny.Rune>>.Union(readIdents, _45_elsIdents);
            newEnv = env;
            generated = RAST.Expr.create_IfExpr(_37_cond, _41_thn, _44_els);
          }
          goto after_match0;
        }
      }
      {
        if (_source0.is_Labeled) {
          Dafny.ISequence<Dafny.Rune> _47_lbl = _source0.dtor_lbl;
          Dafny.ISequence<DAST._IStatement> _48_body = _source0.dtor_body;
          {
            RAST._IExpr _49_body;
            Dafny.ISet<Dafny.ISequence<Dafny.Rune>> _50_bodyIdents;
            DCOMP._IEnvironment _51_env2;
            RAST._IExpr _out27;
            Dafny.ISet<Dafny.ISequence<Dafny.Rune>> _out28;
            DCOMP._IEnvironment _out29;
            (this).GenStmts(_48_body, selfIdent, env, isLast, earlyReturn, out _out27, out _out28, out _out29);
            _49_body = _out27;
            _50_bodyIdents = _out28;
            _51_env2 = _out29;
            readIdents = _50_bodyIdents;
            generated = RAST.Expr.create_Labelled(Dafny.Sequence<Dafny.Rune>.Concat(Dafny.Sequence<Dafny.Rune>.UnicodeFromString("label_"), _47_lbl), RAST.Expr.create_Loop(Std.Wrappers.Option<RAST._IExpr>.create_None(), RAST.Expr.create_StmtExpr(_49_body, RAST.Expr.create_Break(Std.Wrappers.Option<Dafny.ISequence<Dafny.Rune>>.create_None()))));
            newEnv = env;
          }
          goto after_match0;
        }
      }
      {
        if (_source0.is_While) {
          DAST._IExpression _52_cond = _source0.dtor_cond;
          Dafny.ISequence<DAST._IStatement> _53_body = _source0.dtor_body;
          {
            RAST._IExpr _54_cond;
            DCOMP._IOwnership _55___v86;
            Dafny.ISet<Dafny.ISequence<Dafny.Rune>> _56_recIdents;
            RAST._IExpr _out30;
            DCOMP._IOwnership _out31;
            Dafny.ISet<Dafny.ISequence<Dafny.Rune>> _out32;
            (this).GenExpr(_52_cond, selfIdent, env, DCOMP.Ownership.create_OwnershipOwned(), out _out30, out _out31, out _out32);
            _54_cond = _out30;
            _55___v86 = _out31;
            _56_recIdents = _out32;
            readIdents = _56_recIdents;
            RAST._IExpr _57_bodyExpr;
            Dafny.ISet<Dafny.ISequence<Dafny.Rune>> _58_bodyIdents;
            DCOMP._IEnvironment _59_bodyEnv;
            RAST._IExpr _out33;
            Dafny.ISet<Dafny.ISequence<Dafny.Rune>> _out34;
            DCOMP._IEnvironment _out35;
            (this).GenStmts(_53_body, selfIdent, env, false, earlyReturn, out _out33, out _out34, out _out35);
            _57_bodyExpr = _out33;
            _58_bodyIdents = _out34;
            _59_bodyEnv = _out35;
            newEnv = env;
            readIdents = Dafny.Set<Dafny.ISequence<Dafny.Rune>>.Union(readIdents, _58_bodyIdents);
            generated = RAST.Expr.create_Loop(Std.Wrappers.Option<RAST._IExpr>.create_Some(_54_cond), _57_bodyExpr);
          }
          goto after_match0;
        }
      }
      {
        if (_source0.is_Foreach) {
          Dafny.ISequence<Dafny.Rune> _60_boundName = _source0.dtor_boundName;
          DAST._IType _61_boundType = _source0.dtor_boundType;
          DAST._IExpression _62_overExpr = _source0.dtor_over;
          Dafny.ISequence<DAST._IStatement> _63_body = _source0.dtor_body;
          {
            RAST._IExpr _64_over;
            DCOMP._IOwnership _65___v87;
            Dafny.ISet<Dafny.ISequence<Dafny.Rune>> _66_recIdents;
            RAST._IExpr _out36;
            DCOMP._IOwnership _out37;
            Dafny.ISet<Dafny.ISequence<Dafny.Rune>> _out38;
            (this).GenExpr(_62_overExpr, selfIdent, env, DCOMP.Ownership.create_OwnershipOwned(), out _out36, out _out37, out _out38);
            _64_over = _out36;
            _65___v87 = _out37;
            _66_recIdents = _out38;
            if (((_62_overExpr).is_MapBoundedPool) || ((_62_overExpr).is_SetBoundedPool)) {
              _64_over = ((_64_over).Sel(Dafny.Sequence<Dafny.Rune>.UnicodeFromString("cloned"))).Apply(Dafny.Sequence<RAST._IExpr>.FromElements());
            }
            RAST._IType _67_boundTpe;
            RAST._IType _out39;
            _out39 = (this).GenType(_61_boundType, DCOMP.GenTypeContext.@default());
            _67_boundTpe = _out39;
            readIdents = _66_recIdents;
            Dafny.ISequence<Dafny.Rune> _68_boundRName;
            _68_boundRName = DCOMP.__default.escapeVar(_60_boundName);
            RAST._IExpr _69_bodyExpr;
            Dafny.ISet<Dafny.ISequence<Dafny.Rune>> _70_bodyIdents;
            DCOMP._IEnvironment _71_bodyEnv;
            RAST._IExpr _out40;
            Dafny.ISet<Dafny.ISequence<Dafny.Rune>> _out41;
            DCOMP._IEnvironment _out42;
            (this).GenStmts(_63_body, selfIdent, (env).AddAssigned(_68_boundRName, _67_boundTpe), false, earlyReturn, out _out40, out _out41, out _out42);
            _69_bodyExpr = _out40;
            _70_bodyIdents = _out41;
            _71_bodyEnv = _out42;
            readIdents = Dafny.Set<Dafny.ISequence<Dafny.Rune>>.Difference(Dafny.Set<Dafny.ISequence<Dafny.Rune>>.Union(readIdents, _70_bodyIdents), Dafny.Set<Dafny.ISequence<Dafny.Rune>>.FromElements(_68_boundRName));
            newEnv = env;
            generated = RAST.Expr.create_For(_68_boundRName, _64_over, _69_bodyExpr);
          }
          goto after_match0;
        }
      }
      {
        if (_source0.is_Break) {
          Std.Wrappers._IOption<Dafny.ISequence<Dafny.Rune>> _72_toLabel = _source0.dtor_toLabel;
          {
            Std.Wrappers._IOption<Dafny.ISequence<Dafny.Rune>> _source1 = _72_toLabel;
            {
              if (_source1.is_Some) {
                Dafny.ISequence<Dafny.Rune> _73_lbl = _source1.dtor_value;
                {
                  generated = RAST.Expr.create_Break(Std.Wrappers.Option<Dafny.ISequence<Dafny.Rune>>.create_Some(Dafny.Sequence<Dafny.Rune>.Concat(Dafny.Sequence<Dafny.Rune>.UnicodeFromString("label_"), _73_lbl)));
                }
                goto after_match1;
              }
            }
            {
              {
                generated = RAST.Expr.create_Break(Std.Wrappers.Option<Dafny.ISequence<Dafny.Rune>>.create_None());
              }
            }
          after_match1: ;
            readIdents = Dafny.Set<Dafny.ISequence<Dafny.Rune>>.FromElements();
            newEnv = env;
          }
          goto after_match0;
        }
      }
      {
        if (_source0.is_TailRecursive) {
          Dafny.ISequence<DAST._IStatement> _74_body = _source0.dtor_body;
          {
            generated = RAST.Expr.create_RawExpr(Dafny.Sequence<Dafny.Rune>.UnicodeFromString(""));
            if (!object.Equals(selfIdent, DCOMP.SelfInfo.create_NoSelf())) {
              RAST._IExpr _75_selfClone;
              DCOMP._IOwnership _76___v88;
              Dafny.ISet<Dafny.ISequence<Dafny.Rune>> _77___v89;
              RAST._IExpr _out43;
              DCOMP._IOwnership _out44;
              Dafny.ISet<Dafny.ISequence<Dafny.Rune>> _out45;
              (this).GenIdent((selfIdent).dtor_rSelfName, selfIdent, DCOMP.Environment.Empty(), DCOMP.Ownership.create_OwnershipOwned(), out _out43, out _out44, out _out45);
              _75_selfClone = _out43;
              _76___v88 = _out44;
              _77___v89 = _out45;
              generated = (generated).Then(RAST.Expr.create_DeclareVar(RAST.DeclareType.create_MUT(), Dafny.Sequence<Dafny.Rune>.UnicodeFromString("_this"), Std.Wrappers.Option<RAST._IType>.create_None(), Std.Wrappers.Option<RAST._IExpr>.create_Some(_75_selfClone)));
            }
            newEnv = env;
            RAST._IExpr _78_loopBegin;
            _78_loopBegin = RAST.Expr.create_RawExpr(Dafny.Sequence<Dafny.Rune>.UnicodeFromString(""));
            BigInteger _hi1 = new BigInteger(((env).dtor_names).Count);
            for (BigInteger _79_paramI = BigInteger.Zero; _79_paramI < _hi1; _79_paramI++) {
              Dafny.ISequence<Dafny.Rune> _80_param;
              _80_param = ((env).dtor_names).Select(_79_paramI);
              if ((_80_param).Equals(Dafny.Sequence<Dafny.Rune>.UnicodeFromString("_accumulator"))) {
                goto continue_4_0;
              }
              RAST._IExpr _81_paramInit;
              DCOMP._IOwnership _82___v90;
              Dafny.ISet<Dafny.ISequence<Dafny.Rune>> _83___v91;
              RAST._IExpr _out46;
              DCOMP._IOwnership _out47;
              Dafny.ISet<Dafny.ISequence<Dafny.Rune>> _out48;
              (this).GenIdent(_80_param, selfIdent, env, DCOMP.Ownership.create_OwnershipOwned(), out _out46, out _out47, out _out48);
              _81_paramInit = _out46;
              _82___v90 = _out47;
              _83___v91 = _out48;
              Dafny.ISequence<Dafny.Rune> _84_recVar;
              _84_recVar = Dafny.Sequence<Dafny.Rune>.Concat(DCOMP.COMP.TailRecursionPrefix, Std.Strings.__default.OfNat(_79_paramI));
              generated = (generated).Then(RAST.Expr.create_DeclareVar(RAST.DeclareType.create_MUT(), _84_recVar, Std.Wrappers.Option<RAST._IType>.create_None(), Std.Wrappers.Option<RAST._IExpr>.create_Some(_81_paramInit)));
              if (((env).dtor_types).Contains(_80_param)) {
                RAST._IType _85_declaredType;
                _85_declaredType = (Dafny.Map<Dafny.ISequence<Dafny.Rune>, RAST._IType>.Select((env).dtor_types,_80_param)).ToOwned();
                newEnv = (newEnv).AddAssigned(_80_param, _85_declaredType);
                newEnv = (newEnv).AddAssigned(_84_recVar, _85_declaredType);
              }
              _78_loopBegin = (_78_loopBegin).Then(RAST.Expr.create_DeclareVar(RAST.DeclareType.create_CONST(), _80_param, Std.Wrappers.Option<RAST._IType>.create_None(), Std.Wrappers.Option<RAST._IExpr>.create_Some(RAST.Expr.create_Identifier(_84_recVar))));
            continue_4_0: ;
            }
          after_4_0: ;
            RAST._IExpr _86_bodyExpr;
            Dafny.ISet<Dafny.ISequence<Dafny.Rune>> _87_bodyIdents;
            DCOMP._IEnvironment _88_bodyEnv;
            RAST._IExpr _out49;
            Dafny.ISet<Dafny.ISequence<Dafny.Rune>> _out50;
            DCOMP._IEnvironment _out51;
            (this).GenStmts(_74_body, ((!object.Equals(selfIdent, DCOMP.SelfInfo.create_NoSelf())) ? (DCOMP.SelfInfo.create_ThisTyped(Dafny.Sequence<Dafny.Rune>.UnicodeFromString("_this"), (selfIdent).dtor_dafnyType)) : (DCOMP.SelfInfo.create_NoSelf())), newEnv, false, earlyReturn, out _out49, out _out50, out _out51);
            _86_bodyExpr = _out49;
            _87_bodyIdents = _out50;
            _88_bodyEnv = _out51;
            readIdents = _87_bodyIdents;
            generated = (generated).Then(RAST.Expr.create_Labelled(Dafny.Sequence<Dafny.Rune>.UnicodeFromString("TAIL_CALL_START"), RAST.Expr.create_Loop(Std.Wrappers.Option<RAST._IExpr>.create_None(), (_78_loopBegin).Then(_86_bodyExpr))));
          }
          goto after_match0;
        }
      }
      {
        if (_source0.is_JumpTailCallStart) {
          {
            generated = RAST.Expr.create_Continue(Std.Wrappers.Option<Dafny.ISequence<Dafny.Rune>>.create_Some(Dafny.Sequence<Dafny.Rune>.UnicodeFromString("TAIL_CALL_START")));
            readIdents = Dafny.Set<Dafny.ISequence<Dafny.Rune>>.FromElements();
            newEnv = env;
          }
          goto after_match0;
        }
      }
      {
        if (_source0.is_Call) {
          DAST._IExpression _89_on = _source0.dtor_on;
          DAST._ICallName _90_name = _source0.dtor_callName;
          Dafny.ISequence<DAST._IType> _91_typeArgs = _source0.dtor_typeArgs;
          Dafny.ISequence<DAST._IExpression> _92_args = _source0.dtor_args;
          Std.Wrappers._IOption<Dafny.ISequence<Dafny.ISequence<Dafny.Rune>>> _93_maybeOutVars = _source0.dtor_outs;
          {
            Dafny.ISequence<RAST._IExpr> _94_argExprs;
            Dafny.ISet<Dafny.ISequence<Dafny.Rune>> _95_recIdents;
            Dafny.ISequence<RAST._IType> _96_typeExprs;
            Std.Wrappers._IOption<DAST._IResolvedType> _97_fullNameQualifier;
            Dafny.ISequence<RAST._IExpr> _out52;
            Dafny.ISet<Dafny.ISequence<Dafny.Rune>> _out53;
            Dafny.ISequence<RAST._IType> _out54;
            Std.Wrappers._IOption<DAST._IResolvedType> _out55;
            (this).GenArgs(selfIdent, _90_name, _91_typeArgs, _92_args, env, out _out52, out _out53, out _out54, out _out55);
            _94_argExprs = _out52;
            _95_recIdents = _out53;
            _96_typeExprs = _out54;
            _97_fullNameQualifier = _out55;
            readIdents = _95_recIdents;
            Std.Wrappers._IOption<DAST._IResolvedType> _source2 = _97_fullNameQualifier;
            {
              if (_source2.is_Some) {
                DAST._IResolvedType value0 = _source2.dtor_value;
                Dafny.ISequence<Dafny.ISequence<Dafny.Rune>> _98_path = value0.dtor_path;
                Dafny.ISequence<DAST._IType> _99_onTypeArgs = value0.dtor_typeArgs;
                DAST._IResolvedTypeBase _100_base = value0.dtor_kind;
                RAST._IExpr _101_fullPath;
                RAST._IExpr _out56;
                _out56 = (this).GenPathExpr(_98_path, true);
                _101_fullPath = _out56;
                Dafny.ISequence<RAST._IType> _102_onTypeExprs;
                Dafny.ISequence<RAST._IType> _out57;
                _out57 = (this).GenTypeArgs(_99_onTypeArgs, DCOMP.GenTypeContext.@default());
                _102_onTypeExprs = _out57;
                RAST._IExpr _103_onExpr = RAST.Expr.Default();
                DCOMP._IOwnership _104_recOwnership = DCOMP.Ownership.Default();
                Dafny.ISet<Dafny.ISequence<Dafny.Rune>> _105_recIdents = Dafny.Set<Dafny.ISequence<Dafny.Rune>>.Empty;
                if (((_100_base).is_Trait) || ((_100_base).is_Class)) {
                  RAST._IExpr _out58;
                  DCOMP._IOwnership _out59;
                  Dafny.ISet<Dafny.ISequence<Dafny.Rune>> _out60;
                  (this).GenExpr(_89_on, selfIdent, env, DCOMP.Ownership.create_OwnershipOwned(), out _out58, out _out59, out _out60);
                  _103_onExpr = _out58;
                  _104_recOwnership = _out59;
                  _105_recIdents = _out60;
                  _103_onExpr = ((this).modify__macro).Apply1(_103_onExpr);
                  readIdents = Dafny.Set<Dafny.ISequence<Dafny.Rune>>.Union(readIdents, _105_recIdents);
                } else {
                  RAST._IExpr _out61;
                  DCOMP._IOwnership _out62;
                  Dafny.ISet<Dafny.ISequence<Dafny.Rune>> _out63;
                  (this).GenExpr(_89_on, selfIdent, env, DCOMP.Ownership.create_OwnershipBorrowedMut(), out _out61, out _out62, out _out63);
                  _103_onExpr = _out61;
                  _104_recOwnership = _out62;
                  _105_recIdents = _out63;
                  readIdents = Dafny.Set<Dafny.ISequence<Dafny.Rune>>.Union(readIdents, _105_recIdents);
                }
                generated = ((((_101_fullPath).ApplyType(_102_onTypeExprs)).FSel(DCOMP.__default.escapeName((_90_name).dtor_name))).ApplyType(_96_typeExprs)).Apply(Dafny.Sequence<RAST._IExpr>.Concat(Dafny.Sequence<RAST._IExpr>.FromElements(_103_onExpr), _94_argExprs));
                goto after_match2;
              }
            }
            {
              RAST._IExpr _106_onExpr;
              DCOMP._IOwnership _107___v96;
              Dafny.ISet<Dafny.ISequence<Dafny.Rune>> _108_enclosingIdents;
              RAST._IExpr _out64;
              DCOMP._IOwnership _out65;
              Dafny.ISet<Dafny.ISequence<Dafny.Rune>> _out66;
              (this).GenExpr(_89_on, selfIdent, env, DCOMP.Ownership.create_OwnershipAutoBorrowed(), out _out64, out _out65, out _out66);
              _106_onExpr = _out64;
              _107___v96 = _out65;
              _108_enclosingIdents = _out66;
              readIdents = Dafny.Set<Dafny.ISequence<Dafny.Rune>>.Union(readIdents, _108_enclosingIdents);
              Dafny.ISequence<Dafny.Rune> _109_renderedName;
              _109_renderedName = (this).GetMethodName(_89_on, _90_name);
              DAST._IExpression _source3 = _89_on;
              {
                bool disjunctiveMatch0 = false;
                if (_source3.is_Companion) {
                  disjunctiveMatch0 = true;
                }
                if (_source3.is_ExternCompanion) {
                  disjunctiveMatch0 = true;
                }
                if (disjunctiveMatch0) {
                  {
                    _106_onExpr = (_106_onExpr).FSel(_109_renderedName);
                  }
                  goto after_match3;
                }
              }
              {
                {
                  if (!object.Equals(_106_onExpr, RAST.__default.self)) {
                    DAST._ICallName _source4 = _90_name;
                    {
                      if (_source4.is_CallName) {
                        Std.Wrappers._IOption<DAST._IType> onType0 = _source4.dtor_onType;
                        if (onType0.is_Some) {
                          DAST._IType _110_tpe = onType0.dtor_value;
                          RAST._IType _111_typ;
                          RAST._IType _out67;
                          _out67 = (this).GenType(_110_tpe, DCOMP.GenTypeContext.@default());
                          _111_typ = _out67;
                          if (((_111_typ).IsObjectOrPointer()) && (!object.Equals(_106_onExpr, RAST.Expr.create_Identifier(Dafny.Sequence<Dafny.Rune>.UnicodeFromString("self"))))) {
                            _106_onExpr = ((this).modify__macro).Apply1(_106_onExpr);
                          }
                          goto after_match4;
                        }
                      }
                    }
                    {
                    }
                  after_match4: ;
                  }
                  _106_onExpr = (_106_onExpr).Sel(_109_renderedName);
                }
              }
            after_match3: ;
              generated = ((_106_onExpr).ApplyType(_96_typeExprs)).Apply(_94_argExprs);
            }
          after_match2: ;
            if (((_93_maybeOutVars).is_Some) && ((new BigInteger(((_93_maybeOutVars).dtor_value).Count)) == (BigInteger.One))) {
              Dafny.ISequence<Dafny.Rune> _112_outVar;
              _112_outVar = DCOMP.__default.escapeVar(((_93_maybeOutVars).dtor_value).Select(BigInteger.Zero));
              if (!((env).CanReadWithoutClone(_112_outVar))) {
                generated = RAST.__default.MaybePlacebo(generated);
              }
              generated = RAST.__default.AssignVar(_112_outVar, generated);
            } else if (((_93_maybeOutVars).is_None) || ((new BigInteger(((_93_maybeOutVars).dtor_value).Count)).Sign == 0)) {
            } else {
              Dafny.ISequence<Dafny.Rune> _113_tmpVar;
              _113_tmpVar = Dafny.Sequence<Dafny.Rune>.UnicodeFromString("_x");
              RAST._IExpr _114_tmpId;
              _114_tmpId = RAST.Expr.create_Identifier(_113_tmpVar);
              generated = RAST.Expr.create_DeclareVar(RAST.DeclareType.create_CONST(), _113_tmpVar, Std.Wrappers.Option<RAST._IType>.create_None(), Std.Wrappers.Option<RAST._IExpr>.create_Some(generated));
              Dafny.ISequence<Dafny.ISequence<Dafny.Rune>> _115_outVars;
              _115_outVars = (_93_maybeOutVars).dtor_value;
              BigInteger _hi2 = new BigInteger((_115_outVars).Count);
              for (BigInteger _116_outI = BigInteger.Zero; _116_outI < _hi2; _116_outI++) {
                Dafny.ISequence<Dafny.Rune> _117_outVar;
                _117_outVar = DCOMP.__default.escapeVar((_115_outVars).Select(_116_outI));
                RAST._IExpr _118_rhs;
                _118_rhs = (_114_tmpId).Sel(Std.Strings.__default.OfNat(_116_outI));
                if (!((env).CanReadWithoutClone(_117_outVar))) {
                  _118_rhs = RAST.__default.MaybePlacebo(_118_rhs);
                }
                generated = (generated).Then(RAST.__default.AssignVar(_117_outVar, _118_rhs));
              }
            }
            newEnv = env;
          }
          goto after_match0;
        }
      }
      {
        if (_source0.is_Return) {
          DAST._IExpression _119_exprDafny = _source0.dtor_expr;
          {
            RAST._IExpr _120_expr;
            DCOMP._IOwnership _121___v106;
            Dafny.ISet<Dafny.ISequence<Dafny.Rune>> _122_recIdents;
            RAST._IExpr _out68;
            DCOMP._IOwnership _out69;
            Dafny.ISet<Dafny.ISequence<Dafny.Rune>> _out70;
            (this).GenExpr(_119_exprDafny, selfIdent, env, DCOMP.Ownership.create_OwnershipOwned(), out _out68, out _out69, out _out70);
            _120_expr = _out68;
            _121___v106 = _out69;
            _122_recIdents = _out70;
            readIdents = _122_recIdents;
            if (isLast) {
              generated = _120_expr;
            } else {
              generated = RAST.Expr.create_Return(Std.Wrappers.Option<RAST._IExpr>.create_Some(_120_expr));
            }
            newEnv = env;
          }
          goto after_match0;
        }
      }
      {
        if (_source0.is_EarlyReturn) {
          {
            Std.Wrappers._IOption<Dafny.ISequence<Dafny.ISequence<Dafny.Rune>>> _source5 = earlyReturn;
            {
              if (_source5.is_None) {
                generated = RAST.Expr.create_Return(Std.Wrappers.Option<RAST._IExpr>.create_None());
                goto after_match5;
              }
            }
            {
              Dafny.ISequence<Dafny.ISequence<Dafny.Rune>> _123_rustIdents = _source5.dtor_value;
              Dafny.ISequence<RAST._IExpr> _124_tupleArgs;
              _124_tupleArgs = Dafny.Sequence<RAST._IExpr>.FromElements();
              BigInteger _hi3 = new BigInteger((_123_rustIdents).Count);
              for (BigInteger _125_i = BigInteger.Zero; _125_i < _hi3; _125_i++) {
                RAST._IExpr _126_rIdent;
                DCOMP._IOwnership _127___v107;
                Dafny.ISet<Dafny.ISequence<Dafny.Rune>> _128___v108;
                RAST._IExpr _out71;
                DCOMP._IOwnership _out72;
                Dafny.ISet<Dafny.ISequence<Dafny.Rune>> _out73;
                (this).GenIdent((_123_rustIdents).Select(_125_i), selfIdent, env, DCOMP.Ownership.create_OwnershipOwned(), out _out71, out _out72, out _out73);
                _126_rIdent = _out71;
                _127___v107 = _out72;
                _128___v108 = _out73;
                _124_tupleArgs = Dafny.Sequence<RAST._IExpr>.Concat(_124_tupleArgs, Dafny.Sequence<RAST._IExpr>.FromElements(_126_rIdent));
              }
              if ((new BigInteger((_124_tupleArgs).Count)) == (BigInteger.One)) {
                generated = RAST.Expr.create_Return(Std.Wrappers.Option<RAST._IExpr>.create_Some((_124_tupleArgs).Select(BigInteger.Zero)));
              } else {
                generated = RAST.Expr.create_Return(Std.Wrappers.Option<RAST._IExpr>.create_Some(RAST.Expr.create_Tuple(_124_tupleArgs)));
              }
            }
          after_match5: ;
            readIdents = Dafny.Set<Dafny.ISequence<Dafny.Rune>>.FromElements();
            newEnv = env;
          }
          goto after_match0;
        }
      }
      {
        if (_source0.is_Halt) {
          {
            generated = (RAST.Expr.create_Identifier(Dafny.Sequence<Dafny.Rune>.UnicodeFromString("panic!"))).Apply1(RAST.Expr.create_LiteralString(Dafny.Sequence<Dafny.Rune>.UnicodeFromString("Halt"), false, false));
            readIdents = Dafny.Set<Dafny.ISequence<Dafny.Rune>>.FromElements();
            newEnv = env;
          }
          goto after_match0;
        }
      }
      {
        DAST._IExpression _129_e = _source0.dtor_Print_a0;
        {
          RAST._IExpr _130_printedExpr;
          DCOMP._IOwnership _131_recOwnership;
          Dafny.ISet<Dafny.ISequence<Dafny.Rune>> _132_recIdents;
          RAST._IExpr _out74;
          DCOMP._IOwnership _out75;
          Dafny.ISet<Dafny.ISequence<Dafny.Rune>> _out76;
          (this).GenExpr(_129_e, selfIdent, env, DCOMP.Ownership.create_OwnershipBorrowed(), out _out74, out _out75, out _out76);
          _130_printedExpr = _out74;
          _131_recOwnership = _out75;
          _132_recIdents = _out76;
          generated = (RAST.Expr.create_Identifier(Dafny.Sequence<Dafny.Rune>.UnicodeFromString("print!"))).Apply(Dafny.Sequence<RAST._IExpr>.FromElements(RAST.Expr.create_LiteralString(Dafny.Sequence<Dafny.Rune>.UnicodeFromString("{}"), false, false), (((RAST.__default.dafny__runtime).MSel(Dafny.Sequence<Dafny.Rune>.UnicodeFromString("DafnyPrintWrapper"))).AsExpr()).Apply1(_130_printedExpr)));
          readIdents = _132_recIdents;
          newEnv = env;
        }
      }
    after_match0: ;
    }
    public static Std.Wrappers._IOption<RAST._IType> NewtypeRangeToRustType(DAST._INewtypeRange range) {
      DAST._INewtypeRange _source0 = range;
      {
        if (_source0.is_NoRange) {
          return Std.Wrappers.Option<RAST._IType>.create_None();
        }
      }
      {
        if (_source0.is_U8) {
          return Std.Wrappers.Option<RAST._IType>.create_Some(RAST.Type.create_U8());
        }
      }
      {
        if (_source0.is_U16) {
          return Std.Wrappers.Option<RAST._IType>.create_Some(RAST.Type.create_U16());
        }
      }
      {
        if (_source0.is_U32) {
          return Std.Wrappers.Option<RAST._IType>.create_Some(RAST.Type.create_U32());
        }
      }
      {
        if (_source0.is_U64) {
          return Std.Wrappers.Option<RAST._IType>.create_Some(RAST.Type.create_U64());
        }
      }
      {
        if (_source0.is_U128) {
          return Std.Wrappers.Option<RAST._IType>.create_Some(RAST.Type.create_U128());
        }
      }
      {
        if (_source0.is_I8) {
          return Std.Wrappers.Option<RAST._IType>.create_Some(RAST.Type.create_I8());
        }
      }
      {
        if (_source0.is_I16) {
          return Std.Wrappers.Option<RAST._IType>.create_Some(RAST.Type.create_I16());
        }
      }
      {
        if (_source0.is_I32) {
          return Std.Wrappers.Option<RAST._IType>.create_Some(RAST.Type.create_I32());
        }
      }
      {
        if (_source0.is_I64) {
          return Std.Wrappers.Option<RAST._IType>.create_Some(RAST.Type.create_I64());
        }
      }
      {
        if (_source0.is_I128) {
          return Std.Wrappers.Option<RAST._IType>.create_Some(RAST.Type.create_I128());
        }
      }
      {
        return Std.Wrappers.Option<RAST._IType>.create_None();
      }
    }
    public void FromOwned(RAST._IExpr r, DCOMP._IOwnership expectedOwnership, out RAST._IExpr @out, out DCOMP._IOwnership resultingOwnership)
    {
      @out = RAST.Expr.Default();
      resultingOwnership = DCOMP.Ownership.Default();
      if (object.Equals(expectedOwnership, DCOMP.Ownership.create_OwnershipOwnedBox())) {
        @out = RAST.__default.BoxNew(r);
        resultingOwnership = DCOMP.Ownership.create_OwnershipOwnedBox();
      } else if ((object.Equals(expectedOwnership, DCOMP.Ownership.create_OwnershipOwned())) || (object.Equals(expectedOwnership, DCOMP.Ownership.create_OwnershipAutoBorrowed()))) {
        @out = r;
        resultingOwnership = DCOMP.Ownership.create_OwnershipOwned();
      } else if (object.Equals(expectedOwnership, DCOMP.Ownership.create_OwnershipBorrowed())) {
        @out = RAST.__default.Borrow(r);
        resultingOwnership = DCOMP.Ownership.create_OwnershipBorrowed();
      } else {
        @out = ((this).modify__macro).Apply1(RAST.Expr.create_RawExpr(Dafny.Sequence<Dafny.Rune>.Concat((r)._ToString(Dafny.Sequence<Dafny.Rune>.UnicodeFromString("")), Dafny.Sequence<Dafny.Rune>.UnicodeFromString("/*TODO: Conversion from Borrowed or BorrowedMut to BorrowedMut*/"))));
        resultingOwnership = DCOMP.Ownership.create_OwnershipBorrowedMut();
      }
    }
    public void FromOwnership(RAST._IExpr r, DCOMP._IOwnership ownership, DCOMP._IOwnership expectedOwnership, out RAST._IExpr @out, out DCOMP._IOwnership resultingOwnership)
    {
      @out = RAST.Expr.Default();
      resultingOwnership = DCOMP.Ownership.Default();
      if (object.Equals(ownership, expectedOwnership)) {
        @out = r;
        resultingOwnership = expectedOwnership;
        return ;
      }
      if (object.Equals(ownership, DCOMP.Ownership.create_OwnershipOwned())) {
        RAST._IExpr _out0;
        DCOMP._IOwnership _out1;
        (this).FromOwned(r, expectedOwnership, out _out0, out _out1);
        @out = _out0;
        resultingOwnership = _out1;
        return ;
      } else if (object.Equals(ownership, DCOMP.Ownership.create_OwnershipOwnedBox())) {
        RAST._IExpr _out2;
        DCOMP._IOwnership _out3;
        (this).FromOwned(RAST.Expr.create_UnaryOp(Dafny.Sequence<Dafny.Rune>.UnicodeFromString("*"), r, DAST.Format.UnaryOpFormat.create_NoFormat()), expectedOwnership, out _out2, out _out3);
        @out = _out2;
        resultingOwnership = _out3;
      } else if ((object.Equals(ownership, DCOMP.Ownership.create_OwnershipBorrowed())) || (object.Equals(ownership, DCOMP.Ownership.create_OwnershipBorrowedMut()))) {
        if (object.Equals(expectedOwnership, DCOMP.Ownership.create_OwnershipOwned())) {
          resultingOwnership = DCOMP.Ownership.create_OwnershipOwned();
          @out = (r).Clone();
        } else if (object.Equals(expectedOwnership, DCOMP.Ownership.create_OwnershipOwnedBox())) {
          resultingOwnership = DCOMP.Ownership.create_OwnershipOwnedBox();
          @out = RAST.__default.BoxNew((r).Clone());
        } else if ((object.Equals(expectedOwnership, ownership)) || (object.Equals(expectedOwnership, DCOMP.Ownership.create_OwnershipAutoBorrowed()))) {
          resultingOwnership = ownership;
          @out = r;
        } else if ((object.Equals(expectedOwnership, DCOMP.Ownership.create_OwnershipBorrowed())) && (object.Equals(ownership, DCOMP.Ownership.create_OwnershipBorrowedMut()))) {
          resultingOwnership = DCOMP.Ownership.create_OwnershipBorrowed();
          @out = r;
        } else {
          resultingOwnership = DCOMP.Ownership.create_OwnershipBorrowedMut();
          @out = RAST.__default.BorrowMut(r);
        }
      } else {
      }
    }
    public static bool OwnershipGuarantee(DCOMP._IOwnership expectedOwnership, DCOMP._IOwnership resultingOwnership)
    {
      return (!(!object.Equals(expectedOwnership, DCOMP.Ownership.create_OwnershipAutoBorrowed())) || (object.Equals(resultingOwnership, expectedOwnership))) && (!object.Equals(resultingOwnership, DCOMP.Ownership.create_OwnershipAutoBorrowed()));
    }
    public void GenExprLiteral(DAST._IExpression e, DCOMP._ISelfInfo selfIdent, DCOMP._IEnvironment env, DCOMP._IOwnership expectedOwnership, out RAST._IExpr r, out DCOMP._IOwnership resultingOwnership, out Dafny.ISet<Dafny.ISequence<Dafny.Rune>> readIdents)
    {
      r = RAST.Expr.Default();
      resultingOwnership = DCOMP.Ownership.Default();
      readIdents = Dafny.Set<Dafny.ISequence<Dafny.Rune>>.Empty;
      DAST._IExpression _source0 = e;
      {
        if (_source0.is_Literal) {
          DAST._ILiteral _h170 = _source0.dtor_Literal_a0;
          if (_h170.is_BoolLiteral) {
            bool _0_b = _h170.dtor_BoolLiteral_a0;
            {
              RAST._IExpr _out0;
              DCOMP._IOwnership _out1;
              (this).FromOwned(RAST.Expr.create_LiteralBool(_0_b), expectedOwnership, out _out0, out _out1);
              r = _out0;
              resultingOwnership = _out1;
              readIdents = Dafny.Set<Dafny.ISequence<Dafny.Rune>>.FromElements();
              return ;
            }
            goto after_match0;
          }
        }
      }
      {
        if (_source0.is_Literal) {
          DAST._ILiteral _h171 = _source0.dtor_Literal_a0;
          if (_h171.is_IntLiteral) {
            Dafny.ISequence<Dafny.Rune> _1_i = _h171.dtor_IntLiteral_a0;
            DAST._IType _2_t = _h171.dtor_IntLiteral_a1;
            {
              DAST._IType _source1 = _2_t;
              {
                if (_source1.is_Primitive) {
                  DAST._IPrimitive _h70 = _source1.dtor_Primitive_a0;
                  if (_h70.is_Int) {
                    {
                      if ((new BigInteger((_1_i).Count)) <= (new BigInteger(4))) {
                        r = (((RAST.__default.dafny__runtime).MSel(Dafny.Sequence<Dafny.Rune>.UnicodeFromString("int!"))).AsExpr()).Apply1(RAST.Expr.create_LiteralInt(_1_i));
                      } else {
                        r = (((RAST.__default.dafny__runtime).MSel(Dafny.Sequence<Dafny.Rune>.UnicodeFromString("int!"))).AsExpr()).Apply1(RAST.Expr.create_LiteralString(_1_i, true, false));
                      }
                    }
                    goto after_match1;
                  }
                }
              }
              {
                DAST._IType _3_o = _source1;
                {
                  RAST._IType _4_genType;
                  RAST._IType _out2;
                  _out2 = (this).GenType(_3_o, DCOMP.GenTypeContext.@default());
                  _4_genType = _out2;
                  r = RAST.Expr.create_TypeAscription(RAST.Expr.create_RawExpr(_1_i), _4_genType);
                }
              }
            after_match1: ;
              RAST._IExpr _out3;
              DCOMP._IOwnership _out4;
              (this).FromOwned(r, expectedOwnership, out _out3, out _out4);
              r = _out3;
              resultingOwnership = _out4;
              readIdents = Dafny.Set<Dafny.ISequence<Dafny.Rune>>.FromElements();
              return ;
            }
            goto after_match0;
          }
        }
      }
      {
        if (_source0.is_Literal) {
          DAST._ILiteral _h172 = _source0.dtor_Literal_a0;
          if (_h172.is_DecLiteral) {
            Dafny.ISequence<Dafny.Rune> _5_n = _h172.dtor_DecLiteral_a0;
            Dafny.ISequence<Dafny.Rune> _6_d = _h172.dtor_DecLiteral_a1;
            DAST._IType _7_t = _h172.dtor_DecLiteral_a2;
            {
              DAST._IType _source2 = _7_t;
              {
                if (_source2.is_Primitive) {
                  DAST._IPrimitive _h71 = _source2.dtor_Primitive_a0;
                  if (_h71.is_Real) {
                    {
                      r = RAST.__default.RcNew(RAST.Expr.create_RawExpr(Dafny.Sequence<Dafny.Rune>.Concat(Dafny.Sequence<Dafny.Rune>.Concat(Dafny.Sequence<Dafny.Rune>.Concat(Dafny.Sequence<Dafny.Rune>.Concat(Dafny.Sequence<Dafny.Rune>.UnicodeFromString("::dafny_runtime::BigRational::new(::dafny_runtime::BigInt::parse_bytes(b\""), _5_n), Dafny.Sequence<Dafny.Rune>.UnicodeFromString("\", 10).unwrap(), ::dafny_runtime::BigInt::parse_bytes(b\"")), _6_d), Dafny.Sequence<Dafny.Rune>.UnicodeFromString("\", 10).unwrap())"))));
                    }
                    goto after_match2;
                  }
                }
              }
              {
                DAST._IType _8_o = _source2;
                {
                  RAST._IType _9_genType;
                  RAST._IType _out5;
                  _out5 = (this).GenType(_8_o, DCOMP.GenTypeContext.@default());
                  _9_genType = _out5;
                  r = RAST.Expr.create_TypeAscription(RAST.Expr.create_RawExpr(Dafny.Sequence<Dafny.Rune>.Concat(Dafny.Sequence<Dafny.Rune>.Concat(Dafny.Sequence<Dafny.Rune>.Concat(Dafny.Sequence<Dafny.Rune>.Concat(Dafny.Sequence<Dafny.Rune>.Concat(Dafny.Sequence<Dafny.Rune>.UnicodeFromString("("), _5_n), Dafny.Sequence<Dafny.Rune>.UnicodeFromString(".0 / ")), _6_d), Dafny.Sequence<Dafny.Rune>.UnicodeFromString(".0")), Dafny.Sequence<Dafny.Rune>.UnicodeFromString(")"))), _9_genType);
                }
              }
            after_match2: ;
              RAST._IExpr _out6;
              DCOMP._IOwnership _out7;
              (this).FromOwned(r, expectedOwnership, out _out6, out _out7);
              r = _out6;
              resultingOwnership = _out7;
              readIdents = Dafny.Set<Dafny.ISequence<Dafny.Rune>>.FromElements();
              return ;
            }
            goto after_match0;
          }
        }
      }
      {
        if (_source0.is_Literal) {
          DAST._ILiteral _h173 = _source0.dtor_Literal_a0;
          if (_h173.is_StringLiteral) {
            Dafny.ISequence<Dafny.Rune> _10_l = _h173.dtor_StringLiteral_a0;
            bool _11_verbatim = _h173.dtor_verbatim;
            {
              r = (((RAST.__default.dafny__runtime).MSel((this).string__of)).AsExpr()).Apply1(RAST.Expr.create_LiteralString(_10_l, false, _11_verbatim));
              RAST._IExpr _out8;
              DCOMP._IOwnership _out9;
              (this).FromOwned(r, expectedOwnership, out _out8, out _out9);
              r = _out8;
              resultingOwnership = _out9;
              readIdents = Dafny.Set<Dafny.ISequence<Dafny.Rune>>.FromElements();
              return ;
            }
            goto after_match0;
          }
        }
      }
      {
        if (_source0.is_Literal) {
          DAST._ILiteral _h174 = _source0.dtor_Literal_a0;
          if (_h174.is_CharLiteralUTF16) {
            BigInteger _12_c = _h174.dtor_CharLiteralUTF16_a0;
            {
              r = RAST.Expr.create_LiteralInt(Std.Strings.__default.OfNat(_12_c));
              r = RAST.Expr.create_TypeAscription(r, RAST.Type.create_U16());
              r = (((RAST.__default.dafny__runtime).MSel((this).DafnyChar)).AsExpr()).Apply1(r);
              RAST._IExpr _out10;
              DCOMP._IOwnership _out11;
              (this).FromOwned(r, expectedOwnership, out _out10, out _out11);
              r = _out10;
              resultingOwnership = _out11;
              readIdents = Dafny.Set<Dafny.ISequence<Dafny.Rune>>.FromElements();
              return ;
            }
            goto after_match0;
          }
        }
      }
      {
        if (_source0.is_Literal) {
          DAST._ILiteral _h175 = _source0.dtor_Literal_a0;
          if (_h175.is_CharLiteral) {
            Dafny.Rune _13_c = _h175.dtor_CharLiteral_a0;
            {
              r = RAST.Expr.create_LiteralInt(Std.Strings.__default.OfNat(new BigInteger((_13_c).Value)));
              if (!(((this).charType).is_UTF32)) {
                r = RAST.Expr.create_TypeAscription(r, RAST.Type.create_U16());
              } else {
                r = (((((((RAST.__default.@global).MSel(Dafny.Sequence<Dafny.Rune>.UnicodeFromString("std"))).MSel(Dafny.Sequence<Dafny.Rune>.UnicodeFromString("primitive"))).MSel(Dafny.Sequence<Dafny.Rune>.UnicodeFromString("char"))).FSel(Dafny.Sequence<Dafny.Rune>.UnicodeFromString("from_u32"))).Apply1(r)).Sel(Dafny.Sequence<Dafny.Rune>.UnicodeFromString("unwrap"))).Apply(Dafny.Sequence<RAST._IExpr>.FromElements());
              }
              r = (((RAST.__default.dafny__runtime).MSel((this).DafnyChar)).AsExpr()).Apply1(r);
              RAST._IExpr _out12;
              DCOMP._IOwnership _out13;
              (this).FromOwned(r, expectedOwnership, out _out12, out _out13);
              r = _out12;
              resultingOwnership = _out13;
              readIdents = Dafny.Set<Dafny.ISequence<Dafny.Rune>>.FromElements();
              return ;
            }
            goto after_match0;
          }
        }
      }
      {
        DAST._ILiteral _h176 = _source0.dtor_Literal_a0;
        DAST._IType _14_tpe = _h176.dtor_Null_a0;
        {
          RAST._IType _15_tpeGen;
          RAST._IType _out14;
          _out14 = (this).GenType(_14_tpe, DCOMP.GenTypeContext.@default());
          _15_tpeGen = _out14;
<<<<<<< HEAD
          if (((this).ObjectType).is_RawPointers) {
            r = ((((RAST.__default.dafny__runtime).MSel(Dafny.Sequence<Dafny.Rune>.UnicodeFromString("Ptr"))).AsExpr()).FSel(Dafny.Sequence<Dafny.Rune>.UnicodeFromString("null"))).Apply(Dafny.Sequence<RAST._IExpr>.FromElements());
=======
          if (((this).pointerType).is_Raw) {
            r = ((RAST.__default.std).MSel(Dafny.Sequence<Dafny.Rune>.UnicodeFromString("ptr"))).FSel(Dafny.Sequence<Dafny.Rune>.UnicodeFromString("null_mut"));
>>>>>>> 5a42b5ad
          } else {
            r = RAST.Expr.create_TypeAscription((((RAST.__default.dafny__runtime).MSel(Dafny.Sequence<Dafny.Rune>.UnicodeFromString("Object"))).AsExpr()).Apply1(RAST.Expr.create_RawExpr(Dafny.Sequence<Dafny.Rune>.UnicodeFromString("None"))), _15_tpeGen);
          }
          RAST._IExpr _out15;
          DCOMP._IOwnership _out16;
          (this).FromOwned(r, expectedOwnership, out _out15, out _out16);
          r = _out15;
          resultingOwnership = _out16;
          readIdents = Dafny.Set<Dafny.ISequence<Dafny.Rune>>.FromElements();
          return ;
        }
      }
    after_match0: ;
    }
    public void GenExprBinary(DAST._IExpression e, DCOMP._ISelfInfo selfIdent, DCOMP._IEnvironment env, DCOMP._IOwnership expectedOwnership, out RAST._IExpr r, out DCOMP._IOwnership resultingOwnership, out Dafny.ISet<Dafny.ISequence<Dafny.Rune>> readIdents)
    {
      r = RAST.Expr.Default();
      resultingOwnership = DCOMP.Ownership.Default();
      readIdents = Dafny.Set<Dafny.ISequence<Dafny.Rune>>.Empty;
      DAST._IExpression _let_tmp_rhs0 = e;
      DAST._IBinOp _0_op = _let_tmp_rhs0.dtor_op;
      DAST._IExpression _1_lExpr = _let_tmp_rhs0.dtor_left;
      DAST._IExpression _2_rExpr = _let_tmp_rhs0.dtor_right;
      DAST.Format._IBinaryOpFormat _3_format = _let_tmp_rhs0.dtor_format2;
      bool _4_becomesLeftCallsRight;
      DAST._IBinOp _source0 = _0_op;
      {
        bool disjunctiveMatch0 = false;
        if (_source0.is_SetMerge) {
          disjunctiveMatch0 = true;
        }
        if (_source0.is_SetSubtraction) {
          disjunctiveMatch0 = true;
        }
        if (_source0.is_SetIntersection) {
          disjunctiveMatch0 = true;
        }
        if (_source0.is_SetDisjoint) {
          disjunctiveMatch0 = true;
        }
        if (_source0.is_MapMerge) {
          disjunctiveMatch0 = true;
        }
        if (_source0.is_MapSubtraction) {
          disjunctiveMatch0 = true;
        }
        if (_source0.is_MultisetMerge) {
          disjunctiveMatch0 = true;
        }
        if (_source0.is_MultisetSubtraction) {
          disjunctiveMatch0 = true;
        }
        if (_source0.is_MultisetIntersection) {
          disjunctiveMatch0 = true;
        }
        if (_source0.is_MultisetDisjoint) {
          disjunctiveMatch0 = true;
        }
        if (_source0.is_Concat) {
          disjunctiveMatch0 = true;
        }
        if (disjunctiveMatch0) {
          _4_becomesLeftCallsRight = true;
          goto after_match0;
        }
      }
      {
        _4_becomesLeftCallsRight = false;
      }
    after_match0: ;
      bool _5_becomesRightCallsLeft;
      DAST._IBinOp _source1 = _0_op;
      {
        if (_source1.is_In) {
          _5_becomesRightCallsLeft = true;
          goto after_match1;
        }
      }
      {
        _5_becomesRightCallsLeft = false;
      }
    after_match1: ;
      bool _6_becomesCallLeftRight;
      DAST._IBinOp _source2 = _0_op;
      {
        if (_source2.is_Eq) {
          bool referential0 = _source2.dtor_referential;
          if ((referential0) == (true)) {
            _6_becomesCallLeftRight = false;
            goto after_match2;
          }
        }
      }
      {
        if (_source2.is_SetMerge) {
          _6_becomesCallLeftRight = true;
          goto after_match2;
        }
      }
      {
        if (_source2.is_SetSubtraction) {
          _6_becomesCallLeftRight = true;
          goto after_match2;
        }
      }
      {
        if (_source2.is_SetIntersection) {
          _6_becomesCallLeftRight = true;
          goto after_match2;
        }
      }
      {
        if (_source2.is_SetDisjoint) {
          _6_becomesCallLeftRight = true;
          goto after_match2;
        }
      }
      {
        if (_source2.is_MapMerge) {
          _6_becomesCallLeftRight = true;
          goto after_match2;
        }
      }
      {
        if (_source2.is_MapSubtraction) {
          _6_becomesCallLeftRight = true;
          goto after_match2;
        }
      }
      {
        if (_source2.is_MultisetMerge) {
          _6_becomesCallLeftRight = true;
          goto after_match2;
        }
      }
      {
        if (_source2.is_MultisetSubtraction) {
          _6_becomesCallLeftRight = true;
          goto after_match2;
        }
      }
      {
        if (_source2.is_MultisetIntersection) {
          _6_becomesCallLeftRight = true;
          goto after_match2;
        }
      }
      {
        if (_source2.is_MultisetDisjoint) {
          _6_becomesCallLeftRight = true;
          goto after_match2;
        }
      }
      {
        if (_source2.is_Concat) {
          _6_becomesCallLeftRight = true;
          goto after_match2;
        }
      }
      {
        _6_becomesCallLeftRight = false;
      }
    after_match2: ;
      DCOMP._IOwnership _7_expectedLeftOwnership;
      if (_4_becomesLeftCallsRight) {
        _7_expectedLeftOwnership = DCOMP.Ownership.create_OwnershipAutoBorrowed();
      } else if ((_5_becomesRightCallsLeft) || (_6_becomesCallLeftRight)) {
        _7_expectedLeftOwnership = DCOMP.Ownership.create_OwnershipBorrowed();
      } else {
        _7_expectedLeftOwnership = DCOMP.Ownership.create_OwnershipOwned();
      }
      DCOMP._IOwnership _8_expectedRightOwnership;
      if ((_4_becomesLeftCallsRight) || (_6_becomesCallLeftRight)) {
        _8_expectedRightOwnership = DCOMP.Ownership.create_OwnershipBorrowed();
      } else if (_5_becomesRightCallsLeft) {
        _8_expectedRightOwnership = DCOMP.Ownership.create_OwnershipAutoBorrowed();
      } else {
        _8_expectedRightOwnership = DCOMP.Ownership.create_OwnershipOwned();
      }
      RAST._IExpr _9_left;
      DCOMP._IOwnership _10___v113;
      Dafny.ISet<Dafny.ISequence<Dafny.Rune>> _11_recIdentsL;
      RAST._IExpr _out0;
      DCOMP._IOwnership _out1;
      Dafny.ISet<Dafny.ISequence<Dafny.Rune>> _out2;
      (this).GenExpr(_1_lExpr, selfIdent, env, _7_expectedLeftOwnership, out _out0, out _out1, out _out2);
      _9_left = _out0;
      _10___v113 = _out1;
      _11_recIdentsL = _out2;
      RAST._IExpr _12_right;
      DCOMP._IOwnership _13___v114;
      Dafny.ISet<Dafny.ISequence<Dafny.Rune>> _14_recIdentsR;
      RAST._IExpr _out3;
      DCOMP._IOwnership _out4;
      Dafny.ISet<Dafny.ISequence<Dafny.Rune>> _out5;
      (this).GenExpr(_2_rExpr, selfIdent, env, _8_expectedRightOwnership, out _out3, out _out4, out _out5);
      _12_right = _out3;
      _13___v114 = _out4;
      _14_recIdentsR = _out5;
      DAST._IBinOp _source3 = _0_op;
      {
        if (_source3.is_In) {
          {
            r = ((_12_right).Sel(Dafny.Sequence<Dafny.Rune>.UnicodeFromString("contains"))).Apply1(_9_left);
          }
          goto after_match3;
        }
      }
      {
        if (_source3.is_SeqProperPrefix) {
          r = RAST.Expr.create_BinaryOp(Dafny.Sequence<Dafny.Rune>.UnicodeFromString("<"), _9_left, _12_right, _3_format);
          goto after_match3;
        }
      }
      {
        if (_source3.is_SeqPrefix) {
          r = RAST.Expr.create_BinaryOp(Dafny.Sequence<Dafny.Rune>.UnicodeFromString("<="), _9_left, _12_right, _3_format);
          goto after_match3;
        }
      }
      {
        if (_source3.is_SetMerge) {
          {
            r = ((_9_left).Sel(Dafny.Sequence<Dafny.Rune>.UnicodeFromString("merge"))).Apply1(_12_right);
          }
          goto after_match3;
        }
      }
      {
        if (_source3.is_SetSubtraction) {
          {
            r = ((_9_left).Sel(Dafny.Sequence<Dafny.Rune>.UnicodeFromString("subtract"))).Apply1(_12_right);
          }
          goto after_match3;
        }
      }
      {
        if (_source3.is_SetIntersection) {
          {
            r = ((_9_left).Sel(Dafny.Sequence<Dafny.Rune>.UnicodeFromString("intersect"))).Apply1(_12_right);
          }
          goto after_match3;
        }
      }
      {
        if (_source3.is_Subset) {
          {
            r = RAST.Expr.create_BinaryOp(Dafny.Sequence<Dafny.Rune>.UnicodeFromString("<="), _9_left, _12_right, _3_format);
          }
          goto after_match3;
        }
      }
      {
        if (_source3.is_ProperSubset) {
          {
            r = RAST.Expr.create_BinaryOp(Dafny.Sequence<Dafny.Rune>.UnicodeFromString("<"), _9_left, _12_right, _3_format);
          }
          goto after_match3;
        }
      }
      {
        if (_source3.is_SetDisjoint) {
          {
            r = ((_9_left).Sel(Dafny.Sequence<Dafny.Rune>.UnicodeFromString("disjoint"))).Apply1(_12_right);
          }
          goto after_match3;
        }
      }
      {
        if (_source3.is_MapMerge) {
          {
            r = ((_9_left).Sel(Dafny.Sequence<Dafny.Rune>.UnicodeFromString("merge"))).Apply1(_12_right);
          }
          goto after_match3;
        }
      }
      {
        if (_source3.is_MapSubtraction) {
          {
            r = ((_9_left).Sel(Dafny.Sequence<Dafny.Rune>.UnicodeFromString("subtract"))).Apply1(_12_right);
          }
          goto after_match3;
        }
      }
      {
        if (_source3.is_MultisetMerge) {
          {
            r = ((_9_left).Sel(Dafny.Sequence<Dafny.Rune>.UnicodeFromString("merge"))).Apply1(_12_right);
          }
          goto after_match3;
        }
      }
      {
        if (_source3.is_MultisetSubtraction) {
          {
            r = ((_9_left).Sel(Dafny.Sequence<Dafny.Rune>.UnicodeFromString("subtract"))).Apply1(_12_right);
          }
          goto after_match3;
        }
      }
      {
        if (_source3.is_MultisetIntersection) {
          {
            r = ((_9_left).Sel(Dafny.Sequence<Dafny.Rune>.UnicodeFromString("intersect"))).Apply1(_12_right);
          }
          goto after_match3;
        }
      }
      {
        if (_source3.is_Submultiset) {
          {
            r = RAST.Expr.create_BinaryOp(Dafny.Sequence<Dafny.Rune>.UnicodeFromString("<="), _9_left, _12_right, _3_format);
          }
          goto after_match3;
        }
      }
      {
        if (_source3.is_ProperSubmultiset) {
          {
            r = RAST.Expr.create_BinaryOp(Dafny.Sequence<Dafny.Rune>.UnicodeFromString("<"), _9_left, _12_right, _3_format);
          }
          goto after_match3;
        }
      }
      {
        if (_source3.is_MultisetDisjoint) {
          {
            r = ((_9_left).Sel(Dafny.Sequence<Dafny.Rune>.UnicodeFromString("disjoint"))).Apply1(_12_right);
          }
          goto after_match3;
        }
      }
      {
        if (_source3.is_Concat) {
          {
            r = ((_9_left).Sel(Dafny.Sequence<Dafny.Rune>.UnicodeFromString("concat"))).Apply1(_12_right);
          }
          goto after_match3;
        }
      }
      {
        {
          if ((DCOMP.COMP.OpTable).Contains(_0_op)) {
            r = RAST.Expr.create_BinaryOp(Dafny.Map<DAST._IBinOp, Dafny.ISequence<Dafny.Rune>>.Select(DCOMP.COMP.OpTable,_0_op), _9_left, _12_right, _3_format);
          } else {
            DAST._IBinOp _source4 = _0_op;
            {
              if (_source4.is_Eq) {
                bool _15_referential = _source4.dtor_referential;
                {
                  if (_15_referential) {
                    if (((this).pointerType).is_Raw) {
                      (this).error = Std.Wrappers.Option<Dafny.ISequence<Dafny.Rune>>.create_Some(Dafny.Sequence<Dafny.Rune>.UnicodeFromString("Cannot compare raw pointers yet - need to wrap them with a structure to ensure they are compared properly"));
                      r = RAST.Expr.create_RawExpr((this.error).dtor_value);
                    } else {
                      r = RAST.Expr.create_BinaryOp(Dafny.Sequence<Dafny.Rune>.UnicodeFromString("=="), _9_left, _12_right, DAST.Format.BinaryOpFormat.create_NoFormat());
                    }
                  } else {
                    if (((_2_rExpr).is_SeqValue) && ((new BigInteger(((_2_rExpr).dtor_elements).Count)).Sign == 0)) {
                      r = RAST.Expr.create_BinaryOp(Dafny.Sequence<Dafny.Rune>.UnicodeFromString("=="), ((((_9_left).Sel(Dafny.Sequence<Dafny.Rune>.UnicodeFromString("to_array"))).Apply(Dafny.Sequence<RAST._IExpr>.FromElements())).Sel(Dafny.Sequence<Dafny.Rune>.UnicodeFromString("len"))).Apply(Dafny.Sequence<RAST._IExpr>.FromElements()), RAST.Expr.create_LiteralInt(Dafny.Sequence<Dafny.Rune>.UnicodeFromString("0")), DAST.Format.BinaryOpFormat.create_NoFormat());
                    } else if (((_1_lExpr).is_SeqValue) && ((new BigInteger(((_1_lExpr).dtor_elements).Count)).Sign == 0)) {
                      r = RAST.Expr.create_BinaryOp(Dafny.Sequence<Dafny.Rune>.UnicodeFromString("=="), RAST.Expr.create_LiteralInt(Dafny.Sequence<Dafny.Rune>.UnicodeFromString("0")), ((((_12_right).Sel(Dafny.Sequence<Dafny.Rune>.UnicodeFromString("to_array"))).Apply(Dafny.Sequence<RAST._IExpr>.FromElements())).Sel(Dafny.Sequence<Dafny.Rune>.UnicodeFromString("len"))).Apply(Dafny.Sequence<RAST._IExpr>.FromElements()), DAST.Format.BinaryOpFormat.create_NoFormat());
                    } else {
                      r = RAST.Expr.create_BinaryOp(Dafny.Sequence<Dafny.Rune>.UnicodeFromString("=="), _9_left, _12_right, DAST.Format.BinaryOpFormat.create_NoFormat());
                    }
                  }
                }
                goto after_match4;
              }
            }
            {
              if (_source4.is_EuclidianDiv) {
                {
                  r = (RAST.Expr.create_RawExpr(Dafny.Sequence<Dafny.Rune>.UnicodeFromString("::dafny_runtime::euclidian_division"))).Apply(Dafny.Sequence<RAST._IExpr>.FromElements(_9_left, _12_right));
                }
                goto after_match4;
              }
            }
            {
              if (_source4.is_EuclidianMod) {
                {
                  r = (RAST.Expr.create_RawExpr(Dafny.Sequence<Dafny.Rune>.UnicodeFromString("::dafny_runtime::euclidian_modulo"))).Apply(Dafny.Sequence<RAST._IExpr>.FromElements(_9_left, _12_right));
                }
                goto after_match4;
              }
            }
            {
              Dafny.ISequence<Dafny.Rune> _16_op = _source4.dtor_Passthrough_a0;
              {
                r = RAST.Expr.create_BinaryOp(_16_op, _9_left, _12_right, _3_format);
              }
            }
          after_match4: ;
          }
        }
      }
    after_match3: ;
      RAST._IExpr _out6;
      DCOMP._IOwnership _out7;
      (this).FromOwned(r, expectedOwnership, out _out6, out _out7);
      r = _out6;
      resultingOwnership = _out7;
      readIdents = Dafny.Set<Dafny.ISequence<Dafny.Rune>>.Union(_11_recIdentsL, _14_recIdentsR);
      return ;
    }
    public void GenExprConvertToNewtype(DAST._IExpression e, DCOMP._ISelfInfo selfIdent, DCOMP._IEnvironment env, DCOMP._IOwnership expectedOwnership, out RAST._IExpr r, out DCOMP._IOwnership resultingOwnership, out Dafny.ISet<Dafny.ISequence<Dafny.Rune>> readIdents)
    {
      r = RAST.Expr.Default();
      resultingOwnership = DCOMP.Ownership.Default();
      readIdents = Dafny.Set<Dafny.ISequence<Dafny.Rune>>.Empty;
      DAST._IExpression _let_tmp_rhs0 = e;
      DAST._IExpression _0_expr = _let_tmp_rhs0.dtor_value;
      DAST._IType _1_fromTpe = _let_tmp_rhs0.dtor_from;
      DAST._IType _2_toTpe = _let_tmp_rhs0.dtor_typ;
      DAST._IType _let_tmp_rhs1 = _2_toTpe;
      DAST._IResolvedType _let_tmp_rhs2 = _let_tmp_rhs1.dtor_resolved;
      Dafny.ISequence<Dafny.ISequence<Dafny.Rune>> _3_path = _let_tmp_rhs2.dtor_path;
      Dafny.ISequence<DAST._IType> _4_typeArgs = _let_tmp_rhs2.dtor_typeArgs;
      DAST._IResolvedTypeBase _let_tmp_rhs3 = _let_tmp_rhs2.dtor_kind;
      DAST._IType _5_b = _let_tmp_rhs3.dtor_baseType;
      DAST._INewtypeRange _6_range = _let_tmp_rhs3.dtor_range;
      bool _7_erase = _let_tmp_rhs3.dtor_erase;
      Dafny.ISequence<DAST._IAttribute> _8___v116 = _let_tmp_rhs2.dtor_attributes;
      Dafny.ISequence<Dafny.ISequence<Dafny.Rune>> _9___v117 = _let_tmp_rhs2.dtor_properMethods;
      Dafny.ISequence<DAST._IType> _10___v118 = _let_tmp_rhs2.dtor_extendedTypes;
      Std.Wrappers._IOption<RAST._IType> _11_nativeToType;
      _11_nativeToType = DCOMP.COMP.NewtypeRangeToRustType(_6_range);
      if (object.Equals(_1_fromTpe, _5_b)) {
        RAST._IExpr _12_recursiveGen;
        DCOMP._IOwnership _13_recOwned;
        Dafny.ISet<Dafny.ISequence<Dafny.Rune>> _14_recIdents;
        RAST._IExpr _out0;
        DCOMP._IOwnership _out1;
        Dafny.ISet<Dafny.ISequence<Dafny.Rune>> _out2;
        (this).GenExpr(_0_expr, selfIdent, env, DCOMP.Ownership.create_OwnershipOwned(), out _out0, out _out1, out _out2);
        _12_recursiveGen = _out0;
        _13_recOwned = _out1;
        _14_recIdents = _out2;
        readIdents = _14_recIdents;
        Std.Wrappers._IOption<RAST._IType> _source0 = _11_nativeToType;
        {
          if (_source0.is_Some) {
            RAST._IType _15_v = _source0.dtor_value;
            r = (((RAST.__default.dafny__runtime).MSel(Dafny.Sequence<Dafny.Rune>.UnicodeFromString("truncate!"))).AsExpr()).Apply(Dafny.Sequence<RAST._IExpr>.FromElements(_12_recursiveGen, RAST.Expr.create_ExprFromType(_15_v)));
            RAST._IExpr _out3;
            DCOMP._IOwnership _out4;
            (this).FromOwned(r, expectedOwnership, out _out3, out _out4);
            r = _out3;
            resultingOwnership = _out4;
            goto after_match0;
          }
        }
        {
          if (_7_erase) {
            r = _12_recursiveGen;
          } else {
            RAST._IType _16_rhsType;
            RAST._IType _out5;
            _out5 = (this).GenType(_2_toTpe, DCOMP.GenTypeContext.@default());
            _16_rhsType = _out5;
            r = RAST.Expr.create_RawExpr(Dafny.Sequence<Dafny.Rune>.Concat(Dafny.Sequence<Dafny.Rune>.Concat(Dafny.Sequence<Dafny.Rune>.Concat((_16_rhsType)._ToString(DCOMP.__default.IND), Dafny.Sequence<Dafny.Rune>.UnicodeFromString("(")), (_12_recursiveGen)._ToString(DCOMP.__default.IND)), Dafny.Sequence<Dafny.Rune>.UnicodeFromString(")")));
          }
          RAST._IExpr _out6;
          DCOMP._IOwnership _out7;
          (this).FromOwnership(r, _13_recOwned, expectedOwnership, out _out6, out _out7);
          r = _out6;
          resultingOwnership = _out7;
        }
      after_match0: ;
      } else {
        if ((_11_nativeToType).is_Some) {
          DAST._IType _source1 = _1_fromTpe;
          {
            if (_source1.is_UserDefined) {
              DAST._IResolvedType resolved0 = _source1.dtor_resolved;
              DAST._IResolvedTypeBase kind0 = resolved0.dtor_kind;
              if (kind0.is_Newtype) {
                DAST._IType _17_b0 = kind0.dtor_baseType;
                DAST._INewtypeRange _18_range0 = kind0.dtor_range;
                bool _19_erase0 = kind0.dtor_erase;
                Dafny.ISequence<DAST._IAttribute> _20_attributes0 = resolved0.dtor_attributes;
                {
                  Std.Wrappers._IOption<RAST._IType> _21_nativeFromType;
                  _21_nativeFromType = DCOMP.COMP.NewtypeRangeToRustType(_18_range0);
                  if ((_21_nativeFromType).is_Some) {
                    RAST._IExpr _22_recursiveGen;
                    DCOMP._IOwnership _23_recOwned;
                    Dafny.ISet<Dafny.ISequence<Dafny.Rune>> _24_recIdents;
                    RAST._IExpr _out8;
                    DCOMP._IOwnership _out9;
                    Dafny.ISet<Dafny.ISequence<Dafny.Rune>> _out10;
                    (this).GenExpr(_0_expr, selfIdent, env, DCOMP.Ownership.create_OwnershipOwned(), out _out8, out _out9, out _out10);
                    _22_recursiveGen = _out8;
                    _23_recOwned = _out9;
                    _24_recIdents = _out10;
                    RAST._IExpr _out11;
                    DCOMP._IOwnership _out12;
                    (this).FromOwnership(RAST.Expr.create_TypeAscription(_22_recursiveGen, (_11_nativeToType).dtor_value), _23_recOwned, expectedOwnership, out _out11, out _out12);
                    r = _out11;
                    resultingOwnership = _out12;
                    readIdents = _24_recIdents;
                    return ;
                  }
                }
                goto after_match1;
              }
            }
          }
          {
          }
        after_match1: ;
          if (object.Equals(_1_fromTpe, DAST.Type.create_Primitive(DAST.Primitive.create_Char()))) {
            RAST._IExpr _25_recursiveGen;
            DCOMP._IOwnership _26_recOwned;
            Dafny.ISet<Dafny.ISequence<Dafny.Rune>> _27_recIdents;
            RAST._IExpr _out13;
            DCOMP._IOwnership _out14;
            Dafny.ISet<Dafny.ISequence<Dafny.Rune>> _out15;
            (this).GenExpr(_0_expr, selfIdent, env, DCOMP.Ownership.create_OwnershipOwned(), out _out13, out _out14, out _out15);
            _25_recursiveGen = _out13;
            _26_recOwned = _out14;
            _27_recIdents = _out15;
            RAST._IExpr _out16;
            DCOMP._IOwnership _out17;
            (this).FromOwnership(RAST.Expr.create_TypeAscription((_25_recursiveGen).Sel(Dafny.Sequence<Dafny.Rune>.UnicodeFromString("0")), (_11_nativeToType).dtor_value), _26_recOwned, expectedOwnership, out _out16, out _out17);
            r = _out16;
            resultingOwnership = _out17;
            readIdents = _27_recIdents;
            return ;
          }
        }
        RAST._IExpr _out18;
        DCOMP._IOwnership _out19;
        Dafny.ISet<Dafny.ISequence<Dafny.Rune>> _out20;
        (this).GenExpr(DAST.Expression.create_Convert(DAST.Expression.create_Convert(_0_expr, _1_fromTpe, _5_b), _5_b, _2_toTpe), selfIdent, env, expectedOwnership, out _out18, out _out19, out _out20);
        r = _out18;
        resultingOwnership = _out19;
        readIdents = _out20;
      }
    }
    public void GenExprConvertFromNewtype(DAST._IExpression e, DCOMP._ISelfInfo selfIdent, DCOMP._IEnvironment env, DCOMP._IOwnership expectedOwnership, out RAST._IExpr r, out DCOMP._IOwnership resultingOwnership, out Dafny.ISet<Dafny.ISequence<Dafny.Rune>> readIdents)
    {
      r = RAST.Expr.Default();
      resultingOwnership = DCOMP.Ownership.Default();
      readIdents = Dafny.Set<Dafny.ISequence<Dafny.Rune>>.Empty;
      DAST._IExpression _let_tmp_rhs0 = e;
      DAST._IExpression _0_expr = _let_tmp_rhs0.dtor_value;
      DAST._IType _1_fromTpe = _let_tmp_rhs0.dtor_from;
      DAST._IType _2_toTpe = _let_tmp_rhs0.dtor_typ;
      DAST._IType _let_tmp_rhs1 = _1_fromTpe;
      DAST._IResolvedType _let_tmp_rhs2 = _let_tmp_rhs1.dtor_resolved;
      Dafny.ISequence<Dafny.ISequence<Dafny.Rune>> _3___v124 = _let_tmp_rhs2.dtor_path;
      Dafny.ISequence<DAST._IType> _4___v125 = _let_tmp_rhs2.dtor_typeArgs;
      DAST._IResolvedTypeBase _let_tmp_rhs3 = _let_tmp_rhs2.dtor_kind;
      DAST._IType _5_b = _let_tmp_rhs3.dtor_baseType;
      DAST._INewtypeRange _6_range = _let_tmp_rhs3.dtor_range;
      bool _7_erase = _let_tmp_rhs3.dtor_erase;
      Dafny.ISequence<DAST._IAttribute> _8_attributes = _let_tmp_rhs2.dtor_attributes;
      Dafny.ISequence<Dafny.ISequence<Dafny.Rune>> _9___v126 = _let_tmp_rhs2.dtor_properMethods;
      Dafny.ISequence<DAST._IType> _10___v127 = _let_tmp_rhs2.dtor_extendedTypes;
      Std.Wrappers._IOption<RAST._IType> _11_nativeFromType;
      _11_nativeFromType = DCOMP.COMP.NewtypeRangeToRustType(_6_range);
      if (object.Equals(_5_b, _2_toTpe)) {
        RAST._IExpr _12_recursiveGen;
        DCOMP._IOwnership _13_recOwned;
        Dafny.ISet<Dafny.ISequence<Dafny.Rune>> _14_recIdents;
        RAST._IExpr _out0;
        DCOMP._IOwnership _out1;
        Dafny.ISet<Dafny.ISequence<Dafny.Rune>> _out2;
        (this).GenExpr(_0_expr, selfIdent, env, DCOMP.Ownership.create_OwnershipOwned(), out _out0, out _out1, out _out2);
        _12_recursiveGen = _out0;
        _13_recOwned = _out1;
        _14_recIdents = _out2;
        readIdents = _14_recIdents;
        Std.Wrappers._IOption<RAST._IType> _source0 = _11_nativeFromType;
        {
          if (_source0.is_Some) {
            RAST._IType _15_v = _source0.dtor_value;
            RAST._IType _16_toTpeRust;
            RAST._IType _out3;
            _out3 = (this).GenType(_2_toTpe, DCOMP.GenTypeContext.@default());
            _16_toTpeRust = _out3;
            r = ((((((RAST.__default.std).MSel(Dafny.Sequence<Dafny.Rune>.UnicodeFromString("convert"))).MSel(Dafny.Sequence<Dafny.Rune>.UnicodeFromString("Into"))).AsExpr()).ApplyType(Dafny.Sequence<RAST._IType>.FromElements(_16_toTpeRust))).FSel(Dafny.Sequence<Dafny.Rune>.UnicodeFromString("into"))).Apply(Dafny.Sequence<RAST._IExpr>.FromElements(_12_recursiveGen));
            RAST._IExpr _out4;
            DCOMP._IOwnership _out5;
            (this).FromOwned(r, expectedOwnership, out _out4, out _out5);
            r = _out4;
            resultingOwnership = _out5;
            goto after_match0;
          }
        }
        {
          if (_7_erase) {
            r = _12_recursiveGen;
          } else {
            r = (_12_recursiveGen).Sel(Dafny.Sequence<Dafny.Rune>.UnicodeFromString("0"));
          }
          RAST._IExpr _out6;
          DCOMP._IOwnership _out7;
          (this).FromOwnership(r, _13_recOwned, expectedOwnership, out _out6, out _out7);
          r = _out6;
          resultingOwnership = _out7;
        }
      after_match0: ;
      } else {
        if ((_11_nativeFromType).is_Some) {
          if (object.Equals(_2_toTpe, DAST.Type.create_Primitive(DAST.Primitive.create_Char()))) {
            RAST._IExpr _17_recursiveGen;
            DCOMP._IOwnership _18_recOwned;
            Dafny.ISet<Dafny.ISequence<Dafny.Rune>> _19_recIdents;
            RAST._IExpr _out8;
            DCOMP._IOwnership _out9;
            Dafny.ISet<Dafny.ISequence<Dafny.Rune>> _out10;
            (this).GenExpr(_0_expr, selfIdent, env, expectedOwnership, out _out8, out _out9, out _out10);
            _17_recursiveGen = _out8;
            _18_recOwned = _out9;
            _19_recIdents = _out10;
            RAST._IExpr _out11;
            DCOMP._IOwnership _out12;
            (this).FromOwnership((((RAST.__default.dafny__runtime).MSel((this).DafnyChar)).AsExpr()).Apply1(RAST.Expr.create_TypeAscription(_17_recursiveGen, (this).DafnyCharUnderlying)), _18_recOwned, expectedOwnership, out _out11, out _out12);
            r = _out11;
            resultingOwnership = _out12;
            readIdents = _19_recIdents;
            return ;
          }
        }
        RAST._IExpr _out13;
        DCOMP._IOwnership _out14;
        Dafny.ISet<Dafny.ISequence<Dafny.Rune>> _out15;
        (this).GenExpr(DAST.Expression.create_Convert(DAST.Expression.create_Convert(_0_expr, _1_fromTpe, _5_b), _5_b, _2_toTpe), selfIdent, env, expectedOwnership, out _out13, out _out14, out _out15);
        r = _out13;
        resultingOwnership = _out14;
        readIdents = _out15;
      }
    }
    public bool IsBuiltinCollection(DAST._IType typ) {
      return ((((typ).is_Seq) || ((typ).is_Set)) || ((typ).is_Map)) || ((typ).is_Multiset);
    }
    public DAST._IType GetBuiltinCollectionElement(DAST._IType typ) {
      if ((typ).is_Map) {
        return (typ).dtor_value;
      } else {
        return (typ).dtor_element;
      }
    }
    public bool SameTypesButDifferentTypeParameters(DAST._IType fromType, RAST._IType fromTpe, DAST._IType toType, RAST._IType toTpe)
    {
      return (((((((fromTpe).is_TypeApp) && ((toTpe).is_TypeApp)) && (object.Equals((fromTpe).dtor_baseName, (toTpe).dtor_baseName))) && ((fromType).is_UserDefined)) && ((toType).is_UserDefined)) && ((this).IsSameResolvedTypeAnyArgs((fromType).dtor_resolved, (toType).dtor_resolved))) && ((((new BigInteger((((fromType).dtor_resolved).dtor_typeArgs).Count)) == (new BigInteger((((toType).dtor_resolved).dtor_typeArgs).Count))) && ((new BigInteger((((toType).dtor_resolved).dtor_typeArgs).Count)) == (new BigInteger(((fromTpe).dtor_arguments).Count)))) && ((new BigInteger(((fromTpe).dtor_arguments).Count)) == (new BigInteger(((toTpe).dtor_arguments).Count))));
    }
    public Std.Wrappers._IResult<Dafny.ISequence<__T>, __E> SeqResultToResultSeq<__T, __E>(Dafny.ISequence<Std.Wrappers._IResult<__T, __E>> xs) {
      if ((new BigInteger((xs).Count)).Sign == 0) {
        return Std.Wrappers.Result<Dafny.ISequence<__T>, __E>.create_Success(Dafny.Sequence<__T>.FromElements());
      } else {
        Std.Wrappers._IResult<__T, __E> _0_valueOrError0 = (xs).Select(BigInteger.Zero);
        if ((_0_valueOrError0).IsFailure()) {
          return (_0_valueOrError0).PropagateFailure<Dafny.ISequence<__T>>();
        } else {
          __T _1_head = (_0_valueOrError0).Extract();
          Std.Wrappers._IResult<Dafny.ISequence<__T>, __E> _2_valueOrError1 = (this).SeqResultToResultSeq<__T, __E>((xs).Drop(BigInteger.One));
          if ((_2_valueOrError1).IsFailure()) {
            return (_2_valueOrError1).PropagateFailure<Dafny.ISequence<__T>>();
          } else {
            Dafny.ISequence<__T> _3_tail = (_2_valueOrError1).Extract();
            return Std.Wrappers.Result<Dafny.ISequence<__T>, __E>.create_Success(Dafny.Sequence<__T>.Concat(Dafny.Sequence<__T>.FromElements(_1_head), _3_tail));
          }
        }
      }
    }
    public Std.Wrappers._IResult<RAST._IExpr, _System._ITuple5<DAST._IType, RAST._IType, DAST._IType, RAST._IType, Dafny.IMap<_System._ITuple2<RAST._IType, RAST._IType>,RAST._IExpr>>> UpcastConversionLambda(DAST._IType fromType, RAST._IType fromTpe, DAST._IType toType, RAST._IType toTpe, Dafny.IMap<_System._ITuple2<RAST._IType, RAST._IType>,RAST._IExpr> typeParams)
    {
      var _pat_let_tv0 = fromType;
      var _pat_let_tv1 = fromTpe;
      var _pat_let_tv2 = toType;
      var _pat_let_tv3 = toTpe;
      var _pat_let_tv4 = typeParams;
      if (object.Equals(fromTpe, toTpe)) {
        return Std.Wrappers.Result<RAST._IExpr, _System._ITuple5<DAST._IType, RAST._IType, DAST._IType, RAST._IType, Dafny.IMap<_System._ITuple2<RAST._IType, RAST._IType>,RAST._IExpr>>>.create_Success(((((RAST.__default.dafny__runtime).MSel(Dafny.Sequence<Dafny.Rune>.UnicodeFromString("upcast_id"))).AsExpr()).ApplyType(Dafny.Sequence<RAST._IType>.FromElements(fromTpe))).Apply(Dafny.Sequence<RAST._IExpr>.FromElements()));
      } else if (((fromTpe).IsObjectOrPointer()) && ((toTpe).IsObjectOrPointer())) {
        if (!(((toTpe).ObjectOrPointerUnderlying()).is_DynType)) {
          return Std.Wrappers.Result<RAST._IExpr, _System._ITuple5<DAST._IType, RAST._IType, DAST._IType, RAST._IType, Dafny.IMap<_System._ITuple2<RAST._IType, RAST._IType>,RAST._IExpr>>>.create_Failure(_System.Tuple5<DAST._IType, RAST._IType, DAST._IType, RAST._IType, Dafny.IMap<_System._ITuple2<RAST._IType, RAST._IType>,RAST._IExpr>>.create(fromType, fromTpe, toType, toTpe, typeParams));
        } else {
          RAST._IType _0_fromTpeUnderlying = (fromTpe).ObjectOrPointerUnderlying();
          RAST._IType _1_toTpeUnderlying = (toTpe).ObjectOrPointerUnderlying();
          return Std.Wrappers.Result<RAST._IExpr, _System._ITuple5<DAST._IType, RAST._IType, DAST._IType, RAST._IType, Dafny.IMap<_System._ITuple2<RAST._IType, RAST._IType>,RAST._IExpr>>>.create_Success(((((RAST.__default.dafny__runtime).MSel((this).upcast)).AsExpr()).ApplyType(Dafny.Sequence<RAST._IType>.FromElements(_0_fromTpeUnderlying, _1_toTpeUnderlying))).Apply(Dafny.Sequence<RAST._IExpr>.FromElements()));
        }
      } else if ((typeParams).Contains(_System.Tuple2<RAST._IType, RAST._IType>.create(fromTpe, toTpe))) {
        return Std.Wrappers.Result<RAST._IExpr, _System._ITuple5<DAST._IType, RAST._IType, DAST._IType, RAST._IType, Dafny.IMap<_System._ITuple2<RAST._IType, RAST._IType>,RAST._IExpr>>>.create_Success(Dafny.Map<_System._ITuple2<RAST._IType, RAST._IType>, RAST._IExpr>.Select(typeParams,_System.Tuple2<RAST._IType, RAST._IType>.create(fromTpe, toTpe)));
      } else if (((fromTpe).IsRc()) && ((toTpe).IsRc())) {
        Std.Wrappers._IResult<RAST._IExpr, _System._ITuple5<DAST._IType, RAST._IType, DAST._IType, RAST._IType, Dafny.IMap<_System._ITuple2<RAST._IType, RAST._IType>,RAST._IExpr>>> _2_valueOrError0 = (this).UpcastConversionLambda(fromType, (fromTpe).RcUnderlying(), toType, (toTpe).RcUnderlying(), typeParams);
        if ((_2_valueOrError0).IsFailure()) {
          return (_2_valueOrError0).PropagateFailure<RAST._IExpr>();
        } else {
          RAST._IExpr _3_lambda = (_2_valueOrError0).Extract();
          if ((fromType).is_Arrow) {
            return Std.Wrappers.Result<RAST._IExpr, _System._ITuple5<DAST._IType, RAST._IType, DAST._IType, RAST._IType, Dafny.IMap<_System._ITuple2<RAST._IType, RAST._IType>,RAST._IExpr>>>.create_Success(_3_lambda);
          } else {
            return Std.Wrappers.Result<RAST._IExpr, _System._ITuple5<DAST._IType, RAST._IType, DAST._IType, RAST._IType, Dafny.IMap<_System._ITuple2<RAST._IType, RAST._IType>,RAST._IExpr>>>.create_Success((((RAST.__default.dafny__runtime).MSel(Dafny.Sequence<Dafny.Rune>.UnicodeFromString("rc_coerce"))).AsExpr()).Apply1(_3_lambda));
          }
        }
      } else if ((this).SameTypesButDifferentTypeParameters(fromType, fromTpe, toType, toTpe)) {
        Dafny.ISequence<BigInteger> _4_indices = ((((fromType).is_UserDefined) && ((((fromType).dtor_resolved).dtor_kind).is_Datatype)) ? (Std.Collections.Seq.__default.Filter<BigInteger>(Dafny.Helpers.Id<Func<RAST._IType, DAST._IType, Func<BigInteger, bool>>>((_5_fromTpe, _6_fromType) => ((System.Func<BigInteger, bool>)((_7_i) => {
          return ((((_7_i).Sign != -1) && ((_7_i) < (new BigInteger(((_5_fromTpe).dtor_arguments).Count)))) ? (!(((_7_i).Sign != -1) && ((_7_i) < (new BigInteger(((((_6_fromType).dtor_resolved).dtor_kind).dtor_variances).Count)))) || (!((((((_6_fromType).dtor_resolved).dtor_kind).dtor_variances).Select(_7_i)).is_Nonvariant))) : (false));
        })))(fromTpe, fromType), ((System.Func<Dafny.ISequence<BigInteger>>) (() => {
          BigInteger dim14 = new BigInteger(((fromTpe).dtor_arguments).Count);
          var arr14 = new BigInteger[Dafny.Helpers.ToIntChecked(dim14, "array size exceeds memory limit")];
          for (int i14 = 0; i14 < dim14; i14++) {
            var _8_i = (BigInteger) i14;
            arr14[(int)(_8_i)] = _8_i;
          }
          return Dafny.Sequence<BigInteger>.FromArray(arr14);
        }))())) : (((System.Func<Dafny.ISequence<BigInteger>>) (() => {
          BigInteger dim15 = new BigInteger(((fromTpe).dtor_arguments).Count);
          var arr15 = new BigInteger[Dafny.Helpers.ToIntChecked(dim15, "array size exceeds memory limit")];
          for (int i15 = 0; i15 < dim15; i15++) {
            var _9_i = (BigInteger) i15;
            arr15[(int)(_9_i)] = _9_i;
          }
          return Dafny.Sequence<BigInteger>.FromArray(arr15);
        }))()));
        Std.Wrappers._IResult<Dafny.ISequence<RAST._IExpr>, _System._ITuple5<DAST._IType, RAST._IType, DAST._IType, RAST._IType, Dafny.IMap<_System._ITuple2<RAST._IType, RAST._IType>,RAST._IExpr>>> _10_valueOrError1 = (this).SeqResultToResultSeq<RAST._IExpr, _System._ITuple5<DAST._IType, RAST._IType, DAST._IType, RAST._IType, Dafny.IMap<_System._ITuple2<RAST._IType, RAST._IType>,RAST._IExpr>>>(((System.Func<Dafny.ISequence<Std.Wrappers._IResult<RAST._IExpr, _System._ITuple5<DAST._IType, RAST._IType, DAST._IType, RAST._IType, Dafny.IMap<_System._ITuple2<RAST._IType, RAST._IType>,RAST._IExpr>>>>>) (() => {
          BigInteger dim16 = new BigInteger((_4_indices).Count);
          var arr16 = new Std.Wrappers._IResult<RAST._IExpr, _System._ITuple5<DAST._IType, RAST._IType, DAST._IType, RAST._IType, Dafny.IMap<_System._ITuple2<RAST._IType, RAST._IType>,RAST._IExpr>>>[Dafny.Helpers.ToIntChecked(dim16, "array size exceeds memory limit")];
          for (int i16 = 0; i16 < dim16; i16++) {
            var _11_j = (BigInteger) i16;
            arr16[(int)(_11_j)] = Dafny.Helpers.Let<BigInteger, Std.Wrappers._IResult<RAST._IExpr, _System._ITuple5<DAST._IType, RAST._IType, DAST._IType, RAST._IType, Dafny.IMap<_System._ITuple2<RAST._IType, RAST._IType>,RAST._IExpr>>>>((_4_indices).Select(_11_j), _pat_let27_0 => Dafny.Helpers.Let<BigInteger, Std.Wrappers._IResult<RAST._IExpr, _System._ITuple5<DAST._IType, RAST._IType, DAST._IType, RAST._IType, Dafny.IMap<_System._ITuple2<RAST._IType, RAST._IType>,RAST._IExpr>>>>(_pat_let27_0, _12_i => (this).UpcastConversionLambda((((_pat_let_tv0).dtor_resolved).dtor_typeArgs).Select(_12_i), ((_pat_let_tv1).dtor_arguments).Select(_12_i), (((_pat_let_tv2).dtor_resolved).dtor_typeArgs).Select(_12_i), ((_pat_let_tv3).dtor_arguments).Select(_12_i), _pat_let_tv4)));
          }
          return Dafny.Sequence<Std.Wrappers._IResult<RAST._IExpr, _System._ITuple5<DAST._IType, RAST._IType, DAST._IType, RAST._IType, Dafny.IMap<_System._ITuple2<RAST._IType, RAST._IType>,RAST._IExpr>>>>.FromArray(arr16);
        }))());
        if ((_10_valueOrError1).IsFailure()) {
          return (_10_valueOrError1).PropagateFailure<RAST._IExpr>();
        } else {
          Dafny.ISequence<RAST._IExpr> _13_lambdas = (_10_valueOrError1).Extract();
          return Std.Wrappers.Result<RAST._IExpr, _System._ITuple5<DAST._IType, RAST._IType, DAST._IType, RAST._IType, Dafny.IMap<_System._ITuple2<RAST._IType, RAST._IType>,RAST._IExpr>>>.create_Success((((RAST.Expr.create_ExprFromType((fromTpe).dtor_baseName)).ApplyType(((System.Func<Dafny.ISequence<RAST._IType>>) (() => {
  BigInteger dim17 = new BigInteger(((fromTpe).dtor_arguments).Count);
  var arr17 = new RAST._IType[Dafny.Helpers.ToIntChecked(dim17, "array size exceeds memory limit")];
  for (int i17 = 0; i17 < dim17; i17++) {
    var _14_i = (BigInteger) i17;
    arr17[(int)(_14_i)] = ((fromTpe).dtor_arguments).Select(_14_i);
  }
  return Dafny.Sequence<RAST._IType>.FromArray(arr17);
}))())).FSel(Dafny.Sequence<Dafny.Rune>.UnicodeFromString("coerce"))).Apply(_13_lambdas));
        }
      } else if (((((fromTpe).IsBuiltinCollection()) && ((toTpe).IsBuiltinCollection())) && ((this).IsBuiltinCollection(fromType))) && ((this).IsBuiltinCollection(toType))) {
        RAST._IType _15_newFromTpe = (fromTpe).GetBuiltinCollectionElement();
        RAST._IType _16_newToTpe = (toTpe).GetBuiltinCollectionElement();
        DAST._IType _17_newFromType = (this).GetBuiltinCollectionElement(fromType);
        DAST._IType _18_newToType = (this).GetBuiltinCollectionElement(toType);
        Std.Wrappers._IResult<RAST._IExpr, _System._ITuple5<DAST._IType, RAST._IType, DAST._IType, RAST._IType, Dafny.IMap<_System._ITuple2<RAST._IType, RAST._IType>,RAST._IExpr>>> _19_valueOrError2 = (this).UpcastConversionLambda(_17_newFromType, _15_newFromTpe, _18_newToType, _16_newToTpe, typeParams);
        if ((_19_valueOrError2).IsFailure()) {
          return (_19_valueOrError2).PropagateFailure<RAST._IExpr>();
        } else {
          RAST._IExpr _20_coerceArg = (_19_valueOrError2).Extract();
          RAST._IPath _21_collectionType = (RAST.__default.dafny__runtime).MSel(((((fromTpe).Expand()).dtor_baseName).dtor_path).dtor_name);
          RAST._IExpr _22_baseType = (((((((fromTpe).Expand()).dtor_baseName).dtor_path).dtor_name).Equals(Dafny.Sequence<Dafny.Rune>.UnicodeFromString("Map"))) ? (((_21_collectionType).AsExpr()).ApplyType(Dafny.Sequence<RAST._IType>.FromElements((((fromTpe).Expand()).dtor_arguments).Select(BigInteger.Zero), _15_newFromTpe))) : (((_21_collectionType).AsExpr()).ApplyType(Dafny.Sequence<RAST._IType>.FromElements(_15_newFromTpe))));
          return Std.Wrappers.Result<RAST._IExpr, _System._ITuple5<DAST._IType, RAST._IType, DAST._IType, RAST._IType, Dafny.IMap<_System._ITuple2<RAST._IType, RAST._IType>,RAST._IExpr>>>.create_Success(((_22_baseType).FSel(Dafny.Sequence<Dafny.Rune>.UnicodeFromString("coerce"))).Apply1(_20_coerceArg));
        }
      } else if ((((((((((fromTpe).is_DynType) && (((fromTpe).dtor_underlying).is_FnType)) && ((toTpe).is_DynType)) && (((toTpe).dtor_underlying).is_FnType)) && ((((fromTpe).dtor_underlying).dtor_arguments).Equals(((toTpe).dtor_underlying).dtor_arguments))) && ((fromType).is_Arrow)) && ((toType).is_Arrow)) && ((new BigInteger((((fromTpe).dtor_underlying).dtor_arguments).Count)) == (BigInteger.One))) && (((((fromTpe).dtor_underlying).dtor_arguments).Select(BigInteger.Zero)).is_Borrowed)) {
        Std.Wrappers._IResult<RAST._IExpr, _System._ITuple5<DAST._IType, RAST._IType, DAST._IType, RAST._IType, Dafny.IMap<_System._ITuple2<RAST._IType, RAST._IType>,RAST._IExpr>>> _23_valueOrError3 = (this).UpcastConversionLambda((fromType).dtor_result, ((fromTpe).dtor_underlying).dtor_returnType, (toType).dtor_result, ((toTpe).dtor_underlying).dtor_returnType, typeParams);
        if ((_23_valueOrError3).IsFailure()) {
          return (_23_valueOrError3).PropagateFailure<RAST._IExpr>();
        } else {
          RAST._IExpr _24_lambda = (_23_valueOrError3).Extract();
          return Std.Wrappers.Result<RAST._IExpr, _System._ITuple5<DAST._IType, RAST._IType, DAST._IType, RAST._IType, Dafny.IMap<_System._ITuple2<RAST._IType, RAST._IType>,RAST._IExpr>>>.create_Success(((((RAST.__default.dafny__runtime).MSel(Dafny.Sequence<Dafny.Rune>.UnicodeFromString("fn1_coerce"))).AsExpr()).ApplyType(Dafny.Sequence<RAST._IType>.FromElements(((((fromTpe).dtor_underlying).dtor_arguments).Select(BigInteger.Zero)).dtor_underlying, ((fromTpe).dtor_underlying).dtor_returnType, ((toTpe).dtor_underlying).dtor_returnType))).Apply1(_24_lambda));
        }
      } else {
        return Std.Wrappers.Result<RAST._IExpr, _System._ITuple5<DAST._IType, RAST._IType, DAST._IType, RAST._IType, Dafny.IMap<_System._ITuple2<RAST._IType, RAST._IType>,RAST._IExpr>>>.create_Failure(_System.Tuple5<DAST._IType, RAST._IType, DAST._IType, RAST._IType, Dafny.IMap<_System._ITuple2<RAST._IType, RAST._IType>,RAST._IExpr>>.create(fromType, fromTpe, toType, toTpe, typeParams));
      }
    }
    public bool IsDowncastConversion(RAST._IType fromTpe, RAST._IType toTpe)
    {
      if (((fromTpe).IsObjectOrPointer()) && ((toTpe).IsObjectOrPointer())) {
        return (((fromTpe).ObjectOrPointerUnderlying()).is_DynType) && (!(((toTpe).ObjectOrPointerUnderlying()).is_DynType));
      } else {
        return false;
      }
    }
    public void GenExprConvertOther(DAST._IExpression e, DCOMP._ISelfInfo selfIdent, DCOMP._IEnvironment env, DCOMP._IOwnership expectedOwnership, out RAST._IExpr r, out DCOMP._IOwnership resultingOwnership, out Dafny.ISet<Dafny.ISequence<Dafny.Rune>> readIdents)
    {
      r = RAST.Expr.Default();
      resultingOwnership = DCOMP.Ownership.Default();
      readIdents = Dafny.Set<Dafny.ISequence<Dafny.Rune>>.Empty;
      DAST._IExpression _let_tmp_rhs0 = e;
      DAST._IExpression _0_expr = _let_tmp_rhs0.dtor_value;
      DAST._IType _1_fromTpe = _let_tmp_rhs0.dtor_from;
      DAST._IType _2_toTpe = _let_tmp_rhs0.dtor_typ;
      RAST._IType _3_fromTpeGen;
      RAST._IType _out0;
      _out0 = (this).GenType(_1_fromTpe, DCOMP.GenTypeContext.@default());
      _3_fromTpeGen = _out0;
      RAST._IType _4_toTpeGen;
      RAST._IType _out1;
      _out1 = (this).GenType(_2_toTpe, DCOMP.GenTypeContext.@default());
      _4_toTpeGen = _out1;
      Std.Wrappers._IResult<RAST._IExpr, _System._ITuple5<DAST._IType, RAST._IType, DAST._IType, RAST._IType, Dafny.IMap<_System._ITuple2<RAST._IType, RAST._IType>,RAST._IExpr>>> _5_upcastConverter;
      _5_upcastConverter = (this).UpcastConversionLambda(_1_fromTpe, _3_fromTpeGen, _2_toTpe, _4_toTpeGen, Dafny.Map<_System._ITuple2<RAST._IType, RAST._IType>, RAST._IExpr>.FromElements());
      if ((_5_upcastConverter).is_Success) {
        RAST._IExpr _6_conversionLambda;
        _6_conversionLambda = (_5_upcastConverter).dtor_value;
        RAST._IExpr _7_recursiveGen;
        DCOMP._IOwnership _8_recOwned;
        Dafny.ISet<Dafny.ISequence<Dafny.Rune>> _9_recIdents;
        RAST._IExpr _out2;
        DCOMP._IOwnership _out3;
        Dafny.ISet<Dafny.ISequence<Dafny.Rune>> _out4;
        (this).GenExpr(_0_expr, selfIdent, env, DCOMP.Ownership.create_OwnershipOwned(), out _out2, out _out3, out _out4);
        _7_recursiveGen = _out2;
        _8_recOwned = _out3;
        _9_recIdents = _out4;
        readIdents = _9_recIdents;
        r = (_6_conversionLambda).Apply1(_7_recursiveGen);
        RAST._IExpr _out5;
        DCOMP._IOwnership _out6;
        (this).FromOwnership(r, DCOMP.Ownership.create_OwnershipOwned(), expectedOwnership, out _out5, out _out6);
        r = _out5;
        resultingOwnership = _out6;
      } else if ((this).IsDowncastConversion(_3_fromTpeGen, _4_toTpeGen)) {
        RAST._IExpr _10_recursiveGen;
        DCOMP._IOwnership _11_recOwned;
        Dafny.ISet<Dafny.ISequence<Dafny.Rune>> _12_recIdents;
        RAST._IExpr _out7;
        DCOMP._IOwnership _out8;
        Dafny.ISet<Dafny.ISequence<Dafny.Rune>> _out9;
        (this).GenExpr(_0_expr, selfIdent, env, DCOMP.Ownership.create_OwnershipOwned(), out _out7, out _out8, out _out9);
        _10_recursiveGen = _out7;
        _11_recOwned = _out8;
        _12_recIdents = _out9;
        readIdents = _12_recIdents;
        _4_toTpeGen = (_4_toTpeGen).ObjectOrPointerUnderlying();
        r = (((RAST.__default.dafny__runtime).MSel((this).downcast)).AsExpr()).Apply(Dafny.Sequence<RAST._IExpr>.FromElements(_10_recursiveGen, RAST.Expr.create_ExprFromType(_4_toTpeGen)));
        RAST._IExpr _out10;
        DCOMP._IOwnership _out11;
        (this).FromOwnership(r, DCOMP.Ownership.create_OwnershipOwned(), expectedOwnership, out _out10, out _out11);
        r = _out10;
        resultingOwnership = _out11;
      } else {
        RAST._IExpr _13_recursiveGen;
        DCOMP._IOwnership _14_recOwned;
        Dafny.ISet<Dafny.ISequence<Dafny.Rune>> _15_recIdents;
        RAST._IExpr _out12;
        DCOMP._IOwnership _out13;
        Dafny.ISet<Dafny.ISequence<Dafny.Rune>> _out14;
        (this).GenExpr(_0_expr, selfIdent, env, expectedOwnership, out _out12, out _out13, out _out14);
        _13_recursiveGen = _out12;
        _14_recOwned = _out13;
        _15_recIdents = _out14;
        readIdents = _15_recIdents;
        Std.Wrappers._IResult<RAST._IExpr, _System._ITuple5<DAST._IType, RAST._IType, DAST._IType, RAST._IType, Dafny.IMap<_System._ITuple2<RAST._IType, RAST._IType>,RAST._IExpr>>> _let_tmp_rhs1 = _5_upcastConverter;
        _System._ITuple5<DAST._IType, RAST._IType, DAST._IType, RAST._IType, Dafny.IMap<_System._ITuple2<RAST._IType, RAST._IType>,RAST._IExpr>> _let_tmp_rhs2 = _let_tmp_rhs1.dtor_error;
        DAST._IType _16_fromType = _let_tmp_rhs2.dtor__0;
        RAST._IType _17_fromTpeGen = _let_tmp_rhs2.dtor__1;
        DAST._IType _18_toType = _let_tmp_rhs2.dtor__2;
        RAST._IType _19_toTpeGen = _let_tmp_rhs2.dtor__3;
        Dafny.IMap<_System._ITuple2<RAST._IType, RAST._IType>,RAST._IExpr> _20_m = _let_tmp_rhs2.dtor__4;
        Dafny.ISequence<Dafny.Rune> _21_msg;
        _21_msg = Dafny.Sequence<Dafny.Rune>.Concat(Dafny.Sequence<Dafny.Rune>.Concat(Dafny.Sequence<Dafny.Rune>.Concat(Dafny.Sequence<Dafny.Rune>.Concat(Dafny.Sequence<Dafny.Rune>.UnicodeFromString("/* <i>Coercion from "), (_17_fromTpeGen)._ToString(DCOMP.__default.IND)), Dafny.Sequence<Dafny.Rune>.UnicodeFromString(" to ")), (_19_toTpeGen)._ToString(DCOMP.__default.IND)), Dafny.Sequence<Dafny.Rune>.UnicodeFromString("</i> not yet implemented */"));
        (this).error = Std.Wrappers.Option<Dafny.ISequence<Dafny.Rune>>.create_Some(_21_msg);
        r = RAST.Expr.create_RawExpr(Dafny.Sequence<Dafny.Rune>.Concat((_13_recursiveGen)._ToString(DCOMP.__default.IND), _21_msg));
        RAST._IExpr _out15;
        DCOMP._IOwnership _out16;
        (this).FromOwnership(r, _14_recOwned, expectedOwnership, out _out15, out _out16);
        r = _out15;
        resultingOwnership = _out16;
      }
    }
    public void GenExprConvert(DAST._IExpression e, DCOMP._ISelfInfo selfIdent, DCOMP._IEnvironment env, DCOMP._IOwnership expectedOwnership, out RAST._IExpr r, out DCOMP._IOwnership resultingOwnership, out Dafny.ISet<Dafny.ISequence<Dafny.Rune>> readIdents)
    {
      r = RAST.Expr.Default();
      resultingOwnership = DCOMP.Ownership.Default();
      readIdents = Dafny.Set<Dafny.ISequence<Dafny.Rune>>.Empty;
      DAST._IExpression _let_tmp_rhs0 = e;
      DAST._IExpression _0_expr = _let_tmp_rhs0.dtor_value;
      DAST._IType _1_fromTpe = _let_tmp_rhs0.dtor_from;
      DAST._IType _2_toTpe = _let_tmp_rhs0.dtor_typ;
      if (object.Equals(_1_fromTpe, _2_toTpe)) {
        RAST._IExpr _3_recursiveGen;
        DCOMP._IOwnership _4_recOwned;
        Dafny.ISet<Dafny.ISequence<Dafny.Rune>> _5_recIdents;
        RAST._IExpr _out0;
        DCOMP._IOwnership _out1;
        Dafny.ISet<Dafny.ISequence<Dafny.Rune>> _out2;
        (this).GenExpr(_0_expr, selfIdent, env, expectedOwnership, out _out0, out _out1, out _out2);
        _3_recursiveGen = _out0;
        _4_recOwned = _out1;
        _5_recIdents = _out2;
        r = _3_recursiveGen;
        RAST._IExpr _out3;
        DCOMP._IOwnership _out4;
        (this).FromOwnership(r, _4_recOwned, expectedOwnership, out _out3, out _out4);
        r = _out3;
        resultingOwnership = _out4;
        readIdents = _5_recIdents;
      } else {
        _System._ITuple2<DAST._IType, DAST._IType> _source0 = _System.Tuple2<DAST._IType, DAST._IType>.create(_1_fromTpe, _2_toTpe);
        {
          DAST._IType _10 = _source0.dtor__1;
          if (_10.is_UserDefined) {
            DAST._IResolvedType resolved0 = _10.dtor_resolved;
            DAST._IResolvedTypeBase kind0 = resolved0.dtor_kind;
            if (kind0.is_Newtype) {
              DAST._IType _6_b = kind0.dtor_baseType;
              DAST._INewtypeRange _7_range = kind0.dtor_range;
              bool _8_erase = kind0.dtor_erase;
              Dafny.ISequence<DAST._IAttribute> _9_attributes = resolved0.dtor_attributes;
              {
                RAST._IExpr _out5;
                DCOMP._IOwnership _out6;
                Dafny.ISet<Dafny.ISequence<Dafny.Rune>> _out7;
                (this).GenExprConvertToNewtype(e, selfIdent, env, expectedOwnership, out _out5, out _out6, out _out7);
                r = _out5;
                resultingOwnership = _out6;
                readIdents = _out7;
              }
              goto after_match0;
            }
          }
        }
        {
          DAST._IType _00 = _source0.dtor__0;
          if (_00.is_UserDefined) {
            DAST._IResolvedType resolved1 = _00.dtor_resolved;
            DAST._IResolvedTypeBase kind1 = resolved1.dtor_kind;
            if (kind1.is_Newtype) {
              DAST._IType _10_b = kind1.dtor_baseType;
              DAST._INewtypeRange _11_range = kind1.dtor_range;
              bool _12_erase = kind1.dtor_erase;
              Dafny.ISequence<DAST._IAttribute> _13_attributes = resolved1.dtor_attributes;
              {
                RAST._IExpr _out8;
                DCOMP._IOwnership _out9;
                Dafny.ISet<Dafny.ISequence<Dafny.Rune>> _out10;
                (this).GenExprConvertFromNewtype(e, selfIdent, env, expectedOwnership, out _out8, out _out9, out _out10);
                r = _out8;
                resultingOwnership = _out9;
                readIdents = _out10;
              }
              goto after_match0;
            }
          }
        }
        {
          DAST._IType _01 = _source0.dtor__0;
          if (_01.is_Primitive) {
            DAST._IPrimitive _h70 = _01.dtor_Primitive_a0;
            if (_h70.is_Int) {
              DAST._IType _11 = _source0.dtor__1;
              if (_11.is_Primitive) {
                DAST._IPrimitive _h71 = _11.dtor_Primitive_a0;
                if (_h71.is_Real) {
                  {
                    RAST._IExpr _14_recursiveGen;
                    DCOMP._IOwnership _15___v138;
                    Dafny.ISet<Dafny.ISequence<Dafny.Rune>> _16_recIdents;
                    RAST._IExpr _out11;
                    DCOMP._IOwnership _out12;
                    Dafny.ISet<Dafny.ISequence<Dafny.Rune>> _out13;
                    (this).GenExpr(_0_expr, selfIdent, env, DCOMP.Ownership.create_OwnershipOwned(), out _out11, out _out12, out _out13);
                    _14_recursiveGen = _out11;
                    _15___v138 = _out12;
                    _16_recIdents = _out13;
                    r = RAST.__default.RcNew(RAST.Expr.create_RawExpr(Dafny.Sequence<Dafny.Rune>.Concat(Dafny.Sequence<Dafny.Rune>.Concat(Dafny.Sequence<Dafny.Rune>.UnicodeFromString("::dafny_runtime::BigRational::from_integer("), (_14_recursiveGen)._ToString(DCOMP.__default.IND)), Dafny.Sequence<Dafny.Rune>.UnicodeFromString(")"))));
                    RAST._IExpr _out14;
                    DCOMP._IOwnership _out15;
                    (this).FromOwned(r, expectedOwnership, out _out14, out _out15);
                    r = _out14;
                    resultingOwnership = _out15;
                    readIdents = _16_recIdents;
                  }
                  goto after_match0;
                }
              }
            }
          }
        }
        {
          DAST._IType _02 = _source0.dtor__0;
          if (_02.is_Primitive) {
            DAST._IPrimitive _h72 = _02.dtor_Primitive_a0;
            if (_h72.is_Real) {
              DAST._IType _12 = _source0.dtor__1;
              if (_12.is_Primitive) {
                DAST._IPrimitive _h73 = _12.dtor_Primitive_a0;
                if (_h73.is_Int) {
                  {
                    RAST._IExpr _17_recursiveGen;
                    DCOMP._IOwnership _18___v139;
                    Dafny.ISet<Dafny.ISequence<Dafny.Rune>> _19_recIdents;
                    RAST._IExpr _out16;
                    DCOMP._IOwnership _out17;
                    Dafny.ISet<Dafny.ISequence<Dafny.Rune>> _out18;
                    (this).GenExpr(_0_expr, selfIdent, env, DCOMP.Ownership.create_OwnershipBorrowed(), out _out16, out _out17, out _out18);
                    _17_recursiveGen = _out16;
                    _18___v139 = _out17;
                    _19_recIdents = _out18;
                    r = RAST.Expr.create_RawExpr(Dafny.Sequence<Dafny.Rune>.Concat(Dafny.Sequence<Dafny.Rune>.Concat(Dafny.Sequence<Dafny.Rune>.UnicodeFromString("::dafny_runtime::dafny_rational_to_int("), (_17_recursiveGen)._ToString(DCOMP.__default.IND)), Dafny.Sequence<Dafny.Rune>.UnicodeFromString(")")));
                    RAST._IExpr _out19;
                    DCOMP._IOwnership _out20;
                    (this).FromOwned(r, expectedOwnership, out _out19, out _out20);
                    r = _out19;
                    resultingOwnership = _out20;
                    readIdents = _19_recIdents;
                  }
                  goto after_match0;
                }
              }
            }
          }
        }
        {
          DAST._IType _03 = _source0.dtor__0;
          if (_03.is_Primitive) {
            DAST._IPrimitive _h74 = _03.dtor_Primitive_a0;
            if (_h74.is_Int) {
              DAST._IType _13 = _source0.dtor__1;
              if (_13.is_Passthrough) {
                {
                  RAST._IType _20_rhsType;
                  RAST._IType _out21;
                  _out21 = (this).GenType(_2_toTpe, DCOMP.GenTypeContext.@default());
                  _20_rhsType = _out21;
                  RAST._IExpr _21_recursiveGen;
                  DCOMP._IOwnership _22___v141;
                  Dafny.ISet<Dafny.ISequence<Dafny.Rune>> _23_recIdents;
                  RAST._IExpr _out22;
                  DCOMP._IOwnership _out23;
                  Dafny.ISet<Dafny.ISequence<Dafny.Rune>> _out24;
                  (this).GenExpr(_0_expr, selfIdent, env, DCOMP.Ownership.create_OwnershipOwned(), out _out22, out _out23, out _out24);
                  _21_recursiveGen = _out22;
                  _22___v141 = _out23;
                  _23_recIdents = _out24;
                  r = RAST.Expr.create_RawExpr(Dafny.Sequence<Dafny.Rune>.Concat(Dafny.Sequence<Dafny.Rune>.Concat(Dafny.Sequence<Dafny.Rune>.Concat(Dafny.Sequence<Dafny.Rune>.Concat(Dafny.Sequence<Dafny.Rune>.UnicodeFromString("<"), (_20_rhsType)._ToString(DCOMP.__default.IND)), Dafny.Sequence<Dafny.Rune>.UnicodeFromString(" as ::dafny_runtime::NumCast>::from(")), (_21_recursiveGen)._ToString(DCOMP.__default.IND)), Dafny.Sequence<Dafny.Rune>.UnicodeFromString(").unwrap()")));
                  RAST._IExpr _out25;
                  DCOMP._IOwnership _out26;
                  (this).FromOwned(r, expectedOwnership, out _out25, out _out26);
                  r = _out25;
                  resultingOwnership = _out26;
                  readIdents = _23_recIdents;
                }
                goto after_match0;
              }
            }
          }
        }
        {
          DAST._IType _04 = _source0.dtor__0;
          if (_04.is_Passthrough) {
            DAST._IType _14 = _source0.dtor__1;
            if (_14.is_Primitive) {
              DAST._IPrimitive _h75 = _14.dtor_Primitive_a0;
              if (_h75.is_Int) {
                {
                  RAST._IType _24_rhsType;
                  RAST._IType _out27;
                  _out27 = (this).GenType(_1_fromTpe, DCOMP.GenTypeContext.@default());
                  _24_rhsType = _out27;
                  RAST._IExpr _25_recursiveGen;
                  DCOMP._IOwnership _26___v143;
                  Dafny.ISet<Dafny.ISequence<Dafny.Rune>> _27_recIdents;
                  RAST._IExpr _out28;
                  DCOMP._IOwnership _out29;
                  Dafny.ISet<Dafny.ISequence<Dafny.Rune>> _out30;
                  (this).GenExpr(_0_expr, selfIdent, env, DCOMP.Ownership.create_OwnershipOwned(), out _out28, out _out29, out _out30);
                  _25_recursiveGen = _out28;
                  _26___v143 = _out29;
                  _27_recIdents = _out30;
                  r = RAST.Expr.create_RawExpr(Dafny.Sequence<Dafny.Rune>.Concat(Dafny.Sequence<Dafny.Rune>.Concat(Dafny.Sequence<Dafny.Rune>.UnicodeFromString("::dafny_runtime::DafnyInt::new(::std::rc::Rc::new(::dafny_runtime::BigInt::from("), (_25_recursiveGen)._ToString(DCOMP.__default.IND)), Dafny.Sequence<Dafny.Rune>.UnicodeFromString(")))")));
                  RAST._IExpr _out31;
                  DCOMP._IOwnership _out32;
                  (this).FromOwned(r, expectedOwnership, out _out31, out _out32);
                  r = _out31;
                  resultingOwnership = _out32;
                  readIdents = _27_recIdents;
                }
                goto after_match0;
              }
            }
          }
        }
        {
          DAST._IType _05 = _source0.dtor__0;
          if (_05.is_Primitive) {
            DAST._IPrimitive _h76 = _05.dtor_Primitive_a0;
            if (_h76.is_Int) {
              DAST._IType _15 = _source0.dtor__1;
              if (_15.is_Primitive) {
                DAST._IPrimitive _h77 = _15.dtor_Primitive_a0;
                if (_h77.is_Char) {
                  {
                    RAST._IType _28_rhsType;
                    RAST._IType _out33;
                    _out33 = (this).GenType(_2_toTpe, DCOMP.GenTypeContext.@default());
                    _28_rhsType = _out33;
                    RAST._IExpr _29_recursiveGen;
                    DCOMP._IOwnership _30___v144;
                    Dafny.ISet<Dafny.ISequence<Dafny.Rune>> _31_recIdents;
                    RAST._IExpr _out34;
                    DCOMP._IOwnership _out35;
                    Dafny.ISet<Dafny.ISequence<Dafny.Rune>> _out36;
                    (this).GenExpr(_0_expr, selfIdent, env, DCOMP.Ownership.create_OwnershipOwned(), out _out34, out _out35, out _out36);
                    _29_recursiveGen = _out34;
                    _30___v144 = _out35;
                    _31_recIdents = _out36;
                    r = RAST.Expr.create_RawExpr(Dafny.Sequence<Dafny.Rune>.Concat(Dafny.Sequence<Dafny.Rune>.Concat(Dafny.Sequence<Dafny.Rune>.Concat(Dafny.Sequence<Dafny.Rune>.Concat(Dafny.Sequence<Dafny.Rune>.Concat(Dafny.Sequence<Dafny.Rune>.Concat(Dafny.Sequence<Dafny.Rune>.Concat(Dafny.Sequence<Dafny.Rune>.UnicodeFromString("::dafny_runtime::"), (this).DafnyChar), Dafny.Sequence<Dafny.Rune>.UnicodeFromString("(")), ((((this).charType).is_UTF32) ? (Dafny.Sequence<Dafny.Rune>.UnicodeFromString("char::from_u32(<u32")) : (Dafny.Sequence<Dafny.Rune>.UnicodeFromString("<u16")))), Dafny.Sequence<Dafny.Rune>.UnicodeFromString(" as ::dafny_runtime::NumCast>::from(")), (_29_recursiveGen)._ToString(DCOMP.__default.IND)), Dafny.Sequence<Dafny.Rune>.UnicodeFromString(").unwrap())")), ((((this).charType).is_UTF32) ? (Dafny.Sequence<Dafny.Rune>.UnicodeFromString(".unwrap())")) : (Dafny.Sequence<Dafny.Rune>.UnicodeFromString("")))));
                    RAST._IExpr _out37;
                    DCOMP._IOwnership _out38;
                    (this).FromOwned(r, expectedOwnership, out _out37, out _out38);
                    r = _out37;
                    resultingOwnership = _out38;
                    readIdents = _31_recIdents;
                  }
                  goto after_match0;
                }
              }
            }
          }
        }
        {
          DAST._IType _06 = _source0.dtor__0;
          if (_06.is_Primitive) {
            DAST._IPrimitive _h78 = _06.dtor_Primitive_a0;
            if (_h78.is_Char) {
              DAST._IType _16 = _source0.dtor__1;
              if (_16.is_Primitive) {
                DAST._IPrimitive _h79 = _16.dtor_Primitive_a0;
                if (_h79.is_Int) {
                  {
                    RAST._IType _32_rhsType;
                    RAST._IType _out39;
                    _out39 = (this).GenType(_1_fromTpe, DCOMP.GenTypeContext.@default());
                    _32_rhsType = _out39;
                    RAST._IExpr _33_recursiveGen;
                    DCOMP._IOwnership _34___v145;
                    Dafny.ISet<Dafny.ISequence<Dafny.Rune>> _35_recIdents;
                    RAST._IExpr _out40;
                    DCOMP._IOwnership _out41;
                    Dafny.ISet<Dafny.ISequence<Dafny.Rune>> _out42;
                    (this).GenExpr(_0_expr, selfIdent, env, DCOMP.Ownership.create_OwnershipOwned(), out _out40, out _out41, out _out42);
                    _33_recursiveGen = _out40;
                    _34___v145 = _out41;
                    _35_recIdents = _out42;
                    r = (((RAST.__default.dafny__runtime).MSel(Dafny.Sequence<Dafny.Rune>.UnicodeFromString("int!"))).AsExpr()).Apply1((_33_recursiveGen).Sel(Dafny.Sequence<Dafny.Rune>.UnicodeFromString("0")));
                    RAST._IExpr _out43;
                    DCOMP._IOwnership _out44;
                    (this).FromOwned(r, expectedOwnership, out _out43, out _out44);
                    r = _out43;
                    resultingOwnership = _out44;
                    readIdents = _35_recIdents;
                  }
                  goto after_match0;
                }
              }
            }
          }
        }
        {
          DAST._IType _07 = _source0.dtor__0;
          if (_07.is_Passthrough) {
            DAST._IType _17 = _source0.dtor__1;
            if (_17.is_Passthrough) {
              {
                RAST._IExpr _36_recursiveGen;
                DCOMP._IOwnership _37___v148;
                Dafny.ISet<Dafny.ISequence<Dafny.Rune>> _38_recIdents;
                RAST._IExpr _out45;
                DCOMP._IOwnership _out46;
                Dafny.ISet<Dafny.ISequence<Dafny.Rune>> _out47;
                (this).GenExpr(_0_expr, selfIdent, env, DCOMP.Ownership.create_OwnershipOwned(), out _out45, out _out46, out _out47);
                _36_recursiveGen = _out45;
                _37___v148 = _out46;
                _38_recIdents = _out47;
                RAST._IType _39_toTpeGen;
                RAST._IType _out48;
                _out48 = (this).GenType(_2_toTpe, DCOMP.GenTypeContext.@default());
                _39_toTpeGen = _out48;
                r = RAST.Expr.create_RawExpr(Dafny.Sequence<Dafny.Rune>.Concat(Dafny.Sequence<Dafny.Rune>.Concat(Dafny.Sequence<Dafny.Rune>.Concat(Dafny.Sequence<Dafny.Rune>.Concat(Dafny.Sequence<Dafny.Rune>.UnicodeFromString("(("), (_36_recursiveGen)._ToString(DCOMP.__default.IND)), Dafny.Sequence<Dafny.Rune>.UnicodeFromString(") as ")), (_39_toTpeGen)._ToString(DCOMP.__default.IND)), Dafny.Sequence<Dafny.Rune>.UnicodeFromString(")")));
                RAST._IExpr _out49;
                DCOMP._IOwnership _out50;
                (this).FromOwned(r, expectedOwnership, out _out49, out _out50);
                r = _out49;
                resultingOwnership = _out50;
                readIdents = _38_recIdents;
              }
              goto after_match0;
            }
          }
        }
        {
          {
            RAST._IExpr _out51;
            DCOMP._IOwnership _out52;
            Dafny.ISet<Dafny.ISequence<Dafny.Rune>> _out53;
            (this).GenExprConvertOther(e, selfIdent, env, expectedOwnership, out _out51, out _out52, out _out53);
            r = _out51;
            resultingOwnership = _out52;
            readIdents = _out53;
          }
        }
      after_match0: ;
      }
      return ;
    }
    public void GenIdent(Dafny.ISequence<Dafny.Rune> rName, DCOMP._ISelfInfo selfIdent, DCOMP._IEnvironment env, DCOMP._IOwnership expectedOwnership, out RAST._IExpr r, out DCOMP._IOwnership resultingOwnership, out Dafny.ISet<Dafny.ISequence<Dafny.Rune>> readIdents)
    {
      r = RAST.Expr.Default();
      resultingOwnership = DCOMP.Ownership.Default();
      readIdents = Dafny.Set<Dafny.ISequence<Dafny.Rune>>.Empty;
      r = RAST.Expr.create_Identifier(rName);
      Std.Wrappers._IOption<RAST._IType> _0_tpe;
      _0_tpe = (env).GetType(rName);
      Std.Wrappers._IOption<RAST._IType> _1_placeboOpt;
      if ((_0_tpe).is_Some) {
        _1_placeboOpt = ((_0_tpe).dtor_value).ExtractMaybePlacebo();
      } else {
        _1_placeboOpt = Std.Wrappers.Option<RAST._IType>.create_None();
      }
      bool _2_currentlyBorrowed;
      _2_currentlyBorrowed = (env).IsBorrowed(rName);
      bool _3_noNeedOfClone;
      _3_noNeedOfClone = (env).CanReadWithoutClone(rName);
      if ((_1_placeboOpt).is_Some) {
        r = ((r).Sel(Dafny.Sequence<Dafny.Rune>.UnicodeFromString("read"))).Apply(Dafny.Sequence<RAST._IExpr>.FromElements());
        _2_currentlyBorrowed = false;
        _3_noNeedOfClone = true;
        _0_tpe = Std.Wrappers.Option<RAST._IType>.create_Some((_1_placeboOpt).dtor_value);
      }
      if (object.Equals(expectedOwnership, DCOMP.Ownership.create_OwnershipAutoBorrowed())) {
        if (_2_currentlyBorrowed) {
          resultingOwnership = DCOMP.Ownership.create_OwnershipBorrowed();
        } else {
          resultingOwnership = DCOMP.Ownership.create_OwnershipOwned();
        }
      } else if (object.Equals(expectedOwnership, DCOMP.Ownership.create_OwnershipBorrowedMut())) {
        if ((rName).Equals(Dafny.Sequence<Dafny.Rune>.UnicodeFromString("self"))) {
          resultingOwnership = DCOMP.Ownership.create_OwnershipBorrowedMut();
        } else {
          if (((_0_tpe).is_Some) && (((_0_tpe).dtor_value).IsObjectOrPointer())) {
            r = ((this).modify__macro).Apply1(r);
          } else {
            r = RAST.__default.BorrowMut(r);
          }
        }
        resultingOwnership = DCOMP.Ownership.create_OwnershipBorrowedMut();
      } else if (object.Equals(expectedOwnership, DCOMP.Ownership.create_OwnershipOwned())) {
        bool _4_needObjectFromRef;
        _4_needObjectFromRef = ((((selfIdent).is_ThisTyped) && ((selfIdent).IsSelf())) && (((selfIdent).dtor_rSelfName).Equals(rName))) && (((System.Func<bool>)(() => {
          DAST._IType _source0 = (selfIdent).dtor_dafnyType;
          {
            if (_source0.is_UserDefined) {
              DAST._IResolvedType resolved0 = _source0.dtor_resolved;
              DAST._IResolvedTypeBase _5_base = resolved0.dtor_kind;
              Dafny.ISequence<DAST._IAttribute> _6_attributes = resolved0.dtor_attributes;
              return ((_5_base).is_Class) || ((_5_base).is_Trait);
            }
          }
          {
            return false;
          }
        }))());
        if (_4_needObjectFromRef) {
          r = (((((RAST.__default.dafny__runtime).MSel(Dafny.Sequence<Dafny.Rune>.UnicodeFromString("Object"))).AsExpr()).ApplyType(Dafny.Sequence<RAST._IType>.FromElements(RAST.__default.RawType(Dafny.Sequence<Dafny.Rune>.UnicodeFromString("_"))))).FSel(Dafny.Sequence<Dafny.Rune>.UnicodeFromString("from_ref"))).Apply(Dafny.Sequence<RAST._IExpr>.FromElements(r));
        } else {
          if (!(_3_noNeedOfClone)) {
            r = (r).Clone();
          }
        }
        resultingOwnership = DCOMP.Ownership.create_OwnershipOwned();
      } else if (object.Equals(expectedOwnership, DCOMP.Ownership.create_OwnershipOwnedBox())) {
        if (!(_3_noNeedOfClone)) {
          r = (r).Clone();
        }
        r = RAST.__default.BoxNew(r);
        resultingOwnership = DCOMP.Ownership.create_OwnershipOwnedBox();
      } else if (_2_currentlyBorrowed) {
        resultingOwnership = DCOMP.Ownership.create_OwnershipBorrowed();
      } else {
        if (!(rName).Equals(Dafny.Sequence<Dafny.Rune>.UnicodeFromString("self"))) {
          if (((_0_tpe).is_Some) && (((_0_tpe).dtor_value).IsPointer())) {
            r = ((this).read__macro).Apply1(r);
          } else {
            r = RAST.__default.Borrow(r);
          }
        }
        resultingOwnership = DCOMP.Ownership.create_OwnershipBorrowed();
      }
      readIdents = Dafny.Set<Dafny.ISequence<Dafny.Rune>>.FromElements(rName);
      return ;
    }
    public bool HasExternAttributeRenamingModule(Dafny.ISequence<DAST._IAttribute> attributes) {
      return Dafny.Helpers.Id<Func<Dafny.ISequence<DAST._IAttribute>, bool>>((_0_attributes) => Dafny.Helpers.Quantifier<DAST._IAttribute>((_0_attributes).UniqueElements, false, (((_exists_var_0) => {
        DAST._IAttribute _1_attribute = (DAST._IAttribute)_exists_var_0;
        return ((_0_attributes).Contains(_1_attribute)) && ((((_1_attribute).dtor_name).Equals(Dafny.Sequence<Dafny.Rune>.UnicodeFromString("extern"))) && ((new BigInteger(((_1_attribute).dtor_args).Count)) == (new BigInteger(2))));
      }))))(attributes);
    }
    public void GenArgs(DCOMP._ISelfInfo selfIdent, DAST._ICallName name, Dafny.ISequence<DAST._IType> typeArgs, Dafny.ISequence<DAST._IExpression> args, DCOMP._IEnvironment env, out Dafny.ISequence<RAST._IExpr> argExprs, out Dafny.ISet<Dafny.ISequence<Dafny.Rune>> readIdents, out Dafny.ISequence<RAST._IType> typeExprs, out Std.Wrappers._IOption<DAST._IResolvedType> fullNameQualifier)
    {
      argExprs = Dafny.Sequence<RAST._IExpr>.Empty;
      readIdents = Dafny.Set<Dafny.ISequence<Dafny.Rune>>.Empty;
      typeExprs = Dafny.Sequence<RAST._IType>.Empty;
      fullNameQualifier = Std.Wrappers.Option<DAST._IResolvedType>.Default();
      argExprs = Dafny.Sequence<RAST._IExpr>.FromElements();
      readIdents = Dafny.Set<Dafny.ISequence<Dafny.Rune>>.FromElements();
      Dafny.ISequence<DAST._IFormal> _0_signature;
      if ((name).is_CallName) {
        if ((((name).dtor_receiverArg).is_Some) && ((name).dtor_receiverAsArgument)) {
          _0_signature = Dafny.Sequence<DAST._IFormal>.Concat(Dafny.Sequence<DAST._IFormal>.FromElements(((name).dtor_receiverArg).dtor_value), ((name).dtor_signature));
        } else {
          _0_signature = ((name).dtor_signature);
        }
      } else {
        _0_signature = Dafny.Sequence<DAST._IFormal>.FromElements();
      }
      BigInteger _hi0 = new BigInteger((args).Count);
      for (BigInteger _1_i = BigInteger.Zero; _1_i < _hi0; _1_i++) {
        DCOMP._IOwnership _2_argOwnership;
        _2_argOwnership = DCOMP.Ownership.create_OwnershipBorrowed();
        if ((_1_i) < (new BigInteger((_0_signature).Count))) {
          RAST._IType _3_tpe;
          RAST._IType _out0;
          _out0 = (this).GenType(((_0_signature).Select(_1_i)).dtor_typ, DCOMP.GenTypeContext.@default());
          _3_tpe = _out0;
          if ((_3_tpe).CanReadWithoutClone()) {
            _2_argOwnership = DCOMP.Ownership.create_OwnershipOwned();
          }
        }
        RAST._IExpr _4_argExpr;
        DCOMP._IOwnership _5___v155;
        Dafny.ISet<Dafny.ISequence<Dafny.Rune>> _6_argIdents;
        RAST._IExpr _out1;
        DCOMP._IOwnership _out2;
        Dafny.ISet<Dafny.ISequence<Dafny.Rune>> _out3;
        (this).GenExpr((args).Select(_1_i), selfIdent, env, _2_argOwnership, out _out1, out _out2, out _out3);
        _4_argExpr = _out1;
        _5___v155 = _out2;
        _6_argIdents = _out3;
        argExprs = Dafny.Sequence<RAST._IExpr>.Concat(argExprs, Dafny.Sequence<RAST._IExpr>.FromElements(_4_argExpr));
        readIdents = Dafny.Set<Dafny.ISequence<Dafny.Rune>>.Union(readIdents, _6_argIdents);
      }
      typeExprs = Dafny.Sequence<RAST._IType>.FromElements();
      BigInteger _hi1 = new BigInteger((typeArgs).Count);
      for (BigInteger _7_typeI = BigInteger.Zero; _7_typeI < _hi1; _7_typeI++) {
        RAST._IType _8_typeExpr;
        RAST._IType _out4;
        _out4 = (this).GenType((typeArgs).Select(_7_typeI), DCOMP.GenTypeContext.@default());
        _8_typeExpr = _out4;
        typeExprs = Dafny.Sequence<RAST._IType>.Concat(typeExprs, Dafny.Sequence<RAST._IType>.FromElements(_8_typeExpr));
      }
      DAST._ICallName _source0 = name;
      {
        if (_source0.is_CallName) {
          Dafny.ISequence<Dafny.Rune> _9_nameIdent = _source0.dtor_name;
          Std.Wrappers._IOption<DAST._IType> onType0 = _source0.dtor_onType;
          if (onType0.is_Some) {
            DAST._IType value0 = onType0.dtor_value;
            if (value0.is_UserDefined) {
              DAST._IResolvedType _10_resolvedType = value0.dtor_resolved;
              if ((((_10_resolvedType).dtor_kind).is_Trait) || (Dafny.Helpers.Id<Func<DAST._IResolvedType, Dafny.ISequence<Dafny.Rune>, bool>>((_11_resolvedType, _12_nameIdent) => Dafny.Helpers.Quantifier<Dafny.ISequence<Dafny.Rune>>(Dafny.Helpers.SingleValue<Dafny.ISequence<Dafny.Rune>>(_12_nameIdent), true, (((_forall_var_0) => {
                Dafny.ISequence<Dafny.Rune> _13_m = (Dafny.ISequence<Dafny.Rune>)_forall_var_0;
                return !(((_11_resolvedType).dtor_properMethods).Contains(_13_m)) || (!object.Equals(_13_m, _12_nameIdent));
              }))))(_10_resolvedType, _9_nameIdent))) {
                fullNameQualifier = Std.Wrappers.Option<DAST._IResolvedType>.create_Some(Std.Wrappers.Option<DAST._IResolvedType>.GetOr(DCOMP.__default.TraitTypeContainingMethod(_10_resolvedType, (_9_nameIdent)), _10_resolvedType));
              } else {
                fullNameQualifier = Std.Wrappers.Option<DAST._IResolvedType>.create_None();
              }
              goto after_match0;
            }
          }
        }
      }
      {
        fullNameQualifier = Std.Wrappers.Option<DAST._IResolvedType>.create_None();
      }
    after_match0: ;
      if ((((((fullNameQualifier).is_Some) && ((selfIdent).is_ThisTyped)) && (((selfIdent).dtor_dafnyType).is_UserDefined)) && ((this).IsSameResolvedType(((selfIdent).dtor_dafnyType).dtor_resolved, (fullNameQualifier).dtor_value))) && (!((this).HasExternAttributeRenamingModule(((fullNameQualifier).dtor_value).dtor_attributes)))) {
        fullNameQualifier = Std.Wrappers.Option<DAST._IResolvedType>.create_None();
      }
    }
    public Dafny.ISequence<Dafny.Rune> GetMethodName(DAST._IExpression @on, DAST._ICallName name)
    {
      DAST._ICallName _source0 = name;
      {
        if (_source0.is_CallName) {
          Dafny.ISequence<Dafny.Rune> _0_ident = _source0.dtor_name;
          if ((@on).is_ExternCompanion) {
            return (_0_ident);
          } else {
            return DCOMP.__default.escapeName(_0_ident);
          }
        }
      }
      {
        bool disjunctiveMatch0 = false;
        if (_source0.is_MapBuilderAdd) {
          disjunctiveMatch0 = true;
        }
        if (_source0.is_SetBuilderAdd) {
          disjunctiveMatch0 = true;
        }
        if (disjunctiveMatch0) {
          return Dafny.Sequence<Dafny.Rune>.UnicodeFromString("add");
        }
      }
      {
        return Dafny.Sequence<Dafny.Rune>.UnicodeFromString("build");
      }
    }
    public void GenExpr(DAST._IExpression e, DCOMP._ISelfInfo selfIdent, DCOMP._IEnvironment env, DCOMP._IOwnership expectedOwnership, out RAST._IExpr r, out DCOMP._IOwnership resultingOwnership, out Dafny.ISet<Dafny.ISequence<Dafny.Rune>> readIdents)
    {
      r = RAST.Expr.Default();
      resultingOwnership = DCOMP.Ownership.Default();
      readIdents = Dafny.Set<Dafny.ISequence<Dafny.Rune>>.Empty;
      DAST._IExpression _source0 = e;
      {
        if (_source0.is_Literal) {
          RAST._IExpr _out0;
          DCOMP._IOwnership _out1;
          Dafny.ISet<Dafny.ISequence<Dafny.Rune>> _out2;
          (this).GenExprLiteral(e, selfIdent, env, expectedOwnership, out _out0, out _out1, out _out2);
          r = _out0;
          resultingOwnership = _out1;
          readIdents = _out2;
          goto after_match0;
        }
      }
      {
        if (_source0.is_Ident) {
          Dafny.ISequence<Dafny.Rune> _0_name = _source0.dtor_name;
          {
            RAST._IExpr _out3;
            DCOMP._IOwnership _out4;
            Dafny.ISet<Dafny.ISequence<Dafny.Rune>> _out5;
            (this).GenIdent(DCOMP.__default.escapeVar(_0_name), selfIdent, env, expectedOwnership, out _out3, out _out4, out _out5);
            r = _out3;
            resultingOwnership = _out4;
            readIdents = _out5;
          }
          goto after_match0;
        }
      }
      {
        if (_source0.is_ExternCompanion) {
          Dafny.ISequence<Dafny.ISequence<Dafny.Rune>> _1_path = _source0.dtor_ExternCompanion_a0;
          {
            RAST._IExpr _out6;
            _out6 = (this).GenPathExpr(_1_path, false);
            r = _out6;
            if (object.Equals(expectedOwnership, DCOMP.Ownership.create_OwnershipBorrowed())) {
              resultingOwnership = DCOMP.Ownership.create_OwnershipBorrowed();
            } else if (object.Equals(expectedOwnership, DCOMP.Ownership.create_OwnershipOwned())) {
              resultingOwnership = DCOMP.Ownership.create_OwnershipOwned();
            } else {
              RAST._IExpr _out7;
              DCOMP._IOwnership _out8;
              (this).FromOwned(r, expectedOwnership, out _out7, out _out8);
              r = _out7;
              resultingOwnership = _out8;
            }
            readIdents = Dafny.Set<Dafny.ISequence<Dafny.Rune>>.FromElements();
            return ;
          }
          goto after_match0;
        }
      }
      {
        if (_source0.is_Companion) {
          Dafny.ISequence<Dafny.ISequence<Dafny.Rune>> _2_path = _source0.dtor_Companion_a0;
          Dafny.ISequence<DAST._IType> _3_typeArgs = _source0.dtor_typeArgs;
          {
            RAST._IExpr _out9;
            _out9 = (this).GenPathExpr(_2_path, true);
            r = _out9;
            if ((new BigInteger((_3_typeArgs).Count)).Sign == 1) {
              Dafny.ISequence<RAST._IType> _4_typeExprs;
              _4_typeExprs = Dafny.Sequence<RAST._IType>.FromElements();
              BigInteger _hi0 = new BigInteger((_3_typeArgs).Count);
              for (BigInteger _5_i = BigInteger.Zero; _5_i < _hi0; _5_i++) {
                RAST._IType _6_typeExpr;
                RAST._IType _out10;
                _out10 = (this).GenType((_3_typeArgs).Select(_5_i), DCOMP.GenTypeContext.@default());
                _6_typeExpr = _out10;
                _4_typeExprs = Dafny.Sequence<RAST._IType>.Concat(_4_typeExprs, Dafny.Sequence<RAST._IType>.FromElements(_6_typeExpr));
              }
              r = (r).ApplyType(_4_typeExprs);
            }
            if (object.Equals(expectedOwnership, DCOMP.Ownership.create_OwnershipBorrowed())) {
              resultingOwnership = DCOMP.Ownership.create_OwnershipBorrowed();
            } else if (object.Equals(expectedOwnership, DCOMP.Ownership.create_OwnershipOwned())) {
              resultingOwnership = DCOMP.Ownership.create_OwnershipOwned();
            } else {
              RAST._IExpr _out11;
              DCOMP._IOwnership _out12;
              (this).FromOwned(r, expectedOwnership, out _out11, out _out12);
              r = _out11;
              resultingOwnership = _out12;
            }
            readIdents = Dafny.Set<Dafny.ISequence<Dafny.Rune>>.FromElements();
            return ;
          }
          goto after_match0;
        }
      }
      {
        if (_source0.is_InitializationValue) {
          DAST._IType _7_typ = _source0.dtor_typ;
          {
            RAST._IType _8_typExpr;
            RAST._IType _out13;
            _out13 = (this).GenType(_7_typ, DCOMP.GenTypeContext.@default());
            _8_typExpr = _out13;
            if ((_8_typExpr).IsObjectOrPointer()) {
              r = (_8_typExpr).ToNullExpr();
            } else {
              r = RAST.Expr.create_RawExpr(Dafny.Sequence<Dafny.Rune>.Concat(Dafny.Sequence<Dafny.Rune>.Concat(Dafny.Sequence<Dafny.Rune>.UnicodeFromString("<"), (_8_typExpr)._ToString(DCOMP.__default.IND)), Dafny.Sequence<Dafny.Rune>.UnicodeFromString(" as std::default::Default>::default()")));
            }
            RAST._IExpr _out14;
            DCOMP._IOwnership _out15;
            (this).FromOwned(r, expectedOwnership, out _out14, out _out15);
            r = _out14;
            resultingOwnership = _out15;
            readIdents = Dafny.Set<Dafny.ISequence<Dafny.Rune>>.FromElements();
            return ;
          }
          goto after_match0;
        }
      }
      {
        if (_source0.is_Tuple) {
          Dafny.ISequence<DAST._IExpression> _9_values = _source0.dtor_Tuple_a0;
          {
            Dafny.ISequence<RAST._IExpr> _10_exprs;
            _10_exprs = Dafny.Sequence<RAST._IExpr>.FromElements();
            readIdents = Dafny.Set<Dafny.ISequence<Dafny.Rune>>.FromElements();
            BigInteger _hi1 = new BigInteger((_9_values).Count);
            for (BigInteger _11_i = BigInteger.Zero; _11_i < _hi1; _11_i++) {
              RAST._IExpr _12_recursiveGen;
              DCOMP._IOwnership _13___v165;
              Dafny.ISet<Dafny.ISequence<Dafny.Rune>> _14_recIdents;
              RAST._IExpr _out16;
              DCOMP._IOwnership _out17;
              Dafny.ISet<Dafny.ISequence<Dafny.Rune>> _out18;
              (this).GenExpr((_9_values).Select(_11_i), selfIdent, env, DCOMP.Ownership.create_OwnershipOwned(), out _out16, out _out17, out _out18);
              _12_recursiveGen = _out16;
              _13___v165 = _out17;
              _14_recIdents = _out18;
              _10_exprs = Dafny.Sequence<RAST._IExpr>.Concat(_10_exprs, Dafny.Sequence<RAST._IExpr>.FromElements(_12_recursiveGen));
              readIdents = Dafny.Set<Dafny.ISequence<Dafny.Rune>>.Union(readIdents, _14_recIdents);
            }
            if ((new BigInteger((_9_values).Count)) <= (RAST.__default.MAX__TUPLE__SIZE)) {
              r = RAST.Expr.create_Tuple(_10_exprs);
            } else {
              r = RAST.__default.SystemTuple(_10_exprs);
            }
            RAST._IExpr _out19;
            DCOMP._IOwnership _out20;
            (this).FromOwned(r, expectedOwnership, out _out19, out _out20);
            r = _out19;
            resultingOwnership = _out20;
            return ;
          }
          goto after_match0;
        }
      }
      {
        if (_source0.is_New) {
          Dafny.ISequence<Dafny.ISequence<Dafny.Rune>> _15_path = _source0.dtor_path;
          Dafny.ISequence<DAST._IType> _16_typeArgs = _source0.dtor_typeArgs;
          Dafny.ISequence<DAST._IExpression> _17_args = _source0.dtor_args;
          {
            RAST._IExpr _out21;
            _out21 = (this).GenPathExpr(_15_path, true);
            r = _out21;
            if ((new BigInteger((_16_typeArgs).Count)).Sign == 1) {
              Dafny.ISequence<RAST._IType> _18_typeExprs;
              _18_typeExprs = Dafny.Sequence<RAST._IType>.FromElements();
              BigInteger _hi2 = new BigInteger((_16_typeArgs).Count);
              for (BigInteger _19_i = BigInteger.Zero; _19_i < _hi2; _19_i++) {
                RAST._IType _20_typeExpr;
                RAST._IType _out22;
                _out22 = (this).GenType((_16_typeArgs).Select(_19_i), DCOMP.GenTypeContext.@default());
                _20_typeExpr = _out22;
                _18_typeExprs = Dafny.Sequence<RAST._IType>.Concat(_18_typeExprs, Dafny.Sequence<RAST._IType>.FromElements(_20_typeExpr));
              }
              r = (r).ApplyType(_18_typeExprs);
            }
            r = (r).FSel((this).allocate__fn);
            readIdents = Dafny.Set<Dafny.ISequence<Dafny.Rune>>.FromElements();
            Dafny.ISequence<RAST._IExpr> _21_arguments;
            _21_arguments = Dafny.Sequence<RAST._IExpr>.FromElements();
            BigInteger _hi3 = new BigInteger((_17_args).Count);
            for (BigInteger _22_i = BigInteger.Zero; _22_i < _hi3; _22_i++) {
              RAST._IExpr _23_recursiveGen;
              DCOMP._IOwnership _24___v166;
              Dafny.ISet<Dafny.ISequence<Dafny.Rune>> _25_recIdents;
              RAST._IExpr _out23;
              DCOMP._IOwnership _out24;
              Dafny.ISet<Dafny.ISequence<Dafny.Rune>> _out25;
              (this).GenExpr((_17_args).Select(_22_i), selfIdent, env, DCOMP.Ownership.create_OwnershipOwned(), out _out23, out _out24, out _out25);
              _23_recursiveGen = _out23;
              _24___v166 = _out24;
              _25_recIdents = _out25;
              _21_arguments = Dafny.Sequence<RAST._IExpr>.Concat(_21_arguments, Dafny.Sequence<RAST._IExpr>.FromElements(_23_recursiveGen));
              readIdents = Dafny.Set<Dafny.ISequence<Dafny.Rune>>.Union(readIdents, _25_recIdents);
            }
            r = (r).Apply(_21_arguments);
            RAST._IExpr _out26;
            DCOMP._IOwnership _out27;
            (this).FromOwned(r, expectedOwnership, out _out26, out _out27);
            r = _out26;
            resultingOwnership = _out27;
            return ;
          }
          goto after_match0;
        }
      }
      {
        if (_source0.is_NewUninitArray) {
          Dafny.ISequence<DAST._IExpression> _26_dims = _source0.dtor_dims;
          DAST._IType _27_typ = _source0.dtor_typ;
          {
            if ((new BigInteger(16)) < (new BigInteger((_26_dims).Count))) {
              Dafny.ISequence<Dafny.Rune> _28_msg;
              _28_msg = Dafny.Sequence<Dafny.Rune>.UnicodeFromString("Unsupported: Creation of arrays of more than 16 dimensions");
              if ((this.error).is_None) {
                (this).error = Std.Wrappers.Option<Dafny.ISequence<Dafny.Rune>>.create_Some(_28_msg);
              }
              r = RAST.Expr.create_RawExpr(_28_msg);
              readIdents = Dafny.Set<Dafny.ISequence<Dafny.Rune>>.FromElements();
            } else {
              r = RAST.Expr.create_RawExpr(Dafny.Sequence<Dafny.Rune>.UnicodeFromString(""));
              RAST._IType _29_typeGen;
              RAST._IType _out28;
              _out28 = (this).GenType(_27_typ, DCOMP.GenTypeContext.@default());
              _29_typeGen = _out28;
              readIdents = Dafny.Set<Dafny.ISequence<Dafny.Rune>>.FromElements();
              Dafny.ISequence<RAST._IExpr> _30_dimExprs;
              _30_dimExprs = Dafny.Sequence<RAST._IExpr>.FromElements();
              BigInteger _hi4 = new BigInteger((_26_dims).Count);
              for (BigInteger _31_i = BigInteger.Zero; _31_i < _hi4; _31_i++) {
                RAST._IExpr _32_recursiveGen;
                DCOMP._IOwnership _33___v167;
                Dafny.ISet<Dafny.ISequence<Dafny.Rune>> _34_recIdents;
                RAST._IExpr _out29;
                DCOMP._IOwnership _out30;
                Dafny.ISet<Dafny.ISequence<Dafny.Rune>> _out31;
                (this).GenExpr((_26_dims).Select(_31_i), selfIdent, env, DCOMP.Ownership.create_OwnershipOwned(), out _out29, out _out30, out _out31);
                _32_recursiveGen = _out29;
                _33___v167 = _out30;
                _34_recIdents = _out31;
                _30_dimExprs = Dafny.Sequence<RAST._IExpr>.Concat(_30_dimExprs, Dafny.Sequence<RAST._IExpr>.FromElements(RAST.__default.IntoUsize(_32_recursiveGen)));
                readIdents = Dafny.Set<Dafny.ISequence<Dafny.Rune>>.Union(readIdents, _34_recIdents);
              }
              if ((new BigInteger((_26_dims).Count)) > (BigInteger.One)) {
                Dafny.ISequence<Dafny.Rune> _35_class__name;
                _35_class__name = Dafny.Sequence<Dafny.Rune>.Concat(Dafny.Sequence<Dafny.Rune>.UnicodeFromString("Array"), Std.Strings.__default.OfNat(new BigInteger((_26_dims).Count)));
                r = (((((RAST.__default.dafny__runtime).MSel(_35_class__name)).AsExpr()).ApplyType(Dafny.Sequence<RAST._IType>.FromElements(_29_typeGen))).FSel((this).placebos__usize)).Apply(_30_dimExprs);
              } else {
                r = (((((RAST.__default.dafny__runtime).MSel(Dafny.Sequence<Dafny.Rune>.UnicodeFromString("array"))).AsExpr()).FSel((this).placebos__usize)).ApplyType(Dafny.Sequence<RAST._IType>.FromElements(_29_typeGen))).Apply(_30_dimExprs);
              }
            }
            RAST._IExpr _out32;
            DCOMP._IOwnership _out33;
            (this).FromOwned(r, expectedOwnership, out _out32, out _out33);
            r = _out32;
            resultingOwnership = _out33;
          }
          goto after_match0;
        }
      }
      {
        if (_source0.is_ArrayIndexToInt) {
          DAST._IExpression _36_underlying = _source0.dtor_value;
          {
            RAST._IExpr _37_recursiveGen;
            DCOMP._IOwnership _38___v168;
            Dafny.ISet<Dafny.ISequence<Dafny.Rune>> _39_recIdents;
            RAST._IExpr _out34;
            DCOMP._IOwnership _out35;
            Dafny.ISet<Dafny.ISequence<Dafny.Rune>> _out36;
            (this).GenExpr(_36_underlying, selfIdent, env, DCOMP.Ownership.create_OwnershipOwned(), out _out34, out _out35, out _out36);
            _37_recursiveGen = _out34;
            _38___v168 = _out35;
            _39_recIdents = _out36;
            r = (((RAST.__default.dafny__runtime).MSel(Dafny.Sequence<Dafny.Rune>.UnicodeFromString("int!"))).AsExpr()).Apply1(_37_recursiveGen);
            readIdents = _39_recIdents;
            RAST._IExpr _out37;
            DCOMP._IOwnership _out38;
            (this).FromOwned(r, expectedOwnership, out _out37, out _out38);
            r = _out37;
            resultingOwnership = _out38;
          }
          goto after_match0;
        }
      }
      {
        if (_source0.is_FinalizeNewArray) {
          DAST._IExpression _40_underlying = _source0.dtor_value;
          DAST._IType _41_typ = _source0.dtor_typ;
          {
            RAST._IType _42_tpe;
            RAST._IType _out39;
            _out39 = (this).GenType(_41_typ, DCOMP.GenTypeContext.@default());
            _42_tpe = _out39;
            RAST._IExpr _43_recursiveGen;
            DCOMP._IOwnership _44___v169;
            Dafny.ISet<Dafny.ISequence<Dafny.Rune>> _45_recIdents;
            RAST._IExpr _out40;
            DCOMP._IOwnership _out41;
            Dafny.ISet<Dafny.ISequence<Dafny.Rune>> _out42;
            (this).GenExpr(_40_underlying, selfIdent, env, DCOMP.Ownership.create_OwnershipOwned(), out _out40, out _out41, out _out42);
            _43_recursiveGen = _out40;
            _44___v169 = _out41;
            _45_recIdents = _out42;
            readIdents = _45_recIdents;
            if ((_42_tpe).IsObjectOrPointer()) {
              RAST._IType _46_t;
              _46_t = (_42_tpe).ObjectOrPointerUnderlying();
              if ((_46_t).is_Array) {
                r = ((((RAST.__default.dafny__runtime).MSel(Dafny.Sequence<Dafny.Rune>.UnicodeFromString("array"))).AsExpr()).FSel((this).array__construct)).Apply1(_43_recursiveGen);
              } else if ((_46_t).IsMultiArray()) {
                Dafny.ISequence<Dafny.Rune> _47_c;
                _47_c = (_46_t).MultiArrayClass();
                r = ((((RAST.__default.dafny__runtime).MSel(_47_c)).AsExpr()).FSel((this).array__construct)).Apply1(_43_recursiveGen);
              } else {
                (this).error = Std.Wrappers.Option<Dafny.ISequence<Dafny.Rune>>.create_Some(Dafny.Sequence<Dafny.Rune>.Concat(Dafny.Sequence<Dafny.Rune>.UnicodeFromString("Finalize New Array with a pointer or object type to something that is not an array or a multi array: "), (_42_tpe)._ToString(DCOMP.__default.IND)));
                r = RAST.Expr.create_RawExpr((this.error).dtor_value);
              }
            } else {
              (this).error = Std.Wrappers.Option<Dafny.ISequence<Dafny.Rune>>.create_Some(Dafny.Sequence<Dafny.Rune>.Concat(Dafny.Sequence<Dafny.Rune>.UnicodeFromString("Finalize New Array with a type that is not a pointer or an object: "), (_42_tpe)._ToString(DCOMP.__default.IND)));
              r = RAST.Expr.create_RawExpr((this.error).dtor_value);
            }
            RAST._IExpr _out43;
            DCOMP._IOwnership _out44;
            (this).FromOwned(r, expectedOwnership, out _out43, out _out44);
            r = _out43;
            resultingOwnership = _out44;
          }
          goto after_match0;
        }
      }
      {
        if (_source0.is_DatatypeValue) {
          DAST._IResolvedType _48_datatypeType = _source0.dtor_datatypeType;
          Dafny.ISequence<DAST._IType> _49_typeArgs = _source0.dtor_typeArgs;
          Dafny.ISequence<Dafny.Rune> _50_variant = _source0.dtor_variant;
          bool _51_isCo = _source0.dtor_isCo;
          Dafny.ISequence<_System._ITuple2<Dafny.ISequence<Dafny.Rune>, DAST._IExpression>> _52_values = _source0.dtor_contents;
          {
            RAST._IExpr _out45;
            _out45 = (this).GenPathExpr((_48_datatypeType).dtor_path, true);
            r = _out45;
            Dafny.ISequence<RAST._IType> _53_genTypeArgs;
            _53_genTypeArgs = Dafny.Sequence<RAST._IType>.FromElements();
            BigInteger _hi5 = new BigInteger((_49_typeArgs).Count);
            for (BigInteger _54_i = BigInteger.Zero; _54_i < _hi5; _54_i++) {
              RAST._IType _55_typeExpr;
              RAST._IType _out46;
              _out46 = (this).GenType((_49_typeArgs).Select(_54_i), DCOMP.GenTypeContext.@default());
              _55_typeExpr = _out46;
              _53_genTypeArgs = Dafny.Sequence<RAST._IType>.Concat(_53_genTypeArgs, Dafny.Sequence<RAST._IType>.FromElements(_55_typeExpr));
            }
            if ((new BigInteger((_49_typeArgs).Count)).Sign == 1) {
              r = (r).ApplyType(_53_genTypeArgs);
            }
            r = (r).FSel(DCOMP.__default.escapeName(_50_variant));
            readIdents = Dafny.Set<Dafny.ISequence<Dafny.Rune>>.FromElements();
            Dafny.ISequence<RAST._IAssignIdentifier> _56_assignments;
            _56_assignments = Dafny.Sequence<RAST._IAssignIdentifier>.FromElements();
            BigInteger _hi6 = new BigInteger((_52_values).Count);
            for (BigInteger _57_i = BigInteger.Zero; _57_i < _hi6; _57_i++) {
              _System._ITuple2<Dafny.ISequence<Dafny.Rune>, DAST._IExpression> _let_tmp_rhs0 = (_52_values).Select(_57_i);
              Dafny.ISequence<Dafny.Rune> _58_name = _let_tmp_rhs0.dtor__0;
              DAST._IExpression _59_value = _let_tmp_rhs0.dtor__1;
              if (_51_isCo) {
                RAST._IExpr _60_recursiveGen;
                DCOMP._IOwnership _61___v170;
                Dafny.ISet<Dafny.ISequence<Dafny.Rune>> _62_recIdents;
                RAST._IExpr _out47;
                DCOMP._IOwnership _out48;
                Dafny.ISet<Dafny.ISequence<Dafny.Rune>> _out49;
                (this).GenExpr(_59_value, selfIdent, DCOMP.Environment.Empty(), DCOMP.Ownership.create_OwnershipOwned(), out _out47, out _out48, out _out49);
                _60_recursiveGen = _out47;
                _61___v170 = _out48;
                _62_recIdents = _out49;
                readIdents = Dafny.Set<Dafny.ISequence<Dafny.Rune>>.Union(readIdents, _62_recIdents);
                Dafny.ISequence<Dafny.Rune> _63_allReadCloned;
                _63_allReadCloned = Dafny.Sequence<Dafny.Rune>.UnicodeFromString("");
                while (!(_62_recIdents).Equals(Dafny.Set<Dafny.ISequence<Dafny.Rune>>.FromElements())) {
                  Dafny.ISequence<Dafny.Rune> _64_next;
                  foreach (Dafny.ISequence<Dafny.Rune> _assign_such_that_0 in (_62_recIdents).Elements) {
                    _64_next = (Dafny.ISequence<Dafny.Rune>)_assign_such_that_0;
                    if ((_62_recIdents).Contains(_64_next)) {
                      goto after__ASSIGN_SUCH_THAT_0;
                    }
                  }
                  throw new System.Exception("assign-such-that search produced no value");
                after__ASSIGN_SUCH_THAT_0: ;
                  _63_allReadCloned = Dafny.Sequence<Dafny.Rune>.Concat(Dafny.Sequence<Dafny.Rune>.Concat(Dafny.Sequence<Dafny.Rune>.Concat(Dafny.Sequence<Dafny.Rune>.Concat(Dafny.Sequence<Dafny.Rune>.Concat(_63_allReadCloned, Dafny.Sequence<Dafny.Rune>.UnicodeFromString("let ")), _64_next), Dafny.Sequence<Dafny.Rune>.UnicodeFromString(" = ")), _64_next), Dafny.Sequence<Dafny.Rune>.UnicodeFromString(".clone();\n"));
                  _62_recIdents = Dafny.Set<Dafny.ISequence<Dafny.Rune>>.Difference(_62_recIdents, Dafny.Set<Dafny.ISequence<Dafny.Rune>>.FromElements(_64_next));
                }
                Dafny.ISequence<Dafny.Rune> _65_wasAssigned;
                _65_wasAssigned = Dafny.Sequence<Dafny.Rune>.Concat(Dafny.Sequence<Dafny.Rune>.Concat(Dafny.Sequence<Dafny.Rune>.Concat(Dafny.Sequence<Dafny.Rune>.Concat(Dafny.Sequence<Dafny.Rune>.UnicodeFromString("::dafny_runtime::LazyFieldWrapper(::dafny_runtime::Lazy::new(::std::boxed::Box::new({\n"), _63_allReadCloned), Dafny.Sequence<Dafny.Rune>.UnicodeFromString("move || (")), (_60_recursiveGen)._ToString(DCOMP.__default.IND)), Dafny.Sequence<Dafny.Rune>.UnicodeFromString(")})))"));
                _56_assignments = Dafny.Sequence<RAST._IAssignIdentifier>.Concat(_56_assignments, Dafny.Sequence<RAST._IAssignIdentifier>.FromElements(RAST.AssignIdentifier.create(DCOMP.__default.escapeVar(_58_name), RAST.Expr.create_RawExpr(_65_wasAssigned))));
              } else {
                RAST._IExpr _66_recursiveGen;
                DCOMP._IOwnership _67___v171;
                Dafny.ISet<Dafny.ISequence<Dafny.Rune>> _68_recIdents;
                RAST._IExpr _out50;
                DCOMP._IOwnership _out51;
                Dafny.ISet<Dafny.ISequence<Dafny.Rune>> _out52;
                (this).GenExpr(_59_value, selfIdent, env, DCOMP.Ownership.create_OwnershipOwned(), out _out50, out _out51, out _out52);
                _66_recursiveGen = _out50;
                _67___v171 = _out51;
                _68_recIdents = _out52;
                _56_assignments = Dafny.Sequence<RAST._IAssignIdentifier>.Concat(_56_assignments, Dafny.Sequence<RAST._IAssignIdentifier>.FromElements(RAST.AssignIdentifier.create(DCOMP.__default.escapeVar(_58_name), _66_recursiveGen)));
                readIdents = Dafny.Set<Dafny.ISequence<Dafny.Rune>>.Union(readIdents, _68_recIdents);
              }
            }
            r = RAST.Expr.create_StructBuild(r, _56_assignments);
            if ((this).IsRcWrapped((_48_datatypeType).dtor_attributes)) {
              r = RAST.__default.RcNew(r);
            }
            RAST._IExpr _out53;
            DCOMP._IOwnership _out54;
            (this).FromOwned(r, expectedOwnership, out _out53, out _out54);
            r = _out53;
            resultingOwnership = _out54;
            return ;
          }
          goto after_match0;
        }
      }
      {
        if (_source0.is_Convert) {
          {
            RAST._IExpr _out55;
            DCOMP._IOwnership _out56;
            Dafny.ISet<Dafny.ISequence<Dafny.Rune>> _out57;
            (this).GenExprConvert(e, selfIdent, env, expectedOwnership, out _out55, out _out56, out _out57);
            r = _out55;
            resultingOwnership = _out56;
            readIdents = _out57;
          }
          goto after_match0;
        }
      }
      {
        if (_source0.is_SeqConstruct) {
          DAST._IExpression _69_length = _source0.dtor_length;
          DAST._IExpression _70_expr = _source0.dtor_elem;
          {
            RAST._IExpr _71_recursiveGen;
            DCOMP._IOwnership _72___v175;
            Dafny.ISet<Dafny.ISequence<Dafny.Rune>> _73_recIdents;
            RAST._IExpr _out58;
            DCOMP._IOwnership _out59;
            Dafny.ISet<Dafny.ISequence<Dafny.Rune>> _out60;
            (this).GenExpr(_70_expr, selfIdent, env, DCOMP.Ownership.create_OwnershipOwned(), out _out58, out _out59, out _out60);
            _71_recursiveGen = _out58;
            _72___v175 = _out59;
            _73_recIdents = _out60;
            RAST._IExpr _74_lengthGen;
            DCOMP._IOwnership _75___v176;
            Dafny.ISet<Dafny.ISequence<Dafny.Rune>> _76_lengthIdents;
            RAST._IExpr _out61;
            DCOMP._IOwnership _out62;
            Dafny.ISet<Dafny.ISequence<Dafny.Rune>> _out63;
            (this).GenExpr(_69_length, selfIdent, env, DCOMP.Ownership.create_OwnershipOwned(), out _out61, out _out62, out _out63);
            _74_lengthGen = _out61;
            _75___v176 = _out62;
            _76_lengthIdents = _out63;
            r = RAST.Expr.create_RawExpr(Dafny.Sequence<Dafny.Rune>.Concat(Dafny.Sequence<Dafny.Rune>.Concat(Dafny.Sequence<Dafny.Rune>.Concat(Dafny.Sequence<Dafny.Rune>.Concat(Dafny.Sequence<Dafny.Rune>.UnicodeFromString("{\nlet _initializer = "), (_71_recursiveGen)._ToString(DCOMP.__default.IND)), Dafny.Sequence<Dafny.Rune>.UnicodeFromString(";\n::dafny_runtime::integer_range(::dafny_runtime::Zero::zero(), ")), (_74_lengthGen)._ToString(DCOMP.__default.IND)), Dafny.Sequence<Dafny.Rune>.UnicodeFromString(").map(|i| _initializer(&i)).collect::<::dafny_runtime::Sequence<_>>()\n}")));
            readIdents = Dafny.Set<Dafny.ISequence<Dafny.Rune>>.Union(_73_recIdents, _76_lengthIdents);
            RAST._IExpr _out64;
            DCOMP._IOwnership _out65;
            (this).FromOwned(r, expectedOwnership, out _out64, out _out65);
            r = _out64;
            resultingOwnership = _out65;
            return ;
          }
          goto after_match0;
        }
      }
      {
        if (_source0.is_SeqValue) {
          Dafny.ISequence<DAST._IExpression> _77_exprs = _source0.dtor_elements;
          DAST._IType _78_typ = _source0.dtor_typ;
          {
            readIdents = Dafny.Set<Dafny.ISequence<Dafny.Rune>>.FromElements();
            RAST._IType _79_genTpe;
            RAST._IType _out66;
            _out66 = (this).GenType(_78_typ, DCOMP.GenTypeContext.@default());
            _79_genTpe = _out66;
            BigInteger _80_i;
            _80_i = BigInteger.Zero;
            Dafny.ISequence<RAST._IExpr> _81_args;
            _81_args = Dafny.Sequence<RAST._IExpr>.FromElements();
            while ((_80_i) < (new BigInteger((_77_exprs).Count))) {
              RAST._IExpr _82_recursiveGen;
              DCOMP._IOwnership _83___v177;
              Dafny.ISet<Dafny.ISequence<Dafny.Rune>> _84_recIdents;
              RAST._IExpr _out67;
              DCOMP._IOwnership _out68;
              Dafny.ISet<Dafny.ISequence<Dafny.Rune>> _out69;
              (this).GenExpr((_77_exprs).Select(_80_i), selfIdent, env, DCOMP.Ownership.create_OwnershipOwned(), out _out67, out _out68, out _out69);
              _82_recursiveGen = _out67;
              _83___v177 = _out68;
              _84_recIdents = _out69;
              readIdents = Dafny.Set<Dafny.ISequence<Dafny.Rune>>.Union(readIdents, _84_recIdents);
              _81_args = Dafny.Sequence<RAST._IExpr>.Concat(_81_args, Dafny.Sequence<RAST._IExpr>.FromElements(_82_recursiveGen));
              _80_i = (_80_i) + (BigInteger.One);
            }
            r = (((RAST.__default.dafny__runtime).MSel(Dafny.Sequence<Dafny.Rune>.UnicodeFromString("seq!"))).AsExpr()).Apply(_81_args);
            if ((new BigInteger((_81_args).Count)).Sign == 0) {
              r = RAST.Expr.create_TypeAscription(r, (((RAST.__default.dafny__runtime).MSel(Dafny.Sequence<Dafny.Rune>.UnicodeFromString("Sequence"))).AsType()).Apply1(_79_genTpe));
            }
            RAST._IExpr _out70;
            DCOMP._IOwnership _out71;
            (this).FromOwned(r, expectedOwnership, out _out70, out _out71);
            r = _out70;
            resultingOwnership = _out71;
            return ;
          }
          goto after_match0;
        }
      }
      {
        if (_source0.is_SetValue) {
          Dafny.ISequence<DAST._IExpression> _85_exprs = _source0.dtor_elements;
          {
            Dafny.ISequence<RAST._IExpr> _86_generatedValues;
            _86_generatedValues = Dafny.Sequence<RAST._IExpr>.FromElements();
            readIdents = Dafny.Set<Dafny.ISequence<Dafny.Rune>>.FromElements();
            BigInteger _87_i;
            _87_i = BigInteger.Zero;
            while ((_87_i) < (new BigInteger((_85_exprs).Count))) {
              RAST._IExpr _88_recursiveGen;
              DCOMP._IOwnership _89___v178;
              Dafny.ISet<Dafny.ISequence<Dafny.Rune>> _90_recIdents;
              RAST._IExpr _out72;
              DCOMP._IOwnership _out73;
              Dafny.ISet<Dafny.ISequence<Dafny.Rune>> _out74;
              (this).GenExpr((_85_exprs).Select(_87_i), selfIdent, env, DCOMP.Ownership.create_OwnershipOwned(), out _out72, out _out73, out _out74);
              _88_recursiveGen = _out72;
              _89___v178 = _out73;
              _90_recIdents = _out74;
              _86_generatedValues = Dafny.Sequence<RAST._IExpr>.Concat(_86_generatedValues, Dafny.Sequence<RAST._IExpr>.FromElements(_88_recursiveGen));
              readIdents = Dafny.Set<Dafny.ISequence<Dafny.Rune>>.Union(readIdents, _90_recIdents);
              _87_i = (_87_i) + (BigInteger.One);
            }
            r = (((RAST.__default.dafny__runtime).MSel(Dafny.Sequence<Dafny.Rune>.UnicodeFromString("set!"))).AsExpr()).Apply(_86_generatedValues);
            RAST._IExpr _out75;
            DCOMP._IOwnership _out76;
            (this).FromOwned(r, expectedOwnership, out _out75, out _out76);
            r = _out75;
            resultingOwnership = _out76;
            return ;
          }
          goto after_match0;
        }
      }
      {
        if (_source0.is_MultisetValue) {
          Dafny.ISequence<DAST._IExpression> _91_exprs = _source0.dtor_elements;
          {
            Dafny.ISequence<RAST._IExpr> _92_generatedValues;
            _92_generatedValues = Dafny.Sequence<RAST._IExpr>.FromElements();
            readIdents = Dafny.Set<Dafny.ISequence<Dafny.Rune>>.FromElements();
            BigInteger _93_i;
            _93_i = BigInteger.Zero;
            while ((_93_i) < (new BigInteger((_91_exprs).Count))) {
              RAST._IExpr _94_recursiveGen;
              DCOMP._IOwnership _95___v179;
              Dafny.ISet<Dafny.ISequence<Dafny.Rune>> _96_recIdents;
              RAST._IExpr _out77;
              DCOMP._IOwnership _out78;
              Dafny.ISet<Dafny.ISequence<Dafny.Rune>> _out79;
              (this).GenExpr((_91_exprs).Select(_93_i), selfIdent, env, DCOMP.Ownership.create_OwnershipOwned(), out _out77, out _out78, out _out79);
              _94_recursiveGen = _out77;
              _95___v179 = _out78;
              _96_recIdents = _out79;
              _92_generatedValues = Dafny.Sequence<RAST._IExpr>.Concat(_92_generatedValues, Dafny.Sequence<RAST._IExpr>.FromElements(_94_recursiveGen));
              readIdents = Dafny.Set<Dafny.ISequence<Dafny.Rune>>.Union(readIdents, _96_recIdents);
              _93_i = (_93_i) + (BigInteger.One);
            }
            r = (((RAST.__default.dafny__runtime).MSel(Dafny.Sequence<Dafny.Rune>.UnicodeFromString("multiset!"))).AsExpr()).Apply(_92_generatedValues);
            RAST._IExpr _out80;
            DCOMP._IOwnership _out81;
            (this).FromOwned(r, expectedOwnership, out _out80, out _out81);
            r = _out80;
            resultingOwnership = _out81;
            return ;
          }
          goto after_match0;
        }
      }
      {
        if (_source0.is_ToMultiset) {
          DAST._IExpression _97_expr = _source0.dtor_ToMultiset_a0;
          {
            RAST._IExpr _98_recursiveGen;
            DCOMP._IOwnership _99___v180;
            Dafny.ISet<Dafny.ISequence<Dafny.Rune>> _100_recIdents;
            RAST._IExpr _out82;
            DCOMP._IOwnership _out83;
            Dafny.ISet<Dafny.ISequence<Dafny.Rune>> _out84;
            (this).GenExpr(_97_expr, selfIdent, env, DCOMP.Ownership.create_OwnershipAutoBorrowed(), out _out82, out _out83, out _out84);
            _98_recursiveGen = _out82;
            _99___v180 = _out83;
            _100_recIdents = _out84;
            r = ((_98_recursiveGen).Sel(Dafny.Sequence<Dafny.Rune>.UnicodeFromString("as_dafny_multiset"))).Apply(Dafny.Sequence<RAST._IExpr>.FromElements());
            readIdents = _100_recIdents;
            RAST._IExpr _out85;
            DCOMP._IOwnership _out86;
            (this).FromOwned(r, expectedOwnership, out _out85, out _out86);
            r = _out85;
            resultingOwnership = _out86;
            return ;
          }
          goto after_match0;
        }
      }
      {
        if (_source0.is_MapValue) {
          Dafny.ISequence<_System._ITuple2<DAST._IExpression, DAST._IExpression>> _101_mapElems = _source0.dtor_mapElems;
          {
            Dafny.ISequence<_System._ITuple2<RAST._IExpr, RAST._IExpr>> _102_generatedValues;
            _102_generatedValues = Dafny.Sequence<_System._ITuple2<RAST._IExpr, RAST._IExpr>>.FromElements();
            readIdents = Dafny.Set<Dafny.ISequence<Dafny.Rune>>.FromElements();
            BigInteger _103_i;
            _103_i = BigInteger.Zero;
            while ((_103_i) < (new BigInteger((_101_mapElems).Count))) {
              RAST._IExpr _104_recursiveGenKey;
              DCOMP._IOwnership _105___v181;
              Dafny.ISet<Dafny.ISequence<Dafny.Rune>> _106_recIdentsKey;
              RAST._IExpr _out87;
              DCOMP._IOwnership _out88;
              Dafny.ISet<Dafny.ISequence<Dafny.Rune>> _out89;
              (this).GenExpr(((_101_mapElems).Select(_103_i)).dtor__0, selfIdent, env, DCOMP.Ownership.create_OwnershipOwned(), out _out87, out _out88, out _out89);
              _104_recursiveGenKey = _out87;
              _105___v181 = _out88;
              _106_recIdentsKey = _out89;
              RAST._IExpr _107_recursiveGenValue;
              DCOMP._IOwnership _108___v182;
              Dafny.ISet<Dafny.ISequence<Dafny.Rune>> _109_recIdentsValue;
              RAST._IExpr _out90;
              DCOMP._IOwnership _out91;
              Dafny.ISet<Dafny.ISequence<Dafny.Rune>> _out92;
              (this).GenExpr(((_101_mapElems).Select(_103_i)).dtor__1, selfIdent, env, DCOMP.Ownership.create_OwnershipOwned(), out _out90, out _out91, out _out92);
              _107_recursiveGenValue = _out90;
              _108___v182 = _out91;
              _109_recIdentsValue = _out92;
              _102_generatedValues = Dafny.Sequence<_System._ITuple2<RAST._IExpr, RAST._IExpr>>.Concat(_102_generatedValues, Dafny.Sequence<_System._ITuple2<RAST._IExpr, RAST._IExpr>>.FromElements(_System.Tuple2<RAST._IExpr, RAST._IExpr>.create(_104_recursiveGenKey, _107_recursiveGenValue)));
              readIdents = Dafny.Set<Dafny.ISequence<Dafny.Rune>>.Union(Dafny.Set<Dafny.ISequence<Dafny.Rune>>.Union(readIdents, _106_recIdentsKey), _109_recIdentsValue);
              _103_i = (_103_i) + (BigInteger.One);
            }
            _103_i = BigInteger.Zero;
            Dafny.ISequence<RAST._IExpr> _110_arguments;
            _110_arguments = Dafny.Sequence<RAST._IExpr>.FromElements();
            while ((_103_i) < (new BigInteger((_102_generatedValues).Count))) {
              RAST._IExpr _111_genKey;
              _111_genKey = ((_102_generatedValues).Select(_103_i)).dtor__0;
              RAST._IExpr _112_genValue;
              _112_genValue = ((_102_generatedValues).Select(_103_i)).dtor__1;
              _110_arguments = Dafny.Sequence<RAST._IExpr>.Concat(_110_arguments, Dafny.Sequence<RAST._IExpr>.FromElements(RAST.Expr.create_BinaryOp(Dafny.Sequence<Dafny.Rune>.UnicodeFromString("=>"), _111_genKey, _112_genValue, DAST.Format.BinaryOpFormat.create_NoFormat())));
              _103_i = (_103_i) + (BigInteger.One);
            }
            r = (((RAST.__default.dafny__runtime).MSel(Dafny.Sequence<Dafny.Rune>.UnicodeFromString("map!"))).AsExpr()).Apply(_110_arguments);
            RAST._IExpr _out93;
            DCOMP._IOwnership _out94;
            (this).FromOwned(r, expectedOwnership, out _out93, out _out94);
            r = _out93;
            resultingOwnership = _out94;
            return ;
          }
          goto after_match0;
        }
      }
      {
        if (_source0.is_SeqUpdate) {
          DAST._IExpression _113_expr = _source0.dtor_expr;
          DAST._IExpression _114_index = _source0.dtor_indexExpr;
          DAST._IExpression _115_value = _source0.dtor_value;
          {
            RAST._IExpr _116_exprR;
            DCOMP._IOwnership _117___v183;
            Dafny.ISet<Dafny.ISequence<Dafny.Rune>> _118_exprIdents;
            RAST._IExpr _out95;
            DCOMP._IOwnership _out96;
            Dafny.ISet<Dafny.ISequence<Dafny.Rune>> _out97;
            (this).GenExpr(_113_expr, selfIdent, env, DCOMP.Ownership.create_OwnershipAutoBorrowed(), out _out95, out _out96, out _out97);
            _116_exprR = _out95;
            _117___v183 = _out96;
            _118_exprIdents = _out97;
            RAST._IExpr _119_indexR;
            DCOMP._IOwnership _120_indexOwnership;
            Dafny.ISet<Dafny.ISequence<Dafny.Rune>> _121_indexIdents;
            RAST._IExpr _out98;
            DCOMP._IOwnership _out99;
            Dafny.ISet<Dafny.ISequence<Dafny.Rune>> _out100;
            (this).GenExpr(_114_index, selfIdent, env, DCOMP.Ownership.create_OwnershipBorrowed(), out _out98, out _out99, out _out100);
            _119_indexR = _out98;
            _120_indexOwnership = _out99;
            _121_indexIdents = _out100;
            RAST._IExpr _122_valueR;
            DCOMP._IOwnership _123_valueOwnership;
            Dafny.ISet<Dafny.ISequence<Dafny.Rune>> _124_valueIdents;
            RAST._IExpr _out101;
            DCOMP._IOwnership _out102;
            Dafny.ISet<Dafny.ISequence<Dafny.Rune>> _out103;
            (this).GenExpr(_115_value, selfIdent, env, DCOMP.Ownership.create_OwnershipBorrowed(), out _out101, out _out102, out _out103);
            _122_valueR = _out101;
            _123_valueOwnership = _out102;
            _124_valueIdents = _out103;
            r = ((_116_exprR).Sel(Dafny.Sequence<Dafny.Rune>.UnicodeFromString("update_index"))).Apply(Dafny.Sequence<RAST._IExpr>.FromElements(_119_indexR, _122_valueR));
            RAST._IExpr _out104;
            DCOMP._IOwnership _out105;
            (this).FromOwned(r, expectedOwnership, out _out104, out _out105);
            r = _out104;
            resultingOwnership = _out105;
            readIdents = Dafny.Set<Dafny.ISequence<Dafny.Rune>>.Union(Dafny.Set<Dafny.ISequence<Dafny.Rune>>.Union(_118_exprIdents, _121_indexIdents), _124_valueIdents);
            return ;
          }
          goto after_match0;
        }
      }
      {
        if (_source0.is_MapUpdate) {
          DAST._IExpression _125_expr = _source0.dtor_expr;
          DAST._IExpression _126_index = _source0.dtor_indexExpr;
          DAST._IExpression _127_value = _source0.dtor_value;
          {
            RAST._IExpr _128_exprR;
            DCOMP._IOwnership _129___v184;
            Dafny.ISet<Dafny.ISequence<Dafny.Rune>> _130_exprIdents;
            RAST._IExpr _out106;
            DCOMP._IOwnership _out107;
            Dafny.ISet<Dafny.ISequence<Dafny.Rune>> _out108;
            (this).GenExpr(_125_expr, selfIdent, env, DCOMP.Ownership.create_OwnershipAutoBorrowed(), out _out106, out _out107, out _out108);
            _128_exprR = _out106;
            _129___v184 = _out107;
            _130_exprIdents = _out108;
            RAST._IExpr _131_indexR;
            DCOMP._IOwnership _132_indexOwnership;
            Dafny.ISet<Dafny.ISequence<Dafny.Rune>> _133_indexIdents;
            RAST._IExpr _out109;
            DCOMP._IOwnership _out110;
            Dafny.ISet<Dafny.ISequence<Dafny.Rune>> _out111;
            (this).GenExpr(_126_index, selfIdent, env, DCOMP.Ownership.create_OwnershipBorrowed(), out _out109, out _out110, out _out111);
            _131_indexR = _out109;
            _132_indexOwnership = _out110;
            _133_indexIdents = _out111;
            RAST._IExpr _134_valueR;
            DCOMP._IOwnership _135_valueOwnership;
            Dafny.ISet<Dafny.ISequence<Dafny.Rune>> _136_valueIdents;
            RAST._IExpr _out112;
            DCOMP._IOwnership _out113;
            Dafny.ISet<Dafny.ISequence<Dafny.Rune>> _out114;
            (this).GenExpr(_127_value, selfIdent, env, DCOMP.Ownership.create_OwnershipBorrowed(), out _out112, out _out113, out _out114);
            _134_valueR = _out112;
            _135_valueOwnership = _out113;
            _136_valueIdents = _out114;
            r = ((_128_exprR).Sel(Dafny.Sequence<Dafny.Rune>.UnicodeFromString("update_index"))).Apply(Dafny.Sequence<RAST._IExpr>.FromElements(_131_indexR, _134_valueR));
            RAST._IExpr _out115;
            DCOMP._IOwnership _out116;
            (this).FromOwned(r, expectedOwnership, out _out115, out _out116);
            r = _out115;
            resultingOwnership = _out116;
            readIdents = Dafny.Set<Dafny.ISequence<Dafny.Rune>>.Union(Dafny.Set<Dafny.ISequence<Dafny.Rune>>.Union(_130_exprIdents, _133_indexIdents), _136_valueIdents);
            return ;
          }
          goto after_match0;
        }
      }
      {
        if (_source0.is_This) {
          {
            DCOMP._ISelfInfo _source1 = selfIdent;
            {
              if (_source1.is_ThisTyped) {
                Dafny.ISequence<Dafny.Rune> _137_id = _source1.dtor_rSelfName;
                DAST._IType _138_dafnyType = _source1.dtor_dafnyType;
                {
                  RAST._IExpr _out117;
                  DCOMP._IOwnership _out118;
                  Dafny.ISet<Dafny.ISequence<Dafny.Rune>> _out119;
                  (this).GenIdent(_137_id, selfIdent, env, expectedOwnership, out _out117, out _out118, out _out119);
                  r = _out117;
                  resultingOwnership = _out118;
                  readIdents = _out119;
                }
                goto after_match1;
              }
            }
            {
              DCOMP._ISelfInfo _139_None = _source1;
              {
                r = RAST.Expr.create_RawExpr(Dafny.Sequence<Dafny.Rune>.UnicodeFromString("panic!(\"this outside of a method\")"));
                RAST._IExpr _out120;
                DCOMP._IOwnership _out121;
                (this).FromOwned(r, expectedOwnership, out _out120, out _out121);
                r = _out120;
                resultingOwnership = _out121;
                readIdents = Dafny.Set<Dafny.ISequence<Dafny.Rune>>.FromElements();
              }
            }
          after_match1: ;
            return ;
          }
          goto after_match0;
        }
      }
      {
        if (_source0.is_Ite) {
          DAST._IExpression _140_cond = _source0.dtor_cond;
          DAST._IExpression _141_t = _source0.dtor_thn;
          DAST._IExpression _142_f = _source0.dtor_els;
          {
            RAST._IExpr _143_cond;
            DCOMP._IOwnership _144___v185;
            Dafny.ISet<Dafny.ISequence<Dafny.Rune>> _145_recIdentsCond;
            RAST._IExpr _out122;
            DCOMP._IOwnership _out123;
            Dafny.ISet<Dafny.ISequence<Dafny.Rune>> _out124;
            (this).GenExpr(_140_cond, selfIdent, env, DCOMP.Ownership.create_OwnershipOwned(), out _out122, out _out123, out _out124);
            _143_cond = _out122;
            _144___v185 = _out123;
            _145_recIdentsCond = _out124;
            RAST._IExpr _146_fExpr;
            DCOMP._IOwnership _147_fOwned;
            Dafny.ISet<Dafny.ISequence<Dafny.Rune>> _148_recIdentsF;
            RAST._IExpr _out125;
            DCOMP._IOwnership _out126;
            Dafny.ISet<Dafny.ISequence<Dafny.Rune>> _out127;
            (this).GenExpr(_142_f, selfIdent, env, DCOMP.Ownership.create_OwnershipOwned(), out _out125, out _out126, out _out127);
            _146_fExpr = _out125;
            _147_fOwned = _out126;
            _148_recIdentsF = _out127;
            RAST._IExpr _149_tExpr;
            DCOMP._IOwnership _150___v186;
            Dafny.ISet<Dafny.ISequence<Dafny.Rune>> _151_recIdentsT;
            RAST._IExpr _out128;
            DCOMP._IOwnership _out129;
            Dafny.ISet<Dafny.ISequence<Dafny.Rune>> _out130;
            (this).GenExpr(_141_t, selfIdent, env, DCOMP.Ownership.create_OwnershipOwned(), out _out128, out _out129, out _out130);
            _149_tExpr = _out128;
            _150___v186 = _out129;
            _151_recIdentsT = _out130;
            r = RAST.Expr.create_IfExpr(_143_cond, _149_tExpr, _146_fExpr);
            RAST._IExpr _out131;
            DCOMP._IOwnership _out132;
            (this).FromOwnership(r, DCOMP.Ownership.create_OwnershipOwned(), expectedOwnership, out _out131, out _out132);
            r = _out131;
            resultingOwnership = _out132;
            readIdents = Dafny.Set<Dafny.ISequence<Dafny.Rune>>.Union(Dafny.Set<Dafny.ISequence<Dafny.Rune>>.Union(_145_recIdentsCond, _151_recIdentsT), _148_recIdentsF);
            return ;
          }
          goto after_match0;
        }
      }
      {
        if (_source0.is_UnOp) {
          DAST._IUnaryOp unOp0 = _source0.dtor_unOp;
          if (unOp0.is_Not) {
            DAST._IExpression _152_e = _source0.dtor_expr;
            DAST.Format._IUnaryOpFormat _153_format = _source0.dtor_format1;
            {
              RAST._IExpr _154_recursiveGen;
              DCOMP._IOwnership _155___v187;
              Dafny.ISet<Dafny.ISequence<Dafny.Rune>> _156_recIdents;
              RAST._IExpr _out133;
              DCOMP._IOwnership _out134;
              Dafny.ISet<Dafny.ISequence<Dafny.Rune>> _out135;
              (this).GenExpr(_152_e, selfIdent, env, DCOMP.Ownership.create_OwnershipOwned(), out _out133, out _out134, out _out135);
              _154_recursiveGen = _out133;
              _155___v187 = _out134;
              _156_recIdents = _out135;
              r = RAST.Expr.create_UnaryOp(Dafny.Sequence<Dafny.Rune>.UnicodeFromString("!"), _154_recursiveGen, _153_format);
              RAST._IExpr _out136;
              DCOMP._IOwnership _out137;
              (this).FromOwned(r, expectedOwnership, out _out136, out _out137);
              r = _out136;
              resultingOwnership = _out137;
              readIdents = _156_recIdents;
              return ;
            }
            goto after_match0;
          }
        }
      }
      {
        if (_source0.is_UnOp) {
          DAST._IUnaryOp unOp1 = _source0.dtor_unOp;
          if (unOp1.is_BitwiseNot) {
            DAST._IExpression _157_e = _source0.dtor_expr;
            DAST.Format._IUnaryOpFormat _158_format = _source0.dtor_format1;
            {
              RAST._IExpr _159_recursiveGen;
              DCOMP._IOwnership _160___v188;
              Dafny.ISet<Dafny.ISequence<Dafny.Rune>> _161_recIdents;
              RAST._IExpr _out138;
              DCOMP._IOwnership _out139;
              Dafny.ISet<Dafny.ISequence<Dafny.Rune>> _out140;
              (this).GenExpr(_157_e, selfIdent, env, DCOMP.Ownership.create_OwnershipOwned(), out _out138, out _out139, out _out140);
              _159_recursiveGen = _out138;
              _160___v188 = _out139;
              _161_recIdents = _out140;
              r = RAST.Expr.create_UnaryOp(Dafny.Sequence<Dafny.Rune>.UnicodeFromString("~"), _159_recursiveGen, _158_format);
              RAST._IExpr _out141;
              DCOMP._IOwnership _out142;
              (this).FromOwned(r, expectedOwnership, out _out141, out _out142);
              r = _out141;
              resultingOwnership = _out142;
              readIdents = _161_recIdents;
              return ;
            }
            goto after_match0;
          }
        }
      }
      {
        if (_source0.is_UnOp) {
          DAST._IUnaryOp unOp2 = _source0.dtor_unOp;
          if (unOp2.is_Cardinality) {
            DAST._IExpression _162_e = _source0.dtor_expr;
            DAST.Format._IUnaryOpFormat _163_format = _source0.dtor_format1;
            {
              RAST._IExpr _164_recursiveGen;
              DCOMP._IOwnership _165_recOwned;
              Dafny.ISet<Dafny.ISequence<Dafny.Rune>> _166_recIdents;
              RAST._IExpr _out143;
              DCOMP._IOwnership _out144;
              Dafny.ISet<Dafny.ISequence<Dafny.Rune>> _out145;
              (this).GenExpr(_162_e, selfIdent, env, DCOMP.Ownership.create_OwnershipAutoBorrowed(), out _out143, out _out144, out _out145);
              _164_recursiveGen = _out143;
              _165_recOwned = _out144;
              _166_recIdents = _out145;
              r = ((_164_recursiveGen).Sel(Dafny.Sequence<Dafny.Rune>.UnicodeFromString("cardinality"))).Apply(Dafny.Sequence<RAST._IExpr>.FromElements());
              RAST._IExpr _out146;
              DCOMP._IOwnership _out147;
              (this).FromOwned(r, expectedOwnership, out _out146, out _out147);
              r = _out146;
              resultingOwnership = _out147;
              readIdents = _166_recIdents;
              return ;
            }
            goto after_match0;
          }
        }
      }
      {
        if (_source0.is_BinOp) {
          RAST._IExpr _out148;
          DCOMP._IOwnership _out149;
          Dafny.ISet<Dafny.ISequence<Dafny.Rune>> _out150;
          (this).GenExprBinary(e, selfIdent, env, expectedOwnership, out _out148, out _out149, out _out150);
          r = _out148;
          resultingOwnership = _out149;
          readIdents = _out150;
          goto after_match0;
        }
      }
      {
        if (_source0.is_ArrayLen) {
          DAST._IExpression _167_expr = _source0.dtor_expr;
          DAST._IType _168_exprType = _source0.dtor_exprType;
          BigInteger _169_dim = _source0.dtor_dim;
          bool _170_native = _source0.dtor_native;
          {
            RAST._IExpr _171_recursiveGen;
            DCOMP._IOwnership _172___v193;
            Dafny.ISet<Dafny.ISequence<Dafny.Rune>> _173_recIdents;
            RAST._IExpr _out151;
            DCOMP._IOwnership _out152;
            Dafny.ISet<Dafny.ISequence<Dafny.Rune>> _out153;
            (this).GenExpr(_167_expr, selfIdent, env, DCOMP.Ownership.create_OwnershipOwned(), out _out151, out _out152, out _out153);
            _171_recursiveGen = _out151;
            _172___v193 = _out152;
            _173_recIdents = _out153;
            RAST._IType _174_arrayType;
            RAST._IType _out154;
            _out154 = (this).GenType(_168_exprType, DCOMP.GenTypeContext.@default());
            _174_arrayType = _out154;
            if (!((_174_arrayType).IsObjectOrPointer())) {
              Dafny.ISequence<Dafny.Rune> _175_msg;
              _175_msg = Dafny.Sequence<Dafny.Rune>.Concat(Dafny.Sequence<Dafny.Rune>.UnicodeFromString("Array length of something not an array but "), (_174_arrayType)._ToString(DCOMP.__default.IND));
              (this).error = Std.Wrappers.Option<Dafny.ISequence<Dafny.Rune>>.create_Some(_175_msg);
              r = RAST.Expr.create_RawExpr(_175_msg);
            } else {
              RAST._IType _176_underlying;
              _176_underlying = (_174_arrayType).ObjectOrPointerUnderlying();
              if (((_169_dim).Sign == 0) && ((_176_underlying).is_Array)) {
                r = ((((this).read__macro).Apply1(_171_recursiveGen)).Sel(Dafny.Sequence<Dafny.Rune>.UnicodeFromString("len"))).Apply(Dafny.Sequence<RAST._IExpr>.FromElements());
              } else {
                if ((_169_dim).Sign == 0) {
                  r = (((((this).read__macro).Apply1(_171_recursiveGen)).Sel(Dafny.Sequence<Dafny.Rune>.UnicodeFromString("data"))).Sel(Dafny.Sequence<Dafny.Rune>.UnicodeFromString("len"))).Apply(Dafny.Sequence<RAST._IExpr>.FromElements());
                } else {
                  r = ((((this).read__macro).Apply1(_171_recursiveGen)).Sel(Dafny.Sequence<Dafny.Rune>.Concat(Dafny.Sequence<Dafny.Rune>.Concat(Dafny.Sequence<Dafny.Rune>.UnicodeFromString("length"), Std.Strings.__default.OfNat(_169_dim)), Dafny.Sequence<Dafny.Rune>.UnicodeFromString("_usize")))).Apply(Dafny.Sequence<RAST._IExpr>.FromElements());
                }
              }
              if (!(_170_native)) {
                r = (((RAST.__default.dafny__runtime).MSel(Dafny.Sequence<Dafny.Rune>.UnicodeFromString("int!"))).AsExpr()).Apply1(r);
              }
            }
            RAST._IExpr _out155;
            DCOMP._IOwnership _out156;
            (this).FromOwned(r, expectedOwnership, out _out155, out _out156);
            r = _out155;
            resultingOwnership = _out156;
            readIdents = _173_recIdents;
            return ;
          }
          goto after_match0;
        }
      }
      {
        if (_source0.is_MapKeys) {
          DAST._IExpression _177_expr = _source0.dtor_expr;
          {
            RAST._IExpr _178_recursiveGen;
            DCOMP._IOwnership _179___v194;
            Dafny.ISet<Dafny.ISequence<Dafny.Rune>> _180_recIdents;
            RAST._IExpr _out157;
            DCOMP._IOwnership _out158;
            Dafny.ISet<Dafny.ISequence<Dafny.Rune>> _out159;
            (this).GenExpr(_177_expr, selfIdent, env, DCOMP.Ownership.create_OwnershipAutoBorrowed(), out _out157, out _out158, out _out159);
            _178_recursiveGen = _out157;
            _179___v194 = _out158;
            _180_recIdents = _out159;
            readIdents = _180_recIdents;
            r = ((_178_recursiveGen).Sel(Dafny.Sequence<Dafny.Rune>.UnicodeFromString("keys"))).Apply(Dafny.Sequence<RAST._IExpr>.FromElements());
            RAST._IExpr _out160;
            DCOMP._IOwnership _out161;
            (this).FromOwned(r, expectedOwnership, out _out160, out _out161);
            r = _out160;
            resultingOwnership = _out161;
            return ;
          }
          goto after_match0;
        }
      }
      {
        if (_source0.is_MapValues) {
          DAST._IExpression _181_expr = _source0.dtor_expr;
          {
            RAST._IExpr _182_recursiveGen;
            DCOMP._IOwnership _183___v195;
            Dafny.ISet<Dafny.ISequence<Dafny.Rune>> _184_recIdents;
            RAST._IExpr _out162;
            DCOMP._IOwnership _out163;
            Dafny.ISet<Dafny.ISequence<Dafny.Rune>> _out164;
            (this).GenExpr(_181_expr, selfIdent, env, DCOMP.Ownership.create_OwnershipAutoBorrowed(), out _out162, out _out163, out _out164);
            _182_recursiveGen = _out162;
            _183___v195 = _out163;
            _184_recIdents = _out164;
            readIdents = _184_recIdents;
            r = ((_182_recursiveGen).Sel(Dafny.Sequence<Dafny.Rune>.UnicodeFromString("values"))).Apply(Dafny.Sequence<RAST._IExpr>.FromElements());
            RAST._IExpr _out165;
            DCOMP._IOwnership _out166;
            (this).FromOwned(r, expectedOwnership, out _out165, out _out166);
            r = _out165;
            resultingOwnership = _out166;
            return ;
          }
          goto after_match0;
        }
      }
      {
        if (_source0.is_MapItems) {
          DAST._IExpression _185_expr = _source0.dtor_expr;
          {
            RAST._IExpr _186_recursiveGen;
            DCOMP._IOwnership _187___v196;
            Dafny.ISet<Dafny.ISequence<Dafny.Rune>> _188_recIdents;
            RAST._IExpr _out167;
            DCOMP._IOwnership _out168;
            Dafny.ISet<Dafny.ISequence<Dafny.Rune>> _out169;
            (this).GenExpr(_185_expr, selfIdent, env, DCOMP.Ownership.create_OwnershipAutoBorrowed(), out _out167, out _out168, out _out169);
            _186_recursiveGen = _out167;
            _187___v196 = _out168;
            _188_recIdents = _out169;
            readIdents = _188_recIdents;
            r = ((_186_recursiveGen).Sel(Dafny.Sequence<Dafny.Rune>.UnicodeFromString("items"))).Apply(Dafny.Sequence<RAST._IExpr>.FromElements());
            RAST._IExpr _out170;
            DCOMP._IOwnership _out171;
            (this).FromOwned(r, expectedOwnership, out _out170, out _out171);
            r = _out170;
            resultingOwnership = _out171;
            return ;
          }
          goto after_match0;
        }
      }
      {
        if (_source0.is_SelectFn) {
          DAST._IExpression _189_on = _source0.dtor_expr;
          Dafny.ISequence<Dafny.Rune> _190_field = _source0.dtor_field;
          bool _191_isDatatype = _source0.dtor_onDatatype;
          bool _192_isStatic = _source0.dtor_isStatic;
          bool _193_isConstant = _source0.dtor_isConstant;
          Dafny.ISequence<DAST._IType> _194_arguments = _source0.dtor_arguments;
          {
            RAST._IExpr _195_onExpr;
            DCOMP._IOwnership _196_onOwned;
            Dafny.ISet<Dafny.ISequence<Dafny.Rune>> _197_recIdents;
            RAST._IExpr _out172;
            DCOMP._IOwnership _out173;
            Dafny.ISet<Dafny.ISequence<Dafny.Rune>> _out174;
            (this).GenExpr(_189_on, selfIdent, env, DCOMP.Ownership.create_OwnershipBorrowed(), out _out172, out _out173, out _out174);
            _195_onExpr = _out172;
            _196_onOwned = _out173;
            _197_recIdents = _out174;
            Dafny.ISequence<Dafny.Rune> _198_s = Dafny.Sequence<Dafny.Rune>.Empty;
            Dafny.ISequence<Dafny.Rune> _199_onString;
            _199_onString = (_195_onExpr)._ToString(DCOMP.__default.IND);
            if (_192_isStatic) {
              DCOMP._IEnvironment _200_lEnv;
              _200_lEnv = env;
              Dafny.ISequence<_System._ITuple2<Dafny.ISequence<Dafny.Rune>, RAST._IType>> _201_args;
              _201_args = Dafny.Sequence<_System._ITuple2<Dafny.ISequence<Dafny.Rune>, RAST._IType>>.FromElements();
              _198_s = Dafny.Sequence<Dafny.Rune>.UnicodeFromString("|");
              BigInteger _hi7 = new BigInteger((_194_arguments).Count);
              for (BigInteger _202_i = BigInteger.Zero; _202_i < _hi7; _202_i++) {
                if ((_202_i).Sign == 1) {
                  _198_s = Dafny.Sequence<Dafny.Rune>.Concat(_198_s, Dafny.Sequence<Dafny.Rune>.UnicodeFromString(", "));
                }
                RAST._IType _203_ty;
                RAST._IType _out175;
                _out175 = (this).GenType((_194_arguments).Select(_202_i), DCOMP.GenTypeContext.@default());
                _203_ty = _out175;
                RAST._IType _204_bTy;
                _204_bTy = RAST.Type.create_Borrowed(_203_ty);
                Dafny.ISequence<Dafny.Rune> _205_name;
                _205_name = Dafny.Sequence<Dafny.Rune>.Concat(Dafny.Sequence<Dafny.Rune>.UnicodeFromString("x"), Std.Strings.__default.OfInt(_202_i));
                _200_lEnv = (_200_lEnv).AddAssigned(_205_name, _204_bTy);
                _201_args = Dafny.Sequence<_System._ITuple2<Dafny.ISequence<Dafny.Rune>, RAST._IType>>.Concat(_201_args, Dafny.Sequence<_System._ITuple2<Dafny.ISequence<Dafny.Rune>, RAST._IType>>.FromElements(_System.Tuple2<Dafny.ISequence<Dafny.Rune>, RAST._IType>.create(_205_name, _203_ty)));
                _198_s = Dafny.Sequence<Dafny.Rune>.Concat(Dafny.Sequence<Dafny.Rune>.Concat(Dafny.Sequence<Dafny.Rune>.Concat(_198_s, _205_name), Dafny.Sequence<Dafny.Rune>.UnicodeFromString(": ")), (_204_bTy)._ToString(DCOMP.__default.IND));
              }
              _198_s = Dafny.Sequence<Dafny.Rune>.Concat(Dafny.Sequence<Dafny.Rune>.Concat(Dafny.Sequence<Dafny.Rune>.Concat(Dafny.Sequence<Dafny.Rune>.Concat(Dafny.Sequence<Dafny.Rune>.Concat(Dafny.Sequence<Dafny.Rune>.Concat(_198_s, Dafny.Sequence<Dafny.Rune>.UnicodeFromString("| ")), _199_onString), Dafny.Sequence<Dafny.Rune>.UnicodeFromString("::")), DCOMP.__default.escapeVar(_190_field)), ((_193_isConstant) ? (Dafny.Sequence<Dafny.Rune>.UnicodeFromString("()")) : (Dafny.Sequence<Dafny.Rune>.UnicodeFromString("")))), Dafny.Sequence<Dafny.Rune>.UnicodeFromString("("));
              BigInteger _hi8 = new BigInteger((_201_args).Count);
              for (BigInteger _206_i = BigInteger.Zero; _206_i < _hi8; _206_i++) {
                if ((_206_i).Sign == 1) {
                  _198_s = Dafny.Sequence<Dafny.Rune>.Concat(_198_s, Dafny.Sequence<Dafny.Rune>.UnicodeFromString(", "));
                }
                _System._ITuple2<Dafny.ISequence<Dafny.Rune>, RAST._IType> _let_tmp_rhs1 = (_201_args).Select(_206_i);
                Dafny.ISequence<Dafny.Rune> _207_name = _let_tmp_rhs1.dtor__0;
                RAST._IType _208_ty = _let_tmp_rhs1.dtor__1;
                RAST._IExpr _209_rIdent;
                DCOMP._IOwnership _210___v197;
                Dafny.ISet<Dafny.ISequence<Dafny.Rune>> _211___v198;
                RAST._IExpr _out176;
                DCOMP._IOwnership _out177;
                Dafny.ISet<Dafny.ISequence<Dafny.Rune>> _out178;
                (this).GenIdent(_207_name, selfIdent, _200_lEnv, (((_208_ty).CanReadWithoutClone()) ? (DCOMP.Ownership.create_OwnershipOwned()) : (DCOMP.Ownership.create_OwnershipBorrowed())), out _out176, out _out177, out _out178);
                _209_rIdent = _out176;
                _210___v197 = _out177;
                _211___v198 = _out178;
                _198_s = Dafny.Sequence<Dafny.Rune>.Concat(_198_s, (_209_rIdent)._ToString(DCOMP.__default.IND));
              }
              _198_s = Dafny.Sequence<Dafny.Rune>.Concat(_198_s, Dafny.Sequence<Dafny.Rune>.UnicodeFromString(")"));
            } else {
              _198_s = Dafny.Sequence<Dafny.Rune>.UnicodeFromString("{\n");
              _198_s = Dafny.Sequence<Dafny.Rune>.Concat(Dafny.Sequence<Dafny.Rune>.Concat(Dafny.Sequence<Dafny.Rune>.Concat(Dafny.Sequence<Dafny.Rune>.Concat(_198_s, Dafny.Sequence<Dafny.Rune>.UnicodeFromString("let callTarget = (")), _199_onString), ((object.Equals(_196_onOwned, DCOMP.Ownership.create_OwnershipOwned())) ? (Dafny.Sequence<Dafny.Rune>.UnicodeFromString(")")) : (Dafny.Sequence<Dafny.Rune>.UnicodeFromString(").clone()")))), Dafny.Sequence<Dafny.Rune>.UnicodeFromString(";\n"));
              Dafny.ISequence<Dafny.Rune> _212_args;
              _212_args = Dafny.Sequence<Dafny.Rune>.UnicodeFromString("");
              BigInteger _213_i;
              _213_i = BigInteger.Zero;
              while ((_213_i) < (new BigInteger((_194_arguments).Count))) {
                if ((_213_i).Sign == 1) {
                  _212_args = Dafny.Sequence<Dafny.Rune>.Concat(_212_args, Dafny.Sequence<Dafny.Rune>.UnicodeFromString(", "));
                }
                _212_args = Dafny.Sequence<Dafny.Rune>.Concat(Dafny.Sequence<Dafny.Rune>.Concat(_212_args, Dafny.Sequence<Dafny.Rune>.UnicodeFromString("arg")), Std.Strings.__default.OfNat(_213_i));
                _213_i = (_213_i) + (BigInteger.One);
              }
              _198_s = Dafny.Sequence<Dafny.Rune>.Concat(Dafny.Sequence<Dafny.Rune>.Concat(Dafny.Sequence<Dafny.Rune>.Concat(_198_s, Dafny.Sequence<Dafny.Rune>.UnicodeFromString("move |")), _212_args), Dafny.Sequence<Dafny.Rune>.UnicodeFromString("| {\n"));
              _198_s = Dafny.Sequence<Dafny.Rune>.Concat(Dafny.Sequence<Dafny.Rune>.Concat(Dafny.Sequence<Dafny.Rune>.Concat(Dafny.Sequence<Dafny.Rune>.Concat(Dafny.Sequence<Dafny.Rune>.Concat(Dafny.Sequence<Dafny.Rune>.Concat(_198_s, Dafny.Sequence<Dafny.Rune>.UnicodeFromString("callTarget.")), DCOMP.__default.escapeVar(_190_field)), ((_193_isConstant) ? (Dafny.Sequence<Dafny.Rune>.UnicodeFromString("()")) : (Dafny.Sequence<Dafny.Rune>.UnicodeFromString("")))), Dafny.Sequence<Dafny.Rune>.UnicodeFromString("(")), _212_args), Dafny.Sequence<Dafny.Rune>.UnicodeFromString(")\n"));
              _198_s = Dafny.Sequence<Dafny.Rune>.Concat(_198_s, Dafny.Sequence<Dafny.Rune>.UnicodeFromString("}\n"));
              _198_s = Dafny.Sequence<Dafny.Rune>.Concat(_198_s, Dafny.Sequence<Dafny.Rune>.UnicodeFromString("}"));
            }
            Dafny.ISequence<Dafny.Rune> _214_typeShape;
            _214_typeShape = Dafny.Sequence<Dafny.Rune>.UnicodeFromString("dyn ::std::ops::Fn(");
            BigInteger _215_i;
            _215_i = BigInteger.Zero;
            while ((_215_i) < (new BigInteger((_194_arguments).Count))) {
              if ((_215_i).Sign == 1) {
                _214_typeShape = Dafny.Sequence<Dafny.Rune>.Concat(_214_typeShape, Dafny.Sequence<Dafny.Rune>.UnicodeFromString(", "));
              }
              _214_typeShape = Dafny.Sequence<Dafny.Rune>.Concat(_214_typeShape, Dafny.Sequence<Dafny.Rune>.UnicodeFromString("&_"));
              _215_i = (_215_i) + (BigInteger.One);
            }
            _214_typeShape = Dafny.Sequence<Dafny.Rune>.Concat(_214_typeShape, Dafny.Sequence<Dafny.Rune>.UnicodeFromString(") -> _"));
            _198_s = Dafny.Sequence<Dafny.Rune>.Concat(Dafny.Sequence<Dafny.Rune>.Concat(Dafny.Sequence<Dafny.Rune>.Concat(Dafny.Sequence<Dafny.Rune>.Concat(Dafny.Sequence<Dafny.Rune>.UnicodeFromString("::std::rc::Rc::new("), _198_s), Dafny.Sequence<Dafny.Rune>.UnicodeFromString(") as ::std::rc::Rc<")), _214_typeShape), Dafny.Sequence<Dafny.Rune>.UnicodeFromString(">"));
            r = RAST.Expr.create_RawExpr(_198_s);
            RAST._IExpr _out179;
            DCOMP._IOwnership _out180;
            (this).FromOwned(r, expectedOwnership, out _out179, out _out180);
            r = _out179;
            resultingOwnership = _out180;
            readIdents = _197_recIdents;
            return ;
          }
          goto after_match0;
        }
      }
      {
        if (_source0.is_Select) {
          DAST._IExpression _216_on = _source0.dtor_expr;
          Dafny.ISequence<Dafny.Rune> _217_field = _source0.dtor_field;
          bool _218_isConstant = _source0.dtor_isConstant;
          bool _219_isDatatype = _source0.dtor_onDatatype;
          DAST._IType _220_fieldType = _source0.dtor_fieldType;
          {
            if (((_216_on).is_Companion) || ((_216_on).is_ExternCompanion)) {
              RAST._IExpr _221_onExpr;
              DCOMP._IOwnership _222_onOwned;
              Dafny.ISet<Dafny.ISequence<Dafny.Rune>> _223_recIdents;
              RAST._IExpr _out181;
              DCOMP._IOwnership _out182;
              Dafny.ISet<Dafny.ISequence<Dafny.Rune>> _out183;
              (this).GenExpr(_216_on, selfIdent, env, DCOMP.Ownership.create_OwnershipAutoBorrowed(), out _out181, out _out182, out _out183);
              _221_onExpr = _out181;
              _222_onOwned = _out182;
              _223_recIdents = _out183;
              r = ((_221_onExpr).FSel(DCOMP.__default.escapeVar(_217_field))).Apply(Dafny.Sequence<RAST._IExpr>.FromElements());
              RAST._IExpr _out184;
              DCOMP._IOwnership _out185;
              (this).FromOwned(r, expectedOwnership, out _out184, out _out185);
              r = _out184;
              resultingOwnership = _out185;
              readIdents = _223_recIdents;
              return ;
            } else if (_219_isDatatype) {
              RAST._IExpr _224_onExpr;
              DCOMP._IOwnership _225_onOwned;
              Dafny.ISet<Dafny.ISequence<Dafny.Rune>> _226_recIdents;
              RAST._IExpr _out186;
              DCOMP._IOwnership _out187;
              Dafny.ISet<Dafny.ISequence<Dafny.Rune>> _out188;
              (this).GenExpr(_216_on, selfIdent, env, DCOMP.Ownership.create_OwnershipAutoBorrowed(), out _out186, out _out187, out _out188);
              _224_onExpr = _out186;
              _225_onOwned = _out187;
              _226_recIdents = _out188;
              r = ((_224_onExpr).Sel(DCOMP.__default.escapeVar(_217_field))).Apply(Dafny.Sequence<RAST._IExpr>.FromElements());
              RAST._IType _227_typ;
              RAST._IType _out189;
              _out189 = (this).GenType(_220_fieldType, DCOMP.GenTypeContext.@default());
              _227_typ = _out189;
              RAST._IExpr _out190;
              DCOMP._IOwnership _out191;
              (this).FromOwnership(r, DCOMP.Ownership.create_OwnershipBorrowed(), expectedOwnership, out _out190, out _out191);
              r = _out190;
              resultingOwnership = _out191;
              readIdents = _226_recIdents;
            } else {
              RAST._IExpr _228_onExpr;
              DCOMP._IOwnership _229_onOwned;
              Dafny.ISet<Dafny.ISequence<Dafny.Rune>> _230_recIdents;
              RAST._IExpr _out192;
              DCOMP._IOwnership _out193;
              Dafny.ISet<Dafny.ISequence<Dafny.Rune>> _out194;
              (this).GenExpr(_216_on, selfIdent, env, DCOMP.Ownership.create_OwnershipAutoBorrowed(), out _out192, out _out193, out _out194);
              _228_onExpr = _out192;
              _229_onOwned = _out193;
              _230_recIdents = _out194;
              r = _228_onExpr;
              if (!object.Equals(_228_onExpr, RAST.__default.self)) {
                RAST._IExpr _source2 = _228_onExpr;
                {
                  if (_source2.is_UnaryOp) {
                    Dafny.ISequence<Dafny.Rune> op10 = _source2.dtor_op1;
                    if (object.Equals(op10, Dafny.Sequence<Dafny.Rune>.UnicodeFromString("&"))) {
                      RAST._IExpr underlying0 = _source2.dtor_underlying;
                      if (underlying0.is_Identifier) {
                        Dafny.ISequence<Dafny.Rune> name0 = underlying0.dtor_name;
                        if (object.Equals(name0, Dafny.Sequence<Dafny.Rune>.UnicodeFromString("this"))) {
                          r = RAST.Expr.create_Identifier(Dafny.Sequence<Dafny.Rune>.UnicodeFromString("this"));
                          goto after_match2;
                        }
                      }
                    }
                  }
                }
                {
                }
              after_match2: ;
<<<<<<< HEAD
                if (((this).ObjectType).is_RcMut) {
                  r = (r).Clone();
                }
                r = ((this).read__macro).Apply1(r);
=======
                if (((this).pointerType).is_Raw) {
                  r = ((this).read__macro).Apply1(r);
                } else {
                  r = (r).Clone();
                  r = ((this).modify__macro).Apply1(r);
                }
>>>>>>> 5a42b5ad
              }
              r = (r).Sel(DCOMP.__default.escapeVar(_217_field));
              if (_218_isConstant) {
                r = (r).Apply(Dafny.Sequence<RAST._IExpr>.FromElements());
              }
              r = (r).Clone();
              RAST._IExpr _out195;
              DCOMP._IOwnership _out196;
              (this).FromOwned(r, expectedOwnership, out _out195, out _out196);
              r = _out195;
              resultingOwnership = _out196;
              readIdents = _230_recIdents;
            }
            return ;
          }
          goto after_match0;
        }
      }
      {
        if (_source0.is_Index) {
          DAST._IExpression _231_on = _source0.dtor_expr;
          DAST._ICollKind _232_collKind = _source0.dtor_collKind;
          Dafny.ISequence<DAST._IExpression> _233_indices = _source0.dtor_indices;
          {
            RAST._IExpr _234_onExpr;
            DCOMP._IOwnership _235_onOwned;
            Dafny.ISet<Dafny.ISequence<Dafny.Rune>> _236_recIdents;
            RAST._IExpr _out197;
            DCOMP._IOwnership _out198;
            Dafny.ISet<Dafny.ISequence<Dafny.Rune>> _out199;
            (this).GenExpr(_231_on, selfIdent, env, DCOMP.Ownership.create_OwnershipAutoBorrowed(), out _out197, out _out198, out _out199);
            _234_onExpr = _out197;
            _235_onOwned = _out198;
            _236_recIdents = _out199;
            readIdents = _236_recIdents;
            r = _234_onExpr;
            bool _237_hadArray;
            _237_hadArray = false;
            if (object.Equals(_232_collKind, DAST.CollKind.create_Array())) {
              r = ((this).read__macro).Apply1(r);
              _237_hadArray = true;
              if ((new BigInteger((_233_indices).Count)) > (BigInteger.One)) {
                r = (r).Sel(Dafny.Sequence<Dafny.Rune>.UnicodeFromString("data"));
              }
            }
            BigInteger _hi9 = new BigInteger((_233_indices).Count);
            for (BigInteger _238_i = BigInteger.Zero; _238_i < _hi9; _238_i++) {
              if (object.Equals(_232_collKind, DAST.CollKind.create_Array())) {
                RAST._IExpr _239_idx;
                DCOMP._IOwnership _240_idxOwned;
                Dafny.ISet<Dafny.ISequence<Dafny.Rune>> _241_recIdentsIdx;
                RAST._IExpr _out200;
                DCOMP._IOwnership _out201;
                Dafny.ISet<Dafny.ISequence<Dafny.Rune>> _out202;
                (this).GenExpr((_233_indices).Select(_238_i), selfIdent, env, DCOMP.Ownership.create_OwnershipOwned(), out _out200, out _out201, out _out202);
                _239_idx = _out200;
                _240_idxOwned = _out201;
                _241_recIdentsIdx = _out202;
                _239_idx = RAST.__default.IntoUsize(_239_idx);
                r = RAST.Expr.create_SelectIndex(r, _239_idx);
                readIdents = Dafny.Set<Dafny.ISequence<Dafny.Rune>>.Union(readIdents, _241_recIdentsIdx);
              } else {
                RAST._IExpr _242_idx;
                DCOMP._IOwnership _243_idxOwned;
                Dafny.ISet<Dafny.ISequence<Dafny.Rune>> _244_recIdentsIdx;
                RAST._IExpr _out203;
                DCOMP._IOwnership _out204;
                Dafny.ISet<Dafny.ISequence<Dafny.Rune>> _out205;
                (this).GenExpr((_233_indices).Select(_238_i), selfIdent, env, DCOMP.Ownership.create_OwnershipBorrowed(), out _out203, out _out204, out _out205);
                _242_idx = _out203;
                _243_idxOwned = _out204;
                _244_recIdentsIdx = _out205;
                r = ((r).Sel(Dafny.Sequence<Dafny.Rune>.UnicodeFromString("get"))).Apply1(_242_idx);
                readIdents = Dafny.Set<Dafny.ISequence<Dafny.Rune>>.Union(readIdents, _244_recIdentsIdx);
              }
            }
            if (_237_hadArray) {
              r = (r).Clone();
            }
            RAST._IExpr _out206;
            DCOMP._IOwnership _out207;
            (this).FromOwned(r, expectedOwnership, out _out206, out _out207);
            r = _out206;
            resultingOwnership = _out207;
            return ;
          }
          goto after_match0;
        }
      }
      {
        if (_source0.is_IndexRange) {
          DAST._IExpression _245_on = _source0.dtor_expr;
          bool _246_isArray = _source0.dtor_isArray;
          Std.Wrappers._IOption<DAST._IExpression> _247_low = _source0.dtor_low;
          Std.Wrappers._IOption<DAST._IExpression> _248_high = _source0.dtor_high;
          {
            DCOMP._IOwnership _249_onExpectedOwnership;
            if (_246_isArray) {
              if (((this).pointerType).is_Raw) {
                _249_onExpectedOwnership = DCOMP.Ownership.create_OwnershipOwned();
              } else {
                _249_onExpectedOwnership = DCOMP.Ownership.create_OwnershipBorrowed();
              }
            } else {
              _249_onExpectedOwnership = DCOMP.Ownership.create_OwnershipAutoBorrowed();
            }
            RAST._IExpr _250_onExpr;
            DCOMP._IOwnership _251_onOwned;
            Dafny.ISet<Dafny.ISequence<Dafny.Rune>> _252_recIdents;
            RAST._IExpr _out208;
            DCOMP._IOwnership _out209;
            Dafny.ISet<Dafny.ISequence<Dafny.Rune>> _out210;
            (this).GenExpr(_245_on, selfIdent, env, _249_onExpectedOwnership, out _out208, out _out209, out _out210);
            _250_onExpr = _out208;
            _251_onOwned = _out209;
            _252_recIdents = _out210;
            readIdents = _252_recIdents;
            Dafny.ISequence<Dafny.Rune> _253_methodName;
            if ((_247_low).is_Some) {
              if ((_248_high).is_Some) {
                _253_methodName = Dafny.Sequence<Dafny.Rune>.UnicodeFromString("slice");
              } else {
                _253_methodName = Dafny.Sequence<Dafny.Rune>.UnicodeFromString("drop");
              }
            } else if ((_248_high).is_Some) {
              _253_methodName = Dafny.Sequence<Dafny.Rune>.UnicodeFromString("take");
            } else {
              _253_methodName = Dafny.Sequence<Dafny.Rune>.UnicodeFromString("");
            }
            Dafny.ISequence<RAST._IExpr> _254_arguments;
            _254_arguments = Dafny.Sequence<RAST._IExpr>.FromElements();
            Std.Wrappers._IOption<DAST._IExpression> _source3 = _247_low;
            {
              if (_source3.is_Some) {
                DAST._IExpression _255_l = _source3.dtor_value;
                {
                  RAST._IExpr _256_lExpr;
                  DCOMP._IOwnership _257___v201;
                  Dafny.ISet<Dafny.ISequence<Dafny.Rune>> _258_recIdentsL;
                  RAST._IExpr _out211;
                  DCOMP._IOwnership _out212;
                  Dafny.ISet<Dafny.ISequence<Dafny.Rune>> _out213;
                  (this).GenExpr(_255_l, selfIdent, env, DCOMP.Ownership.create_OwnershipBorrowed(), out _out211, out _out212, out _out213);
                  _256_lExpr = _out211;
                  _257___v201 = _out212;
                  _258_recIdentsL = _out213;
                  _254_arguments = Dafny.Sequence<RAST._IExpr>.Concat(_254_arguments, Dafny.Sequence<RAST._IExpr>.FromElements(_256_lExpr));
                  readIdents = Dafny.Set<Dafny.ISequence<Dafny.Rune>>.Union(readIdents, _258_recIdentsL);
                }
                goto after_match3;
              }
            }
            {
            }
          after_match3: ;
            Std.Wrappers._IOption<DAST._IExpression> _source4 = _248_high;
            {
              if (_source4.is_Some) {
                DAST._IExpression _259_h = _source4.dtor_value;
                {
                  RAST._IExpr _260_hExpr;
                  DCOMP._IOwnership _261___v202;
                  Dafny.ISet<Dafny.ISequence<Dafny.Rune>> _262_recIdentsH;
                  RAST._IExpr _out214;
                  DCOMP._IOwnership _out215;
                  Dafny.ISet<Dafny.ISequence<Dafny.Rune>> _out216;
                  (this).GenExpr(_259_h, selfIdent, env, DCOMP.Ownership.create_OwnershipBorrowed(), out _out214, out _out215, out _out216);
                  _260_hExpr = _out214;
                  _261___v202 = _out215;
                  _262_recIdentsH = _out216;
                  _254_arguments = Dafny.Sequence<RAST._IExpr>.Concat(_254_arguments, Dafny.Sequence<RAST._IExpr>.FromElements(_260_hExpr));
                  readIdents = Dafny.Set<Dafny.ISequence<Dafny.Rune>>.Union(readIdents, _262_recIdentsH);
                }
                goto after_match4;
              }
            }
            {
            }
          after_match4: ;
            r = _250_onExpr;
            if (_246_isArray) {
              if (!(_253_methodName).Equals(Dafny.Sequence<Dafny.Rune>.UnicodeFromString(""))) {
                _253_methodName = Dafny.Sequence<Dafny.Rune>.Concat(Dafny.Sequence<Dafny.Rune>.UnicodeFromString("_"), _253_methodName);
              }
              Dafny.ISequence<Dafny.Rune> _263_object__suffix;
              if (((this).pointerType).is_Raw) {
                _263_object__suffix = Dafny.Sequence<Dafny.Rune>.UnicodeFromString("");
              } else {
                _263_object__suffix = Dafny.Sequence<Dafny.Rune>.UnicodeFromString("_object");
              }
              r = ((RAST.__default.dafny__runtime__Sequence).FSel(Dafny.Sequence<Dafny.Rune>.Concat(Dafny.Sequence<Dafny.Rune>.Concat(Dafny.Sequence<Dafny.Rune>.UnicodeFromString("from_array"), _253_methodName), _263_object__suffix))).Apply(Dafny.Sequence<RAST._IExpr>.Concat(Dafny.Sequence<RAST._IExpr>.FromElements(_250_onExpr), _254_arguments));
            } else {
              if (!(_253_methodName).Equals(Dafny.Sequence<Dafny.Rune>.UnicodeFromString(""))) {
                r = ((r).Sel(_253_methodName)).Apply(_254_arguments);
              } else {
                r = (r).Clone();
              }
            }
            RAST._IExpr _out217;
            DCOMP._IOwnership _out218;
            (this).FromOwned(r, expectedOwnership, out _out217, out _out218);
            r = _out217;
            resultingOwnership = _out218;
            return ;
          }
          goto after_match0;
        }
      }
      {
        if (_source0.is_TupleSelect) {
          DAST._IExpression _264_on = _source0.dtor_expr;
          BigInteger _265_idx = _source0.dtor_index;
          DAST._IType _266_fieldType = _source0.dtor_fieldType;
          {
            RAST._IExpr _267_onExpr;
            DCOMP._IOwnership _268_onOwnership;
            Dafny.ISet<Dafny.ISequence<Dafny.Rune>> _269_recIdents;
            RAST._IExpr _out219;
            DCOMP._IOwnership _out220;
            Dafny.ISet<Dafny.ISequence<Dafny.Rune>> _out221;
            (this).GenExpr(_264_on, selfIdent, env, DCOMP.Ownership.create_OwnershipAutoBorrowed(), out _out219, out _out220, out _out221);
            _267_onExpr = _out219;
            _268_onOwnership = _out220;
            _269_recIdents = _out221;
            Dafny.ISequence<Dafny.Rune> _270_selName;
            _270_selName = Std.Strings.__default.OfNat(_265_idx);
            DAST._IType _source5 = _266_fieldType;
            {
              if (_source5.is_Tuple) {
                Dafny.ISequence<DAST._IType> _271_tps = _source5.dtor_Tuple_a0;
                if (((_266_fieldType).is_Tuple) && ((new BigInteger((_271_tps).Count)) > (RAST.__default.MAX__TUPLE__SIZE))) {
                  _270_selName = Dafny.Sequence<Dafny.Rune>.Concat(Dafny.Sequence<Dafny.Rune>.UnicodeFromString("_"), _270_selName);
                }
                goto after_match5;
              }
            }
            {
            }
          after_match5: ;
            r = ((_267_onExpr).Sel(_270_selName)).Clone();
            RAST._IExpr _out222;
            DCOMP._IOwnership _out223;
            (this).FromOwnership(r, DCOMP.Ownership.create_OwnershipOwned(), expectedOwnership, out _out222, out _out223);
            r = _out222;
            resultingOwnership = _out223;
            readIdents = _269_recIdents;
            return ;
          }
          goto after_match0;
        }
      }
      {
        if (_source0.is_Call) {
          DAST._IExpression _272_on = _source0.dtor_on;
          DAST._ICallName _273_name = _source0.dtor_callName;
          Dafny.ISequence<DAST._IType> _274_typeArgs = _source0.dtor_typeArgs;
          Dafny.ISequence<DAST._IExpression> _275_args = _source0.dtor_args;
          {
            Dafny.ISequence<RAST._IExpr> _276_argExprs;
            Dafny.ISet<Dafny.ISequence<Dafny.Rune>> _277_recIdents;
            Dafny.ISequence<RAST._IType> _278_typeExprs;
            Std.Wrappers._IOption<DAST._IResolvedType> _279_fullNameQualifier;
            Dafny.ISequence<RAST._IExpr> _out224;
            Dafny.ISet<Dafny.ISequence<Dafny.Rune>> _out225;
            Dafny.ISequence<RAST._IType> _out226;
            Std.Wrappers._IOption<DAST._IResolvedType> _out227;
            (this).GenArgs(selfIdent, _273_name, _274_typeArgs, _275_args, env, out _out224, out _out225, out _out226, out _out227);
            _276_argExprs = _out224;
            _277_recIdents = _out225;
            _278_typeExprs = _out226;
            _279_fullNameQualifier = _out227;
            readIdents = _277_recIdents;
            Std.Wrappers._IOption<DAST._IResolvedType> _source6 = _279_fullNameQualifier;
            {
              if (_source6.is_Some) {
                DAST._IResolvedType value0 = _source6.dtor_value;
                Dafny.ISequence<Dafny.ISequence<Dafny.Rune>> _280_path = value0.dtor_path;
                Dafny.ISequence<DAST._IType> _281_onTypeArgs = value0.dtor_typeArgs;
                DAST._IResolvedTypeBase _282_base = value0.dtor_kind;
                RAST._IExpr _283_fullPath;
                RAST._IExpr _out228;
                _out228 = (this).GenPathExpr(_280_path, true);
                _283_fullPath = _out228;
                Dafny.ISequence<RAST._IType> _284_onTypeExprs;
                Dafny.ISequence<RAST._IType> _out229;
                _out229 = (this).GenTypeArgs(_281_onTypeArgs, DCOMP.GenTypeContext.@default());
                _284_onTypeExprs = _out229;
                RAST._IExpr _285_onExpr = RAST.Expr.Default();
                DCOMP._IOwnership _286_recOwnership = DCOMP.Ownership.Default();
                Dafny.ISet<Dafny.ISequence<Dafny.Rune>> _287_recIdents = Dafny.Set<Dafny.ISequence<Dafny.Rune>>.Empty;
                if (((_282_base).is_Trait) || ((_282_base).is_Class)) {
                  RAST._IExpr _out230;
                  DCOMP._IOwnership _out231;
                  Dafny.ISet<Dafny.ISequence<Dafny.Rune>> _out232;
                  (this).GenExpr(_272_on, selfIdent, env, DCOMP.Ownership.create_OwnershipOwned(), out _out230, out _out231, out _out232);
                  _285_onExpr = _out230;
                  _286_recOwnership = _out231;
                  _287_recIdents = _out232;
<<<<<<< HEAD
                  _285_onExpr = ((this).read__macro).Apply1(_285_onExpr);
                  readIdents = Dafny.Set<Dafny.ISequence<Dafny.Rune>>.Union(readIdents, _287_recIdents);
                } else {
=======
                  if (((this).pointerType).is_Raw) {
                    _285_onExpr = ((this).read__macro).Apply1(_285_onExpr);
                  } else {
                    _285_onExpr = ((this).modify__macro).Apply1(_285_onExpr);
                  }
                  readIdents = Dafny.Set<Dafny.ISequence<Dafny.Rune>>.Union(readIdents, _287_recIdents);
                } else {
                  DCOMP._IOwnership _288_expectedOnOwnership;
                  if (((this).pointerType).is_Raw) {
                    _288_expectedOnOwnership = DCOMP.Ownership.create_OwnershipBorrowed();
                  } else {
                    _288_expectedOnOwnership = DCOMP.Ownership.create_OwnershipBorrowedMut();
                  }
>>>>>>> 5a42b5ad
                  RAST._IExpr _out233;
                  DCOMP._IOwnership _out234;
                  Dafny.ISet<Dafny.ISequence<Dafny.Rune>> _out235;
                  (this).GenExpr(_272_on, selfIdent, env, DCOMP.Ownership.create_OwnershipBorrowed(), out _out233, out _out234, out _out235);
                  _285_onExpr = _out233;
                  _286_recOwnership = _out234;
                  _287_recIdents = _out235;
                  readIdents = Dafny.Set<Dafny.ISequence<Dafny.Rune>>.Union(readIdents, _287_recIdents);
                }
                r = ((((_283_fullPath).ApplyType(_284_onTypeExprs)).FSel(DCOMP.__default.escapeName((_273_name).dtor_name))).ApplyType(_278_typeExprs)).Apply(Dafny.Sequence<RAST._IExpr>.Concat(Dafny.Sequence<RAST._IExpr>.FromElements(_285_onExpr), _276_argExprs));
                RAST._IExpr _out236;
                DCOMP._IOwnership _out237;
                (this).FromOwned(r, expectedOwnership, out _out236, out _out237);
                r = _out236;
                resultingOwnership = _out237;
                goto after_match6;
              }
            }
            {
              RAST._IExpr _288_onExpr;
              DCOMP._IOwnership _289___v208;
              Dafny.ISet<Dafny.ISequence<Dafny.Rune>> _290_recIdents;
              RAST._IExpr _out238;
              DCOMP._IOwnership _out239;
              Dafny.ISet<Dafny.ISequence<Dafny.Rune>> _out240;
              (this).GenExpr(_272_on, selfIdent, env, DCOMP.Ownership.create_OwnershipAutoBorrowed(), out _out238, out _out239, out _out240);
              _288_onExpr = _out238;
              _289___v208 = _out239;
              _290_recIdents = _out240;
              readIdents = Dafny.Set<Dafny.ISequence<Dafny.Rune>>.Union(readIdents, _290_recIdents);
              Dafny.ISequence<Dafny.Rune> _291_renderedName;
              _291_renderedName = (this).GetMethodName(_272_on, _273_name);
              DAST._IExpression _source7 = _272_on;
              {
                bool disjunctiveMatch0 = false;
                if (_source7.is_Companion) {
                  disjunctiveMatch0 = true;
                }
                if (_source7.is_ExternCompanion) {
                  disjunctiveMatch0 = true;
                }
                if (disjunctiveMatch0) {
                  {
                    _288_onExpr = (_288_onExpr).FSel(_291_renderedName);
                  }
                  goto after_match7;
                }
              }
              {
                {
                  if (!object.Equals(_288_onExpr, RAST.__default.self)) {
                    DAST._ICallName _source8 = _273_name;
                    {
                      if (_source8.is_CallName) {
                        Std.Wrappers._IOption<DAST._IType> onType0 = _source8.dtor_onType;
                        if (onType0.is_Some) {
                          DAST._IType _292_tpe = onType0.dtor_value;
                          RAST._IType _293_typ;
                          RAST._IType _out241;
<<<<<<< HEAD
                          _out241 = (this).GenType(_292_tpe, DCOMP.GenTypeContext.@default());
                          _293_typ = _out241;
                          if ((_293_typ).IsObjectOrPointer()) {
                            _288_onExpr = ((this).read__macro).Apply1(_288_onExpr);
=======
                          _out241 = (this).GenType(_293_tpe, DCOMP.GenTypeContext.@default());
                          _294_typ = _out241;
                          if ((_294_typ).IsObjectOrPointer()) {
                            if (((this).pointerType).is_Raw) {
                              _289_onExpr = ((this).read__macro).Apply1(_289_onExpr);
                            } else {
                              _289_onExpr = ((this).modify__macro).Apply1(_289_onExpr);
                            }
>>>>>>> 5a42b5ad
                          }
                          goto after_match8;
                        }
                      }
                    }
                    {
                    }
                  after_match8: ;
                  }
                  _288_onExpr = (_288_onExpr).Sel(_291_renderedName);
                }
              }
            after_match7: ;
              r = ((_288_onExpr).ApplyType(_278_typeExprs)).Apply(_276_argExprs);
              RAST._IExpr _out242;
              DCOMP._IOwnership _out243;
              (this).FromOwned(r, expectedOwnership, out _out242, out _out243);
              r = _out242;
              resultingOwnership = _out243;
              return ;
            }
          after_match6: ;
          }
          goto after_match0;
        }
      }
      {
        if (_source0.is_Lambda) {
          Dafny.ISequence<DAST._IFormal> _294_paramsDafny = _source0.dtor_params;
          DAST._IType _295_retType = _source0.dtor_retType;
          Dafny.ISequence<DAST._IStatement> _296_body = _source0.dtor_body;
          {
            Dafny.ISequence<RAST._IFormal> _297_params;
            Dafny.ISequence<RAST._IFormal> _out244;
            _out244 = (this).GenParams(_294_paramsDafny, true);
            _297_params = _out244;
            Dafny.ISequence<Dafny.ISequence<Dafny.Rune>> _298_paramNames;
            _298_paramNames = Dafny.Sequence<Dafny.ISequence<Dafny.Rune>>.FromElements();
            Dafny.IMap<Dafny.ISequence<Dafny.Rune>,RAST._IType> _299_paramTypesMap;
            _299_paramTypesMap = Dafny.Map<Dafny.ISequence<Dafny.Rune>, RAST._IType>.FromElements();
            BigInteger _hi10 = new BigInteger((_297_params).Count);
            for (BigInteger _300_i = BigInteger.Zero; _300_i < _hi10; _300_i++) {
              Dafny.ISequence<Dafny.Rune> _301_name;
              _301_name = ((_297_params).Select(_300_i)).dtor_name;
              _298_paramNames = Dafny.Sequence<Dafny.ISequence<Dafny.Rune>>.Concat(_298_paramNames, Dafny.Sequence<Dafny.ISequence<Dafny.Rune>>.FromElements(_301_name));
              _299_paramTypesMap = Dafny.Map<Dafny.ISequence<Dafny.Rune>, RAST._IType>.Update(_299_paramTypesMap, _301_name, ((_297_params).Select(_300_i)).dtor_tpe);
            }
            DCOMP._IEnvironment _302_subEnv;
            _302_subEnv = ((env).ToOwned()).merge(DCOMP.Environment.create(_298_paramNames, _299_paramTypesMap));
            RAST._IExpr _303_recursiveGen;
            Dafny.ISet<Dafny.ISequence<Dafny.Rune>> _304_recIdents;
            DCOMP._IEnvironment _305___v218;
            RAST._IExpr _out245;
            Dafny.ISet<Dafny.ISequence<Dafny.Rune>> _out246;
            DCOMP._IEnvironment _out247;
            (this).GenStmts(_296_body, ((!object.Equals(selfIdent, DCOMP.SelfInfo.create_NoSelf())) ? (DCOMP.SelfInfo.create_ThisTyped(Dafny.Sequence<Dafny.Rune>.UnicodeFromString("_this"), (selfIdent).dtor_dafnyType)) : (DCOMP.SelfInfo.create_NoSelf())), _302_subEnv, true, Std.Wrappers.Option<Dafny.ISequence<Dafny.ISequence<Dafny.Rune>>>.create_None(), out _out245, out _out246, out _out247);
            _303_recursiveGen = _out245;
            _304_recIdents = _out246;
            _305___v218 = _out247;
            readIdents = Dafny.Set<Dafny.ISequence<Dafny.Rune>>.FromElements();
            _304_recIdents = Dafny.Set<Dafny.ISequence<Dafny.Rune>>.Difference(_304_recIdents, Dafny.Helpers.Id<Func<Dafny.ISequence<Dafny.ISequence<Dafny.Rune>>, Dafny.ISet<Dafny.ISequence<Dafny.Rune>>>>((_306_paramNames) => ((System.Func<Dafny.ISet<Dafny.ISequence<Dafny.Rune>>>)(() => {
              var _coll0 = new System.Collections.Generic.List<Dafny.ISequence<Dafny.Rune>>();
              foreach (Dafny.ISequence<Dafny.Rune> _compr_0 in (_306_paramNames).CloneAsArray()) {
                Dafny.ISequence<Dafny.Rune> _307_name = (Dafny.ISequence<Dafny.Rune>)_compr_0;
                if ((_306_paramNames).Contains(_307_name)) {
                  _coll0.Add(_307_name);
                }
              }
              return Dafny.Set<Dafny.ISequence<Dafny.Rune>>.FromCollection(_coll0);
            }))())(_298_paramNames));
            RAST._IExpr _308_allReadCloned;
            _308_allReadCloned = RAST.Expr.create_RawExpr(Dafny.Sequence<Dafny.Rune>.UnicodeFromString(""));
            while (!(_304_recIdents).Equals(Dafny.Set<Dafny.ISequence<Dafny.Rune>>.FromElements())) {
              Dafny.ISequence<Dafny.Rune> _309_next;
              foreach (Dafny.ISequence<Dafny.Rune> _assign_such_that_1 in (_304_recIdents).Elements) {
                _309_next = (Dafny.ISequence<Dafny.Rune>)_assign_such_that_1;
                if ((_304_recIdents).Contains(_309_next)) {
                  goto after__ASSIGN_SUCH_THAT_1;
                }
              }
              throw new System.Exception("assign-such-that search produced no value");
            after__ASSIGN_SUCH_THAT_1: ;
              if ((!object.Equals(selfIdent, DCOMP.SelfInfo.create_NoSelf())) && ((_309_next).Equals(Dafny.Sequence<Dafny.Rune>.UnicodeFromString("_this")))) {
                RAST._IExpr _310_selfCloned;
                DCOMP._IOwnership _311___v219;
                Dafny.ISet<Dafny.ISequence<Dafny.Rune>> _312___v220;
                RAST._IExpr _out248;
                DCOMP._IOwnership _out249;
                Dafny.ISet<Dafny.ISequence<Dafny.Rune>> _out250;
                (this).GenIdent(Dafny.Sequence<Dafny.Rune>.UnicodeFromString("self"), selfIdent, DCOMP.Environment.Empty(), DCOMP.Ownership.create_OwnershipOwned(), out _out248, out _out249, out _out250);
                _310_selfCloned = _out248;
                _311___v219 = _out249;
                _312___v220 = _out250;
                _308_allReadCloned = (_308_allReadCloned).Then(RAST.Expr.create_DeclareVar(RAST.DeclareType.create_MUT(), Dafny.Sequence<Dafny.Rune>.UnicodeFromString("_this"), Std.Wrappers.Option<RAST._IType>.create_None(), Std.Wrappers.Option<RAST._IExpr>.create_Some(_310_selfCloned)));
              } else if (!((_298_paramNames).Contains(_309_next))) {
                RAST._IExpr _313_copy;
                _313_copy = (RAST.Expr.create_Identifier(_309_next)).Clone();
                _308_allReadCloned = (_308_allReadCloned).Then(RAST.Expr.create_DeclareVar(RAST.DeclareType.create_MUT(), _309_next, Std.Wrappers.Option<RAST._IType>.create_None(), Std.Wrappers.Option<RAST._IExpr>.create_Some(_313_copy)));
                readIdents = Dafny.Set<Dafny.ISequence<Dafny.Rune>>.Union(readIdents, Dafny.Set<Dafny.ISequence<Dafny.Rune>>.FromElements(_309_next));
              }
              _304_recIdents = Dafny.Set<Dafny.ISequence<Dafny.Rune>>.Difference(_304_recIdents, Dafny.Set<Dafny.ISequence<Dafny.Rune>>.FromElements(_309_next));
            }
            RAST._IType _314_retTypeGen;
            RAST._IType _out251;
            _out251 = (this).GenType(_295_retType, DCOMP.GenTypeContext.@default());
            _314_retTypeGen = _out251;
            r = RAST.Expr.create_Block((_308_allReadCloned).Then(RAST.__default.RcNew(RAST.Expr.create_Lambda(_297_params, Std.Wrappers.Option<RAST._IType>.create_Some(_314_retTypeGen), RAST.Expr.create_Block(_303_recursiveGen)))));
            RAST._IExpr _out252;
            DCOMP._IOwnership _out253;
            (this).FromOwned(r, expectedOwnership, out _out252, out _out253);
            r = _out252;
            resultingOwnership = _out253;
            return ;
          }
          goto after_match0;
        }
      }
      {
        if (_source0.is_BetaRedex) {
          Dafny.ISequence<_System._ITuple2<DAST._IFormal, DAST._IExpression>> _315_values = _source0.dtor_values;
          DAST._IType _316_retType = _source0.dtor_retType;
          DAST._IExpression _317_expr = _source0.dtor_expr;
          {
            Dafny.ISequence<Dafny.ISequence<Dafny.Rune>> _318_paramNames;
            _318_paramNames = Dafny.Sequence<Dafny.ISequence<Dafny.Rune>>.FromElements();
            Dafny.ISequence<RAST._IFormal> _319_paramFormals;
            Dafny.ISequence<RAST._IFormal> _out254;
            _out254 = (this).GenParams(Std.Collections.Seq.__default.Map<_System._ITuple2<DAST._IFormal, DAST._IExpression>, DAST._IFormal>(((System.Func<_System._ITuple2<DAST._IFormal, DAST._IExpression>, DAST._IFormal>)((_320_value) => {
              return (_320_value).dtor__0;
            })), _315_values), false);
            _319_paramFormals = _out254;
            Dafny.IMap<Dafny.ISequence<Dafny.Rune>,RAST._IType> _321_paramTypes;
            _321_paramTypes = Dafny.Map<Dafny.ISequence<Dafny.Rune>, RAST._IType>.FromElements();
            Dafny.ISet<Dafny.ISequence<Dafny.Rune>> _322_paramNamesSet;
            _322_paramNamesSet = Dafny.Set<Dafny.ISequence<Dafny.Rune>>.FromElements();
            BigInteger _hi11 = new BigInteger((_315_values).Count);
            for (BigInteger _323_i = BigInteger.Zero; _323_i < _hi11; _323_i++) {
              Dafny.ISequence<Dafny.Rune> _324_name;
              _324_name = (((_315_values).Select(_323_i)).dtor__0).dtor_name;
              Dafny.ISequence<Dafny.Rune> _325_rName;
              _325_rName = DCOMP.__default.escapeVar(_324_name);
              _318_paramNames = Dafny.Sequence<Dafny.ISequence<Dafny.Rune>>.Concat(_318_paramNames, Dafny.Sequence<Dafny.ISequence<Dafny.Rune>>.FromElements(_325_rName));
              _321_paramTypes = Dafny.Map<Dafny.ISequence<Dafny.Rune>, RAST._IType>.Update(_321_paramTypes, _325_rName, ((_319_paramFormals).Select(_323_i)).dtor_tpe);
              _322_paramNamesSet = Dafny.Set<Dafny.ISequence<Dafny.Rune>>.Union(_322_paramNamesSet, Dafny.Set<Dafny.ISequence<Dafny.Rune>>.FromElements(_325_rName));
            }
            readIdents = Dafny.Set<Dafny.ISequence<Dafny.Rune>>.FromElements();
            r = RAST.Expr.create_RawExpr(Dafny.Sequence<Dafny.Rune>.UnicodeFromString(""));
            BigInteger _hi12 = new BigInteger((_315_values).Count);
            for (BigInteger _326_i = BigInteger.Zero; _326_i < _hi12; _326_i++) {
              RAST._IType _327_typeGen;
              RAST._IType _out255;
              _out255 = (this).GenType((((_315_values).Select(_326_i)).dtor__0).dtor_typ, DCOMP.GenTypeContext.@default());
              _327_typeGen = _out255;
              RAST._IExpr _328_valueGen;
              DCOMP._IOwnership _329___v221;
              Dafny.ISet<Dafny.ISequence<Dafny.Rune>> _330_recIdents;
              RAST._IExpr _out256;
              DCOMP._IOwnership _out257;
              Dafny.ISet<Dafny.ISequence<Dafny.Rune>> _out258;
              (this).GenExpr(((_315_values).Select(_326_i)).dtor__1, selfIdent, env, DCOMP.Ownership.create_OwnershipOwned(), out _out256, out _out257, out _out258);
              _328_valueGen = _out256;
              _329___v221 = _out257;
              _330_recIdents = _out258;
              r = (r).Then(RAST.Expr.create_DeclareVar(RAST.DeclareType.create_CONST(), DCOMP.__default.escapeVar((((_315_values).Select(_326_i)).dtor__0).dtor_name), Std.Wrappers.Option<RAST._IType>.create_Some(_327_typeGen), Std.Wrappers.Option<RAST._IExpr>.create_Some(_328_valueGen)));
              readIdents = Dafny.Set<Dafny.ISequence<Dafny.Rune>>.Union(readIdents, _330_recIdents);
            }
            DCOMP._IEnvironment _331_newEnv;
            _331_newEnv = DCOMP.Environment.create(_318_paramNames, _321_paramTypes);
            RAST._IExpr _332_recGen;
            DCOMP._IOwnership _333_recOwned;
            Dafny.ISet<Dafny.ISequence<Dafny.Rune>> _334_recIdents;
            RAST._IExpr _out259;
            DCOMP._IOwnership _out260;
            Dafny.ISet<Dafny.ISequence<Dafny.Rune>> _out261;
            (this).GenExpr(_317_expr, selfIdent, _331_newEnv, expectedOwnership, out _out259, out _out260, out _out261);
            _332_recGen = _out259;
            _333_recOwned = _out260;
            _334_recIdents = _out261;
            readIdents = Dafny.Set<Dafny.ISequence<Dafny.Rune>>.Difference(_334_recIdents, _322_paramNamesSet);
            r = RAST.Expr.create_Block((r).Then(_332_recGen));
            RAST._IExpr _out262;
            DCOMP._IOwnership _out263;
            (this).FromOwnership(r, _333_recOwned, expectedOwnership, out _out262, out _out263);
            r = _out262;
            resultingOwnership = _out263;
            return ;
          }
          goto after_match0;
        }
      }
      {
        if (_source0.is_IIFE) {
          Dafny.ISequence<Dafny.Rune> _335_name = _source0.dtor_ident;
          DAST._IType _336_tpe = _source0.dtor_typ;
          DAST._IExpression _337_value = _source0.dtor_value;
          DAST._IExpression _338_iifeBody = _source0.dtor_iifeBody;
          {
            RAST._IExpr _339_valueGen;
            DCOMP._IOwnership _340___v222;
            Dafny.ISet<Dafny.ISequence<Dafny.Rune>> _341_recIdents;
            RAST._IExpr _out264;
            DCOMP._IOwnership _out265;
            Dafny.ISet<Dafny.ISequence<Dafny.Rune>> _out266;
            (this).GenExpr(_337_value, selfIdent, env, DCOMP.Ownership.create_OwnershipOwned(), out _out264, out _out265, out _out266);
            _339_valueGen = _out264;
            _340___v222 = _out265;
            _341_recIdents = _out266;
            readIdents = _341_recIdents;
            RAST._IType _342_valueTypeGen;
            RAST._IType _out267;
            _out267 = (this).GenType(_336_tpe, DCOMP.GenTypeContext.@default());
            _342_valueTypeGen = _out267;
            Dafny.ISequence<Dafny.Rune> _343_iifeVar;
            _343_iifeVar = DCOMP.__default.escapeVar(_335_name);
            RAST._IExpr _344_bodyGen;
            DCOMP._IOwnership _345___v223;
            Dafny.ISet<Dafny.ISequence<Dafny.Rune>> _346_bodyIdents;
            RAST._IExpr _out268;
            DCOMP._IOwnership _out269;
            Dafny.ISet<Dafny.ISequence<Dafny.Rune>> _out270;
            (this).GenExpr(_338_iifeBody, selfIdent, (env).AddAssigned(_343_iifeVar, _342_valueTypeGen), DCOMP.Ownership.create_OwnershipOwned(), out _out268, out _out269, out _out270);
            _344_bodyGen = _out268;
            _345___v223 = _out269;
            _346_bodyIdents = _out270;
            readIdents = Dafny.Set<Dafny.ISequence<Dafny.Rune>>.Union(readIdents, Dafny.Set<Dafny.ISequence<Dafny.Rune>>.Difference(_346_bodyIdents, Dafny.Set<Dafny.ISequence<Dafny.Rune>>.FromElements(_343_iifeVar)));
            r = RAST.Expr.create_Block((RAST.Expr.create_DeclareVar(RAST.DeclareType.create_CONST(), _343_iifeVar, Std.Wrappers.Option<RAST._IType>.create_Some(_342_valueTypeGen), Std.Wrappers.Option<RAST._IExpr>.create_Some(_339_valueGen))).Then(_344_bodyGen));
            RAST._IExpr _out271;
            DCOMP._IOwnership _out272;
            (this).FromOwned(r, expectedOwnership, out _out271, out _out272);
            r = _out271;
            resultingOwnership = _out272;
            return ;
          }
          goto after_match0;
        }
      }
      {
        if (_source0.is_Apply) {
          DAST._IExpression _347_func = _source0.dtor_expr;
          Dafny.ISequence<DAST._IExpression> _348_args = _source0.dtor_args;
          {
            RAST._IExpr _349_funcExpr;
            DCOMP._IOwnership _350___v224;
            Dafny.ISet<Dafny.ISequence<Dafny.Rune>> _351_recIdents;
            RAST._IExpr _out273;
            DCOMP._IOwnership _out274;
            Dafny.ISet<Dafny.ISequence<Dafny.Rune>> _out275;
            (this).GenExpr(_347_func, selfIdent, env, DCOMP.Ownership.create_OwnershipBorrowed(), out _out273, out _out274, out _out275);
            _349_funcExpr = _out273;
            _350___v224 = _out274;
            _351_recIdents = _out275;
            readIdents = _351_recIdents;
            Dafny.ISequence<RAST._IExpr> _352_rArgs;
            _352_rArgs = Dafny.Sequence<RAST._IExpr>.FromElements();
            BigInteger _hi13 = new BigInteger((_348_args).Count);
            for (BigInteger _353_i = BigInteger.Zero; _353_i < _hi13; _353_i++) {
              RAST._IExpr _354_argExpr;
              DCOMP._IOwnership _355_argOwned;
              Dafny.ISet<Dafny.ISequence<Dafny.Rune>> _356_argIdents;
              RAST._IExpr _out276;
              DCOMP._IOwnership _out277;
              Dafny.ISet<Dafny.ISequence<Dafny.Rune>> _out278;
              (this).GenExpr((_348_args).Select(_353_i), selfIdent, env, DCOMP.Ownership.create_OwnershipBorrowed(), out _out276, out _out277, out _out278);
              _354_argExpr = _out276;
              _355_argOwned = _out277;
              _356_argIdents = _out278;
              _352_rArgs = Dafny.Sequence<RAST._IExpr>.Concat(_352_rArgs, Dafny.Sequence<RAST._IExpr>.FromElements(_354_argExpr));
              readIdents = Dafny.Set<Dafny.ISequence<Dafny.Rune>>.Union(readIdents, _356_argIdents);
            }
            r = (_349_funcExpr).Apply(_352_rArgs);
            RAST._IExpr _out279;
            DCOMP._IOwnership _out280;
            (this).FromOwned(r, expectedOwnership, out _out279, out _out280);
            r = _out279;
            resultingOwnership = _out280;
            return ;
          }
          goto after_match0;
        }
      }
      {
        if (_source0.is_TypeTest) {
          DAST._IExpression _357_on = _source0.dtor_on;
          Dafny.ISequence<Dafny.ISequence<Dafny.Rune>> _358_dType = _source0.dtor_dType;
          Dafny.ISequence<Dafny.Rune> _359_variant = _source0.dtor_variant;
          {
            RAST._IExpr _360_exprGen;
            DCOMP._IOwnership _361___v225;
            Dafny.ISet<Dafny.ISequence<Dafny.Rune>> _362_recIdents;
            RAST._IExpr _out281;
            DCOMP._IOwnership _out282;
            Dafny.ISet<Dafny.ISequence<Dafny.Rune>> _out283;
            (this).GenExpr(_357_on, selfIdent, env, DCOMP.Ownership.create_OwnershipBorrowed(), out _out281, out _out282, out _out283);
            _360_exprGen = _out281;
            _361___v225 = _out282;
            _362_recIdents = _out283;
            RAST._IType _363_dTypePath;
            RAST._IType _out284;
<<<<<<< HEAD
            _out284 = DCOMP.COMP.GenPathType(Dafny.Sequence<Dafny.ISequence<Dafny.Rune>>.Concat(_358_dType, Dafny.Sequence<Dafny.ISequence<Dafny.Rune>>.FromElements(_359_variant)));
            _363_dTypePath = _out284;
            r = (RAST.Expr.create_Identifier(Dafny.Sequence<Dafny.Rune>.UnicodeFromString("matches!"))).Apply(Dafny.Sequence<RAST._IExpr>.FromElements(((_360_exprGen).Sel(Dafny.Sequence<Dafny.Rune>.UnicodeFromString("as_ref"))).Apply(Dafny.Sequence<RAST._IExpr>.FromElements()), RAST.Expr.create_RawExpr(Dafny.Sequence<Dafny.Rune>.Concat((_363_dTypePath)._ToString(DCOMP.__default.IND), Dafny.Sequence<Dafny.Rune>.UnicodeFromString("{ .. }")))));
=======
            _out284 = (this).GenPathType(Dafny.Sequence<Dafny.ISequence<Dafny.Rune>>.Concat(_359_dType, Dafny.Sequence<Dafny.ISequence<Dafny.Rune>>.FromElements(_360_variant)));
            _364_dTypePath = _out284;
            r = (RAST.Expr.create_Identifier(Dafny.Sequence<Dafny.Rune>.UnicodeFromString("matches!"))).Apply(Dafny.Sequence<RAST._IExpr>.FromElements(((_361_exprGen).Sel(Dafny.Sequence<Dafny.Rune>.UnicodeFromString("as_ref"))).Apply(Dafny.Sequence<RAST._IExpr>.FromElements()), RAST.Expr.create_RawExpr(Dafny.Sequence<Dafny.Rune>.Concat((_364_dTypePath)._ToString(DCOMP.__default.IND), Dafny.Sequence<Dafny.Rune>.UnicodeFromString("{ .. }")))));
>>>>>>> 5a42b5ad
            RAST._IExpr _out285;
            DCOMP._IOwnership _out286;
            (this).FromOwned(r, expectedOwnership, out _out285, out _out286);
            r = _out285;
            resultingOwnership = _out286;
            readIdents = _362_recIdents;
            return ;
          }
          goto after_match0;
        }
      }
      {
        if (_source0.is_Is) {
          DAST._IExpression _364_expr = _source0.dtor_expr;
          DAST._IType _365_fromType = _source0.dtor_fromType;
          DAST._IType _366_toType = _source0.dtor_toType;
          {
            RAST._IExpr _367_expr;
            DCOMP._IOwnership _368_recOwned;
            Dafny.ISet<Dafny.ISequence<Dafny.Rune>> _369_recIdents;
            RAST._IExpr _out287;
            DCOMP._IOwnership _out288;
            Dafny.ISet<Dafny.ISequence<Dafny.Rune>> _out289;
            (this).GenExpr(_364_expr, selfIdent, env, DCOMP.Ownership.create_OwnershipOwned(), out _out287, out _out288, out _out289);
            _367_expr = _out287;
            _368_recOwned = _out288;
            _369_recIdents = _out289;
            RAST._IType _370_fromType;
            RAST._IType _out290;
            _out290 = (this).GenType(_365_fromType, DCOMP.GenTypeContext.@default());
            _370_fromType = _out290;
            RAST._IType _371_toType;
            RAST._IType _out291;
            _out291 = (this).GenType(_366_toType, DCOMP.GenTypeContext.@default());
            _371_toType = _out291;
            if (((_370_fromType).IsObjectOrPointer()) && ((_371_toType).IsObjectOrPointer())) {
              r = (((_367_expr).Sel(Dafny.Sequence<Dafny.Rune>.UnicodeFromString("is_instance_of"))).ApplyType(Dafny.Sequence<RAST._IType>.FromElements((_371_toType).ObjectOrPointerUnderlying()))).Apply(Dafny.Sequence<RAST._IExpr>.FromElements());
            } else {
              (this).error = Std.Wrappers.Option<Dafny.ISequence<Dafny.Rune>>.create_Some(Dafny.Sequence<Dafny.Rune>.UnicodeFromString("Source and/or target types of type test is/are not Object or Ptr"));
              r = RAST.Expr.create_RawExpr((this.error).dtor_value);
              readIdents = Dafny.Set<Dafny.ISequence<Dafny.Rune>>.FromElements();
            }
            RAST._IExpr _out292;
            DCOMP._IOwnership _out293;
            (this).FromOwnership(r, _368_recOwned, expectedOwnership, out _out292, out _out293);
            r = _out292;
            resultingOwnership = _out293;
            readIdents = _369_recIdents;
            return ;
          }
          goto after_match0;
        }
      }
      {
        if (_source0.is_BoolBoundedPool) {
          {
            r = RAST.Expr.create_RawExpr(Dafny.Sequence<Dafny.Rune>.UnicodeFromString("[false, true]"));
            RAST._IExpr _out294;
            DCOMP._IOwnership _out295;
            (this).FromOwned(r, expectedOwnership, out _out294, out _out295);
            r = _out294;
            resultingOwnership = _out295;
            readIdents = Dafny.Set<Dafny.ISequence<Dafny.Rune>>.FromElements();
            return ;
          }
          goto after_match0;
        }
      }
      {
        if (_source0.is_SetBoundedPool) {
          DAST._IExpression _372_of = _source0.dtor_of;
          {
            RAST._IExpr _373_exprGen;
            DCOMP._IOwnership _374___v226;
            Dafny.ISet<Dafny.ISequence<Dafny.Rune>> _375_recIdents;
            RAST._IExpr _out296;
            DCOMP._IOwnership _out297;
            Dafny.ISet<Dafny.ISequence<Dafny.Rune>> _out298;
            (this).GenExpr(_372_of, selfIdent, env, DCOMP.Ownership.create_OwnershipBorrowed(), out _out296, out _out297, out _out298);
            _373_exprGen = _out296;
            _374___v226 = _out297;
            _375_recIdents = _out298;
            r = ((_373_exprGen).Sel(Dafny.Sequence<Dafny.Rune>.UnicodeFromString("iter"))).Apply(Dafny.Sequence<RAST._IExpr>.FromElements());
            RAST._IExpr _out299;
            DCOMP._IOwnership _out300;
            (this).FromOwned(r, expectedOwnership, out _out299, out _out300);
            r = _out299;
            resultingOwnership = _out300;
            readIdents = _375_recIdents;
            return ;
          }
          goto after_match0;
        }
      }
      {
        if (_source0.is_SeqBoundedPool) {
          DAST._IExpression _376_of = _source0.dtor_of;
          bool _377_includeDuplicates = _source0.dtor_includeDuplicates;
          {
            RAST._IExpr _378_exprGen;
            DCOMP._IOwnership _379___v227;
            Dafny.ISet<Dafny.ISequence<Dafny.Rune>> _380_recIdents;
            RAST._IExpr _out301;
            DCOMP._IOwnership _out302;
            Dafny.ISet<Dafny.ISequence<Dafny.Rune>> _out303;
            (this).GenExpr(_376_of, selfIdent, env, DCOMP.Ownership.create_OwnershipBorrowed(), out _out301, out _out302, out _out303);
            _378_exprGen = _out301;
            _379___v227 = _out302;
            _380_recIdents = _out303;
            r = ((_378_exprGen).Sel(Dafny.Sequence<Dafny.Rune>.UnicodeFromString("iter"))).Apply(Dafny.Sequence<RAST._IExpr>.FromElements());
            if (!(_377_includeDuplicates)) {
              r = (((((RAST.__default.dafny__runtime).MSel(Dafny.Sequence<Dafny.Rune>.UnicodeFromString("itertools"))).MSel(Dafny.Sequence<Dafny.Rune>.UnicodeFromString("Itertools"))).MSel(Dafny.Sequence<Dafny.Rune>.UnicodeFromString("unique"))).AsExpr()).Apply1(r);
            }
            RAST._IExpr _out304;
            DCOMP._IOwnership _out305;
            (this).FromOwned(r, expectedOwnership, out _out304, out _out305);
            r = _out304;
            resultingOwnership = _out305;
            readIdents = _380_recIdents;
            return ;
          }
          goto after_match0;
        }
      }
      {
        if (_source0.is_MapBoundedPool) {
          DAST._IExpression _381_of = _source0.dtor_of;
          {
            RAST._IExpr _382_exprGen;
            DCOMP._IOwnership _383___v228;
            Dafny.ISet<Dafny.ISequence<Dafny.Rune>> _384_recIdents;
            RAST._IExpr _out306;
            DCOMP._IOwnership _out307;
            Dafny.ISet<Dafny.ISequence<Dafny.Rune>> _out308;
            (this).GenExpr(_381_of, selfIdent, env, DCOMP.Ownership.create_OwnershipBorrowed(), out _out306, out _out307, out _out308);
            _382_exprGen = _out306;
            _383___v228 = _out307;
            _384_recIdents = _out308;
            r = ((((_382_exprGen).Sel(Dafny.Sequence<Dafny.Rune>.UnicodeFromString("keys"))).Apply(Dafny.Sequence<RAST._IExpr>.FromElements())).Sel(Dafny.Sequence<Dafny.Rune>.UnicodeFromString("iter"))).Apply(Dafny.Sequence<RAST._IExpr>.FromElements());
            readIdents = _384_recIdents;
            RAST._IExpr _out309;
            DCOMP._IOwnership _out310;
            (this).FromOwned(r, expectedOwnership, out _out309, out _out310);
            r = _out309;
            resultingOwnership = _out310;
          }
          goto after_match0;
        }
      }
      {
        if (_source0.is_ExactBoundedPool) {
          DAST._IExpression _385_of = _source0.dtor_of;
          {
            RAST._IExpr _386_exprGen;
            DCOMP._IOwnership _387___v229;
            Dafny.ISet<Dafny.ISequence<Dafny.Rune>> _388_recIdents;
            RAST._IExpr _out311;
            DCOMP._IOwnership _out312;
            Dafny.ISet<Dafny.ISequence<Dafny.Rune>> _out313;
            (this).GenExpr(_385_of, selfIdent, env, DCOMP.Ownership.create_OwnershipOwned(), out _out311, out _out312, out _out313);
            _386_exprGen = _out311;
            _387___v229 = _out312;
            _388_recIdents = _out313;
            r = ((((RAST.__default.std).MSel(Dafny.Sequence<Dafny.Rune>.UnicodeFromString("iter"))).AsExpr()).FSel(Dafny.Sequence<Dafny.Rune>.UnicodeFromString("once"))).Apply1(_386_exprGen);
            readIdents = _388_recIdents;
            RAST._IExpr _out314;
            DCOMP._IOwnership _out315;
            (this).FromOwned(r, expectedOwnership, out _out314, out _out315);
            r = _out314;
            resultingOwnership = _out315;
          }
          goto after_match0;
        }
      }
      {
        if (_source0.is_IntRange) {
          DAST._IType _389_typ = _source0.dtor_elemType;
          DAST._IExpression _390_lo = _source0.dtor_lo;
          DAST._IExpression _391_hi = _source0.dtor_hi;
          bool _392_up = _source0.dtor_up;
          {
            RAST._IExpr _393_lo;
            DCOMP._IOwnership _394___v230;
            Dafny.ISet<Dafny.ISequence<Dafny.Rune>> _395_recIdentsLo;
            RAST._IExpr _out316;
            DCOMP._IOwnership _out317;
            Dafny.ISet<Dafny.ISequence<Dafny.Rune>> _out318;
            (this).GenExpr(_390_lo, selfIdent, env, DCOMP.Ownership.create_OwnershipOwned(), out _out316, out _out317, out _out318);
            _393_lo = _out316;
            _394___v230 = _out317;
            _395_recIdentsLo = _out318;
            RAST._IExpr _396_hi;
            DCOMP._IOwnership _397___v231;
            Dafny.ISet<Dafny.ISequence<Dafny.Rune>> _398_recIdentsHi;
            RAST._IExpr _out319;
            DCOMP._IOwnership _out320;
            Dafny.ISet<Dafny.ISequence<Dafny.Rune>> _out321;
            (this).GenExpr(_391_hi, selfIdent, env, DCOMP.Ownership.create_OwnershipOwned(), out _out319, out _out320, out _out321);
            _396_hi = _out319;
            _397___v231 = _out320;
            _398_recIdentsHi = _out321;
            if (_392_up) {
              r = (((RAST.__default.dafny__runtime).MSel(Dafny.Sequence<Dafny.Rune>.UnicodeFromString("integer_range"))).AsExpr()).Apply(Dafny.Sequence<RAST._IExpr>.FromElements(_393_lo, _396_hi));
            } else {
              r = (((RAST.__default.dafny__runtime).MSel(Dafny.Sequence<Dafny.Rune>.UnicodeFromString("integer_range_down"))).AsExpr()).Apply(Dafny.Sequence<RAST._IExpr>.FromElements(_396_hi, _393_lo));
            }
            if (!((_389_typ).is_Primitive)) {
              RAST._IType _399_tpe;
              RAST._IType _out322;
              _out322 = (this).GenType(_389_typ, DCOMP.GenTypeContext.@default());
              _399_tpe = _out322;
              r = ((r).Sel(Dafny.Sequence<Dafny.Rune>.UnicodeFromString("map"))).Apply1((((((RAST.__default.std).MSel(Dafny.Sequence<Dafny.Rune>.UnicodeFromString("convert"))).MSel(Dafny.Sequence<Dafny.Rune>.UnicodeFromString("Into"))).AsExpr()).ApplyType(Dafny.Sequence<RAST._IType>.FromElements(_399_tpe))).FSel(Dafny.Sequence<Dafny.Rune>.UnicodeFromString("into")));
            }
            RAST._IExpr _out323;
            DCOMP._IOwnership _out324;
            (this).FromOwned(r, expectedOwnership, out _out323, out _out324);
            r = _out323;
            resultingOwnership = _out324;
            readIdents = Dafny.Set<Dafny.ISequence<Dafny.Rune>>.Union(_395_recIdentsLo, _398_recIdentsHi);
            return ;
          }
          goto after_match0;
        }
      }
      {
        if (_source0.is_UnboundedIntRange) {
          DAST._IExpression _400_start = _source0.dtor_start;
          bool _401_up = _source0.dtor_up;
          {
            RAST._IExpr _402_start;
            DCOMP._IOwnership _403___v232;
            Dafny.ISet<Dafny.ISequence<Dafny.Rune>> _404_recIdentStart;
            RAST._IExpr _out325;
            DCOMP._IOwnership _out326;
            Dafny.ISet<Dafny.ISequence<Dafny.Rune>> _out327;
            (this).GenExpr(_400_start, selfIdent, env, DCOMP.Ownership.create_OwnershipOwned(), out _out325, out _out326, out _out327);
            _402_start = _out325;
            _403___v232 = _out326;
            _404_recIdentStart = _out327;
            if (_401_up) {
              r = (((RAST.__default.dafny__runtime).MSel(Dafny.Sequence<Dafny.Rune>.UnicodeFromString("integer_range_unbounded"))).AsExpr()).Apply1(_402_start);
            } else {
              r = (((RAST.__default.dafny__runtime).MSel(Dafny.Sequence<Dafny.Rune>.UnicodeFromString("integer_range_down_unbounded"))).AsExpr()).Apply1(_402_start);
            }
            RAST._IExpr _out328;
            DCOMP._IOwnership _out329;
            (this).FromOwned(r, expectedOwnership, out _out328, out _out329);
            r = _out328;
            resultingOwnership = _out329;
            readIdents = _404_recIdentStart;
            return ;
          }
          goto after_match0;
        }
      }
      {
        if (_source0.is_MapBuilder) {
          DAST._IType _405_keyType = _source0.dtor_keyType;
          DAST._IType _406_valueType = _source0.dtor_valueType;
          {
            RAST._IType _407_kType;
            RAST._IType _out330;
            _out330 = (this).GenType(_405_keyType, DCOMP.GenTypeContext.@default());
            _407_kType = _out330;
            RAST._IType _408_vType;
            RAST._IType _out331;
            _out331 = (this).GenType(_406_valueType, DCOMP.GenTypeContext.@default());
            _408_vType = _out331;
            r = (((((RAST.__default.dafny__runtime).MSel(Dafny.Sequence<Dafny.Rune>.UnicodeFromString("MapBuilder"))).AsExpr()).ApplyType(Dafny.Sequence<RAST._IType>.FromElements(_407_kType, _408_vType))).FSel(Dafny.Sequence<Dafny.Rune>.UnicodeFromString("new"))).Apply(Dafny.Sequence<RAST._IExpr>.FromElements());
            RAST._IExpr _out332;
            DCOMP._IOwnership _out333;
            (this).FromOwned(r, expectedOwnership, out _out332, out _out333);
            r = _out332;
            resultingOwnership = _out333;
            readIdents = Dafny.Set<Dafny.ISequence<Dafny.Rune>>.FromElements();
            return ;
          }
          goto after_match0;
        }
      }
      {
        if (_source0.is_SetBuilder) {
          DAST._IType _409_elemType = _source0.dtor_elemType;
          {
            RAST._IType _410_eType;
            RAST._IType _out334;
            _out334 = (this).GenType(_409_elemType, DCOMP.GenTypeContext.@default());
            _410_eType = _out334;
            readIdents = Dafny.Set<Dafny.ISequence<Dafny.Rune>>.FromElements();
            r = (((((RAST.__default.dafny__runtime).MSel(Dafny.Sequence<Dafny.Rune>.UnicodeFromString("SetBuilder"))).AsExpr()).ApplyType(Dafny.Sequence<RAST._IType>.FromElements(_410_eType))).FSel(Dafny.Sequence<Dafny.Rune>.UnicodeFromString("new"))).Apply(Dafny.Sequence<RAST._IExpr>.FromElements());
            RAST._IExpr _out335;
            DCOMP._IOwnership _out336;
            (this).FromOwned(r, expectedOwnership, out _out335, out _out336);
            r = _out335;
            resultingOwnership = _out336;
            return ;
          }
          goto after_match0;
        }
      }
      {
        DAST._IType _411_elemType = _source0.dtor_elemType;
        DAST._IExpression _412_collection = _source0.dtor_collection;
        bool _413_is__forall = _source0.dtor_is__forall;
        DAST._IExpression _414_lambda = _source0.dtor_lambda;
        {
          RAST._IType _415_tpe;
          RAST._IType _out337;
          _out337 = (this).GenType(_411_elemType, DCOMP.GenTypeContext.@default());
          _415_tpe = _out337;
          RAST._IExpr _416_collectionGen;
          DCOMP._IOwnership _417___v233;
          Dafny.ISet<Dafny.ISequence<Dafny.Rune>> _418_recIdents;
          RAST._IExpr _out338;
          DCOMP._IOwnership _out339;
          Dafny.ISet<Dafny.ISequence<Dafny.Rune>> _out340;
          (this).GenExpr(_412_collection, selfIdent, env, DCOMP.Ownership.create_OwnershipOwned(), out _out338, out _out339, out _out340);
          _416_collectionGen = _out338;
          _417___v233 = _out339;
          _418_recIdents = _out340;
          Dafny.ISequence<DAST._IAttribute> _419_extraAttributes;
          _419_extraAttributes = Dafny.Sequence<DAST._IAttribute>.FromElements();
          if (((((_412_collection).is_IntRange) || ((_412_collection).is_UnboundedIntRange)) || ((_412_collection).is_SeqBoundedPool)) || ((_412_collection).is_ExactBoundedPool)) {
            _419_extraAttributes = Dafny.Sequence<DAST._IAttribute>.FromElements(DCOMP.__default.AttributeOwned);
          }
          if ((_414_lambda).is_Lambda) {
            Dafny.ISequence<DAST._IFormal> _420_formals;
            _420_formals = (_414_lambda).dtor_params;
            Dafny.ISequence<DAST._IFormal> _421_newFormals;
            _421_newFormals = Dafny.Sequence<DAST._IFormal>.FromElements();
            BigInteger _hi14 = new BigInteger((_420_formals).Count);
            for (BigInteger _422_i = BigInteger.Zero; _422_i < _hi14; _422_i++) {
              var _pat_let_tv0 = _419_extraAttributes;
              var _pat_let_tv1 = _420_formals;
              _421_newFormals = Dafny.Sequence<DAST._IFormal>.Concat(_421_newFormals, Dafny.Sequence<DAST._IFormal>.FromElements(Dafny.Helpers.Let<DAST._IFormal, DAST._IFormal>((_420_formals).Select(_422_i), _pat_let28_0 => Dafny.Helpers.Let<DAST._IFormal, DAST._IFormal>(_pat_let28_0, _423_dt__update__tmp_h0 => Dafny.Helpers.Let<Dafny.ISequence<DAST._IAttribute>, DAST._IFormal>(Dafny.Sequence<DAST._IAttribute>.Concat(_pat_let_tv0, ((_pat_let_tv1).Select(_422_i)).dtor_attributes), _pat_let29_0 => Dafny.Helpers.Let<Dafny.ISequence<DAST._IAttribute>, DAST._IFormal>(_pat_let29_0, _424_dt__update_hattributes_h0 => DAST.Formal.create((_423_dt__update__tmp_h0).dtor_name, (_423_dt__update__tmp_h0).dtor_typ, _424_dt__update_hattributes_h0)))))));
            }
            DAST._IExpression _425_newLambda;
            DAST._IExpression _426_dt__update__tmp_h1 = _414_lambda;
            Dafny.ISequence<DAST._IFormal> _427_dt__update_hparams_h0 = _421_newFormals;
            _425_newLambda = DAST.Expression.create_Lambda(_427_dt__update_hparams_h0, (_426_dt__update__tmp_h1).dtor_retType, (_426_dt__update__tmp_h1).dtor_body);
            RAST._IExpr _428_lambdaGen;
            DCOMP._IOwnership _429___v234;
            Dafny.ISet<Dafny.ISequence<Dafny.Rune>> _430_recLambdaIdents;
            RAST._IExpr _out341;
            DCOMP._IOwnership _out342;
            Dafny.ISet<Dafny.ISequence<Dafny.Rune>> _out343;
            (this).GenExpr(_425_newLambda, selfIdent, env, DCOMP.Ownership.create_OwnershipOwned(), out _out341, out _out342, out _out343);
            _428_lambdaGen = _out341;
            _429___v234 = _out342;
            _430_recLambdaIdents = _out343;
            Dafny.ISequence<Dafny.Rune> _431_fn;
            if (_413_is__forall) {
              _431_fn = Dafny.Sequence<Dafny.Rune>.UnicodeFromString("all");
            } else {
              _431_fn = Dafny.Sequence<Dafny.Rune>.UnicodeFromString("any");
            }
            r = ((_416_collectionGen).Sel(_431_fn)).Apply1(((_428_lambdaGen).Sel(Dafny.Sequence<Dafny.Rune>.UnicodeFromString("as_ref"))).Apply(Dafny.Sequence<RAST._IExpr>.FromElements()));
            readIdents = Dafny.Set<Dafny.ISequence<Dafny.Rune>>.Union(_418_recIdents, _430_recLambdaIdents);
          } else {
            (this).error = Std.Wrappers.Option<Dafny.ISequence<Dafny.Rune>>.create_Some(Dafny.Sequence<Dafny.Rune>.UnicodeFromString("Quantifier without an inline lambda"));
            r = RAST.Expr.create_RawExpr((this.error).dtor_value);
            readIdents = Dafny.Set<Dafny.ISequence<Dafny.Rune>>.FromElements();
          }
          RAST._IExpr _out344;
          DCOMP._IOwnership _out345;
          (this).FromOwned(r, expectedOwnership, out _out344, out _out345);
          r = _out344;
          resultingOwnership = _out345;
        }
      }
    after_match0: ;
    }
    public Dafny.ISequence<Dafny.Rune> Compile(Dafny.ISequence<DAST._IModule> p, Dafny.ISequence<Dafny.ISequence<Dafny.Rune>> externalFiles)
    {
      Dafny.ISequence<Dafny.Rune> s = Dafny.Sequence<Dafny.Rune>.Empty;
      s = Dafny.Sequence<Dafny.Rune>.UnicodeFromString("#![allow(warnings, unconditional_panic)]\n");
      s = Dafny.Sequence<Dafny.Rune>.Concat(s, Dafny.Sequence<Dafny.Rune>.UnicodeFromString("#![allow(nonstandard_style)]\n"));
      Dafny.ISequence<RAST._IModDecl> _0_externUseDecls;
      _0_externUseDecls = Dafny.Sequence<RAST._IModDecl>.FromElements();
      BigInteger _hi0 = new BigInteger((externalFiles).Count);
      for (BigInteger _1_i = BigInteger.Zero; _1_i < _hi0; _1_i++) {
        Dafny.ISequence<Dafny.Rune> _2_externalFile;
        _2_externalFile = (externalFiles).Select(_1_i);
        Dafny.ISequence<Dafny.Rune> _3_externalMod;
        _3_externalMod = _2_externalFile;
        if (((new BigInteger((_2_externalFile).Count)) > (new BigInteger(3))) && (((_2_externalFile).Drop((new BigInteger((_2_externalFile).Count)) - (new BigInteger(3)))).Equals(Dafny.Sequence<Dafny.Rune>.UnicodeFromString(".rs")))) {
          _3_externalMod = (_2_externalFile).Subsequence(BigInteger.Zero, (new BigInteger((_2_externalFile).Count)) - (new BigInteger(3)));
        } else {
          (this).error = Std.Wrappers.Option<Dafny.ISequence<Dafny.Rune>>.create_Some(Dafny.Sequence<Dafny.Rune>.Concat(Dafny.Sequence<Dafny.Rune>.Concat(Dafny.Sequence<Dafny.Rune>.UnicodeFromString("Unrecognized external file "), _2_externalFile), Dafny.Sequence<Dafny.Rune>.UnicodeFromString(". External file must be *.rs files")));
        }
        RAST._IMod _4_externMod;
        _4_externMod = RAST.Mod.create_ExternMod(_3_externalMod);
        s = Dafny.Sequence<Dafny.Rune>.Concat(Dafny.Sequence<Dafny.Rune>.Concat(s, (_4_externMod)._ToString(Dafny.Sequence<Dafny.Rune>.UnicodeFromString(""))), Dafny.Sequence<Dafny.Rune>.UnicodeFromString("\n"));
        _0_externUseDecls = Dafny.Sequence<RAST._IModDecl>.Concat(_0_externUseDecls, Dafny.Sequence<RAST._IModDecl>.FromElements(RAST.ModDecl.create_UseDecl(RAST.Use.create(RAST.Visibility.create_PUB(), ((RAST.__default.crate).MSel(_3_externalMod)).MSel(Dafny.Sequence<Dafny.Rune>.UnicodeFromString("*"))))));
      }
      if (!(_0_externUseDecls).Equals(Dafny.Sequence<RAST._IModDecl>.FromElements())) {
        s = Dafny.Sequence<Dafny.Rune>.Concat(Dafny.Sequence<Dafny.Rune>.Concat(s, (RAST.Mod.create_Mod(DCOMP.COMP.DAFNY__EXTERN__MODULE, Dafny.Sequence<Dafny.ISequence<Dafny.Rune>>.FromElements(), _0_externUseDecls))._ToString(Dafny.Sequence<Dafny.Rune>.UnicodeFromString(""))), Dafny.Sequence<Dafny.Rune>.UnicodeFromString("\n"));
      }
      DafnyCompilerRustUtils._ISeqMap<Dafny.ISequence<Dafny.Rune>, DafnyCompilerRustUtils._IGatheringModule> _5_allModules;
      _5_allModules = DafnyCompilerRustUtils.SeqMap<Dafny.ISequence<Dafny.Rune>, DafnyCompilerRustUtils._IGatheringModule>.Empty();
      BigInteger _hi1 = new BigInteger((p).Count);
      for (BigInteger _6_i = BigInteger.Zero; _6_i < _hi1; _6_i++) {
        DafnyCompilerRustUtils._ISeqMap<Dafny.ISequence<Dafny.Rune>, DafnyCompilerRustUtils._IGatheringModule> _7_m;
        DafnyCompilerRustUtils._ISeqMap<Dafny.ISequence<Dafny.Rune>, DafnyCompilerRustUtils._IGatheringModule> _out0;
        _out0 = (this).GenModule((p).Select(_6_i), Dafny.Sequence<Dafny.ISequence<Dafny.Rune>>.FromElements());
        _7_m = _out0;
        _5_allModules = DafnyCompilerRustUtils.GatheringModule.MergeSeqMap(_5_allModules, _7_m);
      }
      BigInteger _hi2 = new BigInteger(((_5_allModules).dtor_keys).Count);
      for (BigInteger _8_i = BigInteger.Zero; _8_i < _hi2; _8_i++) {
        if (!((_5_allModules).dtor_values).Contains(((_5_allModules).dtor_keys).Select(_8_i))) {
          goto continue_0;
        }
        RAST._IMod _9_m;
        _9_m = (Dafny.Map<Dafny.ISequence<Dafny.Rune>, DafnyCompilerRustUtils._IGatheringModule>.Select((_5_allModules).dtor_values,((_5_allModules).dtor_keys).Select(_8_i))).ToRust();
        BigInteger _hi3 = new BigInteger((this.optimizations).Count);
        for (BigInteger _10_j = BigInteger.Zero; _10_j < _hi3; _10_j++) {
          _9_m = Dafny.Helpers.Id<Func<RAST._IMod, RAST._IMod>>((this.optimizations).Select(_10_j))(_9_m);
        }
        s = Dafny.Sequence<Dafny.Rune>.Concat(s, Dafny.Sequence<Dafny.Rune>.UnicodeFromString("\n"));
        s = Dafny.Sequence<Dafny.Rune>.Concat(s, (_9_m)._ToString(Dafny.Sequence<Dafny.Rune>.UnicodeFromString("")));
      continue_0: ;
      }
    after_0: ;
      return s;
    }
    public static Dafny.ISequence<Dafny.Rune> EmitCallToMain(Dafny.ISequence<Dafny.ISequence<Dafny.Rune>> fullName)
    {
      Dafny.ISequence<Dafny.Rune> s = Dafny.Sequence<Dafny.Rune>.Empty;
      s = Dafny.Sequence<Dafny.Rune>.UnicodeFromString("\nfn main() {\n");
      BigInteger _0_i;
      _0_i = BigInteger.Zero;
      while ((_0_i) < (new BigInteger((fullName).Count))) {
        if ((_0_i).Sign == 1) {
          s = Dafny.Sequence<Dafny.Rune>.Concat(s, Dafny.Sequence<Dafny.Rune>.UnicodeFromString("::"));
        }
        s = Dafny.Sequence<Dafny.Rune>.Concat(s, DCOMP.__default.escapeName((fullName).Select(_0_i)));
        _0_i = (_0_i) + (BigInteger.One);
      }
      s = Dafny.Sequence<Dafny.Rune>.Concat(s, Dafny.Sequence<Dafny.Rune>.UnicodeFromString("();\n}"));
      return s;
    }
    public DCOMP._ICharType _charType {get; set;}
    public DCOMP._ICharType charType { get {
      return this._charType;
    } }
    public DCOMP._IPointerType _pointerType {get; set;}
    public DCOMP._IPointerType pointerType { get {
      return this._pointerType;
    } }
    public DCOMP._IRootType _rootType {get; set;}
    public DCOMP._IRootType rootType { get {
      return this._rootType;
    } }
    public RAST._IPath thisFile { get {
      if (((this).rootType).is_RootCrate) {
        return RAST.__default.crate;
      } else {
        return (RAST.__default.crate).MSel(((this).rootType).dtor_moduleName);
      }
    } }
    public Dafny.ISequence<Dafny.Rune> DafnyChar { get {
      if (((this).charType).is_UTF32) {
        return Dafny.Sequence<Dafny.Rune>.UnicodeFromString("DafnyChar");
      } else {
        return Dafny.Sequence<Dafny.Rune>.UnicodeFromString("DafnyCharUTF16");
      }
    } }
    public RAST._IType DafnyCharUnderlying { get {
      if (((this).charType).is_UTF32) {
        return RAST.__default.RawType(Dafny.Sequence<Dafny.Rune>.UnicodeFromString("char"));
      } else {
        return RAST.__default.RawType(Dafny.Sequence<Dafny.Rune>.UnicodeFromString("u16"));
      }
    } }
    public Dafny.ISequence<Dafny.Rune> string__of { get {
      if (((this).charType).is_UTF32) {
        return Dafny.Sequence<Dafny.Rune>.UnicodeFromString("string_of");
      } else {
        return Dafny.Sequence<Dafny.Rune>.UnicodeFromString("string_utf16_of");
      }
    } }
    public Dafny.ISequence<Dafny.Rune> allocate { get {
      if (((this).pointerType).is_Raw) {
        return Dafny.Sequence<Dafny.Rune>.UnicodeFromString("allocate");
      } else {
        return Dafny.Sequence<Dafny.Rune>.UnicodeFromString("allocate_object");
      }
    } }
    public Dafny.ISequence<Dafny.Rune> allocate__fn { get {
      return Dafny.Sequence<Dafny.Rune>.Concat(Dafny.Sequence<Dafny.Rune>.UnicodeFromString("_"), (this).allocate);
    } }
    public Dafny.ISequence<Dafny.Rune> update__field__uninit__macro { get {
      if (((this).pointerType).is_Raw) {
        return Dafny.Sequence<Dafny.Rune>.UnicodeFromString("update_field_uninit!");
      } else {
        return Dafny.Sequence<Dafny.Rune>.UnicodeFromString("update_field_uninit_object!");
      }
    } }
    public RAST._IExpr thisInConstructor { get {
      if (((this).pointerType).is_Raw) {
        return RAST.Expr.create_Identifier(Dafny.Sequence<Dafny.Rune>.UnicodeFromString("this"));
      } else {
        return (RAST.Expr.create_Identifier(Dafny.Sequence<Dafny.Rune>.UnicodeFromString("this"))).Clone();
      }
    } }
    public Dafny.ISequence<Dafny.Rune> array__construct { get {
      if (((this).pointerType).is_Raw) {
        return Dafny.Sequence<Dafny.Rune>.UnicodeFromString("construct");
      } else {
        return Dafny.Sequence<Dafny.Rune>.UnicodeFromString("construct_object");
      }
    } }
    public RAST._IExpr modify__macro { get {
      return ((RAST.__default.dafny__runtime).MSel(((((this).pointerType).is_Raw) ? (Dafny.Sequence<Dafny.Rune>.UnicodeFromString("modify!")) : (Dafny.Sequence<Dafny.Rune>.UnicodeFromString("md!"))))).AsExpr();
    } }
    public RAST._IExpr read__macro { get {
      return ((RAST.__default.dafny__runtime).MSel(((((this).pointerType).is_Raw) ? (Dafny.Sequence<Dafny.Rune>.UnicodeFromString("read!")) : (Dafny.Sequence<Dafny.Rune>.UnicodeFromString("rd!"))))).AsExpr();
    } }
    public Dafny.ISequence<Dafny.Rune> placebos__usize { get {
      if (((this).pointerType).is_Raw) {
        return Dafny.Sequence<Dafny.Rune>.UnicodeFromString("placebos_usize");
      } else {
        return Dafny.Sequence<Dafny.Rune>.UnicodeFromString("placebos_usize_object");
      }
    } }
    public Dafny.ISequence<Dafny.Rune> update__field__if__uninit__macro { get {
      if (((this).pointerType).is_Raw) {
        return Dafny.Sequence<Dafny.Rune>.UnicodeFromString("update_field_if_uninit!");
      } else {
        return Dafny.Sequence<Dafny.Rune>.UnicodeFromString("update_field_if_uninit_object!");
      }
    } }
    public Dafny.ISequence<Dafny.Rune> Upcast { get {
      if (((this).pointerType).is_Raw) {
        return Dafny.Sequence<Dafny.Rune>.UnicodeFromString("Upcast");
      } else {
        return Dafny.Sequence<Dafny.Rune>.UnicodeFromString("UpcastObject");
      }
    } }
    public Dafny.ISequence<Dafny.Rune> UpcastFnMacro { get {
      return Dafny.Sequence<Dafny.Rune>.Concat((this).Upcast, Dafny.Sequence<Dafny.Rune>.UnicodeFromString("Fn!"));
    } }
    public Dafny.ISequence<Dafny.Rune> upcast { get {
      if (((this).pointerType).is_Raw) {
        return Dafny.Sequence<Dafny.Rune>.UnicodeFromString("upcast");
      } else {
        return Dafny.Sequence<Dafny.Rune>.UnicodeFromString("upcast_object");
      }
    } }
    public Dafny.ISequence<Dafny.Rune> downcast { get {
      if (((this).pointerType).is_Raw) {
        return Dafny.Sequence<Dafny.Rune>.UnicodeFromString("cast!");
      } else {
        return Dafny.Sequence<Dafny.Rune>.UnicodeFromString("cast_object!");
      }
    } }
    public static Dafny.IMap<DAST._IBinOp,Dafny.ISequence<Dafny.Rune>> OpTable { get {
      return Dafny.Map<DAST._IBinOp, Dafny.ISequence<Dafny.Rune>>.FromElements(new Dafny.Pair<DAST._IBinOp, Dafny.ISequence<Dafny.Rune>>(DAST.BinOp.create_Mod(), Dafny.Sequence<Dafny.Rune>.UnicodeFromString("%")), new Dafny.Pair<DAST._IBinOp, Dafny.ISequence<Dafny.Rune>>(DAST.BinOp.create_And(), Dafny.Sequence<Dafny.Rune>.UnicodeFromString("&&")), new Dafny.Pair<DAST._IBinOp, Dafny.ISequence<Dafny.Rune>>(DAST.BinOp.create_Or(), Dafny.Sequence<Dafny.Rune>.UnicodeFromString("||")), new Dafny.Pair<DAST._IBinOp, Dafny.ISequence<Dafny.Rune>>(DAST.BinOp.create_Div(), Dafny.Sequence<Dafny.Rune>.UnicodeFromString("/")), new Dafny.Pair<DAST._IBinOp, Dafny.ISequence<Dafny.Rune>>(DAST.BinOp.create_Lt(), Dafny.Sequence<Dafny.Rune>.UnicodeFromString("<")), new Dafny.Pair<DAST._IBinOp, Dafny.ISequence<Dafny.Rune>>(DAST.BinOp.create_LtChar(), Dafny.Sequence<Dafny.Rune>.UnicodeFromString("<")), new Dafny.Pair<DAST._IBinOp, Dafny.ISequence<Dafny.Rune>>(DAST.BinOp.create_Plus(), Dafny.Sequence<Dafny.Rune>.UnicodeFromString("+")), new Dafny.Pair<DAST._IBinOp, Dafny.ISequence<Dafny.Rune>>(DAST.BinOp.create_Minus(), Dafny.Sequence<Dafny.Rune>.UnicodeFromString("-")), new Dafny.Pair<DAST._IBinOp, Dafny.ISequence<Dafny.Rune>>(DAST.BinOp.create_Times(), Dafny.Sequence<Dafny.Rune>.UnicodeFromString("*")), new Dafny.Pair<DAST._IBinOp, Dafny.ISequence<Dafny.Rune>>(DAST.BinOp.create_BitwiseAnd(), Dafny.Sequence<Dafny.Rune>.UnicodeFromString("&")), new Dafny.Pair<DAST._IBinOp, Dafny.ISequence<Dafny.Rune>>(DAST.BinOp.create_BitwiseOr(), Dafny.Sequence<Dafny.Rune>.UnicodeFromString("|")), new Dafny.Pair<DAST._IBinOp, Dafny.ISequence<Dafny.Rune>>(DAST.BinOp.create_BitwiseXor(), Dafny.Sequence<Dafny.Rune>.UnicodeFromString("^")), new Dafny.Pair<DAST._IBinOp, Dafny.ISequence<Dafny.Rune>>(DAST.BinOp.create_BitwiseShiftRight(), Dafny.Sequence<Dafny.Rune>.UnicodeFromString(">>")), new Dafny.Pair<DAST._IBinOp, Dafny.ISequence<Dafny.Rune>>(DAST.BinOp.create_BitwiseShiftLeft(), Dafny.Sequence<Dafny.Rune>.UnicodeFromString("<<")));
    } }
    public static Dafny.ISequence<Dafny.Rune> TailRecursionPrefix { get {
      return Dafny.Sequence<Dafny.Rune>.UnicodeFromString("_r");
    } }
    public static Dafny.ISequence<Dafny.Rune> DAFNY__EXTERN__MODULE { get {
      return Dafny.Sequence<Dafny.Rune>.UnicodeFromString("_dafny_externs");
    } }
  }
} // end of namespace DCOMP<|MERGE_RESOLUTION|>--- conflicted
+++ resolved
@@ -2715,11 +2715,7 @@
       after_match0: ;
         if (forTrait) {
           RAST._IFormal _14_selfFormal;
-<<<<<<< HEAD
           if ((m).dtor_wasFunction) {
-=======
-          if (((m).dtor_wasFunction) && (((this).pointerType).is_Raw)) {
->>>>>>> 5a42b5ad
             _14_selfFormal = RAST.Formal.selfBorrowed;
           } else {
             _14_selfFormal = RAST.Formal.selfBorrowedMut;
@@ -2736,11 +2732,7 @@
             }
           } else if ((_9_selfId).Equals(Dafny.Sequence<Dafny.Rune>.UnicodeFromString("self"))) {
             if ((_15_tpe).IsObjectOrPointer()) {
-<<<<<<< HEAD
               if ((m).dtor_wasFunction) {
-=======
-              if (((m).dtor_wasFunction) && (((this).pointerType).is_Raw)) {
->>>>>>> 5a42b5ad
                 _15_tpe = RAST.__default.SelfBorrowed;
               } else {
                 _15_tpe = RAST.__default.SelfBorrowedMut;
@@ -4106,13 +4098,8 @@
           RAST._IType _out14;
           _out14 = (this).GenType(_14_tpe, DCOMP.GenTypeContext.@default());
           _15_tpeGen = _out14;
-<<<<<<< HEAD
-          if (((this).ObjectType).is_RawPointers) {
+          if (((this).pointerType).is_Raw) {
             r = ((((RAST.__default.dafny__runtime).MSel(Dafny.Sequence<Dafny.Rune>.UnicodeFromString("Ptr"))).AsExpr()).FSel(Dafny.Sequence<Dafny.Rune>.UnicodeFromString("null"))).Apply(Dafny.Sequence<RAST._IExpr>.FromElements());
-=======
-          if (((this).pointerType).is_Raw) {
-            r = ((RAST.__default.std).MSel(Dafny.Sequence<Dafny.Rune>.UnicodeFromString("ptr"))).FSel(Dafny.Sequence<Dafny.Rune>.UnicodeFromString("null_mut"));
->>>>>>> 5a42b5ad
           } else {
             r = RAST.Expr.create_TypeAscription((((RAST.__default.dafny__runtime).MSel(Dafny.Sequence<Dafny.Rune>.UnicodeFromString("Object"))).AsExpr()).Apply1(RAST.Expr.create_RawExpr(Dafny.Sequence<Dafny.Rune>.UnicodeFromString("None"))), _15_tpeGen);
           }
@@ -6795,19 +6782,10 @@
                 {
                 }
               after_match2: ;
-<<<<<<< HEAD
-                if (((this).ObjectType).is_RcMut) {
+                if (((this).pointerType).is_RcMut) {
                   r = (r).Clone();
                 }
                 r = ((this).read__macro).Apply1(r);
-=======
-                if (((this).pointerType).is_Raw) {
-                  r = ((this).read__macro).Apply1(r);
-                } else {
-                  r = (r).Clone();
-                  r = ((this).modify__macro).Apply1(r);
-                }
->>>>>>> 5a42b5ad
               }
               r = (r).Sel(DCOMP.__default.escapeVar(_217_field));
               if (_218_isConstant) {
@@ -7106,25 +7084,9 @@
                   _285_onExpr = _out230;
                   _286_recOwnership = _out231;
                   _287_recIdents = _out232;
-<<<<<<< HEAD
                   _285_onExpr = ((this).read__macro).Apply1(_285_onExpr);
                   readIdents = Dafny.Set<Dafny.ISequence<Dafny.Rune>>.Union(readIdents, _287_recIdents);
                 } else {
-=======
-                  if (((this).pointerType).is_Raw) {
-                    _285_onExpr = ((this).read__macro).Apply1(_285_onExpr);
-                  } else {
-                    _285_onExpr = ((this).modify__macro).Apply1(_285_onExpr);
-                  }
-                  readIdents = Dafny.Set<Dafny.ISequence<Dafny.Rune>>.Union(readIdents, _287_recIdents);
-                } else {
-                  DCOMP._IOwnership _288_expectedOnOwnership;
-                  if (((this).pointerType).is_Raw) {
-                    _288_expectedOnOwnership = DCOMP.Ownership.create_OwnershipBorrowed();
-                  } else {
-                    _288_expectedOnOwnership = DCOMP.Ownership.create_OwnershipBorrowedMut();
-                  }
->>>>>>> 5a42b5ad
                   RAST._IExpr _out233;
                   DCOMP._IOwnership _out234;
                   Dafny.ISet<Dafny.ISequence<Dafny.Rune>> _out235;
@@ -7184,21 +7146,10 @@
                           DAST._IType _292_tpe = onType0.dtor_value;
                           RAST._IType _293_typ;
                           RAST._IType _out241;
-<<<<<<< HEAD
                           _out241 = (this).GenType(_292_tpe, DCOMP.GenTypeContext.@default());
                           _293_typ = _out241;
                           if ((_293_typ).IsObjectOrPointer()) {
                             _288_onExpr = ((this).read__macro).Apply1(_288_onExpr);
-=======
-                          _out241 = (this).GenType(_293_tpe, DCOMP.GenTypeContext.@default());
-                          _294_typ = _out241;
-                          if ((_294_typ).IsObjectOrPointer()) {
-                            if (((this).pointerType).is_Raw) {
-                              _289_onExpr = ((this).read__macro).Apply1(_289_onExpr);
-                            } else {
-                              _289_onExpr = ((this).modify__macro).Apply1(_289_onExpr);
-                            }
->>>>>>> 5a42b5ad
                           }
                           goto after_match8;
                         }
@@ -7497,15 +7448,9 @@
             _362_recIdents = _out283;
             RAST._IType _363_dTypePath;
             RAST._IType _out284;
-<<<<<<< HEAD
-            _out284 = DCOMP.COMP.GenPathType(Dafny.Sequence<Dafny.ISequence<Dafny.Rune>>.Concat(_358_dType, Dafny.Sequence<Dafny.ISequence<Dafny.Rune>>.FromElements(_359_variant)));
+            _out284 = (this).GenPathType(Dafny.Sequence<Dafny.ISequence<Dafny.Rune>>.Concat(_358_dType, Dafny.Sequence<Dafny.ISequence<Dafny.Rune>>.FromElements(_359_variant)));
             _363_dTypePath = _out284;
             r = (RAST.Expr.create_Identifier(Dafny.Sequence<Dafny.Rune>.UnicodeFromString("matches!"))).Apply(Dafny.Sequence<RAST._IExpr>.FromElements(((_360_exprGen).Sel(Dafny.Sequence<Dafny.Rune>.UnicodeFromString("as_ref"))).Apply(Dafny.Sequence<RAST._IExpr>.FromElements()), RAST.Expr.create_RawExpr(Dafny.Sequence<Dafny.Rune>.Concat((_363_dTypePath)._ToString(DCOMP.__default.IND), Dafny.Sequence<Dafny.Rune>.UnicodeFromString("{ .. }")))));
-=======
-            _out284 = (this).GenPathType(Dafny.Sequence<Dafny.ISequence<Dafny.Rune>>.Concat(_359_dType, Dafny.Sequence<Dafny.ISequence<Dafny.Rune>>.FromElements(_360_variant)));
-            _364_dTypePath = _out284;
-            r = (RAST.Expr.create_Identifier(Dafny.Sequence<Dafny.Rune>.UnicodeFromString("matches!"))).Apply(Dafny.Sequence<RAST._IExpr>.FromElements(((_361_exprGen).Sel(Dafny.Sequence<Dafny.Rune>.UnicodeFromString("as_ref"))).Apply(Dafny.Sequence<RAST._IExpr>.FromElements()), RAST.Expr.create_RawExpr(Dafny.Sequence<Dafny.Rune>.Concat((_364_dTypePath)._ToString(DCOMP.__default.IND), Dafny.Sequence<Dafny.Rune>.UnicodeFromString("{ .. }")))));
->>>>>>> 5a42b5ad
             RAST._IExpr _out285;
             DCOMP._IOwnership _out286;
             (this).FromOwned(r, expectedOwnership, out _out285, out _out286);
