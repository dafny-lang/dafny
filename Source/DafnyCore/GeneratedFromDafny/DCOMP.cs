--- conflicted
+++ resolved
@@ -7653,7 +7653,6 @@
         bool _415_is__forall = _source0.dtor_is__forall;
         DAST._IExpression _416_lambda = _source0.dtor_lambda;
         {
-<<<<<<< HEAD
           RAST._IType _417_tpe;
           RAST._IType _out343;
           _out343 = (this).GenType(_413_elemType, DCOMP.GenTypeContext.@default());
@@ -7682,7 +7681,7 @@
             for (BigInteger _424_i = BigInteger.Zero; _424_i < _hi15; _424_i++) {
               var _pat_let_tv0 = _421_extraAttributes;
               var _pat_let_tv1 = _422_formals;
-              _423_newFormals = Dafny.Sequence<DAST._IFormal>.Concat(_423_newFormals, Dafny.Sequence<DAST._IFormal>.FromElements(Dafny.Helpers.Let<DAST._IFormal, DAST._IFormal>((_422_formals).Select(_424_i), _pat_let23_0 => Dafny.Helpers.Let<DAST._IFormal, DAST._IFormal>(_pat_let23_0, _425_dt__update__tmp_h0 => Dafny.Helpers.Let<Dafny.ISequence<DAST._IAttribute>, DAST._IFormal>(Dafny.Sequence<DAST._IAttribute>.Concat(_pat_let_tv0, ((_pat_let_tv1).Select(_424_i)).dtor_attributes), _pat_let24_0 => Dafny.Helpers.Let<Dafny.ISequence<DAST._IAttribute>, DAST._IFormal>(_pat_let24_0, _426_dt__update_hattributes_h0 => DAST.Formal.create((_425_dt__update__tmp_h0).dtor_name, (_425_dt__update__tmp_h0).dtor_typ, _426_dt__update_hattributes_h0)))))));
+              _423_newFormals = Dafny.Sequence<DAST._IFormal>.Concat(_423_newFormals, Dafny.Sequence<DAST._IFormal>.FromElements(Dafny.Helpers.Let<DAST._IFormal, DAST._IFormal>((_422_formals).Select(_424_i), _pat_let28_0 => Dafny.Helpers.Let<DAST._IFormal, DAST._IFormal>(_pat_let28_0, _425_dt__update__tmp_h0 => Dafny.Helpers.Let<Dafny.ISequence<DAST._IAttribute>, DAST._IFormal>(Dafny.Sequence<DAST._IAttribute>.Concat(_pat_let_tv0, ((_pat_let_tv1).Select(_424_i)).dtor_attributes), _pat_let29_0 => Dafny.Helpers.Let<Dafny.ISequence<DAST._IAttribute>, DAST._IFormal>(_pat_let29_0, _426_dt__update_hattributes_h0 => DAST.Formal.create((_425_dt__update__tmp_h0).dtor_name, (_425_dt__update__tmp_h0).dtor_typ, _426_dt__update_hattributes_h0)))))));
             }
             DAST._IExpression _427_newLambda;
             DAST._IExpression _428_dt__update__tmp_h1 = _416_lambda;
@@ -7701,55 +7700,6 @@
             Dafny.ISequence<Dafny.Rune> _433_fn;
             if (_415_is__forall) {
               _433_fn = Dafny.Sequence<Dafny.Rune>.UnicodeFromString("all");
-=======
-          RAST._IType _416_tpe;
-          RAST._IType _out337;
-          _out337 = (this).GenType(_412_elemType, DCOMP.GenTypeContext.@default());
-          _416_tpe = _out337;
-          RAST._IExpr _417_collectionGen;
-          DCOMP._IOwnership _418___v233;
-          Dafny.ISet<Dafny.ISequence<Dafny.Rune>> _419_recIdents;
-          RAST._IExpr _out338;
-          DCOMP._IOwnership _out339;
-          Dafny.ISet<Dafny.ISequence<Dafny.Rune>> _out340;
-          (this).GenExpr(_413_collection, selfIdent, env, DCOMP.Ownership.create_OwnershipOwned(), out _out338, out _out339, out _out340);
-          _417_collectionGen = _out338;
-          _418___v233 = _out339;
-          _419_recIdents = _out340;
-          Dafny.ISequence<DAST._IAttribute> _420_extraAttributes;
-          _420_extraAttributes = Dafny.Sequence<DAST._IAttribute>.FromElements();
-          if (((((_413_collection).is_IntRange) || ((_413_collection).is_UnboundedIntRange)) || ((_413_collection).is_SeqBoundedPool)) || ((_413_collection).is_ExactBoundedPool)) {
-            _420_extraAttributes = Dafny.Sequence<DAST._IAttribute>.FromElements(DCOMP.__default.AttributeOwned);
-          }
-          if ((_415_lambda).is_Lambda) {
-            Dafny.ISequence<DAST._IFormal> _421_formals;
-            _421_formals = (_415_lambda).dtor_params;
-            Dafny.ISequence<DAST._IFormal> _422_newFormals;
-            _422_newFormals = Dafny.Sequence<DAST._IFormal>.FromElements();
-            BigInteger _hi14 = new BigInteger((_421_formals).Count);
-            for (BigInteger _423_i = BigInteger.Zero; _423_i < _hi14; _423_i++) {
-              var _pat_let_tv0 = _420_extraAttributes;
-              var _pat_let_tv1 = _421_formals;
-              _422_newFormals = Dafny.Sequence<DAST._IFormal>.Concat(_422_newFormals, Dafny.Sequence<DAST._IFormal>.FromElements(Dafny.Helpers.Let<DAST._IFormal, DAST._IFormal>((_421_formals).Select(_423_i), _pat_let28_0 => Dafny.Helpers.Let<DAST._IFormal, DAST._IFormal>(_pat_let28_0, _424_dt__update__tmp_h0 => Dafny.Helpers.Let<Dafny.ISequence<DAST._IAttribute>, DAST._IFormal>(Dafny.Sequence<DAST._IAttribute>.Concat(_pat_let_tv0, ((_pat_let_tv1).Select(_423_i)).dtor_attributes), _pat_let29_0 => Dafny.Helpers.Let<Dafny.ISequence<DAST._IAttribute>, DAST._IFormal>(_pat_let29_0, _425_dt__update_hattributes_h0 => DAST.Formal.create((_424_dt__update__tmp_h0).dtor_name, (_424_dt__update__tmp_h0).dtor_typ, _425_dt__update_hattributes_h0)))))));
-            }
-            DAST._IExpression _426_newLambda;
-            DAST._IExpression _427_dt__update__tmp_h1 = _415_lambda;
-            Dafny.ISequence<DAST._IFormal> _428_dt__update_hparams_h0 = _422_newFormals;
-            _426_newLambda = DAST.Expression.create_Lambda(_428_dt__update_hparams_h0, (_427_dt__update__tmp_h1).dtor_retType, (_427_dt__update__tmp_h1).dtor_body);
-            RAST._IExpr _429_lambdaGen;
-            DCOMP._IOwnership _430___v234;
-            Dafny.ISet<Dafny.ISequence<Dafny.Rune>> _431_recLambdaIdents;
-            RAST._IExpr _out341;
-            DCOMP._IOwnership _out342;
-            Dafny.ISet<Dafny.ISequence<Dafny.Rune>> _out343;
-            (this).GenExpr(_426_newLambda, selfIdent, env, DCOMP.Ownership.create_OwnershipOwned(), out _out341, out _out342, out _out343);
-            _429_lambdaGen = _out341;
-            _430___v234 = _out342;
-            _431_recLambdaIdents = _out343;
-            Dafny.ISequence<Dafny.Rune> _432_fn;
-            if (_414_is__forall) {
-              _432_fn = Dafny.Sequence<Dafny.Rune>.UnicodeFromString("all");
->>>>>>> e958f794
             } else {
               _433_fn = Dafny.Sequence<Dafny.Rune>.UnicodeFromString("any");
             }
