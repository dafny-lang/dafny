--- conflicted
+++ resolved
@@ -2647,34 +2647,15 @@
           DAST._IAssignLhs _21_lhs = _source0.dtor_lhs;
           DAST._IExpression _22_expression = _source0.dtor_value;
           {
-<<<<<<< HEAD
-            RAST._IExpr _27_exprGen;
-            Defs._IOwnership _28___v45;
-            Dafny.ISet<Dafny.ISequence<Dafny.Rune>> _29_exprIdents;
-            RAST._IExpr _out13;
-            Defs._IOwnership _out14;
-            Dafny.ISet<Dafny.ISequence<Dafny.Rune>> _out15;
-            (this).GenExpr(_26_expression, selfIdent, env, Defs.Ownership.create_OwnershipOwned(), out _out13, out _out14, out _out15);
-            _27_exprGen = _out13;
-            _28___v45 = _out14;
-            _29_exprIdents = _out15;
-            if ((_25_lhs).is_Ident) {
-              Dafny.ISequence<Dafny.Rune> _30_rustId;
-              _30_rustId = Defs.__default.escapeVar((_25_lhs).dtor_ident);
-              Std.Wrappers._IOption<RAST._IType> _31_tpe;
-              _31_tpe = (env).GetType(_30_rustId);
-              if (((_31_tpe).is_Some) && ((((_31_tpe).dtor_value).ExtractMaybePlacebo()).is_Some)) {
-                _27_exprGen = RAST.__default.MaybePlacebo(_27_exprGen);
-=======
             RAST._IExpr _23_exprGen;
-            Defs._IOwnership _24___v46;
+            Defs._IOwnership _24___v45;
             Dafny.ISet<Dafny.ISequence<Dafny.Rune>> _25_exprIdents;
             RAST._IExpr _out12;
             Defs._IOwnership _out13;
             Dafny.ISet<Dafny.ISequence<Dafny.Rune>> _out14;
             (this).GenExpr(_22_expression, selfIdent, env, Defs.Ownership.create_OwnershipOwned(), out _out12, out _out13, out _out14);
             _23_exprGen = _out12;
-            _24___v46 = _out13;
+            _24___v45 = _out13;
             _25_exprIdents = _out14;
             if ((_21_lhs).is_Ident) {
               Dafny.ISequence<Dafny.Rune> _26_rustId;
@@ -2683,7 +2664,6 @@
               _27_tpe = (env).GetType(_26_rustId);
               if (((_27_tpe).is_Some) && ((((_27_tpe).dtor_value).ExtractMaybePlacebo()).is_Some)) {
                 _23_exprGen = RAST.__default.MaybePlacebo(_23_exprGen);
->>>>>>> 5c3b3eb2
               }
             }
             if (((_21_lhs).is_Index) && (((_21_lhs).dtor_expr).is_Ident)) {
@@ -2724,52 +2704,15 @@
           Dafny.ISequence<DAST._IStatement> _35_thnDafny = _source0.dtor_thn;
           Dafny.ISequence<DAST._IStatement> _36_elsDafny = _source0.dtor_els;
           {
-<<<<<<< HEAD
-            RAST._IExpr _41_cond;
-            Defs._IOwnership _42___v46;
-            Dafny.ISet<Dafny.ISequence<Dafny.Rune>> _43_recIdents;
-            RAST._IExpr _out20;
-            Defs._IOwnership _out21;
-            Dafny.ISet<Dafny.ISequence<Dafny.Rune>> _out22;
-            (this).GenExpr(_38_cond, selfIdent, env, Defs.Ownership.create_OwnershipOwned(), out _out20, out _out21, out _out22);
-            _41_cond = _out20;
-            _42___v46 = _out21;
-            _43_recIdents = _out22;
-            Dafny.ISequence<Dafny.Rune> _44_condString;
-            _44_condString = (_41_cond)._ToString(Defs.__default.IND);
-            readIdents = _43_recIdents;
-            RAST._IExpr _45_thn;
-            Dafny.ISet<Dafny.ISequence<Dafny.Rune>> _46_thnIdents;
-            Defs._IEnvironment _47_thnEnv;
-            RAST._IExpr _out23;
-            Dafny.ISet<Dafny.ISequence<Dafny.Rune>> _out24;
-            Defs._IEnvironment _out25;
-            (this).GenStmts(_39_thnDafny, selfIdent, env, isLast, earlyReturn, out _out23, out _out24, out _out25);
-            _45_thn = _out23;
-            _46_thnIdents = _out24;
-            _47_thnEnv = _out25;
-            readIdents = Dafny.Set<Dafny.ISequence<Dafny.Rune>>.Union(readIdents, _46_thnIdents);
-            RAST._IExpr _48_els;
-            Dafny.ISet<Dafny.ISequence<Dafny.Rune>> _49_elsIdents;
-            Defs._IEnvironment _50_elsEnv;
-            RAST._IExpr _out26;
-            Dafny.ISet<Dafny.ISequence<Dafny.Rune>> _out27;
-            Defs._IEnvironment _out28;
-            (this).GenStmts(_40_elsDafny, selfIdent, env, isLast, earlyReturn, out _out26, out _out27, out _out28);
-            _48_els = _out26;
-            _49_elsIdents = _out27;
-            _50_elsEnv = _out28;
-            readIdents = Dafny.Set<Dafny.ISequence<Dafny.Rune>>.Union(readIdents, _49_elsIdents);
-=======
             RAST._IExpr _37_cond;
-            Defs._IOwnership _38___v47;
+            Defs._IOwnership _38___v46;
             Dafny.ISet<Dafny.ISequence<Dafny.Rune>> _39_recIdents;
             RAST._IExpr _out19;
             Defs._IOwnership _out20;
             Dafny.ISet<Dafny.ISequence<Dafny.Rune>> _out21;
             (this).GenExpr(_34_cond, selfIdent, env, Defs.Ownership.create_OwnershipOwned(), out _out19, out _out20, out _out21);
             _37_cond = _out19;
-            _38___v47 = _out20;
+            _38___v46 = _out20;
             _39_recIdents = _out21;
             Dafny.ISequence<Dafny.Rune> _40_condString;
             _40_condString = (_37_cond)._ToString(Defs.__default.IND);
@@ -2796,7 +2739,6 @@
             _45_elsIdents = _out26;
             _46_elsEnv = _out27;
             readIdents = Dafny.Set<Dafny.ISequence<Dafny.Rune>>.Union(readIdents, _45_elsIdents);
->>>>>>> 5c3b3eb2
             newEnv = env;
             generated = RAST.Expr.create_IfExpr(_37_cond, _41_thn, _44_els);
           }
@@ -2830,38 +2772,15 @@
           DAST._IExpression _52_cond = _source0.dtor_cond;
           Dafny.ISequence<DAST._IStatement> _53_body = _source0.dtor_body;
           {
-<<<<<<< HEAD
-            RAST._IExpr _58_cond;
-            Defs._IOwnership _59___v47;
-            Dafny.ISet<Dafny.ISequence<Dafny.Rune>> _60_recIdents;
-            RAST._IExpr _out32;
-            Defs._IOwnership _out33;
-            Dafny.ISet<Dafny.ISequence<Dafny.Rune>> _out34;
-            (this).GenExpr(_56_cond, selfIdent, env, Defs.Ownership.create_OwnershipOwned(), out _out32, out _out33, out _out34);
-            _58_cond = _out32;
-            _59___v47 = _out33;
-            _60_recIdents = _out34;
-            readIdents = _60_recIdents;
-            RAST._IExpr _61_bodyExpr;
-            Dafny.ISet<Dafny.ISequence<Dafny.Rune>> _62_bodyIdents;
-            Defs._IEnvironment _63_bodyEnv;
-            RAST._IExpr _out35;
-            Dafny.ISet<Dafny.ISequence<Dafny.Rune>> _out36;
-            Defs._IEnvironment _out37;
-            (this).GenStmts(_57_body, selfIdent, env, false, earlyReturn, out _out35, out _out36, out _out37);
-            _61_bodyExpr = _out35;
-            _62_bodyIdents = _out36;
-            _63_bodyEnv = _out37;
-=======
             RAST._IExpr _54_cond;
-            Defs._IOwnership _55___v48;
+            Defs._IOwnership _55___v47;
             Dafny.ISet<Dafny.ISequence<Dafny.Rune>> _56_recIdents;
             RAST._IExpr _out31;
             Defs._IOwnership _out32;
             Dafny.ISet<Dafny.ISequence<Dafny.Rune>> _out33;
             (this).GenExpr(_52_cond, selfIdent, env, Defs.Ownership.create_OwnershipOwned(), out _out31, out _out32, out _out33);
             _54_cond = _out31;
-            _55___v48 = _out32;
+            _55___v47 = _out32;
             _56_recIdents = _out33;
             readIdents = _56_recIdents;
             RAST._IExpr _57_bodyExpr;
@@ -2874,7 +2793,6 @@
             _57_bodyExpr = _out34;
             _58_bodyIdents = _out35;
             _59_bodyEnv = _out36;
->>>>>>> 5c3b3eb2
             newEnv = env;
             readIdents = Dafny.Set<Dafny.ISequence<Dafny.Rune>>.Union(readIdents, _58_bodyIdents);
             generated = RAST.Expr.create_Loop(Std.Wrappers.Option<RAST._IExpr>.create_Some(_54_cond), _57_bodyExpr);
@@ -2889,48 +2807,15 @@
           DAST._IExpression _62_overExpr = _source0.dtor_over;
           Dafny.ISequence<DAST._IStatement> _63_body = _source0.dtor_body;
           {
-<<<<<<< HEAD
-            RAST._IExpr _68_over;
-            Defs._IOwnership _69___v48;
-            Dafny.ISet<Dafny.ISequence<Dafny.Rune>> _70_recIdents;
-            RAST._IExpr _out38;
-            Defs._IOwnership _out39;
-            Dafny.ISet<Dafny.ISequence<Dafny.Rune>> _out40;
-            (this).GenExpr(_66_overExpr, selfIdent, env, Defs.Ownership.create_OwnershipOwned(), out _out38, out _out39, out _out40);
-            _68_over = _out38;
-            _69___v48 = _out39;
-            _70_recIdents = _out40;
-            if (((_66_overExpr).is_MapBoundedPool) || ((_66_overExpr).is_SetBoundedPool)) {
-              _68_over = ((_68_over).Sel(Dafny.Sequence<Dafny.Rune>.UnicodeFromString("cloned"))).Apply0();
-            }
-            RAST._IType _71_boundTpe;
-            RAST._IType _out41;
-            _out41 = (this).GenType(_65_boundType, Defs.GenTypeContext.@default());
-            _71_boundTpe = _out41;
-            readIdents = _70_recIdents;
-            Dafny.ISequence<Dafny.Rune> _72_boundRName;
-            _72_boundRName = Defs.__default.escapeVar(_64_boundName);
-            RAST._IExpr _73_bodyExpr;
-            Dafny.ISet<Dafny.ISequence<Dafny.Rune>> _74_bodyIdents;
-            Defs._IEnvironment _75_bodyEnv;
-            RAST._IExpr _out42;
-            Dafny.ISet<Dafny.ISequence<Dafny.Rune>> _out43;
-            Defs._IEnvironment _out44;
-            (this).GenStmts(_67_body, selfIdent, (env).AddAssigned(_72_boundRName, _71_boundTpe), false, earlyReturn, out _out42, out _out43, out _out44);
-            _73_bodyExpr = _out42;
-            _74_bodyIdents = _out43;
-            _75_bodyEnv = _out44;
-            readIdents = Dafny.Set<Dafny.ISequence<Dafny.Rune>>.Difference(Dafny.Set<Dafny.ISequence<Dafny.Rune>>.Union(readIdents, _74_bodyIdents), Dafny.Set<Dafny.ISequence<Dafny.Rune>>.FromElements(_72_boundRName));
-=======
             RAST._IExpr _64_over;
-            Defs._IOwnership _65___v49;
+            Defs._IOwnership _65___v48;
             Dafny.ISet<Dafny.ISequence<Dafny.Rune>> _66_recIdents;
             RAST._IExpr _out37;
             Defs._IOwnership _out38;
             Dafny.ISet<Dafny.ISequence<Dafny.Rune>> _out39;
             (this).GenExpr(_62_overExpr, selfIdent, env, Defs.Ownership.create_OwnershipOwned(), out _out37, out _out38, out _out39);
             _64_over = _out37;
-            _65___v49 = _out38;
+            _65___v48 = _out38;
             _66_recIdents = _out39;
             if (((_62_overExpr).is_MapBoundedPool) || ((_62_overExpr).is_SetBoundedPool)) {
               _64_over = ((_64_over).Sel(Dafny.Sequence<Dafny.Rune>.UnicodeFromString("cloned"))).Apply0();
@@ -2953,7 +2838,6 @@
             _70_bodyIdents = _out42;
             _71_bodyEnv = _out43;
             readIdents = Dafny.Set<Dafny.ISequence<Dafny.Rune>>.Difference(Dafny.Set<Dafny.ISequence<Dafny.Rune>>.Union(readIdents, _70_bodyIdents), Dafny.Set<Dafny.ISequence<Dafny.Rune>>.FromElements(_68_boundRName));
->>>>>>> 5c3b3eb2
             newEnv = env;
             generated = RAST.Expr.create_For(_68_boundRName, _64_over, _69_bodyExpr);
           }
@@ -2994,35 +2878,19 @@
             Defs._IEnvironment _75_oldEnv;
             _75_oldEnv = env;
             if (!object.Equals(selfIdent, Defs.SelfInfo.create_NoSelf())) {
-<<<<<<< HEAD
-              RAST._IExpr _80_selfClone;
-              Defs._IOwnership _81___v49;
-              Dafny.ISet<Dafny.ISequence<Dafny.Rune>> _82___v50;
-              RAST._IExpr _out45;
-              Defs._IOwnership _out46;
-              Dafny.ISet<Dafny.ISequence<Dafny.Rune>> _out47;
-              (this).GenIdent((selfIdent).dtor_rSelfName, selfIdent, Defs.Environment.Empty(), Defs.Ownership.create_OwnershipOwned(), out _out45, out _out46, out _out47);
-              _80_selfClone = _out45;
-              _81___v49 = _out46;
-              _82___v50 = _out47;
-              generated = (generated).Then(RAST.Expr.create_DeclareVar(RAST.DeclareType.create_MUT(), Dafny.Sequence<Dafny.Rune>.UnicodeFromString("_this"), Std.Wrappers.Option<RAST._IType>.create_None(), Std.Wrappers.Option<RAST._IExpr>.create_Some(_80_selfClone)));
-              if (((_79_oldEnv).dtor_names).Contains((selfIdent).dtor_rSelfName)) {
-                _79_oldEnv = (_79_oldEnv).RemoveAssigned((selfIdent).dtor_rSelfName);
-=======
               RAST._IExpr _76_selfClone;
-              Defs._IOwnership _77___v50;
-              Dafny.ISet<Dafny.ISequence<Dafny.Rune>> _78___v51;
+              Defs._IOwnership _77___v49;
+              Dafny.ISet<Dafny.ISequence<Dafny.Rune>> _78___v50;
               RAST._IExpr _out44;
               Defs._IOwnership _out45;
               Dafny.ISet<Dafny.ISequence<Dafny.Rune>> _out46;
               (this).GenIdent((selfIdent).dtor_rSelfName, selfIdent, Defs.Environment.Empty(), Defs.Ownership.create_OwnershipOwned(), out _out44, out _out45, out _out46);
               _76_selfClone = _out44;
-              _77___v50 = _out45;
-              _78___v51 = _out46;
+              _77___v49 = _out45;
+              _78___v50 = _out46;
               generated = (generated).Then(RAST.Expr.create_DeclareVar(RAST.DeclareType.create_MUT(), Dafny.Sequence<Dafny.Rune>.UnicodeFromString("_this"), Std.Wrappers.Option<RAST._IType>.create_None(), Std.Wrappers.Option<RAST._IExpr>.create_Some(_76_selfClone)));
               if (((_75_oldEnv).dtor_names).Contains((selfIdent).dtor_rSelfName)) {
                 _75_oldEnv = (_75_oldEnv).RemoveAssigned((selfIdent).dtor_rSelfName);
->>>>>>> 5c3b3eb2
               }
             }
             RAST._IExpr _79_loopBegin;
@@ -3035,36 +2903,16 @@
               if ((_81_param).Equals(Dafny.Sequence<Dafny.Rune>.UnicodeFromString("_accumulator"))) {
                 goto continue_4_0;
               }
-<<<<<<< HEAD
-              RAST._IExpr _86_paramInit;
-              Defs._IOwnership _87___v51;
-              Dafny.ISet<Dafny.ISequence<Dafny.Rune>> _88___v52;
-              RAST._IExpr _out48;
-              Defs._IOwnership _out49;
-              Dafny.ISet<Dafny.ISequence<Dafny.Rune>> _out50;
-              (this).GenIdent(_85_param, selfIdent, _79_oldEnv, Defs.Ownership.create_OwnershipOwned(), out _out48, out _out49, out _out50);
-              _86_paramInit = _out48;
-              _87___v51 = _out49;
-              _88___v52 = _out50;
-              Dafny.ISequence<Dafny.Rune> _89_recVar;
-              _89_recVar = Dafny.Sequence<Dafny.Rune>.Concat(Defs.__default.TailRecursionPrefix, Std.Strings.__default.OfNat(_84_paramI));
-              generated = (generated).Then(RAST.Expr.create_DeclareVar(RAST.DeclareType.create_MUT(), _89_recVar, Std.Wrappers.Option<RAST._IType>.create_None(), Std.Wrappers.Option<RAST._IExpr>.create_Some(_86_paramInit)));
-              if (((_79_oldEnv).dtor_types).Contains(_85_param)) {
-                RAST._IType _90_declaredType;
-                _90_declaredType = (Dafny.Map<Dafny.ISequence<Dafny.Rune>, RAST._IType>.Select((_79_oldEnv).dtor_types,_85_param)).ToOwned();
-                newEnv = (newEnv).AddAssigned(_85_param, _90_declaredType);
-                newEnv = (newEnv).AddAssigned(_89_recVar, _90_declaredType);
-=======
               RAST._IExpr _82_paramInit;
-              Defs._IOwnership _83___v52;
-              Dafny.ISet<Dafny.ISequence<Dafny.Rune>> _84___v53;
+              Defs._IOwnership _83___v51;
+              Dafny.ISet<Dafny.ISequence<Dafny.Rune>> _84___v52;
               RAST._IExpr _out47;
               Defs._IOwnership _out48;
               Dafny.ISet<Dafny.ISequence<Dafny.Rune>> _out49;
               (this).GenIdent(_81_param, selfIdent, _75_oldEnv, Defs.Ownership.create_OwnershipOwned(), out _out47, out _out48, out _out49);
               _82_paramInit = _out47;
-              _83___v52 = _out48;
-              _84___v53 = _out49;
+              _83___v51 = _out48;
+              _84___v52 = _out49;
               Dafny.ISequence<Dafny.Rune> _85_recVar;
               _85_recVar = Dafny.Sequence<Dafny.Rune>.Concat(Defs.__default.TailRecursionPrefix, Std.Strings.__default.OfNat(_80_paramI));
               generated = (generated).Then(RAST.Expr.create_DeclareVar(RAST.DeclareType.create_MUT(), _85_recVar, Std.Wrappers.Option<RAST._IType>.create_None(), Std.Wrappers.Option<RAST._IExpr>.create_Some(_82_paramInit)));
@@ -3073,7 +2921,6 @@
                 _86_declaredType = (Dafny.Map<Dafny.ISequence<Dafny.Rune>, RAST._IType>.Select((_75_oldEnv).dtor_types,_81_param)).ToOwned();
                 newEnv = (newEnv).AddAssigned(_81_param, _86_declaredType);
                 newEnv = (newEnv).AddAssigned(_85_recVar, _86_declaredType);
->>>>>>> 5c3b3eb2
               }
               _79_loopBegin = (_79_loopBegin).Then(RAST.Expr.create_DeclareVar(RAST.DeclareType.create_CONST(), _81_param, Std.Wrappers.Option<RAST._IType>.create_None(), Std.Wrappers.Option<RAST._IExpr>.create_Some(RAST.Expr.create_Identifier(_85_recVar))));
             continue_4_0: ;
@@ -3156,31 +3003,17 @@
         if (_source0.is_Return) {
           DAST._IExpression _102_exprDafny = _source0.dtor_expr;
           {
-<<<<<<< HEAD
-            RAST._IExpr _107_expr;
-            Defs._IOwnership _108___v53;
-            Dafny.ISet<Dafny.ISequence<Dafny.Rune>> _109_recIdents;
-            RAST._IExpr _out56;
-            Defs._IOwnership _out57;
-            Dafny.ISet<Dafny.ISequence<Dafny.Rune>> _out58;
-            (this).GenExpr(_106_exprDafny, selfIdent, env, Defs.Ownership.create_OwnershipOwned(), out _out56, out _out57, out _out58);
-            _107_expr = _out56;
-            _108___v53 = _out57;
-            _109_recIdents = _out58;
-            readIdents = _109_recIdents;
-=======
             RAST._IExpr _103_expr;
-            Defs._IOwnership _104___v54;
+            Defs._IOwnership _104___v53;
             Dafny.ISet<Dafny.ISequence<Dafny.Rune>> _105_recIdents;
             RAST._IExpr _out55;
             Defs._IOwnership _out56;
             Dafny.ISet<Dafny.ISequence<Dafny.Rune>> _out57;
             (this).GenExpr(_102_exprDafny, selfIdent, env, Defs.Ownership.create_OwnershipOwned(), out _out55, out _out56, out _out57);
             _103_expr = _out55;
-            _104___v54 = _out56;
+            _104___v53 = _out56;
             _105_recIdents = _out57;
             readIdents = _105_recIdents;
->>>>>>> 5c3b3eb2
             if (isLast) {
               generated = _103_expr;
             } else {
@@ -3202,41 +3035,22 @@
               }
             }
             {
-<<<<<<< HEAD
-              Dafny.ISequence<Dafny.ISequence<Dafny.Rune>> _110_rustIdents = _source2.dtor_value;
-              Dafny.ISequence<RAST._IExpr> _111_tupleArgs;
-              _111_tupleArgs = Dafny.Sequence<RAST._IExpr>.FromElements();
-              BigInteger _hi3 = new BigInteger((_110_rustIdents).Count);
-              for (BigInteger _112_i = BigInteger.Zero; _112_i < _hi3; _112_i++) {
-                RAST._IExpr _113_rIdent;
-                Defs._IOwnership _114___v54;
-                Dafny.ISet<Dafny.ISequence<Dafny.Rune>> _115___v55;
-                RAST._IExpr _out59;
-                Defs._IOwnership _out60;
-                Dafny.ISet<Dafny.ISequence<Dafny.Rune>> _out61;
-                (this).GenIdent((_110_rustIdents).Select(_112_i), selfIdent, env, Defs.Ownership.create_OwnershipOwned(), out _out59, out _out60, out _out61);
-                _113_rIdent = _out59;
-                _114___v54 = _out60;
-                _115___v55 = _out61;
-                _111_tupleArgs = Dafny.Sequence<RAST._IExpr>.Concat(_111_tupleArgs, Dafny.Sequence<RAST._IExpr>.FromElements(_113_rIdent));
-=======
               Dafny.ISequence<Dafny.ISequence<Dafny.Rune>> _106_rustIdents = _source2.dtor_value;
               Dafny.ISequence<RAST._IExpr> _107_tupleArgs;
               _107_tupleArgs = Dafny.Sequence<RAST._IExpr>.FromElements();
               BigInteger _hi3 = new BigInteger((_106_rustIdents).Count);
               for (BigInteger _108_i = BigInteger.Zero; _108_i < _hi3; _108_i++) {
                 RAST._IExpr _109_rIdent;
-                Defs._IOwnership _110___v55;
-                Dafny.ISet<Dafny.ISequence<Dafny.Rune>> _111___v56;
+                Defs._IOwnership _110___v54;
+                Dafny.ISet<Dafny.ISequence<Dafny.Rune>> _111___v55;
                 RAST._IExpr _out58;
                 Defs._IOwnership _out59;
                 Dafny.ISet<Dafny.ISequence<Dafny.Rune>> _out60;
                 (this).GenIdent((_106_rustIdents).Select(_108_i), selfIdent, env, Defs.Ownership.create_OwnershipOwned(), out _out58, out _out59, out _out60);
                 _109_rIdent = _out58;
-                _110___v55 = _out59;
-                _111___v56 = _out60;
+                _110___v54 = _out59;
+                _111___v55 = _out60;
                 _107_tupleArgs = Dafny.Sequence<RAST._IExpr>.Concat(_107_tupleArgs, Dafny.Sequence<RAST._IExpr>.FromElements(_109_rIdent));
->>>>>>> 5c3b3eb2
               }
               if ((new BigInteger((_107_tupleArgs).Count)) == (BigInteger.One)) {
                 generated = RAST.Expr.create_Return(Std.Wrappers.Option<RAST._IExpr>.create_Some((_107_tupleArgs).Select(BigInteger.Zero)));
