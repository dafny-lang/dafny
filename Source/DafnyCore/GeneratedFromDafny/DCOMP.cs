// Dafny program the_program compiled into C#
// To recompile, you will need the libraries
//     System.Runtime.Numerics.dll System.Collections.Immutable.dll
// but the 'dotnet' tool in net6.0 should pick those up automatically.
// Optionally, you may want to include compiler switches like
//     /debug /nowarn:162,164,168,183,219,436,1717,1718

using System;
using System.Numerics;
using System.Collections;
#pragma warning disable CS0164 // This label has not been referenced
#pragma warning disable CS0162 // Unreachable code detected
#pragma warning disable CS1717 // Assignment made to same variable

namespace DCOMP {

  public partial class __default {
    public static bool is__tuple__numeric(Dafny.ISequence<Dafny.Rune> i) {
      return ((((new BigInteger((i).Count)) >= (new BigInteger(2))) && (((i).Select(BigInteger.Zero)) == (new Dafny.Rune('_')))) && ((Dafny.Sequence<Dafny.Rune>.UnicodeFromString("0123456789")).Contains((i).Select(BigInteger.One)))) && (((new BigInteger((i).Count)) == (new BigInteger(2))) || (((new BigInteger((i).Count)) == (new BigInteger(3))) && ((Dafny.Sequence<Dafny.Rune>.UnicodeFromString("0123456789")).Contains((i).Select(new BigInteger(2))))));
    }
    public static bool has__special(Dafny.ISequence<Dafny.Rune> i) {
    TAIL_CALL_START: ;
      if ((new BigInteger((i).Count)).Sign == 0) {
        return false;
      } else if (((i).Select(BigInteger.Zero)) == (new Dafny.Rune('.'))) {
        return true;
      } else if (((i).Select(BigInteger.Zero)) == (new Dafny.Rune('#'))) {
        return true;
      } else if (((i).Select(BigInteger.Zero)) == (new Dafny.Rune('_'))) {
        if ((new BigInteger(2)) <= (new BigInteger((i).Count))) {
          if (((i).Select(BigInteger.One)) != (new Dafny.Rune('_'))) {
            return true;
          } else {
            Dafny.ISequence<Dafny.Rune> _in0 = (i).Drop(new BigInteger(2));
            i = _in0;
            goto TAIL_CALL_START;
          }
        } else {
          return true;
        }
      } else {
        Dafny.ISequence<Dafny.Rune> _in1 = (i).Drop(BigInteger.One);
        i = _in1;
        goto TAIL_CALL_START;
      }
    }
    public static Dafny.ISequence<Dafny.Rune> idiomatic__rust(Dafny.ISequence<Dafny.Rune> i) {
      Dafny.ISequence<Dafny.Rune> _0___accumulator = Dafny.Sequence<Dafny.Rune>.FromElements();
    TAIL_CALL_START: ;
      if ((new BigInteger((i).Count)).Sign == 0) {
        return Dafny.Sequence<Dafny.Rune>.Concat(_0___accumulator, Dafny.Sequence<Dafny.Rune>.UnicodeFromString(""));
      } else if (((i).Select(BigInteger.Zero)) == (new Dafny.Rune('_'))) {
        _0___accumulator = Dafny.Sequence<Dafny.Rune>.Concat(_0___accumulator, Dafny.Sequence<Dafny.Rune>.UnicodeFromString("_"));
        Dafny.ISequence<Dafny.Rune> _in0 = (i).Drop(new BigInteger(2));
        i = _in0;
        goto TAIL_CALL_START;
      } else {
        _0___accumulator = Dafny.Sequence<Dafny.Rune>.Concat(_0___accumulator, Dafny.Sequence<Dafny.Rune>.FromElements((i).Select(BigInteger.Zero)));
        Dafny.ISequence<Dafny.Rune> _in1 = (i).Drop(BigInteger.One);
        i = _in1;
        goto TAIL_CALL_START;
      }
    }
    public static Dafny.ISequence<Dafny.Rune> replaceDots(Dafny.ISequence<Dafny.Rune> i) {
      Dafny.ISequence<Dafny.Rune> _0___accumulator = Dafny.Sequence<Dafny.Rune>.FromElements();
    TAIL_CALL_START: ;
      if ((new BigInteger((i).Count)).Sign == 0) {
        return Dafny.Sequence<Dafny.Rune>.Concat(_0___accumulator, Dafny.Sequence<Dafny.Rune>.UnicodeFromString(""));
      } else if (((i).Select(BigInteger.Zero)) == (new Dafny.Rune('.'))) {
        _0___accumulator = Dafny.Sequence<Dafny.Rune>.Concat(_0___accumulator, Dafny.Sequence<Dafny.Rune>.UnicodeFromString("_d"));
        Dafny.ISequence<Dafny.Rune> _in0 = (i).Drop(BigInteger.One);
        i = _in0;
        goto TAIL_CALL_START;
      } else {
        _0___accumulator = Dafny.Sequence<Dafny.Rune>.Concat(_0___accumulator, Dafny.Sequence<Dafny.Rune>.FromElements((i).Select(BigInteger.Zero)));
        Dafny.ISequence<Dafny.Rune> _in1 = (i).Drop(BigInteger.One);
        i = _in1;
        goto TAIL_CALL_START;
      }
    }
    public static bool is__tuple__builder(Dafny.ISequence<Dafny.Rune> i) {
      return ((((new BigInteger((i).Count)) >= (new BigInteger(9))) && (((i).Take(new BigInteger(8))).Equals(Dafny.Sequence<Dafny.Rune>.UnicodeFromString("___hMake")))) && ((Dafny.Sequence<Dafny.Rune>.UnicodeFromString("0123456789")).Contains((i).Select(new BigInteger(8))))) && (((new BigInteger((i).Count)) == (new BigInteger(9))) || (((new BigInteger((i).Count)) == (new BigInteger(10))) && ((Dafny.Sequence<Dafny.Rune>.UnicodeFromString("0123456789")).Contains((i).Select(new BigInteger(9))))));
    }
    public static Dafny.ISequence<Dafny.Rune> better__tuple__builder__name(Dafny.ISequence<Dafny.Rune> i) {
      return Dafny.Sequence<Dafny.Rune>.Concat(Dafny.Sequence<Dafny.Rune>.UnicodeFromString("_T"), (i).Drop(new BigInteger(8)));
    }
    public static bool is__dafny__generated__id(Dafny.ISequence<Dafny.Rune> i) {
      return ((((new BigInteger((i).Count)).Sign == 1) && (((i).Select(BigInteger.Zero)) == (new Dafny.Rune('_')))) && (!(DCOMP.__default.has__special((i).Drop(BigInteger.One))))) && (!((new BigInteger((i).Count)) >= (new BigInteger(2))) || (((i).Select(BigInteger.One)) != (new Dafny.Rune('T'))));
    }
    public static bool is__idiomatic__rust__id(Dafny.ISequence<Dafny.Rune> i) {
      return ((((new BigInteger((i).Count)).Sign == 1) && (!(DCOMP.__default.has__special(i)))) && (!(DCOMP.__default.reserved__rust).Contains(i))) && (!(DCOMP.__default.reserved__rust__need__prefix).Contains(i));
    }
    public static Dafny.ISequence<Dafny.Rune> escapeName(Dafny.ISequence<Dafny.Rune> n) {
      return DCOMP.__default.escapeIdent((n));
    }
    public static Dafny.ISequence<Dafny.Rune> escapeIdent(Dafny.ISequence<Dafny.Rune> i) {
      if (DCOMP.__default.is__tuple__numeric(i)) {
        return i;
      } else if (DCOMP.__default.is__tuple__builder(i)) {
        return DCOMP.__default.better__tuple__builder__name(i);
      } else if (((i).Equals(Dafny.Sequence<Dafny.Rune>.UnicodeFromString("self"))) || ((i).Equals(Dafny.Sequence<Dafny.Rune>.UnicodeFromString("Self")))) {
        return Dafny.Sequence<Dafny.Rune>.Concat(Dafny.Sequence<Dafny.Rune>.UnicodeFromString("r#_"), i);
      } else if ((DCOMP.__default.reserved__rust).Contains(i)) {
        return Dafny.Sequence<Dafny.Rune>.Concat(Dafny.Sequence<Dafny.Rune>.UnicodeFromString("r#"), i);
      } else if (DCOMP.__default.is__idiomatic__rust__id(i)) {
        return DCOMP.__default.idiomatic__rust(i);
      } else if (DCOMP.__default.is__dafny__generated__id(i)) {
        return i;
      } else {
        Dafny.ISequence<Dafny.Rune> _0_r = DCOMP.__default.replaceDots(i);
        return Dafny.Sequence<Dafny.Rune>.Concat(Dafny.Sequence<Dafny.Rune>.UnicodeFromString("r#_"), _0_r);
      }
    }
    public static Dafny.ISequence<Dafny.Rune> escapeVar(Dafny.ISequence<Dafny.Rune> f) {
      Dafny.ISequence<Dafny.Rune> _0_r = (f);
      if ((DCOMP.__default.reserved__vars).Contains(_0_r)) {
        return Dafny.Sequence<Dafny.Rune>.Concat(Dafny.Sequence<Dafny.Rune>.UnicodeFromString("_"), _0_r);
      } else {
        return DCOMP.__default.escapeIdent((f));
      }
    }
    public static Dafny.ISequence<Dafny.Rune> AddAssignedPrefix(Dafny.ISequence<Dafny.Rune> rustName) {
      if (((new BigInteger((rustName).Count)) >= (new BigInteger(2))) && (((rustName).Subsequence(BigInteger.Zero, new BigInteger(2))).Equals(Dafny.Sequence<Dafny.Rune>.UnicodeFromString("r#")))) {
        return Dafny.Sequence<Dafny.Rune>.Concat(DCOMP.__default.ASSIGNED__PREFIX, (rustName).Drop(new BigInteger(2)));
      } else {
        return Dafny.Sequence<Dafny.Rune>.Concat(Dafny.Sequence<Dafny.Rune>.Concat(DCOMP.__default.ASSIGNED__PREFIX, Dafny.Sequence<Dafny.Rune>.UnicodeFromString("_")), rustName);
      }
    }
    public static Std.Wrappers._IOption<DAST._IResolvedType> TraitTypeContainingMethodAux(Dafny.ISequence<DAST._IType> rs, Dafny.ISequence<Dafny.Rune> dafnyName)
    {
      if ((new BigInteger((rs).Count)).Sign == 0) {
        return Std.Wrappers.Option<DAST._IResolvedType>.create_None();
      } else {
        Std.Wrappers._IOption<DAST._IResolvedType> _0_res = ((System.Func<Std.Wrappers._IOption<DAST._IResolvedType>>)(() => {
          DAST._IType _source0 = (rs).Select(BigInteger.Zero);
          {
            if (_source0.is_UserDefined) {
              DAST._IResolvedType _1_resolvedType = _source0.dtor_resolved;
              return DCOMP.__default.TraitTypeContainingMethod(_1_resolvedType, dafnyName);
            }
          }
          {
            return Std.Wrappers.Option<DAST._IResolvedType>.create_None();
          }
        }))();
        Std.Wrappers._IOption<DAST._IResolvedType> _source1 = _0_res;
        {
          if (_source1.is_Some) {
            return _0_res;
          }
        }
        {
          return DCOMP.__default.TraitTypeContainingMethodAux((rs).Drop(BigInteger.One), dafnyName);
        }
      }
    }
    public static Std.Wrappers._IOption<DAST._IResolvedType> TraitTypeContainingMethod(DAST._IResolvedType r, Dafny.ISequence<Dafny.Rune> dafnyName)
    {
      DAST._IResolvedType _let_tmp_rhs0 = r;
      Dafny.ISequence<Dafny.ISequence<Dafny.Rune>> _0_path = _let_tmp_rhs0.dtor_path;
      Dafny.ISequence<DAST._IType> _1_typeArgs = _let_tmp_rhs0.dtor_typeArgs;
      DAST._IResolvedTypeBase _2_kind = _let_tmp_rhs0.dtor_kind;
      Dafny.ISequence<DAST._IAttribute> _3_attributes = _let_tmp_rhs0.dtor_attributes;
      Dafny.ISequence<Dafny.ISequence<Dafny.Rune>> _4_properMethods = _let_tmp_rhs0.dtor_properMethods;
      Dafny.ISequence<DAST._IType> _5_extendedTypes = _let_tmp_rhs0.dtor_extendedTypes;
      if ((_4_properMethods).Contains(dafnyName)) {
        return Std.Wrappers.Option<DAST._IResolvedType>.create_Some(r);
      } else {
        return DCOMP.__default.TraitTypeContainingMethodAux(_5_extendedTypes, dafnyName);
      }
    }
    public static Std.Wrappers._IOption<DCOMP._IExternAttribute> OptExtern(DAST._IAttribute attr, Dafny.ISequence<Dafny.Rune> dafnyName)
    {
      if (((attr).dtor_name).Equals(Dafny.Sequence<Dafny.Rune>.UnicodeFromString("extern"))) {
        return Std.Wrappers.Option<DCOMP._IExternAttribute>.create_Some((((new BigInteger(((attr).dtor_args).Count)).Sign == 0) ? (DCOMP.ExternAttribute.create_SimpleExtern(DCOMP.__default.escapeName(dafnyName))) : ((((new BigInteger(((attr).dtor_args).Count)) == (BigInteger.One)) ? (DCOMP.ExternAttribute.create_SimpleExtern(((attr).dtor_args).Select(BigInteger.Zero))) : ((((new BigInteger(((attr).dtor_args).Count)) == (new BigInteger(2))) ? (DCOMP.ExternAttribute.create_AdvancedExtern(DCOMP.__default.SplitRustPathElement(DCOMP.__default.ReplaceDotByDoubleColon(((attr).dtor_args).Select(BigInteger.Zero)), Dafny.Sequence<Dafny.ISequence<Dafny.Rune>>.FromElements(), Dafny.Sequence<Dafny.Rune>.UnicodeFromString("")), ((attr).dtor_args).Select(BigInteger.One))) : (DCOMP.ExternAttribute.create_UnsupportedExtern(Dafny.Sequence<Dafny.Rune>.Concat(Dafny.Sequence<Dafny.Rune>.UnicodeFromString("{:extern} supports only 0, 1 or 2 attributes, got "), Std.Strings.__default.OfNat(new BigInteger(((attr).dtor_args).Count)))))))))));
      } else {
        return Std.Wrappers.Option<DCOMP._IExternAttribute>.create_None();
      }
    }
    public static Dafny.ISequence<Dafny.Rune> ReplaceDotByDoubleColon(Dafny.ISequence<Dafny.Rune> s) {
      Dafny.ISequence<Dafny.Rune> _0___accumulator = Dafny.Sequence<Dafny.Rune>.FromElements();
    TAIL_CALL_START: ;
      if ((new BigInteger((s).Count)).Sign == 0) {
        return Dafny.Sequence<Dafny.Rune>.Concat(_0___accumulator, Dafny.Sequence<Dafny.Rune>.UnicodeFromString(""));
      } else if (((s).Select(BigInteger.Zero)) == (new Dafny.Rune(' '))) {
        return Dafny.Sequence<Dafny.Rune>.Concat(_0___accumulator, s);
      } else {
        _0___accumulator = Dafny.Sequence<Dafny.Rune>.Concat(_0___accumulator, ((((s).Select(BigInteger.Zero)) == (new Dafny.Rune('.'))) ? (Dafny.Sequence<Dafny.Rune>.UnicodeFromString("::")) : (Dafny.Sequence<Dafny.Rune>.FromElements((s).Select(BigInteger.Zero)))));
        Dafny.ISequence<Dafny.Rune> _in0 = (s).Drop(BigInteger.One);
        s = _in0;
        goto TAIL_CALL_START;
      }
    }
    public static Dafny.ISequence<Dafny.ISequence<Dafny.Rune>> SplitRustPathElement(Dafny.ISequence<Dafny.Rune> s, Dafny.ISequence<Dafny.ISequence<Dafny.Rune>> result, Dafny.ISequence<Dafny.Rune> acc)
    {
    TAIL_CALL_START: ;
      if ((new BigInteger((s).Count)).Sign == 0) {
        if ((acc).Equals(Dafny.Sequence<Dafny.Rune>.UnicodeFromString(""))) {
          return result;
        } else {
          return Dafny.Sequence<Dafny.ISequence<Dafny.Rune>>.Concat(result, Dafny.Sequence<Dafny.ISequence<Dafny.Rune>>.FromElements(acc));
        }
      } else if (((new BigInteger((s).Count)) >= (new BigInteger(2))) && (((s).Subsequence(BigInteger.Zero, new BigInteger(2))).Equals(Dafny.Sequence<Dafny.Rune>.UnicodeFromString("::")))) {
        Dafny.ISequence<Dafny.Rune> _in0 = (s).Drop(new BigInteger(2));
        Dafny.ISequence<Dafny.ISequence<Dafny.Rune>> _in1 = Dafny.Sequence<Dafny.ISequence<Dafny.Rune>>.Concat(result, Dafny.Sequence<Dafny.ISequence<Dafny.Rune>>.FromElements(acc));
        Dafny.ISequence<Dafny.Rune> _in2 = Dafny.Sequence<Dafny.Rune>.UnicodeFromString("");
        s = _in0;
        result = _in1;
        acc = _in2;
        goto TAIL_CALL_START;
      } else {
        Dafny.ISequence<Dafny.Rune> _in3 = (s).Drop(BigInteger.One);
        Dafny.ISequence<Dafny.ISequence<Dafny.Rune>> _in4 = result;
        Dafny.ISequence<Dafny.Rune> _in5 = Dafny.Sequence<Dafny.Rune>.Concat(acc, Dafny.Sequence<Dafny.Rune>.FromElements((s).Select(BigInteger.Zero)));
        s = _in3;
        result = _in4;
        acc = _in5;
        goto TAIL_CALL_START;
      }
    }
    public static DCOMP._IExternAttribute ExtractExtern(Dafny.ISequence<DAST._IAttribute> attributes, Dafny.ISequence<Dafny.Rune> dafnyName)
    {
      DCOMP._IExternAttribute res = DCOMP.ExternAttribute.Default();
      BigInteger _hi0 = new BigInteger((attributes).Count);
      for (BigInteger _0_i = BigInteger.Zero; _0_i < _hi0; _0_i++) {
        Std.Wrappers._IOption<DCOMP._IExternAttribute> _1_attr;
        _1_attr = DCOMP.__default.OptExtern((attributes).Select(_0_i), dafnyName);
        Std.Wrappers._IOption<DCOMP._IExternAttribute> _source0 = _1_attr;
        {
          if (_source0.is_Some) {
            DCOMP._IExternAttribute _2_n = _source0.dtor_value;
            res = _2_n;
            return res;
            goto after_match0;
          }
        }
        {
        }
      after_match0: ;
      }
      res = DCOMP.ExternAttribute.create_NoExtern();
      return res;
    }
    public static DCOMP._IExternAttribute ExtractExternMod(DAST._IModule mod) {
      return DCOMP.__default.ExtractExtern((mod).dtor_attributes, (mod).dtor_name);
    }
    public static Dafny.ISet<Dafny.ISequence<Dafny.Rune>> reserved__rust { get {
      return Dafny.Set<Dafny.ISequence<Dafny.Rune>>.FromElements(Dafny.Sequence<Dafny.Rune>.UnicodeFromString("as"), Dafny.Sequence<Dafny.Rune>.UnicodeFromString("async"), Dafny.Sequence<Dafny.Rune>.UnicodeFromString("await"), Dafny.Sequence<Dafny.Rune>.UnicodeFromString("break"), Dafny.Sequence<Dafny.Rune>.UnicodeFromString("const"), Dafny.Sequence<Dafny.Rune>.UnicodeFromString("continue"), Dafny.Sequence<Dafny.Rune>.UnicodeFromString("crate"), Dafny.Sequence<Dafny.Rune>.UnicodeFromString("dyn"), Dafny.Sequence<Dafny.Rune>.UnicodeFromString("else"), Dafny.Sequence<Dafny.Rune>.UnicodeFromString("enum"), Dafny.Sequence<Dafny.Rune>.UnicodeFromString("extern"), Dafny.Sequence<Dafny.Rune>.UnicodeFromString("false"), Dafny.Sequence<Dafny.Rune>.UnicodeFromString("fn"), Dafny.Sequence<Dafny.Rune>.UnicodeFromString("for"), Dafny.Sequence<Dafny.Rune>.UnicodeFromString("if"), Dafny.Sequence<Dafny.Rune>.UnicodeFromString("impl"), Dafny.Sequence<Dafny.Rune>.UnicodeFromString("in"), Dafny.Sequence<Dafny.Rune>.UnicodeFromString("let"), Dafny.Sequence<Dafny.Rune>.UnicodeFromString("loop"), Dafny.Sequence<Dafny.Rune>.UnicodeFromString("match"), Dafny.Sequence<Dafny.Rune>.UnicodeFromString("mod"), Dafny.Sequence<Dafny.Rune>.UnicodeFromString("move"), Dafny.Sequence<Dafny.Rune>.UnicodeFromString("mut"), Dafny.Sequence<Dafny.Rune>.UnicodeFromString("pub"), Dafny.Sequence<Dafny.Rune>.UnicodeFromString("ref"), Dafny.Sequence<Dafny.Rune>.UnicodeFromString("return"), Dafny.Sequence<Dafny.Rune>.UnicodeFromString("static"), Dafny.Sequence<Dafny.Rune>.UnicodeFromString("struct"), Dafny.Sequence<Dafny.Rune>.UnicodeFromString("super"), Dafny.Sequence<Dafny.Rune>.UnicodeFromString("trait"), Dafny.Sequence<Dafny.Rune>.UnicodeFromString("true"), Dafny.Sequence<Dafny.Rune>.UnicodeFromString("type"), Dafny.Sequence<Dafny.Rune>.UnicodeFromString("union"), Dafny.Sequence<Dafny.Rune>.UnicodeFromString("unsafe"), Dafny.Sequence<Dafny.Rune>.UnicodeFromString("use"), Dafny.Sequence<Dafny.Rune>.UnicodeFromString("where"), Dafny.Sequence<Dafny.Rune>.UnicodeFromString("while"), Dafny.Sequence<Dafny.Rune>.UnicodeFromString("Keywords"), Dafny.Sequence<Dafny.Rune>.UnicodeFromString("The"), Dafny.Sequence<Dafny.Rune>.UnicodeFromString("abstract"), Dafny.Sequence<Dafny.Rune>.UnicodeFromString("become"), Dafny.Sequence<Dafny.Rune>.UnicodeFromString("box"), Dafny.Sequence<Dafny.Rune>.UnicodeFromString("do"), Dafny.Sequence<Dafny.Rune>.UnicodeFromString("final"), Dafny.Sequence<Dafny.Rune>.UnicodeFromString("macro"), Dafny.Sequence<Dafny.Rune>.UnicodeFromString("override"), Dafny.Sequence<Dafny.Rune>.UnicodeFromString("priv"), Dafny.Sequence<Dafny.Rune>.UnicodeFromString("try"), Dafny.Sequence<Dafny.Rune>.UnicodeFromString("typeof"), Dafny.Sequence<Dafny.Rune>.UnicodeFromString("unsized"), Dafny.Sequence<Dafny.Rune>.UnicodeFromString("virtual"), Dafny.Sequence<Dafny.Rune>.UnicodeFromString("yield"));
    } }
    public static Dafny.ISet<Dafny.ISequence<Dafny.Rune>> reserved__rust__need__prefix { get {
      return Dafny.Set<Dafny.ISequence<Dafny.Rune>>.FromElements(Dafny.Sequence<Dafny.Rune>.UnicodeFromString("u8"), Dafny.Sequence<Dafny.Rune>.UnicodeFromString("u16"), Dafny.Sequence<Dafny.Rune>.UnicodeFromString("u32"), Dafny.Sequence<Dafny.Rune>.UnicodeFromString("u64"), Dafny.Sequence<Dafny.Rune>.UnicodeFromString("u128"), Dafny.Sequence<Dafny.Rune>.UnicodeFromString("i8"), Dafny.Sequence<Dafny.Rune>.UnicodeFromString("i16"), Dafny.Sequence<Dafny.Rune>.UnicodeFromString("i32"), Dafny.Sequence<Dafny.Rune>.UnicodeFromString("i64"), Dafny.Sequence<Dafny.Rune>.UnicodeFromString("i128"));
    } }
    public static Dafny.ISet<Dafny.ISequence<Dafny.Rune>> reserved__vars { get {
      return Dafny.Set<Dafny.ISequence<Dafny.Rune>>.FromElements(Dafny.Sequence<Dafny.Rune>.UnicodeFromString("None"), Dafny.Sequence<Dafny.Rune>.UnicodeFromString("hash"));
    } }
    public static Dafny.ISequence<Dafny.Rune> ASSIGNED__PREFIX { get {
      return Dafny.Sequence<Dafny.Rune>.UnicodeFromString("_set");
    } }
    public static Dafny.ISequence<Dafny.Rune> IND { get {
      return RAST.__default.IND;
    } }
    public static DAST._IAttribute AttributeOwned { get {
      return DAST.Attribute.create(Dafny.Sequence<Dafny.Rune>.UnicodeFromString("owned"), Dafny.Sequence<Dafny.ISequence<Dafny.Rune>>.FromElements());
    } }
  }

  public interface _IOwnership {
    bool is_OwnershipOwned { get; }
    bool is_OwnershipOwnedBox { get; }
    bool is_OwnershipBorrowed { get; }
    bool is_OwnershipBorrowedMut { get; }
    bool is_OwnershipAutoBorrowed { get; }
    _IOwnership DowncastClone();
  }
  public abstract class Ownership : _IOwnership {
    public Ownership() {
    }
    private static readonly DCOMP._IOwnership theDefault = create_OwnershipOwned();
    public static DCOMP._IOwnership Default() {
      return theDefault;
    }
    private static readonly Dafny.TypeDescriptor<DCOMP._IOwnership> _TYPE = new Dafny.TypeDescriptor<DCOMP._IOwnership>(DCOMP.Ownership.Default());
    public static Dafny.TypeDescriptor<DCOMP._IOwnership> _TypeDescriptor() {
      return _TYPE;
    }
    public static _IOwnership create_OwnershipOwned() {
      return new Ownership_OwnershipOwned();
    }
    public static _IOwnership create_OwnershipOwnedBox() {
      return new Ownership_OwnershipOwnedBox();
    }
    public static _IOwnership create_OwnershipBorrowed() {
      return new Ownership_OwnershipBorrowed();
    }
    public static _IOwnership create_OwnershipBorrowedMut() {
      return new Ownership_OwnershipBorrowedMut();
    }
    public static _IOwnership create_OwnershipAutoBorrowed() {
      return new Ownership_OwnershipAutoBorrowed();
    }
    public bool is_OwnershipOwned { get { return this is Ownership_OwnershipOwned; } }
    public bool is_OwnershipOwnedBox { get { return this is Ownership_OwnershipOwnedBox; } }
    public bool is_OwnershipBorrowed { get { return this is Ownership_OwnershipBorrowed; } }
    public bool is_OwnershipBorrowedMut { get { return this is Ownership_OwnershipBorrowedMut; } }
    public bool is_OwnershipAutoBorrowed { get { return this is Ownership_OwnershipAutoBorrowed; } }
    public static System.Collections.Generic.IEnumerable<_IOwnership> AllSingletonConstructors {
      get {
        yield return Ownership.create_OwnershipOwned();
        yield return Ownership.create_OwnershipOwnedBox();
        yield return Ownership.create_OwnershipBorrowed();
        yield return Ownership.create_OwnershipBorrowedMut();
        yield return Ownership.create_OwnershipAutoBorrowed();
      }
    }
    public abstract _IOwnership DowncastClone();
  }
  public class Ownership_OwnershipOwned : Ownership {
    public Ownership_OwnershipOwned() : base() {
    }
    public override _IOwnership DowncastClone() {
      if (this is _IOwnership dt) { return dt; }
      return new Ownership_OwnershipOwned();
    }
    public override bool Equals(object other) {
      var oth = other as DCOMP.Ownership_OwnershipOwned;
      return oth != null;
    }
    public override int GetHashCode() {
      ulong hash = 5381;
      hash = ((hash << 5) + hash) + 0;
      return (int) hash;
    }
    public override string ToString() {
      string s = "DafnyToRustCompiler.Ownership.OwnershipOwned";
      return s;
    }
  }
  public class Ownership_OwnershipOwnedBox : Ownership {
    public Ownership_OwnershipOwnedBox() : base() {
    }
    public override _IOwnership DowncastClone() {
      if (this is _IOwnership dt) { return dt; }
      return new Ownership_OwnershipOwnedBox();
    }
    public override bool Equals(object other) {
      var oth = other as DCOMP.Ownership_OwnershipOwnedBox;
      return oth != null;
    }
    public override int GetHashCode() {
      ulong hash = 5381;
      hash = ((hash << 5) + hash) + 1;
      return (int) hash;
    }
    public override string ToString() {
      string s = "DafnyToRustCompiler.Ownership.OwnershipOwnedBox";
      return s;
    }
  }
  public class Ownership_OwnershipBorrowed : Ownership {
    public Ownership_OwnershipBorrowed() : base() {
    }
    public override _IOwnership DowncastClone() {
      if (this is _IOwnership dt) { return dt; }
      return new Ownership_OwnershipBorrowed();
    }
    public override bool Equals(object other) {
      var oth = other as DCOMP.Ownership_OwnershipBorrowed;
      return oth != null;
    }
    public override int GetHashCode() {
      ulong hash = 5381;
      hash = ((hash << 5) + hash) + 2;
      return (int) hash;
    }
    public override string ToString() {
      string s = "DafnyToRustCompiler.Ownership.OwnershipBorrowed";
      return s;
    }
  }
  public class Ownership_OwnershipBorrowedMut : Ownership {
    public Ownership_OwnershipBorrowedMut() : base() {
    }
    public override _IOwnership DowncastClone() {
      if (this is _IOwnership dt) { return dt; }
      return new Ownership_OwnershipBorrowedMut();
    }
    public override bool Equals(object other) {
      var oth = other as DCOMP.Ownership_OwnershipBorrowedMut;
      return oth != null;
    }
    public override int GetHashCode() {
      ulong hash = 5381;
      hash = ((hash << 5) + hash) + 3;
      return (int) hash;
    }
    public override string ToString() {
      string s = "DafnyToRustCompiler.Ownership.OwnershipBorrowedMut";
      return s;
    }
  }
  public class Ownership_OwnershipAutoBorrowed : Ownership {
    public Ownership_OwnershipAutoBorrowed() : base() {
    }
    public override _IOwnership DowncastClone() {
      if (this is _IOwnership dt) { return dt; }
      return new Ownership_OwnershipAutoBorrowed();
    }
    public override bool Equals(object other) {
      var oth = other as DCOMP.Ownership_OwnershipAutoBorrowed;
      return oth != null;
    }
    public override int GetHashCode() {
      ulong hash = 5381;
      hash = ((hash << 5) + hash) + 4;
      return (int) hash;
    }
    public override string ToString() {
      string s = "DafnyToRustCompiler.Ownership.OwnershipAutoBorrowed";
      return s;
    }
  }

  public interface _IEnvironment {
    bool is_Environment { get; }
    Dafny.ISequence<Dafny.ISequence<Dafny.Rune>> dtor_names { get; }
    Dafny.IMap<Dafny.ISequence<Dafny.Rune>,RAST._IType> dtor_types { get; }
    _IEnvironment DowncastClone();
    DCOMP._IEnvironment ToOwned();
    bool CanReadWithoutClone(Dafny.ISequence<Dafny.Rune> name);
    bool HasCloneSemantics(Dafny.ISequence<Dafny.Rune> name);
    Std.Wrappers._IOption<RAST._IType> GetType(Dafny.ISequence<Dafny.Rune> name);
    bool IsBorrowed(Dafny.ISequence<Dafny.Rune> name);
    bool IsBorrowedMut(Dafny.ISequence<Dafny.Rune> name);
    DCOMP._IEnvironment AddAssigned(Dafny.ISequence<Dafny.Rune> name, RAST._IType tpe);
    DCOMP._IEnvironment merge(DCOMP._IEnvironment other);
    DCOMP._IEnvironment RemoveAssigned(Dafny.ISequence<Dafny.Rune> name);
  }
  public class Environment : _IEnvironment {
    public readonly Dafny.ISequence<Dafny.ISequence<Dafny.Rune>> _names;
    public readonly Dafny.IMap<Dafny.ISequence<Dafny.Rune>,RAST._IType> _types;
    public Environment(Dafny.ISequence<Dafny.ISequence<Dafny.Rune>> names, Dafny.IMap<Dafny.ISequence<Dafny.Rune>,RAST._IType> types) {
      this._names = names;
      this._types = types;
    }
    public _IEnvironment DowncastClone() {
      if (this is _IEnvironment dt) { return dt; }
      return new Environment(_names, _types);
    }
    public override bool Equals(object other) {
      var oth = other as DCOMP.Environment;
      return oth != null && object.Equals(this._names, oth._names) && object.Equals(this._types, oth._types);
    }
    public override int GetHashCode() {
      ulong hash = 5381;
      hash = ((hash << 5) + hash) + 0;
      hash = ((hash << 5) + hash) + ((ulong)Dafny.Helpers.GetHashCode(this._names));
      hash = ((hash << 5) + hash) + ((ulong)Dafny.Helpers.GetHashCode(this._types));
      return (int) hash;
    }
    public override string ToString() {
      string s = "DafnyToRustCompiler.Environment.Environment";
      s += "(";
      s += Dafny.Helpers.ToString(this._names);
      s += ", ";
      s += Dafny.Helpers.ToString(this._types);
      s += ")";
      return s;
    }
    private static readonly DCOMP._IEnvironment theDefault = create(Dafny.Sequence<Dafny.ISequence<Dafny.Rune>>.Empty, Dafny.Map<Dafny.ISequence<Dafny.Rune>, RAST._IType>.Empty);
    public static DCOMP._IEnvironment Default() {
      return theDefault;
    }
    private static readonly Dafny.TypeDescriptor<DCOMP._IEnvironment> _TYPE = new Dafny.TypeDescriptor<DCOMP._IEnvironment>(DCOMP.Environment.Default());
    public static Dafny.TypeDescriptor<DCOMP._IEnvironment> _TypeDescriptor() {
      return _TYPE;
    }
    public static _IEnvironment create(Dafny.ISequence<Dafny.ISequence<Dafny.Rune>> names, Dafny.IMap<Dafny.ISequence<Dafny.Rune>,RAST._IType> types) {
      return new Environment(names, types);
    }
    public static _IEnvironment create_Environment(Dafny.ISequence<Dafny.ISequence<Dafny.Rune>> names, Dafny.IMap<Dafny.ISequence<Dafny.Rune>,RAST._IType> types) {
      return create(names, types);
    }
    public bool is_Environment { get { return true; } }
    public Dafny.ISequence<Dafny.ISequence<Dafny.Rune>> dtor_names {
      get {
        return this._names;
      }
    }
    public Dafny.IMap<Dafny.ISequence<Dafny.Rune>,RAST._IType> dtor_types {
      get {
        return this._types;
      }
    }
    public DCOMP._IEnvironment ToOwned() {
      DCOMP._IEnvironment _0_dt__update__tmp_h0 = this;
      Dafny.IMap<Dafny.ISequence<Dafny.Rune>,RAST._IType> _1_dt__update_htypes_h0 = ((System.Func<Dafny.IMap<Dafny.ISequence<Dafny.Rune>,RAST._IType>>)(() => {
        var _coll0 = new System.Collections.Generic.List<Dafny.Pair<Dafny.ISequence<Dafny.Rune>,RAST._IType>>();
        foreach (Dafny.ISequence<Dafny.Rune> _compr_0 in ((this).dtor_types).Keys.Elements) {
          Dafny.ISequence<Dafny.Rune> _2_k = (Dafny.ISequence<Dafny.Rune>)_compr_0;
          if (((this).dtor_types).Contains(_2_k)) {
            _coll0.Add(new Dafny.Pair<Dafny.ISequence<Dafny.Rune>,RAST._IType>(_2_k, (Dafny.Map<Dafny.ISequence<Dafny.Rune>, RAST._IType>.Select((this).dtor_types,_2_k)).ToOwned()));
          }
        }
        return Dafny.Map<Dafny.ISequence<Dafny.Rune>,RAST._IType>.FromCollection(_coll0);
      }))();
      return DCOMP.Environment.create((_0_dt__update__tmp_h0).dtor_names, _1_dt__update_htypes_h0);
    }
    public static DCOMP._IEnvironment Empty() {
      return DCOMP.Environment.create(Dafny.Sequence<Dafny.ISequence<Dafny.Rune>>.FromElements(), Dafny.Map<Dafny.ISequence<Dafny.Rune>, RAST._IType>.FromElements());
    }
    public bool CanReadWithoutClone(Dafny.ISequence<Dafny.Rune> name) {
      return (((this).dtor_types).Contains(name)) && ((Dafny.Map<Dafny.ISequence<Dafny.Rune>, RAST._IType>.Select((this).dtor_types,name)).CanReadWithoutClone());
    }
    public bool HasCloneSemantics(Dafny.ISequence<Dafny.Rune> name) {
      return !((this).CanReadWithoutClone(name));
    }
    public Std.Wrappers._IOption<RAST._IType> GetType(Dafny.ISequence<Dafny.Rune> name) {
      if (((this).dtor_types).Contains(name)) {
        return Std.Wrappers.Option<RAST._IType>.create_Some(Dafny.Map<Dafny.ISequence<Dafny.Rune>, RAST._IType>.Select((this).dtor_types,name));
      } else {
        return Std.Wrappers.Option<RAST._IType>.create_None();
      }
    }
    public bool IsBorrowed(Dafny.ISequence<Dafny.Rune> name) {
      return (((this).dtor_types).Contains(name)) && ((Dafny.Map<Dafny.ISequence<Dafny.Rune>, RAST._IType>.Select((this).dtor_types,name)).is_Borrowed);
    }
    public bool IsBorrowedMut(Dafny.ISequence<Dafny.Rune> name) {
      return (((this).dtor_types).Contains(name)) && ((Dafny.Map<Dafny.ISequence<Dafny.Rune>, RAST._IType>.Select((this).dtor_types,name)).is_BorrowedMut);
    }
    public DCOMP._IEnvironment AddAssigned(Dafny.ISequence<Dafny.Rune> name, RAST._IType tpe)
    {
      return DCOMP.Environment.create(Dafny.Sequence<Dafny.ISequence<Dafny.Rune>>.Concat((this).dtor_names, Dafny.Sequence<Dafny.ISequence<Dafny.Rune>>.FromElements(name)), Dafny.Map<Dafny.ISequence<Dafny.Rune>, RAST._IType>.Update((this).dtor_types, name, tpe));
    }
    public DCOMP._IEnvironment merge(DCOMP._IEnvironment other) {
      return DCOMP.Environment.create(Dafny.Sequence<Dafny.ISequence<Dafny.Rune>>.Concat((this).dtor_names, (other).dtor_names), Dafny.Map<Dafny.ISequence<Dafny.Rune>, RAST._IType>.Merge((this).dtor_types, (other).dtor_types));
    }
    public DCOMP._IEnvironment RemoveAssigned(Dafny.ISequence<Dafny.Rune> name) {
      BigInteger _0_indexInEnv = Std.Collections.Seq.__default.IndexOf<Dafny.ISequence<Dafny.Rune>>((this).dtor_names, name);
      return DCOMP.Environment.create(Dafny.Sequence<Dafny.ISequence<Dafny.Rune>>.Concat(((this).dtor_names).Subsequence(BigInteger.Zero, _0_indexInEnv), ((this).dtor_names).Drop((_0_indexInEnv) + (BigInteger.One))), Dafny.Map<Dafny.ISequence<Dafny.Rune>, RAST._IType>.Subtract((this).dtor_types, Dafny.Set<Dafny.ISequence<Dafny.Rune>>.FromElements(name)));
    }
  }

  public interface _IPointerType {
    bool is_Raw { get; }
    bool is_RcMut { get; }
    _IPointerType DowncastClone();
  }
  public abstract class PointerType : _IPointerType {
    public PointerType() {
    }
    private static readonly DCOMP._IPointerType theDefault = create_Raw();
    public static DCOMP._IPointerType Default() {
      return theDefault;
    }
    private static readonly Dafny.TypeDescriptor<DCOMP._IPointerType> _TYPE = new Dafny.TypeDescriptor<DCOMP._IPointerType>(DCOMP.PointerType.Default());
    public static Dafny.TypeDescriptor<DCOMP._IPointerType> _TypeDescriptor() {
      return _TYPE;
    }
    public static _IPointerType create_Raw() {
      return new PointerType_Raw();
    }
    public static _IPointerType create_RcMut() {
      return new PointerType_RcMut();
    }
    public bool is_Raw { get { return this is PointerType_Raw; } }
    public bool is_RcMut { get { return this is PointerType_RcMut; } }
    public static System.Collections.Generic.IEnumerable<_IPointerType> AllSingletonConstructors {
      get {
        yield return PointerType.create_Raw();
        yield return PointerType.create_RcMut();
      }
    }
    public abstract _IPointerType DowncastClone();
  }
  public class PointerType_Raw : PointerType {
    public PointerType_Raw() : base() {
    }
    public override _IPointerType DowncastClone() {
      if (this is _IPointerType dt) { return dt; }
      return new PointerType_Raw();
    }
    public override bool Equals(object other) {
      var oth = other as DCOMP.PointerType_Raw;
      return oth != null;
    }
    public override int GetHashCode() {
      ulong hash = 5381;
      hash = ((hash << 5) + hash) + 0;
      return (int) hash;
    }
    public override string ToString() {
      string s = "DafnyToRustCompiler.PointerType.Raw";
      return s;
    }
  }
  public class PointerType_RcMut : PointerType {
    public PointerType_RcMut() : base() {
    }
    public override _IPointerType DowncastClone() {
      if (this is _IPointerType dt) { return dt; }
      return new PointerType_RcMut();
    }
    public override bool Equals(object other) {
      var oth = other as DCOMP.PointerType_RcMut;
      return oth != null;
    }
    public override int GetHashCode() {
      ulong hash = 5381;
      hash = ((hash << 5) + hash) + 1;
      return (int) hash;
    }
    public override string ToString() {
      string s = "DafnyToRustCompiler.PointerType.RcMut";
      return s;
    }
  }

  public interface _ICharType {
    bool is_UTF16 { get; }
    bool is_UTF32 { get; }
    _ICharType DowncastClone();
  }
  public abstract class CharType : _ICharType {
    public CharType() {
    }
    private static readonly DCOMP._ICharType theDefault = create_UTF16();
    public static DCOMP._ICharType Default() {
      return theDefault;
    }
    private static readonly Dafny.TypeDescriptor<DCOMP._ICharType> _TYPE = new Dafny.TypeDescriptor<DCOMP._ICharType>(DCOMP.CharType.Default());
    public static Dafny.TypeDescriptor<DCOMP._ICharType> _TypeDescriptor() {
      return _TYPE;
    }
    public static _ICharType create_UTF16() {
      return new CharType_UTF16();
    }
    public static _ICharType create_UTF32() {
      return new CharType_UTF32();
    }
    public bool is_UTF16 { get { return this is CharType_UTF16; } }
    public bool is_UTF32 { get { return this is CharType_UTF32; } }
    public static System.Collections.Generic.IEnumerable<_ICharType> AllSingletonConstructors {
      get {
        yield return CharType.create_UTF16();
        yield return CharType.create_UTF32();
      }
    }
    public abstract _ICharType DowncastClone();
  }
  public class CharType_UTF16 : CharType {
    public CharType_UTF16() : base() {
    }
    public override _ICharType DowncastClone() {
      if (this is _ICharType dt) { return dt; }
      return new CharType_UTF16();
    }
    public override bool Equals(object other) {
      var oth = other as DCOMP.CharType_UTF16;
      return oth != null;
    }
    public override int GetHashCode() {
      ulong hash = 5381;
      hash = ((hash << 5) + hash) + 0;
      return (int) hash;
    }
    public override string ToString() {
      string s = "DafnyToRustCompiler.CharType.UTF16";
      return s;
    }
  }
  public class CharType_UTF32 : CharType {
    public CharType_UTF32() : base() {
    }
    public override _ICharType DowncastClone() {
      if (this is _ICharType dt) { return dt; }
      return new CharType_UTF32();
    }
    public override bool Equals(object other) {
      var oth = other as DCOMP.CharType_UTF32;
      return oth != null;
    }
    public override int GetHashCode() {
      ulong hash = 5381;
      hash = ((hash << 5) + hash) + 1;
      return (int) hash;
    }
    public override string ToString() {
      string s = "DafnyToRustCompiler.CharType.UTF32";
      return s;
    }
  }

  public interface _IRootType {
    bool is_RootCrate { get; }
    bool is_RootPath { get; }
    Dafny.ISequence<Dafny.Rune> dtor_moduleName { get; }
    _IRootType DowncastClone();
  }
  public abstract class RootType : _IRootType {
    public RootType() {
    }
    private static readonly DCOMP._IRootType theDefault = create_RootCrate();
    public static DCOMP._IRootType Default() {
      return theDefault;
    }
    private static readonly Dafny.TypeDescriptor<DCOMP._IRootType> _TYPE = new Dafny.TypeDescriptor<DCOMP._IRootType>(DCOMP.RootType.Default());
    public static Dafny.TypeDescriptor<DCOMP._IRootType> _TypeDescriptor() {
      return _TYPE;
    }
    public static _IRootType create_RootCrate() {
      return new RootType_RootCrate();
    }
    public static _IRootType create_RootPath(Dafny.ISequence<Dafny.Rune> moduleName) {
      return new RootType_RootPath(moduleName);
    }
    public bool is_RootCrate { get { return this is RootType_RootCrate; } }
    public bool is_RootPath { get { return this is RootType_RootPath; } }
    public Dafny.ISequence<Dafny.Rune> dtor_moduleName {
      get {
        var d = this;
        return ((RootType_RootPath)d)._moduleName;
      }
    }
    public abstract _IRootType DowncastClone();
  }
  public class RootType_RootCrate : RootType {
    public RootType_RootCrate() : base() {
    }
    public override _IRootType DowncastClone() {
      if (this is _IRootType dt) { return dt; }
      return new RootType_RootCrate();
    }
    public override bool Equals(object other) {
      var oth = other as DCOMP.RootType_RootCrate;
      return oth != null;
    }
    public override int GetHashCode() {
      ulong hash = 5381;
      hash = ((hash << 5) + hash) + 0;
      return (int) hash;
    }
    public override string ToString() {
      string s = "DafnyToRustCompiler.RootType.RootCrate";
      return s;
    }
  }
  public class RootType_RootPath : RootType {
    public readonly Dafny.ISequence<Dafny.Rune> _moduleName;
    public RootType_RootPath(Dafny.ISequence<Dafny.Rune> moduleName) : base() {
      this._moduleName = moduleName;
    }
    public override _IRootType DowncastClone() {
      if (this is _IRootType dt) { return dt; }
      return new RootType_RootPath(_moduleName);
    }
    public override bool Equals(object other) {
      var oth = other as DCOMP.RootType_RootPath;
      return oth != null && object.Equals(this._moduleName, oth._moduleName);
    }
    public override int GetHashCode() {
      ulong hash = 5381;
      hash = ((hash << 5) + hash) + 1;
      hash = ((hash << 5) + hash) + ((ulong)Dafny.Helpers.GetHashCode(this._moduleName));
      return (int) hash;
    }
    public override string ToString() {
      string s = "DafnyToRustCompiler.RootType.RootPath";
      s += "(";
      s += this._moduleName.ToVerbatimString(true);
      s += ")";
      return s;
    }
  }

  public interface _IGenTypeContext {
    bool is_GenTypeContext { get; }
    bool dtor_forTraitParents { get; }
  }
  public class GenTypeContext : _IGenTypeContext {
    public readonly bool _forTraitParents;
    public GenTypeContext(bool forTraitParents) {
      this._forTraitParents = forTraitParents;
    }
    public static bool DowncastClone(bool _this) {
      return _this;
    }
    public override bool Equals(object other) {
      var oth = other as DCOMP.GenTypeContext;
      return oth != null && this._forTraitParents == oth._forTraitParents;
    }
    public override int GetHashCode() {
      ulong hash = 5381;
      hash = ((hash << 5) + hash) + 0;
      hash = ((hash << 5) + hash) + ((ulong)Dafny.Helpers.GetHashCode(this._forTraitParents));
      return (int) hash;
    }
    public override string ToString() {
      string s = "DafnyToRustCompiler.GenTypeContext.GenTypeContext";
      s += "(";
      s += Dafny.Helpers.ToString(this._forTraitParents);
      s += ")";
      return s;
    }
    private static readonly bool theDefault = false;
    public static bool Default() {
      return theDefault;
    }
    private static readonly Dafny.TypeDescriptor<bool> _TYPE = new Dafny.TypeDescriptor<bool>(false);
    public static Dafny.TypeDescriptor<bool> _TypeDescriptor() {
      return _TYPE;
    }
    public static _IGenTypeContext create(bool forTraitParents) {
      return new GenTypeContext(forTraitParents);
    }
    public static _IGenTypeContext create_GenTypeContext(bool forTraitParents) {
      return create(forTraitParents);
    }
    public bool is_GenTypeContext { get { return true; } }
    public bool dtor_forTraitParents {
      get {
        return this._forTraitParents;
      }
    }
    public static bool ForTraitParents() {
      return true;
    }
    public static bool @default() {
      return false;
    }
  }

  public interface _ISelfInfo {
    bool is_NoSelf { get; }
    bool is_ThisTyped { get; }
    Dafny.ISequence<Dafny.Rune> dtor_rSelfName { get; }
    DAST._IType dtor_dafnyType { get; }
    _ISelfInfo DowncastClone();
    bool IsSelf();
  }
  public abstract class SelfInfo : _ISelfInfo {
    public SelfInfo() {
    }
    private static readonly DCOMP._ISelfInfo theDefault = create_NoSelf();
    public static DCOMP._ISelfInfo Default() {
      return theDefault;
    }
    private static readonly Dafny.TypeDescriptor<DCOMP._ISelfInfo> _TYPE = new Dafny.TypeDescriptor<DCOMP._ISelfInfo>(DCOMP.SelfInfo.Default());
    public static Dafny.TypeDescriptor<DCOMP._ISelfInfo> _TypeDescriptor() {
      return _TYPE;
    }
    public static _ISelfInfo create_NoSelf() {
      return new SelfInfo_NoSelf();
    }
    public static _ISelfInfo create_ThisTyped(Dafny.ISequence<Dafny.Rune> rSelfName, DAST._IType dafnyType) {
      return new SelfInfo_ThisTyped(rSelfName, dafnyType);
    }
    public bool is_NoSelf { get { return this is SelfInfo_NoSelf; } }
    public bool is_ThisTyped { get { return this is SelfInfo_ThisTyped; } }
    public Dafny.ISequence<Dafny.Rune> dtor_rSelfName {
      get {
        var d = this;
        return ((SelfInfo_ThisTyped)d)._rSelfName;
      }
    }
    public DAST._IType dtor_dafnyType {
      get {
        var d = this;
        return ((SelfInfo_ThisTyped)d)._dafnyType;
      }
    }
    public abstract _ISelfInfo DowncastClone();
    public bool IsSelf() {
      return ((this).is_ThisTyped) && (((this).dtor_rSelfName).Equals(Dafny.Sequence<Dafny.Rune>.UnicodeFromString("self")));
    }
  }
  public class SelfInfo_NoSelf : SelfInfo {
    public SelfInfo_NoSelf() : base() {
    }
    public override _ISelfInfo DowncastClone() {
      if (this is _ISelfInfo dt) { return dt; }
      return new SelfInfo_NoSelf();
    }
    public override bool Equals(object other) {
      var oth = other as DCOMP.SelfInfo_NoSelf;
      return oth != null;
    }
    public override int GetHashCode() {
      ulong hash = 5381;
      hash = ((hash << 5) + hash) + 0;
      return (int) hash;
    }
    public override string ToString() {
      string s = "DafnyToRustCompiler.SelfInfo.NoSelf";
      return s;
    }
  }
  public class SelfInfo_ThisTyped : SelfInfo {
    public readonly Dafny.ISequence<Dafny.Rune> _rSelfName;
    public readonly DAST._IType _dafnyType;
    public SelfInfo_ThisTyped(Dafny.ISequence<Dafny.Rune> rSelfName, DAST._IType dafnyType) : base() {
      this._rSelfName = rSelfName;
      this._dafnyType = dafnyType;
    }
    public override _ISelfInfo DowncastClone() {
      if (this is _ISelfInfo dt) { return dt; }
      return new SelfInfo_ThisTyped(_rSelfName, _dafnyType);
    }
    public override bool Equals(object other) {
      var oth = other as DCOMP.SelfInfo_ThisTyped;
      return oth != null && object.Equals(this._rSelfName, oth._rSelfName) && object.Equals(this._dafnyType, oth._dafnyType);
    }
    public override int GetHashCode() {
      ulong hash = 5381;
      hash = ((hash << 5) + hash) + 1;
      hash = ((hash << 5) + hash) + ((ulong)Dafny.Helpers.GetHashCode(this._rSelfName));
      hash = ((hash << 5) + hash) + ((ulong)Dafny.Helpers.GetHashCode(this._dafnyType));
      return (int) hash;
    }
    public override string ToString() {
      string s = "DafnyToRustCompiler.SelfInfo.ThisTyped";
      s += "(";
      s += this._rSelfName.ToVerbatimString(true);
      s += ", ";
      s += Dafny.Helpers.ToString(this._dafnyType);
      s += ")";
      return s;
    }
  }

  public interface _IExternAttribute {
    bool is_NoExtern { get; }
    bool is_SimpleExtern { get; }
    bool is_AdvancedExtern { get; }
    bool is_UnsupportedExtern { get; }
    Dafny.ISequence<Dafny.Rune> dtor_overrideName { get; }
    Dafny.ISequence<Dafny.ISequence<Dafny.Rune>> dtor_enclosingModule { get; }
    Dafny.ISequence<Dafny.Rune> dtor_reason { get; }
    _IExternAttribute DowncastClone();
  }
  public abstract class ExternAttribute : _IExternAttribute {
    public ExternAttribute() {
    }
    private static readonly DCOMP._IExternAttribute theDefault = create_NoExtern();
    public static DCOMP._IExternAttribute Default() {
      return theDefault;
    }
    private static readonly Dafny.TypeDescriptor<DCOMP._IExternAttribute> _TYPE = new Dafny.TypeDescriptor<DCOMP._IExternAttribute>(DCOMP.ExternAttribute.Default());
    public static Dafny.TypeDescriptor<DCOMP._IExternAttribute> _TypeDescriptor() {
      return _TYPE;
    }
    public static _IExternAttribute create_NoExtern() {
      return new ExternAttribute_NoExtern();
    }
    public static _IExternAttribute create_SimpleExtern(Dafny.ISequence<Dafny.Rune> overrideName) {
      return new ExternAttribute_SimpleExtern(overrideName);
    }
    public static _IExternAttribute create_AdvancedExtern(Dafny.ISequence<Dafny.ISequence<Dafny.Rune>> enclosingModule, Dafny.ISequence<Dafny.Rune> overrideName) {
      return new ExternAttribute_AdvancedExtern(enclosingModule, overrideName);
    }
    public static _IExternAttribute create_UnsupportedExtern(Dafny.ISequence<Dafny.Rune> reason) {
      return new ExternAttribute_UnsupportedExtern(reason);
    }
    public bool is_NoExtern { get { return this is ExternAttribute_NoExtern; } }
    public bool is_SimpleExtern { get { return this is ExternAttribute_SimpleExtern; } }
    public bool is_AdvancedExtern { get { return this is ExternAttribute_AdvancedExtern; } }
    public bool is_UnsupportedExtern { get { return this is ExternAttribute_UnsupportedExtern; } }
    public Dafny.ISequence<Dafny.Rune> dtor_overrideName {
      get {
        var d = this;
        if (d is ExternAttribute_SimpleExtern) { return ((ExternAttribute_SimpleExtern)d)._overrideName; }
        return ((ExternAttribute_AdvancedExtern)d)._overrideName;
      }
    }
    public Dafny.ISequence<Dafny.ISequence<Dafny.Rune>> dtor_enclosingModule {
      get {
        var d = this;
        return ((ExternAttribute_AdvancedExtern)d)._enclosingModule;
      }
    }
    public Dafny.ISequence<Dafny.Rune> dtor_reason {
      get {
        var d = this;
        return ((ExternAttribute_UnsupportedExtern)d)._reason;
      }
    }
    public abstract _IExternAttribute DowncastClone();
  }
  public class ExternAttribute_NoExtern : ExternAttribute {
    public ExternAttribute_NoExtern() : base() {
    }
    public override _IExternAttribute DowncastClone() {
      if (this is _IExternAttribute dt) { return dt; }
      return new ExternAttribute_NoExtern();
    }
    public override bool Equals(object other) {
      var oth = other as DCOMP.ExternAttribute_NoExtern;
      return oth != null;
    }
    public override int GetHashCode() {
      ulong hash = 5381;
      hash = ((hash << 5) + hash) + 0;
      return (int) hash;
    }
    public override string ToString() {
      string s = "DafnyToRustCompiler.ExternAttribute.NoExtern";
      return s;
    }
  }
  public class ExternAttribute_SimpleExtern : ExternAttribute {
    public readonly Dafny.ISequence<Dafny.Rune> _overrideName;
    public ExternAttribute_SimpleExtern(Dafny.ISequence<Dafny.Rune> overrideName) : base() {
      this._overrideName = overrideName;
    }
    public override _IExternAttribute DowncastClone() {
      if (this is _IExternAttribute dt) { return dt; }
      return new ExternAttribute_SimpleExtern(_overrideName);
    }
    public override bool Equals(object other) {
      var oth = other as DCOMP.ExternAttribute_SimpleExtern;
      return oth != null && object.Equals(this._overrideName, oth._overrideName);
    }
    public override int GetHashCode() {
      ulong hash = 5381;
      hash = ((hash << 5) + hash) + 1;
      hash = ((hash << 5) + hash) + ((ulong)Dafny.Helpers.GetHashCode(this._overrideName));
      return (int) hash;
    }
    public override string ToString() {
      string s = "DafnyToRustCompiler.ExternAttribute.SimpleExtern";
      s += "(";
      s += this._overrideName.ToVerbatimString(true);
      s += ")";
      return s;
    }
  }
  public class ExternAttribute_AdvancedExtern : ExternAttribute {
    public readonly Dafny.ISequence<Dafny.ISequence<Dafny.Rune>> _enclosingModule;
    public readonly Dafny.ISequence<Dafny.Rune> _overrideName;
    public ExternAttribute_AdvancedExtern(Dafny.ISequence<Dafny.ISequence<Dafny.Rune>> enclosingModule, Dafny.ISequence<Dafny.Rune> overrideName) : base() {
      this._enclosingModule = enclosingModule;
      this._overrideName = overrideName;
    }
    public override _IExternAttribute DowncastClone() {
      if (this is _IExternAttribute dt) { return dt; }
      return new ExternAttribute_AdvancedExtern(_enclosingModule, _overrideName);
    }
    public override bool Equals(object other) {
      var oth = other as DCOMP.ExternAttribute_AdvancedExtern;
      return oth != null && object.Equals(this._enclosingModule, oth._enclosingModule) && object.Equals(this._overrideName, oth._overrideName);
    }
    public override int GetHashCode() {
      ulong hash = 5381;
      hash = ((hash << 5) + hash) + 2;
      hash = ((hash << 5) + hash) + ((ulong)Dafny.Helpers.GetHashCode(this._enclosingModule));
      hash = ((hash << 5) + hash) + ((ulong)Dafny.Helpers.GetHashCode(this._overrideName));
      return (int) hash;
    }
    public override string ToString() {
      string s = "DafnyToRustCompiler.ExternAttribute.AdvancedExtern";
      s += "(";
      s += Dafny.Helpers.ToString(this._enclosingModule);
      s += ", ";
      s += this._overrideName.ToVerbatimString(true);
      s += ")";
      return s;
    }
  }
  public class ExternAttribute_UnsupportedExtern : ExternAttribute {
    public readonly Dafny.ISequence<Dafny.Rune> _reason;
    public ExternAttribute_UnsupportedExtern(Dafny.ISequence<Dafny.Rune> reason) : base() {
      this._reason = reason;
    }
    public override _IExternAttribute DowncastClone() {
      if (this is _IExternAttribute dt) { return dt; }
      return new ExternAttribute_UnsupportedExtern(_reason);
    }
    public override bool Equals(object other) {
      var oth = other as DCOMP.ExternAttribute_UnsupportedExtern;
      return oth != null && object.Equals(this._reason, oth._reason);
    }
    public override int GetHashCode() {
      ulong hash = 5381;
      hash = ((hash << 5) + hash) + 3;
      hash = ((hash << 5) + hash) + ((ulong)Dafny.Helpers.GetHashCode(this._reason));
      return (int) hash;
    }
    public override string ToString() {
      string s = "DafnyToRustCompiler.ExternAttribute.UnsupportedExtern";
      s += "(";
      s += this._reason.ToVerbatimString(true);
      s += ")";
      return s;
    }
  }

  public partial class COMP {
    public COMP() {
      this.error = Std.Wrappers.Option<Dafny.ISequence<Dafny.Rune>>.Default();
      this.optimizations = Dafny.Sequence<Func<RAST._IMod, RAST._IMod>>.Empty;
      this._charType = DCOMP.CharType.Default();
      this._pointerType = DCOMP.PointerType.Default();
      this._rootType = DCOMP.RootType.Default();
    }
    public RAST._IType Object(RAST._IType underlying) {
      if (((this).pointerType).is_Raw) {
        return RAST.__default.PtrType(underlying);
      } else {
        return RAST.__default.ObjectType(underlying);
      }
    }
    public RAST._IExpr UnreachablePanicIfVerified(Dafny.ISequence<Dafny.Rune> optText) {
      if (((this).pointerType).is_Raw) {
        return RAST.__default.Unsafe(RAST.Expr.create_Block(((((RAST.__default.std).MSel(Dafny.Sequence<Dafny.Rune>.UnicodeFromString("hint"))).AsExpr()).FSel(Dafny.Sequence<Dafny.Rune>.UnicodeFromString("unreachable_unchecked"))).Apply0()));
      } else if ((optText).Equals(Dafny.Sequence<Dafny.Rune>.UnicodeFromString(""))) {
        return (RAST.Expr.create_Identifier(Dafny.Sequence<Dafny.Rune>.UnicodeFromString("panic!"))).Apply0();
      } else {
        return (RAST.Expr.create_Identifier(Dafny.Sequence<Dafny.Rune>.UnicodeFromString("panic!"))).Apply1(RAST.Expr.create_LiteralString(optText, false, false));
      }
    }
    public Std.Wrappers._IOption<Dafny.ISequence<Dafny.Rune>> error {get; set;}
    public Dafny.ISequence<Func<RAST._IMod, RAST._IMod>> optimizations {get; set;}
    public void __ctor(DCOMP._ICharType charType, DCOMP._IPointerType pointerType, DCOMP._IRootType rootType)
    {
      (this)._charType = charType;
      (this)._pointerType = pointerType;
      (this)._rootType = rootType;
      (this).error = Std.Wrappers.Option<Dafny.ISequence<Dafny.Rune>>.create_None();
      (this).optimizations = Dafny.Sequence<Func<RAST._IMod, RAST._IMod>>.FromElements(ExpressionOptimization.__default.apply, FactorPathsOptimization.__default.apply((this).thisFile));
    }
    public static Dafny.ISequence<Dafny.ISequence<Dafny.Rune>> ContainingPathToRust(Dafny.ISequence<Dafny.ISequence<Dafny.Rune>> containingPath) {
      return Std.Collections.Seq.__default.Map<Dafny.ISequence<Dafny.Rune>, Dafny.ISequence<Dafny.Rune>>(((System.Func<Dafny.ISequence<Dafny.Rune>, Dafny.ISequence<Dafny.Rune>>)((_0_i) => {
        return DCOMP.__default.escapeName((_0_i));
      })), containingPath);
    }
    public bool HasAttribute(Dafny.ISequence<DAST._IAttribute> attributes, Dafny.ISequence<Dafny.Rune> name)
    {
      return Dafny.Helpers.Id<Func<Dafny.ISequence<DAST._IAttribute>, Dafny.ISequence<Dafny.Rune>, bool>>((_0_attributes, _1_name) => Dafny.Helpers.Quantifier<DAST._IAttribute>((_0_attributes).UniqueElements, false, (((_exists_var_0) => {
        DAST._IAttribute _2_attribute = (DAST._IAttribute)_exists_var_0;
        return ((_0_attributes).Contains(_2_attribute)) && ((((_2_attribute).dtor_name).Equals(_1_name)) && ((new BigInteger(((_2_attribute).dtor_args).Count)).Sign == 0));
      }))))(attributes, name);
    }
    public DafnyCompilerRustUtils._ISeqMap<Dafny.ISequence<Dafny.Rune>, DafnyCompilerRustUtils._IGatheringModule> GenModule(DAST._IModule mod, Dafny.ISequence<Dafny.ISequence<Dafny.Rune>> containingPath)
    {
      DafnyCompilerRustUtils._ISeqMap<Dafny.ISequence<Dafny.Rune>, DafnyCompilerRustUtils._IGatheringModule> s = DafnyCompilerRustUtils.SeqMap<Dafny.ISequence<Dafny.Rune>, DafnyCompilerRustUtils._IGatheringModule>.Default();
      _System._ITuple2<Dafny.ISequence<Dafny.ISequence<Dafny.Rune>>, Dafny.ISequence<Dafny.Rune>> _let_tmp_rhs0 = DafnyCompilerRustUtils.__default.DafnyNameToContainingPathAndName((mod).dtor_name, Dafny.Sequence<Dafny.ISequence<Dafny.Rune>>.FromElements());
      Dafny.ISequence<Dafny.ISequence<Dafny.Rune>> _0_innerPath = _let_tmp_rhs0.dtor__0;
      Dafny.ISequence<Dafny.Rune> _1_innerName = _let_tmp_rhs0.dtor__1;
      Dafny.ISequence<Dafny.ISequence<Dafny.Rune>> _2_containingPath;
      _2_containingPath = Dafny.Sequence<Dafny.ISequence<Dafny.Rune>>.Concat(containingPath, _0_innerPath);
      Dafny.ISequence<Dafny.Rune> _3_modName;
      _3_modName = DCOMP.__default.escapeName(_1_innerName);
      if (((mod).dtor_body).is_None) {
        s = DafnyCompilerRustUtils.GatheringModule.Wrap(DCOMP.COMP.ContainingPathToRust(_2_containingPath), RAST.Mod.create_ExternMod(_3_modName));
      } else {
        DCOMP._IExternAttribute _4_optExtern;
        _4_optExtern = DCOMP.__default.ExtractExternMod(mod);
        Dafny.ISequence<Dafny.ISequence<Dafny.Rune>> _5_attributes;
        _5_attributes = Dafny.Sequence<Dafny.ISequence<Dafny.Rune>>.FromElements();
        if ((this).HasAttribute((mod).dtor_attributes, Dafny.Sequence<Dafny.Rune>.UnicodeFromString("rust_cfg_test"))) {
          _5_attributes = Dafny.Sequence<Dafny.ISequence<Dafny.Rune>>.FromElements(Dafny.Sequence<Dafny.Rune>.UnicodeFromString("#[cfg(test)]"));
        }
        Dafny.ISequence<RAST._IModDecl> _6_body;
        DafnyCompilerRustUtils._ISeqMap<Dafny.ISequence<Dafny.Rune>, DafnyCompilerRustUtils._IGatheringModule> _7_allmodules;
        Dafny.ISequence<RAST._IModDecl> _out0;
        DafnyCompilerRustUtils._ISeqMap<Dafny.ISequence<Dafny.Rune>, DafnyCompilerRustUtils._IGatheringModule> _out1;
        (this).GenModuleBody(((mod).dtor_body).dtor_value, Dafny.Sequence<Dafny.ISequence<Dafny.Rune>>.Concat(_2_containingPath, Dafny.Sequence<Dafny.ISequence<Dafny.Rune>>.FromElements(_1_innerName)), out _out0, out _out1);
        _6_body = _out0;
        _7_allmodules = _out1;
        if ((_4_optExtern).is_SimpleExtern) {
          if ((mod).dtor_requiresExterns) {
            _6_body = Dafny.Sequence<RAST._IModDecl>.Concat(Dafny.Sequence<RAST._IModDecl>.FromElements(RAST.ModDecl.create_UseDecl(RAST.Use.create(RAST.Visibility.create_PUB(), ((((this).thisFile).MSel(DCOMP.COMP.DAFNY__EXTERN__MODULE)).MSels(DCOMP.__default.SplitRustPathElement(DCOMP.__default.ReplaceDotByDoubleColon((_4_optExtern).dtor_overrideName), Dafny.Sequence<Dafny.ISequence<Dafny.Rune>>.FromElements(), Dafny.Sequence<Dafny.Rune>.UnicodeFromString("")))).MSel(Dafny.Sequence<Dafny.Rune>.UnicodeFromString("*"))))), _6_body);
          }
        } else if ((_4_optExtern).is_AdvancedExtern) {
          (this).error = Std.Wrappers.Option<Dafny.ISequence<Dafny.Rune>>.create_Some(Dafny.Sequence<Dafny.Rune>.UnicodeFromString("Externs on modules can only have 1 string argument"));
        } else if ((_4_optExtern).is_UnsupportedExtern) {
          (this).error = Std.Wrappers.Option<Dafny.ISequence<Dafny.Rune>>.create_Some((_4_optExtern).dtor_reason);
        }
        s = DafnyCompilerRustUtils.GatheringModule.MergeSeqMap(DafnyCompilerRustUtils.GatheringModule.Wrap(DCOMP.COMP.ContainingPathToRust(_2_containingPath), RAST.Mod.create_Mod(_3_modName, _5_attributes, _6_body)), _7_allmodules);
      }
      return s;
    }
    public void GenModuleBody(Dafny.ISequence<DAST._IModuleItem> body, Dafny.ISequence<Dafny.ISequence<Dafny.Rune>> containingPath, out Dafny.ISequence<RAST._IModDecl> s, out DafnyCompilerRustUtils._ISeqMap<Dafny.ISequence<Dafny.Rune>, DafnyCompilerRustUtils._IGatheringModule> allmodules)
    {
      s = Dafny.Sequence<RAST._IModDecl>.Empty;
      allmodules = DafnyCompilerRustUtils.SeqMap<Dafny.ISequence<Dafny.Rune>, DafnyCompilerRustUtils._IGatheringModule>.Default();
      s = Dafny.Sequence<RAST._IModDecl>.FromElements();
      allmodules = DafnyCompilerRustUtils.SeqMap<Dafny.ISequence<Dafny.Rune>, DafnyCompilerRustUtils._IGatheringModule>.Empty();
      BigInteger _hi0 = new BigInteger((body).Count);
      for (BigInteger _0_i = BigInteger.Zero; _0_i < _hi0; _0_i++) {
        Dafny.ISequence<RAST._IModDecl> _1_generated = Dafny.Sequence<RAST._IModDecl>.Empty;
        DAST._IModuleItem _source0 = (body).Select(_0_i);
        {
          if (_source0.is_Module) {
            DAST._IModule _2_m = _source0.dtor_Module_a0;
            DafnyCompilerRustUtils._ISeqMap<Dafny.ISequence<Dafny.Rune>, DafnyCompilerRustUtils._IGatheringModule> _3_mm;
            DafnyCompilerRustUtils._ISeqMap<Dafny.ISequence<Dafny.Rune>, DafnyCompilerRustUtils._IGatheringModule> _out0;
            _out0 = (this).GenModule(_2_m, containingPath);
            _3_mm = _out0;
            allmodules = DafnyCompilerRustUtils.GatheringModule.MergeSeqMap(allmodules, _3_mm);
            _1_generated = Dafny.Sequence<RAST._IModDecl>.FromElements();
            goto after_match0;
          }
        }
        {
          if (_source0.is_Class) {
            DAST._IClass _4_c = _source0.dtor_Class_a0;
            Dafny.ISequence<RAST._IModDecl> _out1;
            _out1 = (this).GenClass(_4_c, Dafny.Sequence<Dafny.ISequence<Dafny.Rune>>.Concat(containingPath, Dafny.Sequence<Dafny.ISequence<Dafny.Rune>>.FromElements((_4_c).dtor_name)));
            _1_generated = _out1;
            goto after_match0;
          }
        }
        {
          if (_source0.is_Trait) {
            DAST._ITrait _5_t = _source0.dtor_Trait_a0;
            Dafny.ISequence<RAST._IModDecl> _out2;
            _out2 = (this).GenTrait(_5_t, containingPath);
            _1_generated = _out2;
            goto after_match0;
          }
        }
        {
          if (_source0.is_Newtype) {
            DAST._INewtype _6_n = _source0.dtor_Newtype_a0;
            Dafny.ISequence<RAST._IModDecl> _out3;
            _out3 = (this).GenNewtype(_6_n);
            _1_generated = _out3;
            goto after_match0;
          }
        }
        {
          if (_source0.is_SynonymType) {
            DAST._ISynonymType _7_s = _source0.dtor_SynonymType_a0;
            Dafny.ISequence<RAST._IModDecl> _out4;
            _out4 = (this).GenSynonymType(_7_s);
            _1_generated = _out4;
            goto after_match0;
          }
        }
        {
          DAST._IDatatype _8_d = _source0.dtor_Datatype_a0;
          Dafny.ISequence<RAST._IModDecl> _out5;
          _out5 = (this).GenDatatype(_8_d);
          _1_generated = _out5;
        }
      after_match0: ;
        s = Dafny.Sequence<RAST._IModDecl>.Concat(s, _1_generated);
      }
    }
    public void GenTypeParam(DAST._ITypeArgDecl tp, out DAST._IType typeArg, out RAST._ITypeParamDecl typeParam)
    {
      typeArg = DAST.Type.Default();
      typeParam = RAST.TypeParamDecl.Default();
      typeArg = DAST.Type.create_TypeArg((tp).dtor_name);
      Dafny.ISequence<RAST._IType> _0_genTpConstraint;
      if (((tp).dtor_bounds).Contains(DAST.TypeArgBound.create_SupportsEquality())) {
        _0_genTpConstraint = Dafny.Sequence<RAST._IType>.FromElements(RAST.__default.DafnyTypeEq);
      } else {
        _0_genTpConstraint = Dafny.Sequence<RAST._IType>.FromElements(RAST.__default.DafnyType);
      }
      if (((tp).dtor_bounds).Contains(DAST.TypeArgBound.create_SupportsDefault())) {
        _0_genTpConstraint = Dafny.Sequence<RAST._IType>.Concat(_0_genTpConstraint, Dafny.Sequence<RAST._IType>.FromElements(RAST.__default.DefaultTrait));
      }
      typeParam = RAST.TypeParamDecl.create(DCOMP.__default.escapeName(((tp).dtor_name)), _0_genTpConstraint);
    }
    public void GenTypeParameters(Dafny.ISequence<DAST._ITypeArgDecl> @params, out Dafny.ISequence<DAST._IType> typeParamsSeq, out Dafny.ISequence<RAST._IType> typeParams, out Dafny.ISequence<RAST._ITypeParamDecl> constrainedTypeParams, out Dafny.ISequence<Dafny.Rune> whereConstraints)
    {
      typeParamsSeq = Dafny.Sequence<DAST._IType>.Empty;
      typeParams = Dafny.Sequence<RAST._IType>.Empty;
      constrainedTypeParams = Dafny.Sequence<RAST._ITypeParamDecl>.Empty;
      whereConstraints = Dafny.Sequence<Dafny.Rune>.Empty;
      typeParamsSeq = Dafny.Sequence<DAST._IType>.FromElements();
      typeParams = Dafny.Sequence<RAST._IType>.FromElements();
      constrainedTypeParams = Dafny.Sequence<RAST._ITypeParamDecl>.FromElements();
      whereConstraints = Dafny.Sequence<Dafny.Rune>.UnicodeFromString("");
      if ((new BigInteger((@params).Count)).Sign == 1) {
        BigInteger _hi0 = new BigInteger((@params).Count);
        for (BigInteger _0_tpI = BigInteger.Zero; _0_tpI < _hi0; _0_tpI++) {
          DAST._ITypeArgDecl _1_tp;
          _1_tp = (@params).Select(_0_tpI);
          DAST._IType _2_typeArg;
          RAST._ITypeParamDecl _3_typeParam;
          DAST._IType _out0;
          RAST._ITypeParamDecl _out1;
          (this).GenTypeParam(_1_tp, out _out0, out _out1);
          _2_typeArg = _out0;
          _3_typeParam = _out1;
          RAST._IType _4_rType;
          RAST._IType _out2;
          _out2 = (this).GenType(_2_typeArg, DCOMP.GenTypeContext.@default());
          _4_rType = _out2;
          typeParamsSeq = Dafny.Sequence<DAST._IType>.Concat(typeParamsSeq, Dafny.Sequence<DAST._IType>.FromElements(_2_typeArg));
          typeParams = Dafny.Sequence<RAST._IType>.Concat(typeParams, Dafny.Sequence<RAST._IType>.FromElements(_4_rType));
          constrainedTypeParams = Dafny.Sequence<RAST._ITypeParamDecl>.Concat(constrainedTypeParams, Dafny.Sequence<RAST._ITypeParamDecl>.FromElements(_3_typeParam));
        }
      }
    }
    public bool IsSameResolvedTypeAnyArgs(DAST._IResolvedType r1, DAST._IResolvedType r2)
    {
      return (((r1).dtor_path).Equals((r2).dtor_path)) && (object.Equals((r1).dtor_kind, (r2).dtor_kind));
    }
    public bool IsSameResolvedType(DAST._IResolvedType r1, DAST._IResolvedType r2)
    {
      return ((this).IsSameResolvedTypeAnyArgs(r1, r2)) && (((r1).dtor_typeArgs).Equals((r2).dtor_typeArgs));
    }
    public Dafny.ISet<Dafny.ISequence<Dafny.Rune>> GatherTypeParamNames(Dafny.ISet<Dafny.ISequence<Dafny.Rune>> types, RAST._IType typ)
    {
      return (typ).Fold<Dafny.ISet<Dafny.ISequence<Dafny.Rune>>>(types, ((System.Func<Dafny.ISet<Dafny.ISequence<Dafny.Rune>>, RAST._IType, Dafny.ISet<Dafny.ISequence<Dafny.Rune>>>)((_0_types, _1_currentType) => {
        return (((_1_currentType).is_TIdentifier) ? (Dafny.Set<Dafny.ISequence<Dafny.Rune>>.Union(_0_types, Dafny.Set<Dafny.ISequence<Dafny.Rune>>.FromElements((_1_currentType).dtor_name))) : (_0_types));
      })));
    }
    public Dafny.ISequence<RAST._IModDecl> GenClass(DAST._IClass c, Dafny.ISequence<Dafny.ISequence<Dafny.Rune>> path)
    {
      Dafny.ISequence<RAST._IModDecl> s = Dafny.Sequence<RAST._IModDecl>.Empty;
      Dafny.ISequence<DAST._IType> _0_typeParamsSeq;
      Dafny.ISequence<RAST._IType> _1_rTypeParams;
      Dafny.ISequence<RAST._ITypeParamDecl> _2_rTypeParamsDecls;
      Dafny.ISequence<Dafny.Rune> _3_whereConstraints;
      Dafny.ISequence<DAST._IType> _out0;
      Dafny.ISequence<RAST._IType> _out1;
      Dafny.ISequence<RAST._ITypeParamDecl> _out2;
      Dafny.ISequence<Dafny.Rune> _out3;
      (this).GenTypeParameters((c).dtor_typeParams, out _out0, out _out1, out _out2, out _out3);
      _0_typeParamsSeq = _out0;
      _1_rTypeParams = _out1;
      _2_rTypeParamsDecls = _out2;
      _3_whereConstraints = _out3;
      Dafny.ISequence<Dafny.Rune> _4_constrainedTypeParams;
      _4_constrainedTypeParams = RAST.TypeParamDecl.ToStringMultiple(_2_rTypeParamsDecls, Dafny.Sequence<Dafny.Rune>.Concat(RAST.__default.IND, RAST.__default.IND));
      Dafny.ISequence<RAST._IField> _5_fields;
      _5_fields = Dafny.Sequence<RAST._IField>.FromElements();
      Dafny.ISequence<RAST._IAssignIdentifier> _6_fieldInits;
      _6_fieldInits = Dafny.Sequence<RAST._IAssignIdentifier>.FromElements();
      Dafny.ISet<Dafny.ISequence<Dafny.Rune>> _7_usedTypeParams;
      _7_usedTypeParams = Dafny.Set<Dafny.ISequence<Dafny.Rune>>.FromElements();
      BigInteger _hi0 = new BigInteger(((c).dtor_fields).Count);
      for (BigInteger _8_fieldI = BigInteger.Zero; _8_fieldI < _hi0; _8_fieldI++) {
        DAST._IField _9_field;
        _9_field = ((c).dtor_fields).Select(_8_fieldI);
        RAST._IType _10_fieldType;
        RAST._IType _out4;
        _out4 = (this).GenType(((_9_field).dtor_formal).dtor_typ, DCOMP.GenTypeContext.@default());
        _10_fieldType = _out4;
        _7_usedTypeParams = (this).GatherTypeParamNames(_7_usedTypeParams, _10_fieldType);
        Dafny.ISequence<Dafny.Rune> _11_fieldRustName;
        _11_fieldRustName = DCOMP.__default.escapeVar(((_9_field).dtor_formal).dtor_name);
        _5_fields = Dafny.Sequence<RAST._IField>.Concat(_5_fields, Dafny.Sequence<RAST._IField>.FromElements(RAST.Field.create(RAST.Visibility.create_PUB(), RAST.Formal.create(_11_fieldRustName, _10_fieldType))));
        Std.Wrappers._IOption<DAST._IExpression> _source0 = (_9_field).dtor_defaultValue;
        {
          if (_source0.is_Some) {
            DAST._IExpression _12_e = _source0.dtor_value;
            {
              RAST._IExpr _13_expr;
              DCOMP._IOwnership _14___v32;
              Dafny.ISet<Dafny.ISequence<Dafny.Rune>> _15___v33;
              RAST._IExpr _out5;
              DCOMP._IOwnership _out6;
              Dafny.ISet<Dafny.ISequence<Dafny.Rune>> _out7;
              (this).GenExpr(_12_e, DCOMP.SelfInfo.create_NoSelf(), DCOMP.Environment.Empty(), DCOMP.Ownership.create_OwnershipOwned(), out _out5, out _out6, out _out7);
              _13_expr = _out5;
              _14___v32 = _out6;
              _15___v33 = _out7;
              _6_fieldInits = Dafny.Sequence<RAST._IAssignIdentifier>.Concat(_6_fieldInits, Dafny.Sequence<RAST._IAssignIdentifier>.FromElements(RAST.AssignIdentifier.create(_11_fieldRustName, _13_expr)));
            }
            goto after_match0;
          }
        }
        {
          {
            RAST._IExpr _16_default;
            _16_default = RAST.__default.std__default__Default__default;
            if ((_10_fieldType).IsObjectOrPointer()) {
              _16_default = (_10_fieldType).ToNullExpr();
            }
            _6_fieldInits = Dafny.Sequence<RAST._IAssignIdentifier>.Concat(_6_fieldInits, Dafny.Sequence<RAST._IAssignIdentifier>.FromElements(RAST.AssignIdentifier.create(_11_fieldRustName, _16_default)));
          }
        }
      after_match0: ;
      }
      BigInteger _hi1 = new BigInteger(((c).dtor_typeParams).Count);
      for (BigInteger _17_typeParamI = BigInteger.Zero; _17_typeParamI < _hi1; _17_typeParamI++) {
        DAST._IType _18_typeArg;
        RAST._ITypeParamDecl _19_typeParam;
        DAST._IType _out8;
        RAST._ITypeParamDecl _out9;
        (this).GenTypeParam(((c).dtor_typeParams).Select(_17_typeParamI), out _out8, out _out9);
        _18_typeArg = _out8;
        _19_typeParam = _out9;
        RAST._IType _20_rTypeArg;
        RAST._IType _out10;
        _out10 = (this).GenType(_18_typeArg, DCOMP.GenTypeContext.@default());
        _20_rTypeArg = _out10;
        if ((_7_usedTypeParams).Contains((_19_typeParam).dtor_name)) {
          goto continue_0;
        }
        _5_fields = Dafny.Sequence<RAST._IField>.Concat(_5_fields, Dafny.Sequence<RAST._IField>.FromElements(RAST.Field.create(RAST.Visibility.create_PRIV(), RAST.Formal.create(Dafny.Sequence<Dafny.Rune>.Concat(Dafny.Sequence<Dafny.Rune>.UnicodeFromString("_phantom_type_param_"), Std.Strings.__default.OfNat(_17_typeParamI)), RAST.Type.create_TypeApp((((RAST.__default.std).MSel(Dafny.Sequence<Dafny.Rune>.UnicodeFromString("marker"))).MSel(Dafny.Sequence<Dafny.Rune>.UnicodeFromString("PhantomData"))).AsType(), Dafny.Sequence<RAST._IType>.FromElements(_20_rTypeArg))))));
        _6_fieldInits = Dafny.Sequence<RAST._IAssignIdentifier>.Concat(_6_fieldInits, Dafny.Sequence<RAST._IAssignIdentifier>.FromElements(RAST.AssignIdentifier.create(Dafny.Sequence<Dafny.Rune>.Concat(Dafny.Sequence<Dafny.Rune>.UnicodeFromString("_phantom_type_param_"), Std.Strings.__default.OfNat(_17_typeParamI)), (((RAST.__default.std).MSel(Dafny.Sequence<Dafny.Rune>.UnicodeFromString("marker"))).MSel(Dafny.Sequence<Dafny.Rune>.UnicodeFromString("PhantomData"))).AsExpr())));
      continue_0: ;
      }
    after_0: ;
      DCOMP._IExternAttribute _21_extern;
      _21_extern = DCOMP.__default.ExtractExtern((c).dtor_attributes, (c).dtor_name);
      Dafny.ISequence<Dafny.Rune> _22_className = Dafny.Sequence<Dafny.Rune>.Empty;
      if ((_21_extern).is_SimpleExtern) {
        _22_className = (_21_extern).dtor_overrideName;
      } else {
        _22_className = DCOMP.__default.escapeName((c).dtor_name);
        if ((_21_extern).is_AdvancedExtern) {
          (this).error = Std.Wrappers.Option<Dafny.ISequence<Dafny.Rune>>.create_Some(Dafny.Sequence<Dafny.Rune>.UnicodeFromString("Multi-argument externs not supported for classes yet"));
        }
      }
      RAST._IStruct _23_struct;
      _23_struct = RAST.Struct.create(Dafny.Sequence<Dafny.ISequence<Dafny.Rune>>.FromElements(), _22_className, _2_rTypeParamsDecls, RAST.Fields.create_NamedFields(_5_fields));
      s = Dafny.Sequence<RAST._IModDecl>.FromElements();
      if ((_21_extern).is_NoExtern) {
        s = Dafny.Sequence<RAST._IModDecl>.Concat(s, Dafny.Sequence<RAST._IModDecl>.FromElements(RAST.ModDecl.create_StructDecl(_23_struct)));
      }
      Dafny.ISequence<RAST._IImplMember> _24_implBody;
      Dafny.IMap<Dafny.ISequence<Dafny.ISequence<Dafny.Rune>>,Dafny.ISequence<RAST._IImplMember>> _25_traitBodies;
      Dafny.ISequence<RAST._IImplMember> _out11;
      Dafny.IMap<Dafny.ISequence<Dafny.ISequence<Dafny.Rune>>,Dafny.ISequence<RAST._IImplMember>> _out12;
      (this).GenClassImplBody((c).dtor_body, false, DAST.Type.create_UserDefined(DAST.ResolvedType.create(path, Dafny.Sequence<DAST._IType>.FromElements(), DAST.ResolvedTypeBase.create_Class(), (c).dtor_attributes, Dafny.Sequence<Dafny.ISequence<Dafny.Rune>>.FromElements(), Dafny.Sequence<DAST._IType>.FromElements())), _0_typeParamsSeq, out _out11, out _out12);
      _24_implBody = _out11;
      _25_traitBodies = _out12;
      if (((_21_extern).is_NoExtern) && (!(_22_className).Equals(Dafny.Sequence<Dafny.Rune>.UnicodeFromString("_default")))) {
        _24_implBody = Dafny.Sequence<RAST._IImplMember>.Concat(Dafny.Sequence<RAST._IImplMember>.FromElements(RAST.ImplMember.create_FnDecl(RAST.Visibility.create_PUB(), RAST.Fn.create((this).allocate__fn, Dafny.Sequence<RAST._ITypeParamDecl>.FromElements(), Dafny.Sequence<RAST._IFormal>.FromElements(), Std.Wrappers.Option<RAST._IType>.create_Some((this).Object(RAST.__default.SelfOwned)), Dafny.Sequence<Dafny.Rune>.UnicodeFromString(""), Std.Wrappers.Option<RAST._IExpr>.create_Some(((((RAST.__default.dafny__runtime).MSel((this).allocate)).AsExpr()).ApplyType1(RAST.__default.SelfOwned)).Apply0())))), _24_implBody);
      }
      RAST._IType _26_selfTypeForImpl = RAST.Type.Default();
      if (((_21_extern).is_NoExtern) || ((_21_extern).is_UnsupportedExtern)) {
        _26_selfTypeForImpl = RAST.Type.create_TIdentifier(_22_className);
      } else if ((_21_extern).is_AdvancedExtern) {
        _26_selfTypeForImpl = (((RAST.__default.crate).MSels((_21_extern).dtor_enclosingModule)).MSel((_21_extern).dtor_overrideName)).AsType();
      } else if ((_21_extern).is_SimpleExtern) {
        _26_selfTypeForImpl = RAST.Type.create_TIdentifier((_21_extern).dtor_overrideName);
      }
      if ((new BigInteger((_24_implBody).Count)).Sign == 1) {
        RAST._IImpl _27_i;
        _27_i = RAST.Impl.create_Impl(_2_rTypeParamsDecls, RAST.Type.create_TypeApp(_26_selfTypeForImpl, _1_rTypeParams), _3_whereConstraints, _24_implBody);
        s = Dafny.Sequence<RAST._IModDecl>.Concat(s, Dafny.Sequence<RAST._IModDecl>.FromElements(RAST.ModDecl.create_ImplDecl(_27_i)));
      }
      Dafny.ISequence<RAST._IModDecl> _28_testMethods;
      _28_testMethods = Dafny.Sequence<RAST._IModDecl>.FromElements();
      if ((_22_className).Equals(Dafny.Sequence<Dafny.Rune>.UnicodeFromString("_default"))) {
        BigInteger _hi2 = new BigInteger(((c).dtor_body).Count);
        for (BigInteger _29_i = BigInteger.Zero; _29_i < _hi2; _29_i++) {
          DAST._IMethod _30_m;
          DAST._IMethod _source1 = ((c).dtor_body).Select(_29_i);
          {
            DAST._IMethod _31_m = _source1;
            _30_m = _31_m;
          }
        after_match1: ;
          if (((this).HasAttribute((_30_m).dtor_attributes, Dafny.Sequence<Dafny.Rune>.UnicodeFromString("test"))) && ((new BigInteger(((_30_m).dtor_params).Count)).Sign == 0)) {
            Dafny.ISequence<Dafny.Rune> _32_fnName;
            _32_fnName = DCOMP.__default.escapeName((_30_m).dtor_name);
            _28_testMethods = Dafny.Sequence<RAST._IModDecl>.Concat(_28_testMethods, Dafny.Sequence<RAST._IModDecl>.FromElements(RAST.ModDecl.create_TopFnDecl(RAST.TopFnDecl.create(Dafny.Sequence<Dafny.ISequence<Dafny.Rune>>.FromElements(Dafny.Sequence<Dafny.Rune>.UnicodeFromString("#[test]")), RAST.Visibility.create_PUB(), RAST.Fn.create(_32_fnName, Dafny.Sequence<RAST._ITypeParamDecl>.FromElements(), Dafny.Sequence<RAST._IFormal>.FromElements(), Std.Wrappers.Option<RAST._IType>.create_None(), Dafny.Sequence<Dafny.Rune>.UnicodeFromString(""), Std.Wrappers.Option<RAST._IExpr>.create_Some(((RAST.Expr.create_Identifier(Dafny.Sequence<Dafny.Rune>.UnicodeFromString("_default"))).FSel(_32_fnName)).Apply(Dafny.Sequence<RAST._IExpr>.FromElements())))))));
          }
        }
        s = Dafny.Sequence<RAST._IModDecl>.Concat(s, _28_testMethods);
      }
      RAST._IType _33_genSelfPath;
      RAST._IType _out13;
      _out13 = (this).GenPathType(path);
      _33_genSelfPath = _out13;
      if (!(_22_className).Equals(Dafny.Sequence<Dafny.Rune>.UnicodeFromString("_default"))) {
        s = Dafny.Sequence<RAST._IModDecl>.Concat(s, Dafny.Sequence<RAST._IModDecl>.FromElements(RAST.ModDecl.create_ImplDecl(RAST.Impl.create_ImplFor(_2_rTypeParamsDecls, (((RAST.__default.dafny__runtime).MSel((this).Upcast)).AsType()).Apply(Dafny.Sequence<RAST._IType>.FromElements(RAST.Type.create_DynType(RAST.__default.AnyTrait))), RAST.Type.create_TypeApp(_33_genSelfPath, _1_rTypeParams), _3_whereConstraints, Dafny.Sequence<RAST._IImplMember>.FromElements(RAST.ImplMember.create_ImplMemberMacro((((RAST.__default.dafny__runtime).MSel((this).UpcastFnMacro)).AsExpr()).Apply1(RAST.Expr.create_ExprFromType(RAST.Type.create_DynType(RAST.__default.AnyTrait)))))))));
      }
      Dafny.ISequence<DAST._IType> _34_superClasses;
      if ((_22_className).Equals(Dafny.Sequence<Dafny.Rune>.UnicodeFromString("_default"))) {
        _34_superClasses = Dafny.Sequence<DAST._IType>.FromElements();
      } else {
        _34_superClasses = (c).dtor_superClasses;
      }
      BigInteger _hi3 = new BigInteger((_34_superClasses).Count);
      for (BigInteger _35_i = BigInteger.Zero; _35_i < _hi3; _35_i++) {
        DAST._IType _36_superClass;
        _36_superClass = (_34_superClasses).Select(_35_i);
        DAST._IType _source2 = _36_superClass;
        {
          if (_source2.is_UserDefined) {
            DAST._IResolvedType resolved0 = _source2.dtor_resolved;
            Dafny.ISequence<Dafny.ISequence<Dafny.Rune>> _37_traitPath = resolved0.dtor_path;
            Dafny.ISequence<DAST._IType> _38_typeArgs = resolved0.dtor_typeArgs;
            DAST._IResolvedTypeBase kind0 = resolved0.dtor_kind;
            if (kind0.is_Trait) {
              Dafny.ISequence<Dafny.ISequence<Dafny.Rune>> _39_properMethods = resolved0.dtor_properMethods;
              {
                RAST._IType _40_pathStr;
                RAST._IType _out14;
                _out14 = (this).GenPathType(_37_traitPath);
                _40_pathStr = _out14;
                Dafny.ISequence<RAST._IType> _41_typeArgs;
                Dafny.ISequence<RAST._IType> _out15;
                _out15 = (this).GenTypeArgs(_38_typeArgs, DCOMP.GenTypeContext.@default());
                _41_typeArgs = _out15;
                Dafny.ISequence<RAST._IImplMember> _42_body;
                _42_body = Dafny.Sequence<RAST._IImplMember>.FromElements();
                if ((_25_traitBodies).Contains(_37_traitPath)) {
                  _42_body = Dafny.Map<Dafny.ISequence<Dafny.ISequence<Dafny.Rune>>, Dafny.ISequence<RAST._IImplMember>>.Select(_25_traitBodies,_37_traitPath);
                }
                RAST._IType _43_traitType;
                _43_traitType = RAST.Type.create_TypeApp(_40_pathStr, _41_typeArgs);
                if (!((_21_extern).is_NoExtern)) {
                  if (((new BigInteger((_42_body).Count)).Sign == 0) && ((new BigInteger((_39_properMethods).Count)).Sign != 0)) {
                    goto continue_1;
                  }
                  if ((new BigInteger((_42_body).Count)) != (new BigInteger((_39_properMethods).Count))) {
                    (this).error = Std.Wrappers.Option<Dafny.ISequence<Dafny.Rune>>.create_Some(Dafny.Sequence<Dafny.Rune>.Concat(Dafny.Sequence<Dafny.Rune>.Concat(Dafny.Sequence<Dafny.Rune>.Concat(Dafny.Sequence<Dafny.Rune>.Concat(Dafny.Sequence<Dafny.Rune>.Concat(Dafny.Sequence<Dafny.Rune>.Concat(Dafny.Sequence<Dafny.Rune>.Concat(Dafny.Sequence<Dafny.Rune>.Concat(Dafny.Sequence<Dafny.Rune>.Concat(Dafny.Sequence<Dafny.Rune>.UnicodeFromString("Error: In the class "), RAST.__default.SeqToString<Dafny.ISequence<Dafny.Rune>>(path, ((System.Func<Dafny.ISequence<Dafny.Rune>, Dafny.ISequence<Dafny.Rune>>)((_44_s) => {
  return ((_44_s));
})), Dafny.Sequence<Dafny.Rune>.UnicodeFromString("."))), Dafny.Sequence<Dafny.Rune>.UnicodeFromString(", some proper methods of ")), (_43_traitType)._ToString(Dafny.Sequence<Dafny.Rune>.UnicodeFromString(""))), Dafny.Sequence<Dafny.Rune>.UnicodeFromString(" are marked {:extern} and some are not.")), Dafny.Sequence<Dafny.Rune>.UnicodeFromString(" For the Rust compiler, please make all methods (")), RAST.__default.SeqToString<Dafny.ISequence<Dafny.Rune>>(_39_properMethods, ((System.Func<Dafny.ISequence<Dafny.Rune>, Dafny.ISequence<Dafny.Rune>>)((_45_s) => {
  return (_45_s);
})), Dafny.Sequence<Dafny.Rune>.UnicodeFromString(", "))), Dafny.Sequence<Dafny.Rune>.UnicodeFromString(")  bodiless and mark as {:extern} and implement them in a Rust file, ")), Dafny.Sequence<Dafny.Rune>.UnicodeFromString("or mark none of them as {:extern} and implement them in Dafny. ")), Dafny.Sequence<Dafny.Rune>.UnicodeFromString("Alternatively, you can insert an intermediate trait that performs the partial implementation if feasible.")));
                  }
                }
                RAST._IModDecl _46_x;
                _46_x = RAST.ModDecl.create_ImplDecl(RAST.Impl.create_ImplFor(_2_rTypeParamsDecls, _43_traitType, RAST.Type.create_TypeApp(_33_genSelfPath, _1_rTypeParams), _3_whereConstraints, _42_body));
                s = Dafny.Sequence<RAST._IModDecl>.Concat(s, Dafny.Sequence<RAST._IModDecl>.FromElements(_46_x));
                s = Dafny.Sequence<RAST._IModDecl>.Concat(s, Dafny.Sequence<RAST._IModDecl>.FromElements(RAST.ModDecl.create_ImplDecl(RAST.Impl.create_ImplFor(_2_rTypeParamsDecls, (((RAST.__default.dafny__runtime).MSel((this).Upcast)).AsType()).Apply(Dafny.Sequence<RAST._IType>.FromElements(RAST.Type.create_DynType(_43_traitType))), RAST.Type.create_TypeApp(_33_genSelfPath, _1_rTypeParams), _3_whereConstraints, Dafny.Sequence<RAST._IImplMember>.FromElements(RAST.ImplMember.create_ImplMemberMacro((((RAST.__default.dafny__runtime).MSel((this).UpcastFnMacro)).AsExpr()).Apply1(RAST.Expr.create_ExprFromType(RAST.Type.create_DynType(_43_traitType)))))))));
              }
              goto after_match2;
            }
          }
        }
        {
        }
      after_match2: ;
      continue_1: ;
      }
    after_1: ;
      return s;
    }
    public Dafny.ISequence<RAST._IModDecl> GenTrait(DAST._ITrait t, Dafny.ISequence<Dafny.ISequence<Dafny.Rune>> containingPath)
    {
      Dafny.ISequence<RAST._IModDecl> s = Dafny.Sequence<RAST._IModDecl>.Empty;
      Dafny.ISequence<DAST._IType> _0_typeParamsSeq;
      _0_typeParamsSeq = Dafny.Sequence<DAST._IType>.FromElements();
      Dafny.ISequence<RAST._ITypeParamDecl> _1_typeParamDecls;
      _1_typeParamDecls = Dafny.Sequence<RAST._ITypeParamDecl>.FromElements();
      Dafny.ISequence<RAST._IType> _2_typeParams;
      _2_typeParams = Dafny.Sequence<RAST._IType>.FromElements();
      if ((new BigInteger(((t).dtor_typeParams).Count)).Sign == 1) {
        BigInteger _hi0 = new BigInteger(((t).dtor_typeParams).Count);
        for (BigInteger _3_tpI = BigInteger.Zero; _3_tpI < _hi0; _3_tpI++) {
          DAST._ITypeArgDecl _4_tp;
          _4_tp = ((t).dtor_typeParams).Select(_3_tpI);
          DAST._IType _5_typeArg;
          RAST._ITypeParamDecl _6_typeParamDecl;
          DAST._IType _out0;
          RAST._ITypeParamDecl _out1;
          (this).GenTypeParam(_4_tp, out _out0, out _out1);
          _5_typeArg = _out0;
          _6_typeParamDecl = _out1;
          _0_typeParamsSeq = Dafny.Sequence<DAST._IType>.Concat(_0_typeParamsSeq, Dafny.Sequence<DAST._IType>.FromElements(_5_typeArg));
          _1_typeParamDecls = Dafny.Sequence<RAST._ITypeParamDecl>.Concat(_1_typeParamDecls, Dafny.Sequence<RAST._ITypeParamDecl>.FromElements(_6_typeParamDecl));
          RAST._IType _7_typeParam;
          RAST._IType _out2;
          _out2 = (this).GenType(_5_typeArg, DCOMP.GenTypeContext.@default());
          _7_typeParam = _out2;
          _2_typeParams = Dafny.Sequence<RAST._IType>.Concat(_2_typeParams, Dafny.Sequence<RAST._IType>.FromElements(_7_typeParam));
        }
      }
      Dafny.ISequence<Dafny.ISequence<Dafny.Rune>> _8_fullPath;
      _8_fullPath = Dafny.Sequence<Dafny.ISequence<Dafny.Rune>>.Concat(containingPath, Dafny.Sequence<Dafny.ISequence<Dafny.Rune>>.FromElements((t).dtor_name));
      Dafny.ISequence<RAST._IImplMember> _9_implBody;
      Dafny.IMap<Dafny.ISequence<Dafny.ISequence<Dafny.Rune>>,Dafny.ISequence<RAST._IImplMember>> _10___v37;
      Dafny.ISequence<RAST._IImplMember> _out3;
      Dafny.IMap<Dafny.ISequence<Dafny.ISequence<Dafny.Rune>>,Dafny.ISequence<RAST._IImplMember>> _out4;
      (this).GenClassImplBody((t).dtor_body, true, DAST.Type.create_UserDefined(DAST.ResolvedType.create(_8_fullPath, Dafny.Sequence<DAST._IType>.FromElements(), DAST.ResolvedTypeBase.create_Trait(), (t).dtor_attributes, Dafny.Sequence<Dafny.ISequence<Dafny.Rune>>.FromElements(), Dafny.Sequence<DAST._IType>.FromElements())), _0_typeParamsSeq, out _out3, out _out4);
      _9_implBody = _out3;
      _10___v37 = _out4;
      Dafny.ISequence<RAST._IType> _11_parents;
      _11_parents = Dafny.Sequence<RAST._IType>.FromElements();
      BigInteger _hi1 = new BigInteger(((t).dtor_parents).Count);
      for (BigInteger _12_i = BigInteger.Zero; _12_i < _hi1; _12_i++) {
        RAST._IType _13_tpe;
        RAST._IType _out5;
        _out5 = (this).GenType(((t).dtor_parents).Select(_12_i), DCOMP.GenTypeContext.ForTraitParents());
        _13_tpe = _out5;
        _11_parents = Dafny.Sequence<RAST._IType>.Concat(Dafny.Sequence<RAST._IType>.Concat(_11_parents, Dafny.Sequence<RAST._IType>.FromElements(_13_tpe)), Dafny.Sequence<RAST._IType>.FromElements((((RAST.__default.dafny__runtime).MSel((this).Upcast)).AsType()).Apply1(RAST.Type.create_DynType(_13_tpe))));
      }
      s = Dafny.Sequence<RAST._IModDecl>.FromElements(RAST.ModDecl.create_TraitDecl(RAST.Trait.create(_1_typeParamDecls, RAST.Type.create_TypeApp(RAST.Type.create_TIdentifier(DCOMP.__default.escapeName((t).dtor_name)), _2_typeParams), _11_parents, _9_implBody)));
      return s;
    }
    public Dafny.ISequence<RAST._IModDecl> GenNewtype(DAST._INewtype c)
    {
      Dafny.ISequence<RAST._IModDecl> s = Dafny.Sequence<RAST._IModDecl>.Empty;
      Dafny.ISequence<DAST._IType> _0_typeParamsSeq;
      Dafny.ISequence<RAST._IType> _1_rTypeParams;
      Dafny.ISequence<RAST._ITypeParamDecl> _2_rTypeParamsDecls;
      Dafny.ISequence<Dafny.Rune> _3_whereConstraints;
      Dafny.ISequence<DAST._IType> _out0;
      Dafny.ISequence<RAST._IType> _out1;
      Dafny.ISequence<RAST._ITypeParamDecl> _out2;
      Dafny.ISequence<Dafny.Rune> _out3;
      (this).GenTypeParameters((c).dtor_typeParams, out _out0, out _out1, out _out2, out _out3);
      _0_typeParamsSeq = _out0;
      _1_rTypeParams = _out1;
      _2_rTypeParamsDecls = _out2;
      _3_whereConstraints = _out3;
      Dafny.ISequence<Dafny.Rune> _4_constrainedTypeParams;
      _4_constrainedTypeParams = RAST.TypeParamDecl.ToStringMultiple(_2_rTypeParamsDecls, Dafny.Sequence<Dafny.Rune>.Concat(RAST.__default.IND, RAST.__default.IND));
      RAST._IType _5_underlyingType = RAST.Type.Default();
      Std.Wrappers._IOption<RAST._IType> _source0 = DCOMP.COMP.NewtypeRangeToRustType((c).dtor_range);
      {
        if (_source0.is_Some) {
          RAST._IType _6_v = _source0.dtor_value;
          _5_underlyingType = _6_v;
          goto after_match0;
        }
      }
      {
        RAST._IType _out4;
        _out4 = (this).GenType((c).dtor_base, DCOMP.GenTypeContext.@default());
        _5_underlyingType = _out4;
      }
    after_match0: ;
      DAST._IType _7_resultingType;
      _7_resultingType = DAST.Type.create_UserDefined(DAST.ResolvedType.create(Dafny.Sequence<Dafny.ISequence<Dafny.Rune>>.FromElements(), Dafny.Sequence<DAST._IType>.FromElements(), DAST.ResolvedTypeBase.create_Newtype((c).dtor_base, (c).dtor_range, false), (c).dtor_attributes, Dafny.Sequence<Dafny.ISequence<Dafny.Rune>>.FromElements(), Dafny.Sequence<DAST._IType>.FromElements()));
      Dafny.ISequence<Dafny.Rune> _8_newtypeName;
      _8_newtypeName = DCOMP.__default.escapeName((c).dtor_name);
      s = Dafny.Sequence<RAST._IModDecl>.FromElements(RAST.ModDecl.create_StructDecl(RAST.Struct.create(Dafny.Sequence<Dafny.ISequence<Dafny.Rune>>.FromElements(Dafny.Sequence<Dafny.Rune>.UnicodeFromString("#[derive(Clone, PartialEq)]"), Dafny.Sequence<Dafny.Rune>.UnicodeFromString("#[repr(transparent)]")), _8_newtypeName, _2_rTypeParamsDecls, RAST.Fields.create_NamelessFields(Dafny.Sequence<RAST._INamelessField>.FromElements(RAST.NamelessField.create(RAST.Visibility.create_PUB(), _5_underlyingType))))));
      RAST._IExpr _9_fnBody;
      _9_fnBody = RAST.Expr.create_Identifier(_8_newtypeName);
      Std.Wrappers._IOption<DAST._IExpression> _source1 = (c).dtor_witnessExpr;
      {
        if (_source1.is_Some) {
          DAST._IExpression _10_e = _source1.dtor_value;
          {
            DAST._IExpression _11_e;
            if (object.Equals((c).dtor_base, _7_resultingType)) {
              _11_e = _10_e;
            } else {
              _11_e = DAST.Expression.create_Convert(_10_e, (c).dtor_base, _7_resultingType);
            }
            RAST._IExpr _12_eStr;
            DCOMP._IOwnership _13___v38;
            Dafny.ISet<Dafny.ISequence<Dafny.Rune>> _14___v39;
            RAST._IExpr _out5;
            DCOMP._IOwnership _out6;
            Dafny.ISet<Dafny.ISequence<Dafny.Rune>> _out7;
            (this).GenExpr(_11_e, DCOMP.SelfInfo.create_NoSelf(), DCOMP.Environment.Empty(), DCOMP.Ownership.create_OwnershipOwned(), out _out5, out _out6, out _out7);
            _12_eStr = _out5;
            _13___v38 = _out6;
            _14___v39 = _out7;
            _9_fnBody = (_9_fnBody).Apply1(_12_eStr);
          }
          goto after_match1;
        }
      }
      {
        {
          _9_fnBody = (_9_fnBody).Apply1(RAST.__default.std__default__Default__default);
        }
      }
    after_match1: ;
      RAST._IImplMember _15_body;
      _15_body = RAST.ImplMember.create_FnDecl(RAST.Visibility.create_PRIV(), RAST.Fn.create(Dafny.Sequence<Dafny.Rune>.UnicodeFromString("default"), Dafny.Sequence<RAST._ITypeParamDecl>.FromElements(), Dafny.Sequence<RAST._IFormal>.FromElements(), Std.Wrappers.Option<RAST._IType>.create_Some(RAST.__default.SelfOwned), Dafny.Sequence<Dafny.Rune>.UnicodeFromString(""), Std.Wrappers.Option<RAST._IExpr>.create_Some(_9_fnBody)));
      Std.Wrappers._IOption<DAST._INewtypeConstraint> _source2 = (c).dtor_constraint;
      {
        if (_source2.is_None) {
          goto after_match2;
        }
      }
      {
        DAST._INewtypeConstraint value0 = _source2.dtor_value;
        DAST._IFormal _16_formal = value0.dtor_variable;
        Dafny.ISequence<DAST._IStatement> _17_constraintStmts = value0.dtor_constraintStmts;
        RAST._IExpr _18_rStmts;
        Dafny.ISet<Dafny.ISequence<Dafny.Rune>> _19___v40;
        DCOMP._IEnvironment _20_newEnv;
        RAST._IExpr _out8;
        Dafny.ISet<Dafny.ISequence<Dafny.Rune>> _out9;
        DCOMP._IEnvironment _out10;
        (this).GenStmts(_17_constraintStmts, DCOMP.SelfInfo.create_NoSelf(), DCOMP.Environment.Empty(), false, Std.Wrappers.Option<Dafny.ISequence<Dafny.ISequence<Dafny.Rune>>>.create_None(), out _out8, out _out9, out _out10);
        _18_rStmts = _out8;
        _19___v40 = _out9;
        _20_newEnv = _out10;
        Dafny.ISequence<RAST._IFormal> _21_rFormals;
        Dafny.ISequence<RAST._IFormal> _out11;
        _out11 = (this).GenParams(Dafny.Sequence<DAST._IFormal>.FromElements(_16_formal), false);
        _21_rFormals = _out11;
        s = Dafny.Sequence<RAST._IModDecl>.Concat(s, Dafny.Sequence<RAST._IModDecl>.FromElements(RAST.ModDecl.create_ImplDecl(RAST.Impl.create_Impl(_2_rTypeParamsDecls, RAST.Type.create_TypeApp(RAST.Type.create_TIdentifier(_8_newtypeName), _1_rTypeParams), _3_whereConstraints, Dafny.Sequence<RAST._IImplMember>.FromElements(RAST.ImplMember.create_FnDecl(RAST.Visibility.create_PUB(), RAST.Fn.create(Dafny.Sequence<Dafny.Rune>.UnicodeFromString("is"), Dafny.Sequence<RAST._ITypeParamDecl>.FromElements(), _21_rFormals, Std.Wrappers.Option<RAST._IType>.create_Some(RAST.Type.create_Bool()), Dafny.Sequence<Dafny.Rune>.UnicodeFromString(""), Std.Wrappers.Option<RAST._IExpr>.create_Some(_18_rStmts))))))));
      }
    after_match2: ;
      s = Dafny.Sequence<RAST._IModDecl>.Concat(s, Dafny.Sequence<RAST._IModDecl>.FromElements(RAST.ModDecl.create_ImplDecl(RAST.Impl.create_ImplFor(_2_rTypeParamsDecls, RAST.__default.DefaultTrait, RAST.Type.create_TypeApp(RAST.Type.create_TIdentifier(_8_newtypeName), _1_rTypeParams), _3_whereConstraints, Dafny.Sequence<RAST._IImplMember>.FromElements(_15_body)))));
      s = Dafny.Sequence<RAST._IModDecl>.Concat(s, Dafny.Sequence<RAST._IModDecl>.FromElements(RAST.ModDecl.create_ImplDecl(RAST.Impl.create_ImplFor(_2_rTypeParamsDecls, RAST.__default.DafnyPrint, RAST.Type.create_TypeApp(RAST.Type.create_TIdentifier(_8_newtypeName), _1_rTypeParams), Dafny.Sequence<Dafny.Rune>.UnicodeFromString(""), Dafny.Sequence<RAST._IImplMember>.FromElements(RAST.ImplMember.create_FnDecl(RAST.Visibility.create_PRIV(), RAST.Fn.create(Dafny.Sequence<Dafny.Rune>.UnicodeFromString("fmt_print"), Dafny.Sequence<RAST._ITypeParamDecl>.FromElements(), Dafny.Sequence<RAST._IFormal>.FromElements(RAST.Formal.selfBorrowed, RAST.Formal.create(Dafny.Sequence<Dafny.Rune>.UnicodeFromString("_formatter"), RAST.Type.create_BorrowedMut((((RAST.__default.std).MSel(Dafny.Sequence<Dafny.Rune>.UnicodeFromString("fmt"))).MSel(Dafny.Sequence<Dafny.Rune>.UnicodeFromString("Formatter"))).AsType())), RAST.Formal.create(Dafny.Sequence<Dafny.Rune>.UnicodeFromString("in_seq"), RAST.Type.create_Bool())), Std.Wrappers.Option<RAST._IType>.create_Some((((RAST.__default.std).MSel(Dafny.Sequence<Dafny.Rune>.UnicodeFromString("fmt"))).MSel(Dafny.Sequence<Dafny.Rune>.UnicodeFromString("Result"))).AsType()), Dafny.Sequence<Dafny.Rune>.UnicodeFromString(""), Std.Wrappers.Option<RAST._IExpr>.create_Some(((((RAST.__default.dafny__runtime).MSel(Dafny.Sequence<Dafny.Rune>.UnicodeFromString("DafnyPrint"))).AsExpr()).FSel(Dafny.Sequence<Dafny.Rune>.UnicodeFromString("fmt_print"))).Apply(Dafny.Sequence<RAST._IExpr>.FromElements(RAST.__default.Borrow((RAST.__default.self).Sel(Dafny.Sequence<Dafny.Rune>.UnicodeFromString("0"))), RAST.Expr.create_Identifier(Dafny.Sequence<Dafny.Rune>.UnicodeFromString("_formatter")), RAST.Expr.create_Identifier(Dafny.Sequence<Dafny.Rune>.UnicodeFromString("in_seq"))))))))))));
      s = Dafny.Sequence<RAST._IModDecl>.Concat(s, Dafny.Sequence<RAST._IModDecl>.FromElements(RAST.ModDecl.create_ImplDecl(RAST.Impl.create_ImplFor(_2_rTypeParamsDecls, RAST.__default.RawType(Dafny.Sequence<Dafny.Rune>.UnicodeFromString("::std::ops::Deref")), RAST.Type.create_TypeApp(RAST.Type.create_TIdentifier(_8_newtypeName), _1_rTypeParams), Dafny.Sequence<Dafny.Rune>.UnicodeFromString(""), Dafny.Sequence<RAST._IImplMember>.FromElements(RAST.ImplMember.create_RawImplMember(Dafny.Sequence<Dafny.Rune>.Concat(Dafny.Sequence<Dafny.Rune>.Concat(Dafny.Sequence<Dafny.Rune>.UnicodeFromString("type Target = "), (_5_underlyingType)._ToString(DCOMP.__default.IND)), Dafny.Sequence<Dafny.Rune>.UnicodeFromString(";"))), RAST.ImplMember.create_FnDecl(RAST.Visibility.create_PRIV(), RAST.Fn.create(Dafny.Sequence<Dafny.Rune>.UnicodeFromString("deref"), Dafny.Sequence<RAST._ITypeParamDecl>.FromElements(), Dafny.Sequence<RAST._IFormal>.FromElements(RAST.Formal.selfBorrowed), Std.Wrappers.Option<RAST._IType>.create_Some(RAST.Type.create_Borrowed(((RAST.Path.create_Self()).MSel(Dafny.Sequence<Dafny.Rune>.UnicodeFromString("Target"))).AsType())), Dafny.Sequence<Dafny.Rune>.UnicodeFromString(""), Std.Wrappers.Option<RAST._IExpr>.create_Some(RAST.__default.Borrow((RAST.__default.self).Sel(Dafny.Sequence<Dafny.Rune>.UnicodeFromString("0")))))))))));
      return s;
    }
    public Dafny.ISequence<RAST._IModDecl> GenSynonymType(DAST._ISynonymType c)
    {
      Dafny.ISequence<RAST._IModDecl> s = Dafny.Sequence<RAST._IModDecl>.Empty;
      Dafny.ISequence<DAST._IType> _0_typeParamsSeq;
      Dafny.ISequence<RAST._IType> _1_rTypeParams;
      Dafny.ISequence<RAST._ITypeParamDecl> _2_rTypeParamsDecls;
      Dafny.ISequence<Dafny.Rune> _3_whereConstraints;
      Dafny.ISequence<DAST._IType> _out0;
      Dafny.ISequence<RAST._IType> _out1;
      Dafny.ISequence<RAST._ITypeParamDecl> _out2;
      Dafny.ISequence<Dafny.Rune> _out3;
      (this).GenTypeParameters((c).dtor_typeParams, out _out0, out _out1, out _out2, out _out3);
      _0_typeParamsSeq = _out0;
      _1_rTypeParams = _out1;
      _2_rTypeParamsDecls = _out2;
      _3_whereConstraints = _out3;
      Dafny.ISequence<Dafny.Rune> _4_synonymTypeName;
      _4_synonymTypeName = DCOMP.__default.escapeName((c).dtor_name);
      RAST._IType _5_resultingType;
      RAST._IType _out4;
      _out4 = (this).GenType((c).dtor_base, DCOMP.GenTypeContext.@default());
      _5_resultingType = _out4;
      s = Dafny.Sequence<RAST._IModDecl>.FromElements(RAST.ModDecl.create_TypeDecl(RAST.TypeSynonym.create(Dafny.Sequence<Dafny.ISequence<Dafny.Rune>>.FromElements(), _4_synonymTypeName, _2_rTypeParamsDecls, _5_resultingType)));
      Dafny.ISequence<RAST._ITypeParamDecl> _6_defaultConstrainedTypeParams;
      _6_defaultConstrainedTypeParams = RAST.TypeParamDecl.AddConstraintsMultiple(_2_rTypeParamsDecls, Dafny.Sequence<RAST._IType>.FromElements(RAST.__default.DefaultTrait));
      Std.Wrappers._IOption<DAST._IExpression> _source0 = (c).dtor_witnessExpr;
      {
        if (_source0.is_Some) {
          DAST._IExpression _7_e = _source0.dtor_value;
          {
            RAST._IExpr _8_rStmts;
            Dafny.ISet<Dafny.ISequence<Dafny.Rune>> _9___v41;
            DCOMP._IEnvironment _10_newEnv;
            RAST._IExpr _out5;
            Dafny.ISet<Dafny.ISequence<Dafny.Rune>> _out6;
            DCOMP._IEnvironment _out7;
            (this).GenStmts((c).dtor_witnessStmts, DCOMP.SelfInfo.create_NoSelf(), DCOMP.Environment.Empty(), false, Std.Wrappers.Option<Dafny.ISequence<Dafny.ISequence<Dafny.Rune>>>.create_None(), out _out5, out _out6, out _out7);
            _8_rStmts = _out5;
            _9___v41 = _out6;
            _10_newEnv = _out7;
            RAST._IExpr _11_rExpr;
            DCOMP._IOwnership _12___v42;
            Dafny.ISet<Dafny.ISequence<Dafny.Rune>> _13___v43;
            RAST._IExpr _out8;
            DCOMP._IOwnership _out9;
            Dafny.ISet<Dafny.ISequence<Dafny.Rune>> _out10;
            (this).GenExpr(_7_e, DCOMP.SelfInfo.create_NoSelf(), _10_newEnv, DCOMP.Ownership.create_OwnershipOwned(), out _out8, out _out9, out _out10);
            _11_rExpr = _out8;
            _12___v42 = _out9;
            _13___v43 = _out10;
            Dafny.ISequence<Dafny.Rune> _14_constantName;
            _14_constantName = DCOMP.__default.escapeName(Dafny.Sequence<Dafny.Rune>.Concat(Dafny.Sequence<Dafny.Rune>.UnicodeFromString("_init_"), ((c).dtor_name)));
            s = Dafny.Sequence<RAST._IModDecl>.Concat(s, Dafny.Sequence<RAST._IModDecl>.FromElements(RAST.ModDecl.create_TopFnDecl(RAST.TopFnDecl.create(Dafny.Sequence<Dafny.ISequence<Dafny.Rune>>.FromElements(), RAST.Visibility.create_PUB(), RAST.Fn.create(_14_constantName, _6_defaultConstrainedTypeParams, Dafny.Sequence<RAST._IFormal>.FromElements(), Std.Wrappers.Option<RAST._IType>.create_Some(_5_resultingType), Dafny.Sequence<Dafny.Rune>.UnicodeFromString(""), Std.Wrappers.Option<RAST._IExpr>.create_Some((_8_rStmts).Then(_11_rExpr)))))));
          }
          goto after_match0;
        }
      }
      {
      }
    after_match0: ;
      return s;
    }
    public bool TypeIsEq(DAST._IType t) {
      DAST._IType _source0 = t;
      {
        if (_source0.is_UserDefined) {
          return true;
        }
      }
      {
        if (_source0.is_Tuple) {
          Dafny.ISequence<DAST._IType> _0_ts = _source0.dtor_Tuple_a0;
          return Dafny.Helpers.Id<Func<Dafny.ISequence<DAST._IType>, bool>>((_1_ts) => Dafny.Helpers.Quantifier<DAST._IType>((_1_ts).UniqueElements, true, (((_forall_var_0) => {
            DAST._IType _2_t = (DAST._IType)_forall_var_0;
            return !((_1_ts).Contains(_2_t)) || ((this).TypeIsEq(_2_t));
          }))))(_0_ts);
        }
      }
      {
        if (_source0.is_Array) {
          DAST._IType _3_t = _source0.dtor_element;
          return (this).TypeIsEq(_3_t);
        }
      }
      {
        if (_source0.is_Seq) {
          DAST._IType _4_t = _source0.dtor_element;
          return (this).TypeIsEq(_4_t);
        }
      }
      {
        if (_source0.is_Set) {
          DAST._IType _5_t = _source0.dtor_element;
          return (this).TypeIsEq(_5_t);
        }
      }
      {
        if (_source0.is_Multiset) {
          DAST._IType _6_t = _source0.dtor_element;
          return (this).TypeIsEq(_6_t);
        }
      }
      {
        if (_source0.is_Map) {
          DAST._IType _7_k = _source0.dtor_key;
          DAST._IType _8_v = _source0.dtor_value;
          return ((this).TypeIsEq(_7_k)) && ((this).TypeIsEq(_8_v));
        }
      }
      {
        if (_source0.is_SetBuilder) {
          DAST._IType _9_t = _source0.dtor_element;
          return (this).TypeIsEq(_9_t);
        }
      }
      {
        if (_source0.is_MapBuilder) {
          DAST._IType _10_k = _source0.dtor_key;
          DAST._IType _11_v = _source0.dtor_value;
          return ((this).TypeIsEq(_10_k)) && ((this).TypeIsEq(_11_v));
        }
      }
      {
        if (_source0.is_Arrow) {
          return false;
        }
      }
      {
        if (_source0.is_Primitive) {
          return true;
        }
      }
      {
        if (_source0.is_Passthrough) {
          return true;
        }
      }
      {
        if (_source0.is_TypeArg) {
          Dafny.ISequence<Dafny.Rune> _12_i = _source0.dtor_TypeArg_a0;
          return true;
        }
      }
      {
        return true;
      }
    }
    public bool DatatypeIsEq(DAST._IDatatype c) {
      return (!((c).dtor_isCo)) && (Dafny.Helpers.Id<Func<DAST._IDatatype, bool>>((_0_c) => Dafny.Helpers.Quantifier<DAST._IDatatypeCtor>(((_0_c).dtor_ctors).UniqueElements, true, (((_forall_var_0) => {
        DAST._IDatatypeCtor _1_ctor = (DAST._IDatatypeCtor)_forall_var_0;
        return Dafny.Helpers.Quantifier<DAST._IDatatypeDtor>(((_1_ctor).dtor_args).UniqueElements, true, (((_forall_var_1) => {
          DAST._IDatatypeDtor _2_arg = (DAST._IDatatypeDtor)_forall_var_1;
          return !((((_0_c).dtor_ctors).Contains(_1_ctor)) && (((_1_ctor).dtor_args).Contains(_2_arg))) || ((this).TypeIsEq(((_2_arg).dtor_formal).dtor_typ));
        })));
      }))))(c));
    }
    public RAST._IExpr write(RAST._IExpr r, bool final)
    {
      RAST._IExpr _0_result = (RAST.Expr.create_Identifier(Dafny.Sequence<Dafny.Rune>.UnicodeFromString("write!"))).Apply(Dafny.Sequence<RAST._IExpr>.FromElements(RAST.Expr.create_Identifier(Dafny.Sequence<Dafny.Rune>.UnicodeFromString("_formatter")), r));
      if (final) {
        return _0_result;
      } else {
        return RAST.Expr.create_UnaryOp(Dafny.Sequence<Dafny.Rune>.UnicodeFromString("?"), _0_result, DAST.Format.UnaryOpFormat.create_NoFormat());
      }
    }
    public RAST._IExpr writeStr(Dafny.ISequence<Dafny.Rune> s, bool final)
    {
      return (this).write(RAST.Expr.create_LiteralString(s, false, false), false);
    }
    public Dafny.ISequence<RAST._IModDecl> GenDatatype(DAST._IDatatype c)
    {
      Dafny.ISequence<RAST._IModDecl> s = Dafny.Sequence<RAST._IModDecl>.Empty;
      Dafny.ISequence<DAST._IType> _0_typeParamsSeq;
      Dafny.ISequence<RAST._IType> _1_rTypeParams;
      Dafny.ISequence<RAST._ITypeParamDecl> _2_rTypeParamsDecls;
      Dafny.ISequence<Dafny.Rune> _3_whereConstraints;
      Dafny.ISequence<DAST._IType> _out0;
      Dafny.ISequence<RAST._IType> _out1;
      Dafny.ISequence<RAST._ITypeParamDecl> _out2;
      Dafny.ISequence<Dafny.Rune> _out3;
      (this).GenTypeParameters((c).dtor_typeParams, out _out0, out _out1, out _out2, out _out3);
      _0_typeParamsSeq = _out0;
      _1_rTypeParams = _out1;
      _2_rTypeParamsDecls = _out2;
      _3_whereConstraints = _out3;
      Dafny.ISequence<Dafny.Rune> _4_datatypeName;
      _4_datatypeName = DCOMP.__default.escapeName((c).dtor_name);
      Dafny.ISequence<RAST._IEnumCase> _5_ctors;
      _5_ctors = Dafny.Sequence<RAST._IEnumCase>.FromElements();
      Dafny.ISequence<DAST._IVariance> _6_variances;
      _6_variances = Std.Collections.Seq.__default.Map<DAST._ITypeArgDecl, DAST._IVariance>(((System.Func<DAST._ITypeArgDecl, DAST._IVariance>)((_7_typeParamDecl) => {
        return (_7_typeParamDecl).dtor_variance;
      })), (c).dtor_typeParams);
      Dafny.ISequence<RAST._IExpr> _8_singletonConstructors;
      _8_singletonConstructors = Dafny.Sequence<RAST._IExpr>.FromElements();
      Dafny.ISet<Dafny.ISequence<Dafny.Rune>> _9_usedTypeParams;
      _9_usedTypeParams = Dafny.Set<Dafny.ISequence<Dafny.Rune>>.FromElements();
      BigInteger _hi0 = new BigInteger(((c).dtor_ctors).Count);
      for (BigInteger _10_i = BigInteger.Zero; _10_i < _hi0; _10_i++) {
        DAST._IDatatypeCtor _11_ctor;
        _11_ctor = ((c).dtor_ctors).Select(_10_i);
        Dafny.ISequence<RAST._IField> _12_ctorArgs;
        _12_ctorArgs = Dafny.Sequence<RAST._IField>.FromElements();
        bool _13_isNumeric;
        _13_isNumeric = false;
        if ((new BigInteger(((_11_ctor).dtor_args).Count)).Sign == 0) {
          RAST._IExpr _14_instantiation;
          _14_instantiation = RAST.Expr.create_StructBuild((RAST.Expr.create_Identifier(_4_datatypeName)).FSel(DCOMP.__default.escapeName((_11_ctor).dtor_name)), Dafny.Sequence<RAST._IAssignIdentifier>.FromElements());
          if ((this).IsRcWrapped((c).dtor_attributes)) {
            _14_instantiation = RAST.__default.RcNew(_14_instantiation);
          }
          _8_singletonConstructors = Dafny.Sequence<RAST._IExpr>.Concat(_8_singletonConstructors, Dafny.Sequence<RAST._IExpr>.FromElements(_14_instantiation));
        }
        BigInteger _hi1 = new BigInteger(((_11_ctor).dtor_args).Count);
        for (BigInteger _15_j = BigInteger.Zero; _15_j < _hi1; _15_j++) {
          DAST._IDatatypeDtor _16_dtor;
          _16_dtor = ((_11_ctor).dtor_args).Select(_15_j);
          RAST._IType _17_formalType;
          RAST._IType _out4;
          _out4 = (this).GenType(((_16_dtor).dtor_formal).dtor_typ, DCOMP.GenTypeContext.@default());
          _17_formalType = _out4;
          _9_usedTypeParams = (this).GatherTypeParamNames(_9_usedTypeParams, _17_formalType);
          Dafny.ISequence<Dafny.Rune> _18_formalName;
          _18_formalName = DCOMP.__default.escapeVar(((_16_dtor).dtor_formal).dtor_name);
          if (((_15_j).Sign == 0) && ((Dafny.Sequence<Dafny.Rune>.UnicodeFromString("0")).Equals(_18_formalName))) {
            _13_isNumeric = true;
          }
          if ((((_15_j).Sign != 0) && (_13_isNumeric)) && (!(Std.Strings.__default.OfNat(_15_j)).Equals(_18_formalName))) {
            (this).error = Std.Wrappers.Option<Dafny.ISequence<Dafny.Rune>>.create_Some(Dafny.Sequence<Dafny.Rune>.Concat(Dafny.Sequence<Dafny.Rune>.Concat(Dafny.Sequence<Dafny.Rune>.Concat(Dafny.Sequence<Dafny.Rune>.UnicodeFromString("Formal extern names were supposed to be numeric but got "), _18_formalName), Dafny.Sequence<Dafny.Rune>.UnicodeFromString(" instead of ")), Std.Strings.__default.OfNat(_15_j)));
            _13_isNumeric = false;
          }
          if ((c).dtor_isCo) {
            _12_ctorArgs = Dafny.Sequence<RAST._IField>.Concat(_12_ctorArgs, Dafny.Sequence<RAST._IField>.FromElements(RAST.Field.create(RAST.Visibility.create_PRIV(), RAST.Formal.create(_18_formalName, RAST.Type.create_TypeApp(((RAST.__default.dafny__runtime).MSel(Dafny.Sequence<Dafny.Rune>.UnicodeFromString("LazyFieldWrapper"))).AsType(), Dafny.Sequence<RAST._IType>.FromElements(_17_formalType))))));
          } else {
            _12_ctorArgs = Dafny.Sequence<RAST._IField>.Concat(_12_ctorArgs, Dafny.Sequence<RAST._IField>.FromElements(RAST.Field.create(RAST.Visibility.create_PRIV(), RAST.Formal.create(_18_formalName, _17_formalType))));
          }
        }
        RAST._IFields _19_namedFields;
        _19_namedFields = RAST.Fields.create_NamedFields(_12_ctorArgs);
        if (_13_isNumeric) {
          _19_namedFields = (_19_namedFields).ToNamelessFields();
        }
        _5_ctors = Dafny.Sequence<RAST._IEnumCase>.Concat(_5_ctors, Dafny.Sequence<RAST._IEnumCase>.FromElements(RAST.EnumCase.create(DCOMP.__default.escapeName((_11_ctor).dtor_name), _19_namedFields)));
      }
      Dafny.ISet<Dafny.ISequence<Dafny.Rune>> _20_unusedTypeParams;
      _20_unusedTypeParams = Dafny.Set<Dafny.ISequence<Dafny.Rune>>.Difference(Dafny.Helpers.Id<Func<Dafny.ISequence<RAST._ITypeParamDecl>, Dafny.ISet<Dafny.ISequence<Dafny.Rune>>>>((_21_rTypeParamsDecls) => ((System.Func<Dafny.ISet<Dafny.ISequence<Dafny.Rune>>>)(() => {
        var _coll0 = new System.Collections.Generic.List<Dafny.ISequence<Dafny.Rune>>();
        foreach (RAST._ITypeParamDecl _compr_0 in (_21_rTypeParamsDecls).CloneAsArray()) {
          RAST._ITypeParamDecl _22_tp = (RAST._ITypeParamDecl)_compr_0;
          if ((_21_rTypeParamsDecls).Contains(_22_tp)) {
            _coll0.Add((_22_tp).dtor_name);
          }
        }
        return Dafny.Set<Dafny.ISequence<Dafny.Rune>>.FromCollection(_coll0);
      }))())(_2_rTypeParamsDecls), _9_usedTypeParams);
      Dafny.ISequence<Dafny.ISequence<Dafny.Rune>> _23_selfPath;
      _23_selfPath = Dafny.Sequence<Dafny.ISequence<Dafny.Rune>>.FromElements((c).dtor_name);
      Dafny.ISequence<RAST._IImplMember> _24_implBodyRaw;
      Dafny.IMap<Dafny.ISequence<Dafny.ISequence<Dafny.Rune>>,Dafny.ISequence<RAST._IImplMember>> _25_traitBodies;
      Dafny.ISequence<RAST._IImplMember> _out5;
      Dafny.IMap<Dafny.ISequence<Dafny.ISequence<Dafny.Rune>>,Dafny.ISequence<RAST._IImplMember>> _out6;
      (this).GenClassImplBody((c).dtor_body, false, DAST.Type.create_UserDefined(DAST.ResolvedType.create(_23_selfPath, _0_typeParamsSeq, DAST.ResolvedTypeBase.create_Datatype(_6_variances), (c).dtor_attributes, Dafny.Sequence<Dafny.ISequence<Dafny.Rune>>.FromElements(), Dafny.Sequence<DAST._IType>.FromElements())), _0_typeParamsSeq, out _out5, out _out6);
      _24_implBodyRaw = _out5;
      _25_traitBodies = _out6;
      Dafny.ISequence<RAST._IImplMember> _26_implBody;
      _26_implBody = _24_implBodyRaw;
      Dafny.ISet<Dafny.ISequence<Dafny.Rune>> _27_emittedFields;
      _27_emittedFields = Dafny.Set<Dafny.ISequence<Dafny.Rune>>.FromElements();
      BigInteger _hi2 = new BigInteger(((c).dtor_ctors).Count);
      for (BigInteger _28_i = BigInteger.Zero; _28_i < _hi2; _28_i++) {
        DAST._IDatatypeCtor _29_ctor;
        _29_ctor = ((c).dtor_ctors).Select(_28_i);
        BigInteger _hi3 = new BigInteger(((_29_ctor).dtor_args).Count);
        for (BigInteger _30_j = BigInteger.Zero; _30_j < _hi3; _30_j++) {
          DAST._IDatatypeDtor _31_dtor;
          _31_dtor = ((_29_ctor).dtor_args).Select(_30_j);
          Dafny.ISequence<Dafny.Rune> _32_callName;
          _32_callName = Std.Wrappers.Option<Dafny.ISequence<Dafny.Rune>>.GetOr((_31_dtor).dtor_callName, DCOMP.__default.escapeVar(((_31_dtor).dtor_formal).dtor_name));
          if (!((_27_emittedFields).Contains(_32_callName))) {
            _27_emittedFields = Dafny.Set<Dafny.ISequence<Dafny.Rune>>.Union(_27_emittedFields, Dafny.Set<Dafny.ISequence<Dafny.Rune>>.FromElements(_32_callName));
            RAST._IType _33_formalType;
            RAST._IType _out7;
            _out7 = (this).GenType(((_31_dtor).dtor_formal).dtor_typ, DCOMP.GenTypeContext.@default());
            _33_formalType = _out7;
            Dafny.ISequence<RAST._IMatchCase> _34_cases;
            _34_cases = Dafny.Sequence<RAST._IMatchCase>.FromElements();
            BigInteger _hi4 = new BigInteger(((c).dtor_ctors).Count);
            for (BigInteger _35_k = BigInteger.Zero; _35_k < _hi4; _35_k++) {
              DAST._IDatatypeCtor _36_ctor2;
              _36_ctor2 = ((c).dtor_ctors).Select(_35_k);
              Dafny.ISequence<Dafny.Rune> _37_pattern;
              _37_pattern = Dafny.Sequence<Dafny.Rune>.Concat(Dafny.Sequence<Dafny.Rune>.Concat(_4_datatypeName, Dafny.Sequence<Dafny.Rune>.UnicodeFromString("::")), DCOMP.__default.escapeName((_36_ctor2).dtor_name));
              RAST._IExpr _38_rhs = RAST.Expr.Default();
              Std.Wrappers._IOption<Dafny.ISequence<Dafny.Rune>> _39_hasMatchingField;
              _39_hasMatchingField = Std.Wrappers.Option<Dafny.ISequence<Dafny.Rune>>.create_None();
              Dafny.ISequence<Dafny.Rune> _40_patternInner;
              _40_patternInner = Dafny.Sequence<Dafny.Rune>.UnicodeFromString("");
              bool _41_isNumeric;
              _41_isNumeric = false;
              BigInteger _hi5 = new BigInteger(((_36_ctor2).dtor_args).Count);
              for (BigInteger _42_l = BigInteger.Zero; _42_l < _hi5; _42_l++) {
                DAST._IDatatypeDtor _43_dtor2;
                _43_dtor2 = ((_36_ctor2).dtor_args).Select(_42_l);
                Dafny.ISequence<Dafny.Rune> _44_patternName;
                _44_patternName = DCOMP.__default.escapeVar(((_43_dtor2).dtor_formal).dtor_name);
                if (((_42_l).Sign == 0) && ((_44_patternName).Equals(Dafny.Sequence<Dafny.Rune>.UnicodeFromString("0")))) {
                  _41_isNumeric = true;
                }
                if (_41_isNumeric) {
                  _44_patternName = Std.Wrappers.Option<Dafny.ISequence<Dafny.Rune>>.GetOr((_43_dtor2).dtor_callName, Dafny.Sequence<Dafny.Rune>.Concat(Dafny.Sequence<Dafny.Rune>.UnicodeFromString("v"), Std.Strings.__default.OfNat(_42_l)));
                }
                if (object.Equals(((_31_dtor).dtor_formal).dtor_name, ((_43_dtor2).dtor_formal).dtor_name)) {
                  _39_hasMatchingField = Std.Wrappers.Option<Dafny.ISequence<Dafny.Rune>>.create_Some(_44_patternName);
                }
                _40_patternInner = Dafny.Sequence<Dafny.Rune>.Concat(Dafny.Sequence<Dafny.Rune>.Concat(_40_patternInner, _44_patternName), Dafny.Sequence<Dafny.Rune>.UnicodeFromString(", "));
              }
              if (_41_isNumeric) {
                _37_pattern = Dafny.Sequence<Dafny.Rune>.Concat(Dafny.Sequence<Dafny.Rune>.Concat(Dafny.Sequence<Dafny.Rune>.Concat(_37_pattern, Dafny.Sequence<Dafny.Rune>.UnicodeFromString("(")), _40_patternInner), Dafny.Sequence<Dafny.Rune>.UnicodeFromString(")"));
              } else {
                _37_pattern = Dafny.Sequence<Dafny.Rune>.Concat(Dafny.Sequence<Dafny.Rune>.Concat(Dafny.Sequence<Dafny.Rune>.Concat(_37_pattern, Dafny.Sequence<Dafny.Rune>.UnicodeFromString("{")), _40_patternInner), Dafny.Sequence<Dafny.Rune>.UnicodeFromString("}"));
              }
              if ((_39_hasMatchingField).is_Some) {
                if ((c).dtor_isCo) {
                  _38_rhs = (((((RAST.__default.std).MSel(Dafny.Sequence<Dafny.Rune>.UnicodeFromString("ops"))).MSel(Dafny.Sequence<Dafny.Rune>.UnicodeFromString("Deref"))).AsExpr()).FSel(Dafny.Sequence<Dafny.Rune>.UnicodeFromString("deref"))).Apply1(RAST.__default.Borrow((RAST.Expr.create_Identifier((_39_hasMatchingField).dtor_value)).Sel(Dafny.Sequence<Dafny.Rune>.UnicodeFromString("0"))));
                } else {
                  _38_rhs = RAST.Expr.create_Identifier((_39_hasMatchingField).dtor_value);
                }
              } else {
                _38_rhs = (this).UnreachablePanicIfVerified(Dafny.Sequence<Dafny.Rune>.UnicodeFromString("field does not exist on this variant"));
              }
              RAST._IMatchCase _45_ctorMatch;
              _45_ctorMatch = RAST.MatchCase.create(_37_pattern, _38_rhs);
              _34_cases = Dafny.Sequence<RAST._IMatchCase>.Concat(_34_cases, Dafny.Sequence<RAST._IMatchCase>.FromElements(_45_ctorMatch));
            }
            if (((new BigInteger(((c).dtor_typeParams).Count)).Sign == 1) && ((new BigInteger((_20_unusedTypeParams).Count)).Sign == 1)) {
              _34_cases = Dafny.Sequence<RAST._IMatchCase>.Concat(_34_cases, Dafny.Sequence<RAST._IMatchCase>.FromElements(RAST.MatchCase.create(Dafny.Sequence<Dafny.Rune>.Concat(_4_datatypeName, Dafny.Sequence<Dafny.Rune>.UnicodeFromString("::_PhantomVariant(..)")), (this).UnreachablePanicIfVerified(Dafny.Sequence<Dafny.Rune>.UnicodeFromString("")))));
            }
            RAST._IExpr _46_methodBody;
            _46_methodBody = RAST.Expr.create_Match(RAST.__default.self, _34_cases);
            _26_implBody = Dafny.Sequence<RAST._IImplMember>.Concat(_26_implBody, Dafny.Sequence<RAST._IImplMember>.FromElements(RAST.ImplMember.create_FnDecl(RAST.Visibility.create_PUB(), RAST.Fn.create(_32_callName, Dafny.Sequence<RAST._ITypeParamDecl>.FromElements(), Dafny.Sequence<RAST._IFormal>.FromElements(RAST.Formal.selfBorrowed), Std.Wrappers.Option<RAST._IType>.create_Some(RAST.Type.create_Borrowed(_33_formalType)), Dafny.Sequence<Dafny.Rune>.UnicodeFromString(""), Std.Wrappers.Option<RAST._IExpr>.create_Some(_46_methodBody)))));
          }
        }
      }
      Dafny.ISequence<RAST._IType> _47_coerceTypes;
      _47_coerceTypes = Dafny.Sequence<RAST._IType>.FromElements();
      Dafny.ISequence<RAST._ITypeParamDecl> _48_rCoerceTypeParams;
      _48_rCoerceTypeParams = Dafny.Sequence<RAST._ITypeParamDecl>.FromElements();
      Dafny.ISequence<RAST._IFormal> _49_coerceArguments;
      _49_coerceArguments = Dafny.Sequence<RAST._IFormal>.FromElements();
      Dafny.IMap<DAST._IType,DAST._IType> _50_coerceMap;
      _50_coerceMap = Dafny.Map<DAST._IType, DAST._IType>.FromElements();
      Dafny.IMap<RAST._IType,RAST._IType> _51_rCoerceMap;
      _51_rCoerceMap = Dafny.Map<RAST._IType, RAST._IType>.FromElements();
      Dafny.IMap<_System._ITuple2<RAST._IType, RAST._IType>,RAST._IExpr> _52_coerceMapToArg;
      _52_coerceMapToArg = Dafny.Map<_System._ITuple2<RAST._IType, RAST._IType>, RAST._IExpr>.FromElements();
      if ((new BigInteger(((c).dtor_typeParams).Count)).Sign == 1) {
        Dafny.ISequence<RAST._IType> _53_types;
        _53_types = Dafny.Sequence<RAST._IType>.FromElements();
        BigInteger _hi6 = new BigInteger(((c).dtor_typeParams).Count);
        for (BigInteger _54_typeI = BigInteger.Zero; _54_typeI < _hi6; _54_typeI++) {
          DAST._ITypeArgDecl _55_typeParam;
          _55_typeParam = ((c).dtor_typeParams).Select(_54_typeI);
          DAST._IType _56_typeArg;
          RAST._ITypeParamDecl _57_rTypeParamDecl;
          DAST._IType _out8;
          RAST._ITypeParamDecl _out9;
          (this).GenTypeParam(_55_typeParam, out _out8, out _out9);
          _56_typeArg = _out8;
          _57_rTypeParamDecl = _out9;
          RAST._IType _58_rTypeArg;
          RAST._IType _out10;
          _out10 = (this).GenType(_56_typeArg, DCOMP.GenTypeContext.@default());
          _58_rTypeArg = _out10;
          _53_types = Dafny.Sequence<RAST._IType>.Concat(_53_types, Dafny.Sequence<RAST._IType>.FromElements(RAST.Type.create_TypeApp((((RAST.__default.std).MSel(Dafny.Sequence<Dafny.Rune>.UnicodeFromString("marker"))).MSel(Dafny.Sequence<Dafny.Rune>.UnicodeFromString("PhantomData"))).AsType(), Dafny.Sequence<RAST._IType>.FromElements(_58_rTypeArg))));
          if (((_54_typeI) < (new BigInteger((_6_variances).Count))) && (((_6_variances).Select(_54_typeI)).is_Nonvariant)) {
            _47_coerceTypes = Dafny.Sequence<RAST._IType>.Concat(_47_coerceTypes, Dafny.Sequence<RAST._IType>.FromElements(_58_rTypeArg));
            goto continue_2_0;
          }
          DAST._ITypeArgDecl _59_coerceTypeParam;
          DAST._ITypeArgDecl _60_dt__update__tmp_h0 = _55_typeParam;
          Dafny.ISequence<Dafny.Rune> _61_dt__update_hname_h0 = Dafny.Sequence<Dafny.Rune>.Concat(Dafny.Sequence<Dafny.Rune>.UnicodeFromString("_T"), Std.Strings.__default.OfNat(_54_typeI));
          _59_coerceTypeParam = DAST.TypeArgDecl.create(_61_dt__update_hname_h0, (_60_dt__update__tmp_h0).dtor_bounds, (_60_dt__update__tmp_h0).dtor_variance);
          DAST._IType _62_coerceTypeArg;
          RAST._ITypeParamDecl _63_rCoerceTypeParamDecl;
          DAST._IType _out11;
          RAST._ITypeParamDecl _out12;
          (this).GenTypeParam(_59_coerceTypeParam, out _out11, out _out12);
          _62_coerceTypeArg = _out11;
          _63_rCoerceTypeParamDecl = _out12;
          _50_coerceMap = Dafny.Map<DAST._IType, DAST._IType>.Merge(_50_coerceMap, Dafny.Map<DAST._IType, DAST._IType>.FromElements(new Dafny.Pair<DAST._IType, DAST._IType>(_56_typeArg, _62_coerceTypeArg)));
          RAST._IType _64_rCoerceType;
          RAST._IType _out13;
          _out13 = (this).GenType(_62_coerceTypeArg, DCOMP.GenTypeContext.@default());
          _64_rCoerceType = _out13;
          _51_rCoerceMap = Dafny.Map<RAST._IType, RAST._IType>.Merge(_51_rCoerceMap, Dafny.Map<RAST._IType, RAST._IType>.FromElements(new Dafny.Pair<RAST._IType, RAST._IType>(_58_rTypeArg, _64_rCoerceType)));
          _47_coerceTypes = Dafny.Sequence<RAST._IType>.Concat(_47_coerceTypes, Dafny.Sequence<RAST._IType>.FromElements(_64_rCoerceType));
          _48_rCoerceTypeParams = Dafny.Sequence<RAST._ITypeParamDecl>.Concat(_48_rCoerceTypeParams, Dafny.Sequence<RAST._ITypeParamDecl>.FromElements(_63_rCoerceTypeParamDecl));
          Dafny.ISequence<Dafny.Rune> _65_coerceFormal;
          _65_coerceFormal = Dafny.Sequence<Dafny.Rune>.Concat(Dafny.Sequence<Dafny.Rune>.UnicodeFromString("f_"), Std.Strings.__default.OfNat(_54_typeI));
          _52_coerceMapToArg = Dafny.Map<_System._ITuple2<RAST._IType, RAST._IType>, RAST._IExpr>.Merge(_52_coerceMapToArg, Dafny.Map<_System._ITuple2<RAST._IType, RAST._IType>, RAST._IExpr>.FromElements(new Dafny.Pair<_System._ITuple2<RAST._IType, RAST._IType>, RAST._IExpr>(_System.Tuple2<RAST._IType, RAST._IType>.create(_58_rTypeArg, _64_rCoerceType), (RAST.Expr.create_Identifier(_65_coerceFormal)).Clone())));
          _49_coerceArguments = Dafny.Sequence<RAST._IFormal>.Concat(_49_coerceArguments, Dafny.Sequence<RAST._IFormal>.FromElements(RAST.Formal.create(_65_coerceFormal, RAST.__default.Rc(RAST.Type.create_IntersectionType(RAST.Type.create_ImplType(RAST.Type.create_FnType(Dafny.Sequence<RAST._IType>.FromElements(_58_rTypeArg), _64_rCoerceType)), RAST.__default.StaticTrait)))));
        continue_2_0: ;
        }
      after_2_0: ;
        if ((new BigInteger((_20_unusedTypeParams).Count)).Sign == 1) {
          _5_ctors = Dafny.Sequence<RAST._IEnumCase>.Concat(_5_ctors, Dafny.Sequence<RAST._IEnumCase>.FromElements(RAST.EnumCase.create(Dafny.Sequence<Dafny.Rune>.UnicodeFromString("_PhantomVariant"), RAST.Fields.create_NamelessFields(Std.Collections.Seq.__default.Map<RAST._IType, RAST._INamelessField>(((System.Func<RAST._IType, RAST._INamelessField>)((_66_tpe) => {
  return RAST.NamelessField.create(RAST.Visibility.create_PRIV(), _66_tpe);
})), _53_types)))));
        }
      }
      bool _67_cIsEq;
      _67_cIsEq = (this).DatatypeIsEq(c);
      s = Dafny.Sequence<RAST._IModDecl>.FromElements(RAST.ModDecl.create_EnumDecl(RAST.Enum.create(((_67_cIsEq) ? (Dafny.Sequence<Dafny.ISequence<Dafny.Rune>>.FromElements(Dafny.Sequence<Dafny.Rune>.UnicodeFromString("#[derive(PartialEq, Clone)]"))) : (Dafny.Sequence<Dafny.ISequence<Dafny.Rune>>.FromElements(Dafny.Sequence<Dafny.Rune>.UnicodeFromString("#[derive(Clone)]")))), _4_datatypeName, _2_rTypeParamsDecls, _5_ctors)), RAST.ModDecl.create_ImplDecl(RAST.Impl.create_Impl(_2_rTypeParamsDecls, RAST.Type.create_TypeApp(RAST.Type.create_TIdentifier(_4_datatypeName), _1_rTypeParams), _3_whereConstraints, _26_implBody)));
      Dafny.ISequence<RAST._IMatchCase> _68_printImplBodyCases;
      _68_printImplBodyCases = Dafny.Sequence<RAST._IMatchCase>.FromElements();
      Dafny.ISequence<RAST._IMatchCase> _69_hashImplBodyCases;
      _69_hashImplBodyCases = Dafny.Sequence<RAST._IMatchCase>.FromElements();
      Dafny.ISequence<RAST._IMatchCase> _70_coerceImplBodyCases;
      _70_coerceImplBodyCases = Dafny.Sequence<RAST._IMatchCase>.FromElements();
      BigInteger _hi7 = new BigInteger(((c).dtor_ctors).Count);
      for (BigInteger _71_i = BigInteger.Zero; _71_i < _hi7; _71_i++) {
        DAST._IDatatypeCtor _72_ctor;
        _72_ctor = ((c).dtor_ctors).Select(_71_i);
        Dafny.ISequence<Dafny.Rune> _73_ctorMatch;
        _73_ctorMatch = DCOMP.__default.escapeName((_72_ctor).dtor_name);
        Dafny.ISequence<Dafny.Rune> _74_modulePrefix;
        if (((((c).dtor_enclosingModule))).Equals(Dafny.Sequence<Dafny.Rune>.UnicodeFromString("_module"))) {
          _74_modulePrefix = Dafny.Sequence<Dafny.Rune>.UnicodeFromString("");
        } else {
          _74_modulePrefix = Dafny.Sequence<Dafny.Rune>.Concat((((c).dtor_enclosingModule)), Dafny.Sequence<Dafny.Rune>.UnicodeFromString("."));
        }
        Dafny.ISequence<Dafny.Rune> _75_ctorName;
        _75_ctorName = Dafny.Sequence<Dafny.Rune>.Concat(Dafny.Sequence<Dafny.Rune>.Concat(Dafny.Sequence<Dafny.Rune>.Concat(_74_modulePrefix, ((c).dtor_name)), Dafny.Sequence<Dafny.Rune>.UnicodeFromString(".")), ((_72_ctor).dtor_name));
        if (((new BigInteger((_75_ctorName).Count)) >= (new BigInteger(13))) && (((_75_ctorName).Subsequence(BigInteger.Zero, new BigInteger(13))).Equals(Dafny.Sequence<Dafny.Rune>.UnicodeFromString("_System.Tuple")))) {
          _75_ctorName = Dafny.Sequence<Dafny.Rune>.UnicodeFromString("");
        }
        RAST._IExpr _76_printRhs;
        _76_printRhs = (this).writeStr(Dafny.Sequence<Dafny.Rune>.Concat(_75_ctorName, (((_72_ctor).dtor_hasAnyArgs) ? (Dafny.Sequence<Dafny.Rune>.UnicodeFromString("(")) : (Dafny.Sequence<Dafny.Rune>.UnicodeFromString("")))), false);
        RAST._IExpr _77_hashRhs;
        _77_hashRhs = (this).InitEmptyExpr();
        Dafny.ISequence<RAST._IAssignIdentifier> _78_coerceRhsArgs;
        _78_coerceRhsArgs = Dafny.Sequence<RAST._IAssignIdentifier>.FromElements();
        bool _79_isNumeric;
        _79_isNumeric = false;
        Dafny.ISequence<Dafny.Rune> _80_ctorMatchInner;
        _80_ctorMatchInner = Dafny.Sequence<Dafny.Rune>.UnicodeFromString("");
        BigInteger _hi8 = new BigInteger(((_72_ctor).dtor_args).Count);
        for (BigInteger _81_j = BigInteger.Zero; _81_j < _hi8; _81_j++) {
          DAST._IDatatypeDtor _82_dtor;
          _82_dtor = ((_72_ctor).dtor_args).Select(_81_j);
          Dafny.ISequence<Dafny.Rune> _83_patternName;
          _83_patternName = DCOMP.__default.escapeVar(((_82_dtor).dtor_formal).dtor_name);
          DAST._IType _84_formalType;
          _84_formalType = ((_82_dtor).dtor_formal).dtor_typ;
          if (((_81_j).Sign == 0) && ((_83_patternName).Equals(Dafny.Sequence<Dafny.Rune>.UnicodeFromString("0")))) {
            _79_isNumeric = true;
          }
          if (_79_isNumeric) {
            _83_patternName = Std.Wrappers.Option<Dafny.ISequence<Dafny.Rune>>.GetOr((_82_dtor).dtor_callName, Dafny.Sequence<Dafny.Rune>.Concat(Dafny.Sequence<Dafny.Rune>.UnicodeFromString("v"), Std.Strings.__default.OfNat(_81_j)));
          }
          if ((_84_formalType).is_Arrow) {
            _77_hashRhs = (_77_hashRhs).Then(((RAST.Expr.create_LiteralInt(Dafny.Sequence<Dafny.Rune>.UnicodeFromString("0"))).Sel(Dafny.Sequence<Dafny.Rune>.UnicodeFromString("hash"))).Apply1(RAST.Expr.create_Identifier(Dafny.Sequence<Dafny.Rune>.UnicodeFromString("_state"))));
          } else {
            _77_hashRhs = (_77_hashRhs).Then((((((RAST.__default.std).MSel(Dafny.Sequence<Dafny.Rune>.UnicodeFromString("hash"))).MSel(Dafny.Sequence<Dafny.Rune>.UnicodeFromString("Hash"))).AsExpr()).FSel(Dafny.Sequence<Dafny.Rune>.UnicodeFromString("hash"))).Apply(Dafny.Sequence<RAST._IExpr>.FromElements(RAST.Expr.create_Identifier(_83_patternName), RAST.Expr.create_Identifier(Dafny.Sequence<Dafny.Rune>.UnicodeFromString("_state")))));
          }
          _80_ctorMatchInner = Dafny.Sequence<Dafny.Rune>.Concat(Dafny.Sequence<Dafny.Rune>.Concat(_80_ctorMatchInner, _83_patternName), Dafny.Sequence<Dafny.Rune>.UnicodeFromString(", "));
          if ((_81_j).Sign == 1) {
            _76_printRhs = (_76_printRhs).Then((this).writeStr(Dafny.Sequence<Dafny.Rune>.UnicodeFromString(", "), false));
          }
          _76_printRhs = (_76_printRhs).Then((((_84_formalType).is_Arrow) ? ((this).writeStr(Dafny.Sequence<Dafny.Rune>.UnicodeFromString("<function>"), false)) : (RAST.Expr.create_UnaryOp(Dafny.Sequence<Dafny.Rune>.UnicodeFromString("?"), ((((RAST.__default.dafny__runtime).MSel(Dafny.Sequence<Dafny.Rune>.UnicodeFromString("DafnyPrint"))).AsExpr()).FSel(Dafny.Sequence<Dafny.Rune>.UnicodeFromString("fmt_print"))).Apply(Dafny.Sequence<RAST._IExpr>.FromElements(RAST.Expr.create_Identifier(_83_patternName), RAST.Expr.create_Identifier(Dafny.Sequence<Dafny.Rune>.UnicodeFromString("_formatter")), RAST.Expr.create_LiteralBool(false))), DAST.Format.UnaryOpFormat.create_NoFormat()))));
          RAST._IExpr _85_coerceRhsArg = RAST.Expr.Default();
          RAST._IType _86_formalTpe;
          RAST._IType _out14;
          _out14 = (this).GenType(_84_formalType, DCOMP.GenTypeContext.@default());
          _86_formalTpe = _out14;
          DAST._IType _87_newFormalType;
          _87_newFormalType = (_84_formalType).Replace(_50_coerceMap);
          RAST._IType _88_newFormalTpe;
          _88_newFormalTpe = (_86_formalTpe).ReplaceMap(_51_rCoerceMap);
          Std.Wrappers._IResult<RAST._IExpr, _System._ITuple5<DAST._IType, RAST._IType, DAST._IType, RAST._IType, Dafny.IMap<_System._ITuple2<RAST._IType, RAST._IType>,RAST._IExpr>>> _89_upcastConverter;
          _89_upcastConverter = (this).UpcastConversionLambda(_84_formalType, _86_formalTpe, _87_newFormalType, _88_newFormalTpe, _52_coerceMapToArg);
          if ((_89_upcastConverter).is_Success) {
            RAST._IExpr _90_coercionFunction;
            _90_coercionFunction = (_89_upcastConverter).dtor_value;
            _85_coerceRhsArg = (_90_coercionFunction).Apply1(RAST.Expr.create_Identifier(_83_patternName));
          } else {
            (this).error = Std.Wrappers.Option<Dafny.ISequence<Dafny.Rune>>.create_Some(Dafny.Sequence<Dafny.Rune>.Concat(Dafny.Sequence<Dafny.Rune>.Concat(Dafny.Sequence<Dafny.Rune>.Concat(Dafny.Sequence<Dafny.Rune>.UnicodeFromString("Could not generate coercion function for contructor "), Std.Strings.__default.OfNat(_81_j)), Dafny.Sequence<Dafny.Rune>.UnicodeFromString(" of ")), _4_datatypeName));
            _85_coerceRhsArg = (RAST.Expr.create_Identifier(Dafny.Sequence<Dafny.Rune>.UnicodeFromString("todo!"))).Apply1(RAST.Expr.create_LiteralString((this.error).dtor_value, false, false));
          }
          _78_coerceRhsArgs = Dafny.Sequence<RAST._IAssignIdentifier>.Concat(_78_coerceRhsArgs, Dafny.Sequence<RAST._IAssignIdentifier>.FromElements(RAST.AssignIdentifier.create(_83_patternName, _85_coerceRhsArg)));
        }
        RAST._IExpr _91_coerceRhs;
        _91_coerceRhs = RAST.Expr.create_StructBuild((RAST.Expr.create_Identifier(_4_datatypeName)).FSel(DCOMP.__default.escapeName((_72_ctor).dtor_name)), _78_coerceRhsArgs);
        if (_79_isNumeric) {
          _73_ctorMatch = Dafny.Sequence<Dafny.Rune>.Concat(Dafny.Sequence<Dafny.Rune>.Concat(Dafny.Sequence<Dafny.Rune>.Concat(_73_ctorMatch, Dafny.Sequence<Dafny.Rune>.UnicodeFromString("(")), _80_ctorMatchInner), Dafny.Sequence<Dafny.Rune>.UnicodeFromString(")"));
        } else {
          _73_ctorMatch = Dafny.Sequence<Dafny.Rune>.Concat(Dafny.Sequence<Dafny.Rune>.Concat(Dafny.Sequence<Dafny.Rune>.Concat(_73_ctorMatch, Dafny.Sequence<Dafny.Rune>.UnicodeFromString("{")), _80_ctorMatchInner), Dafny.Sequence<Dafny.Rune>.UnicodeFromString("}"));
        }
        if ((_72_ctor).dtor_hasAnyArgs) {
          _76_printRhs = (_76_printRhs).Then((this).writeStr(Dafny.Sequence<Dafny.Rune>.UnicodeFromString(")"), false));
        }
        _76_printRhs = (_76_printRhs).Then((RAST.Expr.create_Identifier(Dafny.Sequence<Dafny.Rune>.UnicodeFromString("Ok"))).Apply(Dafny.Sequence<RAST._IExpr>.FromElements(RAST.Expr.create_Tuple(Dafny.Sequence<RAST._IExpr>.FromElements()))));
        _68_printImplBodyCases = Dafny.Sequence<RAST._IMatchCase>.Concat(_68_printImplBodyCases, Dafny.Sequence<RAST._IMatchCase>.FromElements(RAST.MatchCase.create(Dafny.Sequence<Dafny.Rune>.Concat(Dafny.Sequence<Dafny.Rune>.Concat(_4_datatypeName, Dafny.Sequence<Dafny.Rune>.UnicodeFromString("::")), _73_ctorMatch), RAST.Expr.create_Block(_76_printRhs))));
        _69_hashImplBodyCases = Dafny.Sequence<RAST._IMatchCase>.Concat(_69_hashImplBodyCases, Dafny.Sequence<RAST._IMatchCase>.FromElements(RAST.MatchCase.create(Dafny.Sequence<Dafny.Rune>.Concat(Dafny.Sequence<Dafny.Rune>.Concat(_4_datatypeName, Dafny.Sequence<Dafny.Rune>.UnicodeFromString("::")), _73_ctorMatch), RAST.Expr.create_Block(_77_hashRhs))));
        _70_coerceImplBodyCases = Dafny.Sequence<RAST._IMatchCase>.Concat(_70_coerceImplBodyCases, Dafny.Sequence<RAST._IMatchCase>.FromElements(RAST.MatchCase.create(Dafny.Sequence<Dafny.Rune>.Concat(Dafny.Sequence<Dafny.Rune>.Concat(_4_datatypeName, Dafny.Sequence<Dafny.Rune>.UnicodeFromString("::")), _73_ctorMatch), RAST.Expr.create_Block(_91_coerceRhs))));
      }
      if (((new BigInteger(((c).dtor_typeParams).Count)).Sign == 1) && ((new BigInteger((_20_unusedTypeParams).Count)).Sign == 1)) {
        Dafny.ISequence<RAST._IMatchCase> _92_extraCases;
        _92_extraCases = Dafny.Sequence<RAST._IMatchCase>.FromElements(RAST.MatchCase.create(Dafny.Sequence<Dafny.Rune>.Concat(_4_datatypeName, Dafny.Sequence<Dafny.Rune>.UnicodeFromString("::_PhantomVariant(..)")), RAST.Expr.create_Block((this).UnreachablePanicIfVerified(Dafny.Sequence<Dafny.Rune>.UnicodeFromString("")))));
        _68_printImplBodyCases = Dafny.Sequence<RAST._IMatchCase>.Concat(_68_printImplBodyCases, _92_extraCases);
        _69_hashImplBodyCases = Dafny.Sequence<RAST._IMatchCase>.Concat(_69_hashImplBodyCases, _92_extraCases);
        _70_coerceImplBodyCases = Dafny.Sequence<RAST._IMatchCase>.Concat(_70_coerceImplBodyCases, _92_extraCases);
      }
      Dafny.ISequence<RAST._ITypeParamDecl> _93_defaultConstrainedTypeParams;
      _93_defaultConstrainedTypeParams = RAST.TypeParamDecl.AddConstraintsMultiple(_2_rTypeParamsDecls, Dafny.Sequence<RAST._IType>.FromElements(RAST.__default.DefaultTrait));
      Dafny.ISequence<RAST._ITypeParamDecl> _94_rTypeParamsDeclsWithEq;
      _94_rTypeParamsDeclsWithEq = RAST.TypeParamDecl.AddConstraintsMultiple(_2_rTypeParamsDecls, Dafny.Sequence<RAST._IType>.FromElements(RAST.__default.Eq));
      Dafny.ISequence<RAST._ITypeParamDecl> _95_rTypeParamsDeclsWithHash;
      _95_rTypeParamsDeclsWithHash = RAST.TypeParamDecl.AddConstraintsMultiple(_2_rTypeParamsDecls, Dafny.Sequence<RAST._IType>.FromElements(RAST.__default.Hash));
      RAST._IExpr _96_printImplBody;
      _96_printImplBody = RAST.Expr.create_Match(RAST.__default.self, _68_printImplBodyCases);
      RAST._IExpr _97_hashImplBody;
      _97_hashImplBody = RAST.Expr.create_Match(RAST.__default.self, _69_hashImplBodyCases);
      s = Dafny.Sequence<RAST._IModDecl>.Concat(s, Dafny.Sequence<RAST._IModDecl>.FromElements(RAST.ModDecl.create_ImplDecl(RAST.Impl.create_ImplFor(_2_rTypeParamsDecls, (((RAST.__default.std).MSel(Dafny.Sequence<Dafny.Rune>.UnicodeFromString("fmt"))).MSel(Dafny.Sequence<Dafny.Rune>.UnicodeFromString("Debug"))).AsType(), RAST.Type.create_TypeApp(RAST.Type.create_TIdentifier(_4_datatypeName), _1_rTypeParams), Dafny.Sequence<Dafny.Rune>.UnicodeFromString(""), Dafny.Sequence<RAST._IImplMember>.FromElements(RAST.ImplMember.create_FnDecl(RAST.Visibility.create_PRIV(), RAST.Fn.create(Dafny.Sequence<Dafny.Rune>.UnicodeFromString("fmt"), Dafny.Sequence<RAST._ITypeParamDecl>.FromElements(), Dafny.Sequence<RAST._IFormal>.FromElements(RAST.Formal.selfBorrowed, RAST.Formal.create(Dafny.Sequence<Dafny.Rune>.UnicodeFromString("f"), RAST.Type.create_BorrowedMut((((RAST.__default.std).MSel(Dafny.Sequence<Dafny.Rune>.UnicodeFromString("fmt"))).MSel(Dafny.Sequence<Dafny.Rune>.UnicodeFromString("Formatter"))).AsType()))), Std.Wrappers.Option<RAST._IType>.create_Some((((RAST.__default.std).MSel(Dafny.Sequence<Dafny.Rune>.UnicodeFromString("fmt"))).MSel(Dafny.Sequence<Dafny.Rune>.UnicodeFromString("Result"))).AsType()), Dafny.Sequence<Dafny.Rune>.UnicodeFromString(""), Std.Wrappers.Option<RAST._IExpr>.create_Some(((((RAST.__default.dafny__runtime).MSel(Dafny.Sequence<Dafny.Rune>.UnicodeFromString("DafnyPrint"))).AsExpr()).FSel(Dafny.Sequence<Dafny.Rune>.UnicodeFromString("fmt_print"))).Apply(Dafny.Sequence<RAST._IExpr>.FromElements(RAST.__default.self, RAST.Expr.create_Identifier(Dafny.Sequence<Dafny.Rune>.UnicodeFromString("f")), RAST.Expr.create_LiteralBool(true))))))))), RAST.ModDecl.create_ImplDecl(RAST.Impl.create_ImplFor(_2_rTypeParamsDecls, RAST.__default.DafnyPrint, RAST.Type.create_TypeApp(RAST.Type.create_TIdentifier(_4_datatypeName), _1_rTypeParams), Dafny.Sequence<Dafny.Rune>.UnicodeFromString(""), Dafny.Sequence<RAST._IImplMember>.FromElements(RAST.ImplMember.create_FnDecl(RAST.Visibility.create_PRIV(), RAST.Fn.create(Dafny.Sequence<Dafny.Rune>.UnicodeFromString("fmt_print"), Dafny.Sequence<RAST._ITypeParamDecl>.FromElements(), Dafny.Sequence<RAST._IFormal>.FromElements(RAST.Formal.selfBorrowed, RAST.Formal.create(Dafny.Sequence<Dafny.Rune>.UnicodeFromString("_formatter"), RAST.Type.create_BorrowedMut((((RAST.__default.std).MSel(Dafny.Sequence<Dafny.Rune>.UnicodeFromString("fmt"))).MSel(Dafny.Sequence<Dafny.Rune>.UnicodeFromString("Formatter"))).AsType())), RAST.Formal.create(Dafny.Sequence<Dafny.Rune>.UnicodeFromString("_in_seq"), RAST.Type.create_Bool())), Std.Wrappers.Option<RAST._IType>.create_Some(RAST.__default.RawType(Dafny.Sequence<Dafny.Rune>.UnicodeFromString("std::fmt::Result"))), Dafny.Sequence<Dafny.Rune>.UnicodeFromString(""), Std.Wrappers.Option<RAST._IExpr>.create_Some(_96_printImplBody))))))));
      if ((new BigInteger((_48_rCoerceTypeParams).Count)).Sign == 1) {
        RAST._IExpr _98_coerceImplBody;
        _98_coerceImplBody = RAST.Expr.create_Match(RAST.Expr.create_Identifier(Dafny.Sequence<Dafny.Rune>.UnicodeFromString("this")), _70_coerceImplBodyCases);
        s = Dafny.Sequence<RAST._IModDecl>.Concat(s, Dafny.Sequence<RAST._IModDecl>.FromElements(RAST.ModDecl.create_ImplDecl(RAST.Impl.create_Impl(_2_rTypeParamsDecls, RAST.Type.create_TypeApp(RAST.Type.create_TIdentifier(_4_datatypeName), _1_rTypeParams), Dafny.Sequence<Dafny.Rune>.UnicodeFromString(""), Dafny.Sequence<RAST._IImplMember>.FromElements(RAST.ImplMember.create_FnDecl(RAST.Visibility.create_PUB(), RAST.Fn.create(Dafny.Sequence<Dafny.Rune>.UnicodeFromString("coerce"), _48_rCoerceTypeParams, _49_coerceArguments, Std.Wrappers.Option<RAST._IType>.create_Some(RAST.__default.Rc(RAST.Type.create_ImplType(RAST.Type.create_FnType(Dafny.Sequence<RAST._IType>.FromElements(RAST.Type.create_TypeApp(RAST.Type.create_TIdentifier(_4_datatypeName), _1_rTypeParams)), RAST.Type.create_TypeApp(RAST.Type.create_TIdentifier(_4_datatypeName), _47_coerceTypes))))), Dafny.Sequence<Dafny.Rune>.UnicodeFromString(""), Std.Wrappers.Option<RAST._IExpr>.create_Some(RAST.__default.RcNew(RAST.Expr.create_Lambda(Dafny.Sequence<RAST._IFormal>.FromElements(RAST.Formal.create(Dafny.Sequence<Dafny.Rune>.UnicodeFromString("this"), RAST.__default.SelfOwned)), Std.Wrappers.Option<RAST._IType>.create_Some(RAST.Type.create_TypeApp(RAST.Type.create_TIdentifier(_4_datatypeName), _47_coerceTypes)), _98_coerceImplBody))))))))));
      }
      if ((new BigInteger((_8_singletonConstructors).Count)) == (new BigInteger(((c).dtor_ctors).Count))) {
        RAST._IType _99_datatypeType;
        _99_datatypeType = RAST.Type.create_TypeApp(RAST.Type.create_TIdentifier(_4_datatypeName), _1_rTypeParams);
        RAST._IType _100_instantiationType;
        if ((this).IsRcWrapped((c).dtor_attributes)) {
          _100_instantiationType = RAST.__default.Rc(_99_datatypeType);
        } else {
          _100_instantiationType = _99_datatypeType;
        }
        s = Dafny.Sequence<RAST._IModDecl>.Concat(s, Dafny.Sequence<RAST._IModDecl>.FromElements(RAST.ModDecl.create_ImplDecl(RAST.Impl.create_Impl(_2_rTypeParamsDecls, _99_datatypeType, Dafny.Sequence<Dafny.Rune>.UnicodeFromString(""), Dafny.Sequence<RAST._IImplMember>.FromElements(RAST.ImplMember.create_FnDecl(RAST.Visibility.create_PUB(), RAST.Fn.create(Dafny.Sequence<Dafny.Rune>.UnicodeFromString("_AllSingletonConstructors"), Dafny.Sequence<RAST._ITypeParamDecl>.FromElements(), Dafny.Sequence<RAST._IFormal>.FromElements(), Std.Wrappers.Option<RAST._IType>.create_Some((((RAST.__default.dafny__runtime).MSel(Dafny.Sequence<Dafny.Rune>.UnicodeFromString("SequenceIter"))).AsType()).Apply(Dafny.Sequence<RAST._IType>.FromElements(_100_instantiationType))), Dafny.Sequence<Dafny.Rune>.UnicodeFromString(""), Std.Wrappers.Option<RAST._IExpr>.create_Some((((((RAST.__default.dafny__runtime).MSel(Dafny.Sequence<Dafny.Rune>.UnicodeFromString("seq!"))).AsExpr()).Apply(_8_singletonConstructors)).Sel(Dafny.Sequence<Dafny.Rune>.UnicodeFromString("iter"))).Apply0()))))))));
      }
      if (_67_cIsEq) {
        s = Dafny.Sequence<RAST._IModDecl>.Concat(s, Dafny.Sequence<RAST._IModDecl>.FromElements(RAST.ModDecl.create_ImplDecl(RAST.Impl.create_ImplFor(_94_rTypeParamsDeclsWithEq, RAST.__default.Eq, RAST.Type.create_TypeApp(RAST.Type.create_TIdentifier(_4_datatypeName), _1_rTypeParams), Dafny.Sequence<Dafny.Rune>.UnicodeFromString(""), Dafny.Sequence<RAST._IImplMember>.FromElements()))));
      }
      s = Dafny.Sequence<RAST._IModDecl>.Concat(s, Dafny.Sequence<RAST._IModDecl>.FromElements(RAST.ModDecl.create_ImplDecl(RAST.Impl.create_ImplFor(_95_rTypeParamsDeclsWithHash, RAST.__default.Hash, RAST.Type.create_TypeApp(RAST.Type.create_TIdentifier(_4_datatypeName), _1_rTypeParams), Dafny.Sequence<Dafny.Rune>.UnicodeFromString(""), Dafny.Sequence<RAST._IImplMember>.FromElements(RAST.ImplMember.create_FnDecl(RAST.Visibility.create_PRIV(), RAST.Fn.create(Dafny.Sequence<Dafny.Rune>.UnicodeFromString("hash"), Dafny.Sequence<RAST._ITypeParamDecl>.FromElements(RAST.TypeParamDecl.create(Dafny.Sequence<Dafny.Rune>.UnicodeFromString("_H"), Dafny.Sequence<RAST._IType>.FromElements((((RAST.__default.std).MSel(Dafny.Sequence<Dafny.Rune>.UnicodeFromString("hash"))).MSel(Dafny.Sequence<Dafny.Rune>.UnicodeFromString("Hasher"))).AsType()))), Dafny.Sequence<RAST._IFormal>.FromElements(RAST.Formal.selfBorrowed, RAST.Formal.create(Dafny.Sequence<Dafny.Rune>.UnicodeFromString("_state"), RAST.Type.create_BorrowedMut(RAST.Type.create_TIdentifier(Dafny.Sequence<Dafny.Rune>.UnicodeFromString("_H"))))), Std.Wrappers.Option<RAST._IType>.create_None(), Dafny.Sequence<Dafny.Rune>.UnicodeFromString(""), Std.Wrappers.Option<RAST._IExpr>.create_Some(_97_hashImplBody))))))));
      if ((new BigInteger(((c).dtor_ctors).Count)).Sign == 1) {
        RAST._IExpr _101_structName;
        _101_structName = (RAST.Expr.create_Identifier(_4_datatypeName)).FSel(DCOMP.__default.escapeName((((c).dtor_ctors).Select(BigInteger.Zero)).dtor_name));
        Dafny.ISequence<RAST._IAssignIdentifier> _102_structAssignments;
        _102_structAssignments = Dafny.Sequence<RAST._IAssignIdentifier>.FromElements();
        BigInteger _hi9 = new BigInteger(((((c).dtor_ctors).Select(BigInteger.Zero)).dtor_args).Count);
        for (BigInteger _103_i = BigInteger.Zero; _103_i < _hi9; _103_i++) {
          DAST._IDatatypeDtor _104_dtor;
          _104_dtor = ((((c).dtor_ctors).Select(BigInteger.Zero)).dtor_args).Select(_103_i);
          _102_structAssignments = Dafny.Sequence<RAST._IAssignIdentifier>.Concat(_102_structAssignments, Dafny.Sequence<RAST._IAssignIdentifier>.FromElements(RAST.AssignIdentifier.create(DCOMP.__default.escapeVar(((_104_dtor).dtor_formal).dtor_name), (((((RAST.__default.std).MSel(Dafny.Sequence<Dafny.Rune>.UnicodeFromString("default"))).MSel(Dafny.Sequence<Dafny.Rune>.UnicodeFromString("Default"))).AsExpr()).FSel(Dafny.Sequence<Dafny.Rune>.UnicodeFromString("default"))).Apply0())));
        }
        Dafny.ISequence<RAST._ITypeParamDecl> _105_defaultConstrainedTypeParams;
        _105_defaultConstrainedTypeParams = RAST.TypeParamDecl.AddConstraintsMultiple(_2_rTypeParamsDecls, Dafny.Sequence<RAST._IType>.FromElements(RAST.__default.DefaultTrait));
        RAST._IType _106_fullType;
        _106_fullType = RAST.Type.create_TypeApp(RAST.Type.create_TIdentifier(_4_datatypeName), _1_rTypeParams);
        if (_67_cIsEq) {
          s = Dafny.Sequence<RAST._IModDecl>.Concat(s, Dafny.Sequence<RAST._IModDecl>.FromElements(RAST.ModDecl.create_ImplDecl(RAST.Impl.create_ImplFor(_105_defaultConstrainedTypeParams, RAST.__default.DefaultTrait, _106_fullType, Dafny.Sequence<Dafny.Rune>.UnicodeFromString(""), Dafny.Sequence<RAST._IImplMember>.FromElements(RAST.ImplMember.create_FnDecl(RAST.Visibility.create_PRIV(), RAST.Fn.create(Dafny.Sequence<Dafny.Rune>.UnicodeFromString("default"), Dafny.Sequence<RAST._ITypeParamDecl>.FromElements(), Dafny.Sequence<RAST._IFormal>.FromElements(), Std.Wrappers.Option<RAST._IType>.create_Some(_106_fullType), Dafny.Sequence<Dafny.Rune>.UnicodeFromString(""), Std.Wrappers.Option<RAST._IExpr>.create_Some(RAST.Expr.create_StructBuild(_101_structName, _102_structAssignments)))))))));
        }
        s = Dafny.Sequence<RAST._IModDecl>.Concat(s, Dafny.Sequence<RAST._IModDecl>.FromElements(RAST.ModDecl.create_ImplDecl(RAST.Impl.create_ImplFor(_2_rTypeParamsDecls, ((((RAST.__default.std).MSel(Dafny.Sequence<Dafny.Rune>.UnicodeFromString("convert"))).MSel(Dafny.Sequence<Dafny.Rune>.UnicodeFromString("AsRef"))).AsType()).Apply1(_106_fullType), RAST.Type.create_Borrowed(_106_fullType), Dafny.Sequence<Dafny.Rune>.UnicodeFromString(""), Dafny.Sequence<RAST._IImplMember>.FromElements(RAST.ImplMember.create_FnDecl(RAST.Visibility.create_PRIV(), RAST.Fn.create(Dafny.Sequence<Dafny.Rune>.UnicodeFromString("as_ref"), Dafny.Sequence<RAST._ITypeParamDecl>.FromElements(), Dafny.Sequence<RAST._IFormal>.FromElements(RAST.Formal.selfBorrowed), Std.Wrappers.Option<RAST._IType>.create_Some(RAST.__default.SelfOwned), Dafny.Sequence<Dafny.Rune>.UnicodeFromString(""), Std.Wrappers.Option<RAST._IExpr>.create_Some(RAST.__default.self))))))));
      }
      return s;
    }
    public RAST._IPath GenPath(Dafny.ISequence<Dafny.ISequence<Dafny.Rune>> p, bool escape)
    {
      RAST._IPath r = RAST.Path.Default();
      if ((new BigInteger((p).Count)).Sign == 0) {
        r = RAST.Path.create_Self();
        return r;
      } else {
        Dafny.ISequence<Dafny.ISequence<Dafny.Rune>> _0_p;
        _0_p = p;
        Dafny.ISequence<Dafny.Rune> _1_name;
        _1_name = (((_0_p).Select(BigInteger.Zero)));
        if (((new BigInteger((_1_name).Count)) >= (new BigInteger(2))) && (((_1_name).Subsequence(BigInteger.Zero, new BigInteger(2))).Equals(Dafny.Sequence<Dafny.Rune>.UnicodeFromString("::")))) {
          r = RAST.Path.create_Global();
          _0_p = Dafny.Sequence<Dafny.ISequence<Dafny.Rune>>.Update(_0_p, BigInteger.Zero, (_1_name).Drop(new BigInteger(2)));
        } else if (((((_0_p).Select(BigInteger.Zero)))).Equals(Dafny.Sequence<Dafny.Rune>.UnicodeFromString("_System"))) {
          r = RAST.__default.dafny__runtime;
        } else {
          r = (this).thisFile;
        }
        BigInteger _hi0 = new BigInteger((_0_p).Count);
        for (BigInteger _2_i = BigInteger.Zero; _2_i < _hi0; _2_i++) {
          Dafny.ISequence<Dafny.Rune> _3_name;
          _3_name = ((_0_p).Select(_2_i));
          if (escape) {
            _System._ITuple2<Dafny.ISequence<Dafny.ISequence<Dafny.Rune>>, Dafny.ISequence<Dafny.Rune>> _let_tmp_rhs0 = DafnyCompilerRustUtils.__default.DafnyNameToContainingPathAndName(_3_name, Dafny.Sequence<Dafny.ISequence<Dafny.Rune>>.FromElements());
            Dafny.ISequence<Dafny.ISequence<Dafny.Rune>> _4_modules = _let_tmp_rhs0.dtor__0;
            Dafny.ISequence<Dafny.Rune> _5_finalName = _let_tmp_rhs0.dtor__1;
            BigInteger _hi1 = new BigInteger((_4_modules).Count);
            for (BigInteger _6_j = BigInteger.Zero; _6_j < _hi1; _6_j++) {
              r = (r).MSel(DCOMP.__default.escapeName(((_4_modules).Select(_6_j))));
            }
            r = (r).MSel(DCOMP.__default.escapeName(_5_finalName));
          } else {
            r = (r).MSels(DCOMP.__default.SplitRustPathElement(DCOMP.__default.ReplaceDotByDoubleColon((_3_name)), Dafny.Sequence<Dafny.ISequence<Dafny.Rune>>.FromElements(), Dafny.Sequence<Dafny.Rune>.UnicodeFromString("")));
          }
        }
      }
      return r;
    }
    public RAST._IType GenPathType(Dafny.ISequence<Dafny.ISequence<Dafny.Rune>> p)
    {
      RAST._IType t = RAST.Type.Default();
      RAST._IPath _0_p;
      RAST._IPath _out0;
      _out0 = (this).GenPath(p, true);
      _0_p = _out0;
      t = (_0_p).AsType();
      return t;
    }
    public RAST._IExpr GenPathExpr(Dafny.ISequence<Dafny.ISequence<Dafny.Rune>> p, bool escape)
    {
      RAST._IExpr e = RAST.Expr.Default();
      if ((new BigInteger((p).Count)).Sign == 0) {
        e = RAST.__default.self;
        return e;
      }
      RAST._IPath _0_p;
      RAST._IPath _out0;
      _out0 = (this).GenPath(p, escape);
      _0_p = _out0;
      e = (_0_p).AsExpr();
      return e;
    }
    public Dafny.ISequence<RAST._IType> GenTypeArgs(Dafny.ISequence<DAST._IType> args, bool genTypeContext)
    {
      Dafny.ISequence<RAST._IType> s = Dafny.Sequence<RAST._IType>.Empty;
      s = Dafny.Sequence<RAST._IType>.FromElements();
      BigInteger _hi0 = new BigInteger((args).Count);
      for (BigInteger _0_i = BigInteger.Zero; _0_i < _hi0; _0_i++) {
        RAST._IType _1_genTp;
        RAST._IType _out0;
        _out0 = (this).GenType((args).Select(_0_i), genTypeContext);
        _1_genTp = _out0;
        s = Dafny.Sequence<RAST._IType>.Concat(s, Dafny.Sequence<RAST._IType>.FromElements(_1_genTp));
      }
      return s;
    }
    public bool IsRcWrapped(Dafny.ISequence<DAST._IAttribute> attributes) {
      return ((!(attributes).Contains(DAST.Attribute.create(Dafny.Sequence<Dafny.Rune>.UnicodeFromString("auto-nongrowing-size"), Dafny.Sequence<Dafny.ISequence<Dafny.Rune>>.FromElements()))) && (!(attributes).Contains(DAST.Attribute.create(Dafny.Sequence<Dafny.Rune>.UnicodeFromString("rust_rc"), Dafny.Sequence<Dafny.ISequence<Dafny.Rune>>.FromElements(Dafny.Sequence<Dafny.Rune>.UnicodeFromString("false")))))) || ((attributes).Contains(DAST.Attribute.create(Dafny.Sequence<Dafny.Rune>.UnicodeFromString("rust_rc"), Dafny.Sequence<Dafny.ISequence<Dafny.Rune>>.FromElements(Dafny.Sequence<Dafny.Rune>.UnicodeFromString("true")))));
    }
    public RAST._IType GenType(DAST._IType c, bool genTypeContext)
    {
      RAST._IType s = RAST.Type.Default();
      DAST._IType _source0 = c;
      {
        if (_source0.is_UserDefined) {
          DAST._IResolvedType _0_resolved = _source0.dtor_resolved;
          {
            RAST._IType _1_t;
            RAST._IType _out0;
            _out0 = (this).GenPathType((_0_resolved).dtor_path);
            _1_t = _out0;
            Dafny.ISequence<RAST._IType> _2_typeArgs;
            Dafny.ISequence<RAST._IType> _out1;
            _out1 = (this).GenTypeArgs((_0_resolved).dtor_typeArgs, false);
            _2_typeArgs = _out1;
            s = RAST.Type.create_TypeApp(_1_t, _2_typeArgs);
            DAST._IResolvedTypeBase _source1 = (_0_resolved).dtor_kind;
            {
              if (_source1.is_Class) {
                {
                  s = (this).Object(s);
                }
                goto after_match1;
              }
            }
            {
              if (_source1.is_Datatype) {
                {
                  if ((this).IsRcWrapped((_0_resolved).dtor_attributes)) {
                    s = RAST.__default.Rc(s);
                  }
                }
                goto after_match1;
              }
            }
            {
              if (_source1.is_Trait) {
                {
                  if (((_0_resolved).dtor_path).Equals(Dafny.Sequence<Dafny.ISequence<Dafny.Rune>>.FromElements(Dafny.Sequence<Dafny.Rune>.UnicodeFromString("_System"), Dafny.Sequence<Dafny.Rune>.UnicodeFromString("object")))) {
                    s = RAST.__default.AnyTrait;
                  }
                  if (!((genTypeContext))) {
                    s = (this).Object(RAST.Type.create_DynType(s));
                  }
                }
                goto after_match1;
              }
            }
            {
              DAST._IType _3_base = _source1.dtor_baseType;
              DAST._INewtypeRange _4_range = _source1.dtor_range;
              bool _5_erased = _source1.dtor_erase;
              {
                if (_5_erased) {
                  Std.Wrappers._IOption<RAST._IType> _source2 = DCOMP.COMP.NewtypeRangeToRustType(_4_range);
                  {
                    if (_source2.is_Some) {
                      RAST._IType _6_v = _source2.dtor_value;
                      s = _6_v;
                      goto after_match2;
                    }
                  }
                  {
                    RAST._IType _7_underlying;
                    RAST._IType _out2;
                    _out2 = (this).GenType(_3_base, DCOMP.GenTypeContext.@default());
                    _7_underlying = _out2;
                    s = RAST.Type.create_TSynonym(s, _7_underlying);
                  }
                after_match2: ;
                }
              }
            }
          after_match1: ;
          }
          goto after_match0;
        }
      }
      {
        if (_source0.is_Object) {
          {
            s = RAST.__default.AnyTrait;
            if (!((genTypeContext))) {
              s = (this).Object(RAST.Type.create_DynType(s));
            }
          }
          goto after_match0;
        }
      }
      {
        if (_source0.is_Tuple) {
          Dafny.ISequence<DAST._IType> _8_types = _source0.dtor_Tuple_a0;
          {
            Dafny.ISequence<RAST._IType> _9_args;
            _9_args = Dafny.Sequence<RAST._IType>.FromElements();
            BigInteger _10_i;
            _10_i = BigInteger.Zero;
            while ((_10_i) < (new BigInteger((_8_types).Count))) {
              RAST._IType _11_generated;
              RAST._IType _out3;
              _out3 = (this).GenType((_8_types).Select(_10_i), false);
              _11_generated = _out3;
              _9_args = Dafny.Sequence<RAST._IType>.Concat(_9_args, Dafny.Sequence<RAST._IType>.FromElements(_11_generated));
              _10_i = (_10_i) + (BigInteger.One);
            }
            if ((new BigInteger((_8_types).Count)) <= (RAST.__default.MAX__TUPLE__SIZE)) {
              s = RAST.Type.create_TupleType(_9_args);
            } else {
              s = RAST.__default.SystemTupleType(_9_args);
            }
          }
          goto after_match0;
        }
      }
      {
        if (_source0.is_Array) {
          DAST._IType _12_element = _source0.dtor_element;
          BigInteger _13_dims = _source0.dtor_dims;
          {
            if ((_13_dims) > (new BigInteger(16))) {
              s = RAST.__default.RawType(Dafny.Sequence<Dafny.Rune>.UnicodeFromString("<i>Array of dimensions greater than 16</i>"));
            } else {
              RAST._IType _14_elem;
              RAST._IType _out4;
              _out4 = (this).GenType(_12_element, false);
              _14_elem = _out4;
              if ((_13_dims) == (BigInteger.One)) {
                s = RAST.Type.create_Array(_14_elem, Std.Wrappers.Option<Dafny.ISequence<Dafny.Rune>>.create_None());
                s = (this).Object(s);
              } else {
                Dafny.ISequence<Dafny.Rune> _15_n;
                _15_n = Dafny.Sequence<Dafny.Rune>.Concat(Dafny.Sequence<Dafny.Rune>.UnicodeFromString("Array"), Std.Strings.__default.OfNat(_13_dims));
                s = (((RAST.__default.dafny__runtime).MSel(_15_n)).AsType()).Apply(Dafny.Sequence<RAST._IType>.FromElements(_14_elem));
                s = (this).Object(s);
              }
            }
          }
          goto after_match0;
        }
      }
      {
        if (_source0.is_Seq) {
          DAST._IType _16_element = _source0.dtor_element;
          {
            RAST._IType _17_elem;
            RAST._IType _out5;
            _out5 = (this).GenType(_16_element, false);
            _17_elem = _out5;
            s = RAST.Type.create_TypeApp(((RAST.__default.dafny__runtime).MSel(Dafny.Sequence<Dafny.Rune>.UnicodeFromString("Sequence"))).AsType(), Dafny.Sequence<RAST._IType>.FromElements(_17_elem));
          }
          goto after_match0;
        }
      }
      {
        if (_source0.is_Set) {
          DAST._IType _18_element = _source0.dtor_element;
          {
            RAST._IType _19_elem;
            RAST._IType _out6;
            _out6 = (this).GenType(_18_element, false);
            _19_elem = _out6;
            s = RAST.Type.create_TypeApp(((RAST.__default.dafny__runtime).MSel(Dafny.Sequence<Dafny.Rune>.UnicodeFromString("Set"))).AsType(), Dafny.Sequence<RAST._IType>.FromElements(_19_elem));
          }
          goto after_match0;
        }
      }
      {
        if (_source0.is_Multiset) {
          DAST._IType _20_element = _source0.dtor_element;
          {
            RAST._IType _21_elem;
            RAST._IType _out7;
            _out7 = (this).GenType(_20_element, false);
            _21_elem = _out7;
            s = RAST.Type.create_TypeApp(((RAST.__default.dafny__runtime).MSel(Dafny.Sequence<Dafny.Rune>.UnicodeFromString("Multiset"))).AsType(), Dafny.Sequence<RAST._IType>.FromElements(_21_elem));
          }
          goto after_match0;
        }
      }
      {
        if (_source0.is_Map) {
          DAST._IType _22_key = _source0.dtor_key;
          DAST._IType _23_value = _source0.dtor_value;
          {
            RAST._IType _24_keyType;
            RAST._IType _out8;
            _out8 = (this).GenType(_22_key, false);
            _24_keyType = _out8;
            RAST._IType _25_valueType;
            RAST._IType _out9;
            _out9 = (this).GenType(_23_value, genTypeContext);
            _25_valueType = _out9;
            s = RAST.Type.create_TypeApp(((RAST.__default.dafny__runtime).MSel(Dafny.Sequence<Dafny.Rune>.UnicodeFromString("Map"))).AsType(), Dafny.Sequence<RAST._IType>.FromElements(_24_keyType, _25_valueType));
          }
          goto after_match0;
        }
      }
      {
        if (_source0.is_MapBuilder) {
          DAST._IType _26_key = _source0.dtor_key;
          DAST._IType _27_value = _source0.dtor_value;
          {
            RAST._IType _28_keyType;
            RAST._IType _out10;
            _out10 = (this).GenType(_26_key, false);
            _28_keyType = _out10;
            RAST._IType _29_valueType;
            RAST._IType _out11;
            _out11 = (this).GenType(_27_value, genTypeContext);
            _29_valueType = _out11;
            s = RAST.Type.create_TypeApp(((RAST.__default.dafny__runtime).MSel(Dafny.Sequence<Dafny.Rune>.UnicodeFromString("MapBuilder"))).AsType(), Dafny.Sequence<RAST._IType>.FromElements(_28_keyType, _29_valueType));
          }
          goto after_match0;
        }
      }
      {
        if (_source0.is_SetBuilder) {
          DAST._IType _30_elem = _source0.dtor_element;
          {
            RAST._IType _31_elemType;
            RAST._IType _out12;
            _out12 = (this).GenType(_30_elem, false);
            _31_elemType = _out12;
            s = RAST.Type.create_TypeApp(((RAST.__default.dafny__runtime).MSel(Dafny.Sequence<Dafny.Rune>.UnicodeFromString("SetBuilder"))).AsType(), Dafny.Sequence<RAST._IType>.FromElements(_31_elemType));
          }
          goto after_match0;
        }
      }
      {
        if (_source0.is_Arrow) {
          Dafny.ISequence<DAST._IType> _32_args = _source0.dtor_args;
          DAST._IType _33_result = _source0.dtor_result;
          {
            Dafny.ISequence<RAST._IType> _34_argTypes;
            _34_argTypes = Dafny.Sequence<RAST._IType>.FromElements();
            BigInteger _35_i;
            _35_i = BigInteger.Zero;
            while ((_35_i) < (new BigInteger((_32_args).Count))) {
              RAST._IType _36_generated;
              RAST._IType _out13;
              _out13 = (this).GenType((_32_args).Select(_35_i), false);
              _36_generated = _out13;
              _34_argTypes = Dafny.Sequence<RAST._IType>.Concat(_34_argTypes, Dafny.Sequence<RAST._IType>.FromElements(RAST.Type.create_Borrowed(_36_generated)));
              _35_i = (_35_i) + (BigInteger.One);
            }
            RAST._IType _37_resultType;
            RAST._IType _out14;
            _out14 = (this).GenType(_33_result, DCOMP.GenTypeContext.@default());
            _37_resultType = _out14;
            s = RAST.__default.Rc(RAST.Type.create_DynType(RAST.Type.create_FnType(_34_argTypes, _37_resultType)));
          }
          goto after_match0;
        }
      }
      {
        if (_source0.is_TypeArg) {
          Dafny.ISequence<Dafny.Rune> _h90 = _source0.dtor_TypeArg_a0;
          Dafny.ISequence<Dafny.Rune> _38_name = _h90;
          s = RAST.Type.create_TIdentifier(DCOMP.__default.escapeName(_38_name));
          goto after_match0;
        }
      }
      {
        if (_source0.is_Primitive) {
          DAST._IPrimitive _39_p = _source0.dtor_Primitive_a0;
          {
            DAST._IPrimitive _source3 = _39_p;
            {
              if (_source3.is_Int) {
                s = ((RAST.__default.dafny__runtime).MSel(Dafny.Sequence<Dafny.Rune>.UnicodeFromString("DafnyInt"))).AsType();
                goto after_match3;
              }
            }
            {
              if (_source3.is_Real) {
                s = ((RAST.__default.dafny__runtime).MSel(Dafny.Sequence<Dafny.Rune>.UnicodeFromString("BigRational"))).AsType();
                goto after_match3;
              }
            }
            {
              if (_source3.is_String) {
                s = RAST.Type.create_TypeApp(((RAST.__default.dafny__runtime).MSel(Dafny.Sequence<Dafny.Rune>.UnicodeFromString("Sequence"))).AsType(), Dafny.Sequence<RAST._IType>.FromElements(((RAST.__default.dafny__runtime).MSel((this).DafnyChar)).AsType()));
                goto after_match3;
              }
            }
            {
              if (_source3.is_Native) {
                s = RAST.Type.create_USIZE();
                goto after_match3;
              }
            }
            {
              if (_source3.is_Bool) {
                s = RAST.Type.create_Bool();
                goto after_match3;
              }
            }
            {
              s = ((RAST.__default.dafny__runtime).MSel((this).DafnyChar)).AsType();
            }
          after_match3: ;
          }
          goto after_match0;
        }
      }
      {
        Dafny.ISequence<Dafny.Rune> _40_v = _source0.dtor_Passthrough_a0;
        s = RAST.__default.RawType(_40_v);
      }
    after_match0: ;
      return s;
    }
    public bool EnclosingIsTrait(DAST._IType tpe) {
      return ((tpe).is_UserDefined) && ((((tpe).dtor_resolved).dtor_kind).is_Trait);
    }
    public void GenClassImplBody(Dafny.ISequence<DAST._IMethod> body, bool forTrait, DAST._IType enclosingType, Dafny.ISequence<DAST._IType> enclosingTypeParams, out Dafny.ISequence<RAST._IImplMember> s, out Dafny.IMap<Dafny.ISequence<Dafny.ISequence<Dafny.Rune>>,Dafny.ISequence<RAST._IImplMember>> traitBodies)
    {
      s = Dafny.Sequence<RAST._IImplMember>.Empty;
      traitBodies = Dafny.Map<Dafny.ISequence<Dafny.ISequence<Dafny.Rune>>, Dafny.ISequence<RAST._IImplMember>>.Empty;
      s = Dafny.Sequence<RAST._IImplMember>.FromElements();
      traitBodies = Dafny.Map<Dafny.ISequence<Dafny.ISequence<Dafny.Rune>>, Dafny.ISequence<RAST._IImplMember>>.FromElements();
      BigInteger _hi0 = new BigInteger((body).Count);
      for (BigInteger _0_i = BigInteger.Zero; _0_i < _hi0; _0_i++) {
        DAST._IMethod _source0 = (body).Select(_0_i);
        {
          DAST._IMethod _1_m = _source0;
          {
            Std.Wrappers._IOption<Dafny.ISequence<Dafny.ISequence<Dafny.Rune>>> _source1 = (_1_m).dtor_overridingPath;
            {
              if (_source1.is_Some) {
                Dafny.ISequence<Dafny.ISequence<Dafny.Rune>> _2_p = _source1.dtor_value;
                {
                  Dafny.ISequence<RAST._IImplMember> _3_existing;
                  _3_existing = Dafny.Sequence<RAST._IImplMember>.FromElements();
                  if ((traitBodies).Contains(_2_p)) {
                    _3_existing = Dafny.Map<Dafny.ISequence<Dafny.ISequence<Dafny.Rune>>, Dafny.ISequence<RAST._IImplMember>>.Select(traitBodies,_2_p);
                  }
                  if (((new BigInteger(((_1_m).dtor_typeParams).Count)).Sign == 1) && ((this).EnclosingIsTrait(enclosingType))) {
                    (this).error = Std.Wrappers.Option<Dafny.ISequence<Dafny.Rune>>.create_Some(Dafny.Sequence<Dafny.Rune>.UnicodeFromString("Error: Rust does not support method with generic type parameters in traits"));
                  }
                  RAST._IImplMember _4_genMethod;
                  RAST._IImplMember _out0;
                  _out0 = (this).GenMethod(_1_m, true, enclosingType, enclosingTypeParams);
                  _4_genMethod = _out0;
                  _3_existing = Dafny.Sequence<RAST._IImplMember>.Concat(_3_existing, Dafny.Sequence<RAST._IImplMember>.FromElements(_4_genMethod));
                  traitBodies = Dafny.Map<Dafny.ISequence<Dafny.ISequence<Dafny.Rune>>, Dafny.ISequence<RAST._IImplMember>>.Merge(traitBodies, Dafny.Map<Dafny.ISequence<Dafny.ISequence<Dafny.Rune>>, Dafny.ISequence<RAST._IImplMember>>.FromElements(new Dafny.Pair<Dafny.ISequence<Dafny.ISequence<Dafny.Rune>>, Dafny.ISequence<RAST._IImplMember>>(_2_p, _3_existing)));
                }
                goto after_match1;
              }
            }
            {
              {
                RAST._IImplMember _5_generated;
                RAST._IImplMember _out1;
                _out1 = (this).GenMethod(_1_m, forTrait, enclosingType, enclosingTypeParams);
                _5_generated = _out1;
                s = Dafny.Sequence<RAST._IImplMember>.Concat(s, Dafny.Sequence<RAST._IImplMember>.FromElements(_5_generated));
              }
            }
          after_match1: ;
          }
        }
      after_match0: ;
      }
    }
    public Dafny.ISequence<RAST._IFormal> GenParams(Dafny.ISequence<DAST._IFormal> @params, bool forLambda)
    {
      Dafny.ISequence<RAST._IFormal> s = Dafny.Sequence<RAST._IFormal>.Empty;
      s = Dafny.Sequence<RAST._IFormal>.FromElements();
      BigInteger _hi0 = new BigInteger((@params).Count);
      for (BigInteger _0_i = BigInteger.Zero; _0_i < _hi0; _0_i++) {
        DAST._IFormal _1_param;
        _1_param = (@params).Select(_0_i);
        RAST._IType _2_paramType;
        RAST._IType _out0;
        _out0 = (this).GenType((_1_param).dtor_typ, DCOMP.GenTypeContext.@default());
        _2_paramType = _out0;
        if (((!((_2_paramType).CanReadWithoutClone())) || (forLambda)) && (!((_1_param).dtor_attributes).Contains(DCOMP.__default.AttributeOwned))) {
          _2_paramType = RAST.Type.create_Borrowed(_2_paramType);
        }
        s = Dafny.Sequence<RAST._IFormal>.Concat(s, Dafny.Sequence<RAST._IFormal>.FromElements(RAST.Formal.create(DCOMP.__default.escapeVar((_1_param).dtor_name), _2_paramType)));
      }
      return s;
    }
    public RAST._IImplMember GenMethod(DAST._IMethod m, bool forTrait, DAST._IType enclosingType, Dafny.ISequence<DAST._IType> enclosingTypeParams)
    {
      RAST._IImplMember s = RAST.ImplMember.Default();
      Dafny.ISequence<RAST._IFormal> _0_params;
      Dafny.ISequence<RAST._IFormal> _out0;
      _out0 = (this).GenParams((m).dtor_params, false);
      _0_params = _out0;
      Dafny.ISequence<Dafny.ISequence<Dafny.Rune>> _1_paramNames;
      _1_paramNames = Dafny.Sequence<Dafny.ISequence<Dafny.Rune>>.FromElements();
      Dafny.IMap<Dafny.ISequence<Dafny.Rune>,RAST._IType> _2_paramTypes;
      _2_paramTypes = Dafny.Map<Dafny.ISequence<Dafny.Rune>, RAST._IType>.FromElements();
      BigInteger _hi0 = new BigInteger(((m).dtor_params).Count);
      for (BigInteger _3_paramI = BigInteger.Zero; _3_paramI < _hi0; _3_paramI++) {
        DAST._IFormal _4_dafny__formal;
        _4_dafny__formal = ((m).dtor_params).Select(_3_paramI);
        RAST._IFormal _5_formal;
        _5_formal = (_0_params).Select(_3_paramI);
        Dafny.ISequence<Dafny.Rune> _6_name;
        _6_name = (_5_formal).dtor_name;
        _1_paramNames = Dafny.Sequence<Dafny.ISequence<Dafny.Rune>>.Concat(_1_paramNames, Dafny.Sequence<Dafny.ISequence<Dafny.Rune>>.FromElements(_6_name));
        _2_paramTypes = Dafny.Map<Dafny.ISequence<Dafny.Rune>, RAST._IType>.Update(_2_paramTypes, _6_name, (_5_formal).dtor_tpe);
      }
      Dafny.ISequence<Dafny.Rune> _7_fnName;
      _7_fnName = DCOMP.__default.escapeName((m).dtor_name);
      DCOMP._ISelfInfo _8_selfIdent;
      _8_selfIdent = DCOMP.SelfInfo.create_NoSelf();
      if (!((m).dtor_isStatic)) {
        Dafny.ISequence<Dafny.Rune> _9_selfId;
        _9_selfId = Dafny.Sequence<Dafny.Rune>.UnicodeFromString("self");
        if ((m).dtor_outVarsAreUninitFieldsToAssign) {
          _9_selfId = Dafny.Sequence<Dafny.Rune>.UnicodeFromString("this");
        }
        var _pat_let_tv0 = enclosingTypeParams;
        DAST._IType _10_instanceType;
        DAST._IType _source0 = enclosingType;
        {
          if (_source0.is_UserDefined) {
            DAST._IResolvedType _11_r = _source0.dtor_resolved;
            _10_instanceType = DAST.Type.create_UserDefined(Dafny.Helpers.Let<DAST._IResolvedType, DAST._IResolvedType>(_11_r, _pat_let25_0 => Dafny.Helpers.Let<DAST._IResolvedType, DAST._IResolvedType>(_pat_let25_0, _12_dt__update__tmp_h0 => Dafny.Helpers.Let<Dafny.ISequence<DAST._IType>, DAST._IResolvedType>(_pat_let_tv0, _pat_let26_0 => Dafny.Helpers.Let<Dafny.ISequence<DAST._IType>, DAST._IResolvedType>(_pat_let26_0, _13_dt__update_htypeArgs_h0 => DAST.ResolvedType.create((_12_dt__update__tmp_h0).dtor_path, _13_dt__update_htypeArgs_h0, (_12_dt__update__tmp_h0).dtor_kind, (_12_dt__update__tmp_h0).dtor_attributes, (_12_dt__update__tmp_h0).dtor_properMethods, (_12_dt__update__tmp_h0).dtor_extendedTypes))))));
            goto after_match0;
          }
        }
        {
          _10_instanceType = enclosingType;
        }
      after_match0: ;
        if (forTrait) {
          RAST._IFormal _14_selfFormal;
          if ((m).dtor_wasFunction) {
            _14_selfFormal = RAST.Formal.selfBorrowed;
          } else {
            _14_selfFormal = RAST.Formal.selfBorrowedMut;
          }
          _0_params = Dafny.Sequence<RAST._IFormal>.Concat(Dafny.Sequence<RAST._IFormal>.FromElements(_14_selfFormal), _0_params);
        } else {
          RAST._IType _15_tpe;
          RAST._IType _out1;
          _out1 = (this).GenType(_10_instanceType, DCOMP.GenTypeContext.@default());
          _15_tpe = _out1;
          if ((_9_selfId).Equals(Dafny.Sequence<Dafny.Rune>.UnicodeFromString("this"))) {
            if (((this).pointerType).is_RcMut) {
              _15_tpe = RAST.Type.create_Borrowed(_15_tpe);
            }
          } else if ((_9_selfId).Equals(Dafny.Sequence<Dafny.Rune>.UnicodeFromString("self"))) {
            if ((_15_tpe).IsObjectOrPointer()) {
              if ((m).dtor_wasFunction) {
                _15_tpe = RAST.__default.SelfBorrowed;
              } else {
                _15_tpe = RAST.__default.SelfBorrowedMut;
              }
            } else {
              if ((((enclosingType).is_UserDefined) && ((((enclosingType).dtor_resolved).dtor_kind).is_Datatype)) && ((this).IsRcWrapped(((enclosingType).dtor_resolved).dtor_attributes))) {
                _15_tpe = RAST.Type.create_Borrowed(RAST.__default.Rc(RAST.__default.SelfOwned));
              } else {
                _15_tpe = RAST.Type.create_Borrowed(RAST.__default.SelfOwned);
              }
            }
          }
          _0_params = Dafny.Sequence<RAST._IFormal>.Concat(Dafny.Sequence<RAST._IFormal>.FromElements(RAST.Formal.create(_9_selfId, _15_tpe)), _0_params);
        }
        _8_selfIdent = DCOMP.SelfInfo.create_ThisTyped(_9_selfId, _10_instanceType);
      }
      Dafny.ISequence<RAST._IType> _16_retTypeArgs;
      _16_retTypeArgs = Dafny.Sequence<RAST._IType>.FromElements();
      BigInteger _17_typeI;
      _17_typeI = BigInteger.Zero;
      while ((_17_typeI) < (new BigInteger(((m).dtor_outTypes).Count))) {
        RAST._IType _18_typeExpr;
        RAST._IType _out2;
        _out2 = (this).GenType(((m).dtor_outTypes).Select(_17_typeI), DCOMP.GenTypeContext.@default());
        _18_typeExpr = _out2;
        _16_retTypeArgs = Dafny.Sequence<RAST._IType>.Concat(_16_retTypeArgs, Dafny.Sequence<RAST._IType>.FromElements(_18_typeExpr));
        _17_typeI = (_17_typeI) + (BigInteger.One);
      }
      RAST._IVisibility _19_visibility;
      if (forTrait) {
        _19_visibility = RAST.Visibility.create_PRIV();
      } else {
        _19_visibility = RAST.Visibility.create_PUB();
      }
      Dafny.ISequence<DAST._ITypeArgDecl> _20_typeParamsFiltered;
      _20_typeParamsFiltered = Dafny.Sequence<DAST._ITypeArgDecl>.FromElements();
      BigInteger _hi1 = new BigInteger(((m).dtor_typeParams).Count);
      for (BigInteger _21_typeParamI = BigInteger.Zero; _21_typeParamI < _hi1; _21_typeParamI++) {
        DAST._ITypeArgDecl _22_typeParam;
        _22_typeParam = ((m).dtor_typeParams).Select(_21_typeParamI);
        if (!((enclosingTypeParams).Contains(DAST.Type.create_TypeArg((_22_typeParam).dtor_name)))) {
          _20_typeParamsFiltered = Dafny.Sequence<DAST._ITypeArgDecl>.Concat(_20_typeParamsFiltered, Dafny.Sequence<DAST._ITypeArgDecl>.FromElements(_22_typeParam));
        }
      }
      Dafny.ISequence<RAST._ITypeParamDecl> _23_typeParams;
      _23_typeParams = Dafny.Sequence<RAST._ITypeParamDecl>.FromElements();
      if ((new BigInteger((_20_typeParamsFiltered).Count)).Sign == 1) {
        BigInteger _hi2 = new BigInteger((_20_typeParamsFiltered).Count);
        for (BigInteger _24_i = BigInteger.Zero; _24_i < _hi2; _24_i++) {
          DAST._IType _25_typeArg;
          RAST._ITypeParamDecl _26_rTypeParamDecl;
          DAST._IType _out3;
          RAST._ITypeParamDecl _out4;
          (this).GenTypeParam((_20_typeParamsFiltered).Select(_24_i), out _out3, out _out4);
          _25_typeArg = _out3;
          _26_rTypeParamDecl = _out4;
          RAST._ITypeParamDecl _27_dt__update__tmp_h1 = _26_rTypeParamDecl;
          Dafny.ISequence<RAST._IType> _28_dt__update_hconstraints_h0 = (_26_rTypeParamDecl).dtor_constraints;
          _26_rTypeParamDecl = RAST.TypeParamDecl.create((_27_dt__update__tmp_h1).dtor_name, _28_dt__update_hconstraints_h0);
          _23_typeParams = Dafny.Sequence<RAST._ITypeParamDecl>.Concat(_23_typeParams, Dafny.Sequence<RAST._ITypeParamDecl>.FromElements(_26_rTypeParamDecl));
        }
      }
      Std.Wrappers._IOption<RAST._IExpr> _29_fBody = Std.Wrappers.Option<RAST._IExpr>.Default();
      DCOMP._IEnvironment _30_env = DCOMP.Environment.Default();
      RAST._IExpr _31_preBody;
      _31_preBody = (this).InitEmptyExpr();
      Dafny.ISequence<Dafny.ISequence<Dafny.Rune>> _32_preAssignNames;
      _32_preAssignNames = Dafny.Sequence<Dafny.ISequence<Dafny.Rune>>.FromElements();
      Dafny.IMap<Dafny.ISequence<Dafny.Rune>,RAST._IType> _33_preAssignTypes;
      _33_preAssignTypes = Dafny.Map<Dafny.ISequence<Dafny.Rune>, RAST._IType>.FromElements();
      if ((m).dtor_hasBody) {
        Std.Wrappers._IOption<Dafny.ISequence<Dafny.ISequence<Dafny.Rune>>> _34_earlyReturn;
        _34_earlyReturn = Std.Wrappers.Option<Dafny.ISequence<Dafny.ISequence<Dafny.Rune>>>.create_None();
        Std.Wrappers._IOption<Dafny.ISequence<Dafny.ISequence<Dafny.Rune>>> _source1 = (m).dtor_outVars;
        {
          if (_source1.is_Some) {
            Dafny.ISequence<Dafny.ISequence<Dafny.Rune>> _35_outVars = _source1.dtor_value;
            {
              if ((m).dtor_outVarsAreUninitFieldsToAssign) {
                _34_earlyReturn = Std.Wrappers.Option<Dafny.ISequence<Dafny.ISequence<Dafny.Rune>>>.create_Some(Dafny.Sequence<Dafny.ISequence<Dafny.Rune>>.FromElements());
                BigInteger _hi3 = new BigInteger((_35_outVars).Count);
                for (BigInteger _36_outI = BigInteger.Zero; _36_outI < _hi3; _36_outI++) {
                  Dafny.ISequence<Dafny.Rune> _37_outVar;
                  _37_outVar = (_35_outVars).Select(_36_outI);
                  Dafny.ISequence<Dafny.Rune> _38_outName;
                  _38_outName = DCOMP.__default.escapeVar(_37_outVar);
                  Dafny.ISequence<Dafny.Rune> _39_tracker__name;
                  _39_tracker__name = DCOMP.__default.AddAssignedPrefix(_38_outName);
                  _32_preAssignNames = Dafny.Sequence<Dafny.ISequence<Dafny.Rune>>.Concat(_32_preAssignNames, Dafny.Sequence<Dafny.ISequence<Dafny.Rune>>.FromElements(_39_tracker__name));
                  _33_preAssignTypes = Dafny.Map<Dafny.ISequence<Dafny.Rune>, RAST._IType>.Update(_33_preAssignTypes, _39_tracker__name, RAST.Type.create_Bool());
                  _31_preBody = (_31_preBody).Then(RAST.Expr.create_DeclareVar(RAST.DeclareType.create_MUT(), _39_tracker__name, Std.Wrappers.Option<RAST._IType>.create_Some(RAST.Type.create_Bool()), Std.Wrappers.Option<RAST._IExpr>.create_Some(RAST.Expr.create_LiteralBool(false))));
                }
              } else {
                Dafny.ISequence<Dafny.ISequence<Dafny.Rune>> _40_tupleArgs;
                _40_tupleArgs = Dafny.Sequence<Dafny.ISequence<Dafny.Rune>>.FromElements();
                BigInteger _hi4 = new BigInteger((_35_outVars).Count);
                for (BigInteger _41_outI = BigInteger.Zero; _41_outI < _hi4; _41_outI++) {
                  Dafny.ISequence<Dafny.Rune> _42_outVar;
                  _42_outVar = (_35_outVars).Select(_41_outI);
                  RAST._IType _43_outType;
                  RAST._IType _out5;
                  _out5 = (this).GenType(((m).dtor_outTypes).Select(_41_outI), DCOMP.GenTypeContext.@default());
                  _43_outType = _out5;
                  Dafny.ISequence<Dafny.Rune> _44_outName;
                  _44_outName = DCOMP.__default.escapeVar(_42_outVar);
                  _1_paramNames = Dafny.Sequence<Dafny.ISequence<Dafny.Rune>>.Concat(_1_paramNames, Dafny.Sequence<Dafny.ISequence<Dafny.Rune>>.FromElements(_44_outName));
                  RAST._IType _45_outMaybeType;
                  if ((_43_outType).CanReadWithoutClone()) {
                    _45_outMaybeType = _43_outType;
                  } else {
                    _45_outMaybeType = RAST.__default.MaybePlaceboType(_43_outType);
                  }
                  _2_paramTypes = Dafny.Map<Dafny.ISequence<Dafny.Rune>, RAST._IType>.Update(_2_paramTypes, _44_outName, _45_outMaybeType);
                  _40_tupleArgs = Dafny.Sequence<Dafny.ISequence<Dafny.Rune>>.Concat(_40_tupleArgs, Dafny.Sequence<Dafny.ISequence<Dafny.Rune>>.FromElements(_44_outName));
                }
                _34_earlyReturn = Std.Wrappers.Option<Dafny.ISequence<Dafny.ISequence<Dafny.Rune>>>.create_Some(_40_tupleArgs);
              }
            }
            goto after_match1;
          }
        }
        {
        }
      after_match1: ;
        _30_env = DCOMP.Environment.create(Dafny.Sequence<Dafny.ISequence<Dafny.Rune>>.Concat(_32_preAssignNames, _1_paramNames), Dafny.Map<Dafny.ISequence<Dafny.Rune>, RAST._IType>.Merge(_33_preAssignTypes, _2_paramTypes));
        RAST._IExpr _46_body;
        Dafny.ISet<Dafny.ISequence<Dafny.Rune>> _47___v52;
        DCOMP._IEnvironment _48___v53;
        RAST._IExpr _out6;
        Dafny.ISet<Dafny.ISequence<Dafny.Rune>> _out7;
        DCOMP._IEnvironment _out8;
        (this).GenStmts((m).dtor_body, _8_selfIdent, _30_env, true, _34_earlyReturn, out _out6, out _out7, out _out8);
        _46_body = _out6;
        _47___v52 = _out7;
        _48___v53 = _out8;
        _29_fBody = Std.Wrappers.Option<RAST._IExpr>.create_Some((_31_preBody).Then(_46_body));
      } else {
        _30_env = DCOMP.Environment.create(_1_paramNames, _2_paramTypes);
        _29_fBody = Std.Wrappers.Option<RAST._IExpr>.create_None();
      }
      s = RAST.ImplMember.create_FnDecl(_19_visibility, RAST.Fn.create(_7_fnName, _23_typeParams, _0_params, Std.Wrappers.Option<RAST._IType>.create_Some((((new BigInteger((_16_retTypeArgs).Count)) == (BigInteger.One)) ? ((_16_retTypeArgs).Select(BigInteger.Zero)) : (RAST.Type.create_TupleType(_16_retTypeArgs)))), Dafny.Sequence<Dafny.Rune>.UnicodeFromString(""), _29_fBody));
      return s;
    }
    public void GenStmts(Dafny.ISequence<DAST._IStatement> stmts, DCOMP._ISelfInfo selfIdent, DCOMP._IEnvironment env, bool isLast, Std.Wrappers._IOption<Dafny.ISequence<Dafny.ISequence<Dafny.Rune>>> earlyReturn, out RAST._IExpr generated, out Dafny.ISet<Dafny.ISequence<Dafny.Rune>> readIdents, out DCOMP._IEnvironment newEnv)
    {
      generated = RAST.Expr.Default();
      readIdents = Dafny.Set<Dafny.ISequence<Dafny.Rune>>.Empty;
      newEnv = DCOMP.Environment.Default();
      generated = (this).InitEmptyExpr();
      Dafny.ISet<Dafny.ISequence<Dafny.Rune>> _0_declarations;
      _0_declarations = Dafny.Set<Dafny.ISequence<Dafny.Rune>>.FromElements();
      readIdents = Dafny.Set<Dafny.ISequence<Dafny.Rune>>.FromElements();
      BigInteger _1_i;
      _1_i = BigInteger.Zero;
      newEnv = env;
      Dafny.ISequence<DAST._IStatement> _2_stmts;
      _2_stmts = stmts;
      while ((_1_i) < (new BigInteger((_2_stmts).Count))) {
        DAST._IStatement _3_stmt;
        _3_stmt = (_2_stmts).Select(_1_i);
        DAST._IStatement _source0 = _3_stmt;
        {
          if (_source0.is_DeclareVar) {
            Dafny.ISequence<Dafny.Rune> _4_name = _source0.dtor_name;
            DAST._IType _5_optType = _source0.dtor_typ;
            Std.Wrappers._IOption<DAST._IExpression> maybeValue0 = _source0.dtor_maybeValue;
            if (maybeValue0.is_None) {
              if (((_1_i) + (BigInteger.One)) < (new BigInteger((_2_stmts).Count))) {
                DAST._IStatement _source1 = (_2_stmts).Select((_1_i) + (BigInteger.One));
                {
                  if (_source1.is_Assign) {
                    DAST._IAssignLhs lhs0 = _source1.dtor_lhs;
                    if (lhs0.is_Ident) {
                      Dafny.ISequence<Dafny.Rune> _6_name2 = lhs0.dtor_ident;
                      DAST._IExpression _7_rhs = _source1.dtor_value;
                      if (object.Equals(_6_name2, _4_name)) {
                        _2_stmts = Dafny.Sequence<DAST._IStatement>.Concat(Dafny.Sequence<DAST._IStatement>.Concat((_2_stmts).Subsequence(BigInteger.Zero, _1_i), Dafny.Sequence<DAST._IStatement>.FromElements(DAST.Statement.create_DeclareVar(_4_name, _5_optType, Std.Wrappers.Option<DAST._IExpression>.create_Some(_7_rhs)))), (_2_stmts).Drop((_1_i) + (new BigInteger(2))));
                        _3_stmt = (_2_stmts).Select(_1_i);
                      }
                      goto after_match1;
                    }
                  }
                }
                {
                }
              after_match1: ;
              }
              goto after_match0;
            }
          }
        }
        {
        }
      after_match0: ;
        RAST._IExpr _8_stmtExpr;
        Dafny.ISet<Dafny.ISequence<Dafny.Rune>> _9_recIdents;
        DCOMP._IEnvironment _10_newEnv2;
        RAST._IExpr _out0;
        Dafny.ISet<Dafny.ISequence<Dafny.Rune>> _out1;
        DCOMP._IEnvironment _out2;
        (this).GenStmt(_3_stmt, selfIdent, newEnv, (isLast) && ((_1_i) == ((new BigInteger((_2_stmts).Count)) - (BigInteger.One))), earlyReturn, out _out0, out _out1, out _out2);
        _8_stmtExpr = _out0;
        _9_recIdents = _out1;
        _10_newEnv2 = _out2;
        newEnv = _10_newEnv2;
        DAST._IStatement _source2 = _3_stmt;
        {
          if (_source2.is_DeclareVar) {
            Dafny.ISequence<Dafny.Rune> _11_name = _source2.dtor_name;
            {
              _0_declarations = Dafny.Set<Dafny.ISequence<Dafny.Rune>>.Union(_0_declarations, Dafny.Set<Dafny.ISequence<Dafny.Rune>>.FromElements(DCOMP.__default.escapeVar(_11_name)));
            }
            goto after_match2;
          }
        }
        {
        }
      after_match2: ;
        readIdents = Dafny.Set<Dafny.ISequence<Dafny.Rune>>.Union(readIdents, Dafny.Set<Dafny.ISequence<Dafny.Rune>>.Difference(_9_recIdents, _0_declarations));
        generated = (generated).Then(_8_stmtExpr);
        _1_i = (_1_i) + (BigInteger.One);
        if ((_8_stmtExpr).is_Return) {
          goto after_0;
        }
      continue_0: ;
      }
    after_0: ;
    }
    public void GenAssignLhs(DAST._IAssignLhs lhs, RAST._IExpr rhs, DCOMP._ISelfInfo selfIdent, DCOMP._IEnvironment env, out RAST._IExpr generated, out bool needsIIFE, out Dafny.ISet<Dafny.ISequence<Dafny.Rune>> readIdents, out DCOMP._IEnvironment newEnv)
    {
      generated = RAST.Expr.Default();
      needsIIFE = false;
      readIdents = Dafny.Set<Dafny.ISequence<Dafny.Rune>>.Empty;
      newEnv = DCOMP.Environment.Default();
      newEnv = env;
      DAST._IAssignLhs _source0 = lhs;
      {
        if (_source0.is_Ident) {
          Dafny.ISequence<Dafny.Rune> _0_id = _source0.dtor_ident;
          {
            Dafny.ISequence<Dafny.Rune> _1_idRust;
            _1_idRust = DCOMP.__default.escapeVar(_0_id);
            if (((env).IsBorrowed(_1_idRust)) || ((env).IsBorrowedMut(_1_idRust))) {
              generated = RAST.__default.AssignVar(Dafny.Sequence<Dafny.Rune>.Concat(Dafny.Sequence<Dafny.Rune>.UnicodeFromString("*"), _1_idRust), rhs);
            } else {
              generated = RAST.__default.AssignVar(_1_idRust, rhs);
            }
            readIdents = Dafny.Set<Dafny.ISequence<Dafny.Rune>>.FromElements(_1_idRust);
            needsIIFE = false;
          }
          goto after_match0;
        }
      }
      {
        if (_source0.is_Select) {
          DAST._IExpression _2_on = _source0.dtor_expr;
          Dafny.ISequence<Dafny.Rune> _3_field = _source0.dtor_field;
          {
            Dafny.ISequence<Dafny.Rune> _4_fieldName;
            _4_fieldName = DCOMP.__default.escapeVar(_3_field);
            RAST._IExpr _5_onExpr;
            DCOMP._IOwnership _6_onOwned;
            Dafny.ISet<Dafny.ISequence<Dafny.Rune>> _7_recIdents;
            RAST._IExpr _out0;
            DCOMP._IOwnership _out1;
            Dafny.ISet<Dafny.ISequence<Dafny.Rune>> _out2;
            (this).GenExpr(_2_on, selfIdent, env, DCOMP.Ownership.create_OwnershipAutoBorrowed(), out _out0, out _out1, out _out2);
            _5_onExpr = _out0;
            _6_onOwned = _out1;
            _7_recIdents = _out2;
            RAST._IExpr _source1 = _5_onExpr;
            {
              bool disjunctiveMatch0 = false;
              if (_source1.is_Call) {
                RAST._IExpr obj0 = _source1.dtor_obj;
                if (obj0.is_Select) {
                  RAST._IExpr obj1 = obj0.dtor_obj;
                  if (obj1.is_Identifier) {
                    Dafny.ISequence<Dafny.Rune> name0 = obj1.dtor_name;
                    if (object.Equals(name0, Dafny.Sequence<Dafny.Rune>.UnicodeFromString("this"))) {
                      Dafny.ISequence<Dafny.Rune> name1 = obj0.dtor_name;
                      if (object.Equals(name1, Dafny.Sequence<Dafny.Rune>.UnicodeFromString("clone"))) {
                        disjunctiveMatch0 = true;
                      }
                    }
                  }
                }
              }
              if (_source1.is_Identifier) {
                Dafny.ISequence<Dafny.Rune> name2 = _source1.dtor_name;
                if (object.Equals(name2, Dafny.Sequence<Dafny.Rune>.UnicodeFromString("this"))) {
                  disjunctiveMatch0 = true;
                }
              }
              if (_source1.is_UnaryOp) {
                Dafny.ISequence<Dafny.Rune> op10 = _source1.dtor_op1;
                if (object.Equals(op10, Dafny.Sequence<Dafny.Rune>.UnicodeFromString("&"))) {
                  RAST._IExpr underlying0 = _source1.dtor_underlying;
                  if (underlying0.is_Identifier) {
                    Dafny.ISequence<Dafny.Rune> name3 = underlying0.dtor_name;
                    if (object.Equals(name3, Dafny.Sequence<Dafny.Rune>.UnicodeFromString("this"))) {
                      disjunctiveMatch0 = true;
                    }
                  }
                }
              }
              if (disjunctiveMatch0) {
                Dafny.ISequence<Dafny.Rune> _8_isAssignedVar;
                _8_isAssignedVar = DCOMP.__default.AddAssignedPrefix(_4_fieldName);
                if (((newEnv).dtor_names).Contains(_8_isAssignedVar)) {
                  generated = (((RAST.__default.dafny__runtime).MSel((this).update__field__uninit__macro)).AsExpr()).Apply(Dafny.Sequence<RAST._IExpr>.FromElements((this).thisInConstructor, RAST.Expr.create_Identifier(_4_fieldName), RAST.Expr.create_Identifier(_8_isAssignedVar), rhs));
                  newEnv = (newEnv).RemoveAssigned(_8_isAssignedVar);
                } else {
                  generated = RAST.Expr.create_Assign(Std.Wrappers.Option<RAST._IAssignLhs>.create_Some(RAST.AssignLhs.create_SelectMember(((this).modify__macro).Apply1((this).thisInConstructor), _4_fieldName)), rhs);
                }
                goto after_match1;
              }
            }
            {
              if (!object.Equals(_5_onExpr, RAST.Expr.create_Identifier(Dafny.Sequence<Dafny.Rune>.UnicodeFromString("self")))) {
                _5_onExpr = ((this).modify__macro).Apply1(_5_onExpr);
              }
              generated = RAST.__default.AssignMember(_5_onExpr, _4_fieldName, rhs);
            }
          after_match1: ;
            readIdents = _7_recIdents;
            needsIIFE = false;
          }
          goto after_match0;
        }
      }
      {
        DAST._IExpression _9_on = _source0.dtor_expr;
        Dafny.ISequence<DAST._IExpression> _10_indices = _source0.dtor_indices;
        {
          RAST._IExpr _11_onExpr;
          DCOMP._IOwnership _12_onOwned;
          Dafny.ISet<Dafny.ISequence<Dafny.Rune>> _13_recIdents;
          RAST._IExpr _out3;
          DCOMP._IOwnership _out4;
          Dafny.ISet<Dafny.ISequence<Dafny.Rune>> _out5;
          (this).GenExpr(_9_on, selfIdent, env, DCOMP.Ownership.create_OwnershipAutoBorrowed(), out _out3, out _out4, out _out5);
          _11_onExpr = _out3;
          _12_onOwned = _out4;
          _13_recIdents = _out5;
          readIdents = _13_recIdents;
          _11_onExpr = ((this).modify__macro).Apply1(_11_onExpr);
          RAST._IExpr _14_r;
          _14_r = (this).InitEmptyExpr();
          Dafny.ISequence<RAST._IExpr> _15_indicesExpr;
          _15_indicesExpr = Dafny.Sequence<RAST._IExpr>.FromElements();
          BigInteger _hi0 = new BigInteger((_10_indices).Count);
          for (BigInteger _16_i = BigInteger.Zero; _16_i < _hi0; _16_i++) {
            RAST._IExpr _17_idx;
            DCOMP._IOwnership _18___v62;
            Dafny.ISet<Dafny.ISequence<Dafny.Rune>> _19_recIdentsIdx;
            RAST._IExpr _out6;
            DCOMP._IOwnership _out7;
            Dafny.ISet<Dafny.ISequence<Dafny.Rune>> _out8;
            (this).GenExpr((_10_indices).Select(_16_i), selfIdent, env, DCOMP.Ownership.create_OwnershipOwned(), out _out6, out _out7, out _out8);
            _17_idx = _out6;
            _18___v62 = _out7;
            _19_recIdentsIdx = _out8;
            Dafny.ISequence<Dafny.Rune> _20_varName;
            _20_varName = Dafny.Sequence<Dafny.Rune>.Concat(Dafny.Sequence<Dafny.Rune>.UnicodeFromString("__idx"), Std.Strings.__default.OfNat(_16_i));
            _15_indicesExpr = Dafny.Sequence<RAST._IExpr>.Concat(_15_indicesExpr, Dafny.Sequence<RAST._IExpr>.FromElements(RAST.Expr.create_Identifier(_20_varName)));
            _14_r = (_14_r).Then(RAST.Expr.create_DeclareVar(RAST.DeclareType.create_CONST(), _20_varName, Std.Wrappers.Option<RAST._IType>.create_None(), Std.Wrappers.Option<RAST._IExpr>.create_Some(RAST.__default.IntoUsize(_17_idx))));
            readIdents = Dafny.Set<Dafny.ISequence<Dafny.Rune>>.Union(readIdents, _19_recIdentsIdx);
          }
          if ((new BigInteger((_10_indices).Count)) > (BigInteger.One)) {
            _11_onExpr = (_11_onExpr).Sel(Dafny.Sequence<Dafny.Rune>.UnicodeFromString("data"));
          }
          generated = (_14_r).Then(RAST.Expr.create_Assign(Std.Wrappers.Option<RAST._IAssignLhs>.create_Some(RAST.AssignLhs.create_Index(_11_onExpr, _15_indicesExpr)), rhs));
          needsIIFE = true;
        }
      }
    after_match0: ;
    }
    public void GenStmt(DAST._IStatement stmt, DCOMP._ISelfInfo selfIdent, DCOMP._IEnvironment env, bool isLast, Std.Wrappers._IOption<Dafny.ISequence<Dafny.ISequence<Dafny.Rune>>> earlyReturn, out RAST._IExpr generated, out Dafny.ISet<Dafny.ISequence<Dafny.Rune>> readIdents, out DCOMP._IEnvironment newEnv)
    {
      generated = RAST.Expr.Default();
      readIdents = Dafny.Set<Dafny.ISequence<Dafny.Rune>>.Empty;
      newEnv = DCOMP.Environment.Default();
      DAST._IStatement _source0 = stmt;
      {
        if (_source0.is_ConstructorNewSeparator) {
          Dafny.ISequence<DAST._IFormal> _0_fields = _source0.dtor_fields;
          {
            generated = (this).InitEmptyExpr();
            readIdents = Dafny.Set<Dafny.ISequence<Dafny.Rune>>.FromElements();
            newEnv = env;
            BigInteger _hi0 = new BigInteger((_0_fields).Count);
            for (BigInteger _1_i = BigInteger.Zero; _1_i < _hi0; _1_i++) {
              DAST._IFormal _2_field;
              _2_field = (_0_fields).Select(_1_i);
              Dafny.ISequence<Dafny.Rune> _3_fieldName;
              _3_fieldName = DCOMP.__default.escapeVar((_2_field).dtor_name);
              RAST._IType _4_fieldTyp;
              RAST._IType _out0;
              _out0 = (this).GenType((_2_field).dtor_typ, DCOMP.GenTypeContext.@default());
              _4_fieldTyp = _out0;
              Dafny.ISequence<Dafny.Rune> _5_isAssignedVar;
              _5_isAssignedVar = DCOMP.__default.AddAssignedPrefix(_3_fieldName);
              if (((newEnv).dtor_names).Contains(_5_isAssignedVar)) {
                RAST._IExpr _6_rhs;
                DCOMP._IOwnership _7___v63;
                Dafny.ISet<Dafny.ISequence<Dafny.Rune>> _8___v64;
                RAST._IExpr _out1;
                DCOMP._IOwnership _out2;
                Dafny.ISet<Dafny.ISequence<Dafny.Rune>> _out3;
                (this).GenExpr(DAST.Expression.create_InitializationValue((_2_field).dtor_typ), selfIdent, env, DCOMP.Ownership.create_OwnershipOwned(), out _out1, out _out2, out _out3);
                _6_rhs = _out1;
                _7___v63 = _out2;
                _8___v64 = _out3;
                readIdents = Dafny.Set<Dafny.ISequence<Dafny.Rune>>.Union(readIdents, Dafny.Set<Dafny.ISequence<Dafny.Rune>>.FromElements(_5_isAssignedVar));
                generated = (generated).Then((((RAST.__default.dafny__runtime).MSel((this).update__field__if__uninit__macro)).AsExpr()).Apply(Dafny.Sequence<RAST._IExpr>.FromElements(RAST.Expr.create_Identifier(Dafny.Sequence<Dafny.Rune>.UnicodeFromString("this")), RAST.Expr.create_Identifier(_3_fieldName), RAST.Expr.create_Identifier(_5_isAssignedVar), _6_rhs)));
                newEnv = (newEnv).RemoveAssigned(_5_isAssignedVar);
              }
            }
          }
          goto after_match0;
        }
      }
      {
        if (_source0.is_DeclareVar) {
          Dafny.ISequence<Dafny.Rune> _9_name = _source0.dtor_name;
          DAST._IType _10_typ = _source0.dtor_typ;
          Std.Wrappers._IOption<DAST._IExpression> maybeValue0 = _source0.dtor_maybeValue;
          if (maybeValue0.is_Some) {
            DAST._IExpression _11_expression = maybeValue0.dtor_value;
            {
              RAST._IType _12_tpe;
              RAST._IType _out4;
              _out4 = (this).GenType(_10_typ, DCOMP.GenTypeContext.@default());
              _12_tpe = _out4;
              Dafny.ISequence<Dafny.Rune> _13_varName;
              _13_varName = DCOMP.__default.escapeVar(_9_name);
              bool _14_hasCopySemantics;
              _14_hasCopySemantics = (_12_tpe).CanReadWithoutClone();
              if (((_11_expression).is_InitializationValue) && (!(_14_hasCopySemantics))) {
                generated = RAST.Expr.create_DeclareVar(RAST.DeclareType.create_MUT(), _13_varName, Std.Wrappers.Option<RAST._IType>.create_None(), Std.Wrappers.Option<RAST._IExpr>.create_Some(((((RAST.__default.MaybePlaceboPath).AsExpr()).ApplyType1(_12_tpe)).FSel(Dafny.Sequence<Dafny.Rune>.UnicodeFromString("new"))).Apply0()));
                readIdents = Dafny.Set<Dafny.ISequence<Dafny.Rune>>.FromElements();
                newEnv = (env).AddAssigned(_13_varName, RAST.__default.MaybePlaceboType(_12_tpe));
              } else {
                RAST._IExpr _15_expr = RAST.Expr.Default();
                Dafny.ISet<Dafny.ISequence<Dafny.Rune>> _16_recIdents = Dafny.Set<Dafny.ISequence<Dafny.Rune>>.Empty;
                if (((_11_expression).is_InitializationValue) && ((_12_tpe).IsObjectOrPointer())) {
                  _15_expr = (_12_tpe).ToNullExpr();
                  _16_recIdents = Dafny.Set<Dafny.ISequence<Dafny.Rune>>.FromElements();
                } else {
                  DCOMP._IOwnership _17_exprOwnership = DCOMP.Ownership.Default();
                  RAST._IExpr _out5;
                  DCOMP._IOwnership _out6;
                  Dafny.ISet<Dafny.ISequence<Dafny.Rune>> _out7;
                  (this).GenExpr(_11_expression, selfIdent, env, DCOMP.Ownership.create_OwnershipOwned(), out _out5, out _out6, out _out7);
                  _15_expr = _out5;
                  _17_exprOwnership = _out6;
                  _16_recIdents = _out7;
                }
                readIdents = _16_recIdents;
                if ((_11_expression).is_NewUninitArray) {
                  _12_tpe = (_12_tpe).TypeAtInitialization();
                } else {
                  _12_tpe = _12_tpe;
                }
                generated = RAST.Expr.create_DeclareVar(RAST.DeclareType.create_MUT(), _13_varName, Std.Wrappers.Option<RAST._IType>.create_Some(_12_tpe), Std.Wrappers.Option<RAST._IExpr>.create_Some(_15_expr));
                newEnv = (env).AddAssigned(_13_varName, _12_tpe);
              }
            }
            goto after_match0;
          }
        }
      }
      {
        if (_source0.is_DeclareVar) {
          Dafny.ISequence<Dafny.Rune> _18_name = _source0.dtor_name;
          DAST._IType _19_typ = _source0.dtor_typ;
          Std.Wrappers._IOption<DAST._IExpression> maybeValue1 = _source0.dtor_maybeValue;
          if (maybeValue1.is_None) {
            {
              DAST._IStatement _20_newStmt;
              _20_newStmt = DAST.Statement.create_DeclareVar(_18_name, _19_typ, Std.Wrappers.Option<DAST._IExpression>.create_Some(DAST.Expression.create_InitializationValue(_19_typ)));
              RAST._IExpr _out8;
              Dafny.ISet<Dafny.ISequence<Dafny.Rune>> _out9;
              DCOMP._IEnvironment _out10;
              (this).GenStmt(_20_newStmt, selfIdent, env, isLast, earlyReturn, out _out8, out _out9, out _out10);
              generated = _out8;
              readIdents = _out9;
              newEnv = _out10;
            }
            goto after_match0;
          }
        }
      }
      {
        if (_source0.is_Assign) {
          DAST._IAssignLhs _21_lhs = _source0.dtor_lhs;
          DAST._IExpression _22_expression = _source0.dtor_value;
          {
            RAST._IExpr _23_exprGen;
            DCOMP._IOwnership _24___v65;
            Dafny.ISet<Dafny.ISequence<Dafny.Rune>> _25_exprIdents;
            RAST._IExpr _out11;
            DCOMP._IOwnership _out12;
            Dafny.ISet<Dafny.ISequence<Dafny.Rune>> _out13;
            (this).GenExpr(_22_expression, selfIdent, env, DCOMP.Ownership.create_OwnershipOwned(), out _out11, out _out12, out _out13);
            _23_exprGen = _out11;
            _24___v65 = _out12;
            _25_exprIdents = _out13;
            if ((_21_lhs).is_Ident) {
              Dafny.ISequence<Dafny.Rune> _26_rustId;
              _26_rustId = DCOMP.__default.escapeVar((_21_lhs).dtor_ident);
              Std.Wrappers._IOption<RAST._IType> _27_tpe;
              _27_tpe = (env).GetType(_26_rustId);
              if (((_27_tpe).is_Some) && ((((_27_tpe).dtor_value).ExtractMaybePlacebo()).is_Some)) {
                _23_exprGen = RAST.__default.MaybePlacebo(_23_exprGen);
              }
            }
            if (((_21_lhs).is_Index) && (((_21_lhs).dtor_expr).is_Ident)) {
              Dafny.ISequence<Dafny.Rune> _28_rustId;
              _28_rustId = DCOMP.__default.escapeVar(((_21_lhs).dtor_expr).dtor_name);
              Std.Wrappers._IOption<RAST._IType> _29_tpe;
              _29_tpe = (env).GetType(_28_rustId);
              if (((_29_tpe).is_Some) && ((((_29_tpe).dtor_value).ExtractMaybeUninitArrayElement()).is_Some)) {
                _23_exprGen = RAST.__default.MaybeUninitNew(_23_exprGen);
              }
            }
            RAST._IExpr _30_lhsGen;
            bool _31_needsIIFE;
            Dafny.ISet<Dafny.ISequence<Dafny.Rune>> _32_recIdents;
            DCOMP._IEnvironment _33_resEnv;
            RAST._IExpr _out14;
            bool _out15;
            Dafny.ISet<Dafny.ISequence<Dafny.Rune>> _out16;
            DCOMP._IEnvironment _out17;
            (this).GenAssignLhs(_21_lhs, _23_exprGen, selfIdent, env, out _out14, out _out15, out _out16, out _out17);
            _30_lhsGen = _out14;
            _31_needsIIFE = _out15;
            _32_recIdents = _out16;
            _33_resEnv = _out17;
            generated = _30_lhsGen;
            newEnv = _33_resEnv;
            if (_31_needsIIFE) {
              generated = RAST.Expr.create_Block(generated);
            }
            readIdents = Dafny.Set<Dafny.ISequence<Dafny.Rune>>.Union(_32_recIdents, _25_exprIdents);
          }
          goto after_match0;
        }
      }
      {
        if (_source0.is_If) {
          DAST._IExpression _34_cond = _source0.dtor_cond;
          Dafny.ISequence<DAST._IStatement> _35_thnDafny = _source0.dtor_thn;
          Dafny.ISequence<DAST._IStatement> _36_elsDafny = _source0.dtor_els;
          {
            RAST._IExpr _37_cond;
            DCOMP._IOwnership _38___v66;
            Dafny.ISet<Dafny.ISequence<Dafny.Rune>> _39_recIdents;
            RAST._IExpr _out18;
            DCOMP._IOwnership _out19;
            Dafny.ISet<Dafny.ISequence<Dafny.Rune>> _out20;
            (this).GenExpr(_34_cond, selfIdent, env, DCOMP.Ownership.create_OwnershipOwned(), out _out18, out _out19, out _out20);
            _37_cond = _out18;
            _38___v66 = _out19;
            _39_recIdents = _out20;
            Dafny.ISequence<Dafny.Rune> _40_condString;
            _40_condString = (_37_cond)._ToString(DCOMP.__default.IND);
            readIdents = _39_recIdents;
            RAST._IExpr _41_thn;
            Dafny.ISet<Dafny.ISequence<Dafny.Rune>> _42_thnIdents;
            DCOMP._IEnvironment _43_thnEnv;
            RAST._IExpr _out21;
            Dafny.ISet<Dafny.ISequence<Dafny.Rune>> _out22;
            DCOMP._IEnvironment _out23;
            (this).GenStmts(_35_thnDafny, selfIdent, env, isLast, earlyReturn, out _out21, out _out22, out _out23);
            _41_thn = _out21;
            _42_thnIdents = _out22;
            _43_thnEnv = _out23;
            readIdents = Dafny.Set<Dafny.ISequence<Dafny.Rune>>.Union(readIdents, _42_thnIdents);
            RAST._IExpr _44_els;
            Dafny.ISet<Dafny.ISequence<Dafny.Rune>> _45_elsIdents;
            DCOMP._IEnvironment _46_elsEnv;
            RAST._IExpr _out24;
            Dafny.ISet<Dafny.ISequence<Dafny.Rune>> _out25;
            DCOMP._IEnvironment _out26;
            (this).GenStmts(_36_elsDafny, selfIdent, env, isLast, earlyReturn, out _out24, out _out25, out _out26);
            _44_els = _out24;
            _45_elsIdents = _out25;
            _46_elsEnv = _out26;
            readIdents = Dafny.Set<Dafny.ISequence<Dafny.Rune>>.Union(readIdents, _45_elsIdents);
            newEnv = env;
            generated = RAST.Expr.create_IfExpr(_37_cond, _41_thn, _44_els);
          }
          goto after_match0;
        }
      }
      {
        if (_source0.is_Labeled) {
          Dafny.ISequence<Dafny.Rune> _47_lbl = _source0.dtor_lbl;
          Dafny.ISequence<DAST._IStatement> _48_body = _source0.dtor_body;
          {
            RAST._IExpr _49_body;
            Dafny.ISet<Dafny.ISequence<Dafny.Rune>> _50_bodyIdents;
            DCOMP._IEnvironment _51_env2;
            RAST._IExpr _out27;
            Dafny.ISet<Dafny.ISequence<Dafny.Rune>> _out28;
            DCOMP._IEnvironment _out29;
            (this).GenStmts(_48_body, selfIdent, env, isLast, earlyReturn, out _out27, out _out28, out _out29);
            _49_body = _out27;
            _50_bodyIdents = _out28;
            _51_env2 = _out29;
            readIdents = _50_bodyIdents;
            generated = RAST.Expr.create_Labelled(Dafny.Sequence<Dafny.Rune>.Concat(Dafny.Sequence<Dafny.Rune>.UnicodeFromString("label_"), _47_lbl), RAST.Expr.create_Loop(Std.Wrappers.Option<RAST._IExpr>.create_None(), RAST.Expr.create_StmtExpr(_49_body, RAST.Expr.create_Break(Std.Wrappers.Option<Dafny.ISequence<Dafny.Rune>>.create_None()))));
            newEnv = env;
          }
          goto after_match0;
        }
      }
      {
        if (_source0.is_While) {
          DAST._IExpression _52_cond = _source0.dtor_cond;
          Dafny.ISequence<DAST._IStatement> _53_body = _source0.dtor_body;
          {
            RAST._IExpr _54_cond;
            DCOMP._IOwnership _55___v67;
            Dafny.ISet<Dafny.ISequence<Dafny.Rune>> _56_recIdents;
            RAST._IExpr _out30;
            DCOMP._IOwnership _out31;
            Dafny.ISet<Dafny.ISequence<Dafny.Rune>> _out32;
            (this).GenExpr(_52_cond, selfIdent, env, DCOMP.Ownership.create_OwnershipOwned(), out _out30, out _out31, out _out32);
            _54_cond = _out30;
            _55___v67 = _out31;
            _56_recIdents = _out32;
            readIdents = _56_recIdents;
            RAST._IExpr _57_bodyExpr;
            Dafny.ISet<Dafny.ISequence<Dafny.Rune>> _58_bodyIdents;
            DCOMP._IEnvironment _59_bodyEnv;
            RAST._IExpr _out33;
            Dafny.ISet<Dafny.ISequence<Dafny.Rune>> _out34;
            DCOMP._IEnvironment _out35;
            (this).GenStmts(_53_body, selfIdent, env, false, earlyReturn, out _out33, out _out34, out _out35);
            _57_bodyExpr = _out33;
            _58_bodyIdents = _out34;
            _59_bodyEnv = _out35;
            newEnv = env;
            readIdents = Dafny.Set<Dafny.ISequence<Dafny.Rune>>.Union(readIdents, _58_bodyIdents);
            generated = RAST.Expr.create_Loop(Std.Wrappers.Option<RAST._IExpr>.create_Some(_54_cond), _57_bodyExpr);
          }
          goto after_match0;
        }
      }
      {
        if (_source0.is_Foreach) {
          Dafny.ISequence<Dafny.Rune> _60_boundName = _source0.dtor_boundName;
          DAST._IType _61_boundType = _source0.dtor_boundType;
          DAST._IExpression _62_overExpr = _source0.dtor_over;
          Dafny.ISequence<DAST._IStatement> _63_body = _source0.dtor_body;
          {
            RAST._IExpr _64_over;
            DCOMP._IOwnership _65___v68;
            Dafny.ISet<Dafny.ISequence<Dafny.Rune>> _66_recIdents;
            RAST._IExpr _out36;
            DCOMP._IOwnership _out37;
            Dafny.ISet<Dafny.ISequence<Dafny.Rune>> _out38;
            (this).GenExpr(_62_overExpr, selfIdent, env, DCOMP.Ownership.create_OwnershipOwned(), out _out36, out _out37, out _out38);
            _64_over = _out36;
            _65___v68 = _out37;
            _66_recIdents = _out38;
            if (((_62_overExpr).is_MapBoundedPool) || ((_62_overExpr).is_SetBoundedPool)) {
              _64_over = ((_64_over).Sel(Dafny.Sequence<Dafny.Rune>.UnicodeFromString("cloned"))).Apply0();
            }
            RAST._IType _67_boundTpe;
            RAST._IType _out39;
            _out39 = (this).GenType(_61_boundType, DCOMP.GenTypeContext.@default());
            _67_boundTpe = _out39;
            readIdents = _66_recIdents;
            Dafny.ISequence<Dafny.Rune> _68_boundRName;
            _68_boundRName = DCOMP.__default.escapeVar(_60_boundName);
            RAST._IExpr _69_bodyExpr;
            Dafny.ISet<Dafny.ISequence<Dafny.Rune>> _70_bodyIdents;
            DCOMP._IEnvironment _71_bodyEnv;
            RAST._IExpr _out40;
            Dafny.ISet<Dafny.ISequence<Dafny.Rune>> _out41;
            DCOMP._IEnvironment _out42;
            (this).GenStmts(_63_body, selfIdent, (env).AddAssigned(_68_boundRName, _67_boundTpe), false, earlyReturn, out _out40, out _out41, out _out42);
            _69_bodyExpr = _out40;
            _70_bodyIdents = _out41;
            _71_bodyEnv = _out42;
            readIdents = Dafny.Set<Dafny.ISequence<Dafny.Rune>>.Difference(Dafny.Set<Dafny.ISequence<Dafny.Rune>>.Union(readIdents, _70_bodyIdents), Dafny.Set<Dafny.ISequence<Dafny.Rune>>.FromElements(_68_boundRName));
            newEnv = env;
            generated = RAST.Expr.create_For(_68_boundRName, _64_over, _69_bodyExpr);
          }
          goto after_match0;
        }
      }
      {
        if (_source0.is_Break) {
          Std.Wrappers._IOption<Dafny.ISequence<Dafny.Rune>> _72_toLabel = _source0.dtor_toLabel;
          {
            Std.Wrappers._IOption<Dafny.ISequence<Dafny.Rune>> _source1 = _72_toLabel;
            {
              if (_source1.is_Some) {
                Dafny.ISequence<Dafny.Rune> _73_lbl = _source1.dtor_value;
                {
                  generated = RAST.Expr.create_Break(Std.Wrappers.Option<Dafny.ISequence<Dafny.Rune>>.create_Some(Dafny.Sequence<Dafny.Rune>.Concat(Dafny.Sequence<Dafny.Rune>.UnicodeFromString("label_"), _73_lbl)));
                }
                goto after_match1;
              }
            }
            {
              {
                generated = RAST.Expr.create_Break(Std.Wrappers.Option<Dafny.ISequence<Dafny.Rune>>.create_None());
              }
            }
          after_match1: ;
            readIdents = Dafny.Set<Dafny.ISequence<Dafny.Rune>>.FromElements();
            newEnv = env;
          }
          goto after_match0;
        }
      }
      {
        if (_source0.is_TailRecursive) {
          Dafny.ISequence<DAST._IStatement> _74_body = _source0.dtor_body;
          {
            generated = (this).InitEmptyExpr();
            if (!object.Equals(selfIdent, DCOMP.SelfInfo.create_NoSelf())) {
              RAST._IExpr _75_selfClone;
              DCOMP._IOwnership _76___v69;
              Dafny.ISet<Dafny.ISequence<Dafny.Rune>> _77___v70;
              RAST._IExpr _out43;
              DCOMP._IOwnership _out44;
              Dafny.ISet<Dafny.ISequence<Dafny.Rune>> _out45;
              (this).GenIdent((selfIdent).dtor_rSelfName, selfIdent, DCOMP.Environment.Empty(), DCOMP.Ownership.create_OwnershipOwned(), out _out43, out _out44, out _out45);
              _75_selfClone = _out43;
              _76___v69 = _out44;
              _77___v70 = _out45;
              generated = (generated).Then(RAST.Expr.create_DeclareVar(RAST.DeclareType.create_MUT(), Dafny.Sequence<Dafny.Rune>.UnicodeFromString("_this"), Std.Wrappers.Option<RAST._IType>.create_None(), Std.Wrappers.Option<RAST._IExpr>.create_Some(_75_selfClone)));
            }
            newEnv = env;
            RAST._IExpr _78_loopBegin;
            _78_loopBegin = RAST.Expr.create_RawExpr(Dafny.Sequence<Dafny.Rune>.UnicodeFromString(""));
            BigInteger _hi1 = new BigInteger(((env).dtor_names).Count);
            for (BigInteger _79_paramI = BigInteger.Zero; _79_paramI < _hi1; _79_paramI++) {
              Dafny.ISequence<Dafny.Rune> _80_param;
              _80_param = ((env).dtor_names).Select(_79_paramI);
              if ((_80_param).Equals(Dafny.Sequence<Dafny.Rune>.UnicodeFromString("_accumulator"))) {
                goto continue_4_0;
              }
              RAST._IExpr _81_paramInit;
              DCOMP._IOwnership _82___v71;
              Dafny.ISet<Dafny.ISequence<Dafny.Rune>> _83___v72;
              RAST._IExpr _out46;
              DCOMP._IOwnership _out47;
              Dafny.ISet<Dafny.ISequence<Dafny.Rune>> _out48;
              (this).GenIdent(_80_param, selfIdent, env, DCOMP.Ownership.create_OwnershipOwned(), out _out46, out _out47, out _out48);
              _81_paramInit = _out46;
              _82___v71 = _out47;
              _83___v72 = _out48;
              Dafny.ISequence<Dafny.Rune> _84_recVar;
              _84_recVar = Dafny.Sequence<Dafny.Rune>.Concat(DCOMP.COMP.TailRecursionPrefix, Std.Strings.__default.OfNat(_79_paramI));
              generated = (generated).Then(RAST.Expr.create_DeclareVar(RAST.DeclareType.create_MUT(), _84_recVar, Std.Wrappers.Option<RAST._IType>.create_None(), Std.Wrappers.Option<RAST._IExpr>.create_Some(_81_paramInit)));
              if (((env).dtor_types).Contains(_80_param)) {
                RAST._IType _85_declaredType;
                _85_declaredType = (Dafny.Map<Dafny.ISequence<Dafny.Rune>, RAST._IType>.Select((env).dtor_types,_80_param)).ToOwned();
                newEnv = (newEnv).AddAssigned(_80_param, _85_declaredType);
                newEnv = (newEnv).AddAssigned(_84_recVar, _85_declaredType);
              }
              _78_loopBegin = (_78_loopBegin).Then(RAST.Expr.create_DeclareVar(RAST.DeclareType.create_CONST(), _80_param, Std.Wrappers.Option<RAST._IType>.create_None(), Std.Wrappers.Option<RAST._IExpr>.create_Some(RAST.Expr.create_Identifier(_84_recVar))));
            continue_4_0: ;
            }
          after_4_0: ;
            RAST._IExpr _86_bodyExpr;
            Dafny.ISet<Dafny.ISequence<Dafny.Rune>> _87_bodyIdents;
            DCOMP._IEnvironment _88_bodyEnv;
            RAST._IExpr _out49;
            Dafny.ISet<Dafny.ISequence<Dafny.Rune>> _out50;
            DCOMP._IEnvironment _out51;
            (this).GenStmts(_74_body, ((!object.Equals(selfIdent, DCOMP.SelfInfo.create_NoSelf())) ? (DCOMP.SelfInfo.create_ThisTyped(Dafny.Sequence<Dafny.Rune>.UnicodeFromString("_this"), (selfIdent).dtor_dafnyType)) : (DCOMP.SelfInfo.create_NoSelf())), newEnv, false, earlyReturn, out _out49, out _out50, out _out51);
            _86_bodyExpr = _out49;
            _87_bodyIdents = _out50;
            _88_bodyEnv = _out51;
            readIdents = _87_bodyIdents;
            generated = (generated).Then(RAST.Expr.create_Labelled(Dafny.Sequence<Dafny.Rune>.UnicodeFromString("TAIL_CALL_START"), RAST.Expr.create_Loop(Std.Wrappers.Option<RAST._IExpr>.create_None(), (_78_loopBegin).Then(_86_bodyExpr))));
          }
          goto after_match0;
        }
      }
      {
        if (_source0.is_JumpTailCallStart) {
          {
            generated = RAST.Expr.create_Continue(Std.Wrappers.Option<Dafny.ISequence<Dafny.Rune>>.create_Some(Dafny.Sequence<Dafny.Rune>.UnicodeFromString("TAIL_CALL_START")));
            readIdents = Dafny.Set<Dafny.ISequence<Dafny.Rune>>.FromElements();
            newEnv = env;
          }
          goto after_match0;
        }
      }
      {
        if (_source0.is_Call) {
          DAST._IExpression _89_on = _source0.dtor_on;
          DAST._ICallName _90_name = _source0.dtor_callName;
          Dafny.ISequence<DAST._IType> _91_typeArgs = _source0.dtor_typeArgs;
          Dafny.ISequence<DAST._IExpression> _92_args = _source0.dtor_args;
          Std.Wrappers._IOption<Dafny.ISequence<Dafny.ISequence<Dafny.Rune>>> _93_maybeOutVars = _source0.dtor_outs;
          {
            Dafny.ISequence<RAST._IExpr> _94_argExprs;
            Dafny.ISet<Dafny.ISequence<Dafny.Rune>> _95_recIdents;
            Dafny.ISequence<RAST._IType> _96_typeExprs;
            Std.Wrappers._IOption<DAST._IResolvedType> _97_fullNameQualifier;
            Dafny.ISequence<RAST._IExpr> _out52;
            Dafny.ISet<Dafny.ISequence<Dafny.Rune>> _out53;
            Dafny.ISequence<RAST._IType> _out54;
            Std.Wrappers._IOption<DAST._IResolvedType> _out55;
            (this).GenArgs(selfIdent, _90_name, _91_typeArgs, _92_args, env, out _out52, out _out53, out _out54, out _out55);
            _94_argExprs = _out52;
            _95_recIdents = _out53;
            _96_typeExprs = _out54;
            _97_fullNameQualifier = _out55;
            readIdents = _95_recIdents;
            Std.Wrappers._IOption<DAST._IResolvedType> _source2 = _97_fullNameQualifier;
            {
              if (_source2.is_Some) {
                DAST._IResolvedType value0 = _source2.dtor_value;
                Dafny.ISequence<Dafny.ISequence<Dafny.Rune>> _98_path = value0.dtor_path;
                Dafny.ISequence<DAST._IType> _99_onTypeArgs = value0.dtor_typeArgs;
                DAST._IResolvedTypeBase _100_base = value0.dtor_kind;
                RAST._IExpr _101_fullPath;
                RAST._IExpr _out56;
                _out56 = (this).GenPathExpr(_98_path, true);
                _101_fullPath = _out56;
                Dafny.ISequence<RAST._IType> _102_onTypeExprs;
                Dafny.ISequence<RAST._IType> _out57;
                _out57 = (this).GenTypeArgs(_99_onTypeArgs, DCOMP.GenTypeContext.@default());
                _102_onTypeExprs = _out57;
                RAST._IExpr _103_onExpr = RAST.Expr.Default();
                DCOMP._IOwnership _104_recOwnership = DCOMP.Ownership.Default();
                Dafny.ISet<Dafny.ISequence<Dafny.Rune>> _105_recIdents = Dafny.Set<Dafny.ISequence<Dafny.Rune>>.Empty;
                if (((_100_base).is_Trait) || ((_100_base).is_Class)) {
                  RAST._IExpr _out58;
                  DCOMP._IOwnership _out59;
                  Dafny.ISet<Dafny.ISequence<Dafny.Rune>> _out60;
                  (this).GenExpr(_89_on, selfIdent, env, DCOMP.Ownership.create_OwnershipOwned(), out _out58, out _out59, out _out60);
                  _103_onExpr = _out58;
                  _104_recOwnership = _out59;
                  _105_recIdents = _out60;
                  _103_onExpr = ((this).modify__macro).Apply1(_103_onExpr);
                  readIdents = Dafny.Set<Dafny.ISequence<Dafny.Rune>>.Union(readIdents, _105_recIdents);
                } else {
                  RAST._IExpr _out61;
                  DCOMP._IOwnership _out62;
                  Dafny.ISet<Dafny.ISequence<Dafny.Rune>> _out63;
                  (this).GenExpr(_89_on, selfIdent, env, DCOMP.Ownership.create_OwnershipBorrowed(), out _out61, out _out62, out _out63);
                  _103_onExpr = _out61;
                  _104_recOwnership = _out62;
                  _105_recIdents = _out63;
                  readIdents = Dafny.Set<Dafny.ISequence<Dafny.Rune>>.Union(readIdents, _105_recIdents);
                }
                generated = ((((_101_fullPath).ApplyType(_102_onTypeExprs)).FSel(DCOMP.__default.escapeName((_90_name).dtor_name))).ApplyType(_96_typeExprs)).Apply(Dafny.Sequence<RAST._IExpr>.Concat(Dafny.Sequence<RAST._IExpr>.FromElements(_103_onExpr), _94_argExprs));
                goto after_match2;
              }
            }
            {
              RAST._IExpr _106_onExpr;
              DCOMP._IOwnership _107___v77;
              Dafny.ISet<Dafny.ISequence<Dafny.Rune>> _108_enclosingIdents;
              RAST._IExpr _out64;
              DCOMP._IOwnership _out65;
              Dafny.ISet<Dafny.ISequence<Dafny.Rune>> _out66;
              (this).GenExpr(_89_on, selfIdent, env, DCOMP.Ownership.create_OwnershipAutoBorrowed(), out _out64, out _out65, out _out66);
              _106_onExpr = _out64;
              _107___v77 = _out65;
              _108_enclosingIdents = _out66;
              readIdents = Dafny.Set<Dafny.ISequence<Dafny.Rune>>.Union(readIdents, _108_enclosingIdents);
              Dafny.ISequence<Dafny.Rune> _109_renderedName;
              _109_renderedName = (this).GetMethodName(_89_on, _90_name);
              DAST._IExpression _source3 = _89_on;
              {
                bool disjunctiveMatch0 = false;
                if (_source3.is_Companion) {
                  disjunctiveMatch0 = true;
                }
                if (_source3.is_ExternCompanion) {
                  disjunctiveMatch0 = true;
                }
                if (disjunctiveMatch0) {
                  {
                    _106_onExpr = (_106_onExpr).FSel(_109_renderedName);
                  }
                  goto after_match3;
                }
              }
              {
                {
                  if (!object.Equals(_106_onExpr, RAST.__default.self)) {
                    DAST._ICallName _source4 = _90_name;
                    {
                      if (_source4.is_CallName) {
                        Std.Wrappers._IOption<DAST._IType> onType0 = _source4.dtor_onType;
                        if (onType0.is_Some) {
                          DAST._IType _110_tpe = onType0.dtor_value;
                          RAST._IType _111_typ;
                          RAST._IType _out67;
                          _out67 = (this).GenType(_110_tpe, DCOMP.GenTypeContext.@default());
                          _111_typ = _out67;
                          if (((_111_typ).IsObjectOrPointer()) && (!object.Equals(_106_onExpr, RAST.Expr.create_Identifier(Dafny.Sequence<Dafny.Rune>.UnicodeFromString("self"))))) {
                            _106_onExpr = ((this).modify__macro).Apply1(_106_onExpr);
                          }
                          goto after_match4;
                        }
                      }
                    }
                    {
                    }
                  after_match4: ;
                  }
                  _106_onExpr = (_106_onExpr).Sel(_109_renderedName);
                }
              }
            after_match3: ;
              generated = ((_106_onExpr).ApplyType(_96_typeExprs)).Apply(_94_argExprs);
            }
          after_match2: ;
            if (((_93_maybeOutVars).is_Some) && ((new BigInteger(((_93_maybeOutVars).dtor_value).Count)) == (BigInteger.One))) {
              Dafny.ISequence<Dafny.Rune> _112_outVar;
              _112_outVar = DCOMP.__default.escapeVar(((_93_maybeOutVars).dtor_value).Select(BigInteger.Zero));
              if (!((env).CanReadWithoutClone(_112_outVar))) {
                generated = RAST.__default.MaybePlacebo(generated);
              }
              generated = RAST.__default.AssignVar(_112_outVar, generated);
            } else if (((_93_maybeOutVars).is_None) || ((new BigInteger(((_93_maybeOutVars).dtor_value).Count)).Sign == 0)) {
            } else {
              Dafny.ISequence<Dafny.Rune> _113_tmpVar;
              _113_tmpVar = Dafny.Sequence<Dafny.Rune>.UnicodeFromString("_x");
              RAST._IExpr _114_tmpId;
              _114_tmpId = RAST.Expr.create_Identifier(_113_tmpVar);
              generated = RAST.Expr.create_DeclareVar(RAST.DeclareType.create_CONST(), _113_tmpVar, Std.Wrappers.Option<RAST._IType>.create_None(), Std.Wrappers.Option<RAST._IExpr>.create_Some(generated));
              Dafny.ISequence<Dafny.ISequence<Dafny.Rune>> _115_outVars;
              _115_outVars = (_93_maybeOutVars).dtor_value;
              BigInteger _hi2 = new BigInteger((_115_outVars).Count);
              for (BigInteger _116_outI = BigInteger.Zero; _116_outI < _hi2; _116_outI++) {
                Dafny.ISequence<Dafny.Rune> _117_outVar;
                _117_outVar = DCOMP.__default.escapeVar((_115_outVars).Select(_116_outI));
                RAST._IExpr _118_rhs;
                _118_rhs = (_114_tmpId).Sel(Std.Strings.__default.OfNat(_116_outI));
                if (!((env).CanReadWithoutClone(_117_outVar))) {
                  _118_rhs = RAST.__default.MaybePlacebo(_118_rhs);
                }
                generated = (generated).Then(RAST.__default.AssignVar(_117_outVar, _118_rhs));
              }
            }
            newEnv = env;
          }
          goto after_match0;
        }
      }
      {
        if (_source0.is_Return) {
          DAST._IExpression _119_exprDafny = _source0.dtor_expr;
          {
            RAST._IExpr _120_expr;
            DCOMP._IOwnership _121___v87;
            Dafny.ISet<Dafny.ISequence<Dafny.Rune>> _122_recIdents;
            RAST._IExpr _out68;
            DCOMP._IOwnership _out69;
            Dafny.ISet<Dafny.ISequence<Dafny.Rune>> _out70;
            (this).GenExpr(_119_exprDafny, selfIdent, env, DCOMP.Ownership.create_OwnershipOwned(), out _out68, out _out69, out _out70);
            _120_expr = _out68;
            _121___v87 = _out69;
            _122_recIdents = _out70;
            readIdents = _122_recIdents;
            if (isLast) {
              generated = _120_expr;
            } else {
              generated = RAST.Expr.create_Return(Std.Wrappers.Option<RAST._IExpr>.create_Some(_120_expr));
            }
            newEnv = env;
          }
          goto after_match0;
        }
      }
      {
        if (_source0.is_EarlyReturn) {
          {
            Std.Wrappers._IOption<Dafny.ISequence<Dafny.ISequence<Dafny.Rune>>> _source5 = earlyReturn;
            {
              if (_source5.is_None) {
                generated = RAST.Expr.create_Return(Std.Wrappers.Option<RAST._IExpr>.create_None());
                goto after_match5;
              }
            }
            {
              Dafny.ISequence<Dafny.ISequence<Dafny.Rune>> _123_rustIdents = _source5.dtor_value;
              Dafny.ISequence<RAST._IExpr> _124_tupleArgs;
              _124_tupleArgs = Dafny.Sequence<RAST._IExpr>.FromElements();
              BigInteger _hi3 = new BigInteger((_123_rustIdents).Count);
              for (BigInteger _125_i = BigInteger.Zero; _125_i < _hi3; _125_i++) {
                RAST._IExpr _126_rIdent;
                DCOMP._IOwnership _127___v88;
                Dafny.ISet<Dafny.ISequence<Dafny.Rune>> _128___v89;
                RAST._IExpr _out71;
                DCOMP._IOwnership _out72;
                Dafny.ISet<Dafny.ISequence<Dafny.Rune>> _out73;
                (this).GenIdent((_123_rustIdents).Select(_125_i), selfIdent, env, DCOMP.Ownership.create_OwnershipOwned(), out _out71, out _out72, out _out73);
                _126_rIdent = _out71;
                _127___v88 = _out72;
                _128___v89 = _out73;
                _124_tupleArgs = Dafny.Sequence<RAST._IExpr>.Concat(_124_tupleArgs, Dafny.Sequence<RAST._IExpr>.FromElements(_126_rIdent));
              }
              if ((new BigInteger((_124_tupleArgs).Count)) == (BigInteger.One)) {
                generated = RAST.Expr.create_Return(Std.Wrappers.Option<RAST._IExpr>.create_Some((_124_tupleArgs).Select(BigInteger.Zero)));
              } else {
                generated = RAST.Expr.create_Return(Std.Wrappers.Option<RAST._IExpr>.create_Some(RAST.Expr.create_Tuple(_124_tupleArgs)));
              }
            }
          after_match5: ;
            readIdents = Dafny.Set<Dafny.ISequence<Dafny.Rune>>.FromElements();
            newEnv = env;
          }
          goto after_match0;
        }
      }
      {
        if (_source0.is_Halt) {
          {
            generated = (RAST.Expr.create_Identifier(Dafny.Sequence<Dafny.Rune>.UnicodeFromString("panic!"))).Apply1(RAST.Expr.create_LiteralString(Dafny.Sequence<Dafny.Rune>.UnicodeFromString("Halt"), false, false));
            readIdents = Dafny.Set<Dafny.ISequence<Dafny.Rune>>.FromElements();
            newEnv = env;
          }
          goto after_match0;
        }
      }
      {
        DAST._IExpression _129_e = _source0.dtor_Print_a0;
        {
          RAST._IExpr _130_printedExpr;
          DCOMP._IOwnership _131_recOwnership;
          Dafny.ISet<Dafny.ISequence<Dafny.Rune>> _132_recIdents;
          RAST._IExpr _out74;
          DCOMP._IOwnership _out75;
          Dafny.ISet<Dafny.ISequence<Dafny.Rune>> _out76;
          (this).GenExpr(_129_e, selfIdent, env, DCOMP.Ownership.create_OwnershipBorrowed(), out _out74, out _out75, out _out76);
          _130_printedExpr = _out74;
          _131_recOwnership = _out75;
          _132_recIdents = _out76;
          generated = (RAST.Expr.create_Identifier(Dafny.Sequence<Dafny.Rune>.UnicodeFromString("print!"))).Apply(Dafny.Sequence<RAST._IExpr>.FromElements(RAST.Expr.create_LiteralString(Dafny.Sequence<Dafny.Rune>.UnicodeFromString("{}"), false, false), (((RAST.__default.dafny__runtime).MSel(Dafny.Sequence<Dafny.Rune>.UnicodeFromString("DafnyPrintWrapper"))).AsExpr()).Apply1(_130_printedExpr)));
          readIdents = _132_recIdents;
          newEnv = env;
        }
      }
    after_match0: ;
    }
    public static Std.Wrappers._IOption<RAST._IType> NewtypeRangeToRustType(DAST._INewtypeRange range) {
      DAST._INewtypeRange _source0 = range;
      {
        if (_source0.is_NoRange) {
          return Std.Wrappers.Option<RAST._IType>.create_None();
        }
      }
      {
        if (_source0.is_U8) {
          return Std.Wrappers.Option<RAST._IType>.create_Some(RAST.Type.create_U8());
        }
      }
      {
        if (_source0.is_U16) {
          return Std.Wrappers.Option<RAST._IType>.create_Some(RAST.Type.create_U16());
        }
      }
      {
        if (_source0.is_U32) {
          return Std.Wrappers.Option<RAST._IType>.create_Some(RAST.Type.create_U32());
        }
      }
      {
        if (_source0.is_U64) {
          return Std.Wrappers.Option<RAST._IType>.create_Some(RAST.Type.create_U64());
        }
      }
      {
        if (_source0.is_U128) {
          return Std.Wrappers.Option<RAST._IType>.create_Some(RAST.Type.create_U128());
        }
      }
      {
        if (_source0.is_I8) {
          return Std.Wrappers.Option<RAST._IType>.create_Some(RAST.Type.create_I8());
        }
      }
      {
        if (_source0.is_I16) {
          return Std.Wrappers.Option<RAST._IType>.create_Some(RAST.Type.create_I16());
        }
      }
      {
        if (_source0.is_I32) {
          return Std.Wrappers.Option<RAST._IType>.create_Some(RAST.Type.create_I32());
        }
      }
      {
        if (_source0.is_I64) {
          return Std.Wrappers.Option<RAST._IType>.create_Some(RAST.Type.create_I64());
        }
      }
      {
        if (_source0.is_I128) {
          return Std.Wrappers.Option<RAST._IType>.create_Some(RAST.Type.create_I128());
        }
      }
      {
        if (_source0.is_USIZE) {
          return Std.Wrappers.Option<RAST._IType>.create_Some(RAST.Type.create_USIZE());
        }
      }
      {
        return Std.Wrappers.Option<RAST._IType>.create_None();
      }
    }
    public void FromOwned(RAST._IExpr r, DCOMP._IOwnership expectedOwnership, out RAST._IExpr @out, out DCOMP._IOwnership resultingOwnership)
    {
      @out = RAST.Expr.Default();
      resultingOwnership = DCOMP.Ownership.Default();
      if (object.Equals(expectedOwnership, DCOMP.Ownership.create_OwnershipOwnedBox())) {
        @out = RAST.__default.BoxNew(r);
        resultingOwnership = DCOMP.Ownership.create_OwnershipOwnedBox();
      } else if ((object.Equals(expectedOwnership, DCOMP.Ownership.create_OwnershipOwned())) || (object.Equals(expectedOwnership, DCOMP.Ownership.create_OwnershipAutoBorrowed()))) {
        @out = r;
        resultingOwnership = DCOMP.Ownership.create_OwnershipOwned();
      } else if (object.Equals(expectedOwnership, DCOMP.Ownership.create_OwnershipBorrowed())) {
        @out = RAST.__default.Borrow(r);
        resultingOwnership = DCOMP.Ownership.create_OwnershipBorrowed();
      } else {
        RAST._IExpr _out0;
        _out0 = (this).Error(Dafny.Sequence<Dafny.Rune>.UnicodeFromString("Conversion from Borrowed or BorrowedMut to BorrowedMut"), r);
        @out = _out0;
        @out = ((this).modify__macro).Apply1(@out);
        resultingOwnership = DCOMP.Ownership.create_OwnershipBorrowedMut();
      }
    }
    public void FromOwnership(RAST._IExpr r, DCOMP._IOwnership ownership, DCOMP._IOwnership expectedOwnership, out RAST._IExpr @out, out DCOMP._IOwnership resultingOwnership)
    {
      @out = RAST.Expr.Default();
      resultingOwnership = DCOMP.Ownership.Default();
      if (object.Equals(ownership, expectedOwnership)) {
        @out = r;
        resultingOwnership = expectedOwnership;
        return ;
      }
      if (object.Equals(ownership, DCOMP.Ownership.create_OwnershipOwned())) {
        RAST._IExpr _out0;
        DCOMP._IOwnership _out1;
        (this).FromOwned(r, expectedOwnership, out _out0, out _out1);
        @out = _out0;
        resultingOwnership = _out1;
        return ;
      } else if (object.Equals(ownership, DCOMP.Ownership.create_OwnershipOwnedBox())) {
        RAST._IExpr _out2;
        DCOMP._IOwnership _out3;
        (this).FromOwned(RAST.Expr.create_UnaryOp(Dafny.Sequence<Dafny.Rune>.UnicodeFromString("*"), r, DAST.Format.UnaryOpFormat.create_NoFormat()), expectedOwnership, out _out2, out _out3);
        @out = _out2;
        resultingOwnership = _out3;
      } else if ((object.Equals(ownership, DCOMP.Ownership.create_OwnershipBorrowed())) || (object.Equals(ownership, DCOMP.Ownership.create_OwnershipBorrowedMut()))) {
        if (object.Equals(expectedOwnership, DCOMP.Ownership.create_OwnershipOwned())) {
          resultingOwnership = DCOMP.Ownership.create_OwnershipOwned();
          @out = (r).Clone();
        } else if (object.Equals(expectedOwnership, DCOMP.Ownership.create_OwnershipOwnedBox())) {
          resultingOwnership = DCOMP.Ownership.create_OwnershipOwnedBox();
          @out = RAST.__default.BoxNew((r).Clone());
        } else if ((object.Equals(expectedOwnership, ownership)) || (object.Equals(expectedOwnership, DCOMP.Ownership.create_OwnershipAutoBorrowed()))) {
          resultingOwnership = ownership;
          @out = r;
        } else if ((object.Equals(expectedOwnership, DCOMP.Ownership.create_OwnershipBorrowed())) && (object.Equals(ownership, DCOMP.Ownership.create_OwnershipBorrowedMut()))) {
          resultingOwnership = DCOMP.Ownership.create_OwnershipBorrowed();
          @out = r;
        } else {
          resultingOwnership = DCOMP.Ownership.create_OwnershipBorrowedMut();
          @out = RAST.__default.BorrowMut(r);
        }
      } else {
      }
    }
    public static bool OwnershipGuarantee(DCOMP._IOwnership expectedOwnership, DCOMP._IOwnership resultingOwnership)
    {
      return (!(!object.Equals(expectedOwnership, DCOMP.Ownership.create_OwnershipAutoBorrowed())) || (object.Equals(resultingOwnership, expectedOwnership))) && (!object.Equals(resultingOwnership, DCOMP.Ownership.create_OwnershipAutoBorrowed()));
    }
    public void GenExprLiteral(DAST._IExpression e, DCOMP._ISelfInfo selfIdent, DCOMP._IEnvironment env, DCOMP._IOwnership expectedOwnership, out RAST._IExpr r, out DCOMP._IOwnership resultingOwnership, out Dafny.ISet<Dafny.ISequence<Dafny.Rune>> readIdents)
    {
      r = RAST.Expr.Default();
      resultingOwnership = DCOMP.Ownership.Default();
      readIdents = Dafny.Set<Dafny.ISequence<Dafny.Rune>>.Empty;
      DAST._IExpression _source0 = e;
      {
        if (_source0.is_Literal) {
          DAST._ILiteral _h170 = _source0.dtor_Literal_a0;
          if (_h170.is_BoolLiteral) {
            bool _0_b = _h170.dtor_BoolLiteral_a0;
            {
              RAST._IExpr _out0;
              DCOMP._IOwnership _out1;
              (this).FromOwned(RAST.Expr.create_LiteralBool(_0_b), expectedOwnership, out _out0, out _out1);
              r = _out0;
              resultingOwnership = _out1;
              readIdents = Dafny.Set<Dafny.ISequence<Dafny.Rune>>.FromElements();
              return ;
            }
            goto after_match0;
          }
        }
      }
      {
        if (_source0.is_Literal) {
          DAST._ILiteral _h171 = _source0.dtor_Literal_a0;
          if (_h171.is_IntLiteral) {
            Dafny.ISequence<Dafny.Rune> _1_i = _h171.dtor_IntLiteral_a0;
            DAST._IType _2_t = _h171.dtor_IntLiteral_a1;
            {
              DAST._IType _source1 = _2_t;
              {
                if (_source1.is_Primitive) {
                  DAST._IPrimitive _h70 = _source1.dtor_Primitive_a0;
                  if (_h70.is_Int) {
                    {
                      if ((new BigInteger((_1_i).Count)) <= (new BigInteger(4))) {
                        r = (((RAST.__default.dafny__runtime).MSel(Dafny.Sequence<Dafny.Rune>.UnicodeFromString("int!"))).AsExpr()).Apply1(RAST.Expr.create_LiteralInt(_1_i));
                      } else {
                        r = (((RAST.__default.dafny__runtime).MSel(Dafny.Sequence<Dafny.Rune>.UnicodeFromString("int!"))).AsExpr()).Apply1(RAST.Expr.create_LiteralString(_1_i, true, false));
                      }
                    }
                    goto after_match1;
                  }
                }
              }
              {
                DAST._IType _3_o = _source1;
                {
                  RAST._IType _4_genType;
                  RAST._IType _out2;
                  _out2 = (this).GenType(_3_o, DCOMP.GenTypeContext.@default());
                  _4_genType = _out2;
                  r = RAST.Expr.create_TypeAscription(RAST.Expr.create_LiteralInt(_1_i), _4_genType);
                }
              }
            after_match1: ;
              RAST._IExpr _out3;
              DCOMP._IOwnership _out4;
              (this).FromOwned(r, expectedOwnership, out _out3, out _out4);
              r = _out3;
              resultingOwnership = _out4;
              readIdents = Dafny.Set<Dafny.ISequence<Dafny.Rune>>.FromElements();
              return ;
            }
            goto after_match0;
          }
        }
      }
      {
        if (_source0.is_Literal) {
          DAST._ILiteral _h172 = _source0.dtor_Literal_a0;
          if (_h172.is_DecLiteral) {
            Dafny.ISequence<Dafny.Rune> _5_n = _h172.dtor_DecLiteral_a0;
            Dafny.ISequence<Dafny.Rune> _6_d = _h172.dtor_DecLiteral_a1;
            DAST._IType _7_t = _h172.dtor_DecLiteral_a2;
            {
              DAST._IType _source2 = _7_t;
              {
                if (_source2.is_Primitive) {
                  DAST._IPrimitive _h71 = _source2.dtor_Primitive_a0;
                  if (_h71.is_Real) {
                    {
                      r = ((((RAST.__default.dafny__runtime).MSel(Dafny.Sequence<Dafny.Rune>.UnicodeFromString("BigRational"))).AsExpr()).FSel(Dafny.Sequence<Dafny.Rune>.UnicodeFromString("new"))).Apply(Dafny.Sequence<RAST._IExpr>.FromElements(((((((RAST.__default.dafny__runtime).MSel(Dafny.Sequence<Dafny.Rune>.UnicodeFromString("BigInt"))).AsExpr()).FSel(Dafny.Sequence<Dafny.Rune>.UnicodeFromString("parse_bytes"))).Apply(Dafny.Sequence<RAST._IExpr>.FromElements(RAST.Expr.create_LiteralString(_5_n, true, false), RAST.Expr.create_LiteralInt(Dafny.Sequence<Dafny.Rune>.UnicodeFromString("10"))))).Sel(Dafny.Sequence<Dafny.Rune>.UnicodeFromString("unwrap"))).Apply0(), ((((((RAST.__default.dafny__runtime).MSel(Dafny.Sequence<Dafny.Rune>.UnicodeFromString("BigInt"))).AsExpr()).FSel(Dafny.Sequence<Dafny.Rune>.UnicodeFromString("parse_bytes"))).Apply(Dafny.Sequence<RAST._IExpr>.FromElements(RAST.Expr.create_LiteralString(_6_d, true, false), RAST.Expr.create_LiteralInt(Dafny.Sequence<Dafny.Rune>.UnicodeFromString("10"))))).Sel(Dafny.Sequence<Dafny.Rune>.UnicodeFromString("unwrap"))).Apply0()));
                    }
                    goto after_match2;
                  }
                }
              }
              {
                DAST._IType _8_o = _source2;
                {
                  RAST._IType _9_genType;
                  RAST._IType _out5;
                  _out5 = (this).GenType(_8_o, DCOMP.GenTypeContext.@default());
                  _9_genType = _out5;
                  r = RAST.Expr.create_TypeAscription(RAST.Expr.create_BinaryOp(Dafny.Sequence<Dafny.Rune>.UnicodeFromString("/"), (RAST.Expr.create_LiteralInt(_5_n)).Sel(Dafny.Sequence<Dafny.Rune>.UnicodeFromString("0")), (RAST.Expr.create_LiteralInt(_6_d)).Sel(Dafny.Sequence<Dafny.Rune>.UnicodeFromString("0")), DAST.Format.BinaryOpFormat.create_NoFormat()), _9_genType);
                }
              }
            after_match2: ;
              RAST._IExpr _out6;
              DCOMP._IOwnership _out7;
              (this).FromOwned(r, expectedOwnership, out _out6, out _out7);
              r = _out6;
              resultingOwnership = _out7;
              readIdents = Dafny.Set<Dafny.ISequence<Dafny.Rune>>.FromElements();
              return ;
            }
            goto after_match0;
          }
        }
      }
      {
        if (_source0.is_Literal) {
          DAST._ILiteral _h173 = _source0.dtor_Literal_a0;
          if (_h173.is_StringLiteral) {
            Dafny.ISequence<Dafny.Rune> _10_l = _h173.dtor_StringLiteral_a0;
            bool _11_verbatim = _h173.dtor_verbatim;
            {
              r = (((RAST.__default.dafny__runtime).MSel((this).string__of)).AsExpr()).Apply1(RAST.Expr.create_LiteralString(_10_l, false, _11_verbatim));
              RAST._IExpr _out8;
              DCOMP._IOwnership _out9;
              (this).FromOwned(r, expectedOwnership, out _out8, out _out9);
              r = _out8;
              resultingOwnership = _out9;
              readIdents = Dafny.Set<Dafny.ISequence<Dafny.Rune>>.FromElements();
              return ;
            }
            goto after_match0;
          }
        }
      }
      {
        if (_source0.is_Literal) {
          DAST._ILiteral _h174 = _source0.dtor_Literal_a0;
          if (_h174.is_CharLiteralUTF16) {
            BigInteger _12_c = _h174.dtor_CharLiteralUTF16_a0;
            {
              r = RAST.Expr.create_LiteralInt(Std.Strings.__default.OfNat(_12_c));
              r = RAST.Expr.create_TypeAscription(r, RAST.Type.create_U16());
              r = (((RAST.__default.dafny__runtime).MSel((this).DafnyChar)).AsExpr()).Apply1(r);
              RAST._IExpr _out10;
              DCOMP._IOwnership _out11;
              (this).FromOwned(r, expectedOwnership, out _out10, out _out11);
              r = _out10;
              resultingOwnership = _out11;
              readIdents = Dafny.Set<Dafny.ISequence<Dafny.Rune>>.FromElements();
              return ;
            }
            goto after_match0;
          }
        }
      }
      {
        if (_source0.is_Literal) {
          DAST._ILiteral _h175 = _source0.dtor_Literal_a0;
          if (_h175.is_CharLiteral) {
            Dafny.Rune _13_c = _h175.dtor_CharLiteral_a0;
            {
              r = RAST.Expr.create_LiteralInt(Std.Strings.__default.OfNat(new BigInteger((_13_c).Value)));
              if (!(((this).charType).is_UTF32)) {
                r = RAST.Expr.create_TypeAscription(r, RAST.Type.create_U16());
              } else {
                r = (((((((RAST.__default.@global).MSel(Dafny.Sequence<Dafny.Rune>.UnicodeFromString("std"))).MSel(Dafny.Sequence<Dafny.Rune>.UnicodeFromString("primitive"))).MSel(Dafny.Sequence<Dafny.Rune>.UnicodeFromString("char"))).FSel(Dafny.Sequence<Dafny.Rune>.UnicodeFromString("from_u32"))).Apply1(r)).Sel(Dafny.Sequence<Dafny.Rune>.UnicodeFromString("unwrap"))).Apply0();
              }
              r = (((RAST.__default.dafny__runtime).MSel((this).DafnyChar)).AsExpr()).Apply1(r);
              RAST._IExpr _out12;
              DCOMP._IOwnership _out13;
              (this).FromOwned(r, expectedOwnership, out _out12, out _out13);
              r = _out12;
              resultingOwnership = _out13;
              readIdents = Dafny.Set<Dafny.ISequence<Dafny.Rune>>.FromElements();
              return ;
            }
            goto after_match0;
          }
        }
      }
      {
        DAST._ILiteral _h176 = _source0.dtor_Literal_a0;
        DAST._IType _14_tpe = _h176.dtor_Null_a0;
        {
          RAST._IType _15_tpeGen;
          RAST._IType _out14;
          _out14 = (this).GenType(_14_tpe, DCOMP.GenTypeContext.@default());
          _15_tpeGen = _out14;
          if (((this).pointerType).is_Raw) {
            r = ((((RAST.__default.dafny__runtime).MSel(Dafny.Sequence<Dafny.Rune>.UnicodeFromString("Ptr"))).AsExpr()).FSel(Dafny.Sequence<Dafny.Rune>.UnicodeFromString("null"))).Apply(Dafny.Sequence<RAST._IExpr>.FromElements());
          } else {
            r = RAST.Expr.create_TypeAscription((((RAST.__default.dafny__runtime).MSel(Dafny.Sequence<Dafny.Rune>.UnicodeFromString("Object"))).AsExpr()).Apply1(RAST.Expr.create_Identifier(Dafny.Sequence<Dafny.Rune>.UnicodeFromString("None"))), _15_tpeGen);
          }
          RAST._IExpr _out15;
          DCOMP._IOwnership _out16;
          (this).FromOwned(r, expectedOwnership, out _out15, out _out16);
          r = _out15;
          resultingOwnership = _out16;
          readIdents = Dafny.Set<Dafny.ISequence<Dafny.Rune>>.FromElements();
          return ;
        }
      }
    after_match0: ;
    }
    public void GenExprBinary(DAST._IExpression e, DCOMP._ISelfInfo selfIdent, DCOMP._IEnvironment env, DCOMP._IOwnership expectedOwnership, out RAST._IExpr r, out DCOMP._IOwnership resultingOwnership, out Dafny.ISet<Dafny.ISequence<Dafny.Rune>> readIdents)
    {
      r = RAST.Expr.Default();
      resultingOwnership = DCOMP.Ownership.Default();
      readIdents = Dafny.Set<Dafny.ISequence<Dafny.Rune>>.Empty;
      DAST._IExpression _let_tmp_rhs0 = e;
      DAST._IBinOp _0_op = _let_tmp_rhs0.dtor_op;
      DAST._IExpression _1_lExpr = _let_tmp_rhs0.dtor_left;
      DAST._IExpression _2_rExpr = _let_tmp_rhs0.dtor_right;
      DAST.Format._IBinaryOpFormat _3_format = _let_tmp_rhs0.dtor_format2;
      bool _4_becomesLeftCallsRight;
      DAST._IBinOp _source0 = _0_op;
      {
        bool disjunctiveMatch0 = false;
        if (_source0.is_SetMerge) {
          disjunctiveMatch0 = true;
        }
        if (_source0.is_SetSubtraction) {
          disjunctiveMatch0 = true;
        }
        if (_source0.is_SetIntersection) {
          disjunctiveMatch0 = true;
        }
        if (_source0.is_SetDisjoint) {
          disjunctiveMatch0 = true;
        }
        if (_source0.is_MapMerge) {
          disjunctiveMatch0 = true;
        }
        if (_source0.is_MapSubtraction) {
          disjunctiveMatch0 = true;
        }
        if (_source0.is_MultisetMerge) {
          disjunctiveMatch0 = true;
        }
        if (_source0.is_MultisetSubtraction) {
          disjunctiveMatch0 = true;
        }
        if (_source0.is_MultisetIntersection) {
          disjunctiveMatch0 = true;
        }
        if (_source0.is_MultisetDisjoint) {
          disjunctiveMatch0 = true;
        }
        if (_source0.is_Concat) {
          disjunctiveMatch0 = true;
        }
        if (disjunctiveMatch0) {
          _4_becomesLeftCallsRight = true;
          goto after_match0;
        }
      }
      {
        _4_becomesLeftCallsRight = false;
      }
    after_match0: ;
      bool _5_becomesRightCallsLeft;
      DAST._IBinOp _source1 = _0_op;
      {
        if (_source1.is_In) {
          _5_becomesRightCallsLeft = true;
          goto after_match1;
        }
      }
      {
        _5_becomesRightCallsLeft = false;
      }
    after_match1: ;
      bool _6_becomesCallLeftRight;
      DAST._IBinOp _source2 = _0_op;
      {
        if (_source2.is_Eq) {
          bool referential0 = _source2.dtor_referential;
          if ((referential0) == (true)) {
            _6_becomesCallLeftRight = false;
            goto after_match2;
          }
        }
      }
      {
        if (_source2.is_SetMerge) {
          _6_becomesCallLeftRight = true;
          goto after_match2;
        }
      }
      {
        if (_source2.is_SetSubtraction) {
          _6_becomesCallLeftRight = true;
          goto after_match2;
        }
      }
      {
        if (_source2.is_SetIntersection) {
          _6_becomesCallLeftRight = true;
          goto after_match2;
        }
      }
      {
        if (_source2.is_SetDisjoint) {
          _6_becomesCallLeftRight = true;
          goto after_match2;
        }
      }
      {
        if (_source2.is_MapMerge) {
          _6_becomesCallLeftRight = true;
          goto after_match2;
        }
      }
      {
        if (_source2.is_MapSubtraction) {
          _6_becomesCallLeftRight = true;
          goto after_match2;
        }
      }
      {
        if (_source2.is_MultisetMerge) {
          _6_becomesCallLeftRight = true;
          goto after_match2;
        }
      }
      {
        if (_source2.is_MultisetSubtraction) {
          _6_becomesCallLeftRight = true;
          goto after_match2;
        }
      }
      {
        if (_source2.is_MultisetIntersection) {
          _6_becomesCallLeftRight = true;
          goto after_match2;
        }
      }
      {
        if (_source2.is_MultisetDisjoint) {
          _6_becomesCallLeftRight = true;
          goto after_match2;
        }
      }
      {
        if (_source2.is_Concat) {
          _6_becomesCallLeftRight = true;
          goto after_match2;
        }
      }
      {
        _6_becomesCallLeftRight = false;
      }
    after_match2: ;
      DCOMP._IOwnership _7_expectedLeftOwnership;
      if (_4_becomesLeftCallsRight) {
        _7_expectedLeftOwnership = DCOMP.Ownership.create_OwnershipAutoBorrowed();
      } else if ((_5_becomesRightCallsLeft) || (_6_becomesCallLeftRight)) {
        _7_expectedLeftOwnership = DCOMP.Ownership.create_OwnershipBorrowed();
      } else {
        _7_expectedLeftOwnership = DCOMP.Ownership.create_OwnershipOwned();
      }
      DCOMP._IOwnership _8_expectedRightOwnership;
      if ((_4_becomesLeftCallsRight) || (_6_becomesCallLeftRight)) {
        _8_expectedRightOwnership = DCOMP.Ownership.create_OwnershipBorrowed();
      } else if (_5_becomesRightCallsLeft) {
        _8_expectedRightOwnership = DCOMP.Ownership.create_OwnershipAutoBorrowed();
      } else {
        _8_expectedRightOwnership = DCOMP.Ownership.create_OwnershipOwned();
      }
      RAST._IExpr _9_left;
      DCOMP._IOwnership _10___v94;
      Dafny.ISet<Dafny.ISequence<Dafny.Rune>> _11_recIdentsL;
      RAST._IExpr _out0;
      DCOMP._IOwnership _out1;
      Dafny.ISet<Dafny.ISequence<Dafny.Rune>> _out2;
      (this).GenExpr(_1_lExpr, selfIdent, env, _7_expectedLeftOwnership, out _out0, out _out1, out _out2);
      _9_left = _out0;
      _10___v94 = _out1;
      _11_recIdentsL = _out2;
      RAST._IExpr _12_right;
      DCOMP._IOwnership _13___v95;
      Dafny.ISet<Dafny.ISequence<Dafny.Rune>> _14_recIdentsR;
      RAST._IExpr _out3;
      DCOMP._IOwnership _out4;
      Dafny.ISet<Dafny.ISequence<Dafny.Rune>> _out5;
      (this).GenExpr(_2_rExpr, selfIdent, env, _8_expectedRightOwnership, out _out3, out _out4, out _out5);
      _12_right = _out3;
      _13___v95 = _out4;
      _14_recIdentsR = _out5;
      DAST._IBinOp _source3 = _0_op;
      {
        if (_source3.is_In) {
          {
            r = ((_12_right).Sel(Dafny.Sequence<Dafny.Rune>.UnicodeFromString("contains"))).Apply1(_9_left);
          }
          goto after_match3;
        }
      }
      {
        if (_source3.is_SeqProperPrefix) {
          r = RAST.Expr.create_BinaryOp(Dafny.Sequence<Dafny.Rune>.UnicodeFromString("<"), _9_left, _12_right, _3_format);
          goto after_match3;
        }
      }
      {
        if (_source3.is_SeqPrefix) {
          r = RAST.Expr.create_BinaryOp(Dafny.Sequence<Dafny.Rune>.UnicodeFromString("<="), _9_left, _12_right, _3_format);
          goto after_match3;
        }
      }
      {
        if (_source3.is_SetMerge) {
          {
            r = ((_9_left).Sel(Dafny.Sequence<Dafny.Rune>.UnicodeFromString("merge"))).Apply1(_12_right);
          }
          goto after_match3;
        }
      }
      {
        if (_source3.is_SetSubtraction) {
          {
            r = ((_9_left).Sel(Dafny.Sequence<Dafny.Rune>.UnicodeFromString("subtract"))).Apply1(_12_right);
          }
          goto after_match3;
        }
      }
      {
        if (_source3.is_SetIntersection) {
          {
            r = ((_9_left).Sel(Dafny.Sequence<Dafny.Rune>.UnicodeFromString("intersect"))).Apply1(_12_right);
          }
          goto after_match3;
        }
      }
      {
        if (_source3.is_Subset) {
          {
            r = RAST.Expr.create_BinaryOp(Dafny.Sequence<Dafny.Rune>.UnicodeFromString("<="), _9_left, _12_right, _3_format);
          }
          goto after_match3;
        }
      }
      {
        if (_source3.is_ProperSubset) {
          {
            r = RAST.Expr.create_BinaryOp(Dafny.Sequence<Dafny.Rune>.UnicodeFromString("<"), _9_left, _12_right, _3_format);
          }
          goto after_match3;
        }
      }
      {
        if (_source3.is_SetDisjoint) {
          {
            r = ((_9_left).Sel(Dafny.Sequence<Dafny.Rune>.UnicodeFromString("disjoint"))).Apply1(_12_right);
          }
          goto after_match3;
        }
      }
      {
        if (_source3.is_MapMerge) {
          {
            r = ((_9_left).Sel(Dafny.Sequence<Dafny.Rune>.UnicodeFromString("merge"))).Apply1(_12_right);
          }
          goto after_match3;
        }
      }
      {
        if (_source3.is_MapSubtraction) {
          {
            r = ((_9_left).Sel(Dafny.Sequence<Dafny.Rune>.UnicodeFromString("subtract"))).Apply1(_12_right);
          }
          goto after_match3;
        }
      }
      {
        if (_source3.is_MultisetMerge) {
          {
            r = ((_9_left).Sel(Dafny.Sequence<Dafny.Rune>.UnicodeFromString("merge"))).Apply1(_12_right);
          }
          goto after_match3;
        }
      }
      {
        if (_source3.is_MultisetSubtraction) {
          {
            r = ((_9_left).Sel(Dafny.Sequence<Dafny.Rune>.UnicodeFromString("subtract"))).Apply1(_12_right);
          }
          goto after_match3;
        }
      }
      {
        if (_source3.is_MultisetIntersection) {
          {
            r = ((_9_left).Sel(Dafny.Sequence<Dafny.Rune>.UnicodeFromString("intersect"))).Apply1(_12_right);
          }
          goto after_match3;
        }
      }
      {
        if (_source3.is_Submultiset) {
          {
            r = RAST.Expr.create_BinaryOp(Dafny.Sequence<Dafny.Rune>.UnicodeFromString("<="), _9_left, _12_right, _3_format);
          }
          goto after_match3;
        }
      }
      {
        if (_source3.is_ProperSubmultiset) {
          {
            r = RAST.Expr.create_BinaryOp(Dafny.Sequence<Dafny.Rune>.UnicodeFromString("<"), _9_left, _12_right, _3_format);
          }
          goto after_match3;
        }
      }
      {
        if (_source3.is_MultisetDisjoint) {
          {
            r = ((_9_left).Sel(Dafny.Sequence<Dafny.Rune>.UnicodeFromString("disjoint"))).Apply1(_12_right);
          }
          goto after_match3;
        }
      }
      {
        if (_source3.is_Concat) {
          {
            r = ((_9_left).Sel(Dafny.Sequence<Dafny.Rune>.UnicodeFromString("concat"))).Apply1(_12_right);
          }
          goto after_match3;
        }
      }
      {
        {
          if ((DCOMP.COMP.OpTable).Contains(_0_op)) {
            r = RAST.Expr.create_BinaryOp(Dafny.Map<DAST._IBinOp, Dafny.ISequence<Dafny.Rune>>.Select(DCOMP.COMP.OpTable,_0_op), _9_left, _12_right, _3_format);
          } else {
            DAST._IBinOp _source4 = _0_op;
            {
              if (_source4.is_Eq) {
                bool _15_referential = _source4.dtor_referential;
                {
                  if (_15_referential) {
                    if (((this).pointerType).is_Raw) {
                      RAST._IExpr _out6;
                      _out6 = (this).Error(Dafny.Sequence<Dafny.Rune>.UnicodeFromString("Cannot compare raw pointers yet - need to wrap them with a structure to ensure they are compared properly"), (this).InitEmptyExpr());
                      r = _out6;
                    } else {
                      r = RAST.Expr.create_BinaryOp(Dafny.Sequence<Dafny.Rune>.UnicodeFromString("=="), _9_left, _12_right, DAST.Format.BinaryOpFormat.create_NoFormat());
                    }
                  } else {
                    if (((_2_rExpr).is_SeqValue) && ((new BigInteger(((_2_rExpr).dtor_elements).Count)).Sign == 0)) {
                      r = RAST.Expr.create_BinaryOp(Dafny.Sequence<Dafny.Rune>.UnicodeFromString("=="), ((((_9_left).Sel(Dafny.Sequence<Dafny.Rune>.UnicodeFromString("to_array"))).Apply0()).Sel(Dafny.Sequence<Dafny.Rune>.UnicodeFromString("len"))).Apply0(), RAST.Expr.create_LiteralInt(Dafny.Sequence<Dafny.Rune>.UnicodeFromString("0")), DAST.Format.BinaryOpFormat.create_NoFormat());
                    } else if (((_1_lExpr).is_SeqValue) && ((new BigInteger(((_1_lExpr).dtor_elements).Count)).Sign == 0)) {
                      r = RAST.Expr.create_BinaryOp(Dafny.Sequence<Dafny.Rune>.UnicodeFromString("=="), RAST.Expr.create_LiteralInt(Dafny.Sequence<Dafny.Rune>.UnicodeFromString("0")), ((((_12_right).Sel(Dafny.Sequence<Dafny.Rune>.UnicodeFromString("to_array"))).Apply0()).Sel(Dafny.Sequence<Dafny.Rune>.UnicodeFromString("len"))).Apply0(), DAST.Format.BinaryOpFormat.create_NoFormat());
                    } else {
                      r = RAST.Expr.create_BinaryOp(Dafny.Sequence<Dafny.Rune>.UnicodeFromString("=="), _9_left, _12_right, DAST.Format.BinaryOpFormat.create_NoFormat());
                    }
                  }
                }
                goto after_match4;
              }
            }
            {
              if (_source4.is_EuclidianDiv) {
                {
                  r = (((RAST.__default.dafny__runtime).AsExpr()).FSel(Dafny.Sequence<Dafny.Rune>.UnicodeFromString("euclidian_division"))).Apply(Dafny.Sequence<RAST._IExpr>.FromElements(_9_left, _12_right));
                }
                goto after_match4;
              }
            }
            {
              if (_source4.is_EuclidianMod) {
                {
                  r = (((RAST.__default.dafny__runtime).AsExpr()).FSel(Dafny.Sequence<Dafny.Rune>.UnicodeFromString("euclidian_modulo"))).Apply(Dafny.Sequence<RAST._IExpr>.FromElements(_9_left, _12_right));
                }
                goto after_match4;
              }
            }
            {
              Dafny.ISequence<Dafny.Rune> _16_op = _source4.dtor_Passthrough_a0;
              {
                r = RAST.Expr.create_BinaryOp(_16_op, _9_left, _12_right, _3_format);
              }
            }
          after_match4: ;
          }
        }
      }
    after_match3: ;
      RAST._IExpr _out7;
      DCOMP._IOwnership _out8;
      (this).FromOwned(r, expectedOwnership, out _out7, out _out8);
      r = _out7;
      resultingOwnership = _out8;
      readIdents = Dafny.Set<Dafny.ISequence<Dafny.Rune>>.Union(_11_recIdentsL, _14_recIdentsR);
      return ;
    }
    public void GenExprConvertToNewtype(DAST._IExpression e, DCOMP._ISelfInfo selfIdent, DCOMP._IEnvironment env, DCOMP._IOwnership expectedOwnership, out RAST._IExpr r, out DCOMP._IOwnership resultingOwnership, out Dafny.ISet<Dafny.ISequence<Dafny.Rune>> readIdents)
    {
      r = RAST.Expr.Default();
      resultingOwnership = DCOMP.Ownership.Default();
      readIdents = Dafny.Set<Dafny.ISequence<Dafny.Rune>>.Empty;
      DAST._IExpression _let_tmp_rhs0 = e;
      DAST._IExpression _0_expr = _let_tmp_rhs0.dtor_value;
      DAST._IType _1_fromTpe = _let_tmp_rhs0.dtor_from;
      DAST._IType _2_toTpe = _let_tmp_rhs0.dtor_typ;
      DAST._IType _let_tmp_rhs1 = _2_toTpe;
      DAST._IResolvedType _let_tmp_rhs2 = _let_tmp_rhs1.dtor_resolved;
      Dafny.ISequence<Dafny.ISequence<Dafny.Rune>> _3_path = _let_tmp_rhs2.dtor_path;
      Dafny.ISequence<DAST._IType> _4_typeArgs = _let_tmp_rhs2.dtor_typeArgs;
      DAST._IResolvedTypeBase _let_tmp_rhs3 = _let_tmp_rhs2.dtor_kind;
      DAST._IType _5_b = _let_tmp_rhs3.dtor_baseType;
      DAST._INewtypeRange _6_range = _let_tmp_rhs3.dtor_range;
      bool _7_erase = _let_tmp_rhs3.dtor_erase;
      Dafny.ISequence<DAST._IAttribute> _8___v97 = _let_tmp_rhs2.dtor_attributes;
      Dafny.ISequence<Dafny.ISequence<Dafny.Rune>> _9___v98 = _let_tmp_rhs2.dtor_properMethods;
      Dafny.ISequence<DAST._IType> _10___v99 = _let_tmp_rhs2.dtor_extendedTypes;
      Std.Wrappers._IOption<RAST._IType> _11_nativeToType;
      _11_nativeToType = DCOMP.COMP.NewtypeRangeToRustType(_6_range);
      if (object.Equals(_1_fromTpe, _5_b)) {
        RAST._IExpr _12_recursiveGen;
        DCOMP._IOwnership _13_recOwned;
        Dafny.ISet<Dafny.ISequence<Dafny.Rune>> _14_recIdents;
        RAST._IExpr _out0;
        DCOMP._IOwnership _out1;
        Dafny.ISet<Dafny.ISequence<Dafny.Rune>> _out2;
        (this).GenExpr(_0_expr, selfIdent, env, DCOMP.Ownership.create_OwnershipOwned(), out _out0, out _out1, out _out2);
        _12_recursiveGen = _out0;
        _13_recOwned = _out1;
        _14_recIdents = _out2;
        readIdents = _14_recIdents;
        Std.Wrappers._IOption<RAST._IType> _source0 = _11_nativeToType;
        {
          if (_source0.is_Some) {
            RAST._IType _15_v = _source0.dtor_value;
            r = (((RAST.__default.dafny__runtime).MSel(Dafny.Sequence<Dafny.Rune>.UnicodeFromString("truncate!"))).AsExpr()).Apply(Dafny.Sequence<RAST._IExpr>.FromElements(_12_recursiveGen, RAST.Expr.create_ExprFromType(_15_v)));
            RAST._IExpr _out3;
            DCOMP._IOwnership _out4;
            (this).FromOwned(r, expectedOwnership, out _out3, out _out4);
            r = _out3;
            resultingOwnership = _out4;
            goto after_match0;
          }
        }
        {
          if (_7_erase) {
            r = _12_recursiveGen;
          } else {
            RAST._IType _16_rhsType;
            RAST._IType _out5;
            _out5 = (this).GenType(_2_toTpe, DCOMP.GenTypeContext.@default());
            _16_rhsType = _out5;
            r = (RAST.Expr.create_ExprFromType(_16_rhsType)).Apply1(_12_recursiveGen);
          }
          RAST._IExpr _out6;
          DCOMP._IOwnership _out7;
          (this).FromOwnership(r, _13_recOwned, expectedOwnership, out _out6, out _out7);
          r = _out6;
          resultingOwnership = _out7;
        }
      after_match0: ;
      } else {
        if ((_11_nativeToType).is_Some) {
          DAST._IType _source1 = _1_fromTpe;
          {
            if (_source1.is_UserDefined) {
              DAST._IResolvedType resolved0 = _source1.dtor_resolved;
              DAST._IResolvedTypeBase kind0 = resolved0.dtor_kind;
              if (kind0.is_Newtype) {
                DAST._IType _17_b0 = kind0.dtor_baseType;
                DAST._INewtypeRange _18_range0 = kind0.dtor_range;
                bool _19_erase0 = kind0.dtor_erase;
                Dafny.ISequence<DAST._IAttribute> _20_attributes0 = resolved0.dtor_attributes;
                {
                  Std.Wrappers._IOption<RAST._IType> _21_nativeFromType;
                  _21_nativeFromType = DCOMP.COMP.NewtypeRangeToRustType(_18_range0);
                  if ((_21_nativeFromType).is_Some) {
                    RAST._IExpr _22_recursiveGen;
                    DCOMP._IOwnership _23_recOwned;
                    Dafny.ISet<Dafny.ISequence<Dafny.Rune>> _24_recIdents;
                    RAST._IExpr _out8;
                    DCOMP._IOwnership _out9;
                    Dafny.ISet<Dafny.ISequence<Dafny.Rune>> _out10;
                    (this).GenExpr(_0_expr, selfIdent, env, DCOMP.Ownership.create_OwnershipOwned(), out _out8, out _out9, out _out10);
                    _22_recursiveGen = _out8;
                    _23_recOwned = _out9;
                    _24_recIdents = _out10;
                    RAST._IExpr _out11;
                    DCOMP._IOwnership _out12;
                    (this).FromOwnership(RAST.Expr.create_TypeAscription(_22_recursiveGen, (_11_nativeToType).dtor_value), _23_recOwned, expectedOwnership, out _out11, out _out12);
                    r = _out11;
                    resultingOwnership = _out12;
                    readIdents = _24_recIdents;
                    return ;
                  }
                }
                goto after_match1;
              }
            }
          }
          {
          }
        after_match1: ;
          if (object.Equals(_1_fromTpe, DAST.Type.create_Primitive(DAST.Primitive.create_Char()))) {
            RAST._IExpr _25_recursiveGen;
            DCOMP._IOwnership _26_recOwned;
            Dafny.ISet<Dafny.ISequence<Dafny.Rune>> _27_recIdents;
            RAST._IExpr _out13;
            DCOMP._IOwnership _out14;
            Dafny.ISet<Dafny.ISequence<Dafny.Rune>> _out15;
            (this).GenExpr(_0_expr, selfIdent, env, DCOMP.Ownership.create_OwnershipOwned(), out _out13, out _out14, out _out15);
            _25_recursiveGen = _out13;
            _26_recOwned = _out14;
            _27_recIdents = _out15;
            RAST._IExpr _out16;
            DCOMP._IOwnership _out17;
            (this).FromOwnership(RAST.Expr.create_TypeAscription((_25_recursiveGen).Sel(Dafny.Sequence<Dafny.Rune>.UnicodeFromString("0")), (_11_nativeToType).dtor_value), _26_recOwned, expectedOwnership, out _out16, out _out17);
            r = _out16;
            resultingOwnership = _out17;
            readIdents = _27_recIdents;
            return ;
          }
        }
        RAST._IExpr _out18;
        DCOMP._IOwnership _out19;
        Dafny.ISet<Dafny.ISequence<Dafny.Rune>> _out20;
        (this).GenExpr(DAST.Expression.create_Convert(DAST.Expression.create_Convert(_0_expr, _1_fromTpe, _5_b), _5_b, _2_toTpe), selfIdent, env, expectedOwnership, out _out18, out _out19, out _out20);
        r = _out18;
        resultingOwnership = _out19;
        readIdents = _out20;
      }
    }
    public void GenExprConvertFromNewtype(DAST._IExpression e, DCOMP._ISelfInfo selfIdent, DCOMP._IEnvironment env, DCOMP._IOwnership expectedOwnership, out RAST._IExpr r, out DCOMP._IOwnership resultingOwnership, out Dafny.ISet<Dafny.ISequence<Dafny.Rune>> readIdents)
    {
      r = RAST.Expr.Default();
      resultingOwnership = DCOMP.Ownership.Default();
      readIdents = Dafny.Set<Dafny.ISequence<Dafny.Rune>>.Empty;
      DAST._IExpression _let_tmp_rhs0 = e;
      DAST._IExpression _0_expr = _let_tmp_rhs0.dtor_value;
      DAST._IType _1_fromTpe = _let_tmp_rhs0.dtor_from;
      DAST._IType _2_toTpe = _let_tmp_rhs0.dtor_typ;
      DAST._IType _let_tmp_rhs1 = _1_fromTpe;
      DAST._IResolvedType _let_tmp_rhs2 = _let_tmp_rhs1.dtor_resolved;
      Dafny.ISequence<Dafny.ISequence<Dafny.Rune>> _3___v105 = _let_tmp_rhs2.dtor_path;
      Dafny.ISequence<DAST._IType> _4___v106 = _let_tmp_rhs2.dtor_typeArgs;
      DAST._IResolvedTypeBase _let_tmp_rhs3 = _let_tmp_rhs2.dtor_kind;
      DAST._IType _5_b = _let_tmp_rhs3.dtor_baseType;
      DAST._INewtypeRange _6_range = _let_tmp_rhs3.dtor_range;
      bool _7_erase = _let_tmp_rhs3.dtor_erase;
      Dafny.ISequence<DAST._IAttribute> _8_attributes = _let_tmp_rhs2.dtor_attributes;
      Dafny.ISequence<Dafny.ISequence<Dafny.Rune>> _9___v107 = _let_tmp_rhs2.dtor_properMethods;
      Dafny.ISequence<DAST._IType> _10___v108 = _let_tmp_rhs2.dtor_extendedTypes;
      Std.Wrappers._IOption<RAST._IType> _11_nativeFromType;
      _11_nativeFromType = DCOMP.COMP.NewtypeRangeToRustType(_6_range);
      if (object.Equals(_5_b, _2_toTpe)) {
        RAST._IExpr _12_recursiveGen;
        DCOMP._IOwnership _13_recOwned;
        Dafny.ISet<Dafny.ISequence<Dafny.Rune>> _14_recIdents;
        RAST._IExpr _out0;
        DCOMP._IOwnership _out1;
        Dafny.ISet<Dafny.ISequence<Dafny.Rune>> _out2;
        (this).GenExpr(_0_expr, selfIdent, env, DCOMP.Ownership.create_OwnershipOwned(), out _out0, out _out1, out _out2);
        _12_recursiveGen = _out0;
        _13_recOwned = _out1;
        _14_recIdents = _out2;
        readIdents = _14_recIdents;
        Std.Wrappers._IOption<RAST._IType> _source0 = _11_nativeFromType;
        {
          if (_source0.is_Some) {
            RAST._IType _15_v = _source0.dtor_value;
            RAST._IType _16_toTpeRust;
            RAST._IType _out3;
            _out3 = (this).GenType(_2_toTpe, DCOMP.GenTypeContext.@default());
            _16_toTpeRust = _out3;
            r = ((((((RAST.__default.std).MSel(Dafny.Sequence<Dafny.Rune>.UnicodeFromString("convert"))).MSel(Dafny.Sequence<Dafny.Rune>.UnicodeFromString("Into"))).AsExpr()).ApplyType(Dafny.Sequence<RAST._IType>.FromElements(_16_toTpeRust))).FSel(Dafny.Sequence<Dafny.Rune>.UnicodeFromString("into"))).Apply(Dafny.Sequence<RAST._IExpr>.FromElements(_12_recursiveGen));
            RAST._IExpr _out4;
            DCOMP._IOwnership _out5;
            (this).FromOwned(r, expectedOwnership, out _out4, out _out5);
            r = _out4;
            resultingOwnership = _out5;
            goto after_match0;
          }
        }
        {
          if (_7_erase) {
            r = _12_recursiveGen;
          } else {
            r = (_12_recursiveGen).Sel(Dafny.Sequence<Dafny.Rune>.UnicodeFromString("0"));
          }
          RAST._IExpr _out6;
          DCOMP._IOwnership _out7;
          (this).FromOwnership(r, _13_recOwned, expectedOwnership, out _out6, out _out7);
          r = _out6;
          resultingOwnership = _out7;
        }
      after_match0: ;
      } else {
        if ((_11_nativeFromType).is_Some) {
          if (object.Equals(_2_toTpe, DAST.Type.create_Primitive(DAST.Primitive.create_Char()))) {
            RAST._IExpr _17_recursiveGen;
            DCOMP._IOwnership _18_recOwned;
            Dafny.ISet<Dafny.ISequence<Dafny.Rune>> _19_recIdents;
            RAST._IExpr _out8;
            DCOMP._IOwnership _out9;
            Dafny.ISet<Dafny.ISequence<Dafny.Rune>> _out10;
            (this).GenExpr(_0_expr, selfIdent, env, expectedOwnership, out _out8, out _out9, out _out10);
            _17_recursiveGen = _out8;
            _18_recOwned = _out9;
            _19_recIdents = _out10;
            RAST._IExpr _out11;
            DCOMP._IOwnership _out12;
            (this).FromOwnership((((RAST.__default.dafny__runtime).MSel((this).DafnyChar)).AsExpr()).Apply1(RAST.Expr.create_TypeAscription(_17_recursiveGen, (this).DafnyCharUnderlying)), _18_recOwned, expectedOwnership, out _out11, out _out12);
            r = _out11;
            resultingOwnership = _out12;
            readIdents = _19_recIdents;
            return ;
          }
        }
        RAST._IExpr _out13;
        DCOMP._IOwnership _out14;
        Dafny.ISet<Dafny.ISequence<Dafny.Rune>> _out15;
        (this).GenExpr(DAST.Expression.create_Convert(DAST.Expression.create_Convert(_0_expr, _1_fromTpe, _5_b), _5_b, _2_toTpe), selfIdent, env, expectedOwnership, out _out13, out _out14, out _out15);
        r = _out13;
        resultingOwnership = _out14;
        readIdents = _out15;
      }
    }
    public bool IsBuiltinCollection(DAST._IType typ) {
      return ((((typ).is_Seq) || ((typ).is_Set)) || ((typ).is_Map)) || ((typ).is_Multiset);
    }
    public DAST._IType GetBuiltinCollectionElement(DAST._IType typ) {
      if ((typ).is_Map) {
        return (typ).dtor_value;
      } else {
        return (typ).dtor_element;
      }
    }
    public bool SameTypesButDifferentTypeParameters(DAST._IType fromType, RAST._IType fromTpe, DAST._IType toType, RAST._IType toTpe)
    {
      return (((((((fromTpe).is_TypeApp) && ((toTpe).is_TypeApp)) && (object.Equals((fromTpe).dtor_baseName, (toTpe).dtor_baseName))) && ((fromType).is_UserDefined)) && ((toType).is_UserDefined)) && ((this).IsSameResolvedTypeAnyArgs((fromType).dtor_resolved, (toType).dtor_resolved))) && ((((new BigInteger((((fromType).dtor_resolved).dtor_typeArgs).Count)) == (new BigInteger((((toType).dtor_resolved).dtor_typeArgs).Count))) && ((new BigInteger((((toType).dtor_resolved).dtor_typeArgs).Count)) == (new BigInteger(((fromTpe).dtor_arguments).Count)))) && ((new BigInteger(((fromTpe).dtor_arguments).Count)) == (new BigInteger(((toTpe).dtor_arguments).Count))));
    }
    public Std.Wrappers._IResult<Dafny.ISequence<__T>, __E> SeqResultToResultSeq<__T, __E>(Dafny.ISequence<Std.Wrappers._IResult<__T, __E>> xs) {
      if ((new BigInteger((xs).Count)).Sign == 0) {
        return Std.Wrappers.Result<Dafny.ISequence<__T>, __E>.create_Success(Dafny.Sequence<__T>.FromElements());
      } else {
        Std.Wrappers._IResult<__T, __E> _0_valueOrError0 = (xs).Select(BigInteger.Zero);
        if ((_0_valueOrError0).IsFailure()) {
          return (_0_valueOrError0).PropagateFailure<Dafny.ISequence<__T>>();
        } else {
          __T _1_head = (_0_valueOrError0).Extract();
          Std.Wrappers._IResult<Dafny.ISequence<__T>, __E> _2_valueOrError1 = (this).SeqResultToResultSeq<__T, __E>((xs).Drop(BigInteger.One));
          if ((_2_valueOrError1).IsFailure()) {
            return (_2_valueOrError1).PropagateFailure<Dafny.ISequence<__T>>();
          } else {
            Dafny.ISequence<__T> _3_tail = (_2_valueOrError1).Extract();
            return Std.Wrappers.Result<Dafny.ISequence<__T>, __E>.create_Success(Dafny.Sequence<__T>.Concat(Dafny.Sequence<__T>.FromElements(_1_head), _3_tail));
          }
        }
      }
    }
    public Std.Wrappers._IResult<RAST._IExpr, _System._ITuple5<DAST._IType, RAST._IType, DAST._IType, RAST._IType, Dafny.IMap<_System._ITuple2<RAST._IType, RAST._IType>,RAST._IExpr>>> UpcastConversionLambda(DAST._IType fromType, RAST._IType fromTpe, DAST._IType toType, RAST._IType toTpe, Dafny.IMap<_System._ITuple2<RAST._IType, RAST._IType>,RAST._IExpr> typeParams)
    {
      var _pat_let_tv0 = fromType;
      var _pat_let_tv1 = fromTpe;
      var _pat_let_tv2 = toType;
      var _pat_let_tv3 = toTpe;
      var _pat_let_tv4 = typeParams;
      if (object.Equals(fromTpe, toTpe)) {
        return Std.Wrappers.Result<RAST._IExpr, _System._ITuple5<DAST._IType, RAST._IType, DAST._IType, RAST._IType, Dafny.IMap<_System._ITuple2<RAST._IType, RAST._IType>,RAST._IExpr>>>.create_Success(((((RAST.__default.dafny__runtime).MSel(Dafny.Sequence<Dafny.Rune>.UnicodeFromString("upcast_id"))).AsExpr()).ApplyType(Dafny.Sequence<RAST._IType>.FromElements(fromTpe))).Apply0());
      } else if (((fromTpe).IsObjectOrPointer()) && ((toTpe).IsObjectOrPointer())) {
        if (!(((toTpe).ObjectOrPointerUnderlying()).is_DynType)) {
          return Std.Wrappers.Result<RAST._IExpr, _System._ITuple5<DAST._IType, RAST._IType, DAST._IType, RAST._IType, Dafny.IMap<_System._ITuple2<RAST._IType, RAST._IType>,RAST._IExpr>>>.create_Failure(_System.Tuple5<DAST._IType, RAST._IType, DAST._IType, RAST._IType, Dafny.IMap<_System._ITuple2<RAST._IType, RAST._IType>,RAST._IExpr>>.create(fromType, fromTpe, toType, toTpe, typeParams));
        } else {
          RAST._IType _0_fromTpeUnderlying = (fromTpe).ObjectOrPointerUnderlying();
          RAST._IType _1_toTpeUnderlying = (toTpe).ObjectOrPointerUnderlying();
          return Std.Wrappers.Result<RAST._IExpr, _System._ITuple5<DAST._IType, RAST._IType, DAST._IType, RAST._IType, Dafny.IMap<_System._ITuple2<RAST._IType, RAST._IType>,RAST._IExpr>>>.create_Success(((((RAST.__default.dafny__runtime).MSel((this).upcast)).AsExpr()).ApplyType(Dafny.Sequence<RAST._IType>.FromElements(_0_fromTpeUnderlying, _1_toTpeUnderlying))).Apply0());
        }
      } else if ((typeParams).Contains(_System.Tuple2<RAST._IType, RAST._IType>.create(fromTpe, toTpe))) {
        return Std.Wrappers.Result<RAST._IExpr, _System._ITuple5<DAST._IType, RAST._IType, DAST._IType, RAST._IType, Dafny.IMap<_System._ITuple2<RAST._IType, RAST._IType>,RAST._IExpr>>>.create_Success(Dafny.Map<_System._ITuple2<RAST._IType, RAST._IType>, RAST._IExpr>.Select(typeParams,_System.Tuple2<RAST._IType, RAST._IType>.create(fromTpe, toTpe)));
      } else if (((fromTpe).IsRc()) && ((toTpe).IsRc())) {
        Std.Wrappers._IResult<RAST._IExpr, _System._ITuple5<DAST._IType, RAST._IType, DAST._IType, RAST._IType, Dafny.IMap<_System._ITuple2<RAST._IType, RAST._IType>,RAST._IExpr>>> _2_valueOrError0 = (this).UpcastConversionLambda(fromType, (fromTpe).RcUnderlying(), toType, (toTpe).RcUnderlying(), typeParams);
        if ((_2_valueOrError0).IsFailure()) {
          return (_2_valueOrError0).PropagateFailure<RAST._IExpr>();
        } else {
          RAST._IExpr _3_lambda = (_2_valueOrError0).Extract();
          if ((fromType).is_Arrow) {
            return Std.Wrappers.Result<RAST._IExpr, _System._ITuple5<DAST._IType, RAST._IType, DAST._IType, RAST._IType, Dafny.IMap<_System._ITuple2<RAST._IType, RAST._IType>,RAST._IExpr>>>.create_Success(_3_lambda);
          } else {
            return Std.Wrappers.Result<RAST._IExpr, _System._ITuple5<DAST._IType, RAST._IType, DAST._IType, RAST._IType, Dafny.IMap<_System._ITuple2<RAST._IType, RAST._IType>,RAST._IExpr>>>.create_Success((((RAST.__default.dafny__runtime).MSel(Dafny.Sequence<Dafny.Rune>.UnicodeFromString("rc_coerce"))).AsExpr()).Apply1(_3_lambda));
          }
        }
      } else if ((this).SameTypesButDifferentTypeParameters(fromType, fromTpe, toType, toTpe)) {
        Dafny.ISequence<BigInteger> _4_indices = ((((fromType).is_UserDefined) && ((((fromType).dtor_resolved).dtor_kind).is_Datatype)) ? (Std.Collections.Seq.__default.Filter<BigInteger>(Dafny.Helpers.Id<Func<RAST._IType, DAST._IType, Func<BigInteger, bool>>>((_5_fromTpe, _6_fromType) => ((System.Func<BigInteger, bool>)((_7_i) => {
          return ((((_7_i).Sign != -1) && ((_7_i) < (new BigInteger(((_5_fromTpe).dtor_arguments).Count)))) ? (!(((_7_i).Sign != -1) && ((_7_i) < (new BigInteger(((((_6_fromType).dtor_resolved).dtor_kind).dtor_variances).Count)))) || (!((((((_6_fromType).dtor_resolved).dtor_kind).dtor_variances).Select(_7_i)).is_Nonvariant))) : (false));
        })))(fromTpe, fromType), ((System.Func<Dafny.ISequence<BigInteger>>) (() => {
          BigInteger dim14 = new BigInteger(((fromTpe).dtor_arguments).Count);
          var arr14 = new BigInteger[Dafny.Helpers.ToIntChecked(dim14, "array size exceeds memory limit")];
          for (int i14 = 0; i14 < dim14; i14++) {
            var _8_i = (BigInteger) i14;
            arr14[(int)(_8_i)] = _8_i;
          }
          return Dafny.Sequence<BigInteger>.FromArray(arr14);
        }))())) : (((System.Func<Dafny.ISequence<BigInteger>>) (() => {
          BigInteger dim15 = new BigInteger(((fromTpe).dtor_arguments).Count);
          var arr15 = new BigInteger[Dafny.Helpers.ToIntChecked(dim15, "array size exceeds memory limit")];
          for (int i15 = 0; i15 < dim15; i15++) {
            var _9_i = (BigInteger) i15;
            arr15[(int)(_9_i)] = _9_i;
          }
          return Dafny.Sequence<BigInteger>.FromArray(arr15);
        }))()));
        Std.Wrappers._IResult<Dafny.ISequence<RAST._IExpr>, _System._ITuple5<DAST._IType, RAST._IType, DAST._IType, RAST._IType, Dafny.IMap<_System._ITuple2<RAST._IType, RAST._IType>,RAST._IExpr>>> _10_valueOrError1 = (this).SeqResultToResultSeq<RAST._IExpr, _System._ITuple5<DAST._IType, RAST._IType, DAST._IType, RAST._IType, Dafny.IMap<_System._ITuple2<RAST._IType, RAST._IType>,RAST._IExpr>>>(((System.Func<Dafny.ISequence<Std.Wrappers._IResult<RAST._IExpr, _System._ITuple5<DAST._IType, RAST._IType, DAST._IType, RAST._IType, Dafny.IMap<_System._ITuple2<RAST._IType, RAST._IType>,RAST._IExpr>>>>>) (() => {
          BigInteger dim16 = new BigInteger((_4_indices).Count);
          var arr16 = new Std.Wrappers._IResult<RAST._IExpr, _System._ITuple5<DAST._IType, RAST._IType, DAST._IType, RAST._IType, Dafny.IMap<_System._ITuple2<RAST._IType, RAST._IType>,RAST._IExpr>>>[Dafny.Helpers.ToIntChecked(dim16, "array size exceeds memory limit")];
          for (int i16 = 0; i16 < dim16; i16++) {
            var _11_j = (BigInteger) i16;
            arr16[(int)(_11_j)] = Dafny.Helpers.Let<BigInteger, Std.Wrappers._IResult<RAST._IExpr, _System._ITuple5<DAST._IType, RAST._IType, DAST._IType, RAST._IType, Dafny.IMap<_System._ITuple2<RAST._IType, RAST._IType>,RAST._IExpr>>>>((_4_indices).Select(_11_j), _pat_let27_0 => Dafny.Helpers.Let<BigInteger, Std.Wrappers._IResult<RAST._IExpr, _System._ITuple5<DAST._IType, RAST._IType, DAST._IType, RAST._IType, Dafny.IMap<_System._ITuple2<RAST._IType, RAST._IType>,RAST._IExpr>>>>(_pat_let27_0, _12_i => (this).UpcastConversionLambda((((_pat_let_tv0).dtor_resolved).dtor_typeArgs).Select(_12_i), ((_pat_let_tv1).dtor_arguments).Select(_12_i), (((_pat_let_tv2).dtor_resolved).dtor_typeArgs).Select(_12_i), ((_pat_let_tv3).dtor_arguments).Select(_12_i), _pat_let_tv4)));
          }
          return Dafny.Sequence<Std.Wrappers._IResult<RAST._IExpr, _System._ITuple5<DAST._IType, RAST._IType, DAST._IType, RAST._IType, Dafny.IMap<_System._ITuple2<RAST._IType, RAST._IType>,RAST._IExpr>>>>.FromArray(arr16);
        }))());
        if ((_10_valueOrError1).IsFailure()) {
          return (_10_valueOrError1).PropagateFailure<RAST._IExpr>();
        } else {
          Dafny.ISequence<RAST._IExpr> _13_lambdas = (_10_valueOrError1).Extract();
          return Std.Wrappers.Result<RAST._IExpr, _System._ITuple5<DAST._IType, RAST._IType, DAST._IType, RAST._IType, Dafny.IMap<_System._ITuple2<RAST._IType, RAST._IType>,RAST._IExpr>>>.create_Success((((RAST.Expr.create_ExprFromType((fromTpe).dtor_baseName)).ApplyType(((System.Func<Dafny.ISequence<RAST._IType>>) (() => {
  BigInteger dim17 = new BigInteger(((fromTpe).dtor_arguments).Count);
  var arr17 = new RAST._IType[Dafny.Helpers.ToIntChecked(dim17, "array size exceeds memory limit")];
  for (int i17 = 0; i17 < dim17; i17++) {
    var _14_i = (BigInteger) i17;
    arr17[(int)(_14_i)] = ((fromTpe).dtor_arguments).Select(_14_i);
  }
  return Dafny.Sequence<RAST._IType>.FromArray(arr17);
}))())).FSel(Dafny.Sequence<Dafny.Rune>.UnicodeFromString("coerce"))).Apply(_13_lambdas));
        }
      } else if (((((fromTpe).IsBuiltinCollection()) && ((toTpe).IsBuiltinCollection())) && ((this).IsBuiltinCollection(fromType))) && ((this).IsBuiltinCollection(toType))) {
        RAST._IType _15_newFromTpe = (fromTpe).GetBuiltinCollectionElement();
        RAST._IType _16_newToTpe = (toTpe).GetBuiltinCollectionElement();
        DAST._IType _17_newFromType = (this).GetBuiltinCollectionElement(fromType);
        DAST._IType _18_newToType = (this).GetBuiltinCollectionElement(toType);
        Std.Wrappers._IResult<RAST._IExpr, _System._ITuple5<DAST._IType, RAST._IType, DAST._IType, RAST._IType, Dafny.IMap<_System._ITuple2<RAST._IType, RAST._IType>,RAST._IExpr>>> _19_valueOrError2 = (this).UpcastConversionLambda(_17_newFromType, _15_newFromTpe, _18_newToType, _16_newToTpe, typeParams);
        if ((_19_valueOrError2).IsFailure()) {
          return (_19_valueOrError2).PropagateFailure<RAST._IExpr>();
        } else {
          RAST._IExpr _20_coerceArg = (_19_valueOrError2).Extract();
          RAST._IPath _21_collectionType = (RAST.__default.dafny__runtime).MSel(((((fromTpe).Expand()).dtor_baseName).dtor_path).dtor_name);
          RAST._IExpr _22_baseType = (((((((fromTpe).Expand()).dtor_baseName).dtor_path).dtor_name).Equals(Dafny.Sequence<Dafny.Rune>.UnicodeFromString("Map"))) ? (((_21_collectionType).AsExpr()).ApplyType(Dafny.Sequence<RAST._IType>.FromElements((((fromTpe).Expand()).dtor_arguments).Select(BigInteger.Zero), _15_newFromTpe))) : (((_21_collectionType).AsExpr()).ApplyType(Dafny.Sequence<RAST._IType>.FromElements(_15_newFromTpe))));
          return Std.Wrappers.Result<RAST._IExpr, _System._ITuple5<DAST._IType, RAST._IType, DAST._IType, RAST._IType, Dafny.IMap<_System._ITuple2<RAST._IType, RAST._IType>,RAST._IExpr>>>.create_Success(((_22_baseType).FSel(Dafny.Sequence<Dafny.Rune>.UnicodeFromString("coerce"))).Apply1(_20_coerceArg));
        }
      } else if ((((((((((fromTpe).is_DynType) && (((fromTpe).dtor_underlying).is_FnType)) && ((toTpe).is_DynType)) && (((toTpe).dtor_underlying).is_FnType)) && ((((fromTpe).dtor_underlying).dtor_arguments).Equals(((toTpe).dtor_underlying).dtor_arguments))) && ((fromType).is_Arrow)) && ((toType).is_Arrow)) && ((new BigInteger((((fromTpe).dtor_underlying).dtor_arguments).Count)) == (BigInteger.One))) && (((((fromTpe).dtor_underlying).dtor_arguments).Select(BigInteger.Zero)).is_Borrowed)) {
        Std.Wrappers._IResult<RAST._IExpr, _System._ITuple5<DAST._IType, RAST._IType, DAST._IType, RAST._IType, Dafny.IMap<_System._ITuple2<RAST._IType, RAST._IType>,RAST._IExpr>>> _23_valueOrError3 = (this).UpcastConversionLambda((fromType).dtor_result, ((fromTpe).dtor_underlying).dtor_returnType, (toType).dtor_result, ((toTpe).dtor_underlying).dtor_returnType, typeParams);
        if ((_23_valueOrError3).IsFailure()) {
          return (_23_valueOrError3).PropagateFailure<RAST._IExpr>();
        } else {
          RAST._IExpr _24_lambda = (_23_valueOrError3).Extract();
          return Std.Wrappers.Result<RAST._IExpr, _System._ITuple5<DAST._IType, RAST._IType, DAST._IType, RAST._IType, Dafny.IMap<_System._ITuple2<RAST._IType, RAST._IType>,RAST._IExpr>>>.create_Success(((((RAST.__default.dafny__runtime).MSel(Dafny.Sequence<Dafny.Rune>.UnicodeFromString("fn1_coerce"))).AsExpr()).ApplyType(Dafny.Sequence<RAST._IType>.FromElements(((((fromTpe).dtor_underlying).dtor_arguments).Select(BigInteger.Zero)).dtor_underlying, ((fromTpe).dtor_underlying).dtor_returnType, ((toTpe).dtor_underlying).dtor_returnType))).Apply1(_24_lambda));
        }
      } else {
        return Std.Wrappers.Result<RAST._IExpr, _System._ITuple5<DAST._IType, RAST._IType, DAST._IType, RAST._IType, Dafny.IMap<_System._ITuple2<RAST._IType, RAST._IType>,RAST._IExpr>>>.create_Failure(_System.Tuple5<DAST._IType, RAST._IType, DAST._IType, RAST._IType, Dafny.IMap<_System._ITuple2<RAST._IType, RAST._IType>,RAST._IExpr>>.create(fromType, fromTpe, toType, toTpe, typeParams));
      }
    }
    public bool IsDowncastConversion(RAST._IType fromTpe, RAST._IType toTpe)
    {
      if (((fromTpe).IsObjectOrPointer()) && ((toTpe).IsObjectOrPointer())) {
        return (((fromTpe).ObjectOrPointerUnderlying()).is_DynType) && (!(((toTpe).ObjectOrPointerUnderlying()).is_DynType));
      } else {
        return false;
      }
    }
    public void GenExprConvertOther(DAST._IExpression e, DCOMP._ISelfInfo selfIdent, DCOMP._IEnvironment env, DCOMP._IOwnership expectedOwnership, out RAST._IExpr r, out DCOMP._IOwnership resultingOwnership, out Dafny.ISet<Dafny.ISequence<Dafny.Rune>> readIdents)
    {
      r = RAST.Expr.Default();
      resultingOwnership = DCOMP.Ownership.Default();
      readIdents = Dafny.Set<Dafny.ISequence<Dafny.Rune>>.Empty;
      DAST._IExpression _let_tmp_rhs0 = e;
      DAST._IExpression _0_expr = _let_tmp_rhs0.dtor_value;
      DAST._IType _1_fromTpe = _let_tmp_rhs0.dtor_from;
      DAST._IType _2_toTpe = _let_tmp_rhs0.dtor_typ;
      RAST._IType _3_fromTpeGen;
      RAST._IType _out0;
      _out0 = (this).GenType(_1_fromTpe, DCOMP.GenTypeContext.@default());
      _3_fromTpeGen = _out0;
      RAST._IType _4_toTpeGen;
      RAST._IType _out1;
      _out1 = (this).GenType(_2_toTpe, DCOMP.GenTypeContext.@default());
      _4_toTpeGen = _out1;
      Std.Wrappers._IResult<RAST._IExpr, _System._ITuple5<DAST._IType, RAST._IType, DAST._IType, RAST._IType, Dafny.IMap<_System._ITuple2<RAST._IType, RAST._IType>,RAST._IExpr>>> _5_upcastConverter;
      _5_upcastConverter = (this).UpcastConversionLambda(_1_fromTpe, _3_fromTpeGen, _2_toTpe, _4_toTpeGen, Dafny.Map<_System._ITuple2<RAST._IType, RAST._IType>, RAST._IExpr>.FromElements());
      if ((_5_upcastConverter).is_Success) {
        RAST._IExpr _6_conversionLambda;
        _6_conversionLambda = (_5_upcastConverter).dtor_value;
        RAST._IExpr _7_recursiveGen;
        DCOMP._IOwnership _8_recOwned;
        Dafny.ISet<Dafny.ISequence<Dafny.Rune>> _9_recIdents;
        RAST._IExpr _out2;
        DCOMP._IOwnership _out3;
        Dafny.ISet<Dafny.ISequence<Dafny.Rune>> _out4;
        (this).GenExpr(_0_expr, selfIdent, env, DCOMP.Ownership.create_OwnershipOwned(), out _out2, out _out3, out _out4);
        _7_recursiveGen = _out2;
        _8_recOwned = _out3;
        _9_recIdents = _out4;
        readIdents = _9_recIdents;
        r = (_6_conversionLambda).Apply1(_7_recursiveGen);
        RAST._IExpr _out5;
        DCOMP._IOwnership _out6;
        (this).FromOwnership(r, DCOMP.Ownership.create_OwnershipOwned(), expectedOwnership, out _out5, out _out6);
        r = _out5;
        resultingOwnership = _out6;
      } else if ((this).IsDowncastConversion(_3_fromTpeGen, _4_toTpeGen)) {
        RAST._IExpr _10_recursiveGen;
        DCOMP._IOwnership _11_recOwned;
        Dafny.ISet<Dafny.ISequence<Dafny.Rune>> _12_recIdents;
        RAST._IExpr _out7;
        DCOMP._IOwnership _out8;
        Dafny.ISet<Dafny.ISequence<Dafny.Rune>> _out9;
        (this).GenExpr(_0_expr, selfIdent, env, DCOMP.Ownership.create_OwnershipOwned(), out _out7, out _out8, out _out9);
        _10_recursiveGen = _out7;
        _11_recOwned = _out8;
        _12_recIdents = _out9;
        readIdents = _12_recIdents;
        _4_toTpeGen = (_4_toTpeGen).ObjectOrPointerUnderlying();
        r = (((RAST.__default.dafny__runtime).MSel((this).downcast)).AsExpr()).Apply(Dafny.Sequence<RAST._IExpr>.FromElements(_10_recursiveGen, RAST.Expr.create_ExprFromType(_4_toTpeGen)));
        RAST._IExpr _out10;
        DCOMP._IOwnership _out11;
        (this).FromOwnership(r, DCOMP.Ownership.create_OwnershipOwned(), expectedOwnership, out _out10, out _out11);
        r = _out10;
        resultingOwnership = _out11;
      } else {
        RAST._IExpr _13_recursiveGen;
        DCOMP._IOwnership _14_recOwned;
        Dafny.ISet<Dafny.ISequence<Dafny.Rune>> _15_recIdents;
        RAST._IExpr _out12;
        DCOMP._IOwnership _out13;
        Dafny.ISet<Dafny.ISequence<Dafny.Rune>> _out14;
        (this).GenExpr(_0_expr, selfIdent, env, expectedOwnership, out _out12, out _out13, out _out14);
        _13_recursiveGen = _out12;
        _14_recOwned = _out13;
        _15_recIdents = _out14;
        readIdents = _15_recIdents;
        Std.Wrappers._IResult<RAST._IExpr, _System._ITuple5<DAST._IType, RAST._IType, DAST._IType, RAST._IType, Dafny.IMap<_System._ITuple2<RAST._IType, RAST._IType>,RAST._IExpr>>> _let_tmp_rhs1 = _5_upcastConverter;
        _System._ITuple5<DAST._IType, RAST._IType, DAST._IType, RAST._IType, Dafny.IMap<_System._ITuple2<RAST._IType, RAST._IType>,RAST._IExpr>> _let_tmp_rhs2 = _let_tmp_rhs1.dtor_error;
        DAST._IType _16_fromType = _let_tmp_rhs2.dtor__0;
        RAST._IType _17_fromTpeGen = _let_tmp_rhs2.dtor__1;
        DAST._IType _18_toType = _let_tmp_rhs2.dtor__2;
        RAST._IType _19_toTpeGen = _let_tmp_rhs2.dtor__3;
        Dafny.IMap<_System._ITuple2<RAST._IType, RAST._IType>,RAST._IExpr> _20_m = _let_tmp_rhs2.dtor__4;
        RAST._IExpr _out15;
        _out15 = (this).Error(Dafny.Sequence<Dafny.Rune>.Concat(Dafny.Sequence<Dafny.Rune>.Concat(Dafny.Sequence<Dafny.Rune>.Concat(Dafny.Sequence<Dafny.Rune>.Concat(Dafny.Sequence<Dafny.Rune>.UnicodeFromString("<i>Coercion from "), (_17_fromTpeGen)._ToString(DCOMP.__default.IND)), Dafny.Sequence<Dafny.Rune>.UnicodeFromString(" to ")), (_19_toTpeGen)._ToString(DCOMP.__default.IND)), Dafny.Sequence<Dafny.Rune>.UnicodeFromString("</i> not yet implemented")), _13_recursiveGen);
        r = _out15;
        RAST._IExpr _out16;
        DCOMP._IOwnership _out17;
        (this).FromOwnership(r, _14_recOwned, expectedOwnership, out _out16, out _out17);
        r = _out16;
        resultingOwnership = _out17;
      }
    }
    public void GenExprConvert(DAST._IExpression e, DCOMP._ISelfInfo selfIdent, DCOMP._IEnvironment env, DCOMP._IOwnership expectedOwnership, out RAST._IExpr r, out DCOMP._IOwnership resultingOwnership, out Dafny.ISet<Dafny.ISequence<Dafny.Rune>> readIdents)
    {
      r = RAST.Expr.Default();
      resultingOwnership = DCOMP.Ownership.Default();
      readIdents = Dafny.Set<Dafny.ISequence<Dafny.Rune>>.Empty;
      DAST._IExpression _let_tmp_rhs0 = e;
      DAST._IExpression _0_expr = _let_tmp_rhs0.dtor_value;
      DAST._IType _1_fromTpe = _let_tmp_rhs0.dtor_from;
      DAST._IType _2_toTpe = _let_tmp_rhs0.dtor_typ;
      if (object.Equals(_1_fromTpe, _2_toTpe)) {
        RAST._IExpr _3_recursiveGen;
        DCOMP._IOwnership _4_recOwned;
        Dafny.ISet<Dafny.ISequence<Dafny.Rune>> _5_recIdents;
        RAST._IExpr _out0;
        DCOMP._IOwnership _out1;
        Dafny.ISet<Dafny.ISequence<Dafny.Rune>> _out2;
        (this).GenExpr(_0_expr, selfIdent, env, expectedOwnership, out _out0, out _out1, out _out2);
        _3_recursiveGen = _out0;
        _4_recOwned = _out1;
        _5_recIdents = _out2;
        r = _3_recursiveGen;
        RAST._IExpr _out3;
        DCOMP._IOwnership _out4;
        (this).FromOwnership(r, _4_recOwned, expectedOwnership, out _out3, out _out4);
        r = _out3;
        resultingOwnership = _out4;
        readIdents = _5_recIdents;
      } else {
        _System._ITuple2<DAST._IType, DAST._IType> _source0 = _System.Tuple2<DAST._IType, DAST._IType>.create(_1_fromTpe, _2_toTpe);
        {
          DAST._IType _10 = _source0.dtor__1;
          if (_10.is_UserDefined) {
            DAST._IResolvedType resolved0 = _10.dtor_resolved;
            DAST._IResolvedTypeBase kind0 = resolved0.dtor_kind;
            if (kind0.is_Newtype) {
              DAST._IType _6_b = kind0.dtor_baseType;
              DAST._INewtypeRange _7_range = kind0.dtor_range;
              bool _8_erase = kind0.dtor_erase;
              Dafny.ISequence<DAST._IAttribute> _9_attributes = resolved0.dtor_attributes;
              {
                RAST._IExpr _out5;
                DCOMP._IOwnership _out6;
                Dafny.ISet<Dafny.ISequence<Dafny.Rune>> _out7;
                (this).GenExprConvertToNewtype(e, selfIdent, env, expectedOwnership, out _out5, out _out6, out _out7);
                r = _out5;
                resultingOwnership = _out6;
                readIdents = _out7;
              }
              goto after_match0;
            }
          }
        }
        {
          DAST._IType _00 = _source0.dtor__0;
          if (_00.is_UserDefined) {
            DAST._IResolvedType resolved1 = _00.dtor_resolved;
            DAST._IResolvedTypeBase kind1 = resolved1.dtor_kind;
            if (kind1.is_Newtype) {
              DAST._IType _10_b = kind1.dtor_baseType;
              DAST._INewtypeRange _11_range = kind1.dtor_range;
              bool _12_erase = kind1.dtor_erase;
              Dafny.ISequence<DAST._IAttribute> _13_attributes = resolved1.dtor_attributes;
              {
                RAST._IExpr _out8;
                DCOMP._IOwnership _out9;
                Dafny.ISet<Dafny.ISequence<Dafny.Rune>> _out10;
                (this).GenExprConvertFromNewtype(e, selfIdent, env, expectedOwnership, out _out8, out _out9, out _out10);
                r = _out8;
                resultingOwnership = _out9;
                readIdents = _out10;
              }
              goto after_match0;
            }
          }
        }
        {
          DAST._IType _01 = _source0.dtor__0;
          if (_01.is_Primitive) {
            DAST._IPrimitive _h70 = _01.dtor_Primitive_a0;
            if (_h70.is_Int) {
              DAST._IType _11 = _source0.dtor__1;
              if (_11.is_Primitive) {
                DAST._IPrimitive _h71 = _11.dtor_Primitive_a0;
                if (_h71.is_Real) {
                  {
                    RAST._IExpr _14_recursiveGen;
                    DCOMP._IOwnership _15___v119;
                    Dafny.ISet<Dafny.ISequence<Dafny.Rune>> _16_recIdents;
                    RAST._IExpr _out11;
                    DCOMP._IOwnership _out12;
                    Dafny.ISet<Dafny.ISequence<Dafny.Rune>> _out13;
                    (this).GenExpr(_0_expr, selfIdent, env, DCOMP.Ownership.create_OwnershipOwned(), out _out11, out _out12, out _out13);
                    _14_recursiveGen = _out11;
                    _15___v119 = _out12;
                    _16_recIdents = _out13;
                    r = RAST.__default.RcNew(((((RAST.__default.dafny__runtime).MSel(Dafny.Sequence<Dafny.Rune>.UnicodeFromString("BigRational"))).AsExpr()).FSel(Dafny.Sequence<Dafny.Rune>.UnicodeFromString("from_integer"))).Apply1(_14_recursiveGen));
                    RAST._IExpr _out14;
                    DCOMP._IOwnership _out15;
                    (this).FromOwned(r, expectedOwnership, out _out14, out _out15);
                    r = _out14;
                    resultingOwnership = _out15;
                    readIdents = _16_recIdents;
                  }
                  goto after_match0;
                }
              }
            }
          }
        }
        {
          DAST._IType _02 = _source0.dtor__0;
          if (_02.is_Primitive) {
            DAST._IPrimitive _h72 = _02.dtor_Primitive_a0;
            if (_h72.is_Real) {
              DAST._IType _12 = _source0.dtor__1;
              if (_12.is_Primitive) {
                DAST._IPrimitive _h73 = _12.dtor_Primitive_a0;
                if (_h73.is_Int) {
                  {
                    RAST._IExpr _17_recursiveGen;
                    DCOMP._IOwnership _18___v120;
                    Dafny.ISet<Dafny.ISequence<Dafny.Rune>> _19_recIdents;
                    RAST._IExpr _out16;
                    DCOMP._IOwnership _out17;
                    Dafny.ISet<Dafny.ISequence<Dafny.Rune>> _out18;
                    (this).GenExpr(_0_expr, selfIdent, env, DCOMP.Ownership.create_OwnershipBorrowed(), out _out16, out _out17, out _out18);
                    _17_recursiveGen = _out16;
                    _18___v120 = _out17;
                    _19_recIdents = _out18;
                    r = (((RAST.__default.dafny__runtime).AsExpr()).FSel(Dafny.Sequence<Dafny.Rune>.UnicodeFromString("dafny_rational_to_int"))).Apply1(_17_recursiveGen);
                    RAST._IExpr _out19;
                    DCOMP._IOwnership _out20;
                    (this).FromOwned(r, expectedOwnership, out _out19, out _out20);
                    r = _out19;
                    resultingOwnership = _out20;
                    readIdents = _19_recIdents;
                  }
                  goto after_match0;
                }
              }
            }
          }
        }
        {
          DAST._IType _03 = _source0.dtor__0;
          if (_03.is_Primitive) {
            DAST._IPrimitive _h74 = _03.dtor_Primitive_a0;
            if (_h74.is_Int) {
              DAST._IType _13 = _source0.dtor__1;
              if (_13.is_Passthrough) {
                {
                  RAST._IType _20_rhsType;
                  RAST._IType _out21;
                  _out21 = (this).GenType(_2_toTpe, DCOMP.GenTypeContext.@default());
                  _20_rhsType = _out21;
                  RAST._IExpr _21_recursiveGen;
                  DCOMP._IOwnership _22___v122;
                  Dafny.ISet<Dafny.ISequence<Dafny.Rune>> _23_recIdents;
                  RAST._IExpr _out22;
                  DCOMP._IOwnership _out23;
                  Dafny.ISet<Dafny.ISequence<Dafny.Rune>> _out24;
                  (this).GenExpr(_0_expr, selfIdent, env, DCOMP.Ownership.create_OwnershipOwned(), out _out22, out _out23, out _out24);
                  _21_recursiveGen = _out22;
                  _22___v122 = _out23;
                  _23_recIdents = _out24;
                  r = ((((RAST.Expr.create_TraitCast(_20_rhsType, ((RAST.__default.dafny__runtime).MSel(Dafny.Sequence<Dafny.Rune>.UnicodeFromString("NumCast"))).AsType())).FSel(Dafny.Sequence<Dafny.Rune>.UnicodeFromString("from"))).Apply1(_21_recursiveGen)).Sel(Dafny.Sequence<Dafny.Rune>.UnicodeFromString("unwrap"))).Apply0();
                  RAST._IExpr _out25;
                  DCOMP._IOwnership _out26;
                  (this).FromOwned(r, expectedOwnership, out _out25, out _out26);
                  r = _out25;
                  resultingOwnership = _out26;
                  readIdents = _23_recIdents;
                }
                goto after_match0;
              }
            }
          }
        }
        {
          DAST._IType _04 = _source0.dtor__0;
          if (_04.is_Passthrough) {
            DAST._IType _14 = _source0.dtor__1;
            if (_14.is_Primitive) {
              DAST._IPrimitive _h75 = _14.dtor_Primitive_a0;
              if (_h75.is_Int) {
                {
                  RAST._IType _24_rhsType;
                  RAST._IType _out27;
                  _out27 = (this).GenType(_1_fromTpe, DCOMP.GenTypeContext.@default());
                  _24_rhsType = _out27;
                  RAST._IExpr _25_recursiveGen;
                  DCOMP._IOwnership _26___v124;
                  Dafny.ISet<Dafny.ISequence<Dafny.Rune>> _27_recIdents;
                  RAST._IExpr _out28;
                  DCOMP._IOwnership _out29;
                  Dafny.ISet<Dafny.ISequence<Dafny.Rune>> _out30;
                  (this).GenExpr(_0_expr, selfIdent, env, DCOMP.Ownership.create_OwnershipOwned(), out _out28, out _out29, out _out30);
                  _25_recursiveGen = _out28;
                  _26___v124 = _out29;
                  _27_recIdents = _out30;
                  r = ((((RAST.__default.dafny__runtime).MSel(Dafny.Sequence<Dafny.Rune>.UnicodeFromString("DafnyInt"))).AsExpr()).FSel(Dafny.Sequence<Dafny.Rune>.UnicodeFromString("new"))).Apply1((((((RAST.__default.std).MSel(Dafny.Sequence<Dafny.Rune>.UnicodeFromString("rc"))).MSel(Dafny.Sequence<Dafny.Rune>.UnicodeFromString("Rc"))).AsExpr()).FSel(Dafny.Sequence<Dafny.Rune>.UnicodeFromString("new"))).Apply1(((((RAST.__default.dafny__runtime).MSel(Dafny.Sequence<Dafny.Rune>.UnicodeFromString("BigInt"))).AsExpr()).FSel(Dafny.Sequence<Dafny.Rune>.UnicodeFromString("from"))).Apply1(_25_recursiveGen)));
                  RAST._IExpr _out31;
                  DCOMP._IOwnership _out32;
                  (this).FromOwned(r, expectedOwnership, out _out31, out _out32);
                  r = _out31;
                  resultingOwnership = _out32;
                  readIdents = _27_recIdents;
                }
                goto after_match0;
              }
            }
          }
        }
        {
          DAST._IType _05 = _source0.dtor__0;
          if (_05.is_Primitive) {
            DAST._IPrimitive _h76 = _05.dtor_Primitive_a0;
            if (_h76.is_Int) {
              DAST._IType _15 = _source0.dtor__1;
              if (_15.is_Primitive) {
                DAST._IPrimitive _h77 = _15.dtor_Primitive_a0;
                if (_h77.is_Char) {
                  {
                    RAST._IType _28_rhsType;
                    RAST._IType _out33;
                    _out33 = (this).GenType(_2_toTpe, DCOMP.GenTypeContext.@default());
                    _28_rhsType = _out33;
                    RAST._IExpr _29_recursiveGen;
                    DCOMP._IOwnership _30___v125;
                    Dafny.ISet<Dafny.ISequence<Dafny.Rune>> _31_recIdents;
                    RAST._IExpr _out34;
                    DCOMP._IOwnership _out35;
                    Dafny.ISet<Dafny.ISequence<Dafny.Rune>> _out36;
                    (this).GenExpr(_0_expr, selfIdent, env, DCOMP.Ownership.create_OwnershipOwned(), out _out34, out _out35, out _out36);
                    _29_recursiveGen = _out34;
                    _30___v125 = _out35;
                    _31_recIdents = _out36;
                    RAST._IType _32_uType;
                    if (((this).charType).is_UTF32) {
                      _32_uType = RAST.Type.create_U32();
                    } else {
                      _32_uType = RAST.Type.create_U16();
                    }
                    r = RAST.Expr.create_TraitCast(_32_uType, ((RAST.__default.dafny__runtime).MSel(Dafny.Sequence<Dafny.Rune>.UnicodeFromString("NumCast"))).AsType());
                    r = ((((r).FSel(Dafny.Sequence<Dafny.Rune>.UnicodeFromString("from"))).Apply1(_29_recursiveGen)).Sel(Dafny.Sequence<Dafny.Rune>.UnicodeFromString("unwrap"))).Apply0();
                    if (((this).charType).is_UTF32) {
                      r = ((RAST.Expr.create_Identifier(Dafny.Sequence<Dafny.Rune>.UnicodeFromString("char"))).FSel(Dafny.Sequence<Dafny.Rune>.UnicodeFromString("from_u32"))).Apply1(((r).Sel(Dafny.Sequence<Dafny.Rune>.UnicodeFromString("unwrap"))).Apply0());
                    }
                    r = (((RAST.__default.dafny__runtime).MSel((this).DafnyChar)).AsExpr()).Apply1(r);
                    RAST._IExpr _out37;
                    DCOMP._IOwnership _out38;
                    (this).FromOwned(r, expectedOwnership, out _out37, out _out38);
                    r = _out37;
                    resultingOwnership = _out38;
                    readIdents = _31_recIdents;
                  }
                  goto after_match0;
                }
              }
            }
          }
        }
        {
          DAST._IType _06 = _source0.dtor__0;
          if (_06.is_Primitive) {
            DAST._IPrimitive _h78 = _06.dtor_Primitive_a0;
            if (_h78.is_Char) {
              DAST._IType _16 = _source0.dtor__1;
              if (_16.is_Primitive) {
                DAST._IPrimitive _h79 = _16.dtor_Primitive_a0;
                if (_h79.is_Int) {
                  {
                    RAST._IType _33_rhsType;
                    RAST._IType _out39;
                    _out39 = (this).GenType(_1_fromTpe, DCOMP.GenTypeContext.@default());
                    _33_rhsType = _out39;
                    RAST._IExpr _34_recursiveGen;
                    DCOMP._IOwnership _35___v126;
                    Dafny.ISet<Dafny.ISequence<Dafny.Rune>> _36_recIdents;
                    RAST._IExpr _out40;
                    DCOMP._IOwnership _out41;
                    Dafny.ISet<Dafny.ISequence<Dafny.Rune>> _out42;
                    (this).GenExpr(_0_expr, selfIdent, env, DCOMP.Ownership.create_OwnershipOwned(), out _out40, out _out41, out _out42);
                    _34_recursiveGen = _out40;
                    _35___v126 = _out41;
                    _36_recIdents = _out42;
                    r = (((RAST.__default.dafny__runtime).MSel(Dafny.Sequence<Dafny.Rune>.UnicodeFromString("int!"))).AsExpr()).Apply1((_34_recursiveGen).Sel(Dafny.Sequence<Dafny.Rune>.UnicodeFromString("0")));
                    RAST._IExpr _out43;
                    DCOMP._IOwnership _out44;
                    (this).FromOwned(r, expectedOwnership, out _out43, out _out44);
                    r = _out43;
                    resultingOwnership = _out44;
                    readIdents = _36_recIdents;
                  }
                  goto after_match0;
                }
              }
            }
          }
        }
        {
          DAST._IType _07 = _source0.dtor__0;
          if (_07.is_Passthrough) {
            DAST._IType _17 = _source0.dtor__1;
            if (_17.is_Passthrough) {
              {
                RAST._IExpr _37_recursiveGen;
                DCOMP._IOwnership _38___v129;
                Dafny.ISet<Dafny.ISequence<Dafny.Rune>> _39_recIdents;
                RAST._IExpr _out45;
                DCOMP._IOwnership _out46;
                Dafny.ISet<Dafny.ISequence<Dafny.Rune>> _out47;
                (this).GenExpr(_0_expr, selfIdent, env, DCOMP.Ownership.create_OwnershipOwned(), out _out45, out _out46, out _out47);
                _37_recursiveGen = _out45;
                _38___v129 = _out46;
                _39_recIdents = _out47;
                RAST._IType _40_toTpeGen;
                RAST._IType _out48;
                _out48 = (this).GenType(_2_toTpe, DCOMP.GenTypeContext.@default());
                _40_toTpeGen = _out48;
                r = RAST.Expr.create_TypeAscription(_37_recursiveGen, _40_toTpeGen);
                RAST._IExpr _out49;
                DCOMP._IOwnership _out50;
                (this).FromOwned(r, expectedOwnership, out _out49, out _out50);
                r = _out49;
                resultingOwnership = _out50;
                readIdents = _39_recIdents;
              }
              goto after_match0;
            }
          }
        }
        {
          {
            RAST._IExpr _out51;
            DCOMP._IOwnership _out52;
            Dafny.ISet<Dafny.ISequence<Dafny.Rune>> _out53;
            (this).GenExprConvertOther(e, selfIdent, env, expectedOwnership, out _out51, out _out52, out _out53);
            r = _out51;
            resultingOwnership = _out52;
            readIdents = _out53;
          }
        }
      after_match0: ;
      }
      return ;
    }
    public void GenIdent(Dafny.ISequence<Dafny.Rune> rName, DCOMP._ISelfInfo selfIdent, DCOMP._IEnvironment env, DCOMP._IOwnership expectedOwnership, out RAST._IExpr r, out DCOMP._IOwnership resultingOwnership, out Dafny.ISet<Dafny.ISequence<Dafny.Rune>> readIdents)
    {
      r = RAST.Expr.Default();
      resultingOwnership = DCOMP.Ownership.Default();
      readIdents = Dafny.Set<Dafny.ISequence<Dafny.Rune>>.Empty;
      r = RAST.Expr.create_Identifier(rName);
      Std.Wrappers._IOption<RAST._IType> _0_tpe;
      _0_tpe = (env).GetType(rName);
      Std.Wrappers._IOption<RAST._IType> _1_placeboOpt;
      if ((_0_tpe).is_Some) {
        _1_placeboOpt = ((_0_tpe).dtor_value).ExtractMaybePlacebo();
      } else {
        _1_placeboOpt = Std.Wrappers.Option<RAST._IType>.create_None();
      }
      bool _2_currentlyBorrowed;
      _2_currentlyBorrowed = (env).IsBorrowed(rName);
      bool _3_noNeedOfClone;
      _3_noNeedOfClone = (env).CanReadWithoutClone(rName);
      if ((_1_placeboOpt).is_Some) {
        r = ((r).Sel(Dafny.Sequence<Dafny.Rune>.UnicodeFromString("read"))).Apply0();
        _2_currentlyBorrowed = false;
        _3_noNeedOfClone = true;
        _0_tpe = Std.Wrappers.Option<RAST._IType>.create_Some((_1_placeboOpt).dtor_value);
      }
      if (object.Equals(expectedOwnership, DCOMP.Ownership.create_OwnershipAutoBorrowed())) {
        if (_2_currentlyBorrowed) {
          resultingOwnership = DCOMP.Ownership.create_OwnershipBorrowed();
        } else {
          resultingOwnership = DCOMP.Ownership.create_OwnershipOwned();
        }
      } else if (object.Equals(expectedOwnership, DCOMP.Ownership.create_OwnershipBorrowedMut())) {
        if ((rName).Equals(Dafny.Sequence<Dafny.Rune>.UnicodeFromString("self"))) {
          resultingOwnership = DCOMP.Ownership.create_OwnershipBorrowedMut();
        } else {
          if (((_0_tpe).is_Some) && (((_0_tpe).dtor_value).IsObjectOrPointer())) {
            r = ((this).modify__macro).Apply1(r);
          } else {
            r = RAST.__default.BorrowMut(r);
          }
        }
        resultingOwnership = DCOMP.Ownership.create_OwnershipBorrowedMut();
      } else if (object.Equals(expectedOwnership, DCOMP.Ownership.create_OwnershipOwned())) {
        bool _4_needObjectFromRef;
        _4_needObjectFromRef = ((((selfIdent).is_ThisTyped) && ((selfIdent).IsSelf())) && (((selfIdent).dtor_rSelfName).Equals(rName))) && (((System.Func<bool>)(() => {
          DAST._IType _source0 = (selfIdent).dtor_dafnyType;
          {
            if (_source0.is_UserDefined) {
              DAST._IResolvedType resolved0 = _source0.dtor_resolved;
              DAST._IResolvedTypeBase _5_base = resolved0.dtor_kind;
              Dafny.ISequence<DAST._IAttribute> _6_attributes = resolved0.dtor_attributes;
              return ((_5_base).is_Class) || ((_5_base).is_Trait);
            }
          }
          {
            return false;
          }
        }))());
        if (_4_needObjectFromRef) {
          r = (((((RAST.__default.dafny__runtime).MSel(Dafny.Sequence<Dafny.Rune>.UnicodeFromString("Object"))).AsExpr()).ApplyType(Dafny.Sequence<RAST._IType>.FromElements(RAST.__default.RawType(Dafny.Sequence<Dafny.Rune>.UnicodeFromString("_"))))).FSel(Dafny.Sequence<Dafny.Rune>.UnicodeFromString("from_ref"))).Apply(Dafny.Sequence<RAST._IExpr>.FromElements(r));
        } else {
          if (!(_3_noNeedOfClone)) {
            r = (r).Clone();
          }
        }
        resultingOwnership = DCOMP.Ownership.create_OwnershipOwned();
      } else if (object.Equals(expectedOwnership, DCOMP.Ownership.create_OwnershipOwnedBox())) {
        if (!(_3_noNeedOfClone)) {
          r = (r).Clone();
        }
        r = RAST.__default.BoxNew(r);
        resultingOwnership = DCOMP.Ownership.create_OwnershipOwnedBox();
      } else if (_2_currentlyBorrowed) {
        resultingOwnership = DCOMP.Ownership.create_OwnershipBorrowed();
      } else {
        if (!(rName).Equals(Dafny.Sequence<Dafny.Rune>.UnicodeFromString("self"))) {
          if (((_0_tpe).is_Some) && (((_0_tpe).dtor_value).IsPointer())) {
            r = ((this).read__macro).Apply1(r);
          } else {
            r = RAST.__default.Borrow(r);
          }
        }
        resultingOwnership = DCOMP.Ownership.create_OwnershipBorrowed();
      }
      readIdents = Dafny.Set<Dafny.ISequence<Dafny.Rune>>.FromElements(rName);
      return ;
    }
    public bool HasExternAttributeRenamingModule(Dafny.ISequence<DAST._IAttribute> attributes) {
      return Dafny.Helpers.Id<Func<Dafny.ISequence<DAST._IAttribute>, bool>>((_0_attributes) => Dafny.Helpers.Quantifier<DAST._IAttribute>((_0_attributes).UniqueElements, false, (((_exists_var_0) => {
        DAST._IAttribute _1_attribute = (DAST._IAttribute)_exists_var_0;
        return ((_0_attributes).Contains(_1_attribute)) && ((((_1_attribute).dtor_name).Equals(Dafny.Sequence<Dafny.Rune>.UnicodeFromString("extern"))) && ((new BigInteger(((_1_attribute).dtor_args).Count)) == (new BigInteger(2))));
      }))))(attributes);
    }
    public void GenArgs(DCOMP._ISelfInfo selfIdent, DAST._ICallName name, Dafny.ISequence<DAST._IType> typeArgs, Dafny.ISequence<DAST._IExpression> args, DCOMP._IEnvironment env, out Dafny.ISequence<RAST._IExpr> argExprs, out Dafny.ISet<Dafny.ISequence<Dafny.Rune>> readIdents, out Dafny.ISequence<RAST._IType> typeExprs, out Std.Wrappers._IOption<DAST._IResolvedType> fullNameQualifier)
    {
      argExprs = Dafny.Sequence<RAST._IExpr>.Empty;
      readIdents = Dafny.Set<Dafny.ISequence<Dafny.Rune>>.Empty;
      typeExprs = Dafny.Sequence<RAST._IType>.Empty;
      fullNameQualifier = Std.Wrappers.Option<DAST._IResolvedType>.Default();
      argExprs = Dafny.Sequence<RAST._IExpr>.FromElements();
      readIdents = Dafny.Set<Dafny.ISequence<Dafny.Rune>>.FromElements();
      Dafny.ISequence<DAST._IFormal> _0_signature;
      if ((name).is_CallName) {
        if ((((name).dtor_receiverArg).is_Some) && ((name).dtor_receiverAsArgument)) {
          _0_signature = Dafny.Sequence<DAST._IFormal>.Concat(Dafny.Sequence<DAST._IFormal>.FromElements(((name).dtor_receiverArg).dtor_value), ((name).dtor_signature));
        } else {
          _0_signature = ((name).dtor_signature);
        }
      } else {
        _0_signature = Dafny.Sequence<DAST._IFormal>.FromElements();
      }
      BigInteger _hi0 = new BigInteger((args).Count);
      for (BigInteger _1_i = BigInteger.Zero; _1_i < _hi0; _1_i++) {
        DCOMP._IOwnership _2_argOwnership;
        _2_argOwnership = DCOMP.Ownership.create_OwnershipBorrowed();
        if ((_1_i) < (new BigInteger((_0_signature).Count))) {
          RAST._IType _3_tpe;
          RAST._IType _out0;
          _out0 = (this).GenType(((_0_signature).Select(_1_i)).dtor_typ, DCOMP.GenTypeContext.@default());
          _3_tpe = _out0;
          if ((_3_tpe).CanReadWithoutClone()) {
            _2_argOwnership = DCOMP.Ownership.create_OwnershipOwned();
          }
        }
        RAST._IExpr _4_argExpr;
        DCOMP._IOwnership _5___v136;
        Dafny.ISet<Dafny.ISequence<Dafny.Rune>> _6_argIdents;
        RAST._IExpr _out1;
        DCOMP._IOwnership _out2;
        Dafny.ISet<Dafny.ISequence<Dafny.Rune>> _out3;
        (this).GenExpr((args).Select(_1_i), selfIdent, env, _2_argOwnership, out _out1, out _out2, out _out3);
        _4_argExpr = _out1;
        _5___v136 = _out2;
        _6_argIdents = _out3;
        argExprs = Dafny.Sequence<RAST._IExpr>.Concat(argExprs, Dafny.Sequence<RAST._IExpr>.FromElements(_4_argExpr));
        readIdents = Dafny.Set<Dafny.ISequence<Dafny.Rune>>.Union(readIdents, _6_argIdents);
      }
      typeExprs = Dafny.Sequence<RAST._IType>.FromElements();
      BigInteger _hi1 = new BigInteger((typeArgs).Count);
      for (BigInteger _7_typeI = BigInteger.Zero; _7_typeI < _hi1; _7_typeI++) {
        RAST._IType _8_typeExpr;
        RAST._IType _out4;
        _out4 = (this).GenType((typeArgs).Select(_7_typeI), DCOMP.GenTypeContext.@default());
        _8_typeExpr = _out4;
        typeExprs = Dafny.Sequence<RAST._IType>.Concat(typeExprs, Dafny.Sequence<RAST._IType>.FromElements(_8_typeExpr));
      }
      DAST._ICallName _source0 = name;
      {
        if (_source0.is_CallName) {
          Dafny.ISequence<Dafny.Rune> _9_nameIdent = _source0.dtor_name;
          Std.Wrappers._IOption<DAST._IType> onType0 = _source0.dtor_onType;
          if (onType0.is_Some) {
            DAST._IType value0 = onType0.dtor_value;
            if (value0.is_UserDefined) {
              DAST._IResolvedType _10_resolvedType = value0.dtor_resolved;
              if ((((_10_resolvedType).dtor_kind).is_Trait) || (Dafny.Helpers.Id<Func<DAST._IResolvedType, Dafny.ISequence<Dafny.Rune>, bool>>((_11_resolvedType, _12_nameIdent) => Dafny.Helpers.Quantifier<Dafny.ISequence<Dafny.Rune>>(Dafny.Helpers.SingleValue<Dafny.ISequence<Dafny.Rune>>(_12_nameIdent), true, (((_forall_var_0) => {
                Dafny.ISequence<Dafny.Rune> _13_m = (Dafny.ISequence<Dafny.Rune>)_forall_var_0;
                return !(((_11_resolvedType).dtor_properMethods).Contains(_13_m)) || (!object.Equals(_13_m, _12_nameIdent));
              }))))(_10_resolvedType, _9_nameIdent))) {
                fullNameQualifier = Std.Wrappers.Option<DAST._IResolvedType>.create_Some(Std.Wrappers.Option<DAST._IResolvedType>.GetOr(DCOMP.__default.TraitTypeContainingMethod(_10_resolvedType, (_9_nameIdent)), _10_resolvedType));
              } else {
                fullNameQualifier = Std.Wrappers.Option<DAST._IResolvedType>.create_None();
              }
              goto after_match0;
            }
          }
        }
      }
      {
        fullNameQualifier = Std.Wrappers.Option<DAST._IResolvedType>.create_None();
      }
    after_match0: ;
      if ((((((fullNameQualifier).is_Some) && ((selfIdent).is_ThisTyped)) && (((selfIdent).dtor_dafnyType).is_UserDefined)) && ((this).IsSameResolvedType(((selfIdent).dtor_dafnyType).dtor_resolved, (fullNameQualifier).dtor_value))) && (!((this).HasExternAttributeRenamingModule(((fullNameQualifier).dtor_value).dtor_attributes)))) {
        fullNameQualifier = Std.Wrappers.Option<DAST._IResolvedType>.create_None();
      }
    }
    public Dafny.ISequence<Dafny.Rune> GetMethodName(DAST._IExpression @on, DAST._ICallName name)
    {
      DAST._ICallName _source0 = name;
      {
        if (_source0.is_CallName) {
          Dafny.ISequence<Dafny.Rune> _0_ident = _source0.dtor_name;
          if ((@on).is_ExternCompanion) {
            return (_0_ident);
          } else {
            return DCOMP.__default.escapeName(_0_ident);
          }
        }
      }
      {
        bool disjunctiveMatch0 = false;
        if (_source0.is_MapBuilderAdd) {
          disjunctiveMatch0 = true;
        }
        if (_source0.is_SetBuilderAdd) {
          disjunctiveMatch0 = true;
        }
        if (disjunctiveMatch0) {
          return Dafny.Sequence<Dafny.Rune>.UnicodeFromString("add");
        }
      }
      {
        return Dafny.Sequence<Dafny.Rune>.UnicodeFromString("build");
      }
    }
    public void GenExpr(DAST._IExpression e, DCOMP._ISelfInfo selfIdent, DCOMP._IEnvironment env, DCOMP._IOwnership expectedOwnership, out RAST._IExpr r, out DCOMP._IOwnership resultingOwnership, out Dafny.ISet<Dafny.ISequence<Dafny.Rune>> readIdents)
    {
      r = RAST.Expr.Default();
      resultingOwnership = DCOMP.Ownership.Default();
      readIdents = Dafny.Set<Dafny.ISequence<Dafny.Rune>>.Empty;
      DAST._IExpression _source0 = e;
      {
        if (_source0.is_Literal) {
          RAST._IExpr _out0;
          DCOMP._IOwnership _out1;
          Dafny.ISet<Dafny.ISequence<Dafny.Rune>> _out2;
          (this).GenExprLiteral(e, selfIdent, env, expectedOwnership, out _out0, out _out1, out _out2);
          r = _out0;
          resultingOwnership = _out1;
          readIdents = _out2;
          goto after_match0;
        }
      }
      {
        if (_source0.is_Ident) {
          Dafny.ISequence<Dafny.Rune> _0_name = _source0.dtor_name;
          {
            RAST._IExpr _out3;
            DCOMP._IOwnership _out4;
            Dafny.ISet<Dafny.ISequence<Dafny.Rune>> _out5;
            (this).GenIdent(DCOMP.__default.escapeVar(_0_name), selfIdent, env, expectedOwnership, out _out3, out _out4, out _out5);
            r = _out3;
            resultingOwnership = _out4;
            readIdents = _out5;
          }
          goto after_match0;
        }
      }
      {
        if (_source0.is_ExternCompanion) {
          Dafny.ISequence<Dafny.ISequence<Dafny.Rune>> _1_path = _source0.dtor_ExternCompanion_a0;
          {
            RAST._IExpr _out6;
            _out6 = (this).GenPathExpr(_1_path, false);
            r = _out6;
            if (object.Equals(expectedOwnership, DCOMP.Ownership.create_OwnershipBorrowed())) {
              resultingOwnership = DCOMP.Ownership.create_OwnershipBorrowed();
            } else if (object.Equals(expectedOwnership, DCOMP.Ownership.create_OwnershipOwned())) {
              resultingOwnership = DCOMP.Ownership.create_OwnershipOwned();
            } else {
              RAST._IExpr _out7;
              DCOMP._IOwnership _out8;
              (this).FromOwned(r, expectedOwnership, out _out7, out _out8);
              r = _out7;
              resultingOwnership = _out8;
            }
            readIdents = Dafny.Set<Dafny.ISequence<Dafny.Rune>>.FromElements();
            return ;
          }
          goto after_match0;
        }
      }
      {
        if (_source0.is_Companion) {
          Dafny.ISequence<Dafny.ISequence<Dafny.Rune>> _2_path = _source0.dtor_Companion_a0;
          Dafny.ISequence<DAST._IType> _3_typeArgs = _source0.dtor_typeArgs;
          {
            RAST._IExpr _out9;
            _out9 = (this).GenPathExpr(_2_path, true);
            r = _out9;
            if ((new BigInteger((_3_typeArgs).Count)).Sign == 1) {
              Dafny.ISequence<RAST._IType> _4_typeExprs;
              _4_typeExprs = Dafny.Sequence<RAST._IType>.FromElements();
              BigInteger _hi0 = new BigInteger((_3_typeArgs).Count);
              for (BigInteger _5_i = BigInteger.Zero; _5_i < _hi0; _5_i++) {
                RAST._IType _6_typeExpr;
                RAST._IType _out10;
                _out10 = (this).GenType((_3_typeArgs).Select(_5_i), DCOMP.GenTypeContext.@default());
                _6_typeExpr = _out10;
                _4_typeExprs = Dafny.Sequence<RAST._IType>.Concat(_4_typeExprs, Dafny.Sequence<RAST._IType>.FromElements(_6_typeExpr));
              }
              r = (r).ApplyType(_4_typeExprs);
            }
            if (object.Equals(expectedOwnership, DCOMP.Ownership.create_OwnershipBorrowed())) {
              resultingOwnership = DCOMP.Ownership.create_OwnershipBorrowed();
            } else if (object.Equals(expectedOwnership, DCOMP.Ownership.create_OwnershipOwned())) {
              resultingOwnership = DCOMP.Ownership.create_OwnershipOwned();
            } else {
              RAST._IExpr _out11;
              DCOMP._IOwnership _out12;
              (this).FromOwned(r, expectedOwnership, out _out11, out _out12);
              r = _out11;
              resultingOwnership = _out12;
            }
            readIdents = Dafny.Set<Dafny.ISequence<Dafny.Rune>>.FromElements();
            return ;
          }
          goto after_match0;
        }
      }
      {
        if (_source0.is_InitializationValue) {
          DAST._IType _7_typ = _source0.dtor_typ;
          {
            RAST._IType _8_typExpr;
            RAST._IType _out13;
            _out13 = (this).GenType(_7_typ, DCOMP.GenTypeContext.@default());
            _8_typExpr = _out13;
            if ((_8_typExpr).IsObjectOrPointer()) {
              r = (_8_typExpr).ToNullExpr();
            } else {
              r = ((RAST.Expr.create_TraitCast(_8_typExpr, RAST.__default.DefaultTrait)).FSel(Dafny.Sequence<Dafny.Rune>.UnicodeFromString("default"))).Apply0();
            }
            RAST._IExpr _out14;
            DCOMP._IOwnership _out15;
            (this).FromOwned(r, expectedOwnership, out _out14, out _out15);
            r = _out14;
            resultingOwnership = _out15;
            readIdents = Dafny.Set<Dafny.ISequence<Dafny.Rune>>.FromElements();
            return ;
          }
          goto after_match0;
        }
      }
      {
        if (_source0.is_Tuple) {
          Dafny.ISequence<DAST._IExpression> _9_values = _source0.dtor_Tuple_a0;
          {
            Dafny.ISequence<RAST._IExpr> _10_exprs;
            _10_exprs = Dafny.Sequence<RAST._IExpr>.FromElements();
            readIdents = Dafny.Set<Dafny.ISequence<Dafny.Rune>>.FromElements();
            BigInteger _hi1 = new BigInteger((_9_values).Count);
            for (BigInteger _11_i = BigInteger.Zero; _11_i < _hi1; _11_i++) {
              RAST._IExpr _12_recursiveGen;
              DCOMP._IOwnership _13___v146;
              Dafny.ISet<Dafny.ISequence<Dafny.Rune>> _14_recIdents;
              RAST._IExpr _out16;
              DCOMP._IOwnership _out17;
              Dafny.ISet<Dafny.ISequence<Dafny.Rune>> _out18;
              (this).GenExpr((_9_values).Select(_11_i), selfIdent, env, DCOMP.Ownership.create_OwnershipOwned(), out _out16, out _out17, out _out18);
              _12_recursiveGen = _out16;
              _13___v146 = _out17;
              _14_recIdents = _out18;
              _10_exprs = Dafny.Sequence<RAST._IExpr>.Concat(_10_exprs, Dafny.Sequence<RAST._IExpr>.FromElements(_12_recursiveGen));
              readIdents = Dafny.Set<Dafny.ISequence<Dafny.Rune>>.Union(readIdents, _14_recIdents);
            }
            if ((new BigInteger((_9_values).Count)) <= (RAST.__default.MAX__TUPLE__SIZE)) {
              r = RAST.Expr.create_Tuple(_10_exprs);
            } else {
              r = RAST.__default.SystemTuple(_10_exprs);
            }
            RAST._IExpr _out19;
            DCOMP._IOwnership _out20;
            (this).FromOwned(r, expectedOwnership, out _out19, out _out20);
            r = _out19;
            resultingOwnership = _out20;
            return ;
          }
          goto after_match0;
        }
      }
      {
        if (_source0.is_New) {
          Dafny.ISequence<Dafny.ISequence<Dafny.Rune>> _15_path = _source0.dtor_path;
          Dafny.ISequence<DAST._IType> _16_typeArgs = _source0.dtor_typeArgs;
          Dafny.ISequence<DAST._IExpression> _17_args = _source0.dtor_args;
          {
            RAST._IExpr _out21;
            _out21 = (this).GenPathExpr(_15_path, true);
            r = _out21;
            if ((new BigInteger((_16_typeArgs).Count)).Sign == 1) {
              Dafny.ISequence<RAST._IType> _18_typeExprs;
              _18_typeExprs = Dafny.Sequence<RAST._IType>.FromElements();
              BigInteger _hi2 = new BigInteger((_16_typeArgs).Count);
              for (BigInteger _19_i = BigInteger.Zero; _19_i < _hi2; _19_i++) {
                RAST._IType _20_typeExpr;
                RAST._IType _out22;
                _out22 = (this).GenType((_16_typeArgs).Select(_19_i), DCOMP.GenTypeContext.@default());
                _20_typeExpr = _out22;
                _18_typeExprs = Dafny.Sequence<RAST._IType>.Concat(_18_typeExprs, Dafny.Sequence<RAST._IType>.FromElements(_20_typeExpr));
              }
              r = (r).ApplyType(_18_typeExprs);
            }
            r = (r).FSel((this).allocate__fn);
            readIdents = Dafny.Set<Dafny.ISequence<Dafny.Rune>>.FromElements();
            Dafny.ISequence<RAST._IExpr> _21_arguments;
            _21_arguments = Dafny.Sequence<RAST._IExpr>.FromElements();
            BigInteger _hi3 = new BigInteger((_17_args).Count);
            for (BigInteger _22_i = BigInteger.Zero; _22_i < _hi3; _22_i++) {
              RAST._IExpr _23_recursiveGen;
              DCOMP._IOwnership _24___v147;
              Dafny.ISet<Dafny.ISequence<Dafny.Rune>> _25_recIdents;
              RAST._IExpr _out23;
              DCOMP._IOwnership _out24;
              Dafny.ISet<Dafny.ISequence<Dafny.Rune>> _out25;
              (this).GenExpr((_17_args).Select(_22_i), selfIdent, env, DCOMP.Ownership.create_OwnershipOwned(), out _out23, out _out24, out _out25);
              _23_recursiveGen = _out23;
              _24___v147 = _out24;
              _25_recIdents = _out25;
              _21_arguments = Dafny.Sequence<RAST._IExpr>.Concat(_21_arguments, Dafny.Sequence<RAST._IExpr>.FromElements(_23_recursiveGen));
              readIdents = Dafny.Set<Dafny.ISequence<Dafny.Rune>>.Union(readIdents, _25_recIdents);
            }
            r = (r).Apply(_21_arguments);
            RAST._IExpr _out26;
            DCOMP._IOwnership _out27;
            (this).FromOwned(r, expectedOwnership, out _out26, out _out27);
            r = _out26;
            resultingOwnership = _out27;
            return ;
          }
          goto after_match0;
        }
      }
      {
        if (_source0.is_NewUninitArray) {
          Dafny.ISequence<DAST._IExpression> _26_dims = _source0.dtor_dims;
          DAST._IType _27_typ = _source0.dtor_typ;
          {
            if ((new BigInteger(16)) < (new BigInteger((_26_dims).Count))) {
              RAST._IExpr _out28;
              _out28 = (this).Error(Dafny.Sequence<Dafny.Rune>.UnicodeFromString("Unsupported: Creation of arrays of more than 16 dimensions"), (this).InitEmptyExpr());
              r = _out28;
              readIdents = Dafny.Set<Dafny.ISequence<Dafny.Rune>>.FromElements();
            } else {
              r = (this).InitEmptyExpr();
              RAST._IType _28_typeGen;
              RAST._IType _out29;
              _out29 = (this).GenType(_27_typ, DCOMP.GenTypeContext.@default());
              _28_typeGen = _out29;
              readIdents = Dafny.Set<Dafny.ISequence<Dafny.Rune>>.FromElements();
              Dafny.ISequence<RAST._IExpr> _29_dimExprs;
              _29_dimExprs = Dafny.Sequence<RAST._IExpr>.FromElements();
              BigInteger _hi4 = new BigInteger((_26_dims).Count);
              for (BigInteger _30_i = BigInteger.Zero; _30_i < _hi4; _30_i++) {
                RAST._IExpr _31_recursiveGen;
                DCOMP._IOwnership _32___v148;
                Dafny.ISet<Dafny.ISequence<Dafny.Rune>> _33_recIdents;
                RAST._IExpr _out30;
                DCOMP._IOwnership _out31;
                Dafny.ISet<Dafny.ISequence<Dafny.Rune>> _out32;
                (this).GenExpr((_26_dims).Select(_30_i), selfIdent, env, DCOMP.Ownership.create_OwnershipOwned(), out _out30, out _out31, out _out32);
                _31_recursiveGen = _out30;
                _32___v148 = _out31;
                _33_recIdents = _out32;
                _29_dimExprs = Dafny.Sequence<RAST._IExpr>.Concat(_29_dimExprs, Dafny.Sequence<RAST._IExpr>.FromElements(RAST.__default.IntoUsize(_31_recursiveGen)));
                readIdents = Dafny.Set<Dafny.ISequence<Dafny.Rune>>.Union(readIdents, _33_recIdents);
              }
              if ((new BigInteger((_26_dims).Count)) > (BigInteger.One)) {
                Dafny.ISequence<Dafny.Rune> _34_class__name;
                _34_class__name = Dafny.Sequence<Dafny.Rune>.Concat(Dafny.Sequence<Dafny.Rune>.UnicodeFromString("Array"), Std.Strings.__default.OfNat(new BigInteger((_26_dims).Count)));
                r = (((((RAST.__default.dafny__runtime).MSel(_34_class__name)).AsExpr()).ApplyType(Dafny.Sequence<RAST._IType>.FromElements(_28_typeGen))).FSel((this).placebos__usize)).Apply(_29_dimExprs);
              } else {
                r = (((((RAST.__default.dafny__runtime).MSel(Dafny.Sequence<Dafny.Rune>.UnicodeFromString("array"))).AsExpr()).FSel((this).placebos__usize)).ApplyType(Dafny.Sequence<RAST._IType>.FromElements(_28_typeGen))).Apply(_29_dimExprs);
              }
            }
            RAST._IExpr _out33;
            DCOMP._IOwnership _out34;
            (this).FromOwned(r, expectedOwnership, out _out33, out _out34);
            r = _out33;
            resultingOwnership = _out34;
          }
          goto after_match0;
        }
      }
      {
        if (_source0.is_ArrayIndexToInt) {
          DAST._IExpression _35_underlying = _source0.dtor_value;
          {
            RAST._IExpr _36_recursiveGen;
            DCOMP._IOwnership _37___v149;
            Dafny.ISet<Dafny.ISequence<Dafny.Rune>> _38_recIdents;
            RAST._IExpr _out35;
            DCOMP._IOwnership _out36;
            Dafny.ISet<Dafny.ISequence<Dafny.Rune>> _out37;
            (this).GenExpr(_35_underlying, selfIdent, env, DCOMP.Ownership.create_OwnershipOwned(), out _out35, out _out36, out _out37);
            _36_recursiveGen = _out35;
            _37___v149 = _out36;
            _38_recIdents = _out37;
            r = (((RAST.__default.dafny__runtime).MSel(Dafny.Sequence<Dafny.Rune>.UnicodeFromString("int!"))).AsExpr()).Apply1(_36_recursiveGen);
            readIdents = _38_recIdents;
            RAST._IExpr _out38;
            DCOMP._IOwnership _out39;
            (this).FromOwned(r, expectedOwnership, out _out38, out _out39);
            r = _out38;
            resultingOwnership = _out39;
          }
          goto after_match0;
        }
      }
      {
        if (_source0.is_FinalizeNewArray) {
          DAST._IExpression _39_underlying = _source0.dtor_value;
          DAST._IType _40_typ = _source0.dtor_typ;
          {
            RAST._IType _41_tpe;
            RAST._IType _out40;
            _out40 = (this).GenType(_40_typ, DCOMP.GenTypeContext.@default());
            _41_tpe = _out40;
            RAST._IExpr _42_recursiveGen;
            DCOMP._IOwnership _43___v150;
            Dafny.ISet<Dafny.ISequence<Dafny.Rune>> _44_recIdents;
            RAST._IExpr _out41;
            DCOMP._IOwnership _out42;
            Dafny.ISet<Dafny.ISequence<Dafny.Rune>> _out43;
            (this).GenExpr(_39_underlying, selfIdent, env, DCOMP.Ownership.create_OwnershipOwned(), out _out41, out _out42, out _out43);
            _42_recursiveGen = _out41;
            _43___v150 = _out42;
            _44_recIdents = _out43;
            readIdents = _44_recIdents;
            if ((_41_tpe).IsObjectOrPointer()) {
              RAST._IType _45_t;
              _45_t = (_41_tpe).ObjectOrPointerUnderlying();
              if ((_45_t).is_Array) {
                r = ((((RAST.__default.dafny__runtime).MSel(Dafny.Sequence<Dafny.Rune>.UnicodeFromString("array"))).AsExpr()).FSel((this).array__construct)).Apply1(_42_recursiveGen);
              } else if ((_45_t).IsMultiArray()) {
                Dafny.ISequence<Dafny.Rune> _46_c;
                _46_c = (_45_t).MultiArrayClass();
                r = ((((RAST.__default.dafny__runtime).MSel(_46_c)).AsExpr()).FSel((this).array__construct)).Apply1(_42_recursiveGen);
              } else {
                RAST._IExpr _out44;
                _out44 = (this).Error(Dafny.Sequence<Dafny.Rune>.Concat(Dafny.Sequence<Dafny.Rune>.UnicodeFromString("Finalize New Array with a pointer or object type to something that is not an array or a multi array: "), (_41_tpe)._ToString(DCOMP.__default.IND)), (this).InitEmptyExpr());
                r = _out44;
              }
            } else {
              RAST._IExpr _out45;
              _out45 = (this).Error(Dafny.Sequence<Dafny.Rune>.Concat(Dafny.Sequence<Dafny.Rune>.UnicodeFromString("Finalize New Array with a type that is not a pointer or an object: "), (_41_tpe)._ToString(DCOMP.__default.IND)), (this).InitEmptyExpr());
              r = _out45;
            }
            RAST._IExpr _out46;
            DCOMP._IOwnership _out47;
            (this).FromOwned(r, expectedOwnership, out _out46, out _out47);
            r = _out46;
            resultingOwnership = _out47;
          }
          goto after_match0;
        }
      }
      {
        if (_source0.is_DatatypeValue) {
          DAST._IResolvedType _47_datatypeType = _source0.dtor_datatypeType;
          Dafny.ISequence<DAST._IType> _48_typeArgs = _source0.dtor_typeArgs;
          Dafny.ISequence<Dafny.Rune> _49_variant = _source0.dtor_variant;
          bool _50_isCo = _source0.dtor_isCo;
          Dafny.ISequence<_System._ITuple2<Dafny.ISequence<Dafny.Rune>, DAST._IExpression>> _51_values = _source0.dtor_contents;
          {
            RAST._IExpr _out48;
            _out48 = (this).GenPathExpr((_47_datatypeType).dtor_path, true);
            r = _out48;
            Dafny.ISequence<RAST._IType> _52_genTypeArgs;
            _52_genTypeArgs = Dafny.Sequence<RAST._IType>.FromElements();
            BigInteger _hi5 = new BigInteger((_48_typeArgs).Count);
            for (BigInteger _53_i = BigInteger.Zero; _53_i < _hi5; _53_i++) {
              RAST._IType _54_typeExpr;
              RAST._IType _out49;
              _out49 = (this).GenType((_48_typeArgs).Select(_53_i), DCOMP.GenTypeContext.@default());
              _54_typeExpr = _out49;
              _52_genTypeArgs = Dafny.Sequence<RAST._IType>.Concat(_52_genTypeArgs, Dafny.Sequence<RAST._IType>.FromElements(_54_typeExpr));
            }
            if ((new BigInteger((_48_typeArgs).Count)).Sign == 1) {
              r = (r).ApplyType(_52_genTypeArgs);
            }
            r = (r).FSel(DCOMP.__default.escapeName(_49_variant));
            readIdents = Dafny.Set<Dafny.ISequence<Dafny.Rune>>.FromElements();
            Dafny.ISequence<RAST._IAssignIdentifier> _55_assignments;
            _55_assignments = Dafny.Sequence<RAST._IAssignIdentifier>.FromElements();
            BigInteger _hi6 = new BigInteger((_51_values).Count);
            for (BigInteger _56_i = BigInteger.Zero; _56_i < _hi6; _56_i++) {
              _System._ITuple2<Dafny.ISequence<Dafny.Rune>, DAST._IExpression> _let_tmp_rhs0 = (_51_values).Select(_56_i);
              Dafny.ISequence<Dafny.Rune> _57_name = _let_tmp_rhs0.dtor__0;
              DAST._IExpression _58_value = _let_tmp_rhs0.dtor__1;
              if (_50_isCo) {
                RAST._IExpr _59_recursiveGen;
                DCOMP._IOwnership _60___v151;
                Dafny.ISet<Dafny.ISequence<Dafny.Rune>> _61_recIdents;
                RAST._IExpr _out50;
                DCOMP._IOwnership _out51;
                Dafny.ISet<Dafny.ISequence<Dafny.Rune>> _out52;
                (this).GenExpr(_58_value, selfIdent, DCOMP.Environment.Empty(), DCOMP.Ownership.create_OwnershipOwned(), out _out50, out _out51, out _out52);
                _59_recursiveGen = _out50;
                _60___v151 = _out51;
                _61_recIdents = _out52;
                readIdents = Dafny.Set<Dafny.ISequence<Dafny.Rune>>.Union(readIdents, _61_recIdents);
                RAST._IExpr _62_allReadCloned;
                _62_allReadCloned = (this).InitEmptyExpr();
                while (!(_61_recIdents).Equals(Dafny.Set<Dafny.ISequence<Dafny.Rune>>.FromElements())) {
                  Dafny.ISequence<Dafny.Rune> _63_next;
                  foreach (Dafny.ISequence<Dafny.Rune> _assign_such_that_0 in (_61_recIdents).Elements) {
                    _63_next = (Dafny.ISequence<Dafny.Rune>)_assign_such_that_0;
                    if ((_61_recIdents).Contains(_63_next)) {
                      goto after__ASSIGN_SUCH_THAT_0;
                    }
                  }
                  throw new System.Exception("assign-such-that search produced no value");
                after__ASSIGN_SUCH_THAT_0: ;
                  _62_allReadCloned = (_62_allReadCloned).Then(RAST.Expr.create_DeclareVar(RAST.DeclareType.create_CONST(), _63_next, Std.Wrappers.Option<RAST._IType>.create_None(), Std.Wrappers.Option<RAST._IExpr>.create_Some((RAST.Expr.create_Identifier(_63_next)).Clone())));
                  _61_recIdents = Dafny.Set<Dafny.ISequence<Dafny.Rune>>.Difference(_61_recIdents, Dafny.Set<Dafny.ISequence<Dafny.Rune>>.FromElements(_63_next));
                }
                RAST._IExpr _64_wasAssigned;
                _64_wasAssigned = (((RAST.__default.dafny__runtime).MSel(Dafny.Sequence<Dafny.Rune>.UnicodeFromString("LazyFieldWrapper"))).AsExpr()).Apply1(((((RAST.__default.dafny__runtime).MSel(Dafny.Sequence<Dafny.Rune>.UnicodeFromString("Lazy"))).AsExpr()).FSel(Dafny.Sequence<Dafny.Rune>.UnicodeFromString("new"))).Apply1((((((RAST.__default.std).MSel(Dafny.Sequence<Dafny.Rune>.UnicodeFromString("boxed"))).MSel(Dafny.Sequence<Dafny.Rune>.UnicodeFromString("Box"))).AsExpr()).FSel(Dafny.Sequence<Dafny.Rune>.UnicodeFromString("new"))).Apply1((_62_allReadCloned).Then(RAST.Expr.create_Lambda(Dafny.Sequence<RAST._IFormal>.FromElements(), Std.Wrappers.Option<RAST._IType>.create_None(), _59_recursiveGen)))));
                _55_assignments = Dafny.Sequence<RAST._IAssignIdentifier>.Concat(_55_assignments, Dafny.Sequence<RAST._IAssignIdentifier>.FromElements(RAST.AssignIdentifier.create(DCOMP.__default.escapeVar(_57_name), _64_wasAssigned)));
              } else {
                RAST._IExpr _65_recursiveGen;
                DCOMP._IOwnership _66___v152;
                Dafny.ISet<Dafny.ISequence<Dafny.Rune>> _67_recIdents;
                RAST._IExpr _out53;
                DCOMP._IOwnership _out54;
                Dafny.ISet<Dafny.ISequence<Dafny.Rune>> _out55;
                (this).GenExpr(_58_value, selfIdent, env, DCOMP.Ownership.create_OwnershipOwned(), out _out53, out _out54, out _out55);
                _65_recursiveGen = _out53;
                _66___v152 = _out54;
                _67_recIdents = _out55;
                _55_assignments = Dafny.Sequence<RAST._IAssignIdentifier>.Concat(_55_assignments, Dafny.Sequence<RAST._IAssignIdentifier>.FromElements(RAST.AssignIdentifier.create(DCOMP.__default.escapeVar(_57_name), _65_recursiveGen)));
                readIdents = Dafny.Set<Dafny.ISequence<Dafny.Rune>>.Union(readIdents, _67_recIdents);
              }
            }
            r = RAST.Expr.create_StructBuild(r, _55_assignments);
            if ((this).IsRcWrapped((_47_datatypeType).dtor_attributes)) {
              r = RAST.__default.RcNew(r);
            }
            RAST._IExpr _out56;
            DCOMP._IOwnership _out57;
            (this).FromOwned(r, expectedOwnership, out _out56, out _out57);
            r = _out56;
            resultingOwnership = _out57;
            return ;
          }
          goto after_match0;
        }
      }
      {
        if (_source0.is_Convert) {
          {
            RAST._IExpr _out58;
            DCOMP._IOwnership _out59;
            Dafny.ISet<Dafny.ISequence<Dafny.Rune>> _out60;
            (this).GenExprConvert(e, selfIdent, env, expectedOwnership, out _out58, out _out59, out _out60);
            r = _out58;
            resultingOwnership = _out59;
            readIdents = _out60;
          }
          goto after_match0;
        }
      }
      {
        if (_source0.is_SeqConstruct) {
          DAST._IExpression _68_length = _source0.dtor_length;
          DAST._IExpression _69_expr = _source0.dtor_elem;
          {
            RAST._IExpr _70_recursiveGen;
            DCOMP._IOwnership _71___v156;
            Dafny.ISet<Dafny.ISequence<Dafny.Rune>> _72_recIdents;
            RAST._IExpr _out61;
            DCOMP._IOwnership _out62;
            Dafny.ISet<Dafny.ISequence<Dafny.Rune>> _out63;
            (this).GenExpr(_69_expr, selfIdent, env, DCOMP.Ownership.create_OwnershipOwned(), out _out61, out _out62, out _out63);
            _70_recursiveGen = _out61;
            _71___v156 = _out62;
            _72_recIdents = _out63;
            RAST._IExpr _73_lengthGen;
            DCOMP._IOwnership _74___v157;
            Dafny.ISet<Dafny.ISequence<Dafny.Rune>> _75_lengthIdents;
            RAST._IExpr _out64;
            DCOMP._IOwnership _out65;
            Dafny.ISet<Dafny.ISequence<Dafny.Rune>> _out66;
            (this).GenExpr(_68_length, selfIdent, env, DCOMP.Ownership.create_OwnershipOwned(), out _out64, out _out65, out _out66);
            _73_lengthGen = _out64;
            _74___v157 = _out65;
            _75_lengthIdents = _out66;
            r = RAST.Expr.create_DeclareVar(RAST.DeclareType.create_CONST(), Dafny.Sequence<Dafny.Rune>.UnicodeFromString("_initializer"), Std.Wrappers.Option<RAST._IType>.create_None(), Std.Wrappers.Option<RAST._IExpr>.create_Some(_70_recursiveGen));
            RAST._IExpr _76_range;
            _76_range = ((RAST.__default.dafny__runtime).MSel(Dafny.Sequence<Dafny.Rune>.UnicodeFromString("integer_range"))).AsExpr();
            _76_range = (_76_range).Apply(Dafny.Sequence<RAST._IExpr>.FromElements(((((RAST.__default.dafny__runtime).MSel(Dafny.Sequence<Dafny.Rune>.UnicodeFromString("Zero"))).AsExpr()).FSel(Dafny.Sequence<Dafny.Rune>.UnicodeFromString("zero"))).Apply0(), _73_lengthGen));
            _76_range = (_76_range).Sel(Dafny.Sequence<Dafny.Rune>.UnicodeFromString("map"));
            RAST._IExpr _77_rangeMap;
            _77_rangeMap = RAST.Expr.create_Lambda(Dafny.Sequence<RAST._IFormal>.FromElements(RAST.Formal.ImplicitlyTyped(Dafny.Sequence<Dafny.Rune>.UnicodeFromString("i"))), Std.Wrappers.Option<RAST._IType>.create_None(), (RAST.Expr.create_Identifier(Dafny.Sequence<Dafny.Rune>.UnicodeFromString("_initializer"))).Apply1(RAST.__default.Borrow(RAST.Expr.create_Identifier(Dafny.Sequence<Dafny.Rune>.UnicodeFromString("i")))));
            _76_range = (_76_range).Apply1(_77_rangeMap);
            _76_range = (((_76_range).Sel(Dafny.Sequence<Dafny.Rune>.UnicodeFromString("collect"))).ApplyType(Dafny.Sequence<RAST._IType>.FromElements((((RAST.__default.dafny__runtime).MSel(Dafny.Sequence<Dafny.Rune>.UnicodeFromString("Sequence"))).AsType()).Apply(Dafny.Sequence<RAST._IType>.FromElements(RAST.Type.create_TIdentifier(Dafny.Sequence<Dafny.Rune>.UnicodeFromString("_"))))))).Apply0();
            r = RAST.Expr.create_Block((r).Then(_76_range));
            readIdents = Dafny.Set<Dafny.ISequence<Dafny.Rune>>.Union(_72_recIdents, _75_lengthIdents);
            RAST._IExpr _out67;
            DCOMP._IOwnership _out68;
            (this).FromOwned(r, expectedOwnership, out _out67, out _out68);
            r = _out67;
            resultingOwnership = _out68;
            return ;
          }
          goto after_match0;
        }
      }
      {
        if (_source0.is_SeqValue) {
          Dafny.ISequence<DAST._IExpression> _78_exprs = _source0.dtor_elements;
          DAST._IType _79_typ = _source0.dtor_typ;
          {
            readIdents = Dafny.Set<Dafny.ISequence<Dafny.Rune>>.FromElements();
            RAST._IType _80_genTpe;
            RAST._IType _out69;
            _out69 = (this).GenType(_79_typ, DCOMP.GenTypeContext.@default());
            _80_genTpe = _out69;
            BigInteger _81_i;
            _81_i = BigInteger.Zero;
            Dafny.ISequence<RAST._IExpr> _82_args;
            _82_args = Dafny.Sequence<RAST._IExpr>.FromElements();
            while ((_81_i) < (new BigInteger((_78_exprs).Count))) {
              RAST._IExpr _83_recursiveGen;
              DCOMP._IOwnership _84___v158;
              Dafny.ISet<Dafny.ISequence<Dafny.Rune>> _85_recIdents;
              RAST._IExpr _out70;
              DCOMP._IOwnership _out71;
              Dafny.ISet<Dafny.ISequence<Dafny.Rune>> _out72;
              (this).GenExpr((_78_exprs).Select(_81_i), selfIdent, env, DCOMP.Ownership.create_OwnershipOwned(), out _out70, out _out71, out _out72);
              _83_recursiveGen = _out70;
              _84___v158 = _out71;
              _85_recIdents = _out72;
              readIdents = Dafny.Set<Dafny.ISequence<Dafny.Rune>>.Union(readIdents, _85_recIdents);
              _82_args = Dafny.Sequence<RAST._IExpr>.Concat(_82_args, Dafny.Sequence<RAST._IExpr>.FromElements(_83_recursiveGen));
              _81_i = (_81_i) + (BigInteger.One);
            }
            r = (((RAST.__default.dafny__runtime).MSel(Dafny.Sequence<Dafny.Rune>.UnicodeFromString("seq!"))).AsExpr()).Apply(_82_args);
            if ((new BigInteger((_82_args).Count)).Sign == 0) {
              r = RAST.Expr.create_TypeAscription(r, (((RAST.__default.dafny__runtime).MSel(Dafny.Sequence<Dafny.Rune>.UnicodeFromString("Sequence"))).AsType()).Apply1(_80_genTpe));
            }
            RAST._IExpr _out73;
            DCOMP._IOwnership _out74;
            (this).FromOwned(r, expectedOwnership, out _out73, out _out74);
            r = _out73;
            resultingOwnership = _out74;
            return ;
          }
          goto after_match0;
        }
      }
      {
        if (_source0.is_SetValue) {
          Dafny.ISequence<DAST._IExpression> _86_exprs = _source0.dtor_elements;
          {
            Dafny.ISequence<RAST._IExpr> _87_generatedValues;
            _87_generatedValues = Dafny.Sequence<RAST._IExpr>.FromElements();
            readIdents = Dafny.Set<Dafny.ISequence<Dafny.Rune>>.FromElements();
            BigInteger _88_i;
            _88_i = BigInteger.Zero;
            while ((_88_i) < (new BigInteger((_86_exprs).Count))) {
              RAST._IExpr _89_recursiveGen;
              DCOMP._IOwnership _90___v159;
              Dafny.ISet<Dafny.ISequence<Dafny.Rune>> _91_recIdents;
              RAST._IExpr _out75;
              DCOMP._IOwnership _out76;
              Dafny.ISet<Dafny.ISequence<Dafny.Rune>> _out77;
              (this).GenExpr((_86_exprs).Select(_88_i), selfIdent, env, DCOMP.Ownership.create_OwnershipOwned(), out _out75, out _out76, out _out77);
              _89_recursiveGen = _out75;
              _90___v159 = _out76;
              _91_recIdents = _out77;
              _87_generatedValues = Dafny.Sequence<RAST._IExpr>.Concat(_87_generatedValues, Dafny.Sequence<RAST._IExpr>.FromElements(_89_recursiveGen));
              readIdents = Dafny.Set<Dafny.ISequence<Dafny.Rune>>.Union(readIdents, _91_recIdents);
              _88_i = (_88_i) + (BigInteger.One);
            }
            r = (((RAST.__default.dafny__runtime).MSel(Dafny.Sequence<Dafny.Rune>.UnicodeFromString("set!"))).AsExpr()).Apply(_87_generatedValues);
            RAST._IExpr _out78;
            DCOMP._IOwnership _out79;
            (this).FromOwned(r, expectedOwnership, out _out78, out _out79);
            r = _out78;
            resultingOwnership = _out79;
            return ;
          }
          goto after_match0;
        }
      }
      {
        if (_source0.is_MultisetValue) {
          Dafny.ISequence<DAST._IExpression> _92_exprs = _source0.dtor_elements;
          {
            Dafny.ISequence<RAST._IExpr> _93_generatedValues;
            _93_generatedValues = Dafny.Sequence<RAST._IExpr>.FromElements();
            readIdents = Dafny.Set<Dafny.ISequence<Dafny.Rune>>.FromElements();
            BigInteger _94_i;
            _94_i = BigInteger.Zero;
            while ((_94_i) < (new BigInteger((_92_exprs).Count))) {
              RAST._IExpr _95_recursiveGen;
              DCOMP._IOwnership _96___v160;
              Dafny.ISet<Dafny.ISequence<Dafny.Rune>> _97_recIdents;
              RAST._IExpr _out80;
              DCOMP._IOwnership _out81;
              Dafny.ISet<Dafny.ISequence<Dafny.Rune>> _out82;
              (this).GenExpr((_92_exprs).Select(_94_i), selfIdent, env, DCOMP.Ownership.create_OwnershipOwned(), out _out80, out _out81, out _out82);
              _95_recursiveGen = _out80;
              _96___v160 = _out81;
              _97_recIdents = _out82;
              _93_generatedValues = Dafny.Sequence<RAST._IExpr>.Concat(_93_generatedValues, Dafny.Sequence<RAST._IExpr>.FromElements(_95_recursiveGen));
              readIdents = Dafny.Set<Dafny.ISequence<Dafny.Rune>>.Union(readIdents, _97_recIdents);
              _94_i = (_94_i) + (BigInteger.One);
            }
            r = (((RAST.__default.dafny__runtime).MSel(Dafny.Sequence<Dafny.Rune>.UnicodeFromString("multiset!"))).AsExpr()).Apply(_93_generatedValues);
            RAST._IExpr _out83;
            DCOMP._IOwnership _out84;
            (this).FromOwned(r, expectedOwnership, out _out83, out _out84);
            r = _out83;
            resultingOwnership = _out84;
            return ;
          }
          goto after_match0;
        }
      }
      {
        if (_source0.is_ToMultiset) {
          DAST._IExpression _98_expr = _source0.dtor_ToMultiset_a0;
          {
            RAST._IExpr _99_recursiveGen;
            DCOMP._IOwnership _100___v161;
            Dafny.ISet<Dafny.ISequence<Dafny.Rune>> _101_recIdents;
            RAST._IExpr _out85;
            DCOMP._IOwnership _out86;
            Dafny.ISet<Dafny.ISequence<Dafny.Rune>> _out87;
            (this).GenExpr(_98_expr, selfIdent, env, DCOMP.Ownership.create_OwnershipAutoBorrowed(), out _out85, out _out86, out _out87);
            _99_recursiveGen = _out85;
            _100___v161 = _out86;
            _101_recIdents = _out87;
            r = ((_99_recursiveGen).Sel(Dafny.Sequence<Dafny.Rune>.UnicodeFromString("as_dafny_multiset"))).Apply0();
            readIdents = _101_recIdents;
            RAST._IExpr _out88;
            DCOMP._IOwnership _out89;
            (this).FromOwned(r, expectedOwnership, out _out88, out _out89);
            r = _out88;
            resultingOwnership = _out89;
            return ;
          }
          goto after_match0;
        }
      }
      {
        if (_source0.is_MapValue) {
          Dafny.ISequence<_System._ITuple2<DAST._IExpression, DAST._IExpression>> _102_mapElems = _source0.dtor_mapElems;
          {
            Dafny.ISequence<_System._ITuple2<RAST._IExpr, RAST._IExpr>> _103_generatedValues;
            _103_generatedValues = Dafny.Sequence<_System._ITuple2<RAST._IExpr, RAST._IExpr>>.FromElements();
            readIdents = Dafny.Set<Dafny.ISequence<Dafny.Rune>>.FromElements();
            BigInteger _104_i;
            _104_i = BigInteger.Zero;
            while ((_104_i) < (new BigInteger((_102_mapElems).Count))) {
              RAST._IExpr _105_recursiveGenKey;
              DCOMP._IOwnership _106___v162;
              Dafny.ISet<Dafny.ISequence<Dafny.Rune>> _107_recIdentsKey;
              RAST._IExpr _out90;
              DCOMP._IOwnership _out91;
              Dafny.ISet<Dafny.ISequence<Dafny.Rune>> _out92;
              (this).GenExpr(((_102_mapElems).Select(_104_i)).dtor__0, selfIdent, env, DCOMP.Ownership.create_OwnershipOwned(), out _out90, out _out91, out _out92);
              _105_recursiveGenKey = _out90;
              _106___v162 = _out91;
              _107_recIdentsKey = _out92;
              RAST._IExpr _108_recursiveGenValue;
              DCOMP._IOwnership _109___v163;
              Dafny.ISet<Dafny.ISequence<Dafny.Rune>> _110_recIdentsValue;
              RAST._IExpr _out93;
              DCOMP._IOwnership _out94;
              Dafny.ISet<Dafny.ISequence<Dafny.Rune>> _out95;
              (this).GenExpr(((_102_mapElems).Select(_104_i)).dtor__1, selfIdent, env, DCOMP.Ownership.create_OwnershipOwned(), out _out93, out _out94, out _out95);
              _108_recursiveGenValue = _out93;
              _109___v163 = _out94;
              _110_recIdentsValue = _out95;
              _103_generatedValues = Dafny.Sequence<_System._ITuple2<RAST._IExpr, RAST._IExpr>>.Concat(_103_generatedValues, Dafny.Sequence<_System._ITuple2<RAST._IExpr, RAST._IExpr>>.FromElements(_System.Tuple2<RAST._IExpr, RAST._IExpr>.create(_105_recursiveGenKey, _108_recursiveGenValue)));
              readIdents = Dafny.Set<Dafny.ISequence<Dafny.Rune>>.Union(Dafny.Set<Dafny.ISequence<Dafny.Rune>>.Union(readIdents, _107_recIdentsKey), _110_recIdentsValue);
              _104_i = (_104_i) + (BigInteger.One);
            }
            _104_i = BigInteger.Zero;
            Dafny.ISequence<RAST._IExpr> _111_arguments;
            _111_arguments = Dafny.Sequence<RAST._IExpr>.FromElements();
            while ((_104_i) < (new BigInteger((_103_generatedValues).Count))) {
              RAST._IExpr _112_genKey;
              _112_genKey = ((_103_generatedValues).Select(_104_i)).dtor__0;
              RAST._IExpr _113_genValue;
              _113_genValue = ((_103_generatedValues).Select(_104_i)).dtor__1;
              _111_arguments = Dafny.Sequence<RAST._IExpr>.Concat(_111_arguments, Dafny.Sequence<RAST._IExpr>.FromElements(RAST.Expr.create_BinaryOp(Dafny.Sequence<Dafny.Rune>.UnicodeFromString("=>"), _112_genKey, _113_genValue, DAST.Format.BinaryOpFormat.create_NoFormat())));
              _104_i = (_104_i) + (BigInteger.One);
            }
            r = (((RAST.__default.dafny__runtime).MSel(Dafny.Sequence<Dafny.Rune>.UnicodeFromString("map!"))).AsExpr()).Apply(_111_arguments);
            RAST._IExpr _out96;
            DCOMP._IOwnership _out97;
            (this).FromOwned(r, expectedOwnership, out _out96, out _out97);
            r = _out96;
            resultingOwnership = _out97;
            return ;
          }
          goto after_match0;
        }
      }
      {
        if (_source0.is_SeqUpdate) {
          DAST._IExpression _114_expr = _source0.dtor_expr;
          DAST._IExpression _115_index = _source0.dtor_indexExpr;
          DAST._IExpression _116_value = _source0.dtor_value;
          {
            RAST._IExpr _117_exprR;
            DCOMP._IOwnership _118___v164;
            Dafny.ISet<Dafny.ISequence<Dafny.Rune>> _119_exprIdents;
            RAST._IExpr _out98;
            DCOMP._IOwnership _out99;
            Dafny.ISet<Dafny.ISequence<Dafny.Rune>> _out100;
            (this).GenExpr(_114_expr, selfIdent, env, DCOMP.Ownership.create_OwnershipAutoBorrowed(), out _out98, out _out99, out _out100);
            _117_exprR = _out98;
            _118___v164 = _out99;
            _119_exprIdents = _out100;
            RAST._IExpr _120_indexR;
            DCOMP._IOwnership _121_indexOwnership;
            Dafny.ISet<Dafny.ISequence<Dafny.Rune>> _122_indexIdents;
            RAST._IExpr _out101;
            DCOMP._IOwnership _out102;
            Dafny.ISet<Dafny.ISequence<Dafny.Rune>> _out103;
            (this).GenExpr(_115_index, selfIdent, env, DCOMP.Ownership.create_OwnershipBorrowed(), out _out101, out _out102, out _out103);
            _120_indexR = _out101;
            _121_indexOwnership = _out102;
            _122_indexIdents = _out103;
            RAST._IExpr _123_valueR;
            DCOMP._IOwnership _124_valueOwnership;
            Dafny.ISet<Dafny.ISequence<Dafny.Rune>> _125_valueIdents;
            RAST._IExpr _out104;
            DCOMP._IOwnership _out105;
            Dafny.ISet<Dafny.ISequence<Dafny.Rune>> _out106;
            (this).GenExpr(_116_value, selfIdent, env, DCOMP.Ownership.create_OwnershipBorrowed(), out _out104, out _out105, out _out106);
            _123_valueR = _out104;
            _124_valueOwnership = _out105;
            _125_valueIdents = _out106;
            r = ((_117_exprR).Sel(Dafny.Sequence<Dafny.Rune>.UnicodeFromString("update_index"))).Apply(Dafny.Sequence<RAST._IExpr>.FromElements(_120_indexR, _123_valueR));
            RAST._IExpr _out107;
            DCOMP._IOwnership _out108;
            (this).FromOwned(r, expectedOwnership, out _out107, out _out108);
            r = _out107;
            resultingOwnership = _out108;
            readIdents = Dafny.Set<Dafny.ISequence<Dafny.Rune>>.Union(Dafny.Set<Dafny.ISequence<Dafny.Rune>>.Union(_119_exprIdents, _122_indexIdents), _125_valueIdents);
            return ;
          }
          goto after_match0;
        }
      }
      {
        if (_source0.is_MapUpdate) {
          DAST._IExpression _126_expr = _source0.dtor_expr;
          DAST._IExpression _127_index = _source0.dtor_indexExpr;
          DAST._IExpression _128_value = _source0.dtor_value;
          {
            RAST._IExpr _129_exprR;
            DCOMP._IOwnership _130___v165;
            Dafny.ISet<Dafny.ISequence<Dafny.Rune>> _131_exprIdents;
            RAST._IExpr _out109;
            DCOMP._IOwnership _out110;
            Dafny.ISet<Dafny.ISequence<Dafny.Rune>> _out111;
            (this).GenExpr(_126_expr, selfIdent, env, DCOMP.Ownership.create_OwnershipAutoBorrowed(), out _out109, out _out110, out _out111);
            _129_exprR = _out109;
            _130___v165 = _out110;
            _131_exprIdents = _out111;
            RAST._IExpr _132_indexR;
            DCOMP._IOwnership _133_indexOwnership;
            Dafny.ISet<Dafny.ISequence<Dafny.Rune>> _134_indexIdents;
            RAST._IExpr _out112;
            DCOMP._IOwnership _out113;
            Dafny.ISet<Dafny.ISequence<Dafny.Rune>> _out114;
            (this).GenExpr(_127_index, selfIdent, env, DCOMP.Ownership.create_OwnershipBorrowed(), out _out112, out _out113, out _out114);
            _132_indexR = _out112;
            _133_indexOwnership = _out113;
            _134_indexIdents = _out114;
            RAST._IExpr _135_valueR;
            DCOMP._IOwnership _136_valueOwnership;
            Dafny.ISet<Dafny.ISequence<Dafny.Rune>> _137_valueIdents;
            RAST._IExpr _out115;
            DCOMP._IOwnership _out116;
            Dafny.ISet<Dafny.ISequence<Dafny.Rune>> _out117;
            (this).GenExpr(_128_value, selfIdent, env, DCOMP.Ownership.create_OwnershipBorrowed(), out _out115, out _out116, out _out117);
            _135_valueR = _out115;
            _136_valueOwnership = _out116;
            _137_valueIdents = _out117;
            r = ((_129_exprR).Sel(Dafny.Sequence<Dafny.Rune>.UnicodeFromString("update_index"))).Apply(Dafny.Sequence<RAST._IExpr>.FromElements(_132_indexR, _135_valueR));
            RAST._IExpr _out118;
            DCOMP._IOwnership _out119;
            (this).FromOwned(r, expectedOwnership, out _out118, out _out119);
            r = _out118;
            resultingOwnership = _out119;
            readIdents = Dafny.Set<Dafny.ISequence<Dafny.Rune>>.Union(Dafny.Set<Dafny.ISequence<Dafny.Rune>>.Union(_131_exprIdents, _134_indexIdents), _137_valueIdents);
            return ;
          }
          goto after_match0;
        }
      }
      {
        if (_source0.is_This) {
          {
            DCOMP._ISelfInfo _source1 = selfIdent;
            {
              if (_source1.is_ThisTyped) {
                Dafny.ISequence<Dafny.Rune> _138_id = _source1.dtor_rSelfName;
                DAST._IType _139_dafnyType = _source1.dtor_dafnyType;
                {
                  RAST._IExpr _out120;
                  DCOMP._IOwnership _out121;
                  Dafny.ISet<Dafny.ISequence<Dafny.Rune>> _out122;
                  (this).GenIdent(_138_id, selfIdent, env, expectedOwnership, out _out120, out _out121, out _out122);
                  r = _out120;
                  resultingOwnership = _out121;
                  readIdents = _out122;
                }
                goto after_match1;
              }
            }
            {
              DCOMP._ISelfInfo _140_None = _source1;
              {
                RAST._IExpr _out123;
                _out123 = (this).Error(Dafny.Sequence<Dafny.Rune>.UnicodeFromString("this outside of a method"), (this).InitEmptyExpr());
                r = _out123;
                RAST._IExpr _out124;
                DCOMP._IOwnership _out125;
                (this).FromOwned(r, expectedOwnership, out _out124, out _out125);
                r = _out124;
                resultingOwnership = _out125;
                readIdents = Dafny.Set<Dafny.ISequence<Dafny.Rune>>.FromElements();
              }
            }
          after_match1: ;
            return ;
          }
          goto after_match0;
        }
      }
      {
        if (_source0.is_Ite) {
          DAST._IExpression _141_cond = _source0.dtor_cond;
          DAST._IExpression _142_t = _source0.dtor_thn;
          DAST._IExpression _143_f = _source0.dtor_els;
          {
            RAST._IExpr _144_cond;
            DCOMP._IOwnership _145___v166;
            Dafny.ISet<Dafny.ISequence<Dafny.Rune>> _146_recIdentsCond;
            RAST._IExpr _out126;
            DCOMP._IOwnership _out127;
            Dafny.ISet<Dafny.ISequence<Dafny.Rune>> _out128;
            (this).GenExpr(_141_cond, selfIdent, env, DCOMP.Ownership.create_OwnershipOwned(), out _out126, out _out127, out _out128);
            _144_cond = _out126;
            _145___v166 = _out127;
            _146_recIdentsCond = _out128;
            RAST._IExpr _147_fExpr;
            DCOMP._IOwnership _148_fOwned;
            Dafny.ISet<Dafny.ISequence<Dafny.Rune>> _149_recIdentsF;
            RAST._IExpr _out129;
            DCOMP._IOwnership _out130;
            Dafny.ISet<Dafny.ISequence<Dafny.Rune>> _out131;
            (this).GenExpr(_143_f, selfIdent, env, DCOMP.Ownership.create_OwnershipOwned(), out _out129, out _out130, out _out131);
            _147_fExpr = _out129;
            _148_fOwned = _out130;
            _149_recIdentsF = _out131;
            RAST._IExpr _150_tExpr;
            DCOMP._IOwnership _151___v167;
            Dafny.ISet<Dafny.ISequence<Dafny.Rune>> _152_recIdentsT;
            RAST._IExpr _out132;
            DCOMP._IOwnership _out133;
            Dafny.ISet<Dafny.ISequence<Dafny.Rune>> _out134;
            (this).GenExpr(_142_t, selfIdent, env, DCOMP.Ownership.create_OwnershipOwned(), out _out132, out _out133, out _out134);
            _150_tExpr = _out132;
            _151___v167 = _out133;
            _152_recIdentsT = _out134;
            r = RAST.Expr.create_IfExpr(_144_cond, _150_tExpr, _147_fExpr);
            RAST._IExpr _out135;
            DCOMP._IOwnership _out136;
            (this).FromOwnership(r, DCOMP.Ownership.create_OwnershipOwned(), expectedOwnership, out _out135, out _out136);
            r = _out135;
            resultingOwnership = _out136;
            readIdents = Dafny.Set<Dafny.ISequence<Dafny.Rune>>.Union(Dafny.Set<Dafny.ISequence<Dafny.Rune>>.Union(_146_recIdentsCond, _152_recIdentsT), _149_recIdentsF);
            return ;
          }
          goto after_match0;
        }
      }
      {
        if (_source0.is_UnOp) {
          DAST._IUnaryOp unOp0 = _source0.dtor_unOp;
          if (unOp0.is_Not) {
            DAST._IExpression _153_e = _source0.dtor_expr;
            DAST.Format._IUnaryOpFormat _154_format = _source0.dtor_format1;
            {
              RAST._IExpr _155_recursiveGen;
              DCOMP._IOwnership _156___v168;
              Dafny.ISet<Dafny.ISequence<Dafny.Rune>> _157_recIdents;
              RAST._IExpr _out137;
              DCOMP._IOwnership _out138;
              Dafny.ISet<Dafny.ISequence<Dafny.Rune>> _out139;
              (this).GenExpr(_153_e, selfIdent, env, DCOMP.Ownership.create_OwnershipOwned(), out _out137, out _out138, out _out139);
              _155_recursiveGen = _out137;
              _156___v168 = _out138;
              _157_recIdents = _out139;
              r = RAST.Expr.create_UnaryOp(Dafny.Sequence<Dafny.Rune>.UnicodeFromString("!"), _155_recursiveGen, _154_format);
              RAST._IExpr _out140;
              DCOMP._IOwnership _out141;
              (this).FromOwned(r, expectedOwnership, out _out140, out _out141);
              r = _out140;
              resultingOwnership = _out141;
              readIdents = _157_recIdents;
              return ;
            }
            goto after_match0;
          }
        }
      }
      {
        if (_source0.is_UnOp) {
          DAST._IUnaryOp unOp1 = _source0.dtor_unOp;
          if (unOp1.is_BitwiseNot) {
            DAST._IExpression _158_e = _source0.dtor_expr;
            DAST.Format._IUnaryOpFormat _159_format = _source0.dtor_format1;
            {
              RAST._IExpr _160_recursiveGen;
              DCOMP._IOwnership _161___v169;
              Dafny.ISet<Dafny.ISequence<Dafny.Rune>> _162_recIdents;
              RAST._IExpr _out142;
              DCOMP._IOwnership _out143;
              Dafny.ISet<Dafny.ISequence<Dafny.Rune>> _out144;
              (this).GenExpr(_158_e, selfIdent, env, DCOMP.Ownership.create_OwnershipOwned(), out _out142, out _out143, out _out144);
              _160_recursiveGen = _out142;
              _161___v169 = _out143;
              _162_recIdents = _out144;
              r = RAST.Expr.create_UnaryOp(Dafny.Sequence<Dafny.Rune>.UnicodeFromString("~"), _160_recursiveGen, _159_format);
              RAST._IExpr _out145;
              DCOMP._IOwnership _out146;
              (this).FromOwned(r, expectedOwnership, out _out145, out _out146);
              r = _out145;
              resultingOwnership = _out146;
              readIdents = _162_recIdents;
              return ;
            }
            goto after_match0;
          }
        }
      }
      {
        if (_source0.is_UnOp) {
          DAST._IUnaryOp unOp2 = _source0.dtor_unOp;
          if (unOp2.is_Cardinality) {
            DAST._IExpression _163_e = _source0.dtor_expr;
            DAST.Format._IUnaryOpFormat _164_format = _source0.dtor_format1;
            {
              RAST._IExpr _165_recursiveGen;
              DCOMP._IOwnership _166_recOwned;
              Dafny.ISet<Dafny.ISequence<Dafny.Rune>> _167_recIdents;
              RAST._IExpr _out147;
              DCOMP._IOwnership _out148;
              Dafny.ISet<Dafny.ISequence<Dafny.Rune>> _out149;
              (this).GenExpr(_163_e, selfIdent, env, DCOMP.Ownership.create_OwnershipAutoBorrowed(), out _out147, out _out148, out _out149);
              _165_recursiveGen = _out147;
              _166_recOwned = _out148;
              _167_recIdents = _out149;
              r = ((_165_recursiveGen).Sel(Dafny.Sequence<Dafny.Rune>.UnicodeFromString("cardinality"))).Apply0();
              RAST._IExpr _out150;
              DCOMP._IOwnership _out151;
              (this).FromOwned(r, expectedOwnership, out _out150, out _out151);
              r = _out150;
              resultingOwnership = _out151;
              readIdents = _167_recIdents;
              return ;
            }
            goto after_match0;
          }
        }
      }
      {
        if (_source0.is_BinOp) {
          RAST._IExpr _out152;
          DCOMP._IOwnership _out153;
          Dafny.ISet<Dafny.ISequence<Dafny.Rune>> _out154;
          (this).GenExprBinary(e, selfIdent, env, expectedOwnership, out _out152, out _out153, out _out154);
          r = _out152;
          resultingOwnership = _out153;
          readIdents = _out154;
          goto after_match0;
        }
      }
      {
        if (_source0.is_ArrayLen) {
          DAST._IExpression _168_expr = _source0.dtor_expr;
          DAST._IType _169_exprType = _source0.dtor_exprType;
          BigInteger _170_dim = _source0.dtor_dim;
          bool _171_native = _source0.dtor_native;
          {
            RAST._IExpr _172_recursiveGen;
            DCOMP._IOwnership _173___v174;
            Dafny.ISet<Dafny.ISequence<Dafny.Rune>> _174_recIdents;
            RAST._IExpr _out155;
            DCOMP._IOwnership _out156;
            Dafny.ISet<Dafny.ISequence<Dafny.Rune>> _out157;
            (this).GenExpr(_168_expr, selfIdent, env, DCOMP.Ownership.create_OwnershipOwned(), out _out155, out _out156, out _out157);
            _172_recursiveGen = _out155;
            _173___v174 = _out156;
            _174_recIdents = _out157;
            RAST._IType _175_arrayType;
            RAST._IType _out158;
            _out158 = (this).GenType(_169_exprType, DCOMP.GenTypeContext.@default());
            _175_arrayType = _out158;
            if (!((_175_arrayType).IsObjectOrPointer())) {
              RAST._IExpr _out159;
              _out159 = (this).Error(Dafny.Sequence<Dafny.Rune>.Concat(Dafny.Sequence<Dafny.Rune>.UnicodeFromString("Array length of something not an array but "), (_175_arrayType)._ToString(DCOMP.__default.IND)), (this).InitEmptyExpr());
              r = _out159;
            } else {
              RAST._IType _176_underlying;
              _176_underlying = (_175_arrayType).ObjectOrPointerUnderlying();
              if (((_170_dim).Sign == 0) && ((_176_underlying).is_Array)) {
                r = ((((this).read__macro).Apply1(_172_recursiveGen)).Sel(Dafny.Sequence<Dafny.Rune>.UnicodeFromString("len"))).Apply0();
              } else {
                if ((_170_dim).Sign == 0) {
                  r = (((((this).read__macro).Apply1(_172_recursiveGen)).Sel(Dafny.Sequence<Dafny.Rune>.UnicodeFromString("data"))).Sel(Dafny.Sequence<Dafny.Rune>.UnicodeFromString("len"))).Apply0();
                } else {
                  r = ((((this).read__macro).Apply1(_172_recursiveGen)).Sel(Dafny.Sequence<Dafny.Rune>.Concat(Dafny.Sequence<Dafny.Rune>.Concat(Dafny.Sequence<Dafny.Rune>.UnicodeFromString("length"), Std.Strings.__default.OfNat(_170_dim)), Dafny.Sequence<Dafny.Rune>.UnicodeFromString("_usize")))).Apply0();
                }
              }
              if (!(_171_native)) {
                r = (((RAST.__default.dafny__runtime).MSel(Dafny.Sequence<Dafny.Rune>.UnicodeFromString("int!"))).AsExpr()).Apply1(r);
              }
            }
            RAST._IExpr _out160;
            DCOMP._IOwnership _out161;
            (this).FromOwned(r, expectedOwnership, out _out160, out _out161);
            r = _out160;
            resultingOwnership = _out161;
            readIdents = _174_recIdents;
            return ;
          }
          goto after_match0;
        }
      }
      {
        if (_source0.is_MapKeys) {
          DAST._IExpression _177_expr = _source0.dtor_expr;
          {
            RAST._IExpr _178_recursiveGen;
            DCOMP._IOwnership _179___v175;
            Dafny.ISet<Dafny.ISequence<Dafny.Rune>> _180_recIdents;
            RAST._IExpr _out162;
            DCOMP._IOwnership _out163;
            Dafny.ISet<Dafny.ISequence<Dafny.Rune>> _out164;
            (this).GenExpr(_177_expr, selfIdent, env, DCOMP.Ownership.create_OwnershipAutoBorrowed(), out _out162, out _out163, out _out164);
            _178_recursiveGen = _out162;
            _179___v175 = _out163;
            _180_recIdents = _out164;
            readIdents = _180_recIdents;
            r = ((_178_recursiveGen).Sel(Dafny.Sequence<Dafny.Rune>.UnicodeFromString("keys"))).Apply0();
            RAST._IExpr _out165;
            DCOMP._IOwnership _out166;
            (this).FromOwned(r, expectedOwnership, out _out165, out _out166);
            r = _out165;
            resultingOwnership = _out166;
            return ;
          }
          goto after_match0;
        }
      }
      {
        if (_source0.is_MapValues) {
          DAST._IExpression _181_expr = _source0.dtor_expr;
          {
            RAST._IExpr _182_recursiveGen;
            DCOMP._IOwnership _183___v176;
            Dafny.ISet<Dafny.ISequence<Dafny.Rune>> _184_recIdents;
            RAST._IExpr _out167;
            DCOMP._IOwnership _out168;
            Dafny.ISet<Dafny.ISequence<Dafny.Rune>> _out169;
            (this).GenExpr(_181_expr, selfIdent, env, DCOMP.Ownership.create_OwnershipAutoBorrowed(), out _out167, out _out168, out _out169);
            _182_recursiveGen = _out167;
            _183___v176 = _out168;
            _184_recIdents = _out169;
            readIdents = _184_recIdents;
            r = ((_182_recursiveGen).Sel(Dafny.Sequence<Dafny.Rune>.UnicodeFromString("values"))).Apply0();
            RAST._IExpr _out170;
            DCOMP._IOwnership _out171;
            (this).FromOwned(r, expectedOwnership, out _out170, out _out171);
            r = _out170;
            resultingOwnership = _out171;
            return ;
          }
          goto after_match0;
        }
      }
      {
        if (_source0.is_MapItems) {
          DAST._IExpression _185_expr = _source0.dtor_expr;
          {
            RAST._IExpr _186_recursiveGen;
            DCOMP._IOwnership _187___v177;
            Dafny.ISet<Dafny.ISequence<Dafny.Rune>> _188_recIdents;
            RAST._IExpr _out172;
            DCOMP._IOwnership _out173;
            Dafny.ISet<Dafny.ISequence<Dafny.Rune>> _out174;
            (this).GenExpr(_185_expr, selfIdent, env, DCOMP.Ownership.create_OwnershipAutoBorrowed(), out _out172, out _out173, out _out174);
            _186_recursiveGen = _out172;
            _187___v177 = _out173;
            _188_recIdents = _out174;
            readIdents = _188_recIdents;
            r = ((_186_recursiveGen).Sel(Dafny.Sequence<Dafny.Rune>.UnicodeFromString("items"))).Apply0();
            RAST._IExpr _out175;
            DCOMP._IOwnership _out176;
            (this).FromOwned(r, expectedOwnership, out _out175, out _out176);
            r = _out175;
            resultingOwnership = _out176;
            return ;
          }
          goto after_match0;
        }
      }
      {
        if (_source0.is_SelectFn) {
          DAST._IExpression _189_on = _source0.dtor_expr;
          Dafny.ISequence<Dafny.Rune> _190_field = _source0.dtor_field;
          bool _191_isDatatype = _source0.dtor_onDatatype;
          bool _192_isStatic = _source0.dtor_isStatic;
          bool _193_isConstant = _source0.dtor_isConstant;
          Dafny.ISequence<DAST._IType> _194_arguments = _source0.dtor_arguments;
          {
            RAST._IExpr _195_onExpr;
            DCOMP._IOwnership _196_onOwned;
            Dafny.ISet<Dafny.ISequence<Dafny.Rune>> _197_recIdents;
            RAST._IExpr _out177;
            DCOMP._IOwnership _out178;
            Dafny.ISet<Dafny.ISequence<Dafny.Rune>> _out179;
            (this).GenExpr(_189_on, selfIdent, env, DCOMP.Ownership.create_OwnershipBorrowed(), out _out177, out _out178, out _out179);
            _195_onExpr = _out177;
            _196_onOwned = _out178;
            _197_recIdents = _out179;
            Dafny.ISequence<Dafny.Rune> _198_onString;
            _198_onString = (_195_onExpr)._ToString(DCOMP.__default.IND);
            DCOMP._IEnvironment _199_lEnv;
            _199_lEnv = env;
            Dafny.ISequence<_System._ITuple2<Dafny.ISequence<Dafny.Rune>, RAST._IType>> _200_args;
            _200_args = Dafny.Sequence<_System._ITuple2<Dafny.ISequence<Dafny.Rune>, RAST._IType>>.FromElements();
            Dafny.ISequence<RAST._IFormal> _201_parameters;
            _201_parameters = Dafny.Sequence<RAST._IFormal>.FromElements();
            BigInteger _hi7 = new BigInteger((_194_arguments).Count);
            for (BigInteger _202_i = BigInteger.Zero; _202_i < _hi7; _202_i++) {
              RAST._IType _203_ty;
              RAST._IType _out180;
              _out180 = (this).GenType((_194_arguments).Select(_202_i), DCOMP.GenTypeContext.@default());
              _203_ty = _out180;
              RAST._IType _204_bTy;
              _204_bTy = RAST.Type.create_Borrowed(_203_ty);
              Dafny.ISequence<Dafny.Rune> _205_name;
              _205_name = Dafny.Sequence<Dafny.Rune>.Concat(Dafny.Sequence<Dafny.Rune>.UnicodeFromString("x"), Std.Strings.__default.OfInt(_202_i));
              _199_lEnv = (_199_lEnv).AddAssigned(_205_name, _204_bTy);
              _201_parameters = Dafny.Sequence<RAST._IFormal>.Concat(_201_parameters, Dafny.Sequence<RAST._IFormal>.FromElements(RAST.Formal.create(_205_name, _204_bTy)));
              _200_args = Dafny.Sequence<_System._ITuple2<Dafny.ISequence<Dafny.Rune>, RAST._IType>>.Concat(_200_args, Dafny.Sequence<_System._ITuple2<Dafny.ISequence<Dafny.Rune>, RAST._IType>>.FromElements(_System.Tuple2<Dafny.ISequence<Dafny.Rune>, RAST._IType>.create(_205_name, _203_ty)));
            }
            RAST._IExpr _206_body;
            if (_192_isStatic) {
              _206_body = (_195_onExpr).FSel(DCOMP.__default.escapeVar(_190_field));
            } else {
              _206_body = (RAST.Expr.create_Identifier(Dafny.Sequence<Dafny.Rune>.UnicodeFromString("callTarget"))).Sel(DCOMP.__default.escapeVar(_190_field));
            }
            if (_193_isConstant) {
              _206_body = (_206_body).Apply0();
            }
            Dafny.ISequence<RAST._IExpr> _207_onExprArgs;
            _207_onExprArgs = Dafny.Sequence<RAST._IExpr>.FromElements();
            BigInteger _hi8 = new BigInteger((_200_args).Count);
            for (BigInteger _208_i = BigInteger.Zero; _208_i < _hi8; _208_i++) {
              _System._ITuple2<Dafny.ISequence<Dafny.Rune>, RAST._IType> _let_tmp_rhs1 = (_200_args).Select(_208_i);
              Dafny.ISequence<Dafny.Rune> _209_name = _let_tmp_rhs1.dtor__0;
              RAST._IType _210_ty = _let_tmp_rhs1.dtor__1;
              RAST._IExpr _211_rIdent;
              DCOMP._IOwnership _212___v178;
              Dafny.ISet<Dafny.ISequence<Dafny.Rune>> _213___v179;
              RAST._IExpr _out181;
              DCOMP._IOwnership _out182;
              Dafny.ISet<Dafny.ISequence<Dafny.Rune>> _out183;
              (this).GenIdent(_209_name, selfIdent, _199_lEnv, (((_210_ty).CanReadWithoutClone()) ? (DCOMP.Ownership.create_OwnershipOwned()) : (DCOMP.Ownership.create_OwnershipBorrowed())), out _out181, out _out182, out _out183);
              _211_rIdent = _out181;
              _212___v178 = _out182;
              _213___v179 = _out183;
              _207_onExprArgs = Dafny.Sequence<RAST._IExpr>.Concat(_207_onExprArgs, Dafny.Sequence<RAST._IExpr>.FromElements(_211_rIdent));
            }
            _206_body = (_206_body).Apply(_207_onExprArgs);
            r = RAST.Expr.create_Lambda(_201_parameters, Std.Wrappers.Option<RAST._IType>.create_None(), _206_body);
            if (_192_isStatic) {
            } else {
              RAST._IExpr _214_target;
              if (object.Equals(_196_onOwned, DCOMP.Ownership.create_OwnershipOwned())) {
                _214_target = _195_onExpr;
              } else {
                _214_target = (_195_onExpr).Clone();
              }
              r = RAST.Expr.create_Block((RAST.Expr.create_DeclareVar(RAST.DeclareType.create_CONST(), Dafny.Sequence<Dafny.Rune>.UnicodeFromString("callTarget"), Std.Wrappers.Option<RAST._IType>.create_None(), Std.Wrappers.Option<RAST._IExpr>.create_Some(_214_target))).Then(r));
            }
            Dafny.ISequence<RAST._IType> _215_typeShapeArgs;
            _215_typeShapeArgs = Dafny.Sequence<RAST._IType>.FromElements();
            BigInteger _hi9 = new BigInteger((_194_arguments).Count);
            for (BigInteger _216_i = BigInteger.Zero; _216_i < _hi9; _216_i++) {
              _215_typeShapeArgs = Dafny.Sequence<RAST._IType>.Concat(_215_typeShapeArgs, Dafny.Sequence<RAST._IType>.FromElements(RAST.Type.create_Borrowed(RAST.Type.create_TIdentifier(Dafny.Sequence<Dafny.Rune>.UnicodeFromString("_")))));
            }
            RAST._IType _217_typeShape;
            _217_typeShape = RAST.Type.create_DynType(RAST.Type.create_FnType(_215_typeShapeArgs, RAST.Type.create_TIdentifier(Dafny.Sequence<Dafny.Rune>.UnicodeFromString("_"))));
            r = RAST.Expr.create_TypeAscription((RAST.__default.std__rc__Rc__new).Apply1(r), ((RAST.__default.std__rc__Rc).AsType()).Apply(Dafny.Sequence<RAST._IType>.FromElements(_217_typeShape)));
            RAST._IExpr _out184;
            DCOMP._IOwnership _out185;
            (this).FromOwned(r, expectedOwnership, out _out184, out _out185);
            r = _out184;
            resultingOwnership = _out185;
            readIdents = _197_recIdents;
            return ;
          }
          goto after_match0;
        }
      }
      {
        if (_source0.is_Select) {
          DAST._IExpression _218_on = _source0.dtor_expr;
          Dafny.ISequence<Dafny.Rune> _219_field = _source0.dtor_field;
          bool _220_isConstant = _source0.dtor_isConstant;
          bool _221_isDatatype = _source0.dtor_onDatatype;
          DAST._IType _222_fieldType = _source0.dtor_fieldType;
          {
            if (((_218_on).is_Companion) || ((_218_on).is_ExternCompanion)) {
              RAST._IExpr _223_onExpr;
              DCOMP._IOwnership _224_onOwned;
              Dafny.ISet<Dafny.ISequence<Dafny.Rune>> _225_recIdents;
              RAST._IExpr _out186;
              DCOMP._IOwnership _out187;
              Dafny.ISet<Dafny.ISequence<Dafny.Rune>> _out188;
              (this).GenExpr(_218_on, selfIdent, env, DCOMP.Ownership.create_OwnershipAutoBorrowed(), out _out186, out _out187, out _out188);
              _223_onExpr = _out186;
              _224_onOwned = _out187;
              _225_recIdents = _out188;
              r = ((_223_onExpr).FSel(DCOMP.__default.escapeVar(_219_field))).Apply0();
              RAST._IExpr _out189;
              DCOMP._IOwnership _out190;
              (this).FromOwned(r, expectedOwnership, out _out189, out _out190);
              r = _out189;
              resultingOwnership = _out190;
              readIdents = _225_recIdents;
              return ;
            } else if (_221_isDatatype) {
              RAST._IExpr _226_onExpr;
              DCOMP._IOwnership _227_onOwned;
              Dafny.ISet<Dafny.ISequence<Dafny.Rune>> _228_recIdents;
              RAST._IExpr _out191;
              DCOMP._IOwnership _out192;
              Dafny.ISet<Dafny.ISequence<Dafny.Rune>> _out193;
              (this).GenExpr(_218_on, selfIdent, env, DCOMP.Ownership.create_OwnershipAutoBorrowed(), out _out191, out _out192, out _out193);
              _226_onExpr = _out191;
              _227_onOwned = _out192;
              _228_recIdents = _out193;
              r = ((_226_onExpr).Sel(DCOMP.__default.escapeVar(_219_field))).Apply0();
              RAST._IType _229_typ;
              RAST._IType _out194;
              _out194 = (this).GenType(_222_fieldType, DCOMP.GenTypeContext.@default());
              _229_typ = _out194;
              RAST._IExpr _out195;
              DCOMP._IOwnership _out196;
              (this).FromOwnership(r, DCOMP.Ownership.create_OwnershipBorrowed(), expectedOwnership, out _out195, out _out196);
              r = _out195;
              resultingOwnership = _out196;
              readIdents = _228_recIdents;
            } else {
              RAST._IExpr _230_onExpr;
              DCOMP._IOwnership _231_onOwned;
              Dafny.ISet<Dafny.ISequence<Dafny.Rune>> _232_recIdents;
              RAST._IExpr _out197;
              DCOMP._IOwnership _out198;
              Dafny.ISet<Dafny.ISequence<Dafny.Rune>> _out199;
              (this).GenExpr(_218_on, selfIdent, env, DCOMP.Ownership.create_OwnershipAutoBorrowed(), out _out197, out _out198, out _out199);
              _230_onExpr = _out197;
              _231_onOwned = _out198;
              _232_recIdents = _out199;
              r = _230_onExpr;
              if (!object.Equals(_230_onExpr, RAST.__default.self)) {
                RAST._IExpr _source2 = _230_onExpr;
                {
                  if (_source2.is_UnaryOp) {
                    Dafny.ISequence<Dafny.Rune> op10 = _source2.dtor_op1;
                    if (object.Equals(op10, Dafny.Sequence<Dafny.Rune>.UnicodeFromString("&"))) {
                      RAST._IExpr underlying0 = _source2.dtor_underlying;
                      if (underlying0.is_Identifier) {
                        Dafny.ISequence<Dafny.Rune> name0 = underlying0.dtor_name;
                        if (object.Equals(name0, Dafny.Sequence<Dafny.Rune>.UnicodeFromString("this"))) {
                          r = RAST.Expr.create_Identifier(Dafny.Sequence<Dafny.Rune>.UnicodeFromString("this"));
                          goto after_match2;
                        }
                      }
                    }
                  }
                }
                {
                }
              after_match2: ;
                if (((this).pointerType).is_RcMut) {
                  r = (r).Clone();
                }
                r = ((this).read__macro).Apply1(r);
              }
              r = (r).Sel(DCOMP.__default.escapeVar(_219_field));
              if (_220_isConstant) {
                r = (r).Apply0();
              }
              r = (r).Clone();
              RAST._IExpr _out200;
              DCOMP._IOwnership _out201;
              (this).FromOwned(r, expectedOwnership, out _out200, out _out201);
              r = _out200;
              resultingOwnership = _out201;
              readIdents = _232_recIdents;
            }
            return ;
          }
          goto after_match0;
        }
      }
      {
        if (_source0.is_Index) {
          DAST._IExpression _233_on = _source0.dtor_expr;
          DAST._ICollKind _234_collKind = _source0.dtor_collKind;
          Dafny.ISequence<DAST._IExpression> _235_indices = _source0.dtor_indices;
          {
            RAST._IExpr _236_onExpr;
            DCOMP._IOwnership _237_onOwned;
            Dafny.ISet<Dafny.ISequence<Dafny.Rune>> _238_recIdents;
            RAST._IExpr _out202;
            DCOMP._IOwnership _out203;
            Dafny.ISet<Dafny.ISequence<Dafny.Rune>> _out204;
            (this).GenExpr(_233_on, selfIdent, env, DCOMP.Ownership.create_OwnershipAutoBorrowed(), out _out202, out _out203, out _out204);
            _236_onExpr = _out202;
            _237_onOwned = _out203;
            _238_recIdents = _out204;
            readIdents = _238_recIdents;
            r = _236_onExpr;
            bool _239_hadArray;
            _239_hadArray = false;
            if (object.Equals(_234_collKind, DAST.CollKind.create_Array())) {
              r = ((this).read__macro).Apply1(r);
              _239_hadArray = true;
              if ((new BigInteger((_235_indices).Count)) > (BigInteger.One)) {
                r = (r).Sel(Dafny.Sequence<Dafny.Rune>.UnicodeFromString("data"));
              }
            }
            BigInteger _hi10 = new BigInteger((_235_indices).Count);
            for (BigInteger _240_i = BigInteger.Zero; _240_i < _hi10; _240_i++) {
              if (object.Equals(_234_collKind, DAST.CollKind.create_Array())) {
                RAST._IExpr _241_idx;
                DCOMP._IOwnership _242_idxOwned;
                Dafny.ISet<Dafny.ISequence<Dafny.Rune>> _243_recIdentsIdx;
                RAST._IExpr _out205;
                DCOMP._IOwnership _out206;
                Dafny.ISet<Dafny.ISequence<Dafny.Rune>> _out207;
                (this).GenExpr((_235_indices).Select(_240_i), selfIdent, env, DCOMP.Ownership.create_OwnershipOwned(), out _out205, out _out206, out _out207);
                _241_idx = _out205;
                _242_idxOwned = _out206;
                _243_recIdentsIdx = _out207;
                _241_idx = RAST.__default.IntoUsize(_241_idx);
                r = RAST.Expr.create_SelectIndex(r, _241_idx);
                readIdents = Dafny.Set<Dafny.ISequence<Dafny.Rune>>.Union(readIdents, _243_recIdentsIdx);
              } else {
                RAST._IExpr _244_idx;
                DCOMP._IOwnership _245_idxOwned;
                Dafny.ISet<Dafny.ISequence<Dafny.Rune>> _246_recIdentsIdx;
                RAST._IExpr _out208;
                DCOMP._IOwnership _out209;
                Dafny.ISet<Dafny.ISequence<Dafny.Rune>> _out210;
                (this).GenExpr((_235_indices).Select(_240_i), selfIdent, env, DCOMP.Ownership.create_OwnershipBorrowed(), out _out208, out _out209, out _out210);
                _244_idx = _out208;
                _245_idxOwned = _out209;
                _246_recIdentsIdx = _out210;
                r = ((r).Sel(Dafny.Sequence<Dafny.Rune>.UnicodeFromString("get"))).Apply1(_244_idx);
                readIdents = Dafny.Set<Dafny.ISequence<Dafny.Rune>>.Union(readIdents, _246_recIdentsIdx);
              }
            }
            if (_239_hadArray) {
              r = (r).Clone();
            }
            RAST._IExpr _out211;
            DCOMP._IOwnership _out212;
            (this).FromOwned(r, expectedOwnership, out _out211, out _out212);
            r = _out211;
            resultingOwnership = _out212;
            return ;
          }
          goto after_match0;
        }
      }
      {
        if (_source0.is_IndexRange) {
          DAST._IExpression _247_on = _source0.dtor_expr;
          bool _248_isArray = _source0.dtor_isArray;
          Std.Wrappers._IOption<DAST._IExpression> _249_low = _source0.dtor_low;
          Std.Wrappers._IOption<DAST._IExpression> _250_high = _source0.dtor_high;
          {
            DCOMP._IOwnership _251_onExpectedOwnership;
            if (_248_isArray) {
              if (((this).pointerType).is_Raw) {
                _251_onExpectedOwnership = DCOMP.Ownership.create_OwnershipOwned();
              } else {
                _251_onExpectedOwnership = DCOMP.Ownership.create_OwnershipBorrowed();
              }
            } else {
              _251_onExpectedOwnership = DCOMP.Ownership.create_OwnershipAutoBorrowed();
            }
            RAST._IExpr _252_onExpr;
            DCOMP._IOwnership _253_onOwned;
            Dafny.ISet<Dafny.ISequence<Dafny.Rune>> _254_recIdents;
            RAST._IExpr _out213;
            DCOMP._IOwnership _out214;
            Dafny.ISet<Dafny.ISequence<Dafny.Rune>> _out215;
            (this).GenExpr(_247_on, selfIdent, env, _251_onExpectedOwnership, out _out213, out _out214, out _out215);
            _252_onExpr = _out213;
            _253_onOwned = _out214;
            _254_recIdents = _out215;
            readIdents = _254_recIdents;
            Dafny.ISequence<Dafny.Rune> _255_methodName;
            if ((_249_low).is_Some) {
              if ((_250_high).is_Some) {
                _255_methodName = Dafny.Sequence<Dafny.Rune>.UnicodeFromString("slice");
              } else {
                _255_methodName = Dafny.Sequence<Dafny.Rune>.UnicodeFromString("drop");
              }
            } else if ((_250_high).is_Some) {
              _255_methodName = Dafny.Sequence<Dafny.Rune>.UnicodeFromString("take");
            } else {
              _255_methodName = Dafny.Sequence<Dafny.Rune>.UnicodeFromString("");
            }
            Dafny.ISequence<RAST._IExpr> _256_arguments;
            _256_arguments = Dafny.Sequence<RAST._IExpr>.FromElements();
            Std.Wrappers._IOption<DAST._IExpression> _source3 = _249_low;
            {
              if (_source3.is_Some) {
                DAST._IExpression _257_l = _source3.dtor_value;
                {
                  RAST._IExpr _258_lExpr;
                  DCOMP._IOwnership _259___v182;
                  Dafny.ISet<Dafny.ISequence<Dafny.Rune>> _260_recIdentsL;
                  RAST._IExpr _out216;
                  DCOMP._IOwnership _out217;
                  Dafny.ISet<Dafny.ISequence<Dafny.Rune>> _out218;
                  (this).GenExpr(_257_l, selfIdent, env, DCOMP.Ownership.create_OwnershipBorrowed(), out _out216, out _out217, out _out218);
                  _258_lExpr = _out216;
                  _259___v182 = _out217;
                  _260_recIdentsL = _out218;
                  _256_arguments = Dafny.Sequence<RAST._IExpr>.Concat(_256_arguments, Dafny.Sequence<RAST._IExpr>.FromElements(_258_lExpr));
                  readIdents = Dafny.Set<Dafny.ISequence<Dafny.Rune>>.Union(readIdents, _260_recIdentsL);
                }
                goto after_match3;
              }
            }
            {
            }
          after_match3: ;
            Std.Wrappers._IOption<DAST._IExpression> _source4 = _250_high;
            {
              if (_source4.is_Some) {
                DAST._IExpression _261_h = _source4.dtor_value;
                {
                  RAST._IExpr _262_hExpr;
                  DCOMP._IOwnership _263___v183;
                  Dafny.ISet<Dafny.ISequence<Dafny.Rune>> _264_recIdentsH;
                  RAST._IExpr _out219;
                  DCOMP._IOwnership _out220;
                  Dafny.ISet<Dafny.ISequence<Dafny.Rune>> _out221;
                  (this).GenExpr(_261_h, selfIdent, env, DCOMP.Ownership.create_OwnershipBorrowed(), out _out219, out _out220, out _out221);
                  _262_hExpr = _out219;
                  _263___v183 = _out220;
                  _264_recIdentsH = _out221;
                  _256_arguments = Dafny.Sequence<RAST._IExpr>.Concat(_256_arguments, Dafny.Sequence<RAST._IExpr>.FromElements(_262_hExpr));
                  readIdents = Dafny.Set<Dafny.ISequence<Dafny.Rune>>.Union(readIdents, _264_recIdentsH);
                }
                goto after_match4;
              }
            }
            {
            }
          after_match4: ;
            r = _252_onExpr;
            if (_248_isArray) {
              if (!(_255_methodName).Equals(Dafny.Sequence<Dafny.Rune>.UnicodeFromString(""))) {
                _255_methodName = Dafny.Sequence<Dafny.Rune>.Concat(Dafny.Sequence<Dafny.Rune>.UnicodeFromString("_"), _255_methodName);
              }
              Dafny.ISequence<Dafny.Rune> _265_object__suffix;
              if (((this).pointerType).is_Raw) {
                _265_object__suffix = Dafny.Sequence<Dafny.Rune>.UnicodeFromString("");
              } else {
                _265_object__suffix = Dafny.Sequence<Dafny.Rune>.UnicodeFromString("_object");
              }
              r = ((RAST.__default.dafny__runtime__Sequence).FSel(Dafny.Sequence<Dafny.Rune>.Concat(Dafny.Sequence<Dafny.Rune>.Concat(Dafny.Sequence<Dafny.Rune>.UnicodeFromString("from_array"), _255_methodName), _265_object__suffix))).Apply(Dafny.Sequence<RAST._IExpr>.Concat(Dafny.Sequence<RAST._IExpr>.FromElements(_252_onExpr), _256_arguments));
            } else {
              if (!(_255_methodName).Equals(Dafny.Sequence<Dafny.Rune>.UnicodeFromString(""))) {
                r = ((r).Sel(_255_methodName)).Apply(_256_arguments);
              } else {
                r = (r).Clone();
              }
            }
            RAST._IExpr _out222;
            DCOMP._IOwnership _out223;
            (this).FromOwned(r, expectedOwnership, out _out222, out _out223);
            r = _out222;
            resultingOwnership = _out223;
            return ;
          }
          goto after_match0;
        }
      }
      {
        if (_source0.is_TupleSelect) {
          DAST._IExpression _266_on = _source0.dtor_expr;
          BigInteger _267_idx = _source0.dtor_index;
          DAST._IType _268_fieldType = _source0.dtor_fieldType;
          {
            RAST._IExpr _269_onExpr;
            DCOMP._IOwnership _270_onOwnership;
            Dafny.ISet<Dafny.ISequence<Dafny.Rune>> _271_recIdents;
            RAST._IExpr _out224;
            DCOMP._IOwnership _out225;
            Dafny.ISet<Dafny.ISequence<Dafny.Rune>> _out226;
            (this).GenExpr(_266_on, selfIdent, env, DCOMP.Ownership.create_OwnershipAutoBorrowed(), out _out224, out _out225, out _out226);
            _269_onExpr = _out224;
            _270_onOwnership = _out225;
            _271_recIdents = _out226;
            Dafny.ISequence<Dafny.Rune> _272_selName;
            _272_selName = Std.Strings.__default.OfNat(_267_idx);
            DAST._IType _source5 = _268_fieldType;
            {
              if (_source5.is_Tuple) {
                Dafny.ISequence<DAST._IType> _273_tps = _source5.dtor_Tuple_a0;
                if (((_268_fieldType).is_Tuple) && ((new BigInteger((_273_tps).Count)) > (RAST.__default.MAX__TUPLE__SIZE))) {
                  _272_selName = Dafny.Sequence<Dafny.Rune>.Concat(Dafny.Sequence<Dafny.Rune>.UnicodeFromString("_"), _272_selName);
                }
                goto after_match5;
              }
            }
            {
            }
          after_match5: ;
            r = ((_269_onExpr).Sel(_272_selName)).Clone();
            RAST._IExpr _out227;
            DCOMP._IOwnership _out228;
            (this).FromOwnership(r, DCOMP.Ownership.create_OwnershipOwned(), expectedOwnership, out _out227, out _out228);
            r = _out227;
            resultingOwnership = _out228;
            readIdents = _271_recIdents;
            return ;
          }
          goto after_match0;
        }
      }
      {
        if (_source0.is_Call) {
          DAST._IExpression _274_on = _source0.dtor_on;
          DAST._ICallName _275_name = _source0.dtor_callName;
          Dafny.ISequence<DAST._IType> _276_typeArgs = _source0.dtor_typeArgs;
          Dafny.ISequence<DAST._IExpression> _277_args = _source0.dtor_args;
          {
            Dafny.ISequence<RAST._IExpr> _278_argExprs;
            Dafny.ISet<Dafny.ISequence<Dafny.Rune>> _279_recIdents;
            Dafny.ISequence<RAST._IType> _280_typeExprs;
            Std.Wrappers._IOption<DAST._IResolvedType> _281_fullNameQualifier;
            Dafny.ISequence<RAST._IExpr> _out229;
            Dafny.ISet<Dafny.ISequence<Dafny.Rune>> _out230;
            Dafny.ISequence<RAST._IType> _out231;
            Std.Wrappers._IOption<DAST._IResolvedType> _out232;
            (this).GenArgs(selfIdent, _275_name, _276_typeArgs, _277_args, env, out _out229, out _out230, out _out231, out _out232);
            _278_argExprs = _out229;
            _279_recIdents = _out230;
            _280_typeExprs = _out231;
            _281_fullNameQualifier = _out232;
            readIdents = _279_recIdents;
            Std.Wrappers._IOption<DAST._IResolvedType> _source6 = _281_fullNameQualifier;
            {
              if (_source6.is_Some) {
                DAST._IResolvedType value0 = _source6.dtor_value;
<<<<<<< HEAD
                Dafny.ISequence<Dafny.ISequence<Dafny.Rune>> _282_path = value0.dtor_path;
                Dafny.ISequence<DAST._IType> _283_onTypeArgs = value0.dtor_typeArgs;
                DAST._IResolvedTypeBase _284_base = value0.dtor_kind;
                RAST._IExpr _285_fullPath;
                RAST._IExpr _out233;
                _out233 = (this).GenPathExpr(_282_path, true);
                _285_fullPath = _out233;
                Dafny.ISequence<RAST._IType> _286_onTypeExprs;
                Dafny.ISequence<RAST._IType> _out234;
                _out234 = (this).GenTypeArgs(_283_onTypeArgs, DCOMP.GenTypeContext.@default());
                _286_onTypeExprs = _out234;
                RAST._IExpr _287_onExpr = RAST.Expr.Default();
                DCOMP._IOwnership _288_recOwnership = DCOMP.Ownership.Default();
                Dafny.ISet<Dafny.ISequence<Dafny.Rune>> _289_recIdents = Dafny.Set<Dafny.ISequence<Dafny.Rune>>.Empty;
                if (((_284_base).is_Trait) || ((_284_base).is_Class)) {
                  RAST._IExpr _out235;
                  DCOMP._IOwnership _out236;
                  Dafny.ISet<Dafny.ISequence<Dafny.Rune>> _out237;
                  (this).GenExpr(_274_on, selfIdent, env, DCOMP.Ownership.create_OwnershipOwned(), out _out235, out _out236, out _out237);
                  _287_onExpr = _out235;
                  _288_recOwnership = _out236;
                  _289_recIdents = _out237;
                  if (((this).pointerType).is_Raw) {
                    _287_onExpr = ((this).read__macro).Apply1(_287_onExpr);
                  } else {
                    _287_onExpr = ((this).modify__macro).Apply1(_287_onExpr);
                  }
                  readIdents = Dafny.Set<Dafny.ISequence<Dafny.Rune>>.Union(readIdents, _289_recIdents);
                } else {
                  RAST._IExpr _out238;
                  DCOMP._IOwnership _out239;
                  Dafny.ISet<Dafny.ISequence<Dafny.Rune>> _out240;
                  (this).GenExpr(_274_on, selfIdent, env, DCOMP.Ownership.create_OwnershipBorrowed(), out _out238, out _out239, out _out240);
                  _287_onExpr = _out238;
                  _288_recOwnership = _out239;
                  _289_recIdents = _out240;
                  readIdents = Dafny.Set<Dafny.ISequence<Dafny.Rune>>.Union(readIdents, _289_recIdents);
=======
                Dafny.ISequence<Dafny.ISequence<Dafny.Rune>> _280_path = value0.dtor_path;
                Dafny.ISequence<DAST._IType> _281_onTypeArgs = value0.dtor_typeArgs;
                DAST._IResolvedTypeBase _282_base = value0.dtor_kind;
                RAST._IExpr _283_fullPath;
                RAST._IExpr _out228;
                _out228 = (this).GenPathExpr(_280_path, true);
                _283_fullPath = _out228;
                Dafny.ISequence<RAST._IType> _284_onTypeExprs;
                Dafny.ISequence<RAST._IType> _out229;
                _out229 = (this).GenTypeArgs(_281_onTypeArgs, DCOMP.GenTypeContext.@default());
                _284_onTypeExprs = _out229;
                RAST._IExpr _285_onExpr = RAST.Expr.Default();
                DCOMP._IOwnership _286_recOwnership = DCOMP.Ownership.Default();
                Dafny.ISet<Dafny.ISequence<Dafny.Rune>> _287_recIdents = Dafny.Set<Dafny.ISequence<Dafny.Rune>>.Empty;
                if (((_282_base).is_Trait) || ((_282_base).is_Class)) {
                  RAST._IExpr _out230;
                  DCOMP._IOwnership _out231;
                  Dafny.ISet<Dafny.ISequence<Dafny.Rune>> _out232;
                  (this).GenExpr(_272_on, selfIdent, env, DCOMP.Ownership.create_OwnershipOwned(), out _out230, out _out231, out _out232);
                  _285_onExpr = _out230;
                  _286_recOwnership = _out231;
                  _287_recIdents = _out232;
                  _285_onExpr = ((this).read__macro).Apply1(_285_onExpr);
                  readIdents = Dafny.Set<Dafny.ISequence<Dafny.Rune>>.Union(readIdents, _287_recIdents);
                } else {
                  RAST._IExpr _out233;
                  DCOMP._IOwnership _out234;
                  Dafny.ISet<Dafny.ISequence<Dafny.Rune>> _out235;
                  (this).GenExpr(_272_on, selfIdent, env, DCOMP.Ownership.create_OwnershipBorrowed(), out _out233, out _out234, out _out235);
                  _285_onExpr = _out233;
                  _286_recOwnership = _out234;
                  _287_recIdents = _out235;
                  readIdents = Dafny.Set<Dafny.ISequence<Dafny.Rune>>.Union(readIdents, _287_recIdents);
>>>>>>> 8fa713a3
                }
                r = ((((_285_fullPath).ApplyType(_286_onTypeExprs)).FSel(DCOMP.__default.escapeName((_275_name).dtor_name))).ApplyType(_280_typeExprs)).Apply(Dafny.Sequence<RAST._IExpr>.Concat(Dafny.Sequence<RAST._IExpr>.FromElements(_287_onExpr), _278_argExprs));
                RAST._IExpr _out241;
                DCOMP._IOwnership _out242;
                (this).FromOwned(r, expectedOwnership, out _out241, out _out242);
                r = _out241;
                resultingOwnership = _out242;
                goto after_match6;
              }
            }
            {
<<<<<<< HEAD
              RAST._IExpr _290_onExpr;
              DCOMP._IOwnership _291___v189;
              Dafny.ISet<Dafny.ISequence<Dafny.Rune>> _292_recIdents;
              RAST._IExpr _out243;
              DCOMP._IOwnership _out244;
              Dafny.ISet<Dafny.ISequence<Dafny.Rune>> _out245;
              (this).GenExpr(_274_on, selfIdent, env, DCOMP.Ownership.create_OwnershipAutoBorrowed(), out _out243, out _out244, out _out245);
              _290_onExpr = _out243;
              _291___v189 = _out244;
              _292_recIdents = _out245;
              readIdents = Dafny.Set<Dafny.ISequence<Dafny.Rune>>.Union(readIdents, _292_recIdents);
              Dafny.ISequence<Dafny.Rune> _293_renderedName;
              _293_renderedName = (this).GetMethodName(_274_on, _275_name);
              DAST._IExpression _source7 = _274_on;
=======
              RAST._IExpr _288_onExpr;
              DCOMP._IOwnership _289___v208;
              Dafny.ISet<Dafny.ISequence<Dafny.Rune>> _290_recIdents;
              RAST._IExpr _out238;
              DCOMP._IOwnership _out239;
              Dafny.ISet<Dafny.ISequence<Dafny.Rune>> _out240;
              (this).GenExpr(_272_on, selfIdent, env, DCOMP.Ownership.create_OwnershipAutoBorrowed(), out _out238, out _out239, out _out240);
              _288_onExpr = _out238;
              _289___v208 = _out239;
              _290_recIdents = _out240;
              readIdents = Dafny.Set<Dafny.ISequence<Dafny.Rune>>.Union(readIdents, _290_recIdents);
              Dafny.ISequence<Dafny.Rune> _291_renderedName;
              _291_renderedName = (this).GetMethodName(_272_on, _273_name);
              DAST._IExpression _source7 = _272_on;
>>>>>>> 8fa713a3
              {
                bool disjunctiveMatch0 = false;
                if (_source7.is_Companion) {
                  disjunctiveMatch0 = true;
                }
                if (_source7.is_ExternCompanion) {
                  disjunctiveMatch0 = true;
                }
                if (disjunctiveMatch0) {
                  {
<<<<<<< HEAD
                    _290_onExpr = (_290_onExpr).FSel(_293_renderedName);
=======
                    _288_onExpr = (_288_onExpr).FSel(_291_renderedName);
>>>>>>> 8fa713a3
                  }
                  goto after_match7;
                }
              }
              {
                {
<<<<<<< HEAD
                  if (!object.Equals(_290_onExpr, RAST.__default.self)) {
                    DAST._ICallName _source8 = _275_name;
=======
                  if (!object.Equals(_288_onExpr, RAST.__default.self)) {
                    DAST._ICallName _source8 = _273_name;
>>>>>>> 8fa713a3
                    {
                      if (_source8.is_CallName) {
                        Std.Wrappers._IOption<DAST._IType> onType0 = _source8.dtor_onType;
                        if (onType0.is_Some) {
<<<<<<< HEAD
                          DAST._IType _294_tpe = onType0.dtor_value;
                          RAST._IType _295_typ;
                          RAST._IType _out246;
                          _out246 = (this).GenType(_294_tpe, DCOMP.GenTypeContext.@default());
                          _295_typ = _out246;
                          if ((_295_typ).IsObjectOrPointer()) {
                            if (((this).pointerType).is_Raw) {
                              _290_onExpr = ((this).read__macro).Apply1(_290_onExpr);
                            } else {
                              _290_onExpr = ((this).modify__macro).Apply1(_290_onExpr);
                            }
=======
                          DAST._IType _292_tpe = onType0.dtor_value;
                          RAST._IType _293_typ;
                          RAST._IType _out241;
                          _out241 = (this).GenType(_292_tpe, DCOMP.GenTypeContext.@default());
                          _293_typ = _out241;
                          if ((_293_typ).IsObjectOrPointer()) {
                            _288_onExpr = ((this).read__macro).Apply1(_288_onExpr);
>>>>>>> 8fa713a3
                          }
                          goto after_match8;
                        }
                      }
                    }
                    {
                    }
                  after_match8: ;
                  }
<<<<<<< HEAD
                  _290_onExpr = (_290_onExpr).Sel(_293_renderedName);
                }
              }
            after_match7: ;
              r = ((_290_onExpr).ApplyType(_280_typeExprs)).Apply(_278_argExprs);
              RAST._IExpr _out247;
              DCOMP._IOwnership _out248;
              (this).FromOwned(r, expectedOwnership, out _out247, out _out248);
              r = _out247;
              resultingOwnership = _out248;
=======
                  _288_onExpr = (_288_onExpr).Sel(_291_renderedName);
                }
              }
            after_match7: ;
              r = ((_288_onExpr).ApplyType(_278_typeExprs)).Apply(_276_argExprs);
              RAST._IExpr _out242;
              DCOMP._IOwnership _out243;
              (this).FromOwned(r, expectedOwnership, out _out242, out _out243);
              r = _out242;
              resultingOwnership = _out243;
>>>>>>> 8fa713a3
              return ;
            }
          after_match6: ;
          }
          goto after_match0;
        }
      }
      {
        if (_source0.is_Lambda) {
<<<<<<< HEAD
          Dafny.ISequence<DAST._IFormal> _296_paramsDafny = _source0.dtor_params;
          DAST._IType _297_retType = _source0.dtor_retType;
          Dafny.ISequence<DAST._IStatement> _298_body = _source0.dtor_body;
          {
            Dafny.ISequence<RAST._IFormal> _299_params;
            Dafny.ISequence<RAST._IFormal> _out249;
            _out249 = (this).GenParams(_296_paramsDafny, true);
            _299_params = _out249;
            Dafny.ISequence<Dafny.ISequence<Dafny.Rune>> _300_paramNames;
            _300_paramNames = Dafny.Sequence<Dafny.ISequence<Dafny.Rune>>.FromElements();
            Dafny.IMap<Dafny.ISequence<Dafny.Rune>,RAST._IType> _301_paramTypesMap;
            _301_paramTypesMap = Dafny.Map<Dafny.ISequence<Dafny.Rune>, RAST._IType>.FromElements();
            BigInteger _hi11 = new BigInteger((_299_params).Count);
            for (BigInteger _302_i = BigInteger.Zero; _302_i < _hi11; _302_i++) {
              Dafny.ISequence<Dafny.Rune> _303_name;
              _303_name = ((_299_params).Select(_302_i)).dtor_name;
              _300_paramNames = Dafny.Sequence<Dafny.ISequence<Dafny.Rune>>.Concat(_300_paramNames, Dafny.Sequence<Dafny.ISequence<Dafny.Rune>>.FromElements(_303_name));
              _301_paramTypesMap = Dafny.Map<Dafny.ISequence<Dafny.Rune>, RAST._IType>.Update(_301_paramTypesMap, _303_name, ((_299_params).Select(_302_i)).dtor_tpe);
            }
            DCOMP._IEnvironment _304_subEnv;
            _304_subEnv = ((env).ToOwned()).merge(DCOMP.Environment.create(_300_paramNames, _301_paramTypesMap));
            RAST._IExpr _305_recursiveGen;
            Dafny.ISet<Dafny.ISequence<Dafny.Rune>> _306_recIdents;
            DCOMP._IEnvironment _307___v199;
            RAST._IExpr _out250;
            Dafny.ISet<Dafny.ISequence<Dafny.Rune>> _out251;
            DCOMP._IEnvironment _out252;
            (this).GenStmts(_298_body, ((!object.Equals(selfIdent, DCOMP.SelfInfo.create_NoSelf())) ? (DCOMP.SelfInfo.create_ThisTyped(Dafny.Sequence<Dafny.Rune>.UnicodeFromString("_this"), (selfIdent).dtor_dafnyType)) : (DCOMP.SelfInfo.create_NoSelf())), _304_subEnv, true, Std.Wrappers.Option<Dafny.ISequence<Dafny.ISequence<Dafny.Rune>>>.create_None(), out _out250, out _out251, out _out252);
            _305_recursiveGen = _out250;
            _306_recIdents = _out251;
            _307___v199 = _out252;
            readIdents = Dafny.Set<Dafny.ISequence<Dafny.Rune>>.FromElements();
            _306_recIdents = Dafny.Set<Dafny.ISequence<Dafny.Rune>>.Difference(_306_recIdents, Dafny.Helpers.Id<Func<Dafny.ISequence<Dafny.ISequence<Dafny.Rune>>, Dafny.ISet<Dafny.ISequence<Dafny.Rune>>>>((_308_paramNames) => ((System.Func<Dafny.ISet<Dafny.ISequence<Dafny.Rune>>>)(() => {
              var _coll0 = new System.Collections.Generic.List<Dafny.ISequence<Dafny.Rune>>();
              foreach (Dafny.ISequence<Dafny.Rune> _compr_0 in (_308_paramNames).CloneAsArray()) {
                Dafny.ISequence<Dafny.Rune> _309_name = (Dafny.ISequence<Dafny.Rune>)_compr_0;
                if ((_308_paramNames).Contains(_309_name)) {
                  _coll0.Add(_309_name);
                }
              }
              return Dafny.Set<Dafny.ISequence<Dafny.Rune>>.FromCollection(_coll0);
            }))())(_300_paramNames));
            RAST._IExpr _310_allReadCloned;
            _310_allReadCloned = (this).InitEmptyExpr();
            while (!(_306_recIdents).Equals(Dafny.Set<Dafny.ISequence<Dafny.Rune>>.FromElements())) {
              Dafny.ISequence<Dafny.Rune> _311_next;
              foreach (Dafny.ISequence<Dafny.Rune> _assign_such_that_1 in (_306_recIdents).Elements) {
                _311_next = (Dafny.ISequence<Dafny.Rune>)_assign_such_that_1;
                if ((_306_recIdents).Contains(_311_next)) {
=======
          Dafny.ISequence<DAST._IFormal> _294_paramsDafny = _source0.dtor_params;
          DAST._IType _295_retType = _source0.dtor_retType;
          Dafny.ISequence<DAST._IStatement> _296_body = _source0.dtor_body;
          {
            Dafny.ISequence<RAST._IFormal> _297_params;
            Dafny.ISequence<RAST._IFormal> _out244;
            _out244 = (this).GenParams(_294_paramsDafny, true);
            _297_params = _out244;
            Dafny.ISequence<Dafny.ISequence<Dafny.Rune>> _298_paramNames;
            _298_paramNames = Dafny.Sequence<Dafny.ISequence<Dafny.Rune>>.FromElements();
            Dafny.IMap<Dafny.ISequence<Dafny.Rune>,RAST._IType> _299_paramTypesMap;
            _299_paramTypesMap = Dafny.Map<Dafny.ISequence<Dafny.Rune>, RAST._IType>.FromElements();
            BigInteger _hi10 = new BigInteger((_297_params).Count);
            for (BigInteger _300_i = BigInteger.Zero; _300_i < _hi10; _300_i++) {
              Dafny.ISequence<Dafny.Rune> _301_name;
              _301_name = ((_297_params).Select(_300_i)).dtor_name;
              _298_paramNames = Dafny.Sequence<Dafny.ISequence<Dafny.Rune>>.Concat(_298_paramNames, Dafny.Sequence<Dafny.ISequence<Dafny.Rune>>.FromElements(_301_name));
              _299_paramTypesMap = Dafny.Map<Dafny.ISequence<Dafny.Rune>, RAST._IType>.Update(_299_paramTypesMap, _301_name, ((_297_params).Select(_300_i)).dtor_tpe);
            }
            DCOMP._IEnvironment _302_subEnv;
            _302_subEnv = ((env).ToOwned()).merge(DCOMP.Environment.create(_298_paramNames, _299_paramTypesMap));
            RAST._IExpr _303_recursiveGen;
            Dafny.ISet<Dafny.ISequence<Dafny.Rune>> _304_recIdents;
            DCOMP._IEnvironment _305___v218;
            RAST._IExpr _out245;
            Dafny.ISet<Dafny.ISequence<Dafny.Rune>> _out246;
            DCOMP._IEnvironment _out247;
            (this).GenStmts(_296_body, ((!object.Equals(selfIdent, DCOMP.SelfInfo.create_NoSelf())) ? (DCOMP.SelfInfo.create_ThisTyped(Dafny.Sequence<Dafny.Rune>.UnicodeFromString("_this"), (selfIdent).dtor_dafnyType)) : (DCOMP.SelfInfo.create_NoSelf())), _302_subEnv, true, Std.Wrappers.Option<Dafny.ISequence<Dafny.ISequence<Dafny.Rune>>>.create_None(), out _out245, out _out246, out _out247);
            _303_recursiveGen = _out245;
            _304_recIdents = _out246;
            _305___v218 = _out247;
            readIdents = Dafny.Set<Dafny.ISequence<Dafny.Rune>>.FromElements();
            _304_recIdents = Dafny.Set<Dafny.ISequence<Dafny.Rune>>.Difference(_304_recIdents, Dafny.Helpers.Id<Func<Dafny.ISequence<Dafny.ISequence<Dafny.Rune>>, Dafny.ISet<Dafny.ISequence<Dafny.Rune>>>>((_306_paramNames) => ((System.Func<Dafny.ISet<Dafny.ISequence<Dafny.Rune>>>)(() => {
              var _coll0 = new System.Collections.Generic.List<Dafny.ISequence<Dafny.Rune>>();
              foreach (Dafny.ISequence<Dafny.Rune> _compr_0 in (_306_paramNames).CloneAsArray()) {
                Dafny.ISequence<Dafny.Rune> _307_name = (Dafny.ISequence<Dafny.Rune>)_compr_0;
                if ((_306_paramNames).Contains(_307_name)) {
                  _coll0.Add(_307_name);
                }
              }
              return Dafny.Set<Dafny.ISequence<Dafny.Rune>>.FromCollection(_coll0);
            }))())(_298_paramNames));
            RAST._IExpr _308_allReadCloned;
            _308_allReadCloned = RAST.Expr.create_RawExpr(Dafny.Sequence<Dafny.Rune>.UnicodeFromString(""));
            while (!(_304_recIdents).Equals(Dafny.Set<Dafny.ISequence<Dafny.Rune>>.FromElements())) {
              Dafny.ISequence<Dafny.Rune> _309_next;
              foreach (Dafny.ISequence<Dafny.Rune> _assign_such_that_1 in (_304_recIdents).Elements) {
                _309_next = (Dafny.ISequence<Dafny.Rune>)_assign_such_that_1;
                if ((_304_recIdents).Contains(_309_next)) {
>>>>>>> 8fa713a3
                  goto after__ASSIGN_SUCH_THAT_1;
                }
              }
              throw new System.Exception("assign-such-that search produced no value");
            after__ASSIGN_SUCH_THAT_1: ;
<<<<<<< HEAD
              if ((!object.Equals(selfIdent, DCOMP.SelfInfo.create_NoSelf())) && ((_311_next).Equals(Dafny.Sequence<Dafny.Rune>.UnicodeFromString("_this")))) {
                RAST._IExpr _312_selfCloned;
                DCOMP._IOwnership _313___v200;
                Dafny.ISet<Dafny.ISequence<Dafny.Rune>> _314___v201;
                RAST._IExpr _out253;
                DCOMP._IOwnership _out254;
                Dafny.ISet<Dafny.ISequence<Dafny.Rune>> _out255;
                (this).GenIdent(Dafny.Sequence<Dafny.Rune>.UnicodeFromString("self"), selfIdent, DCOMP.Environment.Empty(), DCOMP.Ownership.create_OwnershipOwned(), out _out253, out _out254, out _out255);
                _312_selfCloned = _out253;
                _313___v200 = _out254;
                _314___v201 = _out255;
                _310_allReadCloned = (_310_allReadCloned).Then(RAST.Expr.create_DeclareVar(RAST.DeclareType.create_MUT(), Dafny.Sequence<Dafny.Rune>.UnicodeFromString("_this"), Std.Wrappers.Option<RAST._IType>.create_None(), Std.Wrappers.Option<RAST._IExpr>.create_Some(_312_selfCloned)));
              } else if (!((_300_paramNames).Contains(_311_next))) {
                RAST._IExpr _315_copy;
                _315_copy = (RAST.Expr.create_Identifier(_311_next)).Clone();
                _310_allReadCloned = (_310_allReadCloned).Then(RAST.Expr.create_DeclareVar(RAST.DeclareType.create_MUT(), _311_next, Std.Wrappers.Option<RAST._IType>.create_None(), Std.Wrappers.Option<RAST._IExpr>.create_Some(_315_copy)));
                readIdents = Dafny.Set<Dafny.ISequence<Dafny.Rune>>.Union(readIdents, Dafny.Set<Dafny.ISequence<Dafny.Rune>>.FromElements(_311_next));
              }
              _306_recIdents = Dafny.Set<Dafny.ISequence<Dafny.Rune>>.Difference(_306_recIdents, Dafny.Set<Dafny.ISequence<Dafny.Rune>>.FromElements(_311_next));
            }
            RAST._IType _316_retTypeGen;
            RAST._IType _out256;
            _out256 = (this).GenType(_297_retType, DCOMP.GenTypeContext.@default());
            _316_retTypeGen = _out256;
            r = RAST.Expr.create_Block((_310_allReadCloned).Then(RAST.__default.RcNew(RAST.Expr.create_Lambda(_299_params, Std.Wrappers.Option<RAST._IType>.create_Some(_316_retTypeGen), RAST.Expr.create_Block(_305_recursiveGen)))));
            RAST._IExpr _out257;
            DCOMP._IOwnership _out258;
            (this).FromOwned(r, expectedOwnership, out _out257, out _out258);
            r = _out257;
            resultingOwnership = _out258;
=======
              if ((!object.Equals(selfIdent, DCOMP.SelfInfo.create_NoSelf())) && ((_309_next).Equals(Dafny.Sequence<Dafny.Rune>.UnicodeFromString("_this")))) {
                RAST._IExpr _310_selfCloned;
                DCOMP._IOwnership _311___v219;
                Dafny.ISet<Dafny.ISequence<Dafny.Rune>> _312___v220;
                RAST._IExpr _out248;
                DCOMP._IOwnership _out249;
                Dafny.ISet<Dafny.ISequence<Dafny.Rune>> _out250;
                (this).GenIdent(Dafny.Sequence<Dafny.Rune>.UnicodeFromString("self"), selfIdent, DCOMP.Environment.Empty(), DCOMP.Ownership.create_OwnershipOwned(), out _out248, out _out249, out _out250);
                _310_selfCloned = _out248;
                _311___v219 = _out249;
                _312___v220 = _out250;
                _308_allReadCloned = (_308_allReadCloned).Then(RAST.Expr.create_DeclareVar(RAST.DeclareType.create_MUT(), Dafny.Sequence<Dafny.Rune>.UnicodeFromString("_this"), Std.Wrappers.Option<RAST._IType>.create_None(), Std.Wrappers.Option<RAST._IExpr>.create_Some(_310_selfCloned)));
              } else if (!((_298_paramNames).Contains(_309_next))) {
                RAST._IExpr _313_copy;
                _313_copy = (RAST.Expr.create_Identifier(_309_next)).Clone();
                _308_allReadCloned = (_308_allReadCloned).Then(RAST.Expr.create_DeclareVar(RAST.DeclareType.create_MUT(), _309_next, Std.Wrappers.Option<RAST._IType>.create_None(), Std.Wrappers.Option<RAST._IExpr>.create_Some(_313_copy)));
                readIdents = Dafny.Set<Dafny.ISequence<Dafny.Rune>>.Union(readIdents, Dafny.Set<Dafny.ISequence<Dafny.Rune>>.FromElements(_309_next));
              }
              _304_recIdents = Dafny.Set<Dafny.ISequence<Dafny.Rune>>.Difference(_304_recIdents, Dafny.Set<Dafny.ISequence<Dafny.Rune>>.FromElements(_309_next));
            }
            RAST._IType _314_retTypeGen;
            RAST._IType _out251;
            _out251 = (this).GenType(_295_retType, DCOMP.GenTypeContext.@default());
            _314_retTypeGen = _out251;
            r = RAST.Expr.create_Block((_308_allReadCloned).Then(RAST.__default.RcNew(RAST.Expr.create_Lambda(_297_params, Std.Wrappers.Option<RAST._IType>.create_Some(_314_retTypeGen), RAST.Expr.create_Block(_303_recursiveGen)))));
            RAST._IExpr _out252;
            DCOMP._IOwnership _out253;
            (this).FromOwned(r, expectedOwnership, out _out252, out _out253);
            r = _out252;
            resultingOwnership = _out253;
>>>>>>> 8fa713a3
            return ;
          }
          goto after_match0;
        }
      }
      {
        if (_source0.is_BetaRedex) {
<<<<<<< HEAD
          Dafny.ISequence<_System._ITuple2<DAST._IFormal, DAST._IExpression>> _317_values = _source0.dtor_values;
          DAST._IType _318_retType = _source0.dtor_retType;
          DAST._IExpression _319_expr = _source0.dtor_expr;
          {
            Dafny.ISequence<Dafny.ISequence<Dafny.Rune>> _320_paramNames;
            _320_paramNames = Dafny.Sequence<Dafny.ISequence<Dafny.Rune>>.FromElements();
            Dafny.ISequence<RAST._IFormal> _321_paramFormals;
            Dafny.ISequence<RAST._IFormal> _out259;
            _out259 = (this).GenParams(Std.Collections.Seq.__default.Map<_System._ITuple2<DAST._IFormal, DAST._IExpression>, DAST._IFormal>(((System.Func<_System._ITuple2<DAST._IFormal, DAST._IExpression>, DAST._IFormal>)((_322_value) => {
              return (_322_value).dtor__0;
            })), _317_values), false);
            _321_paramFormals = _out259;
            Dafny.IMap<Dafny.ISequence<Dafny.Rune>,RAST._IType> _323_paramTypes;
            _323_paramTypes = Dafny.Map<Dafny.ISequence<Dafny.Rune>, RAST._IType>.FromElements();
            Dafny.ISet<Dafny.ISequence<Dafny.Rune>> _324_paramNamesSet;
            _324_paramNamesSet = Dafny.Set<Dafny.ISequence<Dafny.Rune>>.FromElements();
            BigInteger _hi12 = new BigInteger((_317_values).Count);
            for (BigInteger _325_i = BigInteger.Zero; _325_i < _hi12; _325_i++) {
              Dafny.ISequence<Dafny.Rune> _326_name;
              _326_name = (((_317_values).Select(_325_i)).dtor__0).dtor_name;
              Dafny.ISequence<Dafny.Rune> _327_rName;
              _327_rName = DCOMP.__default.escapeVar(_326_name);
              _320_paramNames = Dafny.Sequence<Dafny.ISequence<Dafny.Rune>>.Concat(_320_paramNames, Dafny.Sequence<Dafny.ISequence<Dafny.Rune>>.FromElements(_327_rName));
              _323_paramTypes = Dafny.Map<Dafny.ISequence<Dafny.Rune>, RAST._IType>.Update(_323_paramTypes, _327_rName, ((_321_paramFormals).Select(_325_i)).dtor_tpe);
              _324_paramNamesSet = Dafny.Set<Dafny.ISequence<Dafny.Rune>>.Union(_324_paramNamesSet, Dafny.Set<Dafny.ISequence<Dafny.Rune>>.FromElements(_327_rName));
            }
            readIdents = Dafny.Set<Dafny.ISequence<Dafny.Rune>>.FromElements();
            r = (this).InitEmptyExpr();
            BigInteger _hi13 = new BigInteger((_317_values).Count);
            for (BigInteger _328_i = BigInteger.Zero; _328_i < _hi13; _328_i++) {
              RAST._IType _329_typeGen;
              RAST._IType _out260;
              _out260 = (this).GenType((((_317_values).Select(_328_i)).dtor__0).dtor_typ, DCOMP.GenTypeContext.@default());
              _329_typeGen = _out260;
              RAST._IExpr _330_valueGen;
              DCOMP._IOwnership _331___v202;
              Dafny.ISet<Dafny.ISequence<Dafny.Rune>> _332_recIdents;
              RAST._IExpr _out261;
              DCOMP._IOwnership _out262;
              Dafny.ISet<Dafny.ISequence<Dafny.Rune>> _out263;
              (this).GenExpr(((_317_values).Select(_328_i)).dtor__1, selfIdent, env, DCOMP.Ownership.create_OwnershipOwned(), out _out261, out _out262, out _out263);
              _330_valueGen = _out261;
              _331___v202 = _out262;
              _332_recIdents = _out263;
              r = (r).Then(RAST.Expr.create_DeclareVar(RAST.DeclareType.create_CONST(), DCOMP.__default.escapeVar((((_317_values).Select(_328_i)).dtor__0).dtor_name), Std.Wrappers.Option<RAST._IType>.create_Some(_329_typeGen), Std.Wrappers.Option<RAST._IExpr>.create_Some(_330_valueGen)));
              readIdents = Dafny.Set<Dafny.ISequence<Dafny.Rune>>.Union(readIdents, _332_recIdents);
            }
            DCOMP._IEnvironment _333_newEnv;
            _333_newEnv = DCOMP.Environment.create(_320_paramNames, _323_paramTypes);
            RAST._IExpr _334_recGen;
            DCOMP._IOwnership _335_recOwned;
            Dafny.ISet<Dafny.ISequence<Dafny.Rune>> _336_recIdents;
            RAST._IExpr _out264;
            DCOMP._IOwnership _out265;
            Dafny.ISet<Dafny.ISequence<Dafny.Rune>> _out266;
            (this).GenExpr(_319_expr, selfIdent, _333_newEnv, expectedOwnership, out _out264, out _out265, out _out266);
            _334_recGen = _out264;
            _335_recOwned = _out265;
            _336_recIdents = _out266;
            readIdents = Dafny.Set<Dafny.ISequence<Dafny.Rune>>.Difference(_336_recIdents, _324_paramNamesSet);
            r = RAST.Expr.create_Block((r).Then(_334_recGen));
            RAST._IExpr _out267;
            DCOMP._IOwnership _out268;
            (this).FromOwnership(r, _335_recOwned, expectedOwnership, out _out267, out _out268);
            r = _out267;
            resultingOwnership = _out268;
=======
          Dafny.ISequence<_System._ITuple2<DAST._IFormal, DAST._IExpression>> _315_values = _source0.dtor_values;
          DAST._IType _316_retType = _source0.dtor_retType;
          DAST._IExpression _317_expr = _source0.dtor_expr;
          {
            Dafny.ISequence<Dafny.ISequence<Dafny.Rune>> _318_paramNames;
            _318_paramNames = Dafny.Sequence<Dafny.ISequence<Dafny.Rune>>.FromElements();
            Dafny.ISequence<RAST._IFormal> _319_paramFormals;
            Dafny.ISequence<RAST._IFormal> _out254;
            _out254 = (this).GenParams(Std.Collections.Seq.__default.Map<_System._ITuple2<DAST._IFormal, DAST._IExpression>, DAST._IFormal>(((System.Func<_System._ITuple2<DAST._IFormal, DAST._IExpression>, DAST._IFormal>)((_320_value) => {
              return (_320_value).dtor__0;
            })), _315_values), false);
            _319_paramFormals = _out254;
            Dafny.IMap<Dafny.ISequence<Dafny.Rune>,RAST._IType> _321_paramTypes;
            _321_paramTypes = Dafny.Map<Dafny.ISequence<Dafny.Rune>, RAST._IType>.FromElements();
            Dafny.ISet<Dafny.ISequence<Dafny.Rune>> _322_paramNamesSet;
            _322_paramNamesSet = Dafny.Set<Dafny.ISequence<Dafny.Rune>>.FromElements();
            BigInteger _hi11 = new BigInteger((_315_values).Count);
            for (BigInteger _323_i = BigInteger.Zero; _323_i < _hi11; _323_i++) {
              Dafny.ISequence<Dafny.Rune> _324_name;
              _324_name = (((_315_values).Select(_323_i)).dtor__0).dtor_name;
              Dafny.ISequence<Dafny.Rune> _325_rName;
              _325_rName = DCOMP.__default.escapeVar(_324_name);
              _318_paramNames = Dafny.Sequence<Dafny.ISequence<Dafny.Rune>>.Concat(_318_paramNames, Dafny.Sequence<Dafny.ISequence<Dafny.Rune>>.FromElements(_325_rName));
              _321_paramTypes = Dafny.Map<Dafny.ISequence<Dafny.Rune>, RAST._IType>.Update(_321_paramTypes, _325_rName, ((_319_paramFormals).Select(_323_i)).dtor_tpe);
              _322_paramNamesSet = Dafny.Set<Dafny.ISequence<Dafny.Rune>>.Union(_322_paramNamesSet, Dafny.Set<Dafny.ISequence<Dafny.Rune>>.FromElements(_325_rName));
            }
            readIdents = Dafny.Set<Dafny.ISequence<Dafny.Rune>>.FromElements();
            r = RAST.Expr.create_RawExpr(Dafny.Sequence<Dafny.Rune>.UnicodeFromString(""));
            BigInteger _hi12 = new BigInteger((_315_values).Count);
            for (BigInteger _326_i = BigInteger.Zero; _326_i < _hi12; _326_i++) {
              RAST._IType _327_typeGen;
              RAST._IType _out255;
              _out255 = (this).GenType((((_315_values).Select(_326_i)).dtor__0).dtor_typ, DCOMP.GenTypeContext.@default());
              _327_typeGen = _out255;
              RAST._IExpr _328_valueGen;
              DCOMP._IOwnership _329___v221;
              Dafny.ISet<Dafny.ISequence<Dafny.Rune>> _330_recIdents;
              RAST._IExpr _out256;
              DCOMP._IOwnership _out257;
              Dafny.ISet<Dafny.ISequence<Dafny.Rune>> _out258;
              (this).GenExpr(((_315_values).Select(_326_i)).dtor__1, selfIdent, env, DCOMP.Ownership.create_OwnershipOwned(), out _out256, out _out257, out _out258);
              _328_valueGen = _out256;
              _329___v221 = _out257;
              _330_recIdents = _out258;
              r = (r).Then(RAST.Expr.create_DeclareVar(RAST.DeclareType.create_CONST(), DCOMP.__default.escapeVar((((_315_values).Select(_326_i)).dtor__0).dtor_name), Std.Wrappers.Option<RAST._IType>.create_Some(_327_typeGen), Std.Wrappers.Option<RAST._IExpr>.create_Some(_328_valueGen)));
              readIdents = Dafny.Set<Dafny.ISequence<Dafny.Rune>>.Union(readIdents, _330_recIdents);
            }
            DCOMP._IEnvironment _331_newEnv;
            _331_newEnv = DCOMP.Environment.create(_318_paramNames, _321_paramTypes);
            RAST._IExpr _332_recGen;
            DCOMP._IOwnership _333_recOwned;
            Dafny.ISet<Dafny.ISequence<Dafny.Rune>> _334_recIdents;
            RAST._IExpr _out259;
            DCOMP._IOwnership _out260;
            Dafny.ISet<Dafny.ISequence<Dafny.Rune>> _out261;
            (this).GenExpr(_317_expr, selfIdent, _331_newEnv, expectedOwnership, out _out259, out _out260, out _out261);
            _332_recGen = _out259;
            _333_recOwned = _out260;
            _334_recIdents = _out261;
            readIdents = Dafny.Set<Dafny.ISequence<Dafny.Rune>>.Difference(_334_recIdents, _322_paramNamesSet);
            r = RAST.Expr.create_Block((r).Then(_332_recGen));
            RAST._IExpr _out262;
            DCOMP._IOwnership _out263;
            (this).FromOwnership(r, _333_recOwned, expectedOwnership, out _out262, out _out263);
            r = _out262;
            resultingOwnership = _out263;
>>>>>>> 8fa713a3
            return ;
          }
          goto after_match0;
        }
      }
      {
        if (_source0.is_IIFE) {
<<<<<<< HEAD
          Dafny.ISequence<Dafny.Rune> _337_name = _source0.dtor_ident;
          DAST._IType _338_tpe = _source0.dtor_typ;
          DAST._IExpression _339_value = _source0.dtor_value;
          DAST._IExpression _340_iifeBody = _source0.dtor_iifeBody;
          {
            RAST._IExpr _341_valueGen;
            DCOMP._IOwnership _342___v203;
            Dafny.ISet<Dafny.ISequence<Dafny.Rune>> _343_recIdents;
            RAST._IExpr _out269;
            DCOMP._IOwnership _out270;
            Dafny.ISet<Dafny.ISequence<Dafny.Rune>> _out271;
            (this).GenExpr(_339_value, selfIdent, env, DCOMP.Ownership.create_OwnershipOwned(), out _out269, out _out270, out _out271);
            _341_valueGen = _out269;
            _342___v203 = _out270;
            _343_recIdents = _out271;
            readIdents = _343_recIdents;
            RAST._IType _344_valueTypeGen;
            RAST._IType _out272;
            _out272 = (this).GenType(_338_tpe, DCOMP.GenTypeContext.@default());
            _344_valueTypeGen = _out272;
            Dafny.ISequence<Dafny.Rune> _345_iifeVar;
            _345_iifeVar = DCOMP.__default.escapeVar(_337_name);
            RAST._IExpr _346_bodyGen;
            DCOMP._IOwnership _347___v204;
            Dafny.ISet<Dafny.ISequence<Dafny.Rune>> _348_bodyIdents;
            RAST._IExpr _out273;
            DCOMP._IOwnership _out274;
            Dafny.ISet<Dafny.ISequence<Dafny.Rune>> _out275;
            (this).GenExpr(_340_iifeBody, selfIdent, (env).AddAssigned(_345_iifeVar, _344_valueTypeGen), DCOMP.Ownership.create_OwnershipOwned(), out _out273, out _out274, out _out275);
            _346_bodyGen = _out273;
            _347___v204 = _out274;
            _348_bodyIdents = _out275;
            readIdents = Dafny.Set<Dafny.ISequence<Dafny.Rune>>.Union(readIdents, Dafny.Set<Dafny.ISequence<Dafny.Rune>>.Difference(_348_bodyIdents, Dafny.Set<Dafny.ISequence<Dafny.Rune>>.FromElements(_345_iifeVar)));
            r = RAST.Expr.create_Block((RAST.Expr.create_DeclareVar(RAST.DeclareType.create_CONST(), _345_iifeVar, Std.Wrappers.Option<RAST._IType>.create_Some(_344_valueTypeGen), Std.Wrappers.Option<RAST._IExpr>.create_Some(_341_valueGen))).Then(_346_bodyGen));
            RAST._IExpr _out276;
            DCOMP._IOwnership _out277;
            (this).FromOwned(r, expectedOwnership, out _out276, out _out277);
            r = _out276;
            resultingOwnership = _out277;
=======
          Dafny.ISequence<Dafny.Rune> _335_name = _source0.dtor_ident;
          DAST._IType _336_tpe = _source0.dtor_typ;
          DAST._IExpression _337_value = _source0.dtor_value;
          DAST._IExpression _338_iifeBody = _source0.dtor_iifeBody;
          {
            RAST._IExpr _339_valueGen;
            DCOMP._IOwnership _340___v222;
            Dafny.ISet<Dafny.ISequence<Dafny.Rune>> _341_recIdents;
            RAST._IExpr _out264;
            DCOMP._IOwnership _out265;
            Dafny.ISet<Dafny.ISequence<Dafny.Rune>> _out266;
            (this).GenExpr(_337_value, selfIdent, env, DCOMP.Ownership.create_OwnershipOwned(), out _out264, out _out265, out _out266);
            _339_valueGen = _out264;
            _340___v222 = _out265;
            _341_recIdents = _out266;
            readIdents = _341_recIdents;
            RAST._IType _342_valueTypeGen;
            RAST._IType _out267;
            _out267 = (this).GenType(_336_tpe, DCOMP.GenTypeContext.@default());
            _342_valueTypeGen = _out267;
            Dafny.ISequence<Dafny.Rune> _343_iifeVar;
            _343_iifeVar = DCOMP.__default.escapeVar(_335_name);
            RAST._IExpr _344_bodyGen;
            DCOMP._IOwnership _345___v223;
            Dafny.ISet<Dafny.ISequence<Dafny.Rune>> _346_bodyIdents;
            RAST._IExpr _out268;
            DCOMP._IOwnership _out269;
            Dafny.ISet<Dafny.ISequence<Dafny.Rune>> _out270;
            (this).GenExpr(_338_iifeBody, selfIdent, (env).AddAssigned(_343_iifeVar, _342_valueTypeGen), DCOMP.Ownership.create_OwnershipOwned(), out _out268, out _out269, out _out270);
            _344_bodyGen = _out268;
            _345___v223 = _out269;
            _346_bodyIdents = _out270;
            readIdents = Dafny.Set<Dafny.ISequence<Dafny.Rune>>.Union(readIdents, Dafny.Set<Dafny.ISequence<Dafny.Rune>>.Difference(_346_bodyIdents, Dafny.Set<Dafny.ISequence<Dafny.Rune>>.FromElements(_343_iifeVar)));
            r = RAST.Expr.create_Block((RAST.Expr.create_DeclareVar(RAST.DeclareType.create_CONST(), _343_iifeVar, Std.Wrappers.Option<RAST._IType>.create_Some(_342_valueTypeGen), Std.Wrappers.Option<RAST._IExpr>.create_Some(_339_valueGen))).Then(_344_bodyGen));
            RAST._IExpr _out271;
            DCOMP._IOwnership _out272;
            (this).FromOwned(r, expectedOwnership, out _out271, out _out272);
            r = _out271;
            resultingOwnership = _out272;
>>>>>>> 8fa713a3
            return ;
          }
          goto after_match0;
        }
      }
      {
        if (_source0.is_Apply) {
<<<<<<< HEAD
          DAST._IExpression _349_func = _source0.dtor_expr;
          Dafny.ISequence<DAST._IExpression> _350_args = _source0.dtor_args;
          {
            RAST._IExpr _351_funcExpr;
            DCOMP._IOwnership _352___v205;
            Dafny.ISet<Dafny.ISequence<Dafny.Rune>> _353_recIdents;
            RAST._IExpr _out278;
            DCOMP._IOwnership _out279;
            Dafny.ISet<Dafny.ISequence<Dafny.Rune>> _out280;
            (this).GenExpr(_349_func, selfIdent, env, DCOMP.Ownership.create_OwnershipBorrowed(), out _out278, out _out279, out _out280);
            _351_funcExpr = _out278;
            _352___v205 = _out279;
            _353_recIdents = _out280;
            readIdents = _353_recIdents;
            Dafny.ISequence<RAST._IExpr> _354_rArgs;
            _354_rArgs = Dafny.Sequence<RAST._IExpr>.FromElements();
            BigInteger _hi14 = new BigInteger((_350_args).Count);
            for (BigInteger _355_i = BigInteger.Zero; _355_i < _hi14; _355_i++) {
              RAST._IExpr _356_argExpr;
              DCOMP._IOwnership _357_argOwned;
              Dafny.ISet<Dafny.ISequence<Dafny.Rune>> _358_argIdents;
              RAST._IExpr _out281;
              DCOMP._IOwnership _out282;
              Dafny.ISet<Dafny.ISequence<Dafny.Rune>> _out283;
              (this).GenExpr((_350_args).Select(_355_i), selfIdent, env, DCOMP.Ownership.create_OwnershipBorrowed(), out _out281, out _out282, out _out283);
              _356_argExpr = _out281;
              _357_argOwned = _out282;
              _358_argIdents = _out283;
              _354_rArgs = Dafny.Sequence<RAST._IExpr>.Concat(_354_rArgs, Dafny.Sequence<RAST._IExpr>.FromElements(_356_argExpr));
              readIdents = Dafny.Set<Dafny.ISequence<Dafny.Rune>>.Union(readIdents, _358_argIdents);
            }
            r = (_351_funcExpr).Apply(_354_rArgs);
            RAST._IExpr _out284;
            DCOMP._IOwnership _out285;
            (this).FromOwned(r, expectedOwnership, out _out284, out _out285);
            r = _out284;
            resultingOwnership = _out285;
=======
          DAST._IExpression _347_func = _source0.dtor_expr;
          Dafny.ISequence<DAST._IExpression> _348_args = _source0.dtor_args;
          {
            RAST._IExpr _349_funcExpr;
            DCOMP._IOwnership _350___v224;
            Dafny.ISet<Dafny.ISequence<Dafny.Rune>> _351_recIdents;
            RAST._IExpr _out273;
            DCOMP._IOwnership _out274;
            Dafny.ISet<Dafny.ISequence<Dafny.Rune>> _out275;
            (this).GenExpr(_347_func, selfIdent, env, DCOMP.Ownership.create_OwnershipBorrowed(), out _out273, out _out274, out _out275);
            _349_funcExpr = _out273;
            _350___v224 = _out274;
            _351_recIdents = _out275;
            readIdents = _351_recIdents;
            Dafny.ISequence<RAST._IExpr> _352_rArgs;
            _352_rArgs = Dafny.Sequence<RAST._IExpr>.FromElements();
            BigInteger _hi13 = new BigInteger((_348_args).Count);
            for (BigInteger _353_i = BigInteger.Zero; _353_i < _hi13; _353_i++) {
              RAST._IExpr _354_argExpr;
              DCOMP._IOwnership _355_argOwned;
              Dafny.ISet<Dafny.ISequence<Dafny.Rune>> _356_argIdents;
              RAST._IExpr _out276;
              DCOMP._IOwnership _out277;
              Dafny.ISet<Dafny.ISequence<Dafny.Rune>> _out278;
              (this).GenExpr((_348_args).Select(_353_i), selfIdent, env, DCOMP.Ownership.create_OwnershipBorrowed(), out _out276, out _out277, out _out278);
              _354_argExpr = _out276;
              _355_argOwned = _out277;
              _356_argIdents = _out278;
              _352_rArgs = Dafny.Sequence<RAST._IExpr>.Concat(_352_rArgs, Dafny.Sequence<RAST._IExpr>.FromElements(_354_argExpr));
              readIdents = Dafny.Set<Dafny.ISequence<Dafny.Rune>>.Union(readIdents, _356_argIdents);
            }
            r = (_349_funcExpr).Apply(_352_rArgs);
            RAST._IExpr _out279;
            DCOMP._IOwnership _out280;
            (this).FromOwned(r, expectedOwnership, out _out279, out _out280);
            r = _out279;
            resultingOwnership = _out280;
>>>>>>> 8fa713a3
            return ;
          }
          goto after_match0;
        }
      }
      {
        if (_source0.is_TypeTest) {
<<<<<<< HEAD
          DAST._IExpression _359_on = _source0.dtor_on;
          Dafny.ISequence<Dafny.ISequence<Dafny.Rune>> _360_dType = _source0.dtor_dType;
          Dafny.ISequence<Dafny.Rune> _361_variant = _source0.dtor_variant;
          {
            RAST._IExpr _362_exprGen;
            DCOMP._IOwnership _363___v206;
            Dafny.ISet<Dafny.ISequence<Dafny.Rune>> _364_recIdents;
            RAST._IExpr _out286;
            DCOMP._IOwnership _out287;
            Dafny.ISet<Dafny.ISequence<Dafny.Rune>> _out288;
            (this).GenExpr(_359_on, selfIdent, env, DCOMP.Ownership.create_OwnershipBorrowed(), out _out286, out _out287, out _out288);
            _362_exprGen = _out286;
            _363___v206 = _out287;
            _364_recIdents = _out288;
            RAST._IExpr _365_variantExprPath;
            RAST._IExpr _out289;
            _out289 = (this).GenPathExpr(Dafny.Sequence<Dafny.ISequence<Dafny.Rune>>.Concat(_360_dType, Dafny.Sequence<Dafny.ISequence<Dafny.Rune>>.FromElements(_361_variant)), true);
            _365_variantExprPath = _out289;
            r = (RAST.Expr.create_Identifier(Dafny.Sequence<Dafny.Rune>.UnicodeFromString("matches!"))).Apply(Dafny.Sequence<RAST._IExpr>.FromElements(((_362_exprGen).Sel(Dafny.Sequence<Dafny.Rune>.UnicodeFromString("as_ref"))).Apply0(), RAST.Expr.create_UnaryOp(Dafny.Sequence<Dafny.Rune>.UnicodeFromString("{ .. }"), _365_variantExprPath, DAST.Format.UnaryOpFormat.create_NoFormat())));
            RAST._IExpr _out290;
            DCOMP._IOwnership _out291;
            (this).FromOwned(r, expectedOwnership, out _out290, out _out291);
            r = _out290;
            resultingOwnership = _out291;
            readIdents = _364_recIdents;
=======
          DAST._IExpression _357_on = _source0.dtor_on;
          Dafny.ISequence<Dafny.ISequence<Dafny.Rune>> _358_dType = _source0.dtor_dType;
          Dafny.ISequence<Dafny.Rune> _359_variant = _source0.dtor_variant;
          {
            RAST._IExpr _360_exprGen;
            DCOMP._IOwnership _361___v225;
            Dafny.ISet<Dafny.ISequence<Dafny.Rune>> _362_recIdents;
            RAST._IExpr _out281;
            DCOMP._IOwnership _out282;
            Dafny.ISet<Dafny.ISequence<Dafny.Rune>> _out283;
            (this).GenExpr(_357_on, selfIdent, env, DCOMP.Ownership.create_OwnershipBorrowed(), out _out281, out _out282, out _out283);
            _360_exprGen = _out281;
            _361___v225 = _out282;
            _362_recIdents = _out283;
            RAST._IType _363_dTypePath;
            RAST._IType _out284;
            _out284 = (this).GenPathType(Dafny.Sequence<Dafny.ISequence<Dafny.Rune>>.Concat(_358_dType, Dafny.Sequence<Dafny.ISequence<Dafny.Rune>>.FromElements(_359_variant)));
            _363_dTypePath = _out284;
            r = (RAST.Expr.create_Identifier(Dafny.Sequence<Dafny.Rune>.UnicodeFromString("matches!"))).Apply(Dafny.Sequence<RAST._IExpr>.FromElements(((_360_exprGen).Sel(Dafny.Sequence<Dafny.Rune>.UnicodeFromString("as_ref"))).Apply(Dafny.Sequence<RAST._IExpr>.FromElements()), RAST.Expr.create_RawExpr(Dafny.Sequence<Dafny.Rune>.Concat((_363_dTypePath)._ToString(DCOMP.__default.IND), Dafny.Sequence<Dafny.Rune>.UnicodeFromString("{ .. }")))));
            RAST._IExpr _out285;
            DCOMP._IOwnership _out286;
            (this).FromOwned(r, expectedOwnership, out _out285, out _out286);
            r = _out285;
            resultingOwnership = _out286;
            readIdents = _362_recIdents;
>>>>>>> 8fa713a3
            return ;
          }
          goto after_match0;
        }
      }
      {
        if (_source0.is_Is) {
<<<<<<< HEAD
          DAST._IExpression _366_expr = _source0.dtor_expr;
          DAST._IType _367_fromType = _source0.dtor_fromType;
          DAST._IType _368_toType = _source0.dtor_toType;
          {
            RAST._IExpr _369_expr;
            DCOMP._IOwnership _370_recOwned;
            Dafny.ISet<Dafny.ISequence<Dafny.Rune>> _371_recIdents;
            RAST._IExpr _out292;
            DCOMP._IOwnership _out293;
            Dafny.ISet<Dafny.ISequence<Dafny.Rune>> _out294;
            (this).GenExpr(_366_expr, selfIdent, env, DCOMP.Ownership.create_OwnershipOwned(), out _out292, out _out293, out _out294);
            _369_expr = _out292;
            _370_recOwned = _out293;
            _371_recIdents = _out294;
            RAST._IType _372_fromType;
            RAST._IType _out295;
            _out295 = (this).GenType(_367_fromType, DCOMP.GenTypeContext.@default());
            _372_fromType = _out295;
            RAST._IType _373_toType;
            RAST._IType _out296;
            _out296 = (this).GenType(_368_toType, DCOMP.GenTypeContext.@default());
            _373_toType = _out296;
            if (((_372_fromType).IsObjectOrPointer()) && ((_373_toType).IsObjectOrPointer())) {
              r = (((_369_expr).Sel(Dafny.Sequence<Dafny.Rune>.UnicodeFromString("is_instance_of"))).ApplyType(Dafny.Sequence<RAST._IType>.FromElements((_373_toType).ObjectOrPointerUnderlying()))).Apply0();
=======
          DAST._IExpression _364_expr = _source0.dtor_expr;
          DAST._IType _365_fromType = _source0.dtor_fromType;
          DAST._IType _366_toType = _source0.dtor_toType;
          {
            RAST._IExpr _367_expr;
            DCOMP._IOwnership _368_recOwned;
            Dafny.ISet<Dafny.ISequence<Dafny.Rune>> _369_recIdents;
            RAST._IExpr _out287;
            DCOMP._IOwnership _out288;
            Dafny.ISet<Dafny.ISequence<Dafny.Rune>> _out289;
            (this).GenExpr(_364_expr, selfIdent, env, DCOMP.Ownership.create_OwnershipOwned(), out _out287, out _out288, out _out289);
            _367_expr = _out287;
            _368_recOwned = _out288;
            _369_recIdents = _out289;
            RAST._IType _370_fromType;
            RAST._IType _out290;
            _out290 = (this).GenType(_365_fromType, DCOMP.GenTypeContext.@default());
            _370_fromType = _out290;
            RAST._IType _371_toType;
            RAST._IType _out291;
            _out291 = (this).GenType(_366_toType, DCOMP.GenTypeContext.@default());
            _371_toType = _out291;
            if (((_370_fromType).IsObjectOrPointer()) && ((_371_toType).IsObjectOrPointer())) {
              r = (((_367_expr).Sel(Dafny.Sequence<Dafny.Rune>.UnicodeFromString("is_instance_of"))).ApplyType(Dafny.Sequence<RAST._IType>.FromElements((_371_toType).ObjectOrPointerUnderlying()))).Apply(Dafny.Sequence<RAST._IExpr>.FromElements());
>>>>>>> 8fa713a3
            } else {
              RAST._IExpr _out297;
              _out297 = (this).Error(Dafny.Sequence<Dafny.Rune>.UnicodeFromString("Source and/or target types of type test is/are not Object or Ptr"), (this).InitEmptyExpr());
              r = _out297;
              readIdents = Dafny.Set<Dafny.ISequence<Dafny.Rune>>.FromElements();
            }
<<<<<<< HEAD
            RAST._IExpr _out298;
            DCOMP._IOwnership _out299;
            (this).FromOwnership(r, _370_recOwned, expectedOwnership, out _out298, out _out299);
            r = _out298;
            resultingOwnership = _out299;
            readIdents = _371_recIdents;
=======
            RAST._IExpr _out292;
            DCOMP._IOwnership _out293;
            (this).FromOwnership(r, _368_recOwned, expectedOwnership, out _out292, out _out293);
            r = _out292;
            resultingOwnership = _out293;
            readIdents = _369_recIdents;
>>>>>>> 8fa713a3
            return ;
          }
          goto after_match0;
        }
      }
      {
        if (_source0.is_BoolBoundedPool) {
          {
            r = RAST.Expr.create_RawExpr(Dafny.Sequence<Dafny.Rune>.UnicodeFromString("[false, true]"));
            RAST._IExpr _out300;
            DCOMP._IOwnership _out301;
            (this).FromOwned(r, expectedOwnership, out _out300, out _out301);
            r = _out300;
            resultingOwnership = _out301;
            readIdents = Dafny.Set<Dafny.ISequence<Dafny.Rune>>.FromElements();
            return ;
          }
          goto after_match0;
        }
      }
      {
        if (_source0.is_SetBoundedPool) {
<<<<<<< HEAD
          DAST._IExpression _374_of = _source0.dtor_of;
          {
            RAST._IExpr _375_exprGen;
            DCOMP._IOwnership _376___v207;
            Dafny.ISet<Dafny.ISequence<Dafny.Rune>> _377_recIdents;
            RAST._IExpr _out302;
            DCOMP._IOwnership _out303;
            Dafny.ISet<Dafny.ISequence<Dafny.Rune>> _out304;
            (this).GenExpr(_374_of, selfIdent, env, DCOMP.Ownership.create_OwnershipBorrowed(), out _out302, out _out303, out _out304);
            _375_exprGen = _out302;
            _376___v207 = _out303;
            _377_recIdents = _out304;
            r = ((_375_exprGen).Sel(Dafny.Sequence<Dafny.Rune>.UnicodeFromString("iter"))).Apply0();
            RAST._IExpr _out305;
            DCOMP._IOwnership _out306;
            (this).FromOwned(r, expectedOwnership, out _out305, out _out306);
            r = _out305;
            resultingOwnership = _out306;
            readIdents = _377_recIdents;
=======
          DAST._IExpression _372_of = _source0.dtor_of;
          {
            RAST._IExpr _373_exprGen;
            DCOMP._IOwnership _374___v226;
            Dafny.ISet<Dafny.ISequence<Dafny.Rune>> _375_recIdents;
            RAST._IExpr _out296;
            DCOMP._IOwnership _out297;
            Dafny.ISet<Dafny.ISequence<Dafny.Rune>> _out298;
            (this).GenExpr(_372_of, selfIdent, env, DCOMP.Ownership.create_OwnershipBorrowed(), out _out296, out _out297, out _out298);
            _373_exprGen = _out296;
            _374___v226 = _out297;
            _375_recIdents = _out298;
            r = ((_373_exprGen).Sel(Dafny.Sequence<Dafny.Rune>.UnicodeFromString("iter"))).Apply(Dafny.Sequence<RAST._IExpr>.FromElements());
            RAST._IExpr _out299;
            DCOMP._IOwnership _out300;
            (this).FromOwned(r, expectedOwnership, out _out299, out _out300);
            r = _out299;
            resultingOwnership = _out300;
            readIdents = _375_recIdents;
>>>>>>> 8fa713a3
            return ;
          }
          goto after_match0;
        }
      }
      {
        if (_source0.is_SeqBoundedPool) {
<<<<<<< HEAD
          DAST._IExpression _378_of = _source0.dtor_of;
          bool _379_includeDuplicates = _source0.dtor_includeDuplicates;
          {
            RAST._IExpr _380_exprGen;
            DCOMP._IOwnership _381___v208;
            Dafny.ISet<Dafny.ISequence<Dafny.Rune>> _382_recIdents;
            RAST._IExpr _out307;
            DCOMP._IOwnership _out308;
            Dafny.ISet<Dafny.ISequence<Dafny.Rune>> _out309;
            (this).GenExpr(_378_of, selfIdent, env, DCOMP.Ownership.create_OwnershipBorrowed(), out _out307, out _out308, out _out309);
            _380_exprGen = _out307;
            _381___v208 = _out308;
            _382_recIdents = _out309;
            r = ((_380_exprGen).Sel(Dafny.Sequence<Dafny.Rune>.UnicodeFromString("iter"))).Apply0();
            if (!(_379_includeDuplicates)) {
              r = (((((RAST.__default.dafny__runtime).MSel(Dafny.Sequence<Dafny.Rune>.UnicodeFromString("itertools"))).MSel(Dafny.Sequence<Dafny.Rune>.UnicodeFromString("Itertools"))).AsExpr()).FSel(Dafny.Sequence<Dafny.Rune>.UnicodeFromString("unique"))).Apply1(r);
            }
            RAST._IExpr _out310;
            DCOMP._IOwnership _out311;
            (this).FromOwned(r, expectedOwnership, out _out310, out _out311);
            r = _out310;
            resultingOwnership = _out311;
            readIdents = _382_recIdents;
=======
          DAST._IExpression _376_of = _source0.dtor_of;
          bool _377_includeDuplicates = _source0.dtor_includeDuplicates;
          {
            RAST._IExpr _378_exprGen;
            DCOMP._IOwnership _379___v227;
            Dafny.ISet<Dafny.ISequence<Dafny.Rune>> _380_recIdents;
            RAST._IExpr _out301;
            DCOMP._IOwnership _out302;
            Dafny.ISet<Dafny.ISequence<Dafny.Rune>> _out303;
            (this).GenExpr(_376_of, selfIdent, env, DCOMP.Ownership.create_OwnershipBorrowed(), out _out301, out _out302, out _out303);
            _378_exprGen = _out301;
            _379___v227 = _out302;
            _380_recIdents = _out303;
            r = ((_378_exprGen).Sel(Dafny.Sequence<Dafny.Rune>.UnicodeFromString("iter"))).Apply(Dafny.Sequence<RAST._IExpr>.FromElements());
            if (!(_377_includeDuplicates)) {
              r = (((((RAST.__default.dafny__runtime).MSel(Dafny.Sequence<Dafny.Rune>.UnicodeFromString("itertools"))).MSel(Dafny.Sequence<Dafny.Rune>.UnicodeFromString("Itertools"))).MSel(Dafny.Sequence<Dafny.Rune>.UnicodeFromString("unique"))).AsExpr()).Apply1(r);
            }
            RAST._IExpr _out304;
            DCOMP._IOwnership _out305;
            (this).FromOwned(r, expectedOwnership, out _out304, out _out305);
            r = _out304;
            resultingOwnership = _out305;
            readIdents = _380_recIdents;
>>>>>>> 8fa713a3
            return ;
          }
          goto after_match0;
        }
      }
      {
        if (_source0.is_MapBoundedPool) {
<<<<<<< HEAD
          DAST._IExpression _383_of = _source0.dtor_of;
          {
            RAST._IExpr _384_exprGen;
            DCOMP._IOwnership _385___v209;
            Dafny.ISet<Dafny.ISequence<Dafny.Rune>> _386_recIdents;
            RAST._IExpr _out312;
            DCOMP._IOwnership _out313;
            Dafny.ISet<Dafny.ISequence<Dafny.Rune>> _out314;
            (this).GenExpr(_383_of, selfIdent, env, DCOMP.Ownership.create_OwnershipBorrowed(), out _out312, out _out313, out _out314);
            _384_exprGen = _out312;
            _385___v209 = _out313;
            _386_recIdents = _out314;
            r = ((((_384_exprGen).Sel(Dafny.Sequence<Dafny.Rune>.UnicodeFromString("keys"))).Apply0()).Sel(Dafny.Sequence<Dafny.Rune>.UnicodeFromString("iter"))).Apply0();
            readIdents = _386_recIdents;
            RAST._IExpr _out315;
            DCOMP._IOwnership _out316;
            (this).FromOwned(r, expectedOwnership, out _out315, out _out316);
            r = _out315;
            resultingOwnership = _out316;
=======
          DAST._IExpression _381_of = _source0.dtor_of;
          {
            RAST._IExpr _382_exprGen;
            DCOMP._IOwnership _383___v228;
            Dafny.ISet<Dafny.ISequence<Dafny.Rune>> _384_recIdents;
            RAST._IExpr _out306;
            DCOMP._IOwnership _out307;
            Dafny.ISet<Dafny.ISequence<Dafny.Rune>> _out308;
            (this).GenExpr(_381_of, selfIdent, env, DCOMP.Ownership.create_OwnershipBorrowed(), out _out306, out _out307, out _out308);
            _382_exprGen = _out306;
            _383___v228 = _out307;
            _384_recIdents = _out308;
            r = ((((_382_exprGen).Sel(Dafny.Sequence<Dafny.Rune>.UnicodeFromString("keys"))).Apply(Dafny.Sequence<RAST._IExpr>.FromElements())).Sel(Dafny.Sequence<Dafny.Rune>.UnicodeFromString("iter"))).Apply(Dafny.Sequence<RAST._IExpr>.FromElements());
            readIdents = _384_recIdents;
            RAST._IExpr _out309;
            DCOMP._IOwnership _out310;
            (this).FromOwned(r, expectedOwnership, out _out309, out _out310);
            r = _out309;
            resultingOwnership = _out310;
>>>>>>> 8fa713a3
          }
          goto after_match0;
        }
      }
      {
        if (_source0.is_ExactBoundedPool) {
<<<<<<< HEAD
          DAST._IExpression _387_of = _source0.dtor_of;
          {
            RAST._IExpr _388_exprGen;
            DCOMP._IOwnership _389___v210;
            Dafny.ISet<Dafny.ISequence<Dafny.Rune>> _390_recIdents;
            RAST._IExpr _out317;
            DCOMP._IOwnership _out318;
            Dafny.ISet<Dafny.ISequence<Dafny.Rune>> _out319;
            (this).GenExpr(_387_of, selfIdent, env, DCOMP.Ownership.create_OwnershipOwned(), out _out317, out _out318, out _out319);
            _388_exprGen = _out317;
            _389___v210 = _out318;
            _390_recIdents = _out319;
            r = ((((RAST.__default.std).MSel(Dafny.Sequence<Dafny.Rune>.UnicodeFromString("iter"))).AsExpr()).FSel(Dafny.Sequence<Dafny.Rune>.UnicodeFromString("once"))).Apply1(_388_exprGen);
            readIdents = _390_recIdents;
            RAST._IExpr _out320;
            DCOMP._IOwnership _out321;
            (this).FromOwned(r, expectedOwnership, out _out320, out _out321);
            r = _out320;
            resultingOwnership = _out321;
=======
          DAST._IExpression _385_of = _source0.dtor_of;
          {
            RAST._IExpr _386_exprGen;
            DCOMP._IOwnership _387___v229;
            Dafny.ISet<Dafny.ISequence<Dafny.Rune>> _388_recIdents;
            RAST._IExpr _out311;
            DCOMP._IOwnership _out312;
            Dafny.ISet<Dafny.ISequence<Dafny.Rune>> _out313;
            (this).GenExpr(_385_of, selfIdent, env, DCOMP.Ownership.create_OwnershipOwned(), out _out311, out _out312, out _out313);
            _386_exprGen = _out311;
            _387___v229 = _out312;
            _388_recIdents = _out313;
            r = ((((RAST.__default.std).MSel(Dafny.Sequence<Dafny.Rune>.UnicodeFromString("iter"))).AsExpr()).FSel(Dafny.Sequence<Dafny.Rune>.UnicodeFromString("once"))).Apply1(_386_exprGen);
            readIdents = _388_recIdents;
            RAST._IExpr _out314;
            DCOMP._IOwnership _out315;
            (this).FromOwned(r, expectedOwnership, out _out314, out _out315);
            r = _out314;
            resultingOwnership = _out315;
>>>>>>> 8fa713a3
          }
          goto after_match0;
        }
      }
      {
        if (_source0.is_IntRange) {
<<<<<<< HEAD
          DAST._IType _391_typ = _source0.dtor_elemType;
          DAST._IExpression _392_lo = _source0.dtor_lo;
          DAST._IExpression _393_hi = _source0.dtor_hi;
          bool _394_up = _source0.dtor_up;
          {
            RAST._IExpr _395_lo;
            DCOMP._IOwnership _396___v211;
            Dafny.ISet<Dafny.ISequence<Dafny.Rune>> _397_recIdentsLo;
            RAST._IExpr _out322;
            DCOMP._IOwnership _out323;
            Dafny.ISet<Dafny.ISequence<Dafny.Rune>> _out324;
            (this).GenExpr(_392_lo, selfIdent, env, DCOMP.Ownership.create_OwnershipOwned(), out _out322, out _out323, out _out324);
            _395_lo = _out322;
            _396___v211 = _out323;
            _397_recIdentsLo = _out324;
            RAST._IExpr _398_hi;
            DCOMP._IOwnership _399___v212;
            Dafny.ISet<Dafny.ISequence<Dafny.Rune>> _400_recIdentsHi;
            RAST._IExpr _out325;
            DCOMP._IOwnership _out326;
            Dafny.ISet<Dafny.ISequence<Dafny.Rune>> _out327;
            (this).GenExpr(_393_hi, selfIdent, env, DCOMP.Ownership.create_OwnershipOwned(), out _out325, out _out326, out _out327);
            _398_hi = _out325;
            _399___v212 = _out326;
            _400_recIdentsHi = _out327;
            if (_394_up) {
              r = (((RAST.__default.dafny__runtime).MSel(Dafny.Sequence<Dafny.Rune>.UnicodeFromString("integer_range"))).AsExpr()).Apply(Dafny.Sequence<RAST._IExpr>.FromElements(_395_lo, _398_hi));
            } else {
              r = (((RAST.__default.dafny__runtime).MSel(Dafny.Sequence<Dafny.Rune>.UnicodeFromString("integer_range_down"))).AsExpr()).Apply(Dafny.Sequence<RAST._IExpr>.FromElements(_398_hi, _395_lo));
            }
            if (!((_391_typ).is_Primitive)) {
              RAST._IType _401_tpe;
              RAST._IType _out328;
              _out328 = (this).GenType(_391_typ, DCOMP.GenTypeContext.@default());
              _401_tpe = _out328;
              r = ((r).Sel(Dafny.Sequence<Dafny.Rune>.UnicodeFromString("map"))).Apply1((((((RAST.__default.std).MSel(Dafny.Sequence<Dafny.Rune>.UnicodeFromString("convert"))).MSel(Dafny.Sequence<Dafny.Rune>.UnicodeFromString("Into"))).AsExpr()).ApplyType(Dafny.Sequence<RAST._IType>.FromElements(_401_tpe))).FSel(Dafny.Sequence<Dafny.Rune>.UnicodeFromString("into")));
            }
            RAST._IExpr _out329;
            DCOMP._IOwnership _out330;
            (this).FromOwned(r, expectedOwnership, out _out329, out _out330);
            r = _out329;
            resultingOwnership = _out330;
            readIdents = Dafny.Set<Dafny.ISequence<Dafny.Rune>>.Union(_397_recIdentsLo, _400_recIdentsHi);
=======
          DAST._IType _389_typ = _source0.dtor_elemType;
          DAST._IExpression _390_lo = _source0.dtor_lo;
          DAST._IExpression _391_hi = _source0.dtor_hi;
          bool _392_up = _source0.dtor_up;
          {
            RAST._IExpr _393_lo;
            DCOMP._IOwnership _394___v230;
            Dafny.ISet<Dafny.ISequence<Dafny.Rune>> _395_recIdentsLo;
            RAST._IExpr _out316;
            DCOMP._IOwnership _out317;
            Dafny.ISet<Dafny.ISequence<Dafny.Rune>> _out318;
            (this).GenExpr(_390_lo, selfIdent, env, DCOMP.Ownership.create_OwnershipOwned(), out _out316, out _out317, out _out318);
            _393_lo = _out316;
            _394___v230 = _out317;
            _395_recIdentsLo = _out318;
            RAST._IExpr _396_hi;
            DCOMP._IOwnership _397___v231;
            Dafny.ISet<Dafny.ISequence<Dafny.Rune>> _398_recIdentsHi;
            RAST._IExpr _out319;
            DCOMP._IOwnership _out320;
            Dafny.ISet<Dafny.ISequence<Dafny.Rune>> _out321;
            (this).GenExpr(_391_hi, selfIdent, env, DCOMP.Ownership.create_OwnershipOwned(), out _out319, out _out320, out _out321);
            _396_hi = _out319;
            _397___v231 = _out320;
            _398_recIdentsHi = _out321;
            if (_392_up) {
              r = (((RAST.__default.dafny__runtime).MSel(Dafny.Sequence<Dafny.Rune>.UnicodeFromString("integer_range"))).AsExpr()).Apply(Dafny.Sequence<RAST._IExpr>.FromElements(_393_lo, _396_hi));
            } else {
              r = (((RAST.__default.dafny__runtime).MSel(Dafny.Sequence<Dafny.Rune>.UnicodeFromString("integer_range_down"))).AsExpr()).Apply(Dafny.Sequence<RAST._IExpr>.FromElements(_396_hi, _393_lo));
            }
            if (!((_389_typ).is_Primitive)) {
              RAST._IType _399_tpe;
              RAST._IType _out322;
              _out322 = (this).GenType(_389_typ, DCOMP.GenTypeContext.@default());
              _399_tpe = _out322;
              r = ((r).Sel(Dafny.Sequence<Dafny.Rune>.UnicodeFromString("map"))).Apply1((((((RAST.__default.std).MSel(Dafny.Sequence<Dafny.Rune>.UnicodeFromString("convert"))).MSel(Dafny.Sequence<Dafny.Rune>.UnicodeFromString("Into"))).AsExpr()).ApplyType(Dafny.Sequence<RAST._IType>.FromElements(_399_tpe))).FSel(Dafny.Sequence<Dafny.Rune>.UnicodeFromString("into")));
            }
            RAST._IExpr _out323;
            DCOMP._IOwnership _out324;
            (this).FromOwned(r, expectedOwnership, out _out323, out _out324);
            r = _out323;
            resultingOwnership = _out324;
            readIdents = Dafny.Set<Dafny.ISequence<Dafny.Rune>>.Union(_395_recIdentsLo, _398_recIdentsHi);
>>>>>>> 8fa713a3
            return ;
          }
          goto after_match0;
        }
      }
      {
        if (_source0.is_UnboundedIntRange) {
<<<<<<< HEAD
          DAST._IExpression _402_start = _source0.dtor_start;
          bool _403_up = _source0.dtor_up;
          {
            RAST._IExpr _404_start;
            DCOMP._IOwnership _405___v213;
            Dafny.ISet<Dafny.ISequence<Dafny.Rune>> _406_recIdentStart;
            RAST._IExpr _out331;
            DCOMP._IOwnership _out332;
            Dafny.ISet<Dafny.ISequence<Dafny.Rune>> _out333;
            (this).GenExpr(_402_start, selfIdent, env, DCOMP.Ownership.create_OwnershipOwned(), out _out331, out _out332, out _out333);
            _404_start = _out331;
            _405___v213 = _out332;
            _406_recIdentStart = _out333;
            if (_403_up) {
              r = (((RAST.__default.dafny__runtime).MSel(Dafny.Sequence<Dafny.Rune>.UnicodeFromString("integer_range_unbounded"))).AsExpr()).Apply1(_404_start);
            } else {
              r = (((RAST.__default.dafny__runtime).MSel(Dafny.Sequence<Dafny.Rune>.UnicodeFromString("integer_range_down_unbounded"))).AsExpr()).Apply1(_404_start);
            }
            RAST._IExpr _out334;
            DCOMP._IOwnership _out335;
            (this).FromOwned(r, expectedOwnership, out _out334, out _out335);
            r = _out334;
            resultingOwnership = _out335;
            readIdents = _406_recIdentStart;
=======
          DAST._IExpression _400_start = _source0.dtor_start;
          bool _401_up = _source0.dtor_up;
          {
            RAST._IExpr _402_start;
            DCOMP._IOwnership _403___v232;
            Dafny.ISet<Dafny.ISequence<Dafny.Rune>> _404_recIdentStart;
            RAST._IExpr _out325;
            DCOMP._IOwnership _out326;
            Dafny.ISet<Dafny.ISequence<Dafny.Rune>> _out327;
            (this).GenExpr(_400_start, selfIdent, env, DCOMP.Ownership.create_OwnershipOwned(), out _out325, out _out326, out _out327);
            _402_start = _out325;
            _403___v232 = _out326;
            _404_recIdentStart = _out327;
            if (_401_up) {
              r = (((RAST.__default.dafny__runtime).MSel(Dafny.Sequence<Dafny.Rune>.UnicodeFromString("integer_range_unbounded"))).AsExpr()).Apply1(_402_start);
            } else {
              r = (((RAST.__default.dafny__runtime).MSel(Dafny.Sequence<Dafny.Rune>.UnicodeFromString("integer_range_down_unbounded"))).AsExpr()).Apply1(_402_start);
            }
            RAST._IExpr _out328;
            DCOMP._IOwnership _out329;
            (this).FromOwned(r, expectedOwnership, out _out328, out _out329);
            r = _out328;
            resultingOwnership = _out329;
            readIdents = _404_recIdentStart;
>>>>>>> 8fa713a3
            return ;
          }
          goto after_match0;
        }
      }
      {
        if (_source0.is_MapBuilder) {
<<<<<<< HEAD
          DAST._IType _407_keyType = _source0.dtor_keyType;
          DAST._IType _408_valueType = _source0.dtor_valueType;
          {
            RAST._IType _409_kType;
            RAST._IType _out336;
            _out336 = (this).GenType(_407_keyType, DCOMP.GenTypeContext.@default());
            _409_kType = _out336;
            RAST._IType _410_vType;
            RAST._IType _out337;
            _out337 = (this).GenType(_408_valueType, DCOMP.GenTypeContext.@default());
            _410_vType = _out337;
            r = (((((RAST.__default.dafny__runtime).MSel(Dafny.Sequence<Dafny.Rune>.UnicodeFromString("MapBuilder"))).AsExpr()).ApplyType(Dafny.Sequence<RAST._IType>.FromElements(_409_kType, _410_vType))).FSel(Dafny.Sequence<Dafny.Rune>.UnicodeFromString("new"))).Apply0();
            RAST._IExpr _out338;
            DCOMP._IOwnership _out339;
            (this).FromOwned(r, expectedOwnership, out _out338, out _out339);
            r = _out338;
            resultingOwnership = _out339;
=======
          DAST._IType _405_keyType = _source0.dtor_keyType;
          DAST._IType _406_valueType = _source0.dtor_valueType;
          {
            RAST._IType _407_kType;
            RAST._IType _out330;
            _out330 = (this).GenType(_405_keyType, DCOMP.GenTypeContext.@default());
            _407_kType = _out330;
            RAST._IType _408_vType;
            RAST._IType _out331;
            _out331 = (this).GenType(_406_valueType, DCOMP.GenTypeContext.@default());
            _408_vType = _out331;
            r = (((((RAST.__default.dafny__runtime).MSel(Dafny.Sequence<Dafny.Rune>.UnicodeFromString("MapBuilder"))).AsExpr()).ApplyType(Dafny.Sequence<RAST._IType>.FromElements(_407_kType, _408_vType))).FSel(Dafny.Sequence<Dafny.Rune>.UnicodeFromString("new"))).Apply(Dafny.Sequence<RAST._IExpr>.FromElements());
            RAST._IExpr _out332;
            DCOMP._IOwnership _out333;
            (this).FromOwned(r, expectedOwnership, out _out332, out _out333);
            r = _out332;
            resultingOwnership = _out333;
>>>>>>> 8fa713a3
            readIdents = Dafny.Set<Dafny.ISequence<Dafny.Rune>>.FromElements();
            return ;
          }
          goto after_match0;
        }
      }
      {
        if (_source0.is_SetBuilder) {
<<<<<<< HEAD
          DAST._IType _411_elemType = _source0.dtor_elemType;
          {
            RAST._IType _412_eType;
            RAST._IType _out340;
            _out340 = (this).GenType(_411_elemType, DCOMP.GenTypeContext.@default());
            _412_eType = _out340;
            readIdents = Dafny.Set<Dafny.ISequence<Dafny.Rune>>.FromElements();
            r = (((((RAST.__default.dafny__runtime).MSel(Dafny.Sequence<Dafny.Rune>.UnicodeFromString("SetBuilder"))).AsExpr()).ApplyType(Dafny.Sequence<RAST._IType>.FromElements(_412_eType))).FSel(Dafny.Sequence<Dafny.Rune>.UnicodeFromString("new"))).Apply0();
            RAST._IExpr _out341;
            DCOMP._IOwnership _out342;
            (this).FromOwned(r, expectedOwnership, out _out341, out _out342);
            r = _out341;
            resultingOwnership = _out342;
=======
          DAST._IType _409_elemType = _source0.dtor_elemType;
          {
            RAST._IType _410_eType;
            RAST._IType _out334;
            _out334 = (this).GenType(_409_elemType, DCOMP.GenTypeContext.@default());
            _410_eType = _out334;
            readIdents = Dafny.Set<Dafny.ISequence<Dafny.Rune>>.FromElements();
            r = (((((RAST.__default.dafny__runtime).MSel(Dafny.Sequence<Dafny.Rune>.UnicodeFromString("SetBuilder"))).AsExpr()).ApplyType(Dafny.Sequence<RAST._IType>.FromElements(_410_eType))).FSel(Dafny.Sequence<Dafny.Rune>.UnicodeFromString("new"))).Apply(Dafny.Sequence<RAST._IExpr>.FromElements());
            RAST._IExpr _out335;
            DCOMP._IOwnership _out336;
            (this).FromOwned(r, expectedOwnership, out _out335, out _out336);
            r = _out335;
            resultingOwnership = _out336;
>>>>>>> 8fa713a3
            return ;
          }
          goto after_match0;
        }
      }
      {
<<<<<<< HEAD
        DAST._IType _413_elemType = _source0.dtor_elemType;
        DAST._IExpression _414_collection = _source0.dtor_collection;
        bool _415_is__forall = _source0.dtor_is__forall;
        DAST._IExpression _416_lambda = _source0.dtor_lambda;
        {
          RAST._IType _417_tpe;
          RAST._IType _out343;
          _out343 = (this).GenType(_413_elemType, DCOMP.GenTypeContext.@default());
          _417_tpe = _out343;
          RAST._IExpr _418_collectionGen;
          DCOMP._IOwnership _419___v214;
          Dafny.ISet<Dafny.ISequence<Dafny.Rune>> _420_recIdents;
          RAST._IExpr _out344;
          DCOMP._IOwnership _out345;
          Dafny.ISet<Dafny.ISequence<Dafny.Rune>> _out346;
          (this).GenExpr(_414_collection, selfIdent, env, DCOMP.Ownership.create_OwnershipOwned(), out _out344, out _out345, out _out346);
          _418_collectionGen = _out344;
          _419___v214 = _out345;
          _420_recIdents = _out346;
          Dafny.ISequence<DAST._IAttribute> _421_extraAttributes;
          _421_extraAttributes = Dafny.Sequence<DAST._IAttribute>.FromElements();
          if (((((_414_collection).is_IntRange) || ((_414_collection).is_UnboundedIntRange)) || ((_414_collection).is_SeqBoundedPool)) || ((_414_collection).is_ExactBoundedPool)) {
            _421_extraAttributes = Dafny.Sequence<DAST._IAttribute>.FromElements(DCOMP.__default.AttributeOwned);
          }
          if ((_416_lambda).is_Lambda) {
            Dafny.ISequence<DAST._IFormal> _422_formals;
            _422_formals = (_416_lambda).dtor_params;
            Dafny.ISequence<DAST._IFormal> _423_newFormals;
            _423_newFormals = Dafny.Sequence<DAST._IFormal>.FromElements();
            BigInteger _hi15 = new BigInteger((_422_formals).Count);
            for (BigInteger _424_i = BigInteger.Zero; _424_i < _hi15; _424_i++) {
              var _pat_let_tv0 = _421_extraAttributes;
              var _pat_let_tv1 = _422_formals;
              _423_newFormals = Dafny.Sequence<DAST._IFormal>.Concat(_423_newFormals, Dafny.Sequence<DAST._IFormal>.FromElements(Dafny.Helpers.Let<DAST._IFormal, DAST._IFormal>((_422_formals).Select(_424_i), _pat_let28_0 => Dafny.Helpers.Let<DAST._IFormal, DAST._IFormal>(_pat_let28_0, _425_dt__update__tmp_h0 => Dafny.Helpers.Let<Dafny.ISequence<DAST._IAttribute>, DAST._IFormal>(Dafny.Sequence<DAST._IAttribute>.Concat(_pat_let_tv0, ((_pat_let_tv1).Select(_424_i)).dtor_attributes), _pat_let29_0 => Dafny.Helpers.Let<Dafny.ISequence<DAST._IAttribute>, DAST._IFormal>(_pat_let29_0, _426_dt__update_hattributes_h0 => DAST.Formal.create((_425_dt__update__tmp_h0).dtor_name, (_425_dt__update__tmp_h0).dtor_typ, _426_dt__update_hattributes_h0)))))));
            }
            DAST._IExpression _427_newLambda;
            DAST._IExpression _428_dt__update__tmp_h1 = _416_lambda;
            Dafny.ISequence<DAST._IFormal> _429_dt__update_hparams_h0 = _423_newFormals;
            _427_newLambda = DAST.Expression.create_Lambda(_429_dt__update_hparams_h0, (_428_dt__update__tmp_h1).dtor_retType, (_428_dt__update__tmp_h1).dtor_body);
            RAST._IExpr _430_lambdaGen;
            DCOMP._IOwnership _431___v215;
            Dafny.ISet<Dafny.ISequence<Dafny.Rune>> _432_recLambdaIdents;
            RAST._IExpr _out347;
            DCOMP._IOwnership _out348;
            Dafny.ISet<Dafny.ISequence<Dafny.Rune>> _out349;
            (this).GenExpr(_427_newLambda, selfIdent, env, DCOMP.Ownership.create_OwnershipOwned(), out _out347, out _out348, out _out349);
            _430_lambdaGen = _out347;
            _431___v215 = _out348;
            _432_recLambdaIdents = _out349;
            Dafny.ISequence<Dafny.Rune> _433_fn;
            if (_415_is__forall) {
              _433_fn = Dafny.Sequence<Dafny.Rune>.UnicodeFromString("all");
            } else {
              _433_fn = Dafny.Sequence<Dafny.Rune>.UnicodeFromString("any");
            }
            r = ((_418_collectionGen).Sel(_433_fn)).Apply1(((_430_lambdaGen).Sel(Dafny.Sequence<Dafny.Rune>.UnicodeFromString("as_ref"))).Apply0());
            readIdents = Dafny.Set<Dafny.ISequence<Dafny.Rune>>.Union(_420_recIdents, _432_recLambdaIdents);
=======
        DAST._IType _411_elemType = _source0.dtor_elemType;
        DAST._IExpression _412_collection = _source0.dtor_collection;
        bool _413_is__forall = _source0.dtor_is__forall;
        DAST._IExpression _414_lambda = _source0.dtor_lambda;
        {
          RAST._IType _415_tpe;
          RAST._IType _out337;
          _out337 = (this).GenType(_411_elemType, DCOMP.GenTypeContext.@default());
          _415_tpe = _out337;
          RAST._IExpr _416_collectionGen;
          DCOMP._IOwnership _417___v233;
          Dafny.ISet<Dafny.ISequence<Dafny.Rune>> _418_recIdents;
          RAST._IExpr _out338;
          DCOMP._IOwnership _out339;
          Dafny.ISet<Dafny.ISequence<Dafny.Rune>> _out340;
          (this).GenExpr(_412_collection, selfIdent, env, DCOMP.Ownership.create_OwnershipOwned(), out _out338, out _out339, out _out340);
          _416_collectionGen = _out338;
          _417___v233 = _out339;
          _418_recIdents = _out340;
          Dafny.ISequence<DAST._IAttribute> _419_extraAttributes;
          _419_extraAttributes = Dafny.Sequence<DAST._IAttribute>.FromElements();
          if (((((_412_collection).is_IntRange) || ((_412_collection).is_UnboundedIntRange)) || ((_412_collection).is_SeqBoundedPool)) || ((_412_collection).is_ExactBoundedPool)) {
            _419_extraAttributes = Dafny.Sequence<DAST._IAttribute>.FromElements(DCOMP.__default.AttributeOwned);
          }
          if ((_414_lambda).is_Lambda) {
            Dafny.ISequence<DAST._IFormal> _420_formals;
            _420_formals = (_414_lambda).dtor_params;
            Dafny.ISequence<DAST._IFormal> _421_newFormals;
            _421_newFormals = Dafny.Sequence<DAST._IFormal>.FromElements();
            BigInteger _hi14 = new BigInteger((_420_formals).Count);
            for (BigInteger _422_i = BigInteger.Zero; _422_i < _hi14; _422_i++) {
              var _pat_let_tv0 = _419_extraAttributes;
              var _pat_let_tv1 = _420_formals;
              _421_newFormals = Dafny.Sequence<DAST._IFormal>.Concat(_421_newFormals, Dafny.Sequence<DAST._IFormal>.FromElements(Dafny.Helpers.Let<DAST._IFormal, DAST._IFormal>((_420_formals).Select(_422_i), _pat_let28_0 => Dafny.Helpers.Let<DAST._IFormal, DAST._IFormal>(_pat_let28_0, _423_dt__update__tmp_h0 => Dafny.Helpers.Let<Dafny.ISequence<DAST._IAttribute>, DAST._IFormal>(Dafny.Sequence<DAST._IAttribute>.Concat(_pat_let_tv0, ((_pat_let_tv1).Select(_422_i)).dtor_attributes), _pat_let29_0 => Dafny.Helpers.Let<Dafny.ISequence<DAST._IAttribute>, DAST._IFormal>(_pat_let29_0, _424_dt__update_hattributes_h0 => DAST.Formal.create((_423_dt__update__tmp_h0).dtor_name, (_423_dt__update__tmp_h0).dtor_typ, _424_dt__update_hattributes_h0)))))));
            }
            DAST._IExpression _425_newLambda;
            DAST._IExpression _426_dt__update__tmp_h1 = _414_lambda;
            Dafny.ISequence<DAST._IFormal> _427_dt__update_hparams_h0 = _421_newFormals;
            _425_newLambda = DAST.Expression.create_Lambda(_427_dt__update_hparams_h0, (_426_dt__update__tmp_h1).dtor_retType, (_426_dt__update__tmp_h1).dtor_body);
            RAST._IExpr _428_lambdaGen;
            DCOMP._IOwnership _429___v234;
            Dafny.ISet<Dafny.ISequence<Dafny.Rune>> _430_recLambdaIdents;
            RAST._IExpr _out341;
            DCOMP._IOwnership _out342;
            Dafny.ISet<Dafny.ISequence<Dafny.Rune>> _out343;
            (this).GenExpr(_425_newLambda, selfIdent, env, DCOMP.Ownership.create_OwnershipOwned(), out _out341, out _out342, out _out343);
            _428_lambdaGen = _out341;
            _429___v234 = _out342;
            _430_recLambdaIdents = _out343;
            Dafny.ISequence<Dafny.Rune> _431_fn;
            if (_413_is__forall) {
              _431_fn = Dafny.Sequence<Dafny.Rune>.UnicodeFromString("all");
            } else {
              _431_fn = Dafny.Sequence<Dafny.Rune>.UnicodeFromString("any");
            }
            r = ((_416_collectionGen).Sel(_431_fn)).Apply1(((_428_lambdaGen).Sel(Dafny.Sequence<Dafny.Rune>.UnicodeFromString("as_ref"))).Apply(Dafny.Sequence<RAST._IExpr>.FromElements()));
            readIdents = Dafny.Set<Dafny.ISequence<Dafny.Rune>>.Union(_418_recIdents, _430_recLambdaIdents);
>>>>>>> 8fa713a3
          } else {
            RAST._IExpr _out350;
            _out350 = (this).Error(Dafny.Sequence<Dafny.Rune>.UnicodeFromString("Quantifier without an inline lambda"), (this).InitEmptyExpr());
            r = _out350;
            readIdents = Dafny.Set<Dafny.ISequence<Dafny.Rune>>.FromElements();
          }
          RAST._IExpr _out351;
          DCOMP._IOwnership _out352;
          (this).FromOwned(r, expectedOwnership, out _out351, out _out352);
          r = _out351;
          resultingOwnership = _out352;
        }
      }
    after_match0: ;
    }
    public RAST._IExpr InitEmptyExpr() {
      return RAST.Expr.create_RawExpr(Dafny.Sequence<Dafny.Rune>.UnicodeFromString(""));
    }
    public RAST._IExpr Error(Dafny.ISequence<Dafny.Rune> message, RAST._IExpr defaultExpr)
    {
      RAST._IExpr r = RAST.Expr.Default();
      if ((this.error).is_None) {
        (this).error = Std.Wrappers.Option<Dafny.ISequence<Dafny.Rune>>.create_Some(message);
      }
      r = RAST.Expr.create_UnaryOp(Dafny.Sequence<Dafny.Rune>.Concat(Dafny.Sequence<Dafny.Rune>.Concat(Dafny.Sequence<Dafny.Rune>.UnicodeFromString("/*"), message), Dafny.Sequence<Dafny.Rune>.UnicodeFromString("*/")), defaultExpr, DAST.Format.UnaryOpFormat.create_NoFormat());
      return r;
    }
    public Dafny.ISequence<Dafny.Rune> Compile(Dafny.ISequence<DAST._IModule> p, Dafny.ISequence<Dafny.ISequence<Dafny.Rune>> externalFiles)
    {
      Dafny.ISequence<Dafny.Rune> s = Dafny.Sequence<Dafny.Rune>.Empty;
      s = Dafny.Sequence<Dafny.Rune>.UnicodeFromString("#![allow(warnings, unconditional_panic)]\n");
      s = Dafny.Sequence<Dafny.Rune>.Concat(s, Dafny.Sequence<Dafny.Rune>.UnicodeFromString("#![allow(nonstandard_style)]\n"));
      Dafny.ISequence<RAST._IModDecl> _0_externUseDecls;
      _0_externUseDecls = Dafny.Sequence<RAST._IModDecl>.FromElements();
      BigInteger _hi0 = new BigInteger((externalFiles).Count);
      for (BigInteger _1_i = BigInteger.Zero; _1_i < _hi0; _1_i++) {
        Dafny.ISequence<Dafny.Rune> _2_externalFile;
        _2_externalFile = (externalFiles).Select(_1_i);
        Dafny.ISequence<Dafny.Rune> _3_externalMod;
        _3_externalMod = _2_externalFile;
        if (((new BigInteger((_2_externalFile).Count)) > (new BigInteger(3))) && (((_2_externalFile).Drop((new BigInteger((_2_externalFile).Count)) - (new BigInteger(3)))).Equals(Dafny.Sequence<Dafny.Rune>.UnicodeFromString(".rs")))) {
          _3_externalMod = (_2_externalFile).Subsequence(BigInteger.Zero, (new BigInteger((_2_externalFile).Count)) - (new BigInteger(3)));
        } else {
          (this).error = Std.Wrappers.Option<Dafny.ISequence<Dafny.Rune>>.create_Some(Dafny.Sequence<Dafny.Rune>.Concat(Dafny.Sequence<Dafny.Rune>.Concat(Dafny.Sequence<Dafny.Rune>.UnicodeFromString("Unrecognized external file "), _2_externalFile), Dafny.Sequence<Dafny.Rune>.UnicodeFromString(". External file must be *.rs files")));
        }
        RAST._IMod _4_externMod;
        _4_externMod = RAST.Mod.create_ExternMod(_3_externalMod);
        s = Dafny.Sequence<Dafny.Rune>.Concat(Dafny.Sequence<Dafny.Rune>.Concat(s, (_4_externMod)._ToString(Dafny.Sequence<Dafny.Rune>.UnicodeFromString(""))), Dafny.Sequence<Dafny.Rune>.UnicodeFromString("\n"));
        _0_externUseDecls = Dafny.Sequence<RAST._IModDecl>.Concat(_0_externUseDecls, Dafny.Sequence<RAST._IModDecl>.FromElements(RAST.ModDecl.create_UseDecl(RAST.Use.create(RAST.Visibility.create_PUB(), ((RAST.__default.crate).MSel(_3_externalMod)).MSel(Dafny.Sequence<Dafny.Rune>.UnicodeFromString("*"))))));
      }
      if (!(_0_externUseDecls).Equals(Dafny.Sequence<RAST._IModDecl>.FromElements())) {
        s = Dafny.Sequence<Dafny.Rune>.Concat(Dafny.Sequence<Dafny.Rune>.Concat(s, (RAST.Mod.create_Mod(DCOMP.COMP.DAFNY__EXTERN__MODULE, Dafny.Sequence<Dafny.ISequence<Dafny.Rune>>.FromElements(), _0_externUseDecls))._ToString(Dafny.Sequence<Dafny.Rune>.UnicodeFromString(""))), Dafny.Sequence<Dafny.Rune>.UnicodeFromString("\n"));
      }
      DafnyCompilerRustUtils._ISeqMap<Dafny.ISequence<Dafny.Rune>, DafnyCompilerRustUtils._IGatheringModule> _5_allModules;
      _5_allModules = DafnyCompilerRustUtils.SeqMap<Dafny.ISequence<Dafny.Rune>, DafnyCompilerRustUtils._IGatheringModule>.Empty();
      BigInteger _hi1 = new BigInteger((p).Count);
      for (BigInteger _6_i = BigInteger.Zero; _6_i < _hi1; _6_i++) {
        DafnyCompilerRustUtils._ISeqMap<Dafny.ISequence<Dafny.Rune>, DafnyCompilerRustUtils._IGatheringModule> _7_m;
        DafnyCompilerRustUtils._ISeqMap<Dafny.ISequence<Dafny.Rune>, DafnyCompilerRustUtils._IGatheringModule> _out0;
        _out0 = (this).GenModule((p).Select(_6_i), Dafny.Sequence<Dafny.ISequence<Dafny.Rune>>.FromElements());
        _7_m = _out0;
        _5_allModules = DafnyCompilerRustUtils.GatheringModule.MergeSeqMap(_5_allModules, _7_m);
      }
      BigInteger _hi2 = new BigInteger(((_5_allModules).dtor_keys).Count);
      for (BigInteger _8_i = BigInteger.Zero; _8_i < _hi2; _8_i++) {
        if (!((_5_allModules).dtor_values).Contains(((_5_allModules).dtor_keys).Select(_8_i))) {
          goto continue_0;
        }
        RAST._IMod _9_m;
        _9_m = (Dafny.Map<Dafny.ISequence<Dafny.Rune>, DafnyCompilerRustUtils._IGatheringModule>.Select((_5_allModules).dtor_values,((_5_allModules).dtor_keys).Select(_8_i))).ToRust();
        BigInteger _hi3 = new BigInteger((this.optimizations).Count);
        for (BigInteger _10_j = BigInteger.Zero; _10_j < _hi3; _10_j++) {
          _9_m = Dafny.Helpers.Id<Func<RAST._IMod, RAST._IMod>>((this.optimizations).Select(_10_j))(_9_m);
        }
        s = Dafny.Sequence<Dafny.Rune>.Concat(s, Dafny.Sequence<Dafny.Rune>.UnicodeFromString("\n"));
        s = Dafny.Sequence<Dafny.Rune>.Concat(s, (_9_m)._ToString(Dafny.Sequence<Dafny.Rune>.UnicodeFromString("")));
      continue_0: ;
      }
    after_0: ;
      return s;
    }
    public static Dafny.ISequence<Dafny.Rune> EmitCallToMain(Dafny.ISequence<Dafny.ISequence<Dafny.Rune>> fullName)
    {
      Dafny.ISequence<Dafny.Rune> s = Dafny.Sequence<Dafny.Rune>.Empty;
      s = Dafny.Sequence<Dafny.Rune>.UnicodeFromString("\nfn main() {\n");
      BigInteger _0_i;
      _0_i = BigInteger.Zero;
      while ((_0_i) < (new BigInteger((fullName).Count))) {
        if ((_0_i).Sign == 1) {
          s = Dafny.Sequence<Dafny.Rune>.Concat(s, Dafny.Sequence<Dafny.Rune>.UnicodeFromString("::"));
        }
        s = Dafny.Sequence<Dafny.Rune>.Concat(s, DCOMP.__default.escapeName((fullName).Select(_0_i)));
        _0_i = (_0_i) + (BigInteger.One);
      }
      s = Dafny.Sequence<Dafny.Rune>.Concat(s, Dafny.Sequence<Dafny.Rune>.UnicodeFromString("();\n}"));
      return s;
    }
    public DCOMP._ICharType _charType {get; set;}
    public DCOMP._ICharType charType { get {
      return this._charType;
    } }
    public DCOMP._IPointerType _pointerType {get; set;}
    public DCOMP._IPointerType pointerType { get {
      return this._pointerType;
    } }
    public DCOMP._IRootType _rootType {get; set;}
    public DCOMP._IRootType rootType { get {
      return this._rootType;
    } }
    public RAST._IPath thisFile { get {
      if (((this).rootType).is_RootCrate) {
        return RAST.__default.crate;
      } else {
        return (RAST.__default.crate).MSel(((this).rootType).dtor_moduleName);
      }
    } }
    public Dafny.ISequence<Dafny.Rune> DafnyChar { get {
      if (((this).charType).is_UTF32) {
        return Dafny.Sequence<Dafny.Rune>.UnicodeFromString("DafnyChar");
      } else {
        return Dafny.Sequence<Dafny.Rune>.UnicodeFromString("DafnyCharUTF16");
      }
    } }
    public RAST._IType DafnyCharUnderlying { get {
      if (((this).charType).is_UTF32) {
        return RAST.__default.RawType(Dafny.Sequence<Dafny.Rune>.UnicodeFromString("char"));
      } else {
        return RAST.__default.RawType(Dafny.Sequence<Dafny.Rune>.UnicodeFromString("u16"));
      }
    } }
    public Dafny.ISequence<Dafny.Rune> string__of { get {
      if (((this).charType).is_UTF32) {
        return Dafny.Sequence<Dafny.Rune>.UnicodeFromString("string_of");
      } else {
        return Dafny.Sequence<Dafny.Rune>.UnicodeFromString("string_utf16_of");
      }
    } }
    public Dafny.ISequence<Dafny.Rune> allocate { get {
      if (((this).pointerType).is_Raw) {
        return Dafny.Sequence<Dafny.Rune>.UnicodeFromString("allocate");
      } else {
        return Dafny.Sequence<Dafny.Rune>.UnicodeFromString("allocate_object");
      }
    } }
    public Dafny.ISequence<Dafny.Rune> allocate__fn { get {
      return Dafny.Sequence<Dafny.Rune>.Concat(Dafny.Sequence<Dafny.Rune>.UnicodeFromString("_"), (this).allocate);
    } }
    public Dafny.ISequence<Dafny.Rune> update__field__uninit__macro { get {
      if (((this).pointerType).is_Raw) {
        return Dafny.Sequence<Dafny.Rune>.UnicodeFromString("update_field_uninit!");
      } else {
        return Dafny.Sequence<Dafny.Rune>.UnicodeFromString("update_field_uninit_object!");
      }
    } }
    public RAST._IExpr thisInConstructor { get {
      if (((this).pointerType).is_Raw) {
        return RAST.Expr.create_Identifier(Dafny.Sequence<Dafny.Rune>.UnicodeFromString("this"));
      } else {
        return (RAST.Expr.create_Identifier(Dafny.Sequence<Dafny.Rune>.UnicodeFromString("this"))).Clone();
      }
    } }
    public Dafny.ISequence<Dafny.Rune> array__construct { get {
      if (((this).pointerType).is_Raw) {
        return Dafny.Sequence<Dafny.Rune>.UnicodeFromString("construct");
      } else {
        return Dafny.Sequence<Dafny.Rune>.UnicodeFromString("construct_object");
      }
    } }
    public RAST._IExpr modify__macro { get {
      return ((RAST.__default.dafny__runtime).MSel(((((this).pointerType).is_Raw) ? (Dafny.Sequence<Dafny.Rune>.UnicodeFromString("modify!")) : (Dafny.Sequence<Dafny.Rune>.UnicodeFromString("md!"))))).AsExpr();
    } }
    public RAST._IExpr read__macro { get {
      return ((RAST.__default.dafny__runtime).MSel(((((this).pointerType).is_Raw) ? (Dafny.Sequence<Dafny.Rune>.UnicodeFromString("read!")) : (Dafny.Sequence<Dafny.Rune>.UnicodeFromString("rd!"))))).AsExpr();
    } }
    public Dafny.ISequence<Dafny.Rune> placebos__usize { get {
      if (((this).pointerType).is_Raw) {
        return Dafny.Sequence<Dafny.Rune>.UnicodeFromString("placebos_usize");
      } else {
        return Dafny.Sequence<Dafny.Rune>.UnicodeFromString("placebos_usize_object");
      }
    } }
    public Dafny.ISequence<Dafny.Rune> update__field__if__uninit__macro { get {
      if (((this).pointerType).is_Raw) {
        return Dafny.Sequence<Dafny.Rune>.UnicodeFromString("update_field_if_uninit!");
      } else {
        return Dafny.Sequence<Dafny.Rune>.UnicodeFromString("update_field_if_uninit_object!");
      }
    } }
    public Dafny.ISequence<Dafny.Rune> Upcast { get {
      if (((this).pointerType).is_Raw) {
        return Dafny.Sequence<Dafny.Rune>.UnicodeFromString("Upcast");
      } else {
        return Dafny.Sequence<Dafny.Rune>.UnicodeFromString("UpcastObject");
      }
    } }
    public Dafny.ISequence<Dafny.Rune> UpcastFnMacro { get {
      return Dafny.Sequence<Dafny.Rune>.Concat((this).Upcast, Dafny.Sequence<Dafny.Rune>.UnicodeFromString("Fn!"));
    } }
    public Dafny.ISequence<Dafny.Rune> upcast { get {
      if (((this).pointerType).is_Raw) {
        return Dafny.Sequence<Dafny.Rune>.UnicodeFromString("upcast");
      } else {
        return Dafny.Sequence<Dafny.Rune>.UnicodeFromString("upcast_object");
      }
    } }
    public Dafny.ISequence<Dafny.Rune> downcast { get {
      if (((this).pointerType).is_Raw) {
        return Dafny.Sequence<Dafny.Rune>.UnicodeFromString("cast!");
      } else {
        return Dafny.Sequence<Dafny.Rune>.UnicodeFromString("cast_object!");
      }
    } }
    public static Dafny.IMap<DAST._IBinOp,Dafny.ISequence<Dafny.Rune>> OpTable { get {
      return Dafny.Map<DAST._IBinOp, Dafny.ISequence<Dafny.Rune>>.FromElements(new Dafny.Pair<DAST._IBinOp, Dafny.ISequence<Dafny.Rune>>(DAST.BinOp.create_Mod(), Dafny.Sequence<Dafny.Rune>.UnicodeFromString("%")), new Dafny.Pair<DAST._IBinOp, Dafny.ISequence<Dafny.Rune>>(DAST.BinOp.create_And(), Dafny.Sequence<Dafny.Rune>.UnicodeFromString("&&")), new Dafny.Pair<DAST._IBinOp, Dafny.ISequence<Dafny.Rune>>(DAST.BinOp.create_Or(), Dafny.Sequence<Dafny.Rune>.UnicodeFromString("||")), new Dafny.Pair<DAST._IBinOp, Dafny.ISequence<Dafny.Rune>>(DAST.BinOp.create_Div(), Dafny.Sequence<Dafny.Rune>.UnicodeFromString("/")), new Dafny.Pair<DAST._IBinOp, Dafny.ISequence<Dafny.Rune>>(DAST.BinOp.create_Lt(), Dafny.Sequence<Dafny.Rune>.UnicodeFromString("<")), new Dafny.Pair<DAST._IBinOp, Dafny.ISequence<Dafny.Rune>>(DAST.BinOp.create_LtChar(), Dafny.Sequence<Dafny.Rune>.UnicodeFromString("<")), new Dafny.Pair<DAST._IBinOp, Dafny.ISequence<Dafny.Rune>>(DAST.BinOp.create_Plus(), Dafny.Sequence<Dafny.Rune>.UnicodeFromString("+")), new Dafny.Pair<DAST._IBinOp, Dafny.ISequence<Dafny.Rune>>(DAST.BinOp.create_Minus(), Dafny.Sequence<Dafny.Rune>.UnicodeFromString("-")), new Dafny.Pair<DAST._IBinOp, Dafny.ISequence<Dafny.Rune>>(DAST.BinOp.create_Times(), Dafny.Sequence<Dafny.Rune>.UnicodeFromString("*")), new Dafny.Pair<DAST._IBinOp, Dafny.ISequence<Dafny.Rune>>(DAST.BinOp.create_BitwiseAnd(), Dafny.Sequence<Dafny.Rune>.UnicodeFromString("&")), new Dafny.Pair<DAST._IBinOp, Dafny.ISequence<Dafny.Rune>>(DAST.BinOp.create_BitwiseOr(), Dafny.Sequence<Dafny.Rune>.UnicodeFromString("|")), new Dafny.Pair<DAST._IBinOp, Dafny.ISequence<Dafny.Rune>>(DAST.BinOp.create_BitwiseXor(), Dafny.Sequence<Dafny.Rune>.UnicodeFromString("^")), new Dafny.Pair<DAST._IBinOp, Dafny.ISequence<Dafny.Rune>>(DAST.BinOp.create_BitwiseShiftRight(), Dafny.Sequence<Dafny.Rune>.UnicodeFromString(">>")), new Dafny.Pair<DAST._IBinOp, Dafny.ISequence<Dafny.Rune>>(DAST.BinOp.create_BitwiseShiftLeft(), Dafny.Sequence<Dafny.Rune>.UnicodeFromString("<<")));
    } }
    public static Dafny.ISequence<Dafny.Rune> TailRecursionPrefix { get {
      return Dafny.Sequence<Dafny.Rune>.UnicodeFromString("_r");
    } }
    public static Dafny.ISequence<Dafny.Rune> DAFNY__EXTERN__MODULE { get {
      return Dafny.Sequence<Dafny.Rune>.UnicodeFromString("_dafny_externs");
    } }
  }
} // end of namespace DCOMP<|MERGE_RESOLUTION|>--- conflicted
+++ resolved
@@ -7131,7 +7131,6 @@
             {
               if (_source6.is_Some) {
                 DAST._IResolvedType value0 = _source6.dtor_value;
-<<<<<<< HEAD
                 Dafny.ISequence<Dafny.ISequence<Dafny.Rune>> _282_path = value0.dtor_path;
                 Dafny.ISequence<DAST._IType> _283_onTypeArgs = value0.dtor_typeArgs;
                 DAST._IResolvedTypeBase _284_base = value0.dtor_kind;
@@ -7154,11 +7153,7 @@
                   _287_onExpr = _out235;
                   _288_recOwnership = _out236;
                   _289_recIdents = _out237;
-                  if (((this).pointerType).is_Raw) {
-                    _287_onExpr = ((this).read__macro).Apply1(_287_onExpr);
-                  } else {
-                    _287_onExpr = ((this).modify__macro).Apply1(_287_onExpr);
-                  }
+                  _287_onExpr = ((this).read__macro).Apply1(_287_onExpr);
                   readIdents = Dafny.Set<Dafny.ISequence<Dafny.Rune>>.Union(readIdents, _289_recIdents);
                 } else {
                   RAST._IExpr _out238;
@@ -7169,41 +7164,6 @@
                   _288_recOwnership = _out239;
                   _289_recIdents = _out240;
                   readIdents = Dafny.Set<Dafny.ISequence<Dafny.Rune>>.Union(readIdents, _289_recIdents);
-=======
-                Dafny.ISequence<Dafny.ISequence<Dafny.Rune>> _280_path = value0.dtor_path;
-                Dafny.ISequence<DAST._IType> _281_onTypeArgs = value0.dtor_typeArgs;
-                DAST._IResolvedTypeBase _282_base = value0.dtor_kind;
-                RAST._IExpr _283_fullPath;
-                RAST._IExpr _out228;
-                _out228 = (this).GenPathExpr(_280_path, true);
-                _283_fullPath = _out228;
-                Dafny.ISequence<RAST._IType> _284_onTypeExprs;
-                Dafny.ISequence<RAST._IType> _out229;
-                _out229 = (this).GenTypeArgs(_281_onTypeArgs, DCOMP.GenTypeContext.@default());
-                _284_onTypeExprs = _out229;
-                RAST._IExpr _285_onExpr = RAST.Expr.Default();
-                DCOMP._IOwnership _286_recOwnership = DCOMP.Ownership.Default();
-                Dafny.ISet<Dafny.ISequence<Dafny.Rune>> _287_recIdents = Dafny.Set<Dafny.ISequence<Dafny.Rune>>.Empty;
-                if (((_282_base).is_Trait) || ((_282_base).is_Class)) {
-                  RAST._IExpr _out230;
-                  DCOMP._IOwnership _out231;
-                  Dafny.ISet<Dafny.ISequence<Dafny.Rune>> _out232;
-                  (this).GenExpr(_272_on, selfIdent, env, DCOMP.Ownership.create_OwnershipOwned(), out _out230, out _out231, out _out232);
-                  _285_onExpr = _out230;
-                  _286_recOwnership = _out231;
-                  _287_recIdents = _out232;
-                  _285_onExpr = ((this).read__macro).Apply1(_285_onExpr);
-                  readIdents = Dafny.Set<Dafny.ISequence<Dafny.Rune>>.Union(readIdents, _287_recIdents);
-                } else {
-                  RAST._IExpr _out233;
-                  DCOMP._IOwnership _out234;
-                  Dafny.ISet<Dafny.ISequence<Dafny.Rune>> _out235;
-                  (this).GenExpr(_272_on, selfIdent, env, DCOMP.Ownership.create_OwnershipBorrowed(), out _out233, out _out234, out _out235);
-                  _285_onExpr = _out233;
-                  _286_recOwnership = _out234;
-                  _287_recIdents = _out235;
-                  readIdents = Dafny.Set<Dafny.ISequence<Dafny.Rune>>.Union(readIdents, _287_recIdents);
->>>>>>> 8fa713a3
                 }
                 r = ((((_285_fullPath).ApplyType(_286_onTypeExprs)).FSel(DCOMP.__default.escapeName((_275_name).dtor_name))).ApplyType(_280_typeExprs)).Apply(Dafny.Sequence<RAST._IExpr>.Concat(Dafny.Sequence<RAST._IExpr>.FromElements(_287_onExpr), _278_argExprs));
                 RAST._IExpr _out241;
@@ -7215,7 +7175,6 @@
               }
             }
             {
-<<<<<<< HEAD
               RAST._IExpr _290_onExpr;
               DCOMP._IOwnership _291___v189;
               Dafny.ISet<Dafny.ISequence<Dafny.Rune>> _292_recIdents;
@@ -7230,22 +7189,6 @@
               Dafny.ISequence<Dafny.Rune> _293_renderedName;
               _293_renderedName = (this).GetMethodName(_274_on, _275_name);
               DAST._IExpression _source7 = _274_on;
-=======
-              RAST._IExpr _288_onExpr;
-              DCOMP._IOwnership _289___v208;
-              Dafny.ISet<Dafny.ISequence<Dafny.Rune>> _290_recIdents;
-              RAST._IExpr _out238;
-              DCOMP._IOwnership _out239;
-              Dafny.ISet<Dafny.ISequence<Dafny.Rune>> _out240;
-              (this).GenExpr(_272_on, selfIdent, env, DCOMP.Ownership.create_OwnershipAutoBorrowed(), out _out238, out _out239, out _out240);
-              _288_onExpr = _out238;
-              _289___v208 = _out239;
-              _290_recIdents = _out240;
-              readIdents = Dafny.Set<Dafny.ISequence<Dafny.Rune>>.Union(readIdents, _290_recIdents);
-              Dafny.ISequence<Dafny.Rune> _291_renderedName;
-              _291_renderedName = (this).GetMethodName(_272_on, _273_name);
-              DAST._IExpression _source7 = _272_on;
->>>>>>> 8fa713a3
               {
                 bool disjunctiveMatch0 = false;
                 if (_source7.is_Companion) {
@@ -7256,49 +7199,26 @@
                 }
                 if (disjunctiveMatch0) {
                   {
-<<<<<<< HEAD
                     _290_onExpr = (_290_onExpr).FSel(_293_renderedName);
-=======
-                    _288_onExpr = (_288_onExpr).FSel(_291_renderedName);
->>>>>>> 8fa713a3
                   }
                   goto after_match7;
                 }
               }
               {
                 {
-<<<<<<< HEAD
                   if (!object.Equals(_290_onExpr, RAST.__default.self)) {
                     DAST._ICallName _source8 = _275_name;
-=======
-                  if (!object.Equals(_288_onExpr, RAST.__default.self)) {
-                    DAST._ICallName _source8 = _273_name;
->>>>>>> 8fa713a3
                     {
                       if (_source8.is_CallName) {
                         Std.Wrappers._IOption<DAST._IType> onType0 = _source8.dtor_onType;
                         if (onType0.is_Some) {
-<<<<<<< HEAD
                           DAST._IType _294_tpe = onType0.dtor_value;
                           RAST._IType _295_typ;
                           RAST._IType _out246;
                           _out246 = (this).GenType(_294_tpe, DCOMP.GenTypeContext.@default());
                           _295_typ = _out246;
                           if ((_295_typ).IsObjectOrPointer()) {
-                            if (((this).pointerType).is_Raw) {
-                              _290_onExpr = ((this).read__macro).Apply1(_290_onExpr);
-                            } else {
-                              _290_onExpr = ((this).modify__macro).Apply1(_290_onExpr);
-                            }
-=======
-                          DAST._IType _292_tpe = onType0.dtor_value;
-                          RAST._IType _293_typ;
-                          RAST._IType _out241;
-                          _out241 = (this).GenType(_292_tpe, DCOMP.GenTypeContext.@default());
-                          _293_typ = _out241;
-                          if ((_293_typ).IsObjectOrPointer()) {
-                            _288_onExpr = ((this).read__macro).Apply1(_288_onExpr);
->>>>>>> 8fa713a3
+                            _290_onExpr = ((this).read__macro).Apply1(_290_onExpr);
                           }
                           goto after_match8;
                         }
@@ -7308,7 +7228,6 @@
                     }
                   after_match8: ;
                   }
-<<<<<<< HEAD
                   _290_onExpr = (_290_onExpr).Sel(_293_renderedName);
                 }
               }
@@ -7319,18 +7238,6 @@
               (this).FromOwned(r, expectedOwnership, out _out247, out _out248);
               r = _out247;
               resultingOwnership = _out248;
-=======
-                  _288_onExpr = (_288_onExpr).Sel(_291_renderedName);
-                }
-              }
-            after_match7: ;
-              r = ((_288_onExpr).ApplyType(_278_typeExprs)).Apply(_276_argExprs);
-              RAST._IExpr _out242;
-              DCOMP._IOwnership _out243;
-              (this).FromOwned(r, expectedOwnership, out _out242, out _out243);
-              r = _out242;
-              resultingOwnership = _out243;
->>>>>>> 8fa713a3
               return ;
             }
           after_match6: ;
@@ -7340,7 +7247,6 @@
       }
       {
         if (_source0.is_Lambda) {
-<<<<<<< HEAD
           Dafny.ISequence<DAST._IFormal> _296_paramsDafny = _source0.dtor_params;
           DAST._IType _297_retType = _source0.dtor_retType;
           Dafny.ISequence<DAST._IStatement> _298_body = _source0.dtor_body;
@@ -7390,63 +7296,11 @@
               foreach (Dafny.ISequence<Dafny.Rune> _assign_such_that_1 in (_306_recIdents).Elements) {
                 _311_next = (Dafny.ISequence<Dafny.Rune>)_assign_such_that_1;
                 if ((_306_recIdents).Contains(_311_next)) {
-=======
-          Dafny.ISequence<DAST._IFormal> _294_paramsDafny = _source0.dtor_params;
-          DAST._IType _295_retType = _source0.dtor_retType;
-          Dafny.ISequence<DAST._IStatement> _296_body = _source0.dtor_body;
-          {
-            Dafny.ISequence<RAST._IFormal> _297_params;
-            Dafny.ISequence<RAST._IFormal> _out244;
-            _out244 = (this).GenParams(_294_paramsDafny, true);
-            _297_params = _out244;
-            Dafny.ISequence<Dafny.ISequence<Dafny.Rune>> _298_paramNames;
-            _298_paramNames = Dafny.Sequence<Dafny.ISequence<Dafny.Rune>>.FromElements();
-            Dafny.IMap<Dafny.ISequence<Dafny.Rune>,RAST._IType> _299_paramTypesMap;
-            _299_paramTypesMap = Dafny.Map<Dafny.ISequence<Dafny.Rune>, RAST._IType>.FromElements();
-            BigInteger _hi10 = new BigInteger((_297_params).Count);
-            for (BigInteger _300_i = BigInteger.Zero; _300_i < _hi10; _300_i++) {
-              Dafny.ISequence<Dafny.Rune> _301_name;
-              _301_name = ((_297_params).Select(_300_i)).dtor_name;
-              _298_paramNames = Dafny.Sequence<Dafny.ISequence<Dafny.Rune>>.Concat(_298_paramNames, Dafny.Sequence<Dafny.ISequence<Dafny.Rune>>.FromElements(_301_name));
-              _299_paramTypesMap = Dafny.Map<Dafny.ISequence<Dafny.Rune>, RAST._IType>.Update(_299_paramTypesMap, _301_name, ((_297_params).Select(_300_i)).dtor_tpe);
-            }
-            DCOMP._IEnvironment _302_subEnv;
-            _302_subEnv = ((env).ToOwned()).merge(DCOMP.Environment.create(_298_paramNames, _299_paramTypesMap));
-            RAST._IExpr _303_recursiveGen;
-            Dafny.ISet<Dafny.ISequence<Dafny.Rune>> _304_recIdents;
-            DCOMP._IEnvironment _305___v218;
-            RAST._IExpr _out245;
-            Dafny.ISet<Dafny.ISequence<Dafny.Rune>> _out246;
-            DCOMP._IEnvironment _out247;
-            (this).GenStmts(_296_body, ((!object.Equals(selfIdent, DCOMP.SelfInfo.create_NoSelf())) ? (DCOMP.SelfInfo.create_ThisTyped(Dafny.Sequence<Dafny.Rune>.UnicodeFromString("_this"), (selfIdent).dtor_dafnyType)) : (DCOMP.SelfInfo.create_NoSelf())), _302_subEnv, true, Std.Wrappers.Option<Dafny.ISequence<Dafny.ISequence<Dafny.Rune>>>.create_None(), out _out245, out _out246, out _out247);
-            _303_recursiveGen = _out245;
-            _304_recIdents = _out246;
-            _305___v218 = _out247;
-            readIdents = Dafny.Set<Dafny.ISequence<Dafny.Rune>>.FromElements();
-            _304_recIdents = Dafny.Set<Dafny.ISequence<Dafny.Rune>>.Difference(_304_recIdents, Dafny.Helpers.Id<Func<Dafny.ISequence<Dafny.ISequence<Dafny.Rune>>, Dafny.ISet<Dafny.ISequence<Dafny.Rune>>>>((_306_paramNames) => ((System.Func<Dafny.ISet<Dafny.ISequence<Dafny.Rune>>>)(() => {
-              var _coll0 = new System.Collections.Generic.List<Dafny.ISequence<Dafny.Rune>>();
-              foreach (Dafny.ISequence<Dafny.Rune> _compr_0 in (_306_paramNames).CloneAsArray()) {
-                Dafny.ISequence<Dafny.Rune> _307_name = (Dafny.ISequence<Dafny.Rune>)_compr_0;
-                if ((_306_paramNames).Contains(_307_name)) {
-                  _coll0.Add(_307_name);
-                }
-              }
-              return Dafny.Set<Dafny.ISequence<Dafny.Rune>>.FromCollection(_coll0);
-            }))())(_298_paramNames));
-            RAST._IExpr _308_allReadCloned;
-            _308_allReadCloned = RAST.Expr.create_RawExpr(Dafny.Sequence<Dafny.Rune>.UnicodeFromString(""));
-            while (!(_304_recIdents).Equals(Dafny.Set<Dafny.ISequence<Dafny.Rune>>.FromElements())) {
-              Dafny.ISequence<Dafny.Rune> _309_next;
-              foreach (Dafny.ISequence<Dafny.Rune> _assign_such_that_1 in (_304_recIdents).Elements) {
-                _309_next = (Dafny.ISequence<Dafny.Rune>)_assign_such_that_1;
-                if ((_304_recIdents).Contains(_309_next)) {
->>>>>>> 8fa713a3
                   goto after__ASSIGN_SUCH_THAT_1;
                 }
               }
               throw new System.Exception("assign-such-that search produced no value");
             after__ASSIGN_SUCH_THAT_1: ;
-<<<<<<< HEAD
               if ((!object.Equals(selfIdent, DCOMP.SelfInfo.create_NoSelf())) && ((_311_next).Equals(Dafny.Sequence<Dafny.Rune>.UnicodeFromString("_this")))) {
                 RAST._IExpr _312_selfCloned;
                 DCOMP._IOwnership _313___v200;
@@ -7477,38 +7331,6 @@
             (this).FromOwned(r, expectedOwnership, out _out257, out _out258);
             r = _out257;
             resultingOwnership = _out258;
-=======
-              if ((!object.Equals(selfIdent, DCOMP.SelfInfo.create_NoSelf())) && ((_309_next).Equals(Dafny.Sequence<Dafny.Rune>.UnicodeFromString("_this")))) {
-                RAST._IExpr _310_selfCloned;
-                DCOMP._IOwnership _311___v219;
-                Dafny.ISet<Dafny.ISequence<Dafny.Rune>> _312___v220;
-                RAST._IExpr _out248;
-                DCOMP._IOwnership _out249;
-                Dafny.ISet<Dafny.ISequence<Dafny.Rune>> _out250;
-                (this).GenIdent(Dafny.Sequence<Dafny.Rune>.UnicodeFromString("self"), selfIdent, DCOMP.Environment.Empty(), DCOMP.Ownership.create_OwnershipOwned(), out _out248, out _out249, out _out250);
-                _310_selfCloned = _out248;
-                _311___v219 = _out249;
-                _312___v220 = _out250;
-                _308_allReadCloned = (_308_allReadCloned).Then(RAST.Expr.create_DeclareVar(RAST.DeclareType.create_MUT(), Dafny.Sequence<Dafny.Rune>.UnicodeFromString("_this"), Std.Wrappers.Option<RAST._IType>.create_None(), Std.Wrappers.Option<RAST._IExpr>.create_Some(_310_selfCloned)));
-              } else if (!((_298_paramNames).Contains(_309_next))) {
-                RAST._IExpr _313_copy;
-                _313_copy = (RAST.Expr.create_Identifier(_309_next)).Clone();
-                _308_allReadCloned = (_308_allReadCloned).Then(RAST.Expr.create_DeclareVar(RAST.DeclareType.create_MUT(), _309_next, Std.Wrappers.Option<RAST._IType>.create_None(), Std.Wrappers.Option<RAST._IExpr>.create_Some(_313_copy)));
-                readIdents = Dafny.Set<Dafny.ISequence<Dafny.Rune>>.Union(readIdents, Dafny.Set<Dafny.ISequence<Dafny.Rune>>.FromElements(_309_next));
-              }
-              _304_recIdents = Dafny.Set<Dafny.ISequence<Dafny.Rune>>.Difference(_304_recIdents, Dafny.Set<Dafny.ISequence<Dafny.Rune>>.FromElements(_309_next));
-            }
-            RAST._IType _314_retTypeGen;
-            RAST._IType _out251;
-            _out251 = (this).GenType(_295_retType, DCOMP.GenTypeContext.@default());
-            _314_retTypeGen = _out251;
-            r = RAST.Expr.create_Block((_308_allReadCloned).Then(RAST.__default.RcNew(RAST.Expr.create_Lambda(_297_params, Std.Wrappers.Option<RAST._IType>.create_Some(_314_retTypeGen), RAST.Expr.create_Block(_303_recursiveGen)))));
-            RAST._IExpr _out252;
-            DCOMP._IOwnership _out253;
-            (this).FromOwned(r, expectedOwnership, out _out252, out _out253);
-            r = _out252;
-            resultingOwnership = _out253;
->>>>>>> 8fa713a3
             return ;
           }
           goto after_match0;
@@ -7516,7 +7338,6 @@
       }
       {
         if (_source0.is_BetaRedex) {
-<<<<<<< HEAD
           Dafny.ISequence<_System._ITuple2<DAST._IFormal, DAST._IExpression>> _317_values = _source0.dtor_values;
           DAST._IType _318_retType = _source0.dtor_retType;
           DAST._IExpression _319_expr = _source0.dtor_expr;
@@ -7583,74 +7404,6 @@
             (this).FromOwnership(r, _335_recOwned, expectedOwnership, out _out267, out _out268);
             r = _out267;
             resultingOwnership = _out268;
-=======
-          Dafny.ISequence<_System._ITuple2<DAST._IFormal, DAST._IExpression>> _315_values = _source0.dtor_values;
-          DAST._IType _316_retType = _source0.dtor_retType;
-          DAST._IExpression _317_expr = _source0.dtor_expr;
-          {
-            Dafny.ISequence<Dafny.ISequence<Dafny.Rune>> _318_paramNames;
-            _318_paramNames = Dafny.Sequence<Dafny.ISequence<Dafny.Rune>>.FromElements();
-            Dafny.ISequence<RAST._IFormal> _319_paramFormals;
-            Dafny.ISequence<RAST._IFormal> _out254;
-            _out254 = (this).GenParams(Std.Collections.Seq.__default.Map<_System._ITuple2<DAST._IFormal, DAST._IExpression>, DAST._IFormal>(((System.Func<_System._ITuple2<DAST._IFormal, DAST._IExpression>, DAST._IFormal>)((_320_value) => {
-              return (_320_value).dtor__0;
-            })), _315_values), false);
-            _319_paramFormals = _out254;
-            Dafny.IMap<Dafny.ISequence<Dafny.Rune>,RAST._IType> _321_paramTypes;
-            _321_paramTypes = Dafny.Map<Dafny.ISequence<Dafny.Rune>, RAST._IType>.FromElements();
-            Dafny.ISet<Dafny.ISequence<Dafny.Rune>> _322_paramNamesSet;
-            _322_paramNamesSet = Dafny.Set<Dafny.ISequence<Dafny.Rune>>.FromElements();
-            BigInteger _hi11 = new BigInteger((_315_values).Count);
-            for (BigInteger _323_i = BigInteger.Zero; _323_i < _hi11; _323_i++) {
-              Dafny.ISequence<Dafny.Rune> _324_name;
-              _324_name = (((_315_values).Select(_323_i)).dtor__0).dtor_name;
-              Dafny.ISequence<Dafny.Rune> _325_rName;
-              _325_rName = DCOMP.__default.escapeVar(_324_name);
-              _318_paramNames = Dafny.Sequence<Dafny.ISequence<Dafny.Rune>>.Concat(_318_paramNames, Dafny.Sequence<Dafny.ISequence<Dafny.Rune>>.FromElements(_325_rName));
-              _321_paramTypes = Dafny.Map<Dafny.ISequence<Dafny.Rune>, RAST._IType>.Update(_321_paramTypes, _325_rName, ((_319_paramFormals).Select(_323_i)).dtor_tpe);
-              _322_paramNamesSet = Dafny.Set<Dafny.ISequence<Dafny.Rune>>.Union(_322_paramNamesSet, Dafny.Set<Dafny.ISequence<Dafny.Rune>>.FromElements(_325_rName));
-            }
-            readIdents = Dafny.Set<Dafny.ISequence<Dafny.Rune>>.FromElements();
-            r = RAST.Expr.create_RawExpr(Dafny.Sequence<Dafny.Rune>.UnicodeFromString(""));
-            BigInteger _hi12 = new BigInteger((_315_values).Count);
-            for (BigInteger _326_i = BigInteger.Zero; _326_i < _hi12; _326_i++) {
-              RAST._IType _327_typeGen;
-              RAST._IType _out255;
-              _out255 = (this).GenType((((_315_values).Select(_326_i)).dtor__0).dtor_typ, DCOMP.GenTypeContext.@default());
-              _327_typeGen = _out255;
-              RAST._IExpr _328_valueGen;
-              DCOMP._IOwnership _329___v221;
-              Dafny.ISet<Dafny.ISequence<Dafny.Rune>> _330_recIdents;
-              RAST._IExpr _out256;
-              DCOMP._IOwnership _out257;
-              Dafny.ISet<Dafny.ISequence<Dafny.Rune>> _out258;
-              (this).GenExpr(((_315_values).Select(_326_i)).dtor__1, selfIdent, env, DCOMP.Ownership.create_OwnershipOwned(), out _out256, out _out257, out _out258);
-              _328_valueGen = _out256;
-              _329___v221 = _out257;
-              _330_recIdents = _out258;
-              r = (r).Then(RAST.Expr.create_DeclareVar(RAST.DeclareType.create_CONST(), DCOMP.__default.escapeVar((((_315_values).Select(_326_i)).dtor__0).dtor_name), Std.Wrappers.Option<RAST._IType>.create_Some(_327_typeGen), Std.Wrappers.Option<RAST._IExpr>.create_Some(_328_valueGen)));
-              readIdents = Dafny.Set<Dafny.ISequence<Dafny.Rune>>.Union(readIdents, _330_recIdents);
-            }
-            DCOMP._IEnvironment _331_newEnv;
-            _331_newEnv = DCOMP.Environment.create(_318_paramNames, _321_paramTypes);
-            RAST._IExpr _332_recGen;
-            DCOMP._IOwnership _333_recOwned;
-            Dafny.ISet<Dafny.ISequence<Dafny.Rune>> _334_recIdents;
-            RAST._IExpr _out259;
-            DCOMP._IOwnership _out260;
-            Dafny.ISet<Dafny.ISequence<Dafny.Rune>> _out261;
-            (this).GenExpr(_317_expr, selfIdent, _331_newEnv, expectedOwnership, out _out259, out _out260, out _out261);
-            _332_recGen = _out259;
-            _333_recOwned = _out260;
-            _334_recIdents = _out261;
-            readIdents = Dafny.Set<Dafny.ISequence<Dafny.Rune>>.Difference(_334_recIdents, _322_paramNamesSet);
-            r = RAST.Expr.create_Block((r).Then(_332_recGen));
-            RAST._IExpr _out262;
-            DCOMP._IOwnership _out263;
-            (this).FromOwnership(r, _333_recOwned, expectedOwnership, out _out262, out _out263);
-            r = _out262;
-            resultingOwnership = _out263;
->>>>>>> 8fa713a3
             return ;
           }
           goto after_match0;
@@ -7658,7 +7411,6 @@
       }
       {
         if (_source0.is_IIFE) {
-<<<<<<< HEAD
           Dafny.ISequence<Dafny.Rune> _337_name = _source0.dtor_ident;
           DAST._IType _338_tpe = _source0.dtor_typ;
           DAST._IExpression _339_value = _source0.dtor_value;
@@ -7698,47 +7450,6 @@
             (this).FromOwned(r, expectedOwnership, out _out276, out _out277);
             r = _out276;
             resultingOwnership = _out277;
-=======
-          Dafny.ISequence<Dafny.Rune> _335_name = _source0.dtor_ident;
-          DAST._IType _336_tpe = _source0.dtor_typ;
-          DAST._IExpression _337_value = _source0.dtor_value;
-          DAST._IExpression _338_iifeBody = _source0.dtor_iifeBody;
-          {
-            RAST._IExpr _339_valueGen;
-            DCOMP._IOwnership _340___v222;
-            Dafny.ISet<Dafny.ISequence<Dafny.Rune>> _341_recIdents;
-            RAST._IExpr _out264;
-            DCOMP._IOwnership _out265;
-            Dafny.ISet<Dafny.ISequence<Dafny.Rune>> _out266;
-            (this).GenExpr(_337_value, selfIdent, env, DCOMP.Ownership.create_OwnershipOwned(), out _out264, out _out265, out _out266);
-            _339_valueGen = _out264;
-            _340___v222 = _out265;
-            _341_recIdents = _out266;
-            readIdents = _341_recIdents;
-            RAST._IType _342_valueTypeGen;
-            RAST._IType _out267;
-            _out267 = (this).GenType(_336_tpe, DCOMP.GenTypeContext.@default());
-            _342_valueTypeGen = _out267;
-            Dafny.ISequence<Dafny.Rune> _343_iifeVar;
-            _343_iifeVar = DCOMP.__default.escapeVar(_335_name);
-            RAST._IExpr _344_bodyGen;
-            DCOMP._IOwnership _345___v223;
-            Dafny.ISet<Dafny.ISequence<Dafny.Rune>> _346_bodyIdents;
-            RAST._IExpr _out268;
-            DCOMP._IOwnership _out269;
-            Dafny.ISet<Dafny.ISequence<Dafny.Rune>> _out270;
-            (this).GenExpr(_338_iifeBody, selfIdent, (env).AddAssigned(_343_iifeVar, _342_valueTypeGen), DCOMP.Ownership.create_OwnershipOwned(), out _out268, out _out269, out _out270);
-            _344_bodyGen = _out268;
-            _345___v223 = _out269;
-            _346_bodyIdents = _out270;
-            readIdents = Dafny.Set<Dafny.ISequence<Dafny.Rune>>.Union(readIdents, Dafny.Set<Dafny.ISequence<Dafny.Rune>>.Difference(_346_bodyIdents, Dafny.Set<Dafny.ISequence<Dafny.Rune>>.FromElements(_343_iifeVar)));
-            r = RAST.Expr.create_Block((RAST.Expr.create_DeclareVar(RAST.DeclareType.create_CONST(), _343_iifeVar, Std.Wrappers.Option<RAST._IType>.create_Some(_342_valueTypeGen), Std.Wrappers.Option<RAST._IExpr>.create_Some(_339_valueGen))).Then(_344_bodyGen));
-            RAST._IExpr _out271;
-            DCOMP._IOwnership _out272;
-            (this).FromOwned(r, expectedOwnership, out _out271, out _out272);
-            r = _out271;
-            resultingOwnership = _out272;
->>>>>>> 8fa713a3
             return ;
           }
           goto after_match0;
@@ -7746,7 +7457,6 @@
       }
       {
         if (_source0.is_Apply) {
-<<<<<<< HEAD
           DAST._IExpression _349_func = _source0.dtor_expr;
           Dafny.ISequence<DAST._IExpression> _350_args = _source0.dtor_args;
           {
@@ -7784,45 +7494,6 @@
             (this).FromOwned(r, expectedOwnership, out _out284, out _out285);
             r = _out284;
             resultingOwnership = _out285;
-=======
-          DAST._IExpression _347_func = _source0.dtor_expr;
-          Dafny.ISequence<DAST._IExpression> _348_args = _source0.dtor_args;
-          {
-            RAST._IExpr _349_funcExpr;
-            DCOMP._IOwnership _350___v224;
-            Dafny.ISet<Dafny.ISequence<Dafny.Rune>> _351_recIdents;
-            RAST._IExpr _out273;
-            DCOMP._IOwnership _out274;
-            Dafny.ISet<Dafny.ISequence<Dafny.Rune>> _out275;
-            (this).GenExpr(_347_func, selfIdent, env, DCOMP.Ownership.create_OwnershipBorrowed(), out _out273, out _out274, out _out275);
-            _349_funcExpr = _out273;
-            _350___v224 = _out274;
-            _351_recIdents = _out275;
-            readIdents = _351_recIdents;
-            Dafny.ISequence<RAST._IExpr> _352_rArgs;
-            _352_rArgs = Dafny.Sequence<RAST._IExpr>.FromElements();
-            BigInteger _hi13 = new BigInteger((_348_args).Count);
-            for (BigInteger _353_i = BigInteger.Zero; _353_i < _hi13; _353_i++) {
-              RAST._IExpr _354_argExpr;
-              DCOMP._IOwnership _355_argOwned;
-              Dafny.ISet<Dafny.ISequence<Dafny.Rune>> _356_argIdents;
-              RAST._IExpr _out276;
-              DCOMP._IOwnership _out277;
-              Dafny.ISet<Dafny.ISequence<Dafny.Rune>> _out278;
-              (this).GenExpr((_348_args).Select(_353_i), selfIdent, env, DCOMP.Ownership.create_OwnershipBorrowed(), out _out276, out _out277, out _out278);
-              _354_argExpr = _out276;
-              _355_argOwned = _out277;
-              _356_argIdents = _out278;
-              _352_rArgs = Dafny.Sequence<RAST._IExpr>.Concat(_352_rArgs, Dafny.Sequence<RAST._IExpr>.FromElements(_354_argExpr));
-              readIdents = Dafny.Set<Dafny.ISequence<Dafny.Rune>>.Union(readIdents, _356_argIdents);
-            }
-            r = (_349_funcExpr).Apply(_352_rArgs);
-            RAST._IExpr _out279;
-            DCOMP._IOwnership _out280;
-            (this).FromOwned(r, expectedOwnership, out _out279, out _out280);
-            r = _out279;
-            resultingOwnership = _out280;
->>>>>>> 8fa713a3
             return ;
           }
           goto after_match0;
@@ -7830,7 +7501,6 @@
       }
       {
         if (_source0.is_TypeTest) {
-<<<<<<< HEAD
           DAST._IExpression _359_on = _source0.dtor_on;
           Dafny.ISequence<Dafny.ISequence<Dafny.Rune>> _360_dType = _source0.dtor_dType;
           Dafny.ISequence<Dafny.Rune> _361_variant = _source0.dtor_variant;
@@ -7856,33 +7526,6 @@
             r = _out290;
             resultingOwnership = _out291;
             readIdents = _364_recIdents;
-=======
-          DAST._IExpression _357_on = _source0.dtor_on;
-          Dafny.ISequence<Dafny.ISequence<Dafny.Rune>> _358_dType = _source0.dtor_dType;
-          Dafny.ISequence<Dafny.Rune> _359_variant = _source0.dtor_variant;
-          {
-            RAST._IExpr _360_exprGen;
-            DCOMP._IOwnership _361___v225;
-            Dafny.ISet<Dafny.ISequence<Dafny.Rune>> _362_recIdents;
-            RAST._IExpr _out281;
-            DCOMP._IOwnership _out282;
-            Dafny.ISet<Dafny.ISequence<Dafny.Rune>> _out283;
-            (this).GenExpr(_357_on, selfIdent, env, DCOMP.Ownership.create_OwnershipBorrowed(), out _out281, out _out282, out _out283);
-            _360_exprGen = _out281;
-            _361___v225 = _out282;
-            _362_recIdents = _out283;
-            RAST._IType _363_dTypePath;
-            RAST._IType _out284;
-            _out284 = (this).GenPathType(Dafny.Sequence<Dafny.ISequence<Dafny.Rune>>.Concat(_358_dType, Dafny.Sequence<Dafny.ISequence<Dafny.Rune>>.FromElements(_359_variant)));
-            _363_dTypePath = _out284;
-            r = (RAST.Expr.create_Identifier(Dafny.Sequence<Dafny.Rune>.UnicodeFromString("matches!"))).Apply(Dafny.Sequence<RAST._IExpr>.FromElements(((_360_exprGen).Sel(Dafny.Sequence<Dafny.Rune>.UnicodeFromString("as_ref"))).Apply(Dafny.Sequence<RAST._IExpr>.FromElements()), RAST.Expr.create_RawExpr(Dafny.Sequence<Dafny.Rune>.Concat((_363_dTypePath)._ToString(DCOMP.__default.IND), Dafny.Sequence<Dafny.Rune>.UnicodeFromString("{ .. }")))));
-            RAST._IExpr _out285;
-            DCOMP._IOwnership _out286;
-            (this).FromOwned(r, expectedOwnership, out _out285, out _out286);
-            r = _out285;
-            resultingOwnership = _out286;
-            readIdents = _362_recIdents;
->>>>>>> 8fa713a3
             return ;
           }
           goto after_match0;
@@ -7890,7 +7533,6 @@
       }
       {
         if (_source0.is_Is) {
-<<<<<<< HEAD
           DAST._IExpression _366_expr = _source0.dtor_expr;
           DAST._IType _367_fromType = _source0.dtor_fromType;
           DAST._IType _368_toType = _source0.dtor_toType;
@@ -7915,53 +7557,18 @@
             _373_toType = _out296;
             if (((_372_fromType).IsObjectOrPointer()) && ((_373_toType).IsObjectOrPointer())) {
               r = (((_369_expr).Sel(Dafny.Sequence<Dafny.Rune>.UnicodeFromString("is_instance_of"))).ApplyType(Dafny.Sequence<RAST._IType>.FromElements((_373_toType).ObjectOrPointerUnderlying()))).Apply0();
-=======
-          DAST._IExpression _364_expr = _source0.dtor_expr;
-          DAST._IType _365_fromType = _source0.dtor_fromType;
-          DAST._IType _366_toType = _source0.dtor_toType;
-          {
-            RAST._IExpr _367_expr;
-            DCOMP._IOwnership _368_recOwned;
-            Dafny.ISet<Dafny.ISequence<Dafny.Rune>> _369_recIdents;
-            RAST._IExpr _out287;
-            DCOMP._IOwnership _out288;
-            Dafny.ISet<Dafny.ISequence<Dafny.Rune>> _out289;
-            (this).GenExpr(_364_expr, selfIdent, env, DCOMP.Ownership.create_OwnershipOwned(), out _out287, out _out288, out _out289);
-            _367_expr = _out287;
-            _368_recOwned = _out288;
-            _369_recIdents = _out289;
-            RAST._IType _370_fromType;
-            RAST._IType _out290;
-            _out290 = (this).GenType(_365_fromType, DCOMP.GenTypeContext.@default());
-            _370_fromType = _out290;
-            RAST._IType _371_toType;
-            RAST._IType _out291;
-            _out291 = (this).GenType(_366_toType, DCOMP.GenTypeContext.@default());
-            _371_toType = _out291;
-            if (((_370_fromType).IsObjectOrPointer()) && ((_371_toType).IsObjectOrPointer())) {
-              r = (((_367_expr).Sel(Dafny.Sequence<Dafny.Rune>.UnicodeFromString("is_instance_of"))).ApplyType(Dafny.Sequence<RAST._IType>.FromElements((_371_toType).ObjectOrPointerUnderlying()))).Apply(Dafny.Sequence<RAST._IExpr>.FromElements());
->>>>>>> 8fa713a3
             } else {
               RAST._IExpr _out297;
               _out297 = (this).Error(Dafny.Sequence<Dafny.Rune>.UnicodeFromString("Source and/or target types of type test is/are not Object or Ptr"), (this).InitEmptyExpr());
               r = _out297;
               readIdents = Dafny.Set<Dafny.ISequence<Dafny.Rune>>.FromElements();
             }
-<<<<<<< HEAD
             RAST._IExpr _out298;
             DCOMP._IOwnership _out299;
             (this).FromOwnership(r, _370_recOwned, expectedOwnership, out _out298, out _out299);
             r = _out298;
             resultingOwnership = _out299;
             readIdents = _371_recIdents;
-=======
-            RAST._IExpr _out292;
-            DCOMP._IOwnership _out293;
-            (this).FromOwnership(r, _368_recOwned, expectedOwnership, out _out292, out _out293);
-            r = _out292;
-            resultingOwnership = _out293;
-            readIdents = _369_recIdents;
->>>>>>> 8fa713a3
             return ;
           }
           goto after_match0;
@@ -7984,7 +7591,6 @@
       }
       {
         if (_source0.is_SetBoundedPool) {
-<<<<<<< HEAD
           DAST._IExpression _374_of = _source0.dtor_of;
           {
             RAST._IExpr _375_exprGen;
@@ -8004,27 +7610,6 @@
             r = _out305;
             resultingOwnership = _out306;
             readIdents = _377_recIdents;
-=======
-          DAST._IExpression _372_of = _source0.dtor_of;
-          {
-            RAST._IExpr _373_exprGen;
-            DCOMP._IOwnership _374___v226;
-            Dafny.ISet<Dafny.ISequence<Dafny.Rune>> _375_recIdents;
-            RAST._IExpr _out296;
-            DCOMP._IOwnership _out297;
-            Dafny.ISet<Dafny.ISequence<Dafny.Rune>> _out298;
-            (this).GenExpr(_372_of, selfIdent, env, DCOMP.Ownership.create_OwnershipBorrowed(), out _out296, out _out297, out _out298);
-            _373_exprGen = _out296;
-            _374___v226 = _out297;
-            _375_recIdents = _out298;
-            r = ((_373_exprGen).Sel(Dafny.Sequence<Dafny.Rune>.UnicodeFromString("iter"))).Apply(Dafny.Sequence<RAST._IExpr>.FromElements());
-            RAST._IExpr _out299;
-            DCOMP._IOwnership _out300;
-            (this).FromOwned(r, expectedOwnership, out _out299, out _out300);
-            r = _out299;
-            resultingOwnership = _out300;
-            readIdents = _375_recIdents;
->>>>>>> 8fa713a3
             return ;
           }
           goto after_match0;
@@ -8032,7 +7617,6 @@
       }
       {
         if (_source0.is_SeqBoundedPool) {
-<<<<<<< HEAD
           DAST._IExpression _378_of = _source0.dtor_of;
           bool _379_includeDuplicates = _source0.dtor_includeDuplicates;
           {
@@ -8056,31 +7640,6 @@
             r = _out310;
             resultingOwnership = _out311;
             readIdents = _382_recIdents;
-=======
-          DAST._IExpression _376_of = _source0.dtor_of;
-          bool _377_includeDuplicates = _source0.dtor_includeDuplicates;
-          {
-            RAST._IExpr _378_exprGen;
-            DCOMP._IOwnership _379___v227;
-            Dafny.ISet<Dafny.ISequence<Dafny.Rune>> _380_recIdents;
-            RAST._IExpr _out301;
-            DCOMP._IOwnership _out302;
-            Dafny.ISet<Dafny.ISequence<Dafny.Rune>> _out303;
-            (this).GenExpr(_376_of, selfIdent, env, DCOMP.Ownership.create_OwnershipBorrowed(), out _out301, out _out302, out _out303);
-            _378_exprGen = _out301;
-            _379___v227 = _out302;
-            _380_recIdents = _out303;
-            r = ((_378_exprGen).Sel(Dafny.Sequence<Dafny.Rune>.UnicodeFromString("iter"))).Apply(Dafny.Sequence<RAST._IExpr>.FromElements());
-            if (!(_377_includeDuplicates)) {
-              r = (((((RAST.__default.dafny__runtime).MSel(Dafny.Sequence<Dafny.Rune>.UnicodeFromString("itertools"))).MSel(Dafny.Sequence<Dafny.Rune>.UnicodeFromString("Itertools"))).MSel(Dafny.Sequence<Dafny.Rune>.UnicodeFromString("unique"))).AsExpr()).Apply1(r);
-            }
-            RAST._IExpr _out304;
-            DCOMP._IOwnership _out305;
-            (this).FromOwned(r, expectedOwnership, out _out304, out _out305);
-            r = _out304;
-            resultingOwnership = _out305;
-            readIdents = _380_recIdents;
->>>>>>> 8fa713a3
             return ;
           }
           goto after_match0;
@@ -8088,7 +7647,6 @@
       }
       {
         if (_source0.is_MapBoundedPool) {
-<<<<<<< HEAD
           DAST._IExpression _383_of = _source0.dtor_of;
           {
             RAST._IExpr _384_exprGen;
@@ -8108,34 +7666,12 @@
             (this).FromOwned(r, expectedOwnership, out _out315, out _out316);
             r = _out315;
             resultingOwnership = _out316;
-=======
-          DAST._IExpression _381_of = _source0.dtor_of;
-          {
-            RAST._IExpr _382_exprGen;
-            DCOMP._IOwnership _383___v228;
-            Dafny.ISet<Dafny.ISequence<Dafny.Rune>> _384_recIdents;
-            RAST._IExpr _out306;
-            DCOMP._IOwnership _out307;
-            Dafny.ISet<Dafny.ISequence<Dafny.Rune>> _out308;
-            (this).GenExpr(_381_of, selfIdent, env, DCOMP.Ownership.create_OwnershipBorrowed(), out _out306, out _out307, out _out308);
-            _382_exprGen = _out306;
-            _383___v228 = _out307;
-            _384_recIdents = _out308;
-            r = ((((_382_exprGen).Sel(Dafny.Sequence<Dafny.Rune>.UnicodeFromString("keys"))).Apply(Dafny.Sequence<RAST._IExpr>.FromElements())).Sel(Dafny.Sequence<Dafny.Rune>.UnicodeFromString("iter"))).Apply(Dafny.Sequence<RAST._IExpr>.FromElements());
-            readIdents = _384_recIdents;
-            RAST._IExpr _out309;
-            DCOMP._IOwnership _out310;
-            (this).FromOwned(r, expectedOwnership, out _out309, out _out310);
-            r = _out309;
-            resultingOwnership = _out310;
->>>>>>> 8fa713a3
           }
           goto after_match0;
         }
       }
       {
         if (_source0.is_ExactBoundedPool) {
-<<<<<<< HEAD
           DAST._IExpression _387_of = _source0.dtor_of;
           {
             RAST._IExpr _388_exprGen;
@@ -8155,34 +7691,12 @@
             (this).FromOwned(r, expectedOwnership, out _out320, out _out321);
             r = _out320;
             resultingOwnership = _out321;
-=======
-          DAST._IExpression _385_of = _source0.dtor_of;
-          {
-            RAST._IExpr _386_exprGen;
-            DCOMP._IOwnership _387___v229;
-            Dafny.ISet<Dafny.ISequence<Dafny.Rune>> _388_recIdents;
-            RAST._IExpr _out311;
-            DCOMP._IOwnership _out312;
-            Dafny.ISet<Dafny.ISequence<Dafny.Rune>> _out313;
-            (this).GenExpr(_385_of, selfIdent, env, DCOMP.Ownership.create_OwnershipOwned(), out _out311, out _out312, out _out313);
-            _386_exprGen = _out311;
-            _387___v229 = _out312;
-            _388_recIdents = _out313;
-            r = ((((RAST.__default.std).MSel(Dafny.Sequence<Dafny.Rune>.UnicodeFromString("iter"))).AsExpr()).FSel(Dafny.Sequence<Dafny.Rune>.UnicodeFromString("once"))).Apply1(_386_exprGen);
-            readIdents = _388_recIdents;
-            RAST._IExpr _out314;
-            DCOMP._IOwnership _out315;
-            (this).FromOwned(r, expectedOwnership, out _out314, out _out315);
-            r = _out314;
-            resultingOwnership = _out315;
->>>>>>> 8fa713a3
           }
           goto after_match0;
         }
       }
       {
         if (_source0.is_IntRange) {
-<<<<<<< HEAD
           DAST._IType _391_typ = _source0.dtor_elemType;
           DAST._IExpression _392_lo = _source0.dtor_lo;
           DAST._IExpression _393_hi = _source0.dtor_hi;
@@ -8226,51 +7740,6 @@
             r = _out329;
             resultingOwnership = _out330;
             readIdents = Dafny.Set<Dafny.ISequence<Dafny.Rune>>.Union(_397_recIdentsLo, _400_recIdentsHi);
-=======
-          DAST._IType _389_typ = _source0.dtor_elemType;
-          DAST._IExpression _390_lo = _source0.dtor_lo;
-          DAST._IExpression _391_hi = _source0.dtor_hi;
-          bool _392_up = _source0.dtor_up;
-          {
-            RAST._IExpr _393_lo;
-            DCOMP._IOwnership _394___v230;
-            Dafny.ISet<Dafny.ISequence<Dafny.Rune>> _395_recIdentsLo;
-            RAST._IExpr _out316;
-            DCOMP._IOwnership _out317;
-            Dafny.ISet<Dafny.ISequence<Dafny.Rune>> _out318;
-            (this).GenExpr(_390_lo, selfIdent, env, DCOMP.Ownership.create_OwnershipOwned(), out _out316, out _out317, out _out318);
-            _393_lo = _out316;
-            _394___v230 = _out317;
-            _395_recIdentsLo = _out318;
-            RAST._IExpr _396_hi;
-            DCOMP._IOwnership _397___v231;
-            Dafny.ISet<Dafny.ISequence<Dafny.Rune>> _398_recIdentsHi;
-            RAST._IExpr _out319;
-            DCOMP._IOwnership _out320;
-            Dafny.ISet<Dafny.ISequence<Dafny.Rune>> _out321;
-            (this).GenExpr(_391_hi, selfIdent, env, DCOMP.Ownership.create_OwnershipOwned(), out _out319, out _out320, out _out321);
-            _396_hi = _out319;
-            _397___v231 = _out320;
-            _398_recIdentsHi = _out321;
-            if (_392_up) {
-              r = (((RAST.__default.dafny__runtime).MSel(Dafny.Sequence<Dafny.Rune>.UnicodeFromString("integer_range"))).AsExpr()).Apply(Dafny.Sequence<RAST._IExpr>.FromElements(_393_lo, _396_hi));
-            } else {
-              r = (((RAST.__default.dafny__runtime).MSel(Dafny.Sequence<Dafny.Rune>.UnicodeFromString("integer_range_down"))).AsExpr()).Apply(Dafny.Sequence<RAST._IExpr>.FromElements(_396_hi, _393_lo));
-            }
-            if (!((_389_typ).is_Primitive)) {
-              RAST._IType _399_tpe;
-              RAST._IType _out322;
-              _out322 = (this).GenType(_389_typ, DCOMP.GenTypeContext.@default());
-              _399_tpe = _out322;
-              r = ((r).Sel(Dafny.Sequence<Dafny.Rune>.UnicodeFromString("map"))).Apply1((((((RAST.__default.std).MSel(Dafny.Sequence<Dafny.Rune>.UnicodeFromString("convert"))).MSel(Dafny.Sequence<Dafny.Rune>.UnicodeFromString("Into"))).AsExpr()).ApplyType(Dafny.Sequence<RAST._IType>.FromElements(_399_tpe))).FSel(Dafny.Sequence<Dafny.Rune>.UnicodeFromString("into")));
-            }
-            RAST._IExpr _out323;
-            DCOMP._IOwnership _out324;
-            (this).FromOwned(r, expectedOwnership, out _out323, out _out324);
-            r = _out323;
-            resultingOwnership = _out324;
-            readIdents = Dafny.Set<Dafny.ISequence<Dafny.Rune>>.Union(_395_recIdentsLo, _398_recIdentsHi);
->>>>>>> 8fa713a3
             return ;
           }
           goto after_match0;
@@ -8278,7 +7747,6 @@
       }
       {
         if (_source0.is_UnboundedIntRange) {
-<<<<<<< HEAD
           DAST._IExpression _402_start = _source0.dtor_start;
           bool _403_up = _source0.dtor_up;
           {
@@ -8303,32 +7771,6 @@
             r = _out334;
             resultingOwnership = _out335;
             readIdents = _406_recIdentStart;
-=======
-          DAST._IExpression _400_start = _source0.dtor_start;
-          bool _401_up = _source0.dtor_up;
-          {
-            RAST._IExpr _402_start;
-            DCOMP._IOwnership _403___v232;
-            Dafny.ISet<Dafny.ISequence<Dafny.Rune>> _404_recIdentStart;
-            RAST._IExpr _out325;
-            DCOMP._IOwnership _out326;
-            Dafny.ISet<Dafny.ISequence<Dafny.Rune>> _out327;
-            (this).GenExpr(_400_start, selfIdent, env, DCOMP.Ownership.create_OwnershipOwned(), out _out325, out _out326, out _out327);
-            _402_start = _out325;
-            _403___v232 = _out326;
-            _404_recIdentStart = _out327;
-            if (_401_up) {
-              r = (((RAST.__default.dafny__runtime).MSel(Dafny.Sequence<Dafny.Rune>.UnicodeFromString("integer_range_unbounded"))).AsExpr()).Apply1(_402_start);
-            } else {
-              r = (((RAST.__default.dafny__runtime).MSel(Dafny.Sequence<Dafny.Rune>.UnicodeFromString("integer_range_down_unbounded"))).AsExpr()).Apply1(_402_start);
-            }
-            RAST._IExpr _out328;
-            DCOMP._IOwnership _out329;
-            (this).FromOwned(r, expectedOwnership, out _out328, out _out329);
-            r = _out328;
-            resultingOwnership = _out329;
-            readIdents = _404_recIdentStart;
->>>>>>> 8fa713a3
             return ;
           }
           goto after_match0;
@@ -8336,7 +7778,6 @@
       }
       {
         if (_source0.is_MapBuilder) {
-<<<<<<< HEAD
           DAST._IType _407_keyType = _source0.dtor_keyType;
           DAST._IType _408_valueType = _source0.dtor_valueType;
           {
@@ -8354,25 +7795,6 @@
             (this).FromOwned(r, expectedOwnership, out _out338, out _out339);
             r = _out338;
             resultingOwnership = _out339;
-=======
-          DAST._IType _405_keyType = _source0.dtor_keyType;
-          DAST._IType _406_valueType = _source0.dtor_valueType;
-          {
-            RAST._IType _407_kType;
-            RAST._IType _out330;
-            _out330 = (this).GenType(_405_keyType, DCOMP.GenTypeContext.@default());
-            _407_kType = _out330;
-            RAST._IType _408_vType;
-            RAST._IType _out331;
-            _out331 = (this).GenType(_406_valueType, DCOMP.GenTypeContext.@default());
-            _408_vType = _out331;
-            r = (((((RAST.__default.dafny__runtime).MSel(Dafny.Sequence<Dafny.Rune>.UnicodeFromString("MapBuilder"))).AsExpr()).ApplyType(Dafny.Sequence<RAST._IType>.FromElements(_407_kType, _408_vType))).FSel(Dafny.Sequence<Dafny.Rune>.UnicodeFromString("new"))).Apply(Dafny.Sequence<RAST._IExpr>.FromElements());
-            RAST._IExpr _out332;
-            DCOMP._IOwnership _out333;
-            (this).FromOwned(r, expectedOwnership, out _out332, out _out333);
-            r = _out332;
-            resultingOwnership = _out333;
->>>>>>> 8fa713a3
             readIdents = Dafny.Set<Dafny.ISequence<Dafny.Rune>>.FromElements();
             return ;
           }
@@ -8381,7 +7803,6 @@
       }
       {
         if (_source0.is_SetBuilder) {
-<<<<<<< HEAD
           DAST._IType _411_elemType = _source0.dtor_elemType;
           {
             RAST._IType _412_eType;
@@ -8395,28 +7816,12 @@
             (this).FromOwned(r, expectedOwnership, out _out341, out _out342);
             r = _out341;
             resultingOwnership = _out342;
-=======
-          DAST._IType _409_elemType = _source0.dtor_elemType;
-          {
-            RAST._IType _410_eType;
-            RAST._IType _out334;
-            _out334 = (this).GenType(_409_elemType, DCOMP.GenTypeContext.@default());
-            _410_eType = _out334;
-            readIdents = Dafny.Set<Dafny.ISequence<Dafny.Rune>>.FromElements();
-            r = (((((RAST.__default.dafny__runtime).MSel(Dafny.Sequence<Dafny.Rune>.UnicodeFromString("SetBuilder"))).AsExpr()).ApplyType(Dafny.Sequence<RAST._IType>.FromElements(_410_eType))).FSel(Dafny.Sequence<Dafny.Rune>.UnicodeFromString("new"))).Apply(Dafny.Sequence<RAST._IExpr>.FromElements());
-            RAST._IExpr _out335;
-            DCOMP._IOwnership _out336;
-            (this).FromOwned(r, expectedOwnership, out _out335, out _out336);
-            r = _out335;
-            resultingOwnership = _out336;
->>>>>>> 8fa713a3
             return ;
           }
           goto after_match0;
         }
       }
       {
-<<<<<<< HEAD
         DAST._IType _413_elemType = _source0.dtor_elemType;
         DAST._IExpression _414_collection = _source0.dtor_collection;
         bool _415_is__forall = _source0.dtor_is__forall;
@@ -8474,65 +7879,6 @@
             }
             r = ((_418_collectionGen).Sel(_433_fn)).Apply1(((_430_lambdaGen).Sel(Dafny.Sequence<Dafny.Rune>.UnicodeFromString("as_ref"))).Apply0());
             readIdents = Dafny.Set<Dafny.ISequence<Dafny.Rune>>.Union(_420_recIdents, _432_recLambdaIdents);
-=======
-        DAST._IType _411_elemType = _source0.dtor_elemType;
-        DAST._IExpression _412_collection = _source0.dtor_collection;
-        bool _413_is__forall = _source0.dtor_is__forall;
-        DAST._IExpression _414_lambda = _source0.dtor_lambda;
-        {
-          RAST._IType _415_tpe;
-          RAST._IType _out337;
-          _out337 = (this).GenType(_411_elemType, DCOMP.GenTypeContext.@default());
-          _415_tpe = _out337;
-          RAST._IExpr _416_collectionGen;
-          DCOMP._IOwnership _417___v233;
-          Dafny.ISet<Dafny.ISequence<Dafny.Rune>> _418_recIdents;
-          RAST._IExpr _out338;
-          DCOMP._IOwnership _out339;
-          Dafny.ISet<Dafny.ISequence<Dafny.Rune>> _out340;
-          (this).GenExpr(_412_collection, selfIdent, env, DCOMP.Ownership.create_OwnershipOwned(), out _out338, out _out339, out _out340);
-          _416_collectionGen = _out338;
-          _417___v233 = _out339;
-          _418_recIdents = _out340;
-          Dafny.ISequence<DAST._IAttribute> _419_extraAttributes;
-          _419_extraAttributes = Dafny.Sequence<DAST._IAttribute>.FromElements();
-          if (((((_412_collection).is_IntRange) || ((_412_collection).is_UnboundedIntRange)) || ((_412_collection).is_SeqBoundedPool)) || ((_412_collection).is_ExactBoundedPool)) {
-            _419_extraAttributes = Dafny.Sequence<DAST._IAttribute>.FromElements(DCOMP.__default.AttributeOwned);
-          }
-          if ((_414_lambda).is_Lambda) {
-            Dafny.ISequence<DAST._IFormal> _420_formals;
-            _420_formals = (_414_lambda).dtor_params;
-            Dafny.ISequence<DAST._IFormal> _421_newFormals;
-            _421_newFormals = Dafny.Sequence<DAST._IFormal>.FromElements();
-            BigInteger _hi14 = new BigInteger((_420_formals).Count);
-            for (BigInteger _422_i = BigInteger.Zero; _422_i < _hi14; _422_i++) {
-              var _pat_let_tv0 = _419_extraAttributes;
-              var _pat_let_tv1 = _420_formals;
-              _421_newFormals = Dafny.Sequence<DAST._IFormal>.Concat(_421_newFormals, Dafny.Sequence<DAST._IFormal>.FromElements(Dafny.Helpers.Let<DAST._IFormal, DAST._IFormal>((_420_formals).Select(_422_i), _pat_let28_0 => Dafny.Helpers.Let<DAST._IFormal, DAST._IFormal>(_pat_let28_0, _423_dt__update__tmp_h0 => Dafny.Helpers.Let<Dafny.ISequence<DAST._IAttribute>, DAST._IFormal>(Dafny.Sequence<DAST._IAttribute>.Concat(_pat_let_tv0, ((_pat_let_tv1).Select(_422_i)).dtor_attributes), _pat_let29_0 => Dafny.Helpers.Let<Dafny.ISequence<DAST._IAttribute>, DAST._IFormal>(_pat_let29_0, _424_dt__update_hattributes_h0 => DAST.Formal.create((_423_dt__update__tmp_h0).dtor_name, (_423_dt__update__tmp_h0).dtor_typ, _424_dt__update_hattributes_h0)))))));
-            }
-            DAST._IExpression _425_newLambda;
-            DAST._IExpression _426_dt__update__tmp_h1 = _414_lambda;
-            Dafny.ISequence<DAST._IFormal> _427_dt__update_hparams_h0 = _421_newFormals;
-            _425_newLambda = DAST.Expression.create_Lambda(_427_dt__update_hparams_h0, (_426_dt__update__tmp_h1).dtor_retType, (_426_dt__update__tmp_h1).dtor_body);
-            RAST._IExpr _428_lambdaGen;
-            DCOMP._IOwnership _429___v234;
-            Dafny.ISet<Dafny.ISequence<Dafny.Rune>> _430_recLambdaIdents;
-            RAST._IExpr _out341;
-            DCOMP._IOwnership _out342;
-            Dafny.ISet<Dafny.ISequence<Dafny.Rune>> _out343;
-            (this).GenExpr(_425_newLambda, selfIdent, env, DCOMP.Ownership.create_OwnershipOwned(), out _out341, out _out342, out _out343);
-            _428_lambdaGen = _out341;
-            _429___v234 = _out342;
-            _430_recLambdaIdents = _out343;
-            Dafny.ISequence<Dafny.Rune> _431_fn;
-            if (_413_is__forall) {
-              _431_fn = Dafny.Sequence<Dafny.Rune>.UnicodeFromString("all");
-            } else {
-              _431_fn = Dafny.Sequence<Dafny.Rune>.UnicodeFromString("any");
-            }
-            r = ((_416_collectionGen).Sel(_431_fn)).Apply1(((_428_lambdaGen).Sel(Dafny.Sequence<Dafny.Rune>.UnicodeFromString("as_ref"))).Apply(Dafny.Sequence<RAST._IExpr>.FromElements()));
-            readIdents = Dafny.Set<Dafny.ISequence<Dafny.Rune>>.Union(_418_recIdents, _430_recLambdaIdents);
->>>>>>> 8fa713a3
           } else {
             RAST._IExpr _out350;
             _out350 = (this).Error(Dafny.Sequence<Dafny.Rune>.UnicodeFromString("Quantifier without an inline lambda"), (this).InitEmptyExpr());
