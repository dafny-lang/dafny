<<<<<<< HEAD
using System;
=======
﻿using System;
>>>>>>> 45719282
using System.Collections.Generic;
using System.ComponentModel.Composition;
using System.Linq;
using Microsoft.VisualStudio.Text;
using Microsoft.VisualStudio.Text.Tagging;
using Microsoft.VisualStudio.Utilities;
using System.Diagnostics.Contracts;


namespace DafnyLanguage
{

  #region Provider

  [Export(typeof(ITaggerProvider))]
  [ContentType("dafny")]
  [TagType(typeof(DafnyTokenTag))]
  internal sealed class DafnyTokenTagProvider : ITaggerProvider
  {
    public ITagger<T> CreateTagger<T>(ITextBuffer buffer) where T : ITag {
      return new DafnyTokenTagger(buffer) as ITagger<T>;
    }
  }

  #endregion


  #region Tagger

  public enum DafnyTokenKind
  {
    Keyword, SpecificationClause, BuiltInType, Number, String, Char, Comment,
    VariableIdentifier, VariableIdentifierDefinition,
    AdditionalInformation, Attribute, RecognizedAttributeId
  }

  public class DafnyTokenTag : ITag
  {
    string FixedHoverText;
    private Microsoft.Dafny.IVariable Variable;
    public DafnyTokenKind Kind { get; private set; }
    public string HoverText
    {
      get
      {
        string text = FixedHoverText;
        if (Variable != null && Variable.HasBeenAssignedUniqueName)
        {
          bool wasUpdated;
          var value = DafnyClassifier.DafnyMenuPackage.TryToLookupValueInCurrentModel(Variable.UniqueName, out wasUpdated);
          if (value != null)
          {
            text = string.Format("{0} ({1}value = {2})", text == null ? "" : text, wasUpdated ? "new " : "", value);
          }
        }
        return text;
      }
    }

    public DafnyTokenTag(DafnyTokenKind kind) {
      this.Kind = kind;
    }

    public DafnyTokenTag(DafnyTokenKind kind, string fixedHoverText, Microsoft.Dafny.IVariable variable = null)
    {
      this.Kind = kind;
      this.FixedHoverText = fixedHoverText;
      this.Variable = variable;
    }
  }


  internal sealed class DafnyTokenTagger : ITagger<DafnyTokenTag>, IDisposable
  {
    internal sealed class ScanResult
    {
      internal ITextSnapshot _oldSnapshot; 
      internal ITextSnapshot _newSnapshot; 
      internal List<TokenRegion> _regions; // the regions computed for the _newSnapshot
      internal NormalizedSnapshotSpanCollection _difference; // the difference between _oldSnapshot and _newSnapshot

      internal ScanResult(ITextSnapshot oldSnapshot, ITextSnapshot newSnapshot, List<TokenRegion> regions, NormalizedSnapshotSpanCollection diffs) {
        _oldSnapshot = oldSnapshot;
        _newSnapshot = newSnapshot;
        _regions = regions;
        _difference = diffs;
      }
    }

    ITextBuffer _buffer;
    ITextSnapshot _snapshot;
    List<TokenRegion> _regions;
    static object bufferTokenTaggerKey = new object();
    bool _disposed;

    internal DafnyTokenTagger(ITextBuffer buffer) {
      _buffer = buffer;
      _snapshot = buffer.CurrentSnapshot;
      _regions = Scan(_snapshot);

      _buffer.Changed += new EventHandler<TextContentChangedEventArgs>(ReparseFile);
    }

    public void Dispose() {
      lock (this) {
        if (!_disposed) {
          _buffer.Changed -= ReparseFile;
          _buffer.Properties.RemoveProperty(bufferTokenTaggerKey);
          _buffer = null;
          _snapshot = null;
          _regions = null;
          _disposed = true;
        }
      }
      GC.SuppressFinalize(this);
    }

    public event EventHandler<SnapshotSpanEventArgs> TagsChanged;

    public IEnumerable<ITagSpan<DafnyTokenTag>> GetTags(NormalizedSnapshotSpanCollection spans) {
      if (spans.Count == 0)
        yield break;

      List<TokenRegion> currentRegions = _regions;
      ITextSnapshot currentSnapshot = _snapshot;

      // create a new SnapshotSpan for the entire region encompassed by the span collection
      SnapshotSpan entire = new SnapshotSpan(spans[0].Start, spans[spans.Count - 1].End).TranslateTo(currentSnapshot, SpanTrackingMode.EdgeExclusive);

      // return tags for any regions that fall within that span
      // BUGBUG: depending on how GetTags gets called (e.g., once for each line in the buffer), this may produce quadratic behavior
      foreach (var region in currentRegions) {
        if (entire.IntersectsWith(region.Span)) {
          yield return new TagSpan<DafnyTokenTag>(new SnapshotSpan(region.Start, region.End), new DafnyTokenTag(region.Kind));
        }
      }
    }

    /// <summary>
    /// Find all of the tag regions in the document (snapshot) and notify
    /// listeners of any that changed
    /// </summary>
    void ReparseFile(object sender, TextContentChangedEventArgs args) {
      ITextSnapshot snapshot = _buffer.CurrentSnapshot;
      if (snapshot == _snapshot)
        return;  // we've already computed the regions for this snapshot
      
      NormalizedSnapshotSpanCollection difference = new NormalizedSnapshotSpanCollection();
      ScanResult result;
      if (_buffer.Properties.TryGetProperty(bufferTokenTaggerKey, out result) &&
          (result._oldSnapshot == _snapshot) &&
          (result._newSnapshot == snapshot)) {
        difference = result._difference;
        // save the new baseline
        _regions = result._regions;
        _snapshot = snapshot;
      } else {
        List<TokenRegion>  regions = new List<TokenRegion>();
        List<SnapshotSpan> rescannedRegions = new List<SnapshotSpan>();

        // loop through the changes and check for changes in comments first. If 
        // the change is in a comments, we need to rescan starting from the 
        // beginning of the comments (which in multi-lined comments, it can
        // be a line that the changes are not on), otherwise, we can just rescan the lines
        // that the changes are on.
        bool done;
        SnapshotPoint start, end;
        for (int i = 0; i < args.Changes.Count; i++) {
          done = false;
          // get the span of the lines that the change is on.
          int cStart = args.Changes[i].NewSpan.Start;
          int cEnd = args.Changes[i].NewSpan.End;
          start = snapshot.GetLineFromPosition(cStart).Start;
          end = snapshot.GetLineFromPosition(cEnd).End;
          SnapshotSpan newSpan = new SnapshotSpan(start, end);
          foreach (TokenRegion r in _regions) {
            if (r.Kind == DafnyTokenKind.Comment) {
              // if the change is in the comments, we want to start scanning from the
              // the beginning of the comments instead.
              SnapshotSpan span = r.Span.TranslateTo(snapshot, SpanTrackingMode.EdgeExclusive);
              if (span.IntersectsWith(newSpan)) {
                start = span.Start.Position < newSpan.Start.Position ? span.Start : newSpan.Start;
                end = span.End.Position > newSpan.End.Position ? span.End : newSpan.End;
                end = Scan(snapshot.GetText(new SnapshotSpan(start, end)), start, regions, snapshot);
                // record the regions that we rescanned.
                rescannedRegions.Add(new SnapshotSpan(start, end));
                done = true;
                break;
              }
            }
          }
          if (!done) {
            // scan the lines that the change is on to generate the new regions.
            end = Scan(snapshot.GetText(new SnapshotSpan(start, end)), start, regions, snapshot);
            // record the span that we rescanned.
            rescannedRegions.Add(new SnapshotSpan(start, end));
          }
        }

        List<SnapshotSpan> oldSpans = new List<SnapshotSpan>();
        List<SnapshotSpan> newSpans = new List<SnapshotSpan>();
        // record the newly created spans.
        foreach (TokenRegion r in regions) {
          newSpans.Add(r.Span);
        }
        // loop through the old scan results and remove the ones that 
        // are in the regions that are rescanned.
        foreach (TokenRegion r in _regions) {
          SnapshotSpan origSpan = r.Span.TranslateTo(snapshot, SpanTrackingMode.EdgeExclusive);
          bool obsolete = false;
          foreach (SnapshotSpan span in rescannedRegions) {
            if (origSpan.IntersectsWith(span)) {
              oldSpans.Add(span);
              obsolete = true;
              break;
            }
          }
          if (!obsolete) {
            TokenRegion region = new TokenRegion(origSpan.Start, origSpan.End, r.Kind);
            regions.Add(region);
          }
        }
        
        NormalizedSnapshotSpanCollection oldSpanCollection = new NormalizedSnapshotSpanCollection(oldSpans);
        NormalizedSnapshotSpanCollection newSpanCollection = new NormalizedSnapshotSpanCollection(newSpans);
        difference = SymmetricDifference(oldSpanCollection, newSpanCollection);

        // save the scan result
        _buffer.Properties[bufferTokenTaggerKey] = new ScanResult(_snapshot, snapshot, regions, difference);
        // save the new baseline
        _snapshot = snapshot;
        _regions = regions;
      }

      var chng = TagsChanged;
      if (chng != null) {
        foreach (var span in difference) {
          chng(this, new SnapshotSpanEventArgs(span));
        }
      }
    }

    static NormalizedSnapshotSpanCollection SymmetricDifference(NormalizedSnapshotSpanCollection first, NormalizedSnapshotSpanCollection second) {
      return NormalizedSnapshotSpanCollection.Union(
          NormalizedSnapshotSpanCollection.Difference(first, second),
          NormalizedSnapshotSpanCollection.Difference(second, first));
    }

    private static SnapshotPoint Scan(string txt, SnapshotPoint start, List<TokenRegion> newRegions, ITextSnapshot newSnapshot) {
      int longCommentDepth = 0;
      SnapshotPoint commentStart = new SnapshotPoint();
      SnapshotPoint commentEndAsWeKnowIt = new SnapshotPoint();  // used only when longCommentDepth != 0
      int N = txt.Length;
      bool done = false;
      while (!done) {
        N = txt.Length;  // length of the current buffer
        int cur = 0;  // offset into the current buffer
        if (longCommentDepth != 0) {
          ScanForEndOfComment(txt, ref longCommentDepth, ref cur);
          if (longCommentDepth == 0) {
            // we just finished parsing a long comment
            newRegions.Add(new TokenRegion(commentStart, new SnapshotPoint(newSnapshot, start + cur), DafnyTokenKind.Comment));
          } else {
            // we're still parsing the long comment
            Contract.Assert(cur == txt.Length);
            commentEndAsWeKnowIt = new SnapshotPoint(newSnapshot, start + cur);
            goto OUTER_CONTINUE;
          }
        }
        // repeatedly get the remaining tokens from this buffer
        int end;  // offset into the current buffer
        for (; ; cur = end) {
          // advance to the first character of a keyword or token
          DafnyTokenKind ty = DafnyTokenKind.Keyword;
          for (; ; cur++) {
            if (N <= cur) {
              // we've looked at everything in this buffer
              goto OUTER_CONTINUE;
            }
            char ch = txt[cur];
            if ('a' <= ch && ch <= 'z') break;
            if ('A' <= ch && ch <= 'Z') break;
            if ('0' <= ch && ch <= '9') { ty = DafnyTokenKind.Number; break; }
            if (ch == '_' || ch == '?' || ch == '\\') break;  // parts of identifiers
            if (ch == '\'') { ty = DafnyTokenKind.Char; break; }  // part character literal or identifier
            if (ch == '"') { ty = DafnyTokenKind.String; break; }
            if (ch == '/') { ty = DafnyTokenKind.Comment; break; }
          }

          // advance to the end of the token
          end = cur + 1;  // offset into the current buffer
          // first investigate if this is really a character literal
          if (ty == DafnyTokenKind.Char) {
            ty = DafnyTokenKind.Keyword;
            // we've seen a starting single-quote already
            if (cur + 3 <= N && txt[cur + 2] == '\'') {
              // Look for a simple character literal, like 'a'
              char cx = txt[cur + 1];
              if (cx != '\'' && cx != '\\' && cx != '\n' && cx != '\r') {
                if (cur + 3 == N) {
                  ty = DafnyTokenKind.Char;
                  end = cur + 3;
                } else {
                  // check if the next character is an identifier character, because then what we've seen was
                  // really just part of that identifier
                  cx = txt[cur + 3];
                  if ('a' <= cx && cx <= 'z') {
                  } else if ('A' <= cx && cx <= 'Z') {
                  } else if ('0' <= cx && cx <= '9') {
                  } else if (cx == '\'' || cx == '_' || cx == '?' || cx == '\\') {
                  } else {
                    ty = DafnyTokenKind.Char;
                    end = cur + 3;
                  }
                }
              }
            } else if (cur + 4 <= N && txt[cur + 1] == '\\' && txt[cur + 3] == '\'') {
              // Look for an escaped character literal, like '\n' (note, a \ cannot be part of an identifier)
              char cx = txt[cur + 2];
              if (cx == '\'' || cx == '\"' || cx == '\\' || cx == '0' || cx == 'n' || cx == 'r' || cx == 't') {
                ty = DafnyTokenKind.Char;
                end = cur + 4;
              }
            } else if (cur + 8 <= N && txt[cur + 1] == '\\' && txt[cur + 2] == 'u' && txt[cur + 7] == '\'') {
              // Look for a unicode character literal, like '\u40fE' (note, a \ cannot be part of an identifier)
              var numberOfHexDigits = 0;
              for (int i = 3; i < 7; i++) {
                char cx = txt[cur + i];
                if (('0' <= cx && cx <= '9') || ('a' <= cx && cx <= 'f') || ('A' <= cx && cx <= 'F')) {
                  numberOfHexDigits++;
                }
              }
              if (numberOfHexDigits == 4) {
                ty = DafnyTokenKind.Char;
                end = cur + 8;
              }
            }
          }

          if (ty == DafnyTokenKind.Number) {
            // scan the rest of this number
            for (; end < N; end++) {
              char ch = txt[end];
              if ('0' <= ch && ch <= '9') {
              } else break;
            }
          } else if (ty == DafnyTokenKind.Char) {
            // we already did the work above
          } else if (ty == DafnyTokenKind.String) {
            // scan the rest of this string, but not past the end-of-buffer
            for (; end < N; end++) {
              char ch = txt[end];
              if (ch == '"') {
                end++; break;
              } else if (ch == '\\') {
                // escape sequence
                end++;
                if (end == N) { break; }
                ch = txt[end];
                if (ch == 'u') {
                  end += 4;
                  if (N <= end) { end = N; break; }
                }
              }
            }
          } else if (ty == DafnyTokenKind.Comment) {
            if (end == N) continue;  // this was not the start of a comment; it was just a single "/" and we don't care to color it
            char ch = txt[end];
            if (ch == '/') {
              // a short comment, to the end of the line.
              end = newSnapshot.GetLineFromPosition(start + end).End.Position - start;
            } else if (ch == '*') {
              // a long comment; find the matching "*/"
              end++;
              commentStart = new SnapshotPoint(newSnapshot, start + cur);
              Contract.Assert(longCommentDepth == 0);
              longCommentDepth = 1;
              ScanForEndOfComment(txt, ref longCommentDepth, ref end);
              if (longCommentDepth == 0) {
                // we finished scanning a long comment, and "end" is set to right after it
                newRegions.Add(new TokenRegion(commentStart, new SnapshotPoint(newSnapshot, start + end), DafnyTokenKind.Comment));
              } else {
                commentEndAsWeKnowIt = new SnapshotPoint(newSnapshot, start + end);
              }
              continue;
            } else {
              // not a comment; it was just a single "/" and we don't care to color it
              continue;
            }
          } else {
            int trailingDigits = 0;
            for (; end < N; end++) {
              char ch = txt[end];
              if ('a' <= ch && ch <= 'z') {
                trailingDigits = 0;
              } else if ('A' <= ch && ch <= 'Z') {
                trailingDigits = 0;
              } else if ('0' <= ch && ch <= '9') {
                trailingDigits++;
              } else if (ch == '\'' || ch == '_' || ch == '?' || ch == '\\') {
                trailingDigits = 0;
              } else break;
            }
            // we have a keyword or an identifier
            string s = txt.Substring(cur, end - cur);
            if (0 < trailingDigits && s.Length == 5 + trailingDigits && s.StartsWith("array") && s[5] != '0' && (trailingDigits != 1 || s[5] != '1')) {
              // this is a keyword for a built-in type (array2, array3, ...)
              ty = DafnyTokenKind.BuiltInType;
            } else {
              switch (s) {
                #region keywords
                case "abstract":
                case "as":
                case "assert":
                case "assume":
                case "break":
                case "calc":
                case "case":
                case "class":
                case "trait":
                case "extends":
                case "codatatype":
                case "colemma":
                case "constructor":
                case "copredicate":
                case "datatype":
                case "default":
                case "else":
                case "exists":
                case "false":
                case "forall":
                case "fresh":
                case "function":
                case "ghost":
                case "if":
                case "import":
                case "in":
                case "include":
                case "inductive":
                case "iterator":
                case "label":
                case "lemma":
                case "match":
                case "method":
                case "modify":
                case "module":
                case "new":
                case "newtype":
                case "null":
                case "old":
                case "opened":
                case "predicate":
                case "print":
                case "protected":
                case "refines":
                case "return":
                case "returns":
                case "static":
                case "then":
                case "this":
                case "true":
<<<<<<< HEAD
=======
                case "twostate":
>>>>>>> 45719282
                case "type":
                case "var":
                case "where":
                case "while":
                case "yield":
                case "yields":
                #endregion
                  break;
                #region keywords in specification clauses
                case "requires":
                case "decreases":
                case "ensures":
                case "free":
                case "invariant":
                case "modifies":
                case "reads":
                // "yields" plays a dual role
                #endregion
                  ty = DafnyTokenKind.SpecificationClause;
                  break;
                #region keywords for built-in types
                case "array":
                case "bool":
                case "char":
                case "imap":
                case "iset":
                case "int":
                case "map":
                case "multiset":
                case "nat":
                case "object":
                case "real":
                case "seq":
                case "set":
                case "string":
                #endregion
                  ty = DafnyTokenKind.BuiltInType;
                  break;
                default:
                  continue;  // it was an identifier, so we don't color it
              }
            }
          }
          newRegions.Add(new TokenRegion(new SnapshotPoint(newSnapshot, start + cur), new SnapshotPoint(newSnapshot, start + end), ty));
        }
      OUTER_CONTINUE:
        done = true;
        if (longCommentDepth != 0) {
          // we need to look into the next line
          ITextSnapshotLine currLine = newSnapshot.GetLineFromPosition(start + N);
          if ((currLine.LineNumber + 1) < newSnapshot.LineCount) {
            ITextSnapshotLine nextLine = newSnapshot.GetLineFromLineNumber(currLine.LineNumber + 1);
            txt = nextLine.GetText();
            start = nextLine.Start;
            // we are done scanning the current buffer, but not the whole file yet.
            // we need to continue to find the enclosing "*/", or until the end of the file.
            done = false;
          } else {
            // This was a malformed comment, running to the end of the buffer.  Above, we let "commentEndAsWeKnowIt" be the end of the
            // last line, so we can use it here.
            newRegions.Add(new TokenRegion(commentStart, commentEndAsWeKnowIt, DafnyTokenKind.Comment));
          }
        }
      }
      return new SnapshotPoint(newSnapshot, start + N);
    }

    private List<TokenRegion> Scan(ITextSnapshot newSnapshot) {      
      List<TokenRegion> newRegions; 
      ScanResult result;
      if (_buffer.Properties.TryGetProperty(bufferTokenTaggerKey, out result) &&         
        result._newSnapshot == newSnapshot) {
        newRegions = result._regions;
      } else {
        newRegions = new List<TokenRegion>();
        int nextLineNumber = -1;
        foreach (ITextSnapshotLine line in newSnapshot.Lines) {
          if (line.LineNumber <= nextLineNumber) {
            // the line is already processed.
            continue;
          }
          string txt = line.GetText();  // the current line (without linebreak characters)
          SnapshotPoint end = Scan(txt, line.Start, newRegions, newSnapshot);
          nextLineNumber = newSnapshot.GetLineFromPosition(end).LineNumber;
        }
        _buffer.Properties[bufferTokenTaggerKey] = new ScanResult(null, newSnapshot, newRegions, null);
      }
      return newRegions;
    }

    
    /// <summary>
    /// Scans "txt" beginning with depth "depth", which is assumed to be non-0.  Any occurrences of "/*" or "*/"
    /// increment or decrement "depth".  If "depth" ever reaches 0, then "end" returns as the number of characters
    /// consumed from "txt" (including the last "*/").  If "depth" is still non-0 when the entire "txt" has
    /// been consumed, then "end" returns as the length of "txt".  (Note, "end" may return as the length of "txt"
    /// if "depth" is still non-0 or if "depth" became 0 from reading the last characters of "txt".)
    /// </summary>
    private static void ScanForEndOfComment(string txt, ref int depth, ref int end) {
      Contract.Requires(depth > 0);

      int Nminus1 = txt.Length - 1;  // no reason ever to look at the last character of the line, unless the second-to-last character is '*' or '/'
      for (; end < Nminus1; ) {
        char ch = txt[end];
        if (ch == '*' && txt[end + 1] == '/') {
          end += 2;
          depth--;
          if (depth == 0) { return; }
        } else if (ch == '/' && txt[end + 1] == '*') {
          end += 2;
          depth++;
        } else {
          end++;
        }
      }
      end = txt.Length;  // we didn't look at the last character, but we still consumed all the output
    }
  }

  internal class TokenRegion
  {
    public SnapshotPoint Start { get; private set; }
    public SnapshotPoint End { get; private set; }
    public SnapshotSpan Span {
      get { return new SnapshotSpan(Start, End); }
    }
    public DafnyTokenKind Kind { get; private set; }

    public TokenRegion(SnapshotPoint start, SnapshotPoint end, DafnyTokenKind kind) {
      Start = start;
      End = end;
      Kind = kind;
    }
  }

  #endregion

}<|MERGE_RESOLUTION|>--- conflicted
+++ resolved
@@ -1,8 +1,4 @@
-<<<<<<< HEAD
 using System;
-=======
-﻿using System;
->>>>>>> 45719282
 using System.Collections.Generic;
 using System.ComponentModel.Composition;
 using System.Linq;
@@ -464,10 +460,7 @@
                 case "then":
                 case "this":
                 case "true":
-<<<<<<< HEAD
-=======
                 case "twostate":
->>>>>>> 45719282
                 case "type":
                 case "var":
                 case "where":
