﻿using Xunit;

namespace DafnyPipeline.Test;

[Collection("Singleton Test Collection - FormatterForTopLevelDeclarations")]
public class FormatterIssues : FormatterBaseTest {
  [Fact]
<<<<<<< HEAD
  public void GitIssue3912FormatterCollectionArrow() {
    FormatterWorksFor(@"
const i :=
  a in
    B + // Previously it was not indented
    C +
    D &&
  b in
    B +
    C
");
  }

  [Fact]
  public void GitIssue3912FormatterCollectionArrowA() {
    FormatterWorksFor(@"
const newline :=
  set
    i <-
      PartA +
      PartB +
      PartC,
    j <-
      PartD
    ::
      f(i,j)

const sameline :=
  set i <-
        PartA +
        PartB +
        PartC,
    j <-
      PartD
    ::
      f(i,j)

");
  }

  [Fact]
  public void GitIssue3912FormatterCollectionArrowB() {
    FormatterWorksFor(@"
const newlineOp :=
  set
    i
    <-
      PartA +
      PartB +
      PartC,
    j
    <-
      PartD
    ::
      f(i,j)

");
  }

  [Fact]
  public void GitIssue3912FormatterCollectionArrowC() {
    FormatterWorksFor(@"
const sameLineOp :=
  set i
    <-
      PartA +
      PartB +
      PartC,
    j
    <- PartD +
       PartE
    ::
      f(i,j)
=======
  public void GitIssue3944FormatterArgumentsDefaultValue() {
    FormatterWorksFor(@"
function Example(
  newNames : map<string, string> := map[],
  a: int
) : bool
{
  true
}
>>>>>>> 818d63bd
");
  }

  [Fact]
  public void GitIssue3790DafnyFormatterProducesIncorrectIndentation() {
    FormatterWorksFor(@"
lemma Try(i: int)
{
  match i {
    case i' =>
      var x :| x == i';
      assert x == i';
  }
}");
  }

  [Fact]
  public void FormatterWorksForEmptyDocument() {
    FormatterWorksFor(@"
", null, true);
  }
}<|MERGE_RESOLUTION|>--- conflicted
+++ resolved
@@ -5,7 +5,6 @@
 [Collection("Singleton Test Collection - FormatterForTopLevelDeclarations")]
 public class FormatterIssues : FormatterBaseTest {
   [Fact]
-<<<<<<< HEAD
   public void GitIssue3912FormatterCollectionArrow() {
     FormatterWorksFor(@"
 const i :=
@@ -79,7 +78,10 @@
        PartE
     ::
       f(i,j)
-=======
+");
+  }
+
+  [Fact]
   public void GitIssue3944FormatterArgumentsDefaultValue() {
     FormatterWorksFor(@"
 function Example(
@@ -89,7 +91,6 @@
 {
   true
 }
->>>>>>> 818d63bd
 ");
   }
 
