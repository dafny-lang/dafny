#nullable enable
using System;
using System.Collections.Generic;
using System.IO;
using System.Text.RegularExpressions;
<<<<<<< HEAD
=======
using DafnyTestGeneration;
using JetBrains.Annotations;
>>>>>>> bd2d4ecd
using Bpl = Microsoft.Boogie;
using BplParser = Microsoft.Boogie.Parser;
using Microsoft.Dafny;
using Xunit;
<<<<<<< HEAD
using Xunit.Abstractions;
=======
using Main = Microsoft.Dafny.Main;
>>>>>>> bd2d4ecd

namespace DafnyPipeline.Test {

  // Simple test cases (FormatterWorksFor with only one argument)
  // consist of removing all the indentation from the program,
  // adding it through the formatter, and checking if we obtain the initial result
  //
  // Advanced test cases consist of passing the program and its expected result after indentation
  //
  // Every test is performed with all three newline styles
  // Every formatted program is formatted again to verify that it stays the same.
  public class FormatterBaseTest {
    private readonly TextWriter output;

    public FormatterBaseTest(ITestOutputHelper output) {
      this.output = new WriterFromOutputHelper(output);
    }

    enum Newlines {
      LF,
      CR,
      CRLF
    };

    private static Regex indentRegex = new Regex(@"(?<=\n|\r(?!\n))[ \t]*");

    private static Regex removeTrailingNewlineRegex = new Regex(@"(?<=\S|\r|\n)[ \t]+(?=\r?\n|\r(?!\n)|$)");

    private Newlines currentNewlines;

    protected void FormatterWorksFor(string testCase, string? expectedProgramString = null, bool expectNoToken = false,
      bool reduceBlockiness = true) {
      var options = DafnyOptions.Create(output);
      var newlineTypes = Enum.GetValues(typeof(Newlines));
      foreach (Newlines newLinesType in newlineTypes) {
        currentNewlines = newLinesType;
        // This formatting test will remove all the spaces at the beginning of the line
        // and then recompute it. The result should be the same string.
        var programString = AdjustNewlines(testCase);
        var programNotIndented = expectedProgramString != null ? programString : indentRegex.Replace(programString, "");
        var expectedProgram = expectedProgramString != null
          ? AdjustNewlines(expectedProgramString)
          : removeTrailingNewlineRegex.Replace(programString, "");

        var uri = new Uri("virtual:virtual");
        var outerModule = new DefaultModuleDefinition(new List<Uri>() { uri });
        BatchErrorReporter reporter = new BatchErrorReporter(options, outerModule);
        var module = new LiteralModuleDecl(outerModule, null);
        Microsoft.Dafny.Type.ResetScopes();
        BuiltIns builtIns = new BuiltIns(options);
        Parser.Parse(programNotIndented, uri, module, builtIns, reporter);
        var dafnyProgram = new Program("programName", module, builtIns, reporter);

        if (reporter.ErrorCount > 0) {
          var error = reporter.AllMessages[ErrorLevel.Error][0];
          Assert.False(true, $"{error.Message}: line {error.Token.line} col {error.Token.col}");
        }

        var firstToken = dafnyProgram.GetFirstTopLevelToken();
        if (firstToken == null && !expectNoToken) {
          Assert.False(true, "Did not find a first token");
        }

        var reprinted = firstToken != null && firstToken.line > 0
          ? Formatting.__default.ReindentProgramFromFirstToken(firstToken,
            IndentationFormatter.ForProgram(dafnyProgram, reduceBlockiness))
          : programString;
        EnsureEveryTokenIsOwned(programNotIndented, dafnyProgram);
        if (expectedProgram != reprinted) {
          Console.Out.WriteLine("Formatting before resolution generates an error:");
          Assert.Equal(expectedProgram, reprinted);
        }

        // Formatting should work after resolution as well.
<<<<<<< HEAD
        DafnyMain.Resolve(dafnyProgram, reporter);
=======
        Main.Resolve(dafnyProgram);
>>>>>>> bd2d4ecd
        reprinted = firstToken != null && firstToken.line > 0
          ? Formatting.__default.ReindentProgramFromFirstToken(firstToken,
            IndentationFormatter.ForProgram(dafnyProgram, reduceBlockiness))
          : programString;
        if (expectedProgram != reprinted) {
          options.ErrorWriter.WriteLine("Formatting after resolution generates an error:");
          Assert.Equal(expectedProgram, reprinted);
        }
        var initErrorCount = reporter.ErrorCount;

        // Verify that the formatting is stable.
        module = new LiteralModuleDecl(new DefaultModuleDefinition(new List<Uri>() { uri }), null);
        Microsoft.Dafny.Type.ResetScopes();
        builtIns = new BuiltIns(options);
        Parser.Parse(reprinted, uri, module, builtIns, reporter);
        dafnyProgram = new Program("programName", module, builtIns, reporter);

        var newReporter = (BatchErrorReporter)dafnyProgram.Reporter;
        Assert.Equal(initErrorCount, newReporter.ErrorCount);
        firstToken = dafnyProgram.GetFirstTopLevelToken();
        var reprinted2 = firstToken != null && firstToken.line > 0
          ? Formatting.__default.ReindentProgramFromFirstToken(firstToken,
            IndentationFormatter.ForProgram(dafnyProgram, reduceBlockiness))
          : reprinted;
        if (reprinted != reprinted2) {
          Console.Write("Double formatting is not stable:\n");
        }
        Assert.Equal(reprinted, reprinted2);
      }
    }

    private void EnsureEveryTokenIsOwned(string programNotIndented, Program dafnyProgram) {
      var firstToken = dafnyProgram.GetFirstTopLevelToken();
      if (firstToken == null) {
        return;
      }

      // We compute a set of int instead of a set of tokens because otherwise memory crash occurred
      var tokensWithoutOwner = CollectTokensWithoutOwner(dafnyProgram, firstToken, out var posToOwnerNode);
      if (tokensWithoutOwner.Count == 0) {
        return;
      }

      var notOwnedToken = GetFirstNotOwnedToken(firstToken, tokensWithoutOwner);
      if (notOwnedToken == null) {
        return;
      }

      ReportNotOwnedToken(programNotIndented, notOwnedToken, posToOwnerNode);
    }

    private static void ReportNotOwnedToken(string programNotIndented, IToken notOwnedToken, Dictionary<int, List<Node>> posToOwnerNode) {
      var nextOwnedToken = notOwnedToken.Next;
      while (nextOwnedToken != null && !posToOwnerNode.ContainsKey(nextOwnedToken.pos)) {
        nextOwnedToken = nextOwnedToken.Next;
      }

      var before = programNotIndented.Substring(0, notOwnedToken.pos);
      var after = programNotIndented.Substring(notOwnedToken.pos + notOwnedToken.val.Length);
      var beforeContextLength = Math.Min(before.Length, 50);
      var wrappedToken = "[[[" + notOwnedToken.val + "]]]";
      var errorString = before.Substring(before.Length - beforeContextLength) + wrappedToken + after;
      errorString = errorString.Substring(0,
        Math.Min(errorString.Length, beforeContextLength + wrappedToken.Length + 50));

      Assert.False(true, $"The token '{notOwnedToken.val}' (L" + notOwnedToken.line + ", C" +
                         (notOwnedToken.col + 1) + ") or (P" + notOwnedToken.pos + ") is not owned:\n" +
                         errorString
      );
    }

    private static IToken? GetFirstNotOwnedToken(IToken firstToken, HashSet<int> tokensWithoutOwner) {
      IToken? notOwnedToken = firstToken;
      while (notOwnedToken != null && !tokensWithoutOwner.Contains(notOwnedToken.pos)) {
        notOwnedToken = notOwnedToken.Next;
      }

      return notOwnedToken;
    }

    private static HashSet<int> CollectTokensWithoutOwner(Program dafnyProgram, IToken firstToken, out Dictionary<int, List<Node>> posToOwnerNode) {
      HashSet<int> tokensWithoutOwner = new HashSet<int>();
      var posToOwnerNodeInner = new Dictionary<int, List<Node>>();

      var t = firstToken;
      while (t != null) {
        if (t.val != "") {
          tokensWithoutOwner.Add(t.pos);
        }

        t = t.Next;
      }

      void ProcessOwnedTokens(Node node) {
        var ownedTokens = node.OwnedTokens;
        foreach (var token in ownedTokens) {
          tokensWithoutOwner.Remove(token.pos);
          posToOwnerNodeInner.GetOrCreate(token.pos, () => new List<Node>()).Add(node);
        }
      }

      void ProcessNode(Node node) {
        if (node == null) {
          return;
        }

        ProcessOwnedTokens(node);
        foreach (var child in node.PreResolveChildren) {
          ProcessNode(child);
        }
      }

      ProcessNode(dafnyProgram);

      posToOwnerNode = posToOwnerNodeInner;
      return tokensWithoutOwner;
    }

    private string AdjustNewlines(string programString) {
      return currentNewlines switch {
        Newlines.LF => new Regex("\r?\n").Replace(programString, "\n"),
        Newlines.CR => new Regex("\r?\n").Replace(programString, "\r"),
        _ => new Regex("\r?\n").Replace(programString, "\r\n")
      };
    }
  }
}<|MERGE_RESOLUTION|>--- conflicted
+++ resolved
@@ -3,20 +3,12 @@
 using System.Collections.Generic;
 using System.IO;
 using System.Text.RegularExpressions;
-<<<<<<< HEAD
-=======
 using DafnyTestGeneration;
-using JetBrains.Annotations;
->>>>>>> bd2d4ecd
 using Bpl = Microsoft.Boogie;
 using BplParser = Microsoft.Boogie.Parser;
 using Microsoft.Dafny;
 using Xunit;
-<<<<<<< HEAD
 using Xunit.Abstractions;
-=======
-using Main = Microsoft.Dafny.Main;
->>>>>>> bd2d4ecd
 
 namespace DafnyPipeline.Test {
 
@@ -91,11 +83,7 @@
         }
 
         // Formatting should work after resolution as well.
-<<<<<<< HEAD
-        DafnyMain.Resolve(dafnyProgram, reporter);
-=======
-        Main.Resolve(dafnyProgram);
->>>>>>> bd2d4ecd
+        DafnyMain.Resolve(dafnyProgram);
         reprinted = firstToken != null && firstToken.line > 0
           ? Formatting.__default.ReindentProgramFromFirstToken(firstToken,
             IndentationFormatter.ForProgram(dafnyProgram, reduceBlockiness))
