#nullable enable
using System;
using System.Collections.Generic;
using System.IO;
using System.Text.RegularExpressions;
using DafnyTestGeneration;
using Bpl = Microsoft.Boogie;
using BplParser = Microsoft.Boogie.Parser;
using Microsoft.Dafny;
using Xunit;
using Xunit.Abstractions;

namespace DafnyPipeline.Test {

  // Simple test cases (FormatterWorksFor with only one argument)
  // consist of removing all the indentation from the program,
  // adding it through the formatter, and checking if we obtain the initial result
  //
  // Advanced test cases consist of passing the program and its expected result after indentation
  //
  // Every test is performed with all three newline styles
  // Every formatted program is formatted again to verify that it stays the same.
  public class FormatterBaseTest {
    private readonly TextWriter output;

    public FormatterBaseTest(ITestOutputHelper output) {
      this.output = new WriterFromOutputHelper(output);
    }

    enum Newlines {
      LF,
      CR,
      CRLF
    };

    private static Regex indentRegex = new Regex(@"(?<=\n|\r(?!\n))[ \t]*");

    private static Regex removeTrailingNewlineRegex = new Regex(@"(?<=\S|\r|\n)[ \t]+(?=\r?\n|\r(?!\n)|$)");

    private Newlines currentNewlines;

    protected void FormatterWorksFor(string testCase, string? expectedProgramString = null, bool expectNoToken = false,
      bool reduceBlockiness = true) {
      var options = DafnyOptions.Create(output);
      var newlineTypes = Enum.GetValues(typeof(Newlines));
      foreach (Newlines newLinesType in newlineTypes) {
        currentNewlines = newLinesType;
        // This formatting test will remove all the spaces at the beginning of the line
        // and then recompute it. The result should be the same string.
        var programString = AdjustNewlines(testCase);
        var programNotIndented = expectedProgramString != null ? programString : indentRegex.Replace(programString, "");
        var expectedProgram = expectedProgramString != null
          ? AdjustNewlines(expectedProgramString)
          : removeTrailingNewlineRegex.Replace(programString, "");

<<<<<<< HEAD
        LiteralModuleDecl module = new LiteralModuleDecl(new DefaultModuleDefinition(), null);
=======
        var uri = new Uri("virtual:virtual");
        var outerModule = new DefaultModuleDefinition(new List<Uri>() { uri });
        BatchErrorReporter reporter = new BatchErrorReporter(options, outerModule);
        var module = new LiteralModuleDecl(outerModule, null);
>>>>>>> 35fefa0e
        Microsoft.Dafny.Type.ResetScopes();
        BuiltIns builtIns = new BuiltIns(options);
        Parser.Parse(programNotIndented, uri, module, builtIns, reporter);
        var dafnyProgram = new Program("programName", module, builtIns, reporter);

        if (reporter.ErrorCount > 0) {
          var error = reporter.AllMessages[ErrorLevel.Error][0];
          Assert.False(true, $"{error.Message}: line {error.Token.line} col {error.Token.col}");
        }

        var firstToken = dafnyProgram.GetFirstTopLevelToken();
        if (firstToken == null && !expectNoToken) {
          Assert.False(true, "Did not find a first token");
        }

        var reprinted = firstToken != null && firstToken.line > 0
          ? Formatting.__default.ReindentProgramFromFirstToken(firstToken,
            IndentationFormatter.ForProgram(dafnyProgram, reduceBlockiness))
          : programString;
        EnsureEveryTokenIsOwned(programNotIndented, dafnyProgram);
        if (expectedProgram != reprinted) {
          Console.Out.WriteLine("Formatting before resolution generates an error:");
          Assert.Equal(expectedProgram, reprinted);
        }

        // Formatting should work after resolution as well.
        DafnyMain.Resolve(dafnyProgram);
        reprinted = firstToken != null && firstToken.line > 0
          ? Formatting.__default.ReindentProgramFromFirstToken(firstToken,
            IndentationFormatter.ForProgram(dafnyProgram, reduceBlockiness))
          : programString;
        if (expectedProgram != reprinted) {
          options.ErrorWriter.WriteLine("Formatting after resolution generates an error:");
          Assert.Equal(expectedProgram, reprinted);
        }
        var initErrorCount = reporter.ErrorCount;

        // Verify that the formatting is stable.
        module = new LiteralModuleDecl(new DefaultModuleDefinition(new List<Uri>() { uri }), null);
        Microsoft.Dafny.Type.ResetScopes();
        builtIns = new BuiltIns(options);
        Parser.Parse(reprinted, uri, module, builtIns, reporter);
        dafnyProgram = new Program("programName", module, builtIns, reporter);

        var newReporter = (BatchErrorReporter)dafnyProgram.Reporter;
        Assert.Equal(initErrorCount, newReporter.ErrorCount);
        firstToken = dafnyProgram.GetFirstTopLevelToken();
        var reprinted2 = firstToken != null && firstToken.line > 0
          ? Formatting.__default.ReindentProgramFromFirstToken(firstToken,
            IndentationFormatter.ForProgram(dafnyProgram, reduceBlockiness))
          : reprinted;
        if (reprinted != reprinted2) {
          Console.Write("Double formatting is not stable:\n");
        }
        Assert.Equal(reprinted, reprinted2);
      }
    }

    private void EnsureEveryTokenIsOwned(string programNotIndented, Program dafnyProgram) {
      var firstToken = dafnyProgram.GetFirstTopLevelToken();
      if (firstToken == null) {
        return;
      }

      // We compute a set of int instead of a set of tokens because otherwise memory crash occurred
      var tokensWithoutOwner = CollectTokensWithoutOwner(dafnyProgram, firstToken, out var posToOwnerNode);
      if (tokensWithoutOwner.Count == 0) {
        return;
      }

      var notOwnedToken = GetFirstNotOwnedToken(firstToken, tokensWithoutOwner);
      if (notOwnedToken == null) {
        return;
      }

      ReportNotOwnedToken(programNotIndented, notOwnedToken, posToOwnerNode);
    }

    private static void ReportNotOwnedToken(string programNotIndented, IToken notOwnedToken, Dictionary<int, List<Node>> posToOwnerNode) {
      var nextOwnedToken = notOwnedToken.Next;
      while (nextOwnedToken != null && !posToOwnerNode.ContainsKey(nextOwnedToken.pos)) {
        nextOwnedToken = nextOwnedToken.Next;
      }

      var before = programNotIndented.Substring(0, notOwnedToken.pos);
      var after = programNotIndented.Substring(notOwnedToken.pos + notOwnedToken.val.Length);
      var beforeContextLength = Math.Min(before.Length, 50);
      var wrappedToken = "[[[" + notOwnedToken.val + "]]]";
      var errorString = before.Substring(before.Length - beforeContextLength) + wrappedToken + after;
      errorString = errorString.Substring(0,
        Math.Min(errorString.Length, beforeContextLength + wrappedToken.Length + 50));

      Assert.False(true, $"The token '{notOwnedToken.val}' (L" + notOwnedToken.line + ", C" +
                         (notOwnedToken.col + 1) + ") or (P" + notOwnedToken.pos + ") is not owned:\n" +
                         errorString
      );
    }

    private static IToken? GetFirstNotOwnedToken(IToken firstToken, HashSet<int> tokensWithoutOwner) {
      IToken? notOwnedToken = firstToken;
      while (notOwnedToken != null && !tokensWithoutOwner.Contains(notOwnedToken.pos)) {
        notOwnedToken = notOwnedToken.Next;
      }

      return notOwnedToken;
    }

    private static HashSet<int> CollectTokensWithoutOwner(Program dafnyProgram, IToken firstToken, out Dictionary<int, List<Node>> posToOwnerNode) {
      HashSet<int> tokensWithoutOwner = new HashSet<int>();
      var posToOwnerNodeInner = new Dictionary<int, List<Node>>();

      var t = firstToken;
      while (t != null) {
        if (t.val != "") {
          tokensWithoutOwner.Add(t.pos);
        }

        t = t.Next;
      }

      void ProcessOwnedTokens(Node node) {
        var ownedTokens = node.OwnedTokens;
        foreach (var token in ownedTokens) {
          tokensWithoutOwner.Remove(token.pos);
          posToOwnerNodeInner.GetOrCreate(token.pos, () => new List<Node>()).Add(node);
        }
      }

      void ProcessNode(Node node) {
        if (node == null) {
          return;
        }

        ProcessOwnedTokens(node);
        foreach (var child in node.PreResolveChildren) {
          ProcessNode(child);
        }
      }

      ProcessNode(dafnyProgram);

      posToOwnerNode = posToOwnerNodeInner;
      return tokensWithoutOwner;
    }

    private string AdjustNewlines(string programString) {
      return currentNewlines switch {
        Newlines.LF => new Regex("\r?\n").Replace(programString, "\n"),
        Newlines.CR => new Regex("\r?\n").Replace(programString, "\r"),
        _ => new Regex("\r?\n").Replace(programString, "\r\n")
      };
    }
  }
}<|MERGE_RESOLUTION|>--- conflicted
+++ resolved
@@ -53,14 +53,10 @@
           ? AdjustNewlines(expectedProgramString)
           : removeTrailingNewlineRegex.Replace(programString, "");
 
-<<<<<<< HEAD
-        LiteralModuleDecl module = new LiteralModuleDecl(new DefaultModuleDefinition(), null);
-=======
         var uri = new Uri("virtual:virtual");
         var outerModule = new DefaultModuleDefinition(new List<Uri>() { uri });
         BatchErrorReporter reporter = new BatchErrorReporter(options, outerModule);
         var module = new LiteralModuleDecl(outerModule, null);
->>>>>>> 35fefa0e
         Microsoft.Dafny.Type.ResetScopes();
         BuiltIns builtIns = new BuiltIns(options);
         Parser.Parse(programNotIndented, uri, module, builtIns, reporter);
