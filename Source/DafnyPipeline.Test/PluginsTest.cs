﻿using System.Collections.Generic;
using System.IO;
using System.Linq;
using System.Reflection;
using System.Resources;
using Microsoft.Boogie;
using Microsoft.CodeAnalysis;
using Microsoft.CodeAnalysis.CSharp;
using Xunit;
using Microsoft.Dafny;
using Parser = Microsoft.Dafny.Parser;
using Program = Microsoft.Dafny.Program;
using Type = Microsoft.Dafny.Type;

namespace DafnyPipeline.Test;

[Collection("Dafny plug-ins tests")]
public class PluginsTest {
  /// <summary>
  /// This method creates a library and returns the path to that library.
  /// The library extends a Rewriter so that we can verify that Dafny invokes it if provided in argument.
  /// </summary>
  private string GetLibrary(string name) {
    var assembly = Assembly.GetExecutingAssembly();
    Stream codeStream = assembly.GetManifestResourceStream($"DafnyPipeline.Test._plugins.{name}.cs");
    Assert.NotNull(codeStream);
    string code = new StreamReader(codeStream).ReadToEnd();

    var temp = Path.GetTempFileName();
    var compilation = CSharpCompilation.Create(name);
    var standardLibraries = new List<string>()
    {
      "DafnyPipeline",
      "System.Runtime",
      "Boogie.Core"
    };
    compilation = compilation.AddReferences(standardLibraries.Select(fileName =>
        MetadataReference.CreateFromFile(Assembly.Load(fileName).Location)))
      .AddReferences(
        MetadataReference.CreateFromFile(typeof(object).GetTypeInfo().Assembly.Location))
      .WithOptions(
        new CSharpCompilationOptions(OutputKind.DynamicallyLinkedLibrary)
      );
    var syntaxTree = CSharpSyntaxTree.ParseText(code);
    compilation = compilation.AddSyntaxTrees(syntaxTree);
    var assemblyPath = $"{temp}.dll";
    var result = compilation.Emit(assemblyPath);

    Assert.True(result.Success, string.Join("\n", result.Diagnostics.Select(d => d.ToString())));
    return assemblyPath;
  }

  class CollectionErrorReporter : BatchErrorReporter {
    public string GetLastErrorMessage() {
      return AllMessages[ErrorLevel.Error][0].message;
    }
  }

  [Fact]
  public void EnsurePluginIsExecuted() {
    var library = GetLibrary("simplePlugin");

    var reporter = new CollectionErrorReporter();
<<<<<<< HEAD
    var options = new DafnyOptions(new ConsolePrinter(), reporter);
=======
    var options = new DafnyOptions();
>>>>>>> 0e414901
    options.Plugins.Add(Plugin.Load(library, new string[] { "because whatever" }));
    DafnyOptions.Install(options);

    var programString = "function test(): int { 1 }";
    ModuleDecl module = new LiteralModuleDecl(new DefaultModuleDecl(), null);
    Microsoft.Dafny.Type.ResetScopes();
    BuiltIns builtIns = new BuiltIns();
    Parser.Parse(programString, "virtual", "virtual", module, builtIns, reporter);
    var dafnyProgram = new Program("programName", module, builtIns, reporter);
    Main.Resolve(dafnyProgram, reporter);

    Assert.Equal(1, reporter.Count(ErrorLevel.Error));
    Assert.Equal("Impossible to continue because whatever", reporter.GetLastErrorMessage());
  }

  [Fact]
  public void EnsurePluginIsExecutedEvenWithoutConfiguration() {
    var library = GetLibrary("secondPlugin");

    var reporter = new CollectionErrorReporter();
<<<<<<< HEAD
    var options = new DafnyOptions(new ConsolePrinter(), reporter);
=======
    var options = new DafnyOptions();
>>>>>>> 0e414901
    options.Plugins.Add(Plugin.Load(library, new string[] { "ignored arguments" }));
    DafnyOptions.Install(options);

    var programString = "function test(): int { 1 }";
    var dafnyProgram = CreateProgram(programString, reporter);
    Main.Resolve(dafnyProgram, reporter);
    Assert.Equal(1, reporter.Count(ErrorLevel.Error));
    Assert.Equal("Impossible to continue", reporter.GetLastErrorMessage());
  }

  private static Program CreateProgram(string programString, CollectionErrorReporter reporter) {
    ModuleDecl module = new LiteralModuleDecl(new DefaultModuleDecl(), null);
    Type.ResetScopes();
    BuiltIns builtIns = new BuiltIns();
    Parser.Parse(programString, "virtual", "virtual", module, builtIns, reporter);
    var dafnyProgram = new Program("programName", module, builtIns, reporter);
    return dafnyProgram;
  }
}<|MERGE_RESOLUTION|>--- conflicted
+++ resolved
@@ -61,11 +61,7 @@
     var library = GetLibrary("simplePlugin");
 
     var reporter = new CollectionErrorReporter();
-<<<<<<< HEAD
-    var options = new DafnyOptions(new ConsolePrinter(), reporter);
-=======
-    var options = new DafnyOptions();
->>>>>>> 0e414901
+    var options = DafnyOptions.Create();
     options.Plugins.Add(Plugin.Load(library, new string[] { "because whatever" }));
     DafnyOptions.Install(options);
 
@@ -86,11 +82,7 @@
     var library = GetLibrary("secondPlugin");
 
     var reporter = new CollectionErrorReporter();
-<<<<<<< HEAD
-    var options = new DafnyOptions(new ConsolePrinter(), reporter);
-=======
-    var options = new DafnyOptions();
->>>>>>> 0e414901
+    var options = DafnyOptions.Create();
     options.Plugins.Add(Plugin.Load(library, new string[] { "ignored arguments" }));
     DafnyOptions.Install(options);
 
