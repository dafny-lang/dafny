--- conflicted
+++ resolved
@@ -426,12 +426,7 @@
     }
 
     protected void DocstringWorksFor(string source, List<(string nodeTokenValue, string? expectedDocstring)> tests) {
-<<<<<<< HEAD
       var options = DafnyOptions.Create(new WriterFromOutputHelper(output));
-      BatchErrorReporter reporter = new BatchErrorReporter(options);
-=======
-      var options = DafnyOptions.Create();
->>>>>>> bd2d4ecd
       var newlineTypes = Enum.GetValues(typeof(Newlines));
       foreach (Newlines newLinesType in newlineTypes) {
         currentNewlines = newLinesType;
