--- conflicted
+++ resolved
@@ -73,16 +73,11 @@
     }
     var expectedLine = program.Split("// Here")[0].Count(c => c == '\n') + 1;
     Microsoft.Dafny.Type.ResetScopes();
-<<<<<<< HEAD
-    options = options ?? DafnyOptions.Create(TextWriter.Null, TextReader.Null);
-    BatchErrorReporter reporter = new BatchErrorReporter(options);
-=======
-    options = options ?? new DafnyOptions();
+    options = options ?? new DafnyOptions(TextReader.Null, TextWriter.Null, TextWriter.Null);
     var uri = new Uri("virtual:///virtual");
     var defaultModuleDefinition = new DefaultModuleDefinition(new List<Uri>() { uri });
     var module = new LiteralModuleDecl(defaultModuleDefinition, null);
     BatchErrorReporter reporter = new BatchErrorReporter(options, defaultModuleDefinition);
->>>>>>> bd2d4ecd
     var builtIns = new BuiltIns(options);
     var dafnyProgram = new Program("programName", module, builtIns, reporter);
     Parser.Parse(program, uri, module, builtIns, reporter);
@@ -90,12 +85,7 @@
       var error = reporter.AllMessages[ErrorLevel.Error][0];
       Assert.False(true, $"{error.Message}: line {error.Token.line} col {error.Token.col}");
     }
-<<<<<<< HEAD
-    var dafnyProgram = new Program("programName", module, builtIns, reporter);
-    DafnyMain.Resolve(dafnyProgram, reporter);
-=======
-    Main.Resolve(dafnyProgram);
->>>>>>> bd2d4ecd
+    DafnyMain.Resolve(dafnyProgram);
     if (reporter.ErrorCount > 0) {
       var error = reporter.AllMessages[ErrorLevel.Error][0];
       Assert.False(true, $"{error.Message}: line {error.Token.line} col {error.Token.col}");
