using System;
using System.Collections.Generic;
using System.IO;
using System.Text.RegularExpressions;
using DafnyTestGeneration;
using Bpl = Microsoft.Boogie;
using BplParser = Microsoft.Boogie.Parser;
using Microsoft.Dafny;
using Xunit;
using Xunit.Abstractions;

namespace DafnyPipeline.Test {
  [Collection("Singleton Test Collection - Trivia")]
  public class Trivia {

    private readonly TextWriter output;

    public Trivia(ITestOutputHelper output) {
      this.output = new WriterFromOutputHelper(output);
    }

    enum Newlines { LF, CR, CRLF };

    private Newlines currentNewlines;

    [Fact]
    public void TriviaSplitWorksOnLinuxMacAndWindows() {
<<<<<<< HEAD
      var options = DafnyOptions.Create(output);
      ErrorReporter reporter = new ConsoleErrorReporter(options);
=======
      var options = DafnyOptions.Create();
>>>>>>> bd2d4ecd
      foreach (Newlines newLinesType in Enum.GetValues(typeof(Newlines))) {
        currentNewlines = newLinesType;
        var programString = @"
// Comment ∈ before
module Test // Module docstring
{} // Attached to }

/** Trait docstring */
trait Trait1 { }

// Just a comment
trait Trait2 extends Trait1
// Trait docstring
{ }
// This is attached to trait2
// This is also attached to trait2

// This is attached to n
type n = x: int | x % 2 == 0
// This is attached to n as well

// Just a comment
class Class1 extends Trait1
// Class docstring
{ }
// This is attached to the class

// Comment attached to c
const c := 2;
// Docstring attached to c

// This is attached to f
function f(): int
// This is f docstring
ensures true
{ 1 }

/** This is the docstring */
function g(): int
// This is not the docstring
ensures true
{ 1 }

// Just a regular comment
method m() returns (r: int)
// This is the docstring
ensures true
{ assert true; }
";
        programString = AdjustNewlines(programString);

        var dafnyProgram = Utils.Parse(options, programString, false);
        var reporter = dafnyProgram.Reporter;
        Assert.Equal(0, reporter.ErrorCount);
        Assert.Equal(6, dafnyProgram.DefaultModuleDef.TopLevelDecls.Count);
        var moduleTest = dafnyProgram.DefaultModuleDef.TopLevelDecls[0] as LiteralModuleDecl;
        var trait1 = dafnyProgram.DefaultModuleDef.TopLevelDecls[1];
        var trait2 = dafnyProgram.DefaultModuleDef.TopLevelDecls[2];
        var subsetType = dafnyProgram.DefaultModuleDef.TopLevelDecls[3];
        var class1 = dafnyProgram.DefaultModuleDef.TopLevelDecls[4] as ClassDecl;
        var defaultClass = dafnyProgram.DefaultModuleDef.TopLevelDecls[5] as ClassDecl;
        Assert.NotNull(moduleTest);
        Assert.NotNull(class1);
        Assert.NotNull(defaultClass);
        Assert.Equal(4, defaultClass.Members.Count);
        var c = defaultClass.Members[0];
        var f = defaultClass.Members[1];
        var g = defaultClass.Members[2];
        var m = defaultClass.Members[3];
        Assert.NotNull(trait1.StartToken.Next);
        Assert.Equal("Trait1", trait1.StartToken.Next.val);

        AssertTrivia(moduleTest, "\n// Comment ∈ before\n", " // Module docstring\n");
        AssertTrivia(trait1, "/** Trait docstring */\n", " ");
        AssertTrivia(trait2, "// Just a comment\n", "\n// Trait docstring\n");
        AssertTrivia(subsetType, "// This is attached to n\n", "\n// This is attached to n as well\n\n");
        AssertTrivia(class1, "// Just a comment\n", "\n// Class docstring\n");
        AssertTrivia(c, "// Comment attached to c\n", "\n// Docstring attached to c\n\n");
        AssertTrivia(f, "// This is attached to f\n", "\n// This is f docstring\n");
        AssertTrivia(g, "/** This is the docstring */\n", "\n// This is not the docstring\n");
        AssertTrivia(m, "// Just a regular comment\n", "\n// This is the docstring\n");

        TestTokens(dafnyProgram);
      }
    }

    // Asserts that a token is owned by at most one node
    // and that every token from start to end of every program child
    // is owned by a node.
    private void TestTokens(Node program) {
      var allTokens = new HashSet<IToken>();

      void Traverse(Node node) {
        foreach (var ownedToken in node.OwnedTokens) {
          Assert.DoesNotContain(ownedToken, allTokens);
          allTokens.Add(ownedToken);
        }
        foreach (var child in node.PreResolveChildren) {
          Traverse(child);
        }
      }

      Traverse(program);

      var count = 0;
      void AreAllTokensOwned(Node node) {
        if (node.StartToken is { filename: { } }) {
          count++;
          var t = node.StartToken;
          while (t != null && t != node.EndToken) {
            Assert.Contains(t, allTokens);
            t = t.Next;
          }
        } else {
          foreach (var child in node.PreResolveChildren) {
            AreAllTokensOwned(child);
          }
        }
      }

      AreAllTokensOwned(program);
      Assert.Equal(9, count); // Sanity check
    }

    private string AdjustNewlines(string programString) {
      return currentNewlines switch {
        Newlines.LF => new Regex("\r?\n").Replace(programString, "\n"),
        Newlines.CR => new Regex("\r?\n").Replace(programString, "\r"),
        _ => new Regex("\r?\n").Replace(programString, "\r\n")
      };
    }

    private void AssertTrivia(TopLevelDecl topLevelDecl, string triviaBefore, string triviaDoc) {
      Assert.Equal(AdjustNewlines(triviaBefore), topLevelDecl.StartToken.LeadingTrivia);
      Assert.Equal(AdjustNewlines(triviaDoc), topLevelDecl.TokenWithTrailingDocString.TrailingTrivia);
    }

    private void AssertTrivia(MemberDecl topLevelDecl, string triviaBefore, string triviaDoc) {
      Assert.Equal(AdjustNewlines(triviaBefore), topLevelDecl.StartToken.LeadingTrivia);
      Assert.Equal(AdjustNewlines(triviaDoc), topLevelDecl.TokenWithTrailingDocString.TrailingTrivia);
    }
  }
}<|MERGE_RESOLUTION|>--- conflicted
+++ resolved
@@ -25,12 +25,7 @@
 
     [Fact]
     public void TriviaSplitWorksOnLinuxMacAndWindows() {
-<<<<<<< HEAD
       var options = DafnyOptions.Create(output);
-      ErrorReporter reporter = new ConsoleErrorReporter(options);
-=======
-      var options = DafnyOptions.Create();
->>>>>>> bd2d4ecd
       foreach (Newlines newLinesType in Enum.GetValues(typeof(Newlines))) {
         currentNewlines = newLinesType;
         var programString = @"
