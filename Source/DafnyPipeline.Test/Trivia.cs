using System;
using System.Collections.Generic;
using System.Linq;
using System.Diagnostics.Contracts;
using System.IO;
using System.Text.RegularExpressions;
using Bpl = Microsoft.Boogie;
using BplParser = Microsoft.Boogie.Parser;
using Microsoft.Dafny;
using Xunit;

namespace DafnyPipeline.Test {
  [Collection("Singleton Test Collection - Trivia")]
  public class Trivia {
    enum Newlines { LF, CR, CRLF };

    private Newlines currentNewlines;

    [Fact]
    public void TriviaSplitWorksOnLinuxMacAndWindows() {
      ErrorReporter reporter = new ConsoleErrorReporter();
      var options = DafnyOptions.Create();
      DafnyOptions.Install(options);
      foreach (Newlines newLinesType in Enum.GetValues(typeof(Newlines))) {
        currentNewlines = newLinesType;
        var programString = @"
// Comment ∈ before
module Test // Module docstring
{} // Attached to }

/** Trait docstring */
trait Trait1 { }

// Just a comment
trait Trait2 extends Trait1
// Trait docstring
{ }
// This is attached to trait2
// This is also attached to trait2

// This is attached to n
type n = x: int | x % 2 == 0
// This is attached to n as well

// Just a comment
class Class1 extends Trait1
// Class docstring
{ }
// This is attached to the class

// Comment attached to c
const c := 2;
// Docstring attached to c

// This is attached to f
function f(): int
// This is f docstring
ensures true
{ 1 }

/** This is the docstring */
function g(): int
// This is not the docstring
ensures true
{ 1 }

// Just a regular comment
method m() returns (r: int)
// This is the docstring
ensures true
{ assert true; }
";
        programString = AdjustNewlines(programString);

        ModuleDecl module = new LiteralModuleDecl(new DefaultModuleDecl(), null);
        Microsoft.Dafny.Type.ResetScopes();
        BuiltIns builtIns = new BuiltIns();
        Parser.Parse(programString, "virtual", "virtual", module, builtIns, reporter);
        var dafnyProgram = new Program("programName", module, builtIns, reporter);
        Assert.Equal(0, reporter.ErrorCount);
        Assert.Equal(6, dafnyProgram.DefaultModuleDef.TopLevelDecls.Count);
        var moduleTest = dafnyProgram.DefaultModuleDef.TopLevelDecls[0] as LiteralModuleDecl;
        var trait1 = dafnyProgram.DefaultModuleDef.TopLevelDecls[1];
        var trait2 = dafnyProgram.DefaultModuleDef.TopLevelDecls[2];
        var subsetType = dafnyProgram.DefaultModuleDef.TopLevelDecls[3];
        var class1 = dafnyProgram.DefaultModuleDef.TopLevelDecls[4] as ClassDecl;
        var defaultClass = dafnyProgram.DefaultModuleDef.TopLevelDecls[5] as ClassDecl;
        Assert.NotNull(moduleTest);
        Assert.NotNull(class1);
        Assert.NotNull(defaultClass);
        Assert.Equal(4, defaultClass.Members.Count);
        var c = defaultClass.Members[0];
        var f = defaultClass.Members[1];
        var g = defaultClass.Members[2];
        var m = defaultClass.Members[3];
        Assert.NotNull(trait1.StartToken.Next);
        Assert.Equal("Trait1", trait1.StartToken.Next.val);

<<<<<<< HEAD
        AssertTrivia(trait1, "/** Trait docstring */\n", " ");
=======
>>>>>>> 3f077aea
        AssertTrivia(moduleTest, "\n// Comment ∈ before\n", " // Module docstring\n");
        AssertTrivia(trait1, "/** Trait docstring */\n", " ");
        AssertTrivia(trait2, "// Just a comment\n", "\n// Trait docstring\n");
        AssertTrivia(subsetType, "// This is attached to n\n", "\n// This is attached to n as well\n\n");
        AssertTrivia(class1, "// Just a comment\n", "\n// Class docstring\n");
        AssertTrivia(c, "// Comment attached to c\n", "\n// Docstring attached to c\n\n");
        AssertTrivia(f, "// This is attached to f\n", "\n// This is f docstring\n");
        AssertTrivia(g, "/** This is the docstring */\n", "\n// This is not the docstring\n");
        AssertTrivia(m, "// Just a regular comment\n", "\n// This is the docstring\n");

        TestTokens(dafnyProgram);
      }
    }

    // Asserts that a token is owned by at most one node
    // and that every token from start to end of every program child
    // is owned by a node.
    private void TestTokens(INode program) {
      var allTokens = new HashSet<IToken>();

      void Traverse(INode node, int depth = 0) {
        if (depth == 2) {
          depth = 2;
        }
        foreach (var ownedToken in node.OwnedTokens) {
          Assert.DoesNotContain(ownedToken, allTokens);
          allTokens.Add(ownedToken);
        }
        foreach (var child in node.Children) {
          Traverse(child, depth + 1);
        }
      }

      Traverse(program);

      var count = 0;
      void AreAllTokensOwned(INode node) {
        if (node.StartToken is { filename: { } }) {
          count++;
          var t = node.StartToken;
          while (t != null && t != node.EndToken) {
            Assert.Contains(t, allTokens);
            t = t.Next;
          }
        } else {
          foreach (var child in node.Children) {
            AreAllTokensOwned(child);
          }
        }
      }

      AreAllTokensOwned(program);
      Assert.Equal(9, count); // Sanity check
    }

    private string AdjustNewlines(string programString) {
      return currentNewlines switch {
        Newlines.LF => new Regex("\r?\n").Replace(programString, "\n"),
        Newlines.CR => new Regex("\r?\n").Replace(programString, "\r"),
        _ => new Regex("\r?\n").Replace(programString, "\r\n")
      };
    }

    private void AssertTrivia(TopLevelDecl topLevelDecl, string triviaBefore, string triviaDoc) {
      Assert.Equal(AdjustNewlines(triviaBefore), topLevelDecl.StartToken.LeadingTrivia);
      Assert.Equal(AdjustNewlines(triviaDoc), topLevelDecl.TokenWithTrailingDocString.TrailingTrivia);
    }

    private void AssertTrivia(MemberDecl topLevelDecl, string triviaBefore, string triviaDoc) {
      Assert.Equal(AdjustNewlines(triviaBefore), topLevelDecl.StartToken.LeadingTrivia);
      Assert.Equal(AdjustNewlines(triviaDoc), topLevelDecl.TokenWithTrailingDocString.TrailingTrivia);
    }
  }
}<|MERGE_RESOLUTION|>--- conflicted
+++ resolved
@@ -96,10 +96,6 @@
         Assert.NotNull(trait1.StartToken.Next);
         Assert.Equal("Trait1", trait1.StartToken.Next.val);
 
-<<<<<<< HEAD
-        AssertTrivia(trait1, "/** Trait docstring */\n", " ");
-=======
->>>>>>> 3f077aea
         AssertTrivia(moduleTest, "\n// Comment ∈ before\n", " // Module docstring\n");
         AssertTrivia(trait1, "/** Trait docstring */\n", " ");
         AssertTrivia(trait2, "// Just a comment\n", "\n// Trait docstring\n");
