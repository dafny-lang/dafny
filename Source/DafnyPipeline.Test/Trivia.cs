--- conflicted
+++ resolved
@@ -100,10 +100,7 @@
         Assert.NotNull(trait1.StartToken.Next);
         Assert.Equal("Trait1", trait1.StartToken.Next.val);
 
-<<<<<<< HEAD
         AssertTrivia(trait1, "/** Trait docstring */\n", " ");
-=======
->>>>>>> 58b1b9be
         AssertTrivia(moduleTest, "\n// Comment ∈ before\n", " // Module docstring\n");
         AssertTrivia(trait1, "/** Trait docstring */\n", " ");
         AssertTrivia(trait2, "// Just a comment\n", "\n// Trait docstring\n");
