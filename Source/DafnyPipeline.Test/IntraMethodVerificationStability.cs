--- conflicted
+++ resolved
@@ -237,13 +237,8 @@
       return string.Join('\n', boogieProgram.Select(x => PrintBoogie(options, x)));
     }
 
-<<<<<<< HEAD
-    IEnumerable<BoogieProgram> GetBoogie(string dafnyProgramText) {
+    IEnumerable<BoogieProgram> GetBoogie(DafnyOptions options, string dafnyProgramText) {
       var module = new LiteralModuleDecl(new DefaultModuleDefinition(), null);
-=======
-    IEnumerable<BoogieProgram> GetBoogie(DafnyOptions options, string dafnyProgramText) {
-      var module = new LiteralModuleDecl(new DefaultModuleDecl(), null);
->>>>>>> 9ad5e60a
       var fullFilePath = "foo";
       Microsoft.Dafny.Type.ResetScopes();
       var builtIns = new BuiltIns();
