--- conflicted
+++ resolved
@@ -8,8 +8,6 @@
 using Xunit;
 using Xunit.Abstractions;
 using BoogieProgram = Microsoft.Boogie.Program;
-using Main = Microsoft.Dafny.Main;
-using Parser = Microsoft.Dafny.Parser;
 
 namespace DafnyPipeline.Test {
   // Main.Resolve has static shared state (TypeConstraint.ErrorsToBeReported for example)
@@ -235,26 +233,12 @@
     }
 
     IEnumerable<BoogieProgram> GetBoogie(DafnyOptions options, string dafnyProgramText) {
-<<<<<<< HEAD
-      var module = new LiteralModuleDecl(new DefaultModuleDefinition(), null);
-      var fullFilePath = "foo";
-      Microsoft.Dafny.Type.ResetScopes();
-      var builtIns = new BuiltIns(options);
-      var errorReporter = new ConsoleErrorReporter(options);
-      var parseResult = Parser.Parse(dafnyProgramText, fullFilePath, "foo", module, builtIns, errorReporter);
-      Assert.Equal(0, parseResult);
-      var dafnyProgram = new Microsoft.Dafny.Program(fullFilePath, module, builtIns, errorReporter);
-      DafnyMain.Resolve(dafnyProgram, errorReporter);
-      Assert.Equal(0, errorReporter.ErrorCount);
-      return Translator.Translate(dafnyProgram, errorReporter).Select(t => t.Item2).ToList();
-=======
       var dafnyProgram = Utils.Parse(options, dafnyProgramText, false);
       BatchErrorReporter reporter = (BatchErrorReporter)dafnyProgram.Reporter;
       Assert.NotNull(dafnyProgram);
-      Main.Resolve(dafnyProgram);
+      DafnyMain.Resolve(dafnyProgram);
       Assert.Equal(0, reporter.ErrorCount);
       return Translator.Translate(dafnyProgram, reporter).Select(t => t.Item2).ToList();
->>>>>>> bd2d4ecd
     }
   }
 }