--- conflicted
+++ resolved
@@ -149,11 +149,7 @@
 
     [Fact]
     public void NoUniqueLinesWhenConcatenatingUnrelatedPrograms() {
-<<<<<<< HEAD
-      var options = DafnyOptions.Create();
-=======
-      var options = new DafnyOptions();
->>>>>>> 87f757db
+      var options = DafnyOptions.Create();
       DafnyOptions.Install(options);
 
       var regularBoogie = GetBoogie(originalProgram).ToList();
@@ -173,10 +169,6 @@
       var options = DafnyOptions.Create();
       options.ProcsToCheck.Add("*SomeMethod");
       DafnyOptions.Install(options);
-<<<<<<< HEAD
-=======
-      ExecutionEngine.printer = new ConsolePrinter(options); // For boogie errors
->>>>>>> 87f757db
 
       var reorderedProverLog = await GetProverLogForProgram(options, GetBoogie(reorderedProgram));
       var regularProverLog = await GetProverLogForProgram(options, GetBoogie(originalProgram));
@@ -188,10 +180,6 @@
       var options = DafnyOptions.Create();
       options.ProcsToCheck.Add("*SomeMethod*");
       DafnyOptions.Install(options);
-<<<<<<< HEAD
-=======
-      ExecutionEngine.printer = new ConsolePrinter(options); // For boogie errors
->>>>>>> 87f757db
 
       var renamedProverLog = await GetProverLogForProgram(options, GetBoogie(renamedProgram));
       var regularProverLog = await GetProverLogForProgram(options, GetBoogie(originalProgram));
@@ -204,10 +192,6 @@
       var options = DafnyOptions.Create();
       options.ProcsToCheck.Add("*SomeMethod");
       DafnyOptions.Install(options);
-<<<<<<< HEAD
-=======
-      ExecutionEngine.printer = new ConsolePrinter(options); // For boogie errors
->>>>>>> 87f757db
 
       var renamedProverLog = await GetProverLogForProgram(options, GetBoogie(renamedProgram + originalProgram));
       var regularProverLog = await GetProverLogForProgram(options, GetBoogie(originalProgram));
@@ -227,35 +211,10 @@
       var temp1 = directory + "/proverLog";
       testOutputHelper.WriteLine("proverLog: " + temp1);
       options.ProverLogFilePath = temp1;
-<<<<<<< HEAD
-      var engine = ExecutionEngine.CreateWithoutSharedCache(options);
-      foreach (var boogieProgram in boogiePrograms) {
-        var (_, outcome, _) = Main.BoogieOnce(engine, "", "", boogieProgram, "programId").Result;
-        testOutputHelper.WriteLine("outcome: " + outcome);
-        foreach (var proverFile in Directory.GetFiles(directory)) {
-          string content = null;
-          Exception lastException = null;
-          for (var attempt = 0; attempt < 3; attempt++) {
-            try {
-              content = await File.ReadAllTextAsync(proverFile);
-              lastException = null;
-            } catch (IOException e) {
-              lastException = e;
-              await Task.Delay(100);
-            }
-          }
-
-          if (lastException != null) {
-            throw lastException;
-          }
-
-          yield return content;
-=======
       using (var engine = ExecutionEngine.CreateWithoutSharedCache(options)) {
         foreach (var boogieProgram in boogiePrograms) {
-          Main.BoogieOnce(engine, "", "", boogieProgram, "programId", out _, out var outcome);
+          var (_, outcome, _) = await Main.BoogieOnce(engine, "", "", boogieProgram, "programId");
           testOutputHelper.WriteLine("outcome: " + outcome);
->>>>>>> 87f757db
         }
       }
       foreach (var proverFile in Directory.GetFiles(directory)) {
