--- conflicted
+++ resolved
@@ -1152,7 +1152,7 @@
         string typestr = TypeName(arg.Type, wr, null, null);
         wr.Write("<" + typestr + " >");
       }
-      wr.Write("("); 
+      wr.Write("(");
       TrExpr(arg, wr, false);
       wr.WriteLine(");");
     }
@@ -1685,11 +1685,7 @@
       }
     }
 
-<<<<<<< HEAD
     protected override ILvalue EmitMemberSelect(System.Action<TargetWriter> obj, Type objType, MemberDecl member, List<TypeArgumentInstantiation> typeArgs, Dictionary<TypeParameter, Type> typeMap,
-=======
-    protected override ILvalue EmitMemberSelect(System.Action<TargetWriter> obj, MemberDecl member, List<TypeArgumentInstantiation> typeArgs, Dictionary<TypeParameter, Type> typeMap,
->>>>>>> c4a06242
       Type expectedType, string/*?*/ additionalCustomParameter, bool internalAccess = false) {
       if (member is ConstantField) {
         return SimpleLvalue(lvalueAction: wr => {
