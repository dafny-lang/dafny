//-----------------------------------------------------------------------------
//
// Copyright (C) Microsoft Corporation.  All Rights Reserved.
//
//-----------------------------------------------------------------------------
using System;
using System.Collections.Generic;
using System.Linq;
using System.Numerics;
using System.IO;
using System.Diagnostics.Contracts;
using System.Reflection;
using System.Collections.ObjectModel;
using Bpl = Microsoft.Boogie;
using Microsoft.CodeAnalysis.CSharp;
using Microsoft.CodeAnalysis;
using System.Runtime.Loader;

namespace Microsoft.Dafny
{
  public class CsharpCompiler : Compiler
  {
    public CsharpCompiler(ErrorReporter reporter)
    : base(reporter) {
    }

    public override string TargetLanguage => "C#";

    protected string DafnyISet => "Dafny.ISet";
    protected string DafnyIMultiset => "Dafny.IMultiSet";
    protected string DafnyIMap => "Dafny.IMap";

    protected override void EmitHeader(Program program, TargetWriter wr) {
      wr.WriteLine("// Dafny program {0} compiled into C#", program.Name);
      wr.WriteLine("// To recompile, use 'csc' with");
      wr.WriteLine("//     /r:System.Numerics.dll /r:System.Collections.Immutable.dll /r:System.Runtime.dll");
      wr.WriteLine("// You'll find a copy of System.Collections.Immutable.dll in the Dafny distribution, and");
      wr.WriteLine("// Dafny will have tried to copy this file into the target directory if you compiled to");
      wr.WriteLine("// an executable (with a Main method). The csc compiler should know where to pick up the");
      wr.WriteLine("// other two DLLs.");
      wr.WriteLine("// You should also choose either");
      wr.WriteLine("//     /target:exe");
      wr.WriteLine("// or");
      wr.WriteLine("//     /target:library");
      wr.WriteLine("// Optionally, you may want to include compiler switches like");
      wr.WriteLine("//     /debug /nowarn:162,164,168,183,219,436,1717,1718");
      wr.WriteLine();
      wr.WriteLine("using System;");
      wr.WriteLine("using System.Numerics;");
      EmitDafnySourceAttribute(program, wr);
      if (!DafnyOptions.O.UseRuntimeLib) {
        ReadRuntimeSystem("DafnyRuntime.cs", wr);
      }
    }

    void EmitDafnySourceAttribute(Program program, TextWriter wr) {
      Contract.Requires(program != null);
      Contract.Requires(wr != null);

      wr.WriteLine("[assembly: DafnyAssembly.DafnySourceAttribute(@\"");

      var strwr = new StringWriter();
      strwr.NewLine = wr.NewLine;
      new Printer(strwr, DafnyOptions.PrintModes.DllEmbed).PrintProgram(program, true);

      wr.Write(strwr.GetStringBuilder().Replace("\"", "\"\"").ToString());
      wr.WriteLine("\")]");
      wr.WriteLine();
    }

    protected override void EmitBuiltInDecls(BuiltIns builtIns, TargetWriter wr) {
      wr = CreateModule("Dafny", false, false, null, wr);
      wr = wr.NewNamedBlock("internal class ArrayHelpers");
      foreach (var decl in builtIns.SystemModule.TopLevelDecls) {
        if (decl is ArrayClassDecl) {
          int dims = ((ArrayClassDecl)decl).Dims;

          // Here is an overloading of the method name, where there is an initialValue parameter
          // public static T[,] InitNewArray2<T>(T z, BigInteger size0, BigInteger size1) {
          wr.Write("public static T[");
          wr.RepeatWrite(dims, "", ",");
          wr.Write("] InitNewArray{0}<T>(T z, ", dims);
          wr.RepeatWrite(dims, "BigInteger size{0}", ", ");
          wr.Write(")");

          var w = wr.NewBlock("");
          // int s0 = (int)size0;
          for (int i = 0; i < dims; i++) {
            w.WriteLine("int s{0} = (int)size{0};", i);
          }
          // T[,] a = new T[s0, s1];
          w.Write("T[");
          w.RepeatWrite(dims, "", ",");
          w.Write("] a = new T[");
          w.RepeatWrite(dims, "s{0}", ",");
          w.WriteLine("];");
          // for (int i0 = 0; i0 < s0; i0++) {
          //   for (int i1 = 0; i1 < s1; i1++) {
          var wLoopNest = w;
          for (int i = 0; i < dims; i++) {
            wLoopNest = wLoopNest.NewNamedBlock("for (int i{0} = 0; i{0} < s{0}; i{0}++)", i);
          }
          // a[i0,i1] = z;
          wLoopNest.Write("a[");
          wLoopNest.RepeatWrite(dims, "i{0}", ",");
          wLoopNest.WriteLine("] = z;");
          // return a;
          w.WriteLine("return a;");
        }
      }
    }

    protected override BlockTargetWriter CreateStaticMain(IClassWriter cw) {
      var wr = (cw as CsharpCompiler.ClassWriter).StaticMemberWriter;
      // See EmitCallToMain() - this is named differently because otherwise C# tries
      // to resolve the reference to the instance-level Main method
      return wr.NewBlock("public static void _StaticMain()");
    }

    protected override TargetWriter CreateModule(string moduleName, bool isDefault, bool isExtern, string/*?*/ libraryName, TargetWriter wr) {
      var s = string.Format("namespace {0}", IdProtect(moduleName));
      return wr.NewBigBlock(s, " // end of " + s);
    }

    protected override string GetHelperModuleName() => "Dafny.Helpers";

    string TypeParameters(List<TypeParameter> targs) {
      Contract.Requires(cce.NonNullElements(targs));
      Contract.Ensures(Contract.Result<string>() != null);

      return Util.Comma(targs, tp => IdName(tp));
    }

    protected override IClassWriter CreateClass(string moduleName, string name, bool isExtern, string/*?*/ fullPrintName,
      List<TypeParameter> typeParameters, TopLevelDecl cls, List<Type>/*?*/ superClasses, Bpl.IToken tok, TargetWriter wr) {
      wr.Write("public partial class {0}", name);
      if (typeParameters != null && typeParameters.Count != 0) {
        wr.Write("<{0}>", TypeParameters(typeParameters));
      }
      if (superClasses != null) {
        string sep = " : ";
        foreach (var trait in superClasses) {
          wr.Write("{0}{1}", sep, TypeName(trait, wr, tok));
          sep = ", ";
        }
      }
      return new ClassWriter(this, wr.NewBlock(""));
    }

    protected override IClassWriter CreateTrait(string name, bool isExtern, List<TypeParameter>/*?*/ typeParameters, List<Type>/*?*/ superClasses, Bpl.IToken tok, TargetWriter wr) {
      wr.Write("public interface {0}", IdProtect(name));
      if (typeParameters != null && typeParameters.Count != 0) {
        wr.Write("<{0}>", TypeParameters(typeParameters));
      }
      if (superClasses != null) {
        string sep = " : ";
        foreach (var trait in superClasses) {
          wr.Write("{0}{1}", sep, TypeName(trait, wr, tok));
          sep = ", ";
        }
      }
      var instanceMemberWriter = wr.NewBlock("");

      //writing the _Companion class
      wr.Write("public class _Companion_{0}", name);
      if (typeParameters != null && typeParameters.Count != 0) {
        wr.Write("<{0}>", TypeParameters(typeParameters));
      }
      var staticMemberWriter = wr.NewBlock("");

      return new ClassWriter(this, instanceMemberWriter, staticMemberWriter);
    }

    protected override BlockTargetWriter CreateIterator(IteratorDecl iter, TargetWriter wr) {
      // An iterator is compiled as follows:
      //   public class MyIteratorExample<T>
      //   {
      //     public T q;  // in-parameter
      //     public T x;  // yield-parameter
      //     public int y;  // yield-parameter
      //     IEnumerator<object> _iter;
      //
      //     public void _MyIteratorExample(T q) {
      //       this.q = q;
      //       _iter = TheIterator();
      //     }
      //
      //     public bool MoveNext() {
      //       return _iter.MoveNext();
      //     }
      //
      //     private IEnumerator<object> TheIterator() {
      //       // the translation of the body of the iterator, with each "yield" turning into a "yield return null;"
      //       yield break;
      //     }
      //   }

      var cw = CreateClass(IdProtect(iter.Module.CompileName), IdName(iter), iter, wr) as CsharpCompiler.ClassWriter;
      var w = cw.InstanceMemberWriter;
      // here come the fields
      Constructor ct = null;
      foreach (var member in iter.Members) {
        var f = member as Field;
        if (f != null && !f.IsGhost) {
          cw.DeclareField(IdName(f), iter, false, false, f.Type, f.tok, DefaultValue(f.Type, w, f.tok), f);
        } else if (member is Constructor) {
          Contract.Assert(ct == null);  // we're expecting just one constructor
          ct = (Constructor)member;
        }
      }
      Contract.Assert(ct != null);  // we do expect a constructor
      w.WriteLine("System.Collections.Generic.IEnumerator<object> _iter;");

      // here's the initializer method
      w.Write("public void {0}(", IdName(ct));
      string sep = "";
      foreach (var p in ct.Ins) {
        if (!p.IsGhost) {
          // here we rely on the parameters and the corresponding fields having the same names
          w.Write("{0}{1} {2}", sep, TypeName(p.Type, w, p.tok), IdName(p));
          sep = ", ";
        }
      }
      using (var wBody = w.NewBlock(")")) {
        foreach (var p in ct.Ins) {
          if (!p.IsGhost) {
            wBody.WriteLine("this.{0} = {0};", IdName(p));
          }
        }
        wBody.WriteLine("this._iter = TheIterator();");
      }
      // here are the enumerator methods
      w.WriteLine("public bool MoveNext() { return _iter.MoveNext(); }");
      var wIter = w.NewBlock("private System.Collections.Generic.IEnumerator<object> TheIterator()");
      var suffix = new TargetWriter(wIter.IndentLevel);
      suffix.WriteLine("yield break;");
      wIter.BodySuffix = suffix.ToString();
      return wIter;
    }

    protected override IClassWriter/*?*/ DeclareDatatype(DatatypeDecl dt, TargetWriter wr) {
      var w = CompileDatatypeBase(dt, wr);
      CompileDatatypeConstructors(dt, wr);
      return w;
    }

    IClassWriter CompileDatatypeBase(DatatypeDecl dt, TargetWriter wr) {
      Contract.Requires(dt != null);
      Contract.Requires(wr != null);

      // public abstract class Dt<T> {  // for record types: drop "abstract"
      //   public Dt() { }
      //   static Dt<T> theDefault;
      //   public static Dt<T> Default {
      //     get {
      //       if (theDefault == null) {
      //         theDefault = ...;
      //       }
      //       return theDefault;
      //     }
      //   }
      //   public static Dt<T> _DafnyDefaultValue() { return Default; }
      //   public abstract Dt<T> _Get();  // for co-datatypes
      //
      //   public static create_Ctor0(field0, field1, ...) {  // for record types: create
      //     return new Dt_Ctor0(field0, field1, ...);        // for record types: new Dt
      //   }
      //   ...
      //
      //   public bool is_Ctor0 { get { return this is Dt_Ctor0; } }  // for record types: return true
      //   ...
      //
      //   public T0 dtor_Dtor0 { get {
      //       var d = this;         // for inductive datatypes
      //       var d = this._Get();  // for co-inductive datatypes
      //       if (d is DT_Ctor0) { return ((DT_Ctor0)d).Dtor0; }
      //       if (d is DT_Ctor1) { return ((DT_Ctor1)d).Dtor0; }
      //       ...
      //       if (d is DT_Ctor(n-2)) { return ((DT_Ctor(n-2))d).Dtor0; }
      //       return ((DT_Ctor(n-1))d).Dtor0;  // for record types: drop cast
      //    }}
      //   ...
      // }
      string DtT = dt.CompileName;
      string DtT_protected = IdProtect(DtT);
      string DtT_TypeArgs = "";
      if (dt.TypeArgs.Count != 0) {
        DtT_TypeArgs = "<" + TypeParameters(dt.TypeArgs) + ">";
        DtT += DtT_TypeArgs;
        DtT_protected += DtT_TypeArgs;
      }

      // from here on, write everything into the new block created here:
      var btw = wr.NewNamedBlock("public{0} class {1}", dt.IsRecordType ? "" : " abstract", DtT_protected);
      wr = btw;

      // constructor
      if (dt.IsRecordType) {
        DatatypeFieldsAndConstructor(dt.Ctors[0], 0, wr);
      } else {
        wr.WriteLine("public {0}() {{ }}", IdName(dt));
      }

      wr.WriteLine("static {0} theDefault;", DtT_protected);

      using (var w = wr.NewNamedBlock("public static {0} Default", DtT_protected)) {
        var wGet = w.NewBlock("get");
        var wIf = EmitIf("theDefault == null", false, wGet);
        wIf.Write("theDefault = ");

        DatatypeCtor defaultCtor;
        if (dt is IndDatatypeDecl) {
          defaultCtor = ((IndDatatypeDecl)dt).DefaultCtor;
        } else {
          defaultCtor = ((CoDatatypeDecl)dt).Ctors[0];  // pick any one of them (but pick must be the same as in InitializerIsKnown and HasZeroInitializer)
        }
        if (dt is CoDatatypeDecl) {
          wIf.Write("new {0}__Lazy{1}(", dt.CompileName, DtT_TypeArgs);
          wIf.Write("() => { return ");
        }
        wIf.Write("new {0}(", DtCtorName(defaultCtor, dt.TypeArgs));
        string sep = "";
        foreach (Formal f in defaultCtor.Formals) {
          if (!f.IsGhost) {
            wIf.Write("{0}{1}", sep, DefaultValue(f.Type, wIf, f.tok));
            sep = ", ";
          }
        }
        wIf.Write(");");
        if (dt is CoDatatypeDecl) {
          wIf.Write(" });");
        }
        wIf.WriteLine();

        wGet.WriteLine("return theDefault;");
      }

      wr.WriteLine("public static {0} _DafnyDefaultValue() {{ return Default; }}", DtT_protected);

      if (dt is CoDatatypeDecl) {
        wr.WriteLine("public abstract {0} _Get();", DtT_protected);
      }

      // create methods
      foreach (var ctor in dt.Ctors) {
        wr.Write("public static {0} {1}(", DtT_protected, DtCreateName(ctor));
        WriteFormals("", ctor.Formals, wr);
        var w = wr.NewBlock(")");
        w.Write("return new {0}(", DtCtorDeclarationName(ctor, dt.TypeArgs));
        var sep = "";
        var i = 0;
        foreach (var arg in ctor.Formals) {
          if (!arg.IsGhost) {
            w.Write("{0}{1}", sep, FormalName(arg, i));
            sep = ", ";
            i++;
          }
        }
        w.WriteLine(");");
      }
      // query properties
      foreach (var ctor in dt.Ctors) {
        if (dt.IsRecordType) {
          // public bool is_Ctor0 { get { return true; } }
          wr.WriteLine("public bool is_{0} {{ get {{ return true; }} }}", ctor.CompileName);
        } else {
          // public bool is_Ctor0 { get { return this is Dt_Ctor0; } }
          wr.WriteLine("public bool is_{0} {{ get {{ return this is {1}_{0}{2}; }} }}", ctor.CompileName, dt.CompileName, DtT_TypeArgs);
        }
      }
      if (dt.HasFinitePossibleValues) {
        Contract.Assert(dt.TypeArgs.Count == 0);
        var w = wr.NewNamedBlock("public static System.Collections.Generic.IEnumerable<{0}> AllSingletonConstructors", DtT_protected);
        var wGet = w.NewBlock("get");
        foreach (var ctor in dt.Ctors) {
          Contract.Assert(ctor.Formals.Count == 0);
          wGet.WriteLine("yield return {0}.{1}();", DtT_protected, DtCreateName(ctor));
        }
      }

      // destructors
      foreach (var ctor in dt.Ctors) {
        foreach (var dtor in ctor.Destructors) {
          if (dtor.EnclosingCtors[0] == ctor) {
            var arg = dtor.CorrespondingFormals[0];
            if (!arg.IsGhost && arg.HasName) {
              //   public T0 dtor_Dtor0 { get {
              //       var d = this;         // for inductive datatypes
              //       var d = this._Get();  // for co-inductive datatypes
              //       if (d is DT_Ctor0) { return ((DT_Ctor0)d).Dtor0; }
              //       if (d is DT_Ctor1) { return ((DT_Ctor1)d).Dtor0; }
              //       ...
              //       if (d is DT_Ctor(n-2)) { return ((DT_Ctor(n-2))d).Dtor0; }
              //       return ((DT_Ctor(n-1))d).Dtor0;
              //    }}
              using (var wDtor = wr.NewNamedBlock("public {0} dtor_{1}", TypeName(arg.Type, wr, arg.tok), arg.CompileName)) {
                var wGet = wDtor.NewBlock("get");
                if (dt.IsRecordType) {
                  if (dt is CoDatatypeDecl) {
                    wGet.WriteLine("return this._Get().{0};", IdName(arg));
                  } else {
                    wGet.WriteLine("return this.{0};", IdName(arg));
                  }
                } else {
                  if (dt is CoDatatypeDecl) {
                    wGet.WriteLine("var d = this._Get();");
                  } else {
                    wGet.WriteLine("var d = this;");
                  }
                  var n = dtor.EnclosingCtors.Count;
                  for (int i = 0; i < n - 1; i++) {
                    var ctor_i = dtor.EnclosingCtors[i];
                    Contract.Assert(arg.CompileName == dtor.CorrespondingFormals[i].CompileName);
                    wGet.WriteLine("if (d is {0}_{1}{2}) {{ return (({0}_{1}{2})d).{3}; }}", dt.CompileName, ctor_i.CompileName, DtT_TypeArgs, IdName(arg));
                  }
                  Contract.Assert(arg.CompileName == dtor.CorrespondingFormals[n - 1].CompileName);
                  wGet.WriteLine("return (({0}_{1}{2})d).{3}; ", dt.CompileName, dtor.EnclosingCtors[n - 1].CompileName, DtT_TypeArgs, IdName(arg));
                }
              }
            }
          }
        }
      }

      return new ClassWriter(this, btw);
    }

    string NeedsNew(TopLevelDeclWithMembers ty, string memberName) {
      Contract.Requires(ty != null);
      Contract.Requires(memberName != null);
      if (ty.Members.Exists(member => member.Name == memberName)) {
        return "new ";
      } else {
        return "";
      }
    }

    void CompileDatatypeConstructors(DatatypeDecl dt, TargetWriter wrx) {
      Contract.Requires(dt != null);
      string typeParams = dt.TypeArgs.Count == 0 ? "" : string.Format("<{0}>", TypeParameters(dt.TypeArgs));
      if (dt is CoDatatypeDecl) {
        // public class Dt__Lazy<T> : Dt<T> {
        //   public delegate Dt<T> Computer();
        //   Computer c;
        //   Dt<T> d;
        //   public Dt__Lazy(Computer c) { this.c = c; }
        //   public override Dt<T> _Get() { if (c != null) { d = c(); c = null; } return d; }
        //   public override string ToString() { return _Get().ToString(); }
        // }
        var w = wrx.NewNamedBlock("public class {0}__Lazy{2} : {1}{2}", dt.CompileName, IdName(dt), typeParams);
        w.WriteLine("public {2}delegate {0}{1} Computer();", dt.CompileName, typeParams, NeedsNew(dt, "Computer"));
        w.WriteLine("{0}Computer c;", NeedsNew(dt, "c"));
        w.WriteLine("{2}{0}{1} d;", dt.CompileName, typeParams, NeedsNew(dt, "d"));
        w.WriteLine("public {0}__Lazy(Computer c) {{ this.c = c; }}", dt.CompileName);
        w.WriteLine("public override {0}{1} _Get() {{ if (c != null) {{ d = c(); c = null; }} return d; }}", dt.CompileName, typeParams);
        w.WriteLine("public override string ToString() { return _Get().ToString(); }");
      }

      if (dt.IsRecordType) {
        // There is only one constructor, and it is populated by CompileDatatypeBase
        return;
      }
      int constructorIndex = 0; // used to give each constructor a different name
      foreach (DatatypeCtor ctor in dt.Ctors) {
        var wr = wrx.NewNamedBlock("public class {0} : {1}{2}", DtCtorDeclarationName(ctor, dt.TypeArgs), IdName(dt), typeParams);
        DatatypeFieldsAndConstructor(ctor, constructorIndex, wr);
        constructorIndex++;
      }
    }

    void DatatypeFieldsAndConstructor(DatatypeCtor ctor, int constructorIndex, TargetWriter wr) {
      Contract.Requires(ctor != null);
      Contract.Requires(0 <= constructorIndex && constructorIndex < ctor.EnclosingDatatype.Ctors.Count);
      Contract.Requires(wr != null);

      var dt = ctor.EnclosingDatatype;
      // class Dt_Ctor<T,U> : Dt<T> {  // This line is to be added by the caller of DatatypeFieldsAndConstructor
      //   Fields;
      //   public Dt_Ctor(arguments) {  // for record types: Dt
      //     Fields = arguments;
      //   }
      //   public override Dt<T> _Get() { return this; }  // for co-datatypes only
      //   public override bool Equals(object other) {
      //     var oth = other as Dt_Ctor;  // for record types: Dt
      //     return oth != null && equals(_field0, oth._field0) && ... ;
      //   }
      //   public override int GetHashCode() {
      //     return base.GetHashCode();  // surely this can be improved
      //   }
      //   public override string ToString() {  // only for inductive datatypes
      //     // ...
      //   }
      // }

      var i = 0;
      foreach (Formal arg in ctor.Formals) {
        if (!arg.IsGhost) {
          wr.WriteLine("public readonly {0} {1};", TypeName(arg.Type, wr, arg.tok), FormalName(arg, i));
          i++;
        }
      }

      wr.Write("public {0}(", DtCtorDeclarationName(ctor));
      WriteFormals("", ctor.Formals, wr);
      using (var w = wr.NewBlock(")")) {
        i = 0;
        foreach (Formal arg in ctor.Formals) {
          if (!arg.IsGhost) {
            w.WriteLine("this.{0} = {0};", FormalName(arg, i));
            i++;
          }
        }
      }

      if (dt is CoDatatypeDecl) {
        string typeParams = dt.TypeArgs.Count == 0 ? "" : string.Format("<{0}>", TypeParameters(dt.TypeArgs));
        wr.WriteLine("public override {0}{1} _Get() {{ return this; }}", dt.CompileName, typeParams);
      }

      // Equals method
      using (var w = wr.NewBlock("public override bool Equals(object other)")) {
        w.Write("var oth = other as {0}", DtCtorName(ctor, dt.TypeArgs));
        w.WriteLine(";");
        w.Write("return oth != null");
        i = 0;
        foreach (Formal arg in ctor.Formals) {
          if (!arg.IsGhost) {
            string nm = FormalName(arg, i);
            if (IsDirectlyComparable(arg.Type)) {
              w.Write(" && this.{0} == oth.{0}", nm);
            } else {
              w.Write(" && object.Equals(this.{0}, oth.{0})", nm);
            }
            i++;
          }
        }
        w.WriteLine(";");
      }

      // GetHashCode method (Uses the djb2 algorithm)
      using (var w = wr.NewBlock("public override int GetHashCode()")) {
        w.WriteLine("ulong hash = 5381;");
        w.WriteLine("hash = ((hash << 5) + hash) + {0};", constructorIndex);
        i = 0;
        foreach (Formal arg in ctor.Formals) {
          if (!arg.IsGhost) {
            string nm = FormalName(arg, i);
            w.WriteLine("hash = ((hash << 5) + hash) + ((ulong)Dafny.Helpers.GetHashCode(this.{0}));", nm);
            i++;
          }
        }
        w.WriteLine("return (int) hash;");
      }

      using (var w = wr.NewBlock("public override string ToString()")) {
        string nm;
        if (dt is TupleTypeDecl) {
          nm = "";
        } else {
          nm = (dt.Module.IsDefaultModule ? "" : dt.Module.Name + ".") + dt.Name + "." + ctor.Name;
        }
        if (dt is TupleTypeDecl tupleDt && ctor.Formals.Count == 0) {
          // here we want parentheses and no name
          w.WriteLine("return \"()\";");
        } else if (dt is CoDatatypeDecl) {
          w.WriteLine("return \"{0}\";", nm);
        } else {
          var tempVar = GenVarName("s", ctor.Formals);
          w.WriteLine("string {0} = \"{1}\";", tempVar, nm);
          if (ctor.Formals.Count != 0) {
            w.WriteLine("{0} += \"(\";", tempVar);
            i = 0;
            foreach (var arg in ctor.Formals) {
              if (!arg.IsGhost) {
                if (i != 0) {
                  w.WriteLine("{0} += \", \";", tempVar);
                }
                w.WriteLine("{0} += Dafny.Helpers.ToString(this.{1});", tempVar, FormalName(arg, i));
                i++;
              }
            }
            w.WriteLine("{0} += \")\";", tempVar);
          }
          w.WriteLine("return {0};", tempVar);
        }
      }
    }

    /// <summary>
    /// Returns a protected name with type parameters.
    /// </summary>
    string DtCtorDeclarationName(DatatypeCtor ctor, List<TypeParameter> typeParams) {
      Contract.Requires(ctor != null);
      Contract.Ensures(Contract.Result<string>() != null);

      var s = DtCtorDeclarationName(ctor);
      if (typeParams != null && typeParams.Count != 0) {
        s += "<" + TypeParameters(typeParams) + ">";
      }
      return s;
    }
    /// <summary>
    /// Returns a protected name.
    /// </summary>
    string DtCtorDeclarationName(DatatypeCtor ctor) {
      Contract.Requires(ctor != null);
      Contract.Ensures(Contract.Result<string>() != null);

      var dt = ctor.EnclosingDatatype;
      return dt.IsRecordType ? IdName(dt) : dt.CompileName + "_" + ctor.CompileName;
    }
    /// <summary>
    /// Returns a protected name with type parameters.
    /// </summary>
    string DtCtorName(DatatypeCtor ctor, List<TypeParameter> typeParams) {
      Contract.Requires(ctor != null);
      Contract.Ensures(Contract.Result<string>() != null);

      var s = DtCtorName(ctor);
      if (typeParams != null && typeParams.Count != 0) {
        s += "<" + TypeParameters(typeParams) + ">";
      }
      return s;
    }
    /// <summary>
    /// Returns a protected name with type parameters.
    /// </summary>
    string DtCtorName(DatatypeCtor ctor, List<Type> typeArgs, TextWriter wr) {
      Contract.Requires(ctor != null);
      Contract.Ensures(Contract.Result<string>() != null);

      var s = DtCtorName(ctor);
      if (typeArgs != null && typeArgs.Count != 0) {
        s += "<" + TypeNames(typeArgs, wr, ctor.tok) + ">";
      }
      return s;
    }
    /// <summary>
    /// Returns a protected name. (No type parameters.)
    /// </summary>
    string DtCtorName(DatatypeCtor ctor) {
      Contract.Requires(ctor != null);
      Contract.Ensures(Contract.Result<string>() != null);

      var dt = ctor.EnclosingDatatype;
      var dtName = dt.Module.IsDefaultModule ? IdProtect(dt.CompileName) : dt.FullCompileName;
      return dt.IsRecordType ? dtName : dtName + "_" + ctor.CompileName;
    }
    string DtCreateName(DatatypeCtor ctor) {
      if (ctor.EnclosingDatatype.IsRecordType) {
        return "create";
      } else {
        return "create_" + ctor.CompileName;
      }
    }

    protected override IClassWriter DeclareNewtype(NewtypeDecl nt, TargetWriter wr) {
      var cw = CreateClass(IdProtect(nt.Module.CompileName), IdName(nt), nt, wr) as CsharpCompiler.ClassWriter;
      var w = cw.StaticMemberWriter;
      if (nt.NativeType != null) {
        var wEnum = w.NewNamedBlock("public static System.Collections.Generic.IEnumerable<{0}> IntegerRange(BigInteger lo, BigInteger hi)", GetNativeTypeName(nt.NativeType));
        wEnum.WriteLine("for (var j = lo; j < hi; j++) {{ yield return ({0})j; }}", GetNativeTypeName(nt.NativeType));
      }
      if (nt.WitnessKind == SubsetTypeDecl.WKind.Compiled) {
        var witness = new TargetWriter(w.IndentLevel, true);
        TrExpr(nt.Witness, witness, false);
        if (nt.NativeType == null) {
          cw.DeclareField("Witness", nt, true, true, nt.BaseType, nt.tok, witness.ToString(), null);
        } else {
          w.Write("public static readonly {0} Witness = ({0})(", GetNativeTypeName(nt.NativeType));
          w.Append(witness);
          w.WriteLine(");");
        }
      }
      return cw;
    }

    protected override void DeclareSubsetType(SubsetTypeDecl sst, TargetWriter wr) {
      ClassWriter cw = CreateClass(IdProtect(sst.Module.CompileName), IdName(sst), sst, wr) as ClassWriter;
      if (sst.WitnessKind == SubsetTypeDecl.WKind.Compiled) {
        var sw = new TargetWriter(cw.InstanceMemberWriter.IndentLevel, true);
        TrExpr(sst.Witness, sw, false);
        cw.DeclareField("Witness", sst, true, true, sst.Rhs, sst.tok, sw.ToString(), null);
      }
    }

    protected override void GetNativeInfo(NativeType.Selection sel, out string name, out string literalSuffix, out bool needsCastAfterArithmetic) {
      base.GetNativeInfo(sel, out name, out literalSuffix, out needsCastAfterArithmetic);
    }

    protected class ClassWriter : IClassWriter
    {
      public readonly CsharpCompiler Compiler;
      public readonly BlockTargetWriter InstanceMemberWriter;
      public readonly BlockTargetWriter StaticMemberWriter;

      public ClassWriter(CsharpCompiler compiler, BlockTargetWriter instanceMemberWriter, BlockTargetWriter staticMemberWriter = null) {
        Contract.Requires(compiler != null);
        Contract.Requires(instanceMemberWriter != null);
        this.Compiler = compiler;
        this.InstanceMemberWriter = instanceMemberWriter;
        this.StaticMemberWriter = staticMemberWriter == null ? instanceMemberWriter : staticMemberWriter;
      }

      public BlockTargetWriter Writer(bool isStatic, bool createBody, MemberDecl/*?*/ member) {
        if (createBody) {
          if (isStatic || (member != null && member.EnclosingClass is TraitDecl && NeedsCustomReceiver(member))) {
            return StaticMemberWriter;
          }
        }
        return InstanceMemberWriter;
      }

      public BlockTargetWriter/*?*/ CreateMethod(Method m, List<TypeParameter> typeArgs, bool createBody, bool forBodyInheritance) {
        return Compiler.CreateMethod(m, createBody, Writer(m.IsStatic, createBody, m), forBodyInheritance);
      }
      public BlockTargetWriter/*?*/ CreateFunction(string name, List<TypeParameter> typeArgs, List<Formal> formals, Type resultType, Bpl.IToken tok, bool isStatic, bool createBody, MemberDecl member, bool forBodyInheritance) {
        return Compiler.CreateFunction(name, typeArgs, formals, resultType, tok, isStatic, createBody, member, Writer(isStatic, createBody, member), forBodyInheritance);
      }
      public BlockTargetWriter/*?*/ CreateGetter(string name, TopLevelDecl enclosingDecl, Type resultType, Bpl.IToken tok, bool isStatic, bool isConst, bool createBody, MemberDecl/*?*/ member, bool forBodyInheritance) {
        return Compiler.CreateGetter(name, resultType, tok, isStatic, createBody, Writer(isStatic, createBody, member));
      }
      public BlockTargetWriter/*?*/ CreateGetterSetter(string name, Type resultType, Bpl.IToken tok, bool isStatic, bool createBody, MemberDecl/*?*/ member, out TargetWriter setterWriter, bool forBodyInheritance) {
        return Compiler.CreateGetterSetter(name, resultType, tok, isStatic, createBody, out setterWriter, Writer(isStatic, createBody, member));
      }
      public void DeclareField(string name, TopLevelDecl enclosingDecl, bool isStatic, bool isConst, Type type, Bpl.IToken tok, string rhs, Field field) {
        Compiler.DeclareField(name, isStatic, isConst, type, tok, rhs, Writer(isStatic, false, field));
      }
      public void InitializeField(Field field, Type instantiatedFieldType, TopLevelDeclWithMembers enclosingClass) {
        throw new NotSupportedException();  // InitializeField should be called only for those compilers that set ClassesRedeclareInheritedFields to false.
      }
      public TextWriter/*?*/ ErrorWriter() => InstanceMemberWriter;

      public void Finish() { }
    }

    protected BlockTargetWriter/*?*/ CreateMethod(Method m, bool createBody, TargetWriter wr, bool forBodyInheritance) {
      var hasDllImportAttribute = ProcessDllImport(m, wr);
      string targetReturnTypeReplacement = null;
      foreach (var p in m.Outs) {
        if (!p.IsGhost) {
          if (targetReturnTypeReplacement == null) {
            targetReturnTypeReplacement = TypeName(p.Type, wr, p.tok);
          } else if (targetReturnTypeReplacement != null) {
            // there's more than one out-parameter, so bail
            targetReturnTypeReplacement = null;
            break;
          }
        }
      }

      var customReceiver = createBody && !forBodyInheritance && NeedsCustomReceiver(m);

      AddTestCheckerIfNeeded(m.Name, m, wr);
      wr.Write("{0}{1}{2}{3} {4}",
        createBody ? "public " : "",
        m.IsStatic || customReceiver ? "static " : "",
        hasDllImportAttribute ? "extern " : "",
        targetReturnTypeReplacement ?? "void",
        IdName(m));
      if (m.TypeArgs.Count != 0) {
        wr.Write("<{0}>", TypeParameters(m.TypeArgs));
      }
      wr.Write("(");
      int nIns;
      if (customReceiver) {
        var nt = m.EnclosingClass;
        var receiverType = UserDefinedType.FromTopLevelDecl(m.tok, nt);
        DeclareFormal("", "_this", receiverType, m.tok, true, wr);
        nIns = 1;
      } else {
        nIns = 0;
      }
      nIns += WriteFormals(nIns == 0 ? "" : ", ", m.Ins, wr);
      if (targetReturnTypeReplacement == null) {
        WriteFormals(nIns == 0 ? "" : ", ", m.Outs, wr);
      }

      if (!createBody || hasDllImportAttribute) {
        wr.WriteLine(");");
        return null;
      } else {
        var w = wr.NewBlock(")", null, BlockTargetWriter.BraceStyle.Newline, BlockTargetWriter.BraceStyle.Newline);
        if (targetReturnTypeReplacement != null && !forBodyInheritance) {
          var r = new TargetWriter(w.IndentLevel);
          EmitReturn(m.Outs, r);
          w.BodySuffix = r.ToString();
        }
        return w;
      }
    }

    protected BlockTargetWriter/*?*/ CreateFunction(string name, List<TypeParameter> typeArgs, List<Formal> formals, Type resultType, Bpl.IToken tok, bool isStatic, bool createBody, MemberDecl member, TargetWriter wr, bool forBodyInheritance) {
      var hasDllImportAttribute = ProcessDllImport(member, wr);

      var customReceiver = createBody && !forBodyInheritance && NeedsCustomReceiver(member);

      AddTestCheckerIfNeeded(name, member, wr);
      wr.Write("{0}{1}{2}{3} {4}", createBody ? "public " : "", isStatic || customReceiver ? "static " : "", hasDllImportAttribute ? "extern " : "", TypeName(resultType, wr, tok), name);
      if (typeArgs.Count != 0) {
        wr.Write("<{0}>", TypeParameters(typeArgs));
      }
      wr.Write("(");
      if (customReceiver) {
        var nt = member.EnclosingClass;
        var receiverType = UserDefinedType.FromTopLevelDecl(tok, nt);
        DeclareFormal("", "_this", receiverType, tok, true, wr);
      }
      WriteFormals(customReceiver ? ", " : "", formals, wr);
      if (!createBody || hasDllImportAttribute) {
        wr.WriteLine(");");
        return null;
      } else {
        BlockTargetWriter w;
        if (formals.Count > 1) {
          w = wr.NewBlock(")", null, BlockTargetWriter.BraceStyle.Newline, BlockTargetWriter.BraceStyle.Newline);
        } else {
          w = wr.NewBlock(")");
        }
        return w;
      }
    }

    protected BlockTargetWriter/*?*/ CreateGetter(string name, Type resultType, Bpl.IToken tok, bool isStatic, bool createBody, TargetWriter wr) {
      wr.Write("{0}{1}{2} {3} {{ get", createBody ? "public " : "", isStatic ? "static " : "", TypeName(resultType, wr, tok), name);
      if (createBody) {
        var w = wr.NewBlock("", " }");
        return w;
      } else {
        wr.WriteLine("; }");
        return null;
      }
    }

    protected BlockTargetWriter/*?*/ CreateGetterSetter(string name, Type resultType, Bpl.IToken tok, bool isStatic, bool createBody, out TargetWriter setterWriter, TargetWriter wr) {
      wr.Write("{0}{1}{2} {3}", createBody ? "public " : "", isStatic ? "static " : "", TypeName(resultType, wr, tok), name);
      if (createBody) {
        var w = wr.NewBlock("");
        var wGet = w.NewBlock("get");
        var wSet = w.NewBlock("set");
        setterWriter = wSet;
        return wGet;
      } else {
        wr.WriteLine(" { get; set; }");
        setterWriter = null;
        return null;
      }
    }

    /// <summary>
    /// Process the declaration's "dllimport" attribute, if any, by emitting the corresponding .NET custom attribute.
    /// Returns "true" if the declaration has an active "dllimport" attribute; "false", otherwise.
    /// </summary>
    public bool ProcessDllImport(MemberDecl decl, TargetWriter wr) {
      Contract.Requires(decl != null);
      Contract.Requires(wr != null);

      var dllimportsArgs = Attributes.FindExpressions(decl.Attributes, "dllimport");
      if (!DafnyOptions.O.DisallowExterns && dllimportsArgs != null) {
        StringLiteralExpr libName = null;
        StringLiteralExpr entryPoint = null;
        if (dllimportsArgs.Count == 2) {
          libName = dllimportsArgs[0] as StringLiteralExpr;
          entryPoint = dllimportsArgs[1] as StringLiteralExpr;
        } else if (dllimportsArgs.Count == 1) {
          libName = dllimportsArgs[0] as StringLiteralExpr;
          // use the given name, not the .CompileName (if user needs something else, the user can supply it as a second argument to :dllimport)
          entryPoint = new StringLiteralExpr(decl.tok, decl.Name, false);
        }
        if (libName == null || entryPoint == null) {
          Error(decl.tok, "Expected arguments are {{:dllimport dllName}} or {{:dllimport dllName, entryPoint}} where dllName and entryPoint are strings: {0}", wr, decl.FullName);
        } else if ((decl is Method m && m.Body != null) || (decl is Function f && f.Body != null)) {
          Error(decl.tok, "A {0} declared with :dllimport is not allowed a body: {1}", wr, decl.WhatKind, decl.FullName);
        } else if (!decl.IsStatic) {
          Error(decl.tok, "A {0} declared with :dllimport must be static: {1}", wr, decl.WhatKind, decl.FullName);
        } else {
          wr.Write("[System.Runtime.InteropServices.DllImport(");
          TrStringLiteral(libName, wr);
          wr.Write(", EntryPoint=");
          TrStringLiteral(entryPoint, wr);
          wr.WriteLine(")]");
        }
        return true;
      }
      return false;
    }

    protected override BlockTargetWriter EmitTailCallStructure(MemberDecl member, BlockTargetWriter wr) {
      Contract.Assume((member is Method m0 && m0.IsTailRecursive) || (member is Function f0 && f0.IsTailRecursive)); // precondition
      if (!member.IsStatic && !NeedsCustomReceiver(member)) {
        wr.WriteLine("var _this = this;");
      }
      wr.IndentLess(); wr.WriteLine("TAIL_CALL_START: ;");
      return wr;
    }

    protected override void EmitJumpToTailCallStart(TargetWriter wr) {
      wr.WriteLine("goto TAIL_CALL_START;");
    }

    protected override string TypeName(Type type, TextWriter wr, Bpl.IToken tok, MemberDecl/*?*/ member = null) {
      Contract.Ensures(Contract.Result<string>() != null);
      Contract.Assume(type != null);  // precondition; this ought to be declared as a Requires in the superclass

      var xType = type.NormalizeExpand();
      if (xType is TypeProxy) {
        // unresolved proxy; just treat as ref, since no particular type information is apparently needed for this type
        return "object";
      }

      if (xType is BoolType) {
        return "bool";
      } else if (xType is CharType) {
        return "char";
      } else if (xType is IntType || xType is BigOrdinalType) {
        return "BigInteger";
      } else if (xType is RealType) {
        return "Dafny.BigRational";
      } else if (xType is BitvectorType) {
        var t = (BitvectorType)xType;
        return t.NativeType != null ? GetNativeTypeName(t.NativeType) : "BigInteger";
      } else if (xType.AsNewtype != null && member == null) {  // when member is given, use UserDefinedType case below
        var nativeType = xType.AsNewtype.NativeType;
        if (nativeType != null) {
          return GetNativeTypeName(nativeType);
        }
        return TypeName(xType.AsNewtype.BaseType, wr, tok);
      } else if (xType.IsObjectQ) {
        return "object";
      } else if (xType.IsArrayType) {
        ArrayClassDecl at = xType.AsArrayType;
        Contract.Assert(at != null);  // follows from type.IsArrayType
        Type elType = UserDefinedType.ArrayElementType(xType);
        string typeNameSansBrackets, brackets;
        TypeName_SplitArrayName(elType, wr, tok, out typeNameSansBrackets, out brackets);
        return typeNameSansBrackets + TypeNameArrayBrackets(at.Dims) + brackets;
      } else if (xType is UserDefinedType udt) {
        if (udt.ResolvedParam != null) {
          if (thisContext != null && thisContext.ParentFormalTypeParametersToActuals.TryGetValue(udt.ResolvedParam, out var instantiatedTypeParameter)) {
            return TypeName(instantiatedTypeParameter, wr, tok, member);
          }
        }
        var s = FullTypeName(udt, member);
        var cl = udt.ResolvedClass;
        bool isHandle = true;
        if (cl != null && Attributes.ContainsBool(cl.Attributes, "handle", ref isHandle) && isHandle) {
          return "ulong";
        } else if (DafnyOptions.O.IronDafny &&
            !(xType is ArrowType) &&
            cl != null &&
            cl.Module != null &&
            !cl.Module.IsDefaultModule) {
          s = cl.FullCompileName;
        }
        return TypeName_UDT(s, udt.TypeArgs, wr, udt.tok);
      } else if (xType is SetType) {
        Type argType = ((SetType)xType).Arg;
        return DafnyISet + "<" + TypeName(argType, wr, tok) + ">";
      } else if (xType is SeqType) {
        Type argType = ((SeqType)xType).Arg;
        return DafnySeqClass + "<" + TypeName(argType, wr, tok) + ">";
      } else if (xType is MultiSetType) {
        Type argType = ((MultiSetType)xType).Arg;
        return DafnyIMultiset + "<" + TypeName(argType, wr, tok) + ">";
      } else if (xType is MapType) {
        Type domType = ((MapType)xType).Domain;
        Type ranType = ((MapType)xType).Range;
        return DafnyIMap + "<" + TypeName(domType, wr, tok) + "," + TypeName(ranType, wr, tok) + ">";
      } else {
        Contract.Assert(false); throw new cce.UnreachableException();  // unexpected type
      }
    }

    public string TypeHelperName(Type type, TextWriter wr, Bpl.IToken tok, Type/*?*/ otherType = null) {
      var xType = type.NormalizeExpand();
      if (xType is SeqType seqType) {
        return "Dafny.Sequence" + "<" + CommonTypeName(seqType.Arg, otherType?.AsSeqType?.Arg, wr, tok) + ">";
      } else if (xType is SetType setType) {
        return $"{DafnySetClass}<{CommonTypeName(setType.Arg, otherType?.AsSetType?.Arg, wr, tok)}>";
      } else if (xType is MultiSetType msType) {
        return $"{DafnyMultiSetClass}<{CommonTypeName(msType.Arg, otherType?.AsMultiSetType?.Arg, wr, tok)}>";
      } else if (xType is MapType mapType) {
        var domainType = CommonTypeName(mapType.Domain, otherType?.AsMapType?.Domain, wr, tok);
        var rangeType = CommonTypeName(mapType.Range, otherType?.AsMapType?.Range, wr, tok);
        return $"{DafnyMapClass}<{domainType}, {rangeType}>";
      } else {
        return TypeName(type, wr, tok);
      }
    }

    public string CommonTypeName(Type a, Type /*?*/ b, TextWriter wr, Bpl.IToken tok) {
      if (b == null) {
        return TypeName(a, wr, tok);
      }
      a = a.NormalizeExpand();
      b = b.NormalizeExpand();
      if (a.Equals(b)) {
        return TypeName(a, wr, tok);
      }
      // It would be nice to use Meet(a, b) here. Unfortunately, Resolver.Meet also needs a Builtins argument, which we
      // don't have here.
      Contract.Assert(a.IsRefType);
      Contract.Assert(b.IsRefType);
      return "object";
    }

    public override string TypeInitializationValue(Type type, TextWriter/*?*/ wr, Bpl.IToken/*?*/ tok, bool inAutoInitContext) {
      var xType = type.NormalizeExpandKeepConstraints();

      if (xType is BoolType) {
        return "false";
      } else if (xType is CharType) {
        return "'D'";
      } else if (xType is IntType || xType is BigOrdinalType) {
        return "BigInteger.Zero";
      } else if (xType is RealType) {
        return "Dafny.BigRational.ZERO";
      } else if (xType is BitvectorType) {
        var t = (BitvectorType)xType;
        return t.NativeType != null ? "0" : "BigInteger.Zero";
      } else if (xType is CollectionType) {
        return TypeHelperName(xType, wr, tok) + ".Empty";
      }

      var udt = (UserDefinedType)xType;
      if (udt.ResolvedParam != null) {
        return "Dafny.Helpers.Default<" + TypeName_UDT(FullTypeName(udt), udt.TypeArgs, wr, udt.tok) + ">()";
      }
      var cl = udt.ResolvedClass;
      Contract.Assert(cl != null);
      if (cl is NewtypeDecl) {
        var td = (NewtypeDecl)cl;
        if (td.Witness != null) {
          return TypeName_UDT(FullTypeName(udt), udt.TypeArgs, wr, udt.tok) + ".Witness";
        } else if (td.NativeType != null) {
          return "0";
        } else {
          return TypeInitializationValue(td.BaseType, wr, tok, inAutoInitContext);
        }
      } else if (cl is SubsetTypeDecl) {
        var td = (SubsetTypeDecl)cl;
        if (td.Witness != null) {
          return TypeName_UDT(FullTypeName(udt), udt.TypeArgs, wr, udt.tok) + ".Witness";
        } else if (td.WitnessKind == SubsetTypeDecl.WKind.Special) {
          // WKind.Special is only used with -->, ->, and non-null types:
          Contract.Assert(ArrowType.IsPartialArrowTypeName(td.Name) || ArrowType.IsTotalArrowTypeName(td.Name) || td is NonNullTypeDecl);
          if (ArrowType.IsPartialArrowTypeName(td.Name)) {
            return string.Format("(({0})null)", TypeName(xType, wr, udt.tok));
          } else if (ArrowType.IsTotalArrowTypeName(td.Name)) {
            var rangeDefaultValue = TypeInitializationValue(udt.TypeArgs.Last(), wr, tok, inAutoInitContext);
            // return the lambda expression ((Ty0 x0, Ty1 x1, Ty2 x2) => rangeDefaultValue)
            return string.Format("(({0}) => {1})",
              Util.Comma(", ", udt.TypeArgs.Count - 1, i => string.Format("{0} x{1}", TypeName(udt.TypeArgs[i], wr, udt.tok), i)),
              rangeDefaultValue);
          } else if (((NonNullTypeDecl)td).Class is ArrayClassDecl) {
            // non-null array type; we know how to initialize them
            var arrayClass = (ArrayClassDecl)((NonNullTypeDecl)td).Class;
            string typeNameSansBrackets, brackets;
            TypeName_SplitArrayName(udt.TypeArgs[0], wr, udt.tok, out typeNameSansBrackets, out brackets);
            return string.Format("new {0}[{1}]{2}", typeNameSansBrackets, Util.Comma(arrayClass.Dims, _ => "0"), brackets);
          } else {
            // non-null (non-array) type
            // even though the type doesn't necessarily have a known initializer, it could be that the the compiler needs to
            // lay down some bits to please the C#'s compiler's different definite-assignment rules.
            return string.Format("default({0})", TypeName(xType, wr, udt.tok));
          }
        } else {
          return TypeInitializationValue(td.RhsWithArgument(udt.TypeArgs), wr, tok, inAutoInitContext);
        }
      } else if (cl is ClassDecl) {
        bool isHandle = true;
        if (Attributes.ContainsBool(cl.Attributes, "handle", ref isHandle) && isHandle) {
          return "0";
        } else {
          return string.Format("({0})null", TypeName(xType, wr, udt.tok));
        }
      } else if (cl is DatatypeDecl) {
        var s = FullTypeName(udt);
        var rc = cl;
        if (DafnyOptions.O.IronDafny &&
            !(xType is ArrowType) &&
            rc != null &&
            rc.Module != null &&
            !rc.Module.IsDefaultModule) {
          s = "@" + rc.FullCompileName;
        }
        if (udt.TypeArgs.Count != 0) {
          s += "<" + TypeNames(udt.TypeArgs, wr, udt.tok) + ">";
        }
        return string.Format("{0}.Default", s);
      } else {
        Contract.Assert(false); throw new cce.UnreachableException();  // unexpected type
      }
    }

    protected override string TypeName_UDT(string fullCompileName, List<Type> typeArgs, TextWriter wr, Bpl.IToken tok) {
      Contract.Assume(fullCompileName != null);  // precondition; this ought to be declared as a Requires in the superclass
      Contract.Assume(typeArgs != null);  // precondition; this ought to be declared as a Requires in the superclass
      string s = IdProtect(fullCompileName);
      if (typeArgs.Count != 0) {
        if (typeArgs.Exists(ComplicatedTypeParameterForCompilation)) {
          Error(tok, "compilation does not support trait types as a type parameter; consider introducing a ghost", wr);
        }
        s += "<" + TypeNames(typeArgs, wr, tok) + ">";
      }
      return s;
    }

    protected override string TypeName_Companion(Type type, TextWriter wr, Bpl.IToken tok, MemberDecl/*?*/ member) {
      type = UserDefinedType.UpcastToMemberEnclosingType(type, member);
      if (type is UserDefinedType udt && udt.ResolvedClass is TraitDecl) {
        return TypeName_UDT(udt.FullCompanionCompileName, udt.TypeArgs, wr, tok);
      } else {
        return TypeName(type, wr, tok, member);
      }
    }

    // ----- Declarations -------------------------------------------------------------

    protected void DeclareField(string name, bool isStatic, bool isConst, Type type, Bpl.IToken tok, string rhs, TargetWriter wr) {
      wr.WriteLine("public {3}{4}{0} {1} = {2};", TypeName(type, wr, tok), name, rhs,
        isStatic ? "static " : "",
        isConst ? "readonly " : "");
    }

    protected override bool DeclareFormal(string prefix, string name, Type type, Bpl.IToken tok, bool isInParam, TextWriter wr) {
      wr.Write("{0}{1}{2} {3}", prefix, isInParam ? "" : "out ", TypeName(type, wr, tok), name);
      return true;
    }

    protected override void DeclareLocalVar(string name, Type/*?*/ type, Bpl.IToken/*?*/ tok, bool leaveRoomForRhs, string/*?*/ rhs, TargetWriter wr) {
      wr.Write("{0} {1}", type != null ? TypeName(type, wr, tok) : "var", name);
      if (leaveRoomForRhs) {
        Contract.Assert(rhs == null);  // follows from precondition
      } else if (rhs != null) {
        wr.WriteLine(" = {0};", rhs);
      } else {
        wr.WriteLine(";");
      }
    }

    protected override TargetWriter DeclareLocalVar(string name, Type/*?*/ type, Bpl.IToken/*?*/ tok, TargetWriter wr) {
      wr.Write("{0} {1} = ", type != null ? TypeName(type, wr, tok) : "var", name);
      var w = wr.Fork();
      wr.WriteLine(";");
      return w;
    }

    protected override void DeclareOutCollector(string collectorVarName, TargetWriter wr) {
      wr.Write("var {0} = ", collectorVarName);
    }

    protected override void DeclareLocalOutVar(string name, Type type, Bpl.IToken tok, string rhs, bool useReturnStyleOuts, TargetWriter wr) {
      if (useReturnStyleOuts) {
        DeclareLocalVar(name, type, tok, false, rhs, wr);
      } else {
        EmitAssignment(name, type, rhs, null, wr);
      }
    }

    protected override void EmitActualOutArg(string actualOutParamName, TextWriter wr) {
      wr.Write("out {0}", actualOutParamName);
    }

    protected override bool UseReturnStyleOuts(Method m, int nonGhostOutCount) {
      return nonGhostOutCount == 1;
    }

    protected override void EmitOutParameterSplits(string outCollector, List<string> actualOutParamNames, TargetWriter wr) {
      Contract.Assert(actualOutParamNames.Count == 1);
      EmitAssignment(actualOutParamNames[0], null, outCollector, null, wr);
    }

    protected override void EmitActualTypeArgs(List<Type> typeArgs, Bpl.IToken tok, TextWriter wr) {
      if (typeArgs.Count != 0) {
        wr.Write("<" + TypeNames(typeArgs, wr, tok) + ">");
      }
    }

    protected override string GenerateLhsDecl(string target, Type/*?*/ type, TextWriter wr, Bpl.IToken tok) {
      return (type != null ? TypeName(type, wr, tok) : "var") + " " + target;
    }

    // ----- Statements -------------------------------------------------------------

    protected override void EmitPrintStmt(TargetWriter wr, Expression arg) {
      wr.Write("Dafny.Helpers.Print");
      if (arg.Type.AsArrowType != null) {
        string typestr = TypeName(arg.Type, wr, null, null);
        wr.Write("<" + typestr + " >");
      }
      wr.Write("(");
      TrExpr(arg, wr, false);
      wr.WriteLine(");");
    }

    protected override void EmitReturn(List<Formal> outParams, TargetWriter wr) {
      outParams = outParams.Where(f => !f.IsGhost).ToList();
      if (outParams.Count == 1) {
        wr.WriteLine("return {0};", IdName(outParams[0]));
      } else {
        wr.WriteLine("return;");
      }
    }

    protected override TargetWriter CreateLabeledCode(string label, TargetWriter wr) {
      var w = wr.ForkSection();
      wr.IndentLess();
      wr.WriteLine("after_{0}: ;", label);
      return w;
    }

    protected override void EmitBreak(string/*?*/ label, TargetWriter wr) {
      if (label == null) {
        wr.WriteLine("break;");
      } else {
        wr.WriteLine("goto after_{0};", label);
      }
    }

    protected override void EmitYield(TargetWriter wr) {
      wr.WriteLine("yield return null;");
    }

    protected override void EmitAbsurd(string/*?*/ message, TargetWriter wr) {
      if (message == null) {
        message = "unexpected control point";
      }
      wr.WriteLine("throw new System.Exception(\"{0}\");", message);
    }

    protected override void EmitHalt(Bpl.IToken tok, Expression/*?*/ messageExpr, TargetWriter wr) {
      wr.Write("throw new Dafny.HaltException(");
      if (tok != null) wr.Write(SymbolDisplay.FormatLiteral(ErrorReporter.TokenToString(tok) + ": ", true) + " + ");
      TrExpr(messageExpr, wr, false);
      wr.WriteLine(");");
    }

    protected override BlockTargetWriter CreateForLoop(string indexVar, string bound, TargetWriter wr) {
      return wr.NewNamedBlock("for (var {0} = 0; {0} < {1}; {0}++)", indexVar, bound);
    }

    protected override BlockTargetWriter CreateDoublingForLoop(string indexVar, int start, TargetWriter wr) {
      return wr.NewNamedBlock("for (var {0} = new BigInteger({1}); ; {0} *= 2)", indexVar, start);
    }

    protected override void EmitIncrementVar(string varName, TargetWriter wr) {
      wr.WriteLine("{0}++;", varName);
    }

    protected override void EmitDecrementVar(string varName, TargetWriter wr) {
      wr.WriteLine("{0}--;", varName);
    }

    protected override string GetQuantifierName(string bvType) {
      return string.Format("Dafny.Helpers.Quantifier<{0}>", bvType);
    }

    protected override BlockTargetWriter CreateForeachLoop(string tmpVarName, Type collectionElementType, string boundVarName, Type boundVarType, bool introduceBoundVar,
      Bpl.IToken tok, out TargetWriter collectionWriter, TargetWriter wr) {

      wr.Write("foreach ({1} {0} in ", tmpVarName, TypeName(collectionElementType, wr, tok));
      collectionWriter = wr.Fork();
      var wwr = wr.NewBlock(")");

      if (boundVarType.IsRefType) {
        string typeTest;
        if (boundVarType.IsObject || boundVarType.IsObjectQ) {
          typeTest = "true";
        } else {
          typeTest = $"{tmpVarName} is {TypeName(boundVarType, wwr, tok)}";
        }
        if (boundVarType.IsNonNullRefType) {
          typeTest = $"{tmpVarName} != null && {typeTest}";
        } else {
          typeTest = $"{tmpVarName} == null || {typeTest}";
        }
        wwr = wwr.NewBlock($"if ({typeTest})");
      }
      var typeName = TypeName(boundVarType, wwr, tok);
      wwr.WriteLine("{0}{1} = ({2}){3};", introduceBoundVar ? typeName + " " : "", boundVarName, typeName, tmpVarName);
      return wwr;
    }

    protected override BlockTargetWriter CreateForeachIngredientLoop(string boundVarName, int L, string tupleTypeArgs, out TargetWriter collectionWriter, TargetWriter wr) {
      wr.Write($"foreach (var {boundVarName} in ");
      collectionWriter = wr.Fork();
      return wr.NewBlock(")");
    }

    // ----- Expressions -------------------------------------------------------------

    protected override void EmitNew(Type type, Bpl.IToken tok, CallStmt/*?*/ initCall, TargetWriter wr) {
      var ctor = initCall == null ? null : (Constructor)initCall.Method;  // correctness of cast follows from precondition of "EmitNew"
      wr.Write("new {0}(", TypeName(type, wr, tok));
      string q, n;
      if (ctor != null && ctor.IsExtern(out q, out n)) {
        // the arguments of any external constructor are placed here
        string sep = "";
        for (int i = 0; i < ctor.Ins.Count; i++) {
          Formal p = ctor.Ins[i];
          if (!p.IsGhost) {
            wr.Write(sep);
            TrExpr(initCall.Args[i], wr, false);
            sep = ", ";
          }
        }
      }
      wr.Write(")");
    }

    protected override void EmitNewArray(Type elmtType, Bpl.IToken tok, List<Expression> dimensions, bool mustInitialize, TargetWriter wr) {
      var wrs = EmitNewArray(elmtType, tok, dimensions.Count, mustInitialize, wr);
      for (int i = 0; i < wrs.Count; i++) {
        TrExpr(dimensions[i], wrs[i], inLetExprBody: false);
      }
    }

    private List<TargetWriter> EmitNewArray(Type elmtType, Bpl.IToken tok, int dimCount, bool mustInitialize, TargetWriter wr) {
      var wrs = new List<TargetWriter>();
      if (!mustInitialize || HasSimpleZeroInitializer(elmtType)) {
        string typeNameSansBrackets, brackets;
        TypeName_SplitArrayName(elmtType, wr, tok, out typeNameSansBrackets, out brackets);
        wr.Write("new {0}", typeNameSansBrackets);
        string prefix = "[";
        for (var d = 0; d < dimCount; d++) {
          wr.Write("{0}(int)(", prefix);
          var w = wr.Fork();
          wrs.Add(w);
          wr.Write(")");
          prefix = ", ";
        }
        wr.Write("]{0}", brackets);
      } else {
        wr.Write("Dafny.ArrayHelpers.InitNewArray{0}<{1}>", dimCount, TypeName(elmtType, wr, tok));
        wr.Write("(");
        wr.Write(DefaultValue(elmtType, wr, tok));
        for (var d = 0; d < dimCount; d++) {
          wr.Write(", ");
          var w = wr.Fork();
          wrs.Add(w);
        }
        wr.Write(")");
      }
      return wrs;
    }

    protected override void EmitLiteralExpr(TextWriter wr, LiteralExpr e) {
      if (e is StaticReceiverExpr) {
        wr.Write(TypeName(e.Type, wr, e.tok));
      } else if (e.Value == null) {
        var cl = (e.Type.NormalizeExpand() as UserDefinedType)?.ResolvedClass;
        bool isHandle = true;
        if (cl != null && Attributes.ContainsBool(cl.Attributes, "handle", ref isHandle) && isHandle) {
          wr.Write("0");
        } else {
          wr.Write("({0})null", TypeName(e.Type, wr, e.tok));
        }
      } else if (e.Value is bool) {
        wr.Write((bool)e.Value ? "true" : "false");
      } else if (e is CharLiteralExpr) {
        wr.Write("'{0}'", (string)e.Value);
      } else if (e is StringLiteralExpr) {
        var str = (StringLiteralExpr)e;
        wr.Write("{0}<char>.FromString(", DafnySeqHelperClass);
        TrStringLiteral(str, wr);
        wr.Write(")");
      } else if (AsNativeType(e.Type) != null) {
        string nativeName = null, literalSuffix = null;
        bool needsCastAfterArithmetic = false;
        GetNativeInfo(AsNativeType(e.Type).Sel, out nativeName, out literalSuffix, out needsCastAfterArithmetic);
        wr.Write((BigInteger)e.Value + literalSuffix);
      } else if (e.Value is BigInteger) {
        var i = (BigInteger)e.Value;
        EmitIntegerLiteral(i, wr);
      } else if (e.Value is Basetypes.BigDec) {
        var n = (Basetypes.BigDec)e.Value;
        if (0 <= n.Exponent) {
          wr.Write("new Dafny.BigRational(BigInteger.Parse(\"{0}", n.Mantissa);
          for (int i = 0; i < n.Exponent; i++) {
            wr.Write("0");
          }
          wr.Write("\"), BigInteger.One)");
        } else {
          wr.Write("new Dafny.BigRational(");
          EmitIntegerLiteral(n.Mantissa, wr);
          wr.Write(", BigInteger.Parse(\"1");
          for (int i = n.Exponent; i < 0; i++) {
            wr.Write("0");
          }
          wr.Write("\"))");
        }
      } else {
        Contract.Assert(false); throw new cce.UnreachableException();  // unexpected literal
      }
    }
    void EmitIntegerLiteral(BigInteger i, TextWriter wr) {
      Contract.Requires(wr != null);
      if (i.IsZero) {
        wr.Write("BigInteger.Zero");
      } else if (i.IsOne) {
        wr.Write("BigInteger.One");
      } else if (int.MinValue <= i && i <= int.MaxValue) {
        wr.Write("new BigInteger({0})", i);
      } else if (long.MinValue <= i && i <= long.MaxValue) {
        wr.Write("new BigInteger({0}L)", i);
      } else if (ulong.MinValue <= i && i <= ulong.MaxValue) {
        wr.Write("new BigInteger({0}UL)", i);
      } else {
        wr.Write("BigInteger.Parse(\"{0}\")", i);
      }
    }

    protected override void EmitStringLiteral(string str, bool isVerbatim, TextWriter wr) {
      wr.Write("{0}\"{1}\"", isVerbatim ? "@" : "", str);
    }

    protected override TargetWriter EmitBitvectorTruncation(BitvectorType bvType, bool surroundByUnchecked, TargetWriter wr) {
      string nativeName = null, literalSuffix = null;
      bool needsCastAfterArithmetic = false;
      if (bvType.NativeType != null) {
        GetNativeInfo(bvType.NativeType.Sel, out nativeName, out literalSuffix, out needsCastAfterArithmetic);
      }

      // --- Before
      if (bvType.NativeType == null) {
        wr.Write("((");
      } else {
        if (surroundByUnchecked) {
          // Unfortunately, the following will apply "unchecked" to all subexpressions as well.  There
          // shouldn't ever be any problem with this, but stylistically it would have been nice to have
          // applied the "unchecked" only to the actual operation that may overflow.
          wr.Write("unchecked(");
        }
        wr.Write("({0})((", nativeName);
      }
      // --- Middle
      var middle = wr.Fork();
      // --- After
      // do the truncation, if needed
      if (bvType.NativeType == null) {
        wr.Write(") & ((new BigInteger(1) << {0}) - 1))", bvType.Width);
      } else {
        if (bvType.NativeType.Bitwidth != bvType.Width) {
          // print in hex, because that looks nice
          wr.Write(") & ({2})0x{0:X}{1})", (1UL << bvType.Width) - 1, literalSuffix, nativeName);
        } else {
          wr.Write("))");  // close the parentheses for the cast
        }
        if (surroundByUnchecked) {
          wr.Write(")");  // close the parentheses for the "unchecked"
        }
      }

      return middle;
    }

    protected override void EmitRotate(Expression e0, Expression e1, bool isRotateLeft, TargetWriter wr, bool inLetExprBody, FCE_Arg_Translator tr) {
      string nativeName = null, literalSuffix = null;
      bool needsCast = false;
      var nativeType = AsNativeType(e0.Type);
      if (nativeType != null) {
        GetNativeInfo(nativeType.Sel, out nativeName, out literalSuffix, out needsCast);
      }

      // ( e0 op1 e1) | (e0 op2 (width - e1))
      if (needsCast) {
        wr.Write("(" + nativeName + ")(");
      }
      wr.Write("(");
      EmitShift(e0, e1, isRotateLeft ? "<<" : ">>", isRotateLeft, nativeType, true, wr, inLetExprBody, tr);
      wr.Write(")");

      wr.Write(" | ");

      wr.Write("(");
      EmitShift(e0, e1, isRotateLeft ? ">>" : "<<", !isRotateLeft, nativeType, false, wr, inLetExprBody, tr);
      wr.Write(")");

      if (needsCast) {
        wr.Write(")");
      }
    }

    void EmitShift(Expression e0, Expression e1, string op, bool truncate, NativeType/*?*/ nativeType, bool firstOp, TargetWriter wr, bool inLetExprBody, FCE_Arg_Translator tr) {
      var bv = e0.Type.AsBitVectorType;
      if (truncate) {
        wr = EmitBitvectorTruncation(bv, true, wr);
      }
      tr(e0, wr, inLetExprBody);
      wr.Write(" {0} ", op);
      if (!firstOp) {
        wr.Write("({0} - ", bv.Width);
      }

      wr.Write("(int)(");
      tr(e1, wr, inLetExprBody);
      wr.Write(")");

      if (!firstOp) {
        wr.Write(")");
      }
    }

    protected override bool CompareZeroUsingSign(Type type) {
      return AsNativeType(type) == null;
    }

    protected override TargetWriter EmitSign(Type type, TargetWriter wr) {
      // Should only be called when CompareZeroUsingSign is true
      Contract.Assert(AsNativeType(type) == null);

      TargetWriter w = wr.Fork();
      wr.Write(".Sign");

      return w;
    }

    protected override void EmitEmptyTupleList(string tupleTypeArgs, TargetWriter wr) {
      wr.Write("new System.Collections.Generic.List<System.Tuple<{0}>>()", tupleTypeArgs);
    }

    protected override TargetWriter EmitAddTupleToList(string ingredients, string tupleTypeArgs, TargetWriter wr) {
      wr.Write("{0}.Add(new System.Tuple<{1}>(", ingredients, tupleTypeArgs);
      var wrTuple = wr.Fork();
      wr.WriteLine("));");
      return wrTuple;
    }

    protected override void EmitTupleSelect(string prefix, int i, TargetWriter wr) {
      wr.Write("{0}.Item{1}", prefix, i + 1);
    }

    protected override string IdProtect(string name) {
      return PublicIdProtect(name);
    }
    public static string PublicIdProtect(string name) {
      if (name == "" || name.First() == '_') {
        return name;  // no need to further protect this name -- we know it's not a C# keyword
      }
      switch (name) {
        // keywords
        case "base":
        case "byte":
        case "catch":
        case "checked":
        case "continue":
        case "decimal":
        case "default":
        case "delegate":
        case "do":
        case "double":
        case "enum":
        case "event":
        case "explicit":
        case "extern":
        case "finally":
        case "fixed":
        case "float":
        case "for":
        case "foreach":
        case "goto":
        case "implicit":
        case "interface":
        case "internal":
        case "is":
        case "lock":
        case "long":
        case "namespace":
        case "operator":
        case "out":
        case "override":
        case "params":
        case "private":
        case "protected":
        case "public":
        case "readonly":
        case "ref":
        case "sbyte":
        case "sealed":
        case "short":
        case "sizeof":
        case "stackalloc":
        case "struct":
        case "switch":
        case "throw":
        case "try":
        case "typeof":
        case "uint":
        case "ulong":
        case "unchecked":
        case "unsafe":
        case "ushort":
        case "using":
        case "virtual":
        case "void":
        case "volatile":
        // contextual keywords
        case "add":
        case "alias":
        case "ascending":
        case "async":
        case "await":
        case "descending":
        case "dynamic":
        case "equals":
        case "from":
        case "get":
        case "global":
        case "group":
        case "into":
        case "join":
        case "let":
        case "nameof":
        case "on":
        case "orderby":
        case "partial":
        case "remove":
        case "select":
        case "set":
        case "value":
        case "when":
        case "where":
          return "@" + name;
        // methods with expected names
        case "ToString":
        case "GetHashCode":
        case "Main":
          return "_" + name;
        default:
          return name;
      }
    }

    protected override string FullTypeName(UserDefinedType udt, MemberDecl/*?*/ member = null) {
      Contract.Assume(udt != null);  // precondition; this ought to be declared as a Requires in the superclass
      if (udt is ArrowType) {
        return ArrowType.Arrow_FullCompileName;
      }
      string qualification;
      if (member != null && member.IsExtern(out qualification, out _) && qualification != null) {
        return qualification;
      }
      var cl = udt.ResolvedClass;
      if (cl == null) {
        return IdProtect(udt.CompileName);
      } else if (cl.Module.IsDefaultModule) {
        return IdProtect(cl.CompileName);
      } else {
        return IdProtect(cl.Module.CompileName) + "." + IdProtect(cl.CompileName);
      }
    }

    protected override void EmitThis(TargetWriter wr) {
      var custom =
        (enclosingMethod != null && enclosingMethod.IsTailRecursive) ||
        (enclosingFunction != null && enclosingFunction.IsTailRecursive) ||
        thisContext is NewtypeDecl ||
        thisContext is TraitDecl;
      wr.Write(custom ? "_this" : "this");
    }

    protected override void EmitDatatypeValue(DatatypeValue dtv, string arguments, TargetWriter wr) {
      var dt = dtv.Ctor.EnclosingDatatype;
      var dtName = dt.Module.IsDefaultModule ? dt.CompileName : dt.FullCompileName;
      var ctorName = dtv.Ctor.CompileName;

      var typeParams = dtv.InferredTypeArgs.Count == 0 ? "" : string.Format("<{0}>", TypeNames(dtv.InferredTypeArgs, wr, dtv.tok));
      if (!dtv.IsCoCall) {
        wr.Write("@{0}{1}.", dtName, typeParams);
        // For an ordinary constructor (that is, one that does not guard any co-recursive calls), generate:
        //   new Dt_Cons<T>( args )
        wr.Write("{0}({1})", DtCreateName(dtv.Ctor), arguments);
      } else {
        // In the case of a co-recursive call, generate:
        //     new Dt__Lazy<T>( LAMBDA )
        // where LAMBDA is:
        //     () => { return Dt_Cons<T>( ...args... ); }
        wr.Write("new {0}__Lazy{1}(", dtv.DatatypeName, typeParams);

        wr.Write("() => { return ");
        wr.Write("new {0}({1})", DtCtorName(dtv.Ctor, dtv.InferredTypeArgs, wr), arguments);
        wr.Write("; })");
      }
    }


    protected override void GetSpecialFieldInfo(SpecialField.ID id, object idParam, Type receiverType, out string compiledName, out string preString, out string postString) {
      compiledName = "";
      preString = "";
      postString = "";
      switch (id) {
        case SpecialField.ID.UseIdParam:
          compiledName = IdProtect((string)idParam);
          break;
        case SpecialField.ID.ArrayLength:
        case SpecialField.ID.ArrayLengthInt:
          compiledName = idParam == null ? "Length" : "GetLength(" + (int)idParam + ")";
          if (id == SpecialField.ID.ArrayLength) {
            preString = "new BigInteger(";
            postString = ")";
          }
          break;
        case SpecialField.ID.Floor:
          compiledName = "ToBigInteger()";
          break;
        case SpecialField.ID.IsLimit:
          preString = "Dafny.BigOrdinal.IsLimit(";
          postString = ")";
          break;
        case SpecialField.ID.IsSucc:
          preString = "Dafny.BigOrdinal.IsSucc(";
          postString = ")";
          break;
        case SpecialField.ID.Offset:
          preString = "Dafny.BigOrdinal.Offset(";
          postString = ")";
          break;
        case SpecialField.ID.IsNat:
          preString = "Dafny.BigOrdinal.IsNat(";
          postString = ")";
          break;
        case SpecialField.ID.Keys:
          compiledName = "Keys";
          break;
        case SpecialField.ID.Values:
          compiledName = "Values";
          break;
        case SpecialField.ID.Items:
          var mapType = receiverType.AsMapType;
          Contract.Assert(mapType != null);
          var errorWr = new TargetWriter();
          var domainType = TypeName(mapType.Domain, errorWr, Bpl.Token.NoToken);
          var rangeType = TypeName(mapType.Range, errorWr, Bpl.Token.NoToken);
          preString = $"{DafnyMapClass}<{domainType}, {rangeType}>.Items(";
          postString = ")";
          break;
        case SpecialField.ID.Reads:
          compiledName = "_reads";
          break;
        case SpecialField.ID.Modifies:
          compiledName = "_modifies";
          break;
        case SpecialField.ID.New:
          compiledName = "_new";
          break;
        default:
          Contract.Assert(false); // unexpected ID
          break;
      }
    }

    protected override ILvalue EmitMemberSelect(System.Action<TargetWriter> obj, Type objType, MemberDecl member, List<TypeArgumentInstantiation> typeArgs, Dictionary<TypeParameter, Type> typeMap,
      Type expectedType, string/*?*/ additionalCustomParameter, bool internalAccess = false) {
      if (member is SpecialField sf && !(member is ConstantField)) {
        string compiledName, preStr, postStr;
        GetSpecialFieldInfo(sf.SpecialId, sf.IdParam, objType, out compiledName, out preStr, out postStr);
        if (compiledName.Length != 0) {
          return SuffixLvalue(obj, ".{0}", compiledName);
        } else {
          // this member selection is handled by some kind of enclosing function call, so nothing to do here
          return SimpleLvalue(obj);
        }
      } else if (member is Function fn) {
        var wr = new TargetWriter();
        EmitNameAndActualTypeArgs(IdName(member), typeArgs.ConvertAll(ta => ta.Actual), member.tok, wr);
        if (additionalCustomParameter == null) {
          var nameAndTypeArgs = wr.ToString();
          return SuffixLvalue(obj, $".{nameAndTypeArgs}");
        } else {
          // we need an eta conversion for the additionalCustomParameter
          // (T0 a0, T1 a1, ...) => obj.F(additionalCustomParameter, a0, a1, ...)
          wr.Write("({0}", additionalCustomParameter);
          var sep = ", ";
          var prefixWr = new TargetWriter();
          var prefixSep = "";
          prefixWr.Write("(");
          foreach (var arg in fn.Formals) {
            if (!arg.IsGhost) {
              var name = idGenerator.FreshId("_eta");
              var ty = Resolver.SubstType(arg.Type, typeMap);
              prefixWr.Write($"{prefixSep}{TypeName(ty, prefixWr, arg.tok)} {name}");
              wr.Write("{0}{1}", sep, name);
              sep = ", ";
              prefixSep = ", ";
            }
          }
          prefixWr.Write(") => ");
          wr.Write(")");
          return EnclosedLvalue(prefixWr.ToString(), obj, $".{wr.ToString()}");
        }
      } else {
        Contract.Assert(member is Field);
        if (member.IsStatic) {
          return SimpleLvalue(w => {
            w.Write("{0}.{1}", TypeName_Companion(objType, w, member.tok, member), IdName(member));
          });
        } else if (NeedsCustomReceiver(member) && !(member.EnclosingClass is TraitDecl)) {
          // instance const in a newtype
          return SimpleLvalue(w => {
            w.Write("{0}.{1}(", TypeName_Companion(objType, w, member.tok, member), IdName(member));
            obj(w);
            w.Write(")");
          });
        } else if (internalAccess && (member is ConstantField || member.EnclosingClass is TraitDecl)) {
          return SuffixLvalue(obj, $"._{member.CompileName}");
        } else {
          return SuffixLvalue(obj, $".{IdName(member)}");
        }
      }
    }

    protected override TargetWriter EmitArraySelect(List<string> indices, Type elmtType, TargetWriter wr) {
      Contract.Assert(indices != null && 1 <= indices.Count);  // follows from precondition
      var w = wr.Fork();
      wr.Write("[");
      var sep = "";
      foreach (var index in indices) {
        wr.Write("{0}(int)({1})", sep, index);
        sep = ", ";
      }
      wr.Write("]");
      return w;
    }

    protected override TargetWriter EmitArraySelect(List<Expression> indices, Type elmtType, bool inLetExprBody, TargetWriter wr) {
      Contract.Assert(indices != null && 1 <= indices.Count);  // follows from precondition
      var w = wr.Fork();
      wr.Write("[");
      var sep = "";
      foreach (var index in indices) {
        wr.Write("{0}(int)", sep);
        TrParenExpr(index, wr, inLetExprBody);
        sep = ", ";
      }
      wr.Write("]");
      return w;
    }

    protected override void EmitExprAsInt(Expression expr, bool inLetExprBody, TargetWriter wr) {
      TrParenExpr("(int)", expr, wr, inLetExprBody);
    }

    protected override void EmitIndexCollectionSelect(Expression source, Expression index, bool inLetExprBody, TargetWriter wr) {
      var xType = source.Type.NormalizeExpand();
      if (xType is MapType) {
        wr.Write(TypeHelperName(xType, wr, source.tok) + ".Select(");
        TrExpr(source, wr, inLetExprBody);
        wr.Write(",");
        TrExpr(index, wr, inLetExprBody);
        wr.Write(")");
      } else {
        TrParenExpr(source, wr, inLetExprBody);
        TrParenExpr(".Select", index, wr, inLetExprBody);
      }
    }

    protected override void EmitIndexCollectionUpdate(Expression source, Expression index, Expression value, CollectionType resultCollectionType, bool inLetExprBody, TargetWriter wr) {
      var xType = source.Type.NormalizeExpand();
      if (xType is SeqType || xType is MapType) {
        wr.Write(TypeHelperName(xType, wr, source.tok) + ".Update(");
        TrExpr(source, wr, inLetExprBody);
        wr.Write(",");
        TrExpr(index, wr, inLetExprBody);
        wr.Write(", ");
        TrExpr(value, wr, inLetExprBody);
        wr.Write(")");
      } else {
        TrParenExpr(source, wr, inLetExprBody);
        wr.Write(".Update(");
        TrExpr(index, wr, inLetExprBody);
        wr.Write(", ");
        TrExpr(value, wr, inLetExprBody);
        wr.Write(")");
      }
    }

    protected override void EmitSeqSelectRange(Expression source, Expression/*?*/ lo, Expression/*?*/ hi, bool fromArray, bool inLetExprBody, TargetWriter wr) {
      if (fromArray) {
        wr.Write("Dafny.Helpers.SeqFromArray");
      }
      TrParenExpr(source, wr, inLetExprBody);
      if (hi != null) {
        if (lo != null) {
          wr.Write(".Subsequence(");
          TrExpr(lo, wr, inLetExprBody);
          wr.Write(", ");
          TrExpr(hi, wr, inLetExprBody);
          wr.Write(")");
        } else {
          TrParenExpr(".Take", hi, wr, inLetExprBody);
        }
      } else {
        if (lo != null) {
          TrParenExpr(".Drop", lo, wr, inLetExprBody);
        }
      }
    }

    protected override void EmitSeqConstructionExpr(SeqConstructionExpr expr, bool inLetExprBody, TargetWriter wr) {
      if (expr.Initializer is LambdaExpr lam) {
        Contract.Assert(lam.BoundVars.Count == 1);
        EmitSeqConstructionExprFromLambda(expr.N, lam.BoundVars[0], lam.Body, inLetExprBody, wr);
      } else {
        wr.Write("{0}<{1}>.Create(", DafnySeqClass, TypeName(expr.Type.AsSeqType.Arg, wr, expr.tok));
        TrExpr(expr.N, wr, inLetExprBody);
        wr.Write(", ");
        TrExpr(expr.Initializer, wr, inLetExprBody);
        wr.Write(")");
      }
    }

    // Construct a sequence for the Dafny expression seq(N, F) in the common
    // case that f is a lambda expression.  In that case, rather than
    // something like
    //
    //   var s = Dafny.Sequence.Create(N, i => ...);
    //
    // (which will call the lambda N times), we'd rather write
    //
    //   var dim = N;
    //   var arr = new T[dim];
    //   for (int i = 0; i < dim; i++) {
    //     arr[i] = ...;
    //   }
    //   var s = Dafny.Sequence<T>.FromArray(a);
    //
    // and thus avoid method calls.  Unfortunately, since we can't add
    // statements easily, we have to settle for the slightly clunkier
    //
    //   var s = ((System.Func<Dafny.Sequence<T>>) (() => {
    //     var dim = N;
    //     var arr = new T[dim];
    //     for (int i = 0; i < dim; i++) {
    //       arr[i] = ...;
    //     }
    //     return Dafny.Sequence<T>.FromArray(a);
    //   }))();
    private void EmitSeqConstructionExprFromLambda(Expression lengthExpr, BoundVar boundVar, Expression body, bool inLetExprBody, TargetWriter wr) {
      wr.Write("((System.Func<{0}>) (() =>", TypeName(new SeqType(body.Type), wr, body.tok));
      var wrLamBody = wr.NewBigExprBlock("", "))()");

      var indexType = lengthExpr.Type;
      var lengthVar = FreshId("dim");
      DeclareLocalVar(lengthVar, indexType, lengthExpr.tok, lengthExpr, inLetExprBody, wrLamBody);
      var arrVar = FreshId("arr");
      wrLamBody.Write("var {0} = ", arrVar);
      var wrDims = EmitNewArray(body.Type, body.tok, dimCount: 1, mustInitialize: false, wr: wrLamBody);
      Contract.Assert(wrDims.Count == 1);
      wrDims[0].Write(lengthVar);
      wrLamBody.WriteLine(";");

      var intIxVar = FreshId("i");
      var wrLoopBody = wrLamBody.NewBlockWithPrefix("for (int {0} = 0; {0} < {1}; {0}++)", "", intIxVar, lengthVar);
      var ixVar = IdName(boundVar);
      wrLoopBody.WriteLine("var {0} = ({1}) {2};",
        ixVar, TypeName(indexType, wrLoopBody, body.tok), intIxVar);
      var wrArrName = EmitArrayUpdate(new List<string> { ixVar }, body, wrLoopBody);
      wrArrName.Write(arrVar);
      wrLoopBody.WriteLine(";");

      wrLamBody.WriteLine("return {0}<{1}>.FromArray({2});",
        DafnySeqHelperClass, TypeName(body.Type, wr, body.tok), arrVar);
    }

    protected override void EmitMultiSetFormingExpr(MultiSetFormingExpr expr, bool inLetExprBody, TargetWriter wr) {
      wr.Write("{0}<{1}>", DafnyMultiSetClass, TypeName(expr.E.Type.AsCollectionType.Arg, wr, expr.tok));
      var eeType = expr.E.Type.NormalizeExpand();
      if (eeType is SeqType) {
        TrParenExpr(".FromSeq", expr.E, wr, inLetExprBody);
      } else if (eeType is SetType) {
        TrParenExpr(".FromSet", expr.E, wr, inLetExprBody);
      } else {
        Contract.Assert(false); throw new cce.UnreachableException();
      }
    }

    protected override void EmitApplyExpr(Type functionType, Bpl.IToken tok, Expression function, List<Expression> arguments, bool inLetExprBody, TargetWriter wr) {
      wr.Write("Dafny.Helpers.Id<");
      wr.Write(TypeName(functionType, wr, tok));
      wr.Write(">(");
      TrExpr(function, wr, inLetExprBody);
      wr.Write(")");
      TrExprList(arguments, wr, inLetExprBody);
    }

    protected override TargetWriter EmitBetaRedex(List<string> boundVars, List<Expression> arguments, List<Type> boundTypes, Type resultType, Bpl.IToken tok, bool inLetExprBody, TargetWriter wr) {
      var typeArgs = TypeName_UDT(ArrowType.Arrow_FullCompileName, Util.Snoc(boundTypes, resultType), wr, tok);
      wr.Write("Dafny.Helpers.Id<{0}>(({1}) => ", typeArgs, Util.Comma(boundVars));
      var w = wr.Fork();
      wr.Write(")");
      TrExprList(arguments, wr, inLetExprBody);
      return w;
    }

    protected override void EmitDestructor(string source, Formal dtor, int formalNonGhostIndex, DatatypeCtor ctor, List<Type> typeArgs, Type bvType, TargetWriter wr) {
      var dtorName = FormalName(dtor, formalNonGhostIndex);
      wr.Write("(({0}){1}{2}).{3}", DtCtorName(ctor, typeArgs, wr), source, ctor.EnclosingDatatype is CoDatatypeDecl ? "._Get()" : "", dtorName);
    }

    protected override BlockTargetWriter CreateLambda(List<Type> inTypes, Bpl.IToken tok, List<string> inNames, Type resultType, TargetWriter wr, bool untyped = false) {
      // (
      //   (System.Func<inTypes,resultType>)  // cast, which tells C# what the various types involved are
      //   (
      //     (inNames) => {
      //       <<caller fills in body here; must end with a return statement>>
      //     }
      //   )
      // )
      wr.Write('(');
      if (!untyped) {
        wr.Write("(System.Func<{0}{1}>)", Util.Comma("", inTypes, t => TypeName(t, wr, tok) + ", "), TypeName(resultType, wr, tok));
      }
      wr.Write("(({0}) =>", Util.Comma(inNames, nm => nm));
      var w = wr.NewBigExprBlock("", "))");
      return w;
    }

    protected override TargetWriter CreateIIFE_ExprBody(Expression source, bool inLetExprBody, Type sourceType, Bpl.IToken sourceTok, Type resultType, Bpl.IToken resultTok, string bvName, TargetWriter wr) {
      wr.Write("Dafny.Helpers.Let<{0},{1}>(", TypeName(sourceType, wr, sourceTok), TypeName(resultType, wr, resultTok));
      TrExpr(source, wr, inLetExprBody);
      wr.Write(", {0} => ", bvName);
      var w = wr.Fork();
      wr.Write(")");
      int y = ((System.Func<int, int>)((u) => u + 5))(6);
      return w;
    }

    protected override TargetWriter CreateIIFE_ExprBody(string source, Type sourceType, Bpl.IToken sourceTok, Type resultType, Bpl.IToken resultTok, string bvName, TargetWriter wr) {
      wr.Write("Dafny.Helpers.Let<{0},{1}>(", TypeName(sourceType, wr, sourceTok), TypeName(resultType, wr, resultTok));
      wr.Write("{0}, {1} => ", source, bvName);
      var w = wr.Fork();
      wr.Write(")");
      return w;
    }

    protected override BlockTargetWriter CreateIIFE0(Type resultType, Bpl.IToken resultTok, TargetWriter wr) {
      // (
      //   (System.Func<resultType>)(() => <<body>>)
      // )()
      wr.Write("((System.Func<{0}>)(() =>", TypeName(resultType, wr, resultTok));
      var w = wr.NewBigExprBlock("", "))()");
      return w;
    }

    protected override BlockTargetWriter CreateIIFE1(int source, Type resultType, Bpl.IToken resultTok, string bvName, TargetWriter wr) {
      wr.Write("Dafny.Helpers.Let<int,{0}>(", TypeName(resultType, wr, resultTok));
      wr.Write("{0}, {1} => ", source, bvName);
      var w = wr.NewBigExprBlock("", ")");
      return w;
    }

    protected override void EmitUnaryExpr(ResolvedUnaryOp op, Expression expr, bool inLetExprBody, TargetWriter wr) {
      switch (op) {
        case ResolvedUnaryOp.BoolNot:
          TrParenExpr("!", expr, wr, inLetExprBody);
          break;
        case ResolvedUnaryOp.BitwiseNot:
          TrParenExpr("~", expr, wr, inLetExprBody);
          break;
        case ResolvedUnaryOp.Cardinality:
          TrParenExpr("new BigInteger(", expr, wr, inLetExprBody);
          wr.Write(".Count)");
          break;
        default:
          Contract.Assert(false); throw new cce.UnreachableException();  // unexpected unary expression
      }
    }

    static bool IsDirectlyComparable(Type t) {
      Contract.Requires(t != null);
      return t.IsBoolType || t.IsCharType || t.IsIntegerType || t.IsRealType || t.AsNewtype != null || t.IsBitVectorType || t.IsBigOrdinalType || t.IsRefType;
    }

    protected override void CompileBinOp(BinaryExpr.ResolvedOpcode op,
      Expression e0, Expression e1, Bpl.IToken tok, Type resultType,
      out string opString,
      out string preOpString,
      out string postOpString,
      out string callString,
      out string staticCallString,
      out bool reverseArguments,
      out bool truncateResult,
      out bool convertE1_to_int,
      TextWriter errorWr) {

      opString = null;
      preOpString = "";
      postOpString = "";
      callString = null;
      staticCallString = null;
      reverseArguments = false;
      truncateResult = false;
      convertE1_to_int = false;

      switch (op) {
        case BinaryExpr.ResolvedOpcode.EqCommon: {
            if (IsHandleComparison(tok, e0, e1, errorWr)) {
              opString = "==";
            } else if (e0.Type.IsRefType) {
              // Dafny's type rules are slightly different C#, so we may need a cast here.
              // For example, Dafny allows x==y if x:array<T> and y:array<int> and T is some
              // type parameter.
              opString = "== (object)";
            } else if (IsDirectlyComparable(e0.Type)) {
              opString = "==";
            } else {
              staticCallString = "object.Equals";
            }
            break;
          }
        case BinaryExpr.ResolvedOpcode.NeqCommon: {
            if (IsHandleComparison(tok, e0, e1, errorWr)) {
              opString = "!=";
            } else if (e0.Type.IsRefType) {
              // Dafny's type rules are slightly different C#, so we may need a cast here.
              // For example, Dafny allows x==y if x:array<T> and y:array<int> and T is some
              // type parameter.
              opString = "!= (object)";
            } else if (IsDirectlyComparable(e0.Type)) {
              opString = "!=";
            } else {
              preOpString = "!";
              staticCallString = "object.Equals";
            }
            break;
          }

        case BinaryExpr.ResolvedOpcode.LeftShift:
          opString = "<<"; truncateResult = true; convertE1_to_int = true; break;
        case BinaryExpr.ResolvedOpcode.RightShift:
          opString = ">>"; convertE1_to_int = true; break;
        case BinaryExpr.ResolvedOpcode.Add:
          opString = "+"; truncateResult = true;
          if (resultType.IsCharType) {
            preOpString = "(char)(";
            postOpString = ")";
          }
          break;
        case BinaryExpr.ResolvedOpcode.Sub:
          opString = "-"; truncateResult = true;
          if (resultType.IsCharType) {
            preOpString = "(char)(";
            postOpString = ")";
          }
          break;
        case BinaryExpr.ResolvedOpcode.Mul:
          opString = "*"; truncateResult = true; break;
        case BinaryExpr.ResolvedOpcode.Div:
          if (resultType.IsIntegerType || (AsNativeType(resultType) != null && AsNativeType(resultType).LowerBound < BigInteger.Zero)) {
            var suffix = AsNativeType(resultType) != null ? "_" + GetNativeTypeName(AsNativeType(resultType)) : "";
            staticCallString = "Dafny.Helpers.EuclideanDivision" + suffix;
          } else {
            opString = "/";  // for reals
          }
          break;
        case BinaryExpr.ResolvedOpcode.Mod:
          if (resultType.IsIntegerType || (AsNativeType(resultType) != null && AsNativeType(resultType).LowerBound < BigInteger.Zero)) {
            var suffix = AsNativeType(resultType) != null ? "_" + GetNativeTypeName(AsNativeType(resultType)) : "";
            staticCallString = "Dafny.Helpers.EuclideanModulus" + suffix;
          } else {
            opString = "%";  // for reals
          }
          break;

        case BinaryExpr.ResolvedOpcode.SetEq:
        case BinaryExpr.ResolvedOpcode.MultiSetEq:
        case BinaryExpr.ResolvedOpcode.SeqEq:
        case BinaryExpr.ResolvedOpcode.MapEq:
          callString = "Equals"; break;

        case BinaryExpr.ResolvedOpcode.ProperSubset:
        case BinaryExpr.ResolvedOpcode.ProperMultiSubset:
          staticCallString = TypeHelperName(e0.Type, errorWr, tok, e1.Type) + ".IsProperSubsetOf"; break;
        case BinaryExpr.ResolvedOpcode.Subset:
        case BinaryExpr.ResolvedOpcode.MultiSubset:
          staticCallString = TypeHelperName(e0.Type, errorWr, tok, e1.Type) + ".IsSubsetOf"; break;

        case BinaryExpr.ResolvedOpcode.Disjoint:
        case BinaryExpr.ResolvedOpcode.MultiSetDisjoint:
          staticCallString = TypeHelperName(e0.Type, errorWr, tok, e1.Type) + ".IsDisjointFrom"; break;
        case BinaryExpr.ResolvedOpcode.InSet:
        case BinaryExpr.ResolvedOpcode.InMultiSet:
        case BinaryExpr.ResolvedOpcode.InMap:
          callString = "Contains"; reverseArguments = true; break;

        case BinaryExpr.ResolvedOpcode.Union:
        case BinaryExpr.ResolvedOpcode.MultiSetUnion:
          staticCallString = TypeHelperName(resultType, errorWr, tok) + ".Union"; break;
        case BinaryExpr.ResolvedOpcode.Intersection:
        case BinaryExpr.ResolvedOpcode.MultiSetIntersection:
          staticCallString = TypeHelperName(resultType, errorWr, tok) + ".Intersect"; break;
        case BinaryExpr.ResolvedOpcode.SetDifference:
        case BinaryExpr.ResolvedOpcode.MultiSetDifference:
          staticCallString = TypeHelperName(resultType, errorWr, tok) + ".Difference"; break;

        case BinaryExpr.ResolvedOpcode.ProperPrefix:
          staticCallString = TypeHelperName(e0.Type, errorWr, e0.tok) + ".IsProperPrefixOf"; break;
        case BinaryExpr.ResolvedOpcode.Prefix:
          staticCallString = TypeHelperName(e0.Type, errorWr, e0.tok) + ".IsPrefixOf"; break;
        case BinaryExpr.ResolvedOpcode.Concat:
          staticCallString = TypeHelperName(e0.Type, errorWr, e0.tok) + ".Concat"; break;
        case BinaryExpr.ResolvedOpcode.InSeq:
          callString = "Contains"; reverseArguments = true; break;

        default:
          base.CompileBinOp(op, e0, e1, tok, resultType,
            out opString, out preOpString, out postOpString, out callString, out staticCallString, out reverseArguments, out truncateResult, out convertE1_to_int,
            errorWr);
          break;
      }
    }

    protected override void EmitIsZero(string varName, TargetWriter wr) {
      wr.Write("{0} == 0", varName);
    }

    protected override void EmitConversionExpr(ConversionExpr e, bool inLetExprBody, TargetWriter wr) {
      if (e.E.Type.IsNumericBased(Type.NumericPersuation.Int) || e.E.Type.IsBitVectorType || e.E.Type.IsCharType) {
        if (e.ToType.IsNumericBased(Type.NumericPersuation.Real)) {
          // (int or bv or char) -> real
          Contract.Assert(AsNativeType(e.ToType) == null);
          wr.Write("new Dafny.BigRational(");
          if (AsNativeType(e.E.Type) != null) {
            wr.Write("new BigInteger");
          }
          TrParenExpr(e.E, wr, inLetExprBody);
          wr.Write(", BigInteger.One)");
        } else if (e.ToType.IsCharType) {
          wr.Write("(char)(");
          TrExpr(e.E, wr, inLetExprBody);
          wr.Write(")");
        } else {
          // (int or bv or char) -> (int or bv or ORDINAL)
          var fromNative = AsNativeType(e.E.Type);
          var toNative = AsNativeType(e.ToType);
          if (fromNative == null && toNative == null) {
            if (e.E.Type.IsCharType) {
              // char -> big-integer (int or bv or ORDINAL)
              wr.Write("new BigInteger");
              TrParenExpr(e.E, wr, inLetExprBody);
            } else {
              // big-integer (int or bv) -> big-integer (int or bv or ORDINAL), so identity will do
              TrExpr(e.E, wr, inLetExprBody);
            }
          } else if (fromNative != null && toNative == null) {
            // native (int or bv) -> big-integer (int or bv)
            wr.Write("new BigInteger");
            TrParenExpr(e.E, wr, inLetExprBody);
          } else {
            string toNativeName, toNativeSuffix;
            bool toNativeNeedsCast;
            GetNativeInfo(toNative.Sel, out toNativeName, out toNativeSuffix, out toNativeNeedsCast);
            // any (int or bv) -> native (int or bv)
            // A cast would do, but we also consider some optimizations
            wr.Write("({0})", toNativeName);

            var literal = PartiallyEvaluate(e.E);
            UnaryOpExpr u = e.E.Resolved as UnaryOpExpr;
            MemberSelectExpr m = e.E.Resolved as MemberSelectExpr;
            if (literal != null) {
              // Optimize constant to avoid intermediate BigInteger
              wr.Write("(" + literal + toNativeSuffix + ")");
            } else if (u != null && u.Op == UnaryOpExpr.Opcode.Cardinality) {
              // Optimize .Count to avoid intermediate BigInteger
              TrParenExpr(u.E, wr, inLetExprBody);
              if (toNative.UpperBound <= new BigInteger(0x80000000U)) {
                wr.Write(".Count");
              } else {
                wr.Write(".LongCount");
              }
            } else if (m != null && m.MemberName == "Length" && m.Obj.Type.IsArrayType) {
              // Optimize .Length to avoid intermediate BigInteger
              TrParenExpr(m.Obj, wr, inLetExprBody);
              if (toNative.UpperBound <= new BigInteger(0x80000000U)) {
                wr.Write(".Length");
              } else {
                wr.Write(".LongLength");
              }
            } else {
              // no optimization applies; use the standard translation
              TrParenExpr(e.E, wr, inLetExprBody);
            }
          }
        }
      } else if (e.E.Type.IsNumericBased(Type.NumericPersuation.Real)) {
        Contract.Assert(AsNativeType(e.E.Type) == null);
        if (e.ToType.IsNumericBased(Type.NumericPersuation.Real)) {
          // real -> real
          Contract.Assert(AsNativeType(e.ToType) == null);
          TrExpr(e.E, wr, inLetExprBody);
        } else {
          // real -> (int or bv or char or ordinal)
          if (e.ToType.IsCharType) {
            wr.Write("(char)");
          } else if (AsNativeType(e.ToType) != null) {
            wr.Write("({0})", GetNativeTypeName(AsNativeType(e.ToType)));
          }
          TrParenExpr(e.E, wr, inLetExprBody);
          wr.Write(".ToBigInteger()");
        }
      } else if (e.E.Type.IsBigOrdinalType) {
        if (e.ToType.IsNumericBased(Type.NumericPersuation.Int) || e.ToType.IsBigOrdinalType) {
          TrExpr(e.E, wr, inLetExprBody);
        } else if (e.ToType.IsCharType) {
          wr.Write("(char)");
          TrParenExpr(e.E, wr, inLetExprBody);
        } else if (e.ToType.IsNumericBased(Type.NumericPersuation.Real)) {
          wr.Write("new Dafny.BigRational(");
          if (AsNativeType(e.E.Type) != null) {
            wr.Write("new BigInteger");
            TrParenExpr(e.E, wr, inLetExprBody);
            wr.Write(", BigInteger.One)");
          } else {
            TrParenExpr(e.E, wr, inLetExprBody);
            wr.Write(", 1)");
          }
        } else if (e.ToType.IsBitVectorType) {
          // ordinal -> bv
          var typename = TypeName(e.ToType, wr, null, null);
          wr.Write($"({typename})");
          TrParenExpr(e.E, wr, inLetExprBody);
        } else {
          Contract.Assert(false, $"not implemented for C#: {e.E.Type} -> {e.ToType}");
        }
      } else {
        Contract.Assert(false, $"not implemented for C#: {e.E.Type} -> {e.ToType}");
      }
    }

    protected override void EmitCollectionDisplay(CollectionType ct, Bpl.IToken tok, List<Expression> elements, bool inLetExprBody, TargetWriter wr) {
      wr.Write("{0}.FromElements", TypeHelperName(ct, wr, tok));
      TrExprList(elements, wr, inLetExprBody);
    }

    protected override void EmitMapDisplay(MapType mt, Bpl.IToken tok, List<ExpressionPair> elements, bool inLetExprBody, TargetWriter wr) {
      wr.Write("{0}.FromElements", TypeHelperName(mt, wr, tok));
      wr.Write("(");
      string sep = "";
      foreach (ExpressionPair p in elements) {
        wr.Write(sep);
        wr.Write("new Dafny.Pair<");
        wr.Write(TypeName(p.A.Type, wr, p.A.tok));
        wr.Write(",");
        wr.Write(TypeName(p.B.Type, wr, p.B.tok));
        wr.Write(">(");
        TrExpr(p.A, wr, inLetExprBody);
        wr.Write(",");
        TrExpr(p.B, wr, inLetExprBody);
        wr.Write(")");
        sep = ", ";
      }
      wr.Write(")");
    }

    protected override void EmitCollectionBuilder_New(CollectionType ct, Bpl.IToken tok, TargetWriter wr) {
      if (ct is SetType) {
        wr.Write("new System.Collections.Generic.List<{0}>()", TypeName(ct.Arg, wr, tok));
      } else if (ct is MapType) {
        var mt = (MapType)ct;
        var domtypeName = TypeName(mt.Domain, wr, tok);
        var rantypeName = TypeName(mt.Range, wr, tok);
        wr.Write("new System.Collections.Generic.List<Dafny.Pair<{0},{1}>>()", domtypeName, rantypeName);
      } else {
        Contract.Assume(false);  // unepxected collection type
      }
    }

    protected override void EmitCollectionBuilder_Add(CollectionType ct, string collName, Expression elmt, bool inLetExprBody, TargetWriter wr) {
      if (ct is SetType) {
        wr.Write("{0}.Add(", collName);
        TrExpr(elmt, wr, inLetExprBody);
        wr.WriteLine(");");
      } else {
        Contract.Assume(false);  // unepxected collection type
      }
    }

    protected override TargetWriter EmitMapBuilder_Add(MapType mt, Bpl.IToken tok, string collName, Expression term, bool inLetExprBody, TargetWriter wr) {
      var domtypeName = TypeName(mt.Domain, wr, tok);
      var rantypeName = TypeName(mt.Range, wr, tok);
      wr.Write("{0}.Add(new Dafny.Pair<{1},{2}>(", collName, domtypeName, rantypeName);
      var termLeftWriter = wr.Fork();
      wr.Write(",");
      TrExpr(term, wr, inLetExprBody);
      wr.WriteLine("));");
      return termLeftWriter;
    }

    protected override string GetCollectionBuilder_Build(CollectionType ct, Bpl.IToken tok, string collName, TargetWriter wr) {
      if (ct is SetType) {
        var typeName = TypeName(ct.Arg, wr, tok);
        return string.Format($"{DafnySetClass}<{typeName}>.FromCollection({collName})");
      } else if (ct is MapType) {
        var mt = (MapType)ct;
        var domtypeName = TypeName(mt.Domain, wr, tok);
        var rantypeName = TypeName(mt.Range, wr, tok);
        return string.Format("{3}<{0},{1}>.FromCollection({2})", domtypeName, rantypeName, collName, DafnyMapClass);
      } else {
        Contract.Assume(false);  // unepxected collection type
        throw new cce.UnreachableException();  // please compiler
      }
    }

    protected override void EmitSingleValueGenerator(Expression e, bool inLetExprBody, string type, TargetWriter wr) {
      wr.Write("Dafny.Helpers.SingleValue<{0}>", type);
      TrParenExpr(e, wr, inLetExprBody);
    }

    // ----- Target compilation and execution -------------------------------------------------------------

    private class CSharpCompilationResult
    {
      public Assembly CompiledAssembly;
    }

    public override bool CompileTargetProgram(string dafnyProgramName, string targetProgramText, string/*?*/ callToMain, string/*?*/ targetFilename, ReadOnlyCollection<string> otherFileNames,
      bool hasMain, bool runAfterCompile, TextWriter outputWriter, out object compilationResult) {

      compilationResult = null;

      // .NET Core does not allow C# compilation on all platforms using System.CodeDom. You need to use Roslyn libraries. Context: https://github.com/dotnet/runtime/issues/18768
      var compilation = CSharpCompilation.Create(Path.GetFileNameWithoutExtension(dafnyProgramName))
        .WithOptions(new CSharpCompilationOptions(OutputKind.DynamicallyLinkedLibrary))
        .AddReferences(
            MetadataReference.CreateFromFile(typeof(object).GetTypeInfo().Assembly.Location),
            MetadataReference.CreateFromFile(Assembly.Load("mscorlib").Location));

<<<<<<< HEAD
      var inMemory = runAfterCompile;
      var consoleApplication = hasMain || callToMain != null;
      compilation = compilation.WithOptions(compilation.Options.WithOutputKind(consoleApplication ? OutputKind.ConsoleApplication : OutputKind.DynamicallyLinkedLibrary));

      var tempCompilationResult = new CSharpCompilationResult();
      var libPath = Path.GetDirectoryName(Assembly.GetExecutingAssembly().Location);
=======
      var provider = CodeDomProvider.CreateProvider("CSharp", new Dictionary<string, string> { { "CompilerVersion", "v4.0" } });
      var cp = new System.CodeDom.Compiler.CompilerParameters();
      cp.GenerateExecutable = hasMain;
      if (DafnyOptions.O.RunAfterCompile) {
        cp.GenerateInMemory = true;
      } else if (hasMain) {
        cp.OutputAssembly = Path.ChangeExtension(dafnyProgramName, "exe");
        cp.GenerateInMemory = false;
      } else {
        cp.OutputAssembly = Path.ChangeExtension(dafnyProgramName, "dll");
        cp.GenerateInMemory = false;
      }
      // The nowarn numbers are the following:
      // * CS0162 is about unreachable code
      // * CS0164 complains about unreferenced labels
      // * CS0219/CS0168 is about unused variables
      // * CS0183 is about unneeded casts
      // * CS0436 is about types in source files that conflict with imported types (caused by
      //   dynamically-generated types like Tuple0 that aren't part of the runtime, which are
      //   often in pre-compiled Dafny DLLs)
      // * CS1717 is about assignments of a variable to itself
      // * CS1718 is about comparison to the same variable
      cp.CompilerOptions = "/debug /nowarn:162,164,168,183,219,436,1717,1718";
      cp.ReferencedAssemblies.Add("System.Numerics.dll");
      cp.ReferencedAssemblies.Add("System.Core.dll");
      cp.ReferencedAssemblies.Add("System.dll");

      var crx = new CSharpCompilationResult();
      crx.libPath = Path.GetDirectoryName(Assembly.GetExecutingAssembly().Location) + Path.DirectorySeparatorChar;
>>>>>>> f9c54836
      if (DafnyOptions.O.UseRuntimeLib) {
        compilation = compilation.AddReferences(MetadataReference.CreateFromFile(Path.Join(libPath,  "DafnyRuntime.dll")));
      }

<<<<<<< HEAD
      var standardLibraries = new List<string>() {
        "System.Runtime",
        "System.Runtime.Numerics",
        "System.Collections",
        "System.Collections.Immutable",
        "System.Console"
=======
      // DLL requirements differ based on whether we are using mono
      var filesToCopyLocally = new List<string>() { "System.Collections.Immutable.dll" };
      crx.immutableDllFileNames = new List<string>() {
        "System.Collections.Immutable.dll",
        "System.Runtime.dll"
>>>>>>> f9c54836
      };
      compilation = compilation.AddReferences(standardLibraries.Select(fileName => MetadataReference.CreateFromFile(Assembly.Load(fileName).Location)));

      if (DafnyOptions.O.Optimize) {
<<<<<<< HEAD
        compilation = compilation.WithOptions(compilation.Options.WithOptimizationLevel(
          DafnyOptions.O.Optimize ? OptimizationLevel.Release : OptimizationLevel.Debug));
      }

      var otherSourceFiles = new List<string>();
      foreach (var file in otherFileNames) {
        string extension = Path.GetExtension(file);
        if (extension != null) { extension = extension.ToLower(); }
        if (extension == ".cs") {
          var normalizedPath = Path.Combine(Path.GetDirectoryName(file), Path.GetFileName(file));
          if (File.Exists(normalizedPath)) {
            otherSourceFiles.Add(normalizedPath);
          } else {
            outputWriter.WriteLine("Errors compiling program: Could not find {0}", file);
            return false;
=======
        cp.CompilerOptions += " /optimize";
      }
      cp.CompilerOptions += " /lib:" + crx.libPath;
      foreach (var filename in crx.immutableDllFileNames) {
        cp.ReferencedAssemblies.Add(filename);
      }

      int numOtherSourceFiles = 0;
      if (otherFileNames.Count > 0) {
        foreach (var file in otherFileNames) {
          string extension = Path.GetExtension(file);
          if (extension != null) { extension = extension.ToLower(); }
          if (extension == ".cs") {
            numOtherSourceFiles++;
          } else if (extension == ".dll") {
            cp.ReferencedAssemblies.Add(Path.Combine(Path.GetDirectoryName(file), Path.GetFileName(file)));
>>>>>>> f9c54836
          }
        } else if (extension == ".dll") {
          compilation = compilation.AddReferences(MetadataReference.CreateFromFile(Path.GetFullPath(file)));
        }
      }

      var source = callToMain == null ? targetProgramText : targetProgramText + callToMain;
      compilation = compilation.AddSyntaxTrees(CSharpSyntaxTree.ParseText(source));
      foreach (var sourceFile in otherSourceFiles) {
        compilation = compilation.AddSyntaxTrees(CSharpSyntaxTree.ParseText(File.ReadAllText(sourceFile)));
      }
      var outputDir = targetFilename == null ? Path.GetTempPath() : Path.GetDirectoryName(Path.GetFullPath(targetFilename));
      var outputPath = Path.Join(outputDir, Path.GetFileNameWithoutExtension(Path.GetFileName(dafnyProgramName)) + ".dll");
      if (inMemory) {
        using var stream = new MemoryStream();
        var emitResult = compilation.Emit(stream);
        if (emitResult.Success) {
          tempCompilationResult.CompiledAssembly = Assembly.Load(stream.GetBuffer());
        } else {
          outputWriter.WriteLine("Errors compiling program:");
          var errors = emitResult.Diagnostics.Where(d => d.Severity == DiagnosticSeverity.Error).ToList();
          foreach (var ce in errors) {
            outputWriter.WriteLine(ce.ToString());
            outputWriter.WriteLine();
          }
          return false;
        }
      } 
      else {
        var emitResult = compilation.Emit(outputPath);

<<<<<<< HEAD
        if (emitResult.Success) {
          tempCompilationResult.CompiledAssembly = Assembly.LoadFile(outputPath);
          if (DafnyOptions.O.CompileVerbose) {
            outputWriter.WriteLine("Compiled assembly into {0}", compilation.AssemblyName);
          }
        } else {
          outputWriter.WriteLine("Errors compiling program into {0}", compilation.AssemblyName);
          var errors = emitResult.Diagnostics.Where(d => d.Severity == DiagnosticSeverity.Error).ToList();
          foreach (var ce in errors) {
            outputWriter.WriteLine(ce.ToString());
            outputWriter.WriteLine();
          }
          return false;
=======
      if (!cp.GenerateInMemory) {
        var assemblyName = Path.GetFileName(crx.cr.PathToAssembly);
        if (DafnyOptions.O.CompileVerbose) {
          outputWriter.WriteLine("Compiled assembly into {0}", assemblyName);
        }
        if (hasMain) {
          var outputDir = Path.GetDirectoryName(dafnyProgramName);
          if (string.IsNullOrWhiteSpace(outputDir)) {
            outputDir = ".";
          }
          foreach (var filename in filesToCopyLocally) {
            var destPath = outputDir + Path.DirectorySeparatorChar + filename;
            try {
              File.Copy(crx.libPath + filename, destPath, true);
            } catch (FileNotFoundException) {
              // Just make this a warning. Users may still be able to copy it manually.
              outputWriter.WriteLine($"Note, attempt to copy '{filename}' to output directory failed. To run the program, you may need to copy this file manually.");
            }
          }
>>>>>>> f9c54836
        }
      }

      compilationResult = tempCompilationResult;
      return true;
    }

    public override bool RunTargetProgram(string dafnyProgramName, string targetProgramText, string callToMain, string/*?*/ targetFilename, ReadOnlyCollection<string> otherFileNames,
      object compilationResult, TextWriter outputWriter) {

      var crx = (CSharpCompilationResult)compilationResult;

      foreach (var otherFileName in otherFileNames) {
        if (Path.GetExtension(otherFileName) == ".dll") {
          AssemblyLoadContext.Default.LoadFromAssemblyPath(Path.GetFullPath(otherFileName));
        }
      }

      if (crx.CompiledAssembly == null) {
        throw new Exception("Cannot call run target program on a compilation that failed");
      }
      var entry = crx.CompiledAssembly.EntryPoint;
      if (entry == null) {
        throw new Exception("Cannot call run target on a compilation whose assembly has no entry.");
      }
      try {
        object[] parameters = entry.GetParameters().Length == 0 ? new object[] { } : new object[] { new string[0] };
        entry.Invoke(null, parameters);
        return true;
      } catch (System.Reflection.TargetInvocationException e) {
        outputWriter.WriteLine("Error: Execution resulted in exception: {0}", e.Message);
        outputWriter.WriteLine(e.InnerException.ToString());
      } catch (System.Exception e) {
        outputWriter.WriteLine("Error: Execution resulted in exception: {0}", e.Message);
        outputWriter.WriteLine(e.ToString());
      }
      return false;
    }

    private void AddTestCheckerIfNeeded(string name, Declaration decl, TargetWriter wr) {
      if (Attributes.Contains(decl.Attributes, "test")) {
        // TODO: The resolver needs to check the assumptions about the declaration
        // (i.e. must be public and static, must return a "result type", etc.)
        bool hasReturnValue = false;
        if (decl is Function) {
          hasReturnValue = true;
        } else if (decl is Method) {
          var method = (Method)decl;
          hasReturnValue = method.Outs.Count > 1;
        }

        wr.WriteLine("[Xunit.Fact]");
        if (hasReturnValue) {
          wr = wr.NewNamedBlock("public static void {0}_CheckForFailureForXunit()", name);
          wr.WriteLine("var result = {0}();", name);
          wr.WriteLine("Xunit.Assert.False(result.IsFailure(), \"Dafny test failed: \" + result);");
        }
      }
    }

    public override void EmitCallToMain(Method mainMethod, TargetWriter wr) {
      var companion = TypeName_Companion(mainMethod.EnclosingClass as ClassDecl, wr, mainMethod.tok);
      var wClass = wr.NewNamedBlock("class __CallToMain");
      var wBody = wClass.NewNamedBlock("public static void Main(string[] args)");
      var modName = mainMethod.EnclosingClass.Module.CompileName == "_module" ? "_module." : "";
      companion = modName + companion;

      var idName = mainMethod.IsStatic ? IdName(mainMethod) : "_StaticMain";

      Coverage.EmitSetup(wBody);
      wBody.WriteLine($"{GetHelperModuleName()}.WithHaltHandling({companion}.{idName});");
      Coverage.EmitTearDown(wBody);
    }
  }
}<|MERGE_RESOLUTION|>--- conflicted
+++ resolved
@@ -408,13 +408,13 @@
                     wGet.WriteLine("var d = this;");
                   }
                   var n = dtor.EnclosingCtors.Count;
-                  for (int i = 0; i < n - 1; i++) {
+                  for (int i = 0; i < n-1; i++) {
                     var ctor_i = dtor.EnclosingCtors[i];
                     Contract.Assert(arg.CompileName == dtor.CorrespondingFormals[i].CompileName);
                     wGet.WriteLine("if (d is {0}_{1}{2}) {{ return (({0}_{1}{2})d).{3}; }}", dt.CompileName, ctor_i.CompileName, DtT_TypeArgs, IdName(arg));
                   }
-                  Contract.Assert(arg.CompileName == dtor.CorrespondingFormals[n - 1].CompileName);
-                  wGet.WriteLine("return (({0}_{1}{2})d).{3}; ", dt.CompileName, dtor.EnclosingCtors[n - 1].CompileName, DtT_TypeArgs, IdName(arg));
+                  Contract.Assert(arg.CompileName == dtor.CorrespondingFormals[n-1].CompileName);
+                  wGet.WriteLine("return (({0}_{1}{2})d).{3}; ", dt.CompileName, dtor.EnclosingCtors[n-1].CompileName, DtT_TypeArgs, IdName(arg));
                 }
               }
             }
@@ -1401,7 +1401,7 @@
       } else if (i.IsOne) {
         wr.Write("BigInteger.One");
       } else if (int.MinValue <= i && i <= int.MaxValue) {
-        wr.Write("new BigInteger({0})", i);
+          wr.Write("new BigInteger({0})", i);
       } else if (long.MinValue <= i && i <= long.MaxValue) {
         wr.Write("new BigInteger({0}L)", i);
       } else if (ulong.MinValue <= i && i <= ulong.MaxValue) {
@@ -1471,7 +1471,7 @@
       EmitShift(e0, e1, isRotateLeft ? "<<" : ">>", isRotateLeft, nativeType, true, wr, inLetExprBody, tr);
       wr.Write(")");
 
-      wr.Write(" | ");
+      wr.Write (" | ");
 
       wr.Write("(");
       EmitShift(e0, e1, isRotateLeft ? ">>" : "<<", !isRotateLeft, nativeType, false, wr, inLetExprBody, tr);
@@ -1528,7 +1528,7 @@
     }
 
     protected override void EmitTupleSelect(string prefix, int i, TargetWriter wr) {
-      wr.Write("{0}.Item{1}", prefix, i + 1);
+      wr.Write("{0}.Item{1}", prefix, i+1);
     }
 
     protected override string IdProtect(string name) {
@@ -2022,7 +2022,7 @@
       wr.Write(", {0} => ", bvName);
       var w = wr.Fork();
       wr.Write(")");
-      int y = ((System.Func<int, int>)((u) => u + 5))(6);
+      int y = ((System.Func<int,int>)((u) => u + 5))(6);
       return w;
     }
 
@@ -2426,105 +2426,46 @@
             MetadataReference.CreateFromFile(typeof(object).GetTypeInfo().Assembly.Location),
             MetadataReference.CreateFromFile(Assembly.Load("mscorlib").Location));
 
-<<<<<<< HEAD
       var inMemory = runAfterCompile;
       var consoleApplication = hasMain || callToMain != null;
       compilation = compilation.WithOptions(compilation.Options.WithOutputKind(consoleApplication ? OutputKind.ConsoleApplication : OutputKind.DynamicallyLinkedLibrary));
 
       var tempCompilationResult = new CSharpCompilationResult();
       var libPath = Path.GetDirectoryName(Assembly.GetExecutingAssembly().Location);
-=======
-      var provider = CodeDomProvider.CreateProvider("CSharp", new Dictionary<string, string> { { "CompilerVersion", "v4.0" } });
-      var cp = new System.CodeDom.Compiler.CompilerParameters();
-      cp.GenerateExecutable = hasMain;
-      if (DafnyOptions.O.RunAfterCompile) {
-        cp.GenerateInMemory = true;
-      } else if (hasMain) {
-        cp.OutputAssembly = Path.ChangeExtension(dafnyProgramName, "exe");
-        cp.GenerateInMemory = false;
-      } else {
-        cp.OutputAssembly = Path.ChangeExtension(dafnyProgramName, "dll");
-        cp.GenerateInMemory = false;
-      }
-      // The nowarn numbers are the following:
-      // * CS0162 is about unreachable code
-      // * CS0164 complains about unreferenced labels
-      // * CS0219/CS0168 is about unused variables
-      // * CS0183 is about unneeded casts
-      // * CS0436 is about types in source files that conflict with imported types (caused by
-      //   dynamically-generated types like Tuple0 that aren't part of the runtime, which are
-      //   often in pre-compiled Dafny DLLs)
-      // * CS1717 is about assignments of a variable to itself
-      // * CS1718 is about comparison to the same variable
-      cp.CompilerOptions = "/debug /nowarn:162,164,168,183,219,436,1717,1718";
-      cp.ReferencedAssemblies.Add("System.Numerics.dll");
-      cp.ReferencedAssemblies.Add("System.Core.dll");
-      cp.ReferencedAssemblies.Add("System.dll");
-
-      var crx = new CSharpCompilationResult();
-      crx.libPath = Path.GetDirectoryName(Assembly.GetExecutingAssembly().Location) + Path.DirectorySeparatorChar;
->>>>>>> f9c54836
       if (DafnyOptions.O.UseRuntimeLib) {
         compilation = compilation.AddReferences(MetadataReference.CreateFromFile(Path.Join(libPath,  "DafnyRuntime.dll")));
       }
 
-<<<<<<< HEAD
       var standardLibraries = new List<string>() {
         "System.Runtime",
         "System.Runtime.Numerics",
         "System.Collections",
         "System.Collections.Immutable",
         "System.Console"
-=======
-      // DLL requirements differ based on whether we are using mono
-      var filesToCopyLocally = new List<string>() { "System.Collections.Immutable.dll" };
-      crx.immutableDllFileNames = new List<string>() {
-        "System.Collections.Immutable.dll",
-        "System.Runtime.dll"
->>>>>>> f9c54836
       };
       compilation = compilation.AddReferences(standardLibraries.Select(fileName => MetadataReference.CreateFromFile(Assembly.Load(fileName).Location)));
 
       if (DafnyOptions.O.Optimize) {
-<<<<<<< HEAD
         compilation = compilation.WithOptions(compilation.Options.WithOptimizationLevel(
           DafnyOptions.O.Optimize ? OptimizationLevel.Release : OptimizationLevel.Debug));
       }
 
       var otherSourceFiles = new List<string>();
-      foreach (var file in otherFileNames) {
-        string extension = Path.GetExtension(file);
-        if (extension != null) { extension = extension.ToLower(); }
-        if (extension == ".cs") {
-          var normalizedPath = Path.Combine(Path.GetDirectoryName(file), Path.GetFileName(file));
-          if (File.Exists(normalizedPath)) {
-            otherSourceFiles.Add(normalizedPath);
-          } else {
-            outputWriter.WriteLine("Errors compiling program: Could not find {0}", file);
-            return false;
-=======
-        cp.CompilerOptions += " /optimize";
-      }
-      cp.CompilerOptions += " /lib:" + crx.libPath;
-      foreach (var filename in crx.immutableDllFileNames) {
-        cp.ReferencedAssemblies.Add(filename);
-      }
-
-      int numOtherSourceFiles = 0;
-      if (otherFileNames.Count > 0) {
         foreach (var file in otherFileNames) {
           string extension = Path.GetExtension(file);
           if (extension != null) { extension = extension.ToLower(); }
           if (extension == ".cs") {
-            numOtherSourceFiles++;
-          } else if (extension == ".dll") {
-            cp.ReferencedAssemblies.Add(Path.Combine(Path.GetDirectoryName(file), Path.GetFileName(file)));
->>>>>>> f9c54836
-          }
+            var normalizedPath = Path.Combine(Path.GetDirectoryName(file), Path.GetFileName(file));
+            if (File.Exists(normalizedPath)) {
+            otherSourceFiles.Add(normalizedPath);
+            } else {
+              outputWriter.WriteLine("Errors compiling program: Could not find {0}", file);
+              return false;
+            }
         } else if (extension == ".dll") {
           compilation = compilation.AddReferences(MetadataReference.CreateFromFile(Path.GetFullPath(file)));
-        }
-      }
+          }
+        }
 
       var source = callToMain == null ? targetProgramText : targetProgramText + callToMain;
       compilation = compilation.AddSyntaxTrees(CSharpSyntaxTree.ParseText(source));
@@ -2542,50 +2483,28 @@
           outputWriter.WriteLine("Errors compiling program:");
           var errors = emitResult.Diagnostics.Where(d => d.Severity == DiagnosticSeverity.Error).ToList();
           foreach (var ce in errors) {
-            outputWriter.WriteLine(ce.ToString());
-            outputWriter.WriteLine();
-          }
-          return false;
-        }
+          outputWriter.WriteLine(ce.ToString());
+          outputWriter.WriteLine();
+        }
+        return false;
+      }
       } 
       else {
         var emitResult = compilation.Emit(outputPath);
 
-<<<<<<< HEAD
         if (emitResult.Success) {
           tempCompilationResult.CompiledAssembly = Assembly.LoadFile(outputPath);
-          if (DafnyOptions.O.CompileVerbose) {
+        if (DafnyOptions.O.CompileVerbose) {
             outputWriter.WriteLine("Compiled assembly into {0}", compilation.AssemblyName);
-          }
+        }
         } else {
           outputWriter.WriteLine("Errors compiling program into {0}", compilation.AssemblyName);
           var errors = emitResult.Diagnostics.Where(d => d.Severity == DiagnosticSeverity.Error).ToList();
           foreach (var ce in errors) {
             outputWriter.WriteLine(ce.ToString());
             outputWriter.WriteLine();
-          }
+        }
           return false;
-=======
-      if (!cp.GenerateInMemory) {
-        var assemblyName = Path.GetFileName(crx.cr.PathToAssembly);
-        if (DafnyOptions.O.CompileVerbose) {
-          outputWriter.WriteLine("Compiled assembly into {0}", assemblyName);
-        }
-        if (hasMain) {
-          var outputDir = Path.GetDirectoryName(dafnyProgramName);
-          if (string.IsNullOrWhiteSpace(outputDir)) {
-            outputDir = ".";
-          }
-          foreach (var filename in filesToCopyLocally) {
-            var destPath = outputDir + Path.DirectorySeparatorChar + filename;
-            try {
-              File.Copy(crx.libPath + filename, destPath, true);
-            } catch (FileNotFoundException) {
-              // Just make this a warning. Users may still be able to copy it manually.
-              outputWriter.WriteLine($"Note, attempt to copy '{filename}' to output directory failed. To run the program, you may need to copy this file manually.");
-            }
-          }
->>>>>>> f9c54836
         }
       }
 
@@ -2633,7 +2552,7 @@
         if (decl is Function) {
           hasReturnValue = true;
         } else if (decl is Method) {
-          var method = (Method)decl;
+          var method = (Method) decl;
           hasReturnValue = method.Outs.Count > 1;
         }
 
