//-----------------------------------------------------------------------------
//
// Copyright by the contributors to the Dafny Project
// SPDX-License-Identifier: MIT
//
//-----------------------------------------------------------------------------

using System;
using System.Collections.Generic;
using System.Linq;
using System.Numerics;
using System.IO;
using System.Diagnostics.Contracts;
using System.Collections.ObjectModel;
using System.ComponentModel.Design;
using System.Diagnostics;
using System.Text.RegularExpressions;
using System.Reflection;
using Bpl = Microsoft.Boogie;



namespace Microsoft.Dafny{
  public class JavaCompiler : Compiler{
    public JavaCompiler(ErrorReporter reporter)
      : base(reporter){
      IntSelect = ",java.math.BigInteger";
      LambdaExecute = ".apply";
    }

    public override String TargetLanguage => "Java";

    const string DafnySetClass = "dafny.DafnySet";
    const string DafnyMultiSetClass = "dafny.DafnyMultiset";
    const string DafnySeqClass = "dafny.DafnySequence";
    const string DafnyMapClass = "dafny.DafnyMap";

    const string DafnyBigRationalClass = "dafny.BigRational";
    const string DafnyEuclideanClass = "dafny.DafnyEuclidean";
    const string DafnyHelpersClass = "dafny.Helpers";
    const string DafnyTypeDescriptor = "dafny.TypeDescriptor";
    static string FormatDefaultTypeParameterValue(TypeParameter tp) => FormatDefaultTypeParameterValueName(tp.CompileName);
    static string FormatDefaultTypeParameterValueName(string tpName) => $"_default_{tpName}";

    const string DafnyFunctionIfacePrefix = "dafny.Function";
    const string DafnyMultiArrayClassPrefix = "dafny.Array";
    const string DafnyTupleClassPrefix = "dafny.Tuple";

    string DafnyMultiArrayClass(int dim) => DafnyMultiArrayClassPrefix + dim;
    string DafnyTupleClass(int size) => DafnyTupleClassPrefix + size;

    string DafnyFunctionIface(int arity) =>
      arity == 1 ? "java.util.function.Function" : DafnyFunctionIfacePrefix + arity;

    static string FormatExternBaseClassName(string externClassName) =>
      $"_ExternBase_{externClassName}";
    static string FormatTypeDescriptorVariable(string typeVarName) =>
      $"_td_{typeVarName}";
    static string FormatTypeDescriptorVariable(TypeParameter tp) =>
      FormatTypeDescriptorVariable(tp.CompileName);

    const string TypeMethodName = "_typeDescriptor";

    private string ModuleName;
    private string ModulePath;
    private int FileCount = 0;
    private Import ModuleImport;
    private HashSet<int> tuples = new HashSet<int>();
    private HashSet<int> functions = new HashSet<int>();
    private HashSet<int> arrays = new HashSet<int>();

    private readonly List<Import> Imports = new List<Import>();

    //RootImportWriter writes additional imports to the main file.
    private ConcreteSyntaxTree RootImportWriter;

    private struct Import{
      public string Name, Path;
    }

    protected override bool UseReturnStyleOuts(Method m, int nonGhostOutCount) => true;

    public override bool SupportsInMemoryCompilation => false;

    protected override bool SupportsAmbiguousTypeDecl => false;
    protected override bool SupportsProperties => false;

    private enum JavaNativeType { Byte, Short, Int, Long }

    private static JavaNativeType AsJavaNativeType(NativeType.Selection sel) {
      switch (sel) {
        case NativeType.Selection.Byte:
        case NativeType.Selection.SByte:
          return JavaNativeType.Byte;
        case NativeType.Selection.Short:
        case NativeType.Selection.UShort:
          return JavaNativeType.Short;
        case NativeType.Selection.Int:
        case NativeType.Selection.UInt:
          return JavaNativeType.Int;
        case NativeType.Selection.Long:
        case NativeType.Selection.ULong:
          return JavaNativeType.Long;
        default:
          Contract.Assert(false);
          throw new cce.UnreachableException();
      }
    }

    private static bool IsUnsignedJavaNativeType(NativeType nt) {
      Contract.Requires(nt != null);
      switch (nt.Sel) {
        case NativeType.Selection.Byte:
        case NativeType.Selection.UShort:
        case NativeType.Selection.UInt:
        case NativeType.Selection.ULong:
          return true;
        default:
          return false;
      }
    }

    private static JavaNativeType AsJavaNativeType(NativeType nt) {
      return AsJavaNativeType(nt.Sel);
    }

    private JavaNativeType? AsJavaNativeType(Type type) {
      var nt = AsNativeType(type);
      if (nt == null) {
        return null;
      } else {
        return AsJavaNativeType(nt);
      }
    }

    protected override void DeclareSpecificOutCollector(string collectorVarName, ConcreteSyntaxTree wr, List<Type> formalTypes, List<Type> lhsTypes) {
      // If the method returns an array of parameter type, and we're assigning
      // to a variable with a more specific type, we need to insert a cast:
      //
      // Array<Integer> outcollector42 = obj.Method(); // <-- you are here
      // int[] out43 = (int[]) outcollector42.unwrap();
      var returnedTypes = new List<string>();
      Contract.Assert(formalTypes.Count == lhsTypes.Count);
      for (var i = 0; i < formalTypes.Count; i++) {
        var formalType = formalTypes[i];
        var lhsType = lhsTypes[i];
        if (formalType.IsArrayType && formalType.AsArrayType.Dims == 1 && UserDefinedType.ArrayElementType(formalType).IsTypeParameter) {
          returnedTypes.Add("java.lang.Object");
        } else {
          returnedTypes.Add(TypeName(lhsType, wr, Bpl.Token.NoToken, boxed: formalTypes.Count > 1));
        }
      }
      if (formalTypes.Count > 1) {
        tuples.Add(formalTypes.Count);
        wr.Write($"{DafnyTupleClass(formalTypes.Count)}<{Util.Comma(returnedTypes)}> {collectorVarName} = ");
      } else {
        wr.Write($"{returnedTypes[0]} {collectorVarName} = ");
      }
    }
    protected override void EmitCastOutParameterSplits(string outCollector, List<string> lhsNames,
      ConcreteSyntaxTree wr, List<Type> formalTypes, List<Type> lhsTypes, Bpl.IToken tok){
      var wOuts = new List<ConcreteSyntaxTree>();
      for (var i = 0; i < lhsNames.Count; i++){
        wr.Write($"{lhsNames[i]} = ");
        //
        // Suppose we have:
        //
        //   method Foo<A>(a : A) returns (arr : array<A>)
        //
        // This is compiled to:
        //
        //   public <A> Object Foo(A a)
        //
        // (There's also an argument for the type descriptor, but I'm omitting
        // it for clarity.)  Foo returns Object, not A[], since A could be
        // primitive and primitives cannot be generic parameters in Java
        // (*sigh*).  So when we call it:
        //
        //   var arr : int[] := Foo(42);
        //
        // we have to add a type cast:
        //
        //   BigInteger[] arr = (BigInteger[]) Foo(new BigInteger(42));
        //
        // Things can get more complicated than this, however.  If the method returns
        // the array as part of a tuple:
        //
        //   method Foo<A>(a : A) returns (pair : (array<A>, array<A>))
        //
        // then we get:
        //
        //   public <A> Tuple2<Object, Object> Foo(A a)
        //
        // and we have to write:
        //
        //   BigInteger[] arr = (Pair<BigInteger[], BigInteger[]>) (Object) Foo(new BigInteger(42));
        //
        // (Note the extra cast to Object, since Java doesn't allow a cast to
        // change a type parameter, as that's unsound in general.  It just
        // happens to be okay here!)
        //
        // Rather than try and exhaustively check for all the circumstances
        // where a cast is necessary, for the moment we just always cast to the
        // LHS type via Object, which is redundant 99% of the time but not
        // harmful.
        wr.Write($"({TypeName(lhsTypes[i], wr, Bpl.Token.NoToken)}) (Object) ");
        if (lhsNames.Count == 1) {
          wr.Write(outCollector);
        } else {
          wr.Write($"{outCollector}.dtor__{i}()");
        }
        EndStmt(wr);
      }
    }

    protected override void EmitSeqSelect(AssignStmt s0, List<Type> tupleTypeArgsList, ConcreteSyntaxTree wr, string tup){
      wr.Write("(");
      var lhs = (SeqSelectExpr) s0.Lhs;
      ConcreteSyntaxTree wColl, wIndex, wValue;
      EmitIndexCollectionUpdate(out wColl, out wIndex, out wValue, wr, nativeIndex: true);
      var wCoerce = EmitCoercionIfNecessary(from: null, to: lhs.Seq.Type, tok: s0.Tok, wr: wColl);
        wCoerce.Write($"({TypeName(lhs.Seq.Type.NormalizeExpand(), wCoerce, s0.Tok)})");
        EmitTupleSelect(tup, 0, wCoerce);
        wColl.Write(")");
      var wCast = EmitCoercionToNativeInt(wIndex);
      EmitTupleSelect(tup, 1, wCast);
        wValue.Write($"({TypeName(tupleTypeArgsList[2].NormalizeExpand(), wValue, s0.Tok)})");
      EmitTupleSelect(tup, 2, wValue);
      EndStmt(wr);
    }

    protected override void EmitMultiSelect(AssignStmt s0, List<Type> tupleTypeArgsList, ConcreteSyntaxTree wr, string tup, int L){
      wr.Write("(");
      var lhs = (MultiSelectExpr) s0.Lhs;
      var wArray = new ConcreteSyntaxTree(wr.RelativeIndentLevel);
      var wCoerced = EmitCoercionIfNecessary(from: null, to: tupleTypeArgsList[0], tok: s0.Tok, wr: wArray);
        wCoerced.Write($"({TypeName(tupleTypeArgsList[0].NormalizeExpand(), wCoerced, s0.Tok)})");
        EmitTupleSelect(tup, 0, wCoerced);
        wArray.Write(")");
      var array = wArray.ToString();
      var indices = new List<string>();
      for (int i = 0; i < lhs.Indices.Count; i++){
        var wIndex = new ConcreteSyntaxTree();
        wIndex.Write("((java.math.BigInteger)");
        EmitTupleSelect(tup, i + 1, wIndex);
        wIndex.Write(")");
        indices.Add(wIndex.ToString());
      }
      var lv = EmitArraySelectAsLvalue(array, indices, tupleTypeArgsList[L - 1]);
      var wrRhs = EmitAssignment(lv, tupleTypeArgsList[L - 1], null, wr);
      wrRhs.Write($"(({TypeName(tupleTypeArgsList[L - 1], wrRhs, s0.Tok)})");
      EmitTupleSelect(tup, L - 1, wrRhs);
      wrRhs.Write(")");
      EndStmt(wr);
    }

    protected override void WriteCast(string s, ConcreteSyntaxTree wr) {
      wr.Write($"({s})");
    }

    protected override ConcreteSyntaxTree EmitIngredients(ConcreteSyntaxTree wr, string ingredients, int L, string tupleTypeArgs, ForallStmt s, AssignStmt s0, Expression rhs){
<<<<<<< HEAD
      var wrVarInit = wr;
      wrVarInit.Write($"java.util.ArrayList<{DafnyTupleClass(L)}<{tupleTypeArgs}>> {ingredients} = ");
      AddTupleToSet(L);
      EmitEmptyTupleList(tupleTypeArgs, wrVarInit);
=======
      using (var wrVarInit = wr){
        wrVarInit.Write($"java.util.ArrayList<{DafnyTupleClass(L)}<{tupleTypeArgs}>> {ingredients} = ");
        AddTupleToSet(L);
        EmitEmptyTupleList(tupleTypeArgs, wrVarInit);
      }
>>>>>>> 687bddf0
      var wrOuter = wr;
      wr = CompileGuardedLoops(s.BoundVars, s.Bounds, s.Range, wr);
      var wrTuple = EmitAddTupleToList(ingredients, tupleTypeArgs, wr);
      wrTuple.Write($"{L}<{tupleTypeArgs}>(");
      if (s0.Lhs is MemberSelectExpr lhs1) {
        TrExpr(lhs1.Obj, wrTuple, false);
      }
      else if (s0.Lhs is SeqSelectExpr lhs2) {
        TrExpr(lhs2.Seq, wrTuple, false);
        wrTuple.Write(", ");
        TrParenExpr(lhs2.E0, wrTuple, false);
      }
      else
      {
        var lhs = (MultiSelectExpr) s0.Lhs;
        TrExpr(lhs.Array, wrTuple, false);
        foreach (var t in lhs.Indices)
        {
          wrTuple.Write(", ");
          TrParenExpr(t, wrTuple, false);
        }
      }

      wrTuple.Write(", ");
      if (rhs is MultiSelectExpr) {
        Type t = rhs.Type.NormalizeExpand();
        wrTuple.Write($"({TypeName(t, wrTuple, rhs.tok)})");
      }

      TrExpr(rhs, wrTuple, false);
      return wrOuter;
    }

    protected override void EmitHeader(Program program, ConcreteSyntaxTree wr){
      wr.WriteLine($"// Dafny program {program.Name} compiled into Java");
      ModuleName = program.MainMethod != null ? "main" : Path.GetFileNameWithoutExtension(program.Name);
      wr.WriteLine();
      // Keep the import writers so that we can import subsequent modules into the main one
      EmitImports(wr, out RootImportWriter);
      wr.WriteLine();
    }

    // Only exists to make sure method is overriden
    protected override void EmitBuiltInDecls(BuiltIns builtIns, ConcreteSyntaxTree wr){ }

    public override void EmitCallToMain(Method mainMethod, string baseName, ConcreteSyntaxTree wr) {
      var className = TransformToClassName(baseName);
      wr = wr.NewBlock($"public class {className}");

      var companion = TypeName_Companion(UserDefinedType.FromTopLevelDeclWithAllBooleanTypeParameters(mainMethod.EnclosingClass), wr, mainMethod.tok, mainMethod);
      var wBody = wr.NewNamedBlock("public static void main(String[] args)");
      var modName = mainMethod.EnclosingClass.EnclosingModuleDefinition.CompileName == "_module" ? "_System." : "";
      companion = modName + companion;
      Coverage.EmitSetup(wBody);
      wBody.WriteLine($"{DafnyHelpersClass}.withHaltHandling({companion}::__Main);");
      Coverage.EmitTearDown(wBody);
    }

    void EmitImports(ConcreteSyntaxTree wr, out ConcreteSyntaxTree importWriter){
      importWriter = wr.Fork();
      foreach (var import in Imports){
        if (import.Name != ModuleName){
          EmitImport(import, importWriter);
        }
      }
    }

    private void EmitImport(Import import, ConcreteSyntaxTree importWriter){
      importWriter.WriteLine($"import {import.Path.Replace('/','.')}.*;");
    }

    protected override ConcreteSyntaxTree CreateModule(string moduleName, bool isDefault, bool isExtern, string /*?*/ libraryName, ConcreteSyntaxTree wr) {
      if (isDefault) {
        // Fold the default module into the main module
        return wr;
      }
      var pkgName = libraryName ?? IdProtect(moduleName);
      var path = pkgName.Replace('.', '/');
      var import = new Import{ Name=moduleName, Path=path };
      ModuleName = IdProtect(moduleName);
      ModulePath = path;
      ModuleImport = import;
      FileCount = 0;
      return wr;
    }

    protected override void FinishModule() {
      if (FileCount > 0) {
        AddImport(ModuleImport);
      }
      FileCount = 0;
    }

    private void AddImport(Import import){
      if (!Imports.Contains(import)) {
        EmitImport(import, RootImportWriter);
        Imports.Add(import);
      }
    }

    protected override void DeclareSubsetType(SubsetTypeDecl sst, ConcreteSyntaxTree wr){
      var cw = (ClassWriter)CreateClass(IdProtect(sst.EnclosingModuleDefinition.CompileName), IdName(sst), sst, wr);
      if (sst.WitnessKind == SubsetTypeDecl.WKind.Compiled) {
        var sw = new ConcreteSyntaxTree(cw.InstanceMemberWriter.RelativeIndentLevel);
        TrExpr(sst.Witness, sw, false);
        var witness = sw.ToString();
        var typeName = TypeName(sst.Rhs, cw.StaticMemberWriter, sst.tok);
        if (sst.TypeArgs.Count == 0) {
          cw.DeclareField("Witness", sst, true, true, sst.Rhs, sst.tok, witness, null);
          witness = "Witness";
        }
        var w = cw.StaticMemberWriter.NewBlock($"public static {TypeParameters(sst.TypeArgs, " ")}{typeName} defaultValue()");
        w.WriteLine($"return {witness};");
      }
    }

    protected class ClassWriter : IClassWriter {
      public readonly JavaCompiler Compiler;
      public readonly ConcreteSyntaxTree InstanceMemberWriter;
      public readonly ConcreteSyntaxTree StaticMemberWriter;
      public readonly ConcreteSyntaxTree CtorBodyWriter;

      public ClassWriter(JavaCompiler compiler, ConcreteSyntaxTree instanceMemberWriter, ConcreteSyntaxTree ctorBodyWriter, ConcreteSyntaxTree staticMemberWriter = null) {
        Contract.Requires(compiler != null);
        Contract.Requires(instanceMemberWriter != null);
        this.Compiler = compiler;
        this.InstanceMemberWriter = instanceMemberWriter;
        this.CtorBodyWriter = ctorBodyWriter;
        this.StaticMemberWriter = staticMemberWriter ?? instanceMemberWriter;
      }

      public ConcreteSyntaxTree Writer(bool isStatic, bool createBody, MemberDecl/*?*/ member) {
        if (createBody) {
          if (isStatic || (member != null && member.EnclosingClass is TraitDecl && NeedsCustomReceiver(member))) {
            return StaticMemberWriter;
          }
        }
        return InstanceMemberWriter;
      }

      public ConcreteSyntaxTree/*?*/ CreateMethod(Method m, List<TypeArgumentInstantiation> typeArgs, bool createBody, bool forBodyInheritance, bool lookasideBody) {
        return Compiler.CreateMethod(m, typeArgs, createBody, Writer(m.IsStatic, createBody, m), forBodyInheritance, lookasideBody);
      }
      public ConcreteSyntaxTree/*?*/ CreateFunction(string name, List<TypeArgumentInstantiation> typeArgs, List<Formal> formals, Type resultType, Bpl.IToken tok, bool isStatic, bool createBody, MemberDecl member, bool forBodyInheritance, bool lookasideBody) {
        return Compiler.CreateFunction(name, typeArgs, formals, resultType, tok, isStatic, createBody, member, Writer(isStatic, createBody, member), forBodyInheritance, lookasideBody);
      }

      public ConcreteSyntaxTree/*?*/ CreateGetter(string name, TopLevelDecl enclosingDecl, Type resultType, Bpl.IToken tok, bool isStatic, bool isConst, bool createBody, MemberDecl/*?*/ member, bool forBodyInheritance) {
        return Compiler.CreateGetter(name, resultType, tok, isStatic, createBody, Writer(isStatic, createBody, member));
      }
      public ConcreteSyntaxTree/*?*/ CreateGetterSetter(string name, Type resultType, Bpl.IToken tok, bool isStatic, bool createBody, MemberDecl/*?*/ member, out ConcreteSyntaxTree setterWriter, bool forBodyInheritance) {
        return Compiler.CreateGetterSetter(name, resultType, tok, isStatic, createBody, out setterWriter, Writer(isStatic, createBody, member));
      }
      public void DeclareField(string name, TopLevelDecl enclosingDecl, bool isStatic, bool isConst, Type type, Bpl.IToken tok, string rhs, Field field) {
        Compiler.DeclareField(name, isStatic, isConst, type, tok, rhs, this);
      }
      public void InitializeField(Field field, Type instantiatedFieldType, TopLevelDeclWithMembers enclosingClass) {
        throw new NotSupportedException();  // InitializeField should be called only for those compilers that set ClassesRedeclareInheritedFields to false.
      }
      public ConcreteSyntaxTree/*?*/ ErrorWriter() => InstanceMemberWriter;

      public void Finish() { }
    }

    protected override bool SupportsStaticsInGenericClasses => false;

    protected ConcreteSyntaxTree CreateGetter(string name, Type resultType, Bpl.IToken tok, bool isStatic,
      bool createBody, ConcreteSyntaxTree wr) {
      wr.Write("public {0}{1} {2}()", isStatic ? "static " : "", TypeName(resultType, wr, tok), name);
      if (createBody) {
        var w = wr.NewBlock("", null, ConcreteSyntaxTree.BraceStyle.Newline, ConcreteSyntaxTree.BraceStyle.Newline);
        return w;
      } else {
        wr.WriteLine(";");
        return null;
      }
    }

    protected override void DeclareLocalVar(string name, Type /*?*/ type, Bpl.IToken /*?*/ tok, Expression rhs,
      bool inLetExprBody, ConcreteSyntaxTree wr){
      if (type == null){
        type = rhs.Type;
      }
      var w = DeclareLocalVar(name, type, tok, wr);
      TrExpr(rhs, w, inLetExprBody);
    }

    public ConcreteSyntaxTree /*?*/ CreateGetterSetter(string name, Type resultType, Bpl.IToken tok, bool isStatic,
      bool createBody, out ConcreteSyntaxTree setterWriter, ConcreteSyntaxTree wr) {
      wr.Write("public {0}{1} {2}()", isStatic ? "static " : "", TypeName(resultType, wr, tok), name);
      ConcreteSyntaxTree wGet = null;
      if (createBody) {
        wGet = wr.NewBlock("", null, ConcreteSyntaxTree.BraceStyle.Newline, ConcreteSyntaxTree.BraceStyle.Newline);
      } else {
        wr.WriteLine(";");
      }
      wr.Write("public {0}void set_{1}({2} value)", isStatic? "static " : "", name, TypeName(resultType, wr, tok));
      if (createBody) {
        setterWriter = wr.NewBlock("", null, ConcreteSyntaxTree.BraceStyle.Newline, ConcreteSyntaxTree.BraceStyle.Newline);
      } else {
        wr.WriteLine(";");
        setterWriter = null;
      }
      return wGet;
    }
    protected ConcreteSyntaxTree CreateMethod(Method m, List<TypeArgumentInstantiation> typeArgs, bool createBody, ConcreteSyntaxTree wr, bool forBodyInheritance, bool lookasideBody) {
      if (m.IsExtern(out _, out _) && (m.IsStatic || m is Constructor)) {
        // No need for an abstract version of a static method or a constructor
        return null;
      }
      string targetReturnTypeReplacement = null;
      int nonGhostOuts = 0;
      int nonGhostIndex = 0;
      for (int i = 0; i < m.Outs.Count; i++) {
        if (!m.Outs[i].IsGhost) {
          nonGhostOuts += 1;
          nonGhostIndex = i;
        }
      }
      if (nonGhostOuts == 1) {
        targetReturnTypeReplacement = TypeName(m.Outs[nonGhostIndex].Type, wr, m.Outs[nonGhostIndex].tok);
      } else if (nonGhostOuts > 1) {
        targetReturnTypeReplacement = DafnyTupleClass(nonGhostOuts);
      }
      var customReceiver = createBody && !forBodyInheritance && NeedsCustomReceiver(m);
      var receiverType = UserDefinedType.FromTopLevelDecl(m.tok, m.EnclosingClass);
      wr.Write("public {0}{1}", !createBody && !(m.EnclosingClass is TraitDecl) ? "abstract " : "", m.IsStatic || customReceiver ? "static " : "");
      wr.Write(TypeParameters(TypeArgumentInstantiation.ToFormals(ForTypeParameters(typeArgs, m, lookasideBody)), " "));
      wr.Write("{0} {1}", targetReturnTypeReplacement ?? "void", IdName(m));
      wr.Write("(");
      var sep = "";
      WriteRuntimeTypeDescriptorsFormals(m, ForTypeDescriptors(typeArgs, m, lookasideBody), wr, ref sep, tp => $"{DafnyTypeDescriptor}<{tp.CompileName}> {FormatTypeDescriptorVariable(tp)}");
      if (customReceiver) {
        DeclareFormal(sep, "_this", receiverType, m.tok, true, wr);
        sep = ", ";
      }
      WriteFormals(sep, m.Ins, wr);
      if (!createBody) {
        wr.WriteLine(");");
        return null; // We do not want to write a function body, so instead of returning a BTW, we return null.
      } else {
        return wr.NewBlock(")", null, ConcreteSyntaxTree.BraceStyle.Newline, ConcreteSyntaxTree.BraceStyle.Newline);
      }
    }

    protected override ConcreteSyntaxTree EmitMethodReturns(Method m, ConcreteSyntaxTree wr) {
      int nonGhostOuts = 0;
      foreach (var t in m.Outs) {
        if (t.IsGhost) continue;
        nonGhostOuts += 1;
        break;
      }
      if (!m.Body.Body.OfType<ReturnStmt>().Any() && (nonGhostOuts > 0 || m.IsTailRecursive)) { // If method has out parameters or is tail-recursive but no explicit return statement in Dafny
        var beforeReturn = wr.NewBlock("if(true)"); // Ensure no unreachable error is thrown for the return statement
        EmitReturn(m.Outs, wr);
        return beforeReturn; 
      }
      return wr;
    }

    protected ConcreteSyntaxTree/*?*/ CreateFunction(string name, List<TypeArgumentInstantiation> typeArgs,
      List<Formal> formals, Type resultType, Bpl.IToken tok, bool isStatic, bool createBody, MemberDecl member,
      ConcreteSyntaxTree wr, bool forBodyInheritance, bool lookasideBody) {
      if (member.IsExtern(out _, out _) && isStatic) {
        // No need for abstract version of static method
        return null;
      }
      var customReceiver = createBody && !forBodyInheritance && NeedsCustomReceiver(member);
      var receiverType = UserDefinedType.FromTopLevelDecl(member.tok, member.EnclosingClass);
      wr.Write("public {0}{1}", !createBody && !(member.EnclosingClass is TraitDecl) ? "abstract " : "", isStatic || customReceiver ? "static " : "");
      wr.Write(TypeParameters(TypeArgumentInstantiation.ToFormals(ForTypeParameters(typeArgs, member, lookasideBody)), " "));
      wr.Write($"{TypeName(resultType, wr, tok)} {name}(");
      var sep = "";
      var argCount = WriteRuntimeTypeDescriptorsFormals(member, ForTypeDescriptors(typeArgs, member, lookasideBody), wr, ref sep, tp => $"{DafnyTypeDescriptor}<{tp.CompileName}> {FormatTypeDescriptorVariable(tp)}");
      if (customReceiver) {
        DeclareFormal(sep, "_this", receiverType, tok, true, wr);
        sep = ", ";
        argCount++;
      }
      argCount += WriteFormals(sep, formals, wr);
      if (!createBody) {
        wr.WriteLine(");");
        return null; // We do not want to write a function body, so instead of returning a BTW, we return null.
      } else {
        ConcreteSyntaxTree w;
        if (argCount > 1) {
          w = wr.NewBlock(")", null, ConcreteSyntaxTree.BraceStyle.Newline, ConcreteSyntaxTree.BraceStyle.Newline);
        } else {
          w = wr.NewBlock(")");
        }
        return w;
      }
    }

    protected void DeclareField(string name, bool isStatic, bool isConst, Type type, Bpl.IToken tok, string rhs, ClassWriter cw) {
      if (isStatic) {
        var r = rhs ?? DefaultValue(type, cw.StaticMemberWriter, tok);
        var t = StripTypeParameters(TypeName(type, cw.StaticMemberWriter, tok));
        cw.StaticMemberWriter.WriteLine($"public static {t} {name} = {r};");
      } else {
        Contract.Assert(cw.CtorBodyWriter != null, "Unexpected instance field");
        cw.InstanceMemberWriter.WriteLine("public {0} {1};", TypeName(type, cw.InstanceMemberWriter, tok), name);
        cw.CtorBodyWriter.WriteLine("this.{0} = {1};", name, rhs ?? PlaceboValue(type, cw.CtorBodyWriter, tok));
      }
    }

    private string StripTypeParameters(string s) {
      Contract.Requires(s != null);
      return Regex.Replace(s, @"<.+>", "");
    }

    private void EmitSuppression(ConcreteSyntaxTree wr) {
      wr.WriteLine("@SuppressWarnings({\"unchecked\", \"deprecation\"})");
    }

    string TypeParameters(List<TypeParameter>/*?*/ targs, string suffix = "") {
      Contract.Requires(targs == null || cce.NonNullElements(targs));
      Contract.Ensures(Contract.Result<string>() != null);

      if (targs == null || targs.Count == 0) {
        return "";  // ignore suffix
      }
      return $"<{Util.Comma(targs, IdName)}>{suffix}";
    }

    protected override string TypeName(Type type, ConcreteSyntaxTree wr, Bpl.IToken tok, MemberDecl/*?*/ member = null) {
      return TypeName(type, wr, tok, boxed: false, member);
    }

    private string BoxedTypeName(Type type, ConcreteSyntaxTree wr, Bpl.IToken tok) {
      return TypeName(type, wr, tok, boxed: true);
    }

    private string ActualTypeArgument(Type type, TypeParameter.TPVariance variance, ConcreteSyntaxTree wr, Bpl.IToken tok) {
      Contract.Requires(type != null);
      Contract.Requires(wr != null);
      Contract.Requires(tok != null);
      var typeName = BoxedTypeName(type, wr, tok);
      if (variance == TypeParameter.TPVariance.Co) {
        return "? extends " + typeName;
      } else if (variance == TypeParameter.TPVariance.Contra) {
        if (type.IsRefType) {
          return "? super " + typeName;
        }
      }
      return typeName;
    }

    private string BoxedTypeNames(List<Type> types, ConcreteSyntaxTree wr, Bpl.IToken tok) {
      return Util.Comma(types, t => BoxedTypeName(t, wr, tok));
    }

    protected override string TypeArgumentName(Type type, ConcreteSyntaxTree wr, Bpl.IToken tok) {
      return BoxedTypeName(type, wr, tok);
    }

    private string TypeName(Type type, ConcreteSyntaxTree wr, Bpl.IToken tok, bool boxed, MemberDecl /*?*/ member = null) {
      return TypeName(type, wr, tok, boxed, false, member);
    }

    private string TypeName(Type type, ConcreteSyntaxTree wr, Bpl.IToken tok, bool boxed, bool erased, MemberDecl/*?*/ member = null) {
      Contract.Ensures(Contract.Result<string>() != null);
      Contract.Assume(type != null);  // precondition; this ought to be declared as a Requires in the superclass

      var xType = type.NormalizeExpand();
      if (xType is TypeProxy) {
        // unresolved proxy; just treat as ref, since no particular type information is apparently needed for this type
        return "Object";
      }
      if (xType is BoolType) {
        return boxed ? "Boolean" : "boolean";
      } else if (xType is CharType) {
        return boxed ? "Character" : "char";
      } else if (xType is IntType || xType is BigOrdinalType) {
        return "java.math.BigInteger";
      } else if (xType is RealType) {
        return DafnyBigRationalClass;
      } else if (xType is BitvectorType) {
        var t = (BitvectorType)xType;
        return t.NativeType != null ? GetNativeTypeName(t.NativeType, boxed) : "java.math.BigInteger";
      } else if (member == null && xType.AsNewtype != null) {
        var nativeType = xType.AsNewtype.NativeType;
        if (nativeType != null) {
          return GetNativeTypeName(nativeType, boxed);
        }
        return TypeName(xType.AsNewtype.BaseType, wr, tok, boxed);
      } else if (xType.IsObjectQ) {
        return "Object";
      } else if (xType.IsArrayType) {
        ArrayClassDecl at = xType.AsArrayType;
        Contract.Assert(at != null);  // follows from type.IsArrayType
        Type elType = UserDefinedType.ArrayElementType(xType);
        return ArrayTypeName(elType, at.Dims, wr, tok);
      } else if (xType is UserDefinedType udt) {
        if (udt.ResolvedClass is TypeParameter tp) {
          if (thisContext != null && thisContext.ParentFormalTypeParametersToActuals.TryGetValue(tp, out var instantiatedTypeParameter)) {
            return TypeName(instantiatedTypeParameter, wr, tok, true, member);
          }
        }
        var s = FullTypeName(udt, member);
        if (s.Equals("string")) {
          return "String";
        }
        var cl = udt.ResolvedClass;
        bool isHandle = true;
        if (cl != null && Attributes.ContainsBool(cl.Attributes, "handle", ref isHandle) && isHandle) {
          return boxed ? "Long" : "long";
        } else if (cl is TupleTypeDecl tupleDecl) {
          s = DafnyTupleClass(tupleDecl.TypeArgs.Count);
        }

        // When accessing a static member, leave off the type arguments
        if (member != null) {
          return TypeName_UDT(s, new List<TypeParameter.TPVariance>(), new List<Type>(), wr, udt.tok);
        } else {
          return TypeName_UDT(s, udt, wr, udt.tok);
        }
      } else if (xType is SetType) {
        var argType = ((SetType)xType).Arg;
        if (erased) {
          return DafnySetClass;
        }
        return $"{DafnySetClass}<{ActualTypeArgument(argType, TypeParameter.TPVariance.Co, wr, tok)}>";
      } else if (xType is SeqType) {
        var argType = ((SeqType)xType).Arg;
        if (erased) {
          return DafnySeqClass;
        }
        return $"{DafnySeqClass}<{ActualTypeArgument(argType, TypeParameter.TPVariance.Co, wr, tok)}>";
      } else if (xType is MultiSetType) {
        var argType = ((MultiSetType)xType).Arg;
        if (erased) {
          return DafnyMultiSetClass;
        }
        return $"{DafnyMultiSetClass}<{ActualTypeArgument(argType, TypeParameter.TPVariance.Co, wr, tok)}>";
      } else if (xType is MapType) {
        var domType = ((MapType)xType).Domain;
        var ranType = ((MapType)xType).Range;
        if (erased) {
          return DafnyMapClass;
        }
        return $"{DafnyMapClass}<{ActualTypeArgument(domType, TypeParameter.TPVariance.Co, wr, tok)}, {ActualTypeArgument(ranType, TypeParameter.TPVariance.Co, wr, tok)}>";
      } else {
        Contract.Assert(false); throw new cce.UnreachableException();  // unexpected type
      }
    }

    string ArrayTypeName(Type elType, int dims, ConcreteSyntaxTree wr, Bpl.IToken tok) {
      if (dims > 1) {
        arrays.Add(dims);
        return $"{DafnyMultiArrayClass(dims)}<{ActualTypeArgument(elType, TypeParameter.TPVariance.Non, wr, tok)}>";
      } else if (elType.IsTypeParameter) {
        return "java.lang.Object";
      } else {
        return $"{TypeName(elType, wr, tok)}[]";
      }
    }

    protected string CollectionTypeUnparameterizedName(CollectionType ct) {
      if (ct is SeqType) {
        return DafnySeqClass;
      } else if (ct is SetType) {
        return DafnySetClass;
      } else if (ct is MultiSetType) {
        return DafnyMultiSetClass;
      } else if (ct is MapType) {
        return DafnyMapClass;
      } else {
        Contract.Assert(false);  // unexpected collection type
        throw new cce.UnreachableException();  // to please the compiler
      }
    }

    protected override string FullTypeName(UserDefinedType udt, MemberDecl /*?*/ member = null) {
      return FullTypeName(udt, member, false);
    }

    protected string FullTypeName(UserDefinedType udt, MemberDecl member, bool useCompanionName) {
      Contract.Requires(udt != null);
      if (udt.IsBuiltinArrowType) {
        functions.Add(udt.TypeArgs.Count - 1);
        return DafnyFunctionIface(udt.TypeArgs.Count - 1);
      }
      string qualification;
      if (member != null && member.IsExtern(out qualification, out _) && qualification != null) {
        return qualification;
      }
      var cl = udt.ResolvedClass;
      if (cl is NonNullTypeDecl nntd) {
        cl = nntd.Class;
      }
      if (cl is TypeParameter) {
        return IdProtect(udt.CompileName);
      } else if (cl is TupleTypeDecl tupleDecl) {
        return DafnyTupleClass(tupleDecl.TypeArgs.Count);
      } else if (cl is TraitDecl && useCompanionName) {
        return IdProtect(udt.FullCompanionCompileName);
      } else if (cl.EnclosingModuleDefinition.CompileName == ModuleName || cl.EnclosingModuleDefinition.IsDefaultModule) {
        return IdProtect(cl.CompileName);
      } else {
        return IdProtect(cl.EnclosingModuleDefinition.CompileName) + "." + IdProtect(cl.CompileName);
      }
    }

    protected override string TypeNameArrayBrackets(int dims) {
      var name = "[";
      for (int i = 1; i < dims; i++) {
        name += "][";
      }

      return name + "]";
    }

    protected override bool DeclareFormal(string prefix, string name, Type type, Bpl.IToken tok, bool isInParam, ConcreteSyntaxTree wr) {
      if (!isInParam) return false;
      wr.Write($"{prefix}{TypeName(type, wr, tok)} {name}");
      return true;
    }

    protected override string TypeName_UDT(string fullCompileName, List<TypeParameter.TPVariance> variance, List<Type> typeArgs, ConcreteSyntaxTree wr, Bpl.IToken tok) {
      Contract.Assume(fullCompileName != null);  // precondition; this ought to be declared as a Requires in the superclass
      Contract.Assume(variance != null);  // precondition; this ought to be declared as a Requires in the superclass
      Contract.Assume(typeArgs != null);  // precondition; this ought to be declared as a Requires in the superclass
      Contract.Assume(variance.Count == typeArgs.Count);
      string s = IdProtect(fullCompileName);
      if (typeArgs.Count != 0) {
        for (var i = 0; i < typeArgs.Count; i++) {
          var v = variance[i];
          var ta = typeArgs[i];
          if (ComplicatedTypeParameterForCompilation(v, ta)) {
            Error(tok, "compilation does not support trait types as a type parameter (got '{0}'{1}); consider introducing a ghost", wr,
              ta, typeArgs.Count == 1 ? "" : $" for type parameter {i}");
          }
        }
        s += "<" + BoxedTypeNames(typeArgs, wr, tok) + ">";
      }
      return s;
    }

    // We write an extern class as a base class that the actual extern class
    // needs to extend, so the extern methods and functions need to be abstract
    // in the base class
    protected override bool IncludeExternMembers { get => true; }

    //
    // An example to show how type parameters are dealt with:
    //
    //   class Class<T /* needs auto-initializer */, U /* does not */> {
    //     private String sT; // type descriptor for T
    //
    //     // Fields are assigned in the constructor because some will
    //     // depend on a type parameter
    //     public T t;
    //     public U u;
    //
    //     public Class(String sT) {
    //       this.sT = sT;
    //       this.t = dafny.Helpers.getDefault(sT);
    //       // Note: The field must be assigned a real value before being read!
    //       this.u = null;
    //     }
    //
    //     public __ctor(U u) {
    //       this.u = u;
    //     }
    //   }
    //
    protected override IClassWriter CreateClass(string moduleName, string name, bool isExtern, string /*?*/ fullPrintName,
      List<TypeParameter> typeParameters, TopLevelDecl cls, List<Type> /*?*/ superClasses, Bpl.IToken tok, ConcreteSyntaxTree wr) {
      var javaName = isExtern ? FormatExternBaseClassName(name) : name;
      var filename = $"{ModulePath}/{javaName}.java";
      var w = wr.NewFile(filename);
      FileCount += 1;
      w.WriteLine($"// Class {javaName}");
      w.WriteLine($"// Dafny class {name} compiled into Java");
      w.WriteLine($"package {ModuleName};");
      w.WriteLine();
      EmitImports(w, out _);
      w.WriteLine();
      //TODO: Fix implementations so they do not need this suppression
      EmitSuppression(w);
      var abstractness = isExtern ? "abstract " : "";
      w.Write($"public {abstractness}class {javaName}{TypeParameters(typeParameters)}");
      string sep;
      // Since Java does not support multiple inheritance, we are assuming a list of "superclasses" is a list of interfaces
      if (superClasses != null) {
        sep = " implements ";
        foreach (var trait in superClasses) {
          if (!trait.IsObject) {
            w.Write($"{sep}{TypeName(trait, w, tok)}");
            sep = ", ";
          }
        }
      }
      var wBody = w.NewBlock("");
      var wTypeFields = wBody.Fork();

      wBody.Write($"public {javaName}(");
      var wCtorParams = wBody.Fork();
      var wCtorBody = wBody.NewBlock(")", "");

      if (typeParameters != null) {
        sep = "";
        foreach (var ta in TypeArgumentInstantiation.ListFromFormals(typeParameters)) {
          if (NeedsTypeDescriptor(ta.Formal)) {
            var fieldName = FormatTypeDescriptorVariable(ta.Formal.CompileName);
            var decl = $"{DafnyTypeDescriptor}<{BoxedTypeName(ta.Actual, wTypeFields, ta.Formal.tok)}> {fieldName}";
            wTypeFields.WriteLine($"private {decl};");
            if (ta.Formal.Parent == cls) {
              wCtorParams.Write($"{sep}{decl}");
            }
            wCtorBody.WriteLine($"this.{fieldName} = {TypeDescriptor(ta.Actual, wCtorBody, ta.Formal.tok)};");
            sep = ", ";
          }
        }
      }

      // make sure the (static fields associated with the) type method come after the Witness static field
      var wTypeMethod = wBody;
      var wRestOfBody = wBody.Fork();
      var targetTypeName = BoxedTypeName(UserDefinedType.FromTopLevelDecl(cls.tok, cls, null), wTypeMethod, cls.tok);
      EmitTypeMethod(cls, javaName, typeParameters, typeParameters, targetTypeName, null, wTypeMethod);
      return new ClassWriter(this, wRestOfBody, wCtorBody);
    }

    /// <summary>
    /// Generate the "_typeDescriptor" method for a generated class.
    /// "enclosingType" is allowed to be "null", in which case the target values are assumed to be references.
    /// </summary>
    private void EmitTypeMethod(TopLevelDecl/*?*/ enclosingTypeDecl, string typeName, List<TypeParameter> typeParams, List<TypeParameter> usedTypeParams, string targetTypeName, string/*?*/ initializer, ConcreteSyntaxTree wr) {
      string typeDescriptorExpr = null;
      if (enclosingTypeDecl != null) {
        var enclosingType = UserDefinedType.FromTopLevelDecl(enclosingTypeDecl.tok, enclosingTypeDecl);
        var w = (enclosingTypeDecl as RedirectingTypeDecl)?.Witness != null ? "Witness" : null;
        switch (AsJavaNativeType(enclosingType)) {
          case JavaNativeType.Byte:
            typeDescriptorExpr = $"{DafnyTypeDescriptor}.byteWithDefault({w ?? "(byte)0"})";
            break;
          case JavaNativeType.Short:
            typeDescriptorExpr = $"{DafnyTypeDescriptor}.shortWithDefault({w ?? "(short)0"})";
            break;
          case JavaNativeType.Int:
            typeDescriptorExpr = $"{DafnyTypeDescriptor}.intWithDefault({w ?? "0"})";
            break;
          case JavaNativeType.Long:
            typeDescriptorExpr = $"{DafnyTypeDescriptor}.longWithDefault({w ?? "0L"})";
            break;
          case null:
            if (enclosingType.IsBoolType) {
              typeDescriptorExpr = $"{DafnyTypeDescriptor}.booleanWithDefault({w ?? "false"})";
            } else if (enclosingType.IsCharType) {
              typeDescriptorExpr = $"{DafnyTypeDescriptor}.charWithDefault({w ?? CharType.DefaultValueAsString})";
            } else if (initializer == null) {
              var d = DefaultValue(enclosingType, wr, enclosingType.tok);
              typeDescriptorExpr = $"{DafnyTypeDescriptor}.referenceWithInitializer({StripTypeParameters(targetTypeName)}.class, () -> {d})";
            }
            break;
        }
      }
      if (typeDescriptorExpr == null) {
        // use reference type
        typeDescriptorExpr = $"{DafnyTypeDescriptor}.referenceWithInitializer({StripTypeParameters(targetTypeName)}.class, () -> {initializer ?? "null"})";
      }

      if (usedTypeParams == null || usedTypeParams.Count == 0) {
        // a static context in Java does not see the enclosing type parameters
        wr.WriteLine($"private static final {DafnyTypeDescriptor}<{StripTypeParameters(targetTypeName)}> _TYPE = {typeDescriptorExpr};");
      }
      wr.Write($"public static {TypeParameters(typeParams, " ")}{DafnyTypeDescriptor}<{targetTypeName}> {TypeMethodName}(");
      if (usedTypeParams != null) {
        var typeDescriptorParams = usedTypeParams.Where(tp => NeedsTypeDescriptor(tp)).ToList();
        wr.Write(Util.Comma(typeDescriptorParams, tp => $"{DafnyTypeDescriptor}<{tp.CompileName}> {FormatTypeDescriptorVariable(tp.CompileName)}"));
      }
      var wTypeMethodBody = wr.NewBlock(")", "");
      var typeDescriptorCast = $"({DafnyTypeDescriptor}<{targetTypeName}>) ({DafnyTypeDescriptor}<?>)";
      if (usedTypeParams == null || usedTypeParams.Count == 0) {
        wTypeMethodBody.WriteLine($"return {typeDescriptorCast} _TYPE;");
      } else {
        wTypeMethodBody.WriteLine($"return {typeDescriptorCast} {typeDescriptorExpr};");
      }
    }

    private string CastIfSmallNativeType(Type t) {
      var nt = AsNativeType(t);
      return nt == null ? "" : CastIfSmallNativeType(nt);
    }

    private string CastIfSmallNativeType(NativeType nt) {
      switch (AsJavaNativeType(nt)) {
        case JavaNativeType.Byte: return "(byte) ";
        case JavaNativeType.Short: return "(short) ";
        default: return "";
      }
    }

    protected override void EmitLiteralExpr(ConcreteSyntaxTree wr, LiteralExpr e) {
      if (e is StaticReceiverExpr) {
        wr.Write(TypeName(e.Type, wr, e.tok));
      } else if (e.Value == null) {
        wr.Write($"({TypeName(e.Type, wr, e.tok)}) null");
      } else if (e.Value is bool value) {
        wr.Write(value ? "true" : "false");
      } else if (e is CharLiteralExpr) {
        wr.Write($"'{(string) e.Value}'");
      } else if (e is StringLiteralExpr str){
        wr.Write($"{DafnySeqClass}.asString(");
        TrStringLiteral(str, wr);
        wr.Write(")");
      } else if (AsNativeType(e.Type) is NativeType nt) {
        EmitNativeIntegerLiteral((BigInteger) e.Value, nt, wr);
      } else if (e.Value is BigInteger i) {
        if (i.IsZero) {
          wr.Write("java.math.BigInteger.ZERO");
        } else if (i.IsOne) {
          wr.Write("java.math.BigInteger.ONE");
        } else if (long.MinValue <= i && i <= long.MaxValue) {
          wr.Write($"java.math.BigInteger.valueOf({i}L)");
        } else {
          wr.Write($"new java.math.BigInteger(\"{i}\")");
        }
      } else if (e.Value is BaseTypes.BigDec n){
        if (0 <= n.Exponent){
          wr.Write($"new {DafnyBigRationalClass}(new java.math.BigInteger(\"{n.Mantissa}");
          for (int j = 0; j < n.Exponent; j++){
            wr.Write("0");
          }
          wr.Write("\"), java.math.BigInteger.ONE)");
        } else {
          wr.Write($"new {DafnyBigRationalClass}(");
          wr.Write($"new java.math.BigInteger(\"{n.Mantissa}\")");
          wr.Write(", new java.math.BigInteger(\"1");
          for (int j = n.Exponent; j < 0; j++){
            wr.Write("0");
          }
          wr.Write("\"))");
        }
      } else {
        Contract.Assert(false); throw new cce.UnreachableException();  // unexpected literal
      }
    }

    protected override void EmitStringLiteral(string str, bool isVerbatim, ConcreteSyntaxTree wr) {
      if (!isVerbatim) {
        wr.Write($"\"{str}\"");
      } else {
        //TODO: This is taken from Go and JS since Java doesn't have raw string literals, modify and make better if possible.
        var n = str.Length;
        wr.Write("\"");
        for (var i = 0; i < n; i++) {
          if (str[i] == '\"' && i+1 < n && str[i+1] == '\"') {
            wr.Write("\\\"");
            i++;
          } else if (str[i] == '\\') {
            wr.Write("\\\\");
          } else if (str[i] == '\n') {
            wr.Write("\\n");
          } else if (str[i] == '\r') {
            wr.Write("\\r");
          } else {
            wr.Write(str[i]);
          }
        }
        wr.Write("\"");
      }
    }

    void EmitNativeIntegerLiteral(BigInteger value, NativeType nt, ConcreteSyntaxTree wr) {
      GetNativeInfo(nt.Sel, out var name, out var literalSuffix, out _);
      var intValue = value;
      if (intValue > long.MaxValue) {
        // The value must be a 64-bit unsigned integer, since it has a native
        // type and unsigned long is the biggest native type
        Contract.Assert(intValue <= ulong.MaxValue);

        // Represent the value as a signed 64-bit integer
        intValue -= ulong.MaxValue + BigInteger.One;
      } else if (nt.Sel == NativeType.Selection.UInt && intValue > int.MaxValue) {
        // Represent the value as a signed 32-bit integer
        intValue -= uint.MaxValue + BigInteger.One;
      }
      wr.Write($"{CastIfSmallNativeType(nt)}{intValue}{literalSuffix}");
    }

    protected string GetNativeDefault(NativeType nt) {
      switch (AsJavaNativeType(nt)) {
        case JavaNativeType.Byte: return "(byte) 0";
        case JavaNativeType.Short: return "(short) 0";
        case JavaNativeType.Int: return "0";
        case JavaNativeType.Long: return "0L";
        default:
          Contract.Assert(false);  // unexpected native type
          throw new cce.UnreachableException();  // to please the compiler
      }
    }

    protected override void GetNativeInfo(NativeType.Selection sel, out string name, out string literalSuffix,
      out bool needsCastAfterArithmetic) {
      literalSuffix = "";
      needsCastAfterArithmetic = false;
      switch (AsJavaNativeType(sel)) {
        case JavaNativeType.Byte: name = "byte"; needsCastAfterArithmetic = true; break;
        case JavaNativeType.Short: name = "short"; needsCastAfterArithmetic = true; break;
        case JavaNativeType.Int: name = "int"; break;
        case JavaNativeType.Long: name = "long"; literalSuffix = "L"; break;
        default:
          Contract.Assert(false);  // unexpected native type
          throw new cce.UnreachableException();  // to please the compiler
      }
    }

    private string GetNativeTypeName(NativeType nt, bool boxed = false) {
      return boxed ? GetBoxedNativeTypeName(nt) : base.GetNativeTypeName(nt);
    }

    private string GetBoxedNativeTypeName(NativeType nt) {
      switch (AsJavaNativeType(nt)) {
        case JavaNativeType.Byte: return "Byte";
        case JavaNativeType.Short: return "Short";
        case JavaNativeType.Int: return "Integer";
        case JavaNativeType.Long: return "Long";
        default:
          Contract.Assert(false);  // unexpected native type
          throw new cce.UnreachableException();  // to please the compiler
      }
    }

    // Note the (semantically iffy) distinction between a *primitive type*,
    // being one of the eight Java primitive types, and a NativeType, which can
    // only be one of the integer types.
    private bool IsJavaPrimitiveType(Type type) {
      return type.IsBoolType || type.IsCharType || AsNativeType(type) != null;
    }

    protected override void EmitThis(ConcreteSyntaxTree wr) {
      var custom =
        (enclosingMethod != null && enclosingMethod.IsTailRecursive) ||
        (enclosingFunction != null && enclosingFunction.IsTailRecursive) ||
        thisContext is NewtypeDecl ||
        thisContext is TraitDecl;
      wr.Write(custom ? "_this" : "this");
    }

    protected override void DeclareLocalVar(string name, Type /*?*/ type, Bpl.IToken /*?*/ tok, bool leaveRoomForRhs,
      string /*?*/ rhs, ConcreteSyntaxTree wr){
      if (type != null && type.AsArrayType != null){
        arrays.Add(type.AsArrayType.Dims);
      }
      if (type.IsDatatype && type.AsDatatype is TupleTypeDecl) {
        tuples.Add(type.AsDatatype.TypeArgs.Count);
      }
      if (type.IsTypeParameter) {
        EmitSuppression(wr);
      }
      wr.Write("{0} {1}", type != null ? TypeName(type, wr, tok) : "Object", name);
      if (leaveRoomForRhs){
        Contract.Assert(rhs == null); // follows from precondition
      } else if (rhs != null){
        wr.WriteLine($" = {rhs};");
      } else if (type.IsIntegerType) {
        wr.WriteLine(" = java.math.BigInteger.ZERO;");
      } else {
        wr.WriteLine(";");
      }
    }

    protected override void DeclareLocalVar(string name, Type /*?*/ type, Bpl.IToken /*?*/ tok, bool leaveRoomForRhs,
      string /*?*/ rhs, ConcreteSyntaxTree wr, Type t) {
      DeclareLocalVar(name, t, tok, leaveRoomForRhs, rhs, wr);
    }

    protected override void EmitCollectionDisplay(CollectionType ct, Bpl.IToken tok, List<Expression> elements, bool inLetExprBody, ConcreteSyntaxTree wr) {
      if (elements.Count == 0) {
        wr.Write($"{CollectionTypeUnparameterizedName(ct)}.<{BoxedTypeName(ct.Arg, wr, tok)}> empty(");
        if (ct is SeqType) {
          wr.Write(TypeDescriptor(ct.Arg, wr, tok));
        }
        wr.Write(")");
        return;
      }
      wr.Write($"{CollectionTypeUnparameterizedName(ct)}.of(");
      string sep = "";
      if (ct is SeqType && !IsJavaPrimitiveType(ct.Arg)) {
        wr.Write(TypeDescriptor(ct.Arg, wr, tok));
        sep = ", ";
      }
      foreach (Expression e in elements) {
        wr.Write(sep);
        TrExpr(e, wr, inLetExprBody);
        sep = ", ";
      }
      wr.Write(")");
    }

    protected override void EmitMapDisplay(MapType mt, Bpl.IToken tok, List<ExpressionPair> elements, bool inLetExprBody, ConcreteSyntaxTree wr) {
      wr.Write($"{DafnyMapClass}.fromElements");
      wr.Write("(");
      string sep = "";
      foreach (ExpressionPair p in elements) {
        wr.Write(sep);
        wr.Write($"new {DafnyTupleClass(2)}(");
        TrExpr(p.A, wr, inLetExprBody);
        wr.Write(", ");
        TrExpr(p.B, wr, inLetExprBody);
        wr.Write(")");
        sep = ", ";
      }
      wr.Write(")");
    }

    protected override void GetSpecialFieldInfo(SpecialField.ID id, object idParam, Type receiverType, out string compiledName, out string preString, out string postString) {
      compiledName = "";
      preString = "";
      postString = "";
      switch (id) {
        case SpecialField.ID.UseIdParam:
          compiledName = IdProtect((string)idParam);
          break;
        case SpecialField.ID.ArrayLength:
        case SpecialField.ID.ArrayLengthInt:
          if (idParam == null) {
            // Works on both fixed array types like array<int> (=> BigInteger[])
            // or generic array types like array<A> (=> Object) and (unlike most
            // of java.lang.reflect.Array) is fast
            preString = "java.lang.reflect.Array.getLength(";
            postString = ")";
          } else {
            compiledName = "dim" + (int)idParam;
          }
          if (id == SpecialField.ID.ArrayLength) {
            preString = "java.math.BigInteger.valueOf(" + preString;
            postString = postString + ")";
          }
          break;
        case SpecialField.ID.Floor:
          compiledName = "ToBigInteger()";
          break;
        case SpecialField.ID.IsLimit:
          preString = "dafny.BigOrdinal.IsLimit(";
          postString = ")";
          break;
        case SpecialField.ID.IsSucc:
          preString = "dafny.BigOrdinal.IsSucc(";
          postString = ")";
          break;
        case SpecialField.ID.Offset:
          preString = "dafny.BigOrdinal.Offset(";
          postString = ")";
          break;
        case SpecialField.ID.IsNat:
          preString = "dafny.BigOrdinal.IsNat(";
          postString = ")";
          break;
        case SpecialField.ID.Keys:
          compiledName = "keySet()";
          break;
        case SpecialField.ID.Values:
          compiledName = "valueSet()";
          break;
        case SpecialField.ID.Items:
          var mapType = receiverType.AsMapType;
          Contract.Assert(mapType != null);
          var errorWr = new ConcreteSyntaxTree();
          compiledName = $"<{BoxedTypeName(mapType.Domain, errorWr, Bpl.Token.NoToken)}, {BoxedTypeName(mapType.Range, errorWr, Bpl.Token.NoToken)}>entrySet()";
          break;
        case SpecialField.ID.Reads:
          compiledName = "_reads";
          break;
        case SpecialField.ID.Modifies:
          compiledName = "_modifies";
          break;
        case SpecialField.ID.New:
          compiledName = "_new";
          break;
        default:
          Contract.Assert(false); // unexpected ID
          break;
      }
    }

    protected override ILvalue EmitMemberSelect(Action<ConcreteSyntaxTree> obj, Type objType, MemberDecl member, List<TypeArgumentInstantiation> typeArgs, Dictionary<TypeParameter, Type> typeMap,
      Type expectedType, string/*?*/ additionalCustomParameter, bool internalAccess = false) {
      if (member is SpecialField sf && !(member is ConstantField)) {
        GetSpecialFieldInfo(sf.SpecialId, sf.IdParam, objType, out var compiledName, out _, out _);
        if (compiledName.Length != 0) {
          if (member.EnclosingClass is DatatypeDecl) {
            return SuffixLvalue(obj, $".{compiledName}()");
          } else {
            return SuffixLvalue(obj, $".{compiledName}");
          }
        } else {
          // Assume it's already handled by the caller
          return SimpleLvalue(obj);
        }
      } else if (member is Function fn) {
        var wr = new ConcreteSyntaxTree();
        EmitNameAndActualTypeArgs(IdName(member), TypeArgumentInstantiation.ToActuals(ForTypeParameters(typeArgs, member, false)), member.tok, wr);
        if (typeArgs.Count == 0 && additionalCustomParameter == null) {
          var nameAndTypeArgs = wr.ToString();
          return SuffixLvalue(obj, $"::{nameAndTypeArgs}");
        } else {
          // We need an eta conversion to adjust for the difference in arity.
          // (T0 a0, T1 a1, ...) -> obj.F(rtd0, rtd1, ..., additionalCustomParameter, a0, a1, ...)
          wr.Write("(");
          var sep = "";
          EmitTypeDescriptorsActuals(ForTypeDescriptors(typeArgs, member, false), fn.tok, wr, ref sep);
          if (additionalCustomParameter != null) {
            wr.Write("{0}{1}", sep, additionalCustomParameter);
            sep = ", ";
          }
          var prefixWr = new ConcreteSyntaxTree();
          var prefixSep = "";
          prefixWr.Write("(");
          foreach (var arg in fn.Formals) {
            if (!arg.IsGhost) {
              var name = idGenerator.FreshId("_eta");
              var ty = Resolver.SubstType(arg.Type, typeMap);
              prefixWr.Write($"{prefixSep}{BoxedTypeName(ty, prefixWr, arg.tok)} {name}");
              wr.Write("{0}{1}", sep, name);
              sep = ", ";
              prefixSep = ", ";
            }
          }
          prefixWr.Write(") -> ");
          wr.Write(")");
          return EnclosedLvalue(prefixWr.ToString(), obj, $".{wr.ToString()}");
        }
      } else {
        var field = (Field)member;
        ILvalue lvalue;
        if (member.IsStatic) {
          lvalue = SimpleLvalue(w => {
            w.Write("{0}.{1}(", TypeName_Companion(objType, w, member.tok, member), IdName(member));
            EmitTypeDescriptorsActuals(ForTypeDescriptors(typeArgs, member, false), member.tok, w);
            w.Write(")");
          });
        } else if (NeedsCustomReceiver(member) && !(member.EnclosingClass is TraitDecl)) {
          // instance const in a newtype
          Contract.Assert(typeArgs.Count == 0);
          lvalue = SimpleLvalue(w => {
            w.Write("{0}.{1}(", TypeName_Companion(objType, w, member.tok, member), IdName(member));
            obj(w);
            w.Write(")");
          });
        } else if (internalAccess && (member is ConstantField || member.EnclosingClass is TraitDecl)) {
          lvalue = SuffixLvalue(obj, $"._{member.CompileName}");
        } else if (internalAccess) {
          lvalue = SuffixLvalue(obj, $".{IdName(member)}");
        } else if (member is ConstantField) {
          lvalue = SimpleLvalue(w => {
            obj(w);
            w.Write(".{0}(", IdName(member));
            EmitTypeDescriptorsActuals(ForTypeDescriptors(typeArgs, member, false), member.tok, w);
            w.Write(")");
          });
        } else if (member.EnclosingClass is TraitDecl) {
          lvalue = GetterSetterLvalue(obj, IdName(member), $"set_{IdName(member)}");
        } else {
          lvalue = SuffixLvalue(obj, $".{IdName(member)}");
        }
        return CoercedLvalue(lvalue, field.Type, expectedType);
      }
    }

    protected override void EmitConstructorCheck(string source, DatatypeCtor ctor, ConcreteSyntaxTree wr) {
      wr.Write($"{source}.is_{ctor.CompileName}()");
    }

    protected override string TypeName_Companion(Type type, ConcreteSyntaxTree wr, Bpl.IToken tok, MemberDecl/*?*/ member) {
      type = UserDefinedType.UpcastToMemberEnclosingType(type, member);
      if (type is UserDefinedType udt && udt.ResolvedClass is TraitDecl) {
        if (member != null && (member.IsStatic || NeedsCustomReceiver(member)) && member.EnclosingClass.TypeArgs.Count != 0) {
          return IdProtect(udt.FullCompanionCompileName);
        } else {
          return TypeName_UDT(udt.FullCompanionCompileName, udt, wr, tok);
        }
      } else {
        return TypeName(type, wr, tok, member);
      }
    }

    protected override ConcreteSyntaxTree EmitArraySelect(List<string> indices, Type elmtType, ConcreteSyntaxTree wr) {
      Contract.Assert(indices != null && 1 <= indices.Count);  // follows from precondition
      List<ConcreteSyntaxTree> wIndices;
      var w = EmitArraySelect(indices.Count, out wIndices, elmtType, wr);
      for (int i = 0; i < indices.Count; i++) {
        if (!int.TryParse(indices[i], out _)) {
          wIndices[i].Write($"{DafnyHelpersClass}.toInt({indices[i]})");
        } else {
          wIndices[i].Write(indices[i]);
        }
      }
      return w;
    }

    protected override ConcreteSyntaxTree EmitArraySelect(List<Expression> indices, Type elmtType, bool inLetExprBody, ConcreteSyntaxTree wr) {
      Contract.Assert(indices != null && 1 <= indices.Count);  // follows from precondition
      List<ConcreteSyntaxTree> wIndices;
      var w = EmitArraySelect(indices.Count, out wIndices, elmtType, wr);

      for (int i = 0; i < indices.Count; i++) {
        TrParenExprAsInt(indices[i], wIndices[i], inLetExprBody);
      }

      return w;
    }

    private ConcreteSyntaxTree EmitArraySelect(int dimCount, out List<ConcreteSyntaxTree> wIndices, Type elmtType, ConcreteSyntaxTree wr) {
      wIndices = new List<ConcreteSyntaxTree>();
      ConcreteSyntaxTree w;
      if (dimCount == 1) {
        if (elmtType.IsTypeParameter) {
          wr.Write($"{FormatTypeDescriptorVariable(elmtType.AsTypeParameter)}.getArrayElement(");
          w = wr.Fork();
          wr.Write(", ");
          wIndices.Add(wr.Fork());
          wr.Write(")");
        } else {
          w = wr.Fork();
          wr.Write("[");
          wIndices.Add(wr.Fork());
          wr.Write("]");
        }
      } else {
        if (elmtType.IsTypeParameter) {
          w = wr.Fork();
          wr.Write(".get(");
          for (int i = 0; i < dimCount; i++) {
            if (i > 0) {
              wr.Write(", ");
            }
            wIndices.Add(wr.Fork());
          }
          wr.Write(")");
        } else {
          wr.Write($"(({TypeName(elmtType, wr, Bpl.Token.NoToken)}{Util.Repeat("[]", dimCount)}) ((");
          w = wr.Fork();
          wr.Write(").elmts))");
          for (int i = 0; i < dimCount; i++) {
            wr.Write("[");
            wIndices.Add(wr.Fork());
            wr.Write("]");
          }
        }
      }
      return w;
    }

    // TODO: Generalize the EmitArraySelectAsLvalue API to be rid of this duplication
    protected override ConcreteSyntaxTree EmitArrayUpdate(List<string> indices, string rhs, Type elmtType, ConcreteSyntaxTree wr) {
      ConcreteSyntaxTree w;
      if (indices.Count == 1) {
        if (elmtType.IsTypeParameter) {
          wr.Write($"{FormatTypeDescriptorVariable(elmtType.AsTypeParameter)}.setArrayElement(");
          w = wr.Fork();
          wr.Write($", {DafnyHelpersClass}.toInt({indices[0]}), {rhs})");
        } else {
          w = wr.Fork();
          wr.Write($"[{DafnyHelpersClass}.toInt({indices[0]})] = {rhs}");
        }
      } else {
        if (elmtType.IsTypeParameter) {
          w = wr.Fork();
          wr.Write($".set({Util.Comma(indices, ix => $"{DafnyHelpersClass}.toInt({ix})")}, {rhs})");
        } else {
          wr.Write($"(({TypeName(elmtType, wr, Bpl.Token.NoToken)}{Util.Repeat("[]", indices.Count)}) (");
          w = wr.Fork();
          wr.Write($").elmts){Util.Comma("", indices, ix => $"[{DafnyHelpersClass}.toInt({ix})]")} = {rhs}");
        }
      }
      return w;
    }

    protected override ILvalue EmitArraySelectAsLvalue(string array, List<string> indices, Type elmtType) {
      if (elmtType.IsTypeParameter) {
        return new GenericArrayElementLvalue(this, array, indices, elmtType.AsTypeParameter);
      } else {
        return SimpleLvalue(wr => {
          var wArray = EmitArraySelect(indices, elmtType, wr);
          wArray.Write(array);
        });
      }
    }

    private class GenericArrayElementLvalue : ILvalue {
      private readonly JavaCompiler Compiler;
      private readonly string Array;
      private readonly List<string> Indices;
      private readonly TypeParameter ElmtTypeParameter;

      public GenericArrayElementLvalue(JavaCompiler compiler, string array, List<string> indices, TypeParameter elmtTypeParameter) {
        Compiler = compiler;
        Array = array;
        Indices = indices;
        ElmtTypeParameter = elmtTypeParameter;
      }

      public void EmitRead(ConcreteSyntaxTree wr) {
        var wArray = Compiler.EmitArraySelect(Indices, new UserDefinedType(ElmtTypeParameter), wr);
        wArray.Write(Array);
      }

      public ConcreteSyntaxTree EmitWrite(ConcreteSyntaxTree wr) {
        ConcreteSyntaxTree w;
        if (Indices.Count == 1) {
          wr.Write($"{FormatTypeDescriptorVariable(ElmtTypeParameter)}.setArrayElement({Array}, {Indices[0]}.intValue(),");
          w = wr.Fork();
          wr.Write(")");
        } else {
          wr.Write($"{Array}.set({Util.Comma("", Indices, ix => $"[{DafnyHelpersClass}.toInt({ix})]")}), ");
          w = wr.Fork();
          wr.Write(")");
        }
        return w;
      }
    }

    protected override void EmitSeqSelectRange(Expression source, Expression lo, Expression hi, bool fromArray, bool inLetExprBody, ConcreteSyntaxTree wr) {
      if (fromArray) {
        wr.Write($"{DafnySeqClass}.fromRawArrayRange({TypeDescriptor(source.Type.NormalizeExpand().TypeArgs[0], wr, source.tok)}, ");
      }
      TrParenExpr(source, wr, inLetExprBody);
      if (fromArray) {
        wr.Write(", ");
        if (lo != null) {
          TrExprAsInt(lo, wr, inLetExprBody);
        } else {
          wr.Write("0");
        }
        wr.Write(", ");
        if (hi != null) {
          TrExprAsInt(hi, wr, inLetExprBody);
        } else {
          wr.Write("java.lang.reflect.Array.getLength");
          TrParenExpr(source, wr, inLetExprBody);
        }
        wr.Write(")");
      } else {
        if (lo != null && hi != null) {
          wr.Write(".subsequence(");
          TrExprAsInt(lo, wr, inLetExprBody);
          wr.Write(", ");
          TrExprAsInt(hi, wr, inLetExprBody);
          wr.Write(")");
        }
        else if (lo != null) {
          wr.Write(".drop");
          TrParenExpr(lo, wr, inLetExprBody);
        }
        else if (hi != null) {
          wr.Write(".take");
          TrParenExpr(hi, wr, inLetExprBody);
        }
      }
    }

    protected override void EmitIndexCollectionSelect(Expression source, Expression index, bool inLetExprBody, ConcreteSyntaxTree wr) {
      // Taken from C# compiler, assuming source is a DafnySequence type.
      if (source.Type.AsMultiSetType != null) {
        wr.Write($"{DafnyMultiSetClass}.<{BoxedTypeName(source.Type.AsMultiSetType.Arg, wr, Bpl.Token.NoToken)}>multiplicity(");
        TrParenExpr(source, wr, inLetExprBody);
        wr.Write(", ");
        TrExpr(index, wr, inLetExprBody);
        wr.Write(")");
      } else if (source.Type.AsMapType != null) {
        TrParenExpr(source, wr, inLetExprBody);
        TrParenExpr(".get", index, wr, inLetExprBody);
      } else {
        TrParenExpr(source, wr, inLetExprBody);
        wr.Write(".select");
        TrParenExprAsInt(index, wr, inLetExprBody);
      }
    }

    protected override void EmitMultiSetFormingExpr(MultiSetFormingExpr expr, bool inLetExprBody, ConcreteSyntaxTree wr) {
      TrParenExpr(expr.E, wr, inLetExprBody);
      wr.Write(".asDafnyMultiset()");
    }

    protected override void EmitIndexCollectionUpdate(Expression source, Expression index, Expression value, CollectionType resultCollectionType, bool inLetExprBody, ConcreteSyntaxTree wr) {
      if (source.Type.AsSeqType != null) {
        wr.Write($"{DafnySeqClass}.<{BoxedTypeName(resultCollectionType.Arg, wr, Bpl.Token.NoToken)}>update(");
        TrExpr(source, wr, inLetExprBody);
        wr.Write(", ");
        TrExprAsInt(index, wr, inLetExprBody);
      } else if (source.Type.AsMapType != null) {
        var mapType = (MapType)resultCollectionType;
        wr.Write($"{DafnyMapClass}.<{BoxedTypeName(mapType.Domain, wr, Bpl.Token.NoToken)}, {BoxedTypeName(mapType.Range, wr, Bpl.Token.NoToken)}>update(");
        TrExpr(source, wr, inLetExprBody);
        wr.Write(", ");
        TrExpr(index, wr, inLetExprBody);
      } else if (source.Type.AsMultiSetType != null) {
        wr.Write($"{DafnyMultiSetClass}.<{BoxedTypeName(resultCollectionType.Arg, wr, Bpl.Token.NoToken)}>update(");
        TrExpr(source, wr, inLetExprBody);
        wr.Write(", ");
        TrExpr(index, wr, inLetExprBody);
      } else {
        TrParenExpr(source, wr, inLetExprBody);
        wr.Write(".update(");
        TrExpr(index, wr, inLetExprBody);
      }
      wr.Write(", ");
      TrExpr(value, wr, inLetExprBody);
      wr.Write(")");
    }

    protected override void EmitRotate(Expression e0, Expression e1, bool isRotateLeft, ConcreteSyntaxTree wr, bool inLetExprBody, FCE_Arg_Translator tr) {
      string nativeName = null, literalSuffix = null;
      bool needsCast = false;
      var nativeType = AsNativeType(e0.Type);
      if (nativeType != null) {
        GetNativeInfo(nativeType.Sel, out nativeName, out literalSuffix, out needsCast);
      }
      var leftShift = nativeType == null ? ".shiftLeft" : "<<";
      var rightShift = nativeType == null ? ".shiftRight" : ">>>";
      // ( e0 op1 e1) | (e0 op2 (width - e1))
      if (needsCast) {
        wr.Write("(" + nativeName + ")(" + CastIfSmallNativeType(e0.Type) + "(");
      }
      wr.Write("(");
      EmitShift(e0, e1, isRotateLeft ? leftShift : rightShift, isRotateLeft, nativeType, true, wr, inLetExprBody, tr);
      wr.Write(")");
      if (nativeType == null) {
        wr.Write (".or");
      } else {
        wr.Write ("|");
      }
      wr.Write("(");
      EmitShift(e0, e1, isRotateLeft ? rightShift : leftShift, !isRotateLeft, nativeType, false, wr, inLetExprBody, tr);
      wr.Write(")))");
      if (needsCast) {
        wr.Write("))");
      }
    }

    void EmitShift(Expression e0, Expression e1, string op, bool truncate, NativeType/*?*/ nativeType, bool firstOp, ConcreteSyntaxTree wr, bool inLetExprBody, FCE_Arg_Translator tr) {
      var bv = e0.Type.AsBitVectorType;
      if (truncate) {
        wr = EmitBitvectorTruncation(bv, true, wr);
      }
      tr(e0, wr, inLetExprBody);
      wr.Write($" {op} ");
      if (!firstOp) {
        wr.Write($"({bv.Width} - ");
      }
      wr.Write("((");
      tr(e1, wr, inLetExprBody);
      wr.Write(")");
      if (AsNativeType(e1.Type) == null) {
        wr.Write(".intValue()");
      }
      if (!firstOp) {
        wr.Write(")");
      }
    }

    protected override ConcreteSyntaxTree EmitBitvectorTruncation(BitvectorType bvType, bool surroundByUnchecked, ConcreteSyntaxTree wr) {
      string nativeName = null, literalSuffix = null;
      bool needsCastAfterArithmetic = false;
      if (bvType.NativeType != null) {
        GetNativeInfo(bvType.NativeType.Sel, out nativeName, out literalSuffix, out needsCastAfterArithmetic);
      }
      // --- Before
      if (bvType.NativeType == null) {
        wr.Write("((");
      } else {
        wr.Write($"({nativeName}) {CastIfSmallNativeType(bvType)}((");
      }
      // --- Middle
      var middle = wr.Fork();
      // --- After
      // do the truncation, if needed
      if (bvType.NativeType == null) {
        wr.Write($").and((java.math.BigInteger.ONE.shiftLeft({bvType.Width})).subtract(java.math.BigInteger.ONE)))");
      } else {
        if (bvType.NativeType.Bitwidth != bvType.Width) {
          // print in hex, because that looks nice
          wr.Write($") & {CastIfSmallNativeType(bvType)}0x{(1UL << bvType.Width) - 1:X}{literalSuffix})");
        } else {
          wr.Write("))");  // close the parentheses for the cast
        }
      }
      return middle;
    }

    protected override bool CompareZeroUsingSign(Type type) {
      // Everything is boxed, so everything benefits from avoiding explicit 0
      return true;
    }

    protected override ConcreteSyntaxTree EmitSign(Type type, ConcreteSyntaxTree wr) {
      ConcreteSyntaxTree w;
      var nt = AsNativeType(type);
      if (nt == null) {
        w = wr.Fork();
        wr.Write(".signum()");
      } else if (nt.LowerBound >= 0) {
        wr.Write("(");
        w = wr.Fork();
        wr.Write(" == 0 ? 0 : 1)");
      } else {
        wr.Write($"{HelperClass(nt)}.signum(");
        w = wr.Fork();
        wr.Write(")");
      }
      return w;
    }

    protected override IClassWriter/*?*/ DeclareDatatype(DatatypeDecl dt, ConcreteSyntaxTree wr) {
      if (dt is TupleTypeDecl){
        tuples.Add(((TupleTypeDecl) dt).Dims);
        return null;
      } else {
        var w = CompileDatatypeBase(dt, wr);
        CompileDatatypeConstructors(dt, wr);
        return w;
      }
    }

    IClassWriter CompileDatatypeBase(DatatypeDecl dt, ConcreteSyntaxTree wr) {
      var DtT_TypeArgs = TypeParameters(dt.TypeArgs);
      var justTypeArgs = dt.TypeArgs.Count == 0 ? "" : " " + DtT_TypeArgs;
      var DtT_protected = IdName(dt) + DtT_TypeArgs;
      var filename = $"{ModulePath}/{IdName(dt)}.java";
       wr = wr.NewFile(filename);
      FileCount += 1;
      wr.WriteLine($"// Class {DtT_protected}");
      wr.WriteLine($"// Dafny class {DtT_protected} compiled into Java");
      wr.WriteLine($"package {ModuleName};");
      wr.WriteLine();
      EmitImports(wr, out _);
      wr.WriteLine();
      //TODO: Figure out how to resolve type checking warnings
      // from here on, write everything into the new block created here:
      EmitSuppression(wr);
      var btw = wr.NewNamedBlock("public{0} class {1}", dt.IsRecordType ? "" : " abstract", DtT_protected);
      wr = btw;

      // constructor
      if (dt.IsRecordType) {
        DatatypeFieldsAndConstructor(dt.Ctors[0], 0, wr);
      } else {
        wr.WriteLine($"public {IdName(dt)}() {{ }}");
      }

      var usedTypeArgs = UsedTypeParameters(dt);
      ConcreteSyntaxTree wDefault;
      wr.WriteLine();
      if (dt.TypeArgs.Count == 0) {
        wr.Write($"private static final {DtT_protected} theDefault = ");
        wDefault = wr.Fork();
        wr.WriteLine(";");
        var w = wr.NewBlock($"public static {DtT_protected} Default()");
        w.WriteLine("return theDefault;");
      } else {
        wr.Write($"public static{justTypeArgs} {DtT_protected} Default(");
        wr.Write(Util.Comma(usedTypeArgs, tp => $"{tp.CompileName} {FormatDefaultTypeParameterValue(tp)}"));
        var w = wr.NewBlock(")");
        w.Write("return ");
        wDefault = w.Fork();
        w.WriteLine(";");
      }
      var groundingCtor = dt.GetGroundingCtor();
      var nonGhostFormals = groundingCtor.Formals.Where(f => !f.IsGhost).ToList();
      var arguments = Util.Comma(nonGhostFormals, f => DefaultValue(f.Type, wDefault, f.tok));
      EmitDatatypeValue(dt, groundingCtor, null, dt is CoDatatypeDecl, arguments, wDefault);

      var targetTypeName = BoxedTypeName(UserDefinedType.FromTopLevelDecl(dt.tok, dt, null), wr, dt.tok);
      arguments = Util.Comma(usedTypeArgs, tp => DefaultValue(new UserDefinedType(tp), wDefault, dt.tok, true));
      EmitTypeMethod(dt, IdName(dt), dt.TypeArgs, usedTypeArgs, targetTypeName, $"Default({arguments})", wr);

      // create methods
      foreach (var ctor in dt.Ctors) {
        wr.Write("public static{0} {1} {2}(", justTypeArgs, DtT_protected, DtCreateName(ctor));
        WriteFormals("", ctor.Formals, wr);
        var w = wr.NewBlock(")");
        w.Write("return new {0}(", DtCtorDeclarationName(ctor, dt.TypeArgs));
        var sep = "";
        var i = 0;
        foreach (var arg in ctor.Formals) {
          if (!arg.IsGhost) {
            w.Write("{0}{1}", sep, FormalName(arg, i));
            sep = ", ";
            i++;
          }
        }
        w.WriteLine(");");
      }

      // query properties
      foreach (var ctor in dt.Ctors) {
        if (dt.IsRecordType) {
          wr.WriteLine($"public boolean is_{ctor.CompileName}() {{ return true; }}");
        } else {
          wr.WriteLine($"public boolean is_{ctor.CompileName}() {{ return this instanceof {dt.CompileName}_{ctor.CompileName}; }}");
        }
      }
      if (dt is CoDatatypeDecl) {
        wr.WriteLine($"public abstract {DtT_protected} Get();");
      }
      if (dt.HasFinitePossibleValues) {
        Contract.Assert(dt.TypeArgs.Count == 0);
        var w = wr.NewNamedBlock($"public static java.util.ArrayList<{DtT_protected}> AllSingletonConstructors()");
        string arraylist = "singleton_iterator";
        w.WriteLine($"java.util.ArrayList<{DtT_protected}> {arraylist} = new java.util.ArrayList<>();");
        foreach (var ctor in dt.Ctors) {
          Contract.Assert(ctor.Formals.Count == 0);
          w.WriteLine("{0}.add(new {1}{2}());", arraylist, DtT_protected, dt.IsRecordType ? "" : $"_{ctor.CompileName}");
        }
        w.WriteLine($"return {arraylist};");
      }
      // destructors
      foreach (var ctor in dt.Ctors) {
        foreach (var dtor in ctor.Destructors) {
          if (dtor.EnclosingCtors[0] == ctor) {
            var arg = dtor.CorrespondingFormals[0];
            if (!arg.IsGhost && arg.HasName){
              var wDtor = wr.NewNamedBlock($"public {TypeName(arg.Type, wr, arg.tok)} dtor_{arg.CompileName}()");
              if (dt.IsRecordType) {
                wDtor.WriteLine($"return this.{IdName(arg)};");
              }
              else {
                wDtor.WriteLine("{0} d = this{1};", DtT_protected, dt is CoDatatypeDecl ? ".Get()" : "");
                var n = dtor.EnclosingCtors.Count;
                for (int i = 0; i < n - 1; i++)
                {
                  var ctor_i = dtor.EnclosingCtors[i];
                  Contract.Assert(arg.CompileName == dtor.CorrespondingFormals[i].CompileName);
                  wDtor.WriteLine("if (d instanceof {0}_{1}) {{ return (({0}_{1}{2})d).{3}; }}", dt.CompileName,
                    ctor_i.CompileName, DtT_TypeArgs, IdName(arg));
                }

                Contract.Assert(arg.CompileName == dtor.CorrespondingFormals[n - 1].CompileName);
                wDtor.WriteLine(
                  $"return (({dt.CompileName}_{dtor.EnclosingCtors[n - 1].CompileName}{DtT_TypeArgs})d).{IdName(arg)};");
              }
            }
          }
        }
      }

      // FIXME: This is dodgy.  We can set the constructor body writer to null
      // only because we don't expect to use it, which is only because we don't
      // expect there to be fields.
      return new ClassWriter(this, btw, ctorBodyWriter: null);
    }

    void CompileDatatypeConstructors(DatatypeDecl dt, ConcreteSyntaxTree wrx) {
      Contract.Requires(dt != null);
      string typeParams = TypeParameters(dt.TypeArgs);
      if (dt.IsRecordType) {
        // There is only one constructor, and it is populated by CompileDatatypeBase
        return;
      }
      int constructorIndex = 0; // used to give each constructor a different name
      foreach (DatatypeCtor ctor in dt.Ctors) {
        var filename = $"{ModulePath}/{DtCtorDeclarationName(ctor)}.java";
        var wr = wrx.NewFile(filename);
        FileCount += 1;
        wr.WriteLine($"// Class {DtCtorDeclarationName(ctor, dt.TypeArgs)}");
        wr.WriteLine($"// Dafny class {DtCtorDeclarationName(ctor, dt.TypeArgs)} compiled into Java");
        wr.WriteLine($"package {ModuleName};");
        wr.WriteLine();
        EmitImports(wr, out _);
        wr.WriteLine();
        EmitSuppression(wr);
        var w = wr.NewNamedBlock($"public class {DtCtorDeclarationName(ctor, dt.TypeArgs)} extends {IdName(dt)}{typeParams}");
        DatatypeFieldsAndConstructor(ctor, constructorIndex, w);
        constructorIndex++;
      }
      if (dt is CoDatatypeDecl) {
        var filename = $"{ModulePath}/{dt.CompileName}__Lazy.java";
        var wr = wrx.NewFile(filename);
        FileCount += 1;
        wr.WriteLine($"// Class {dt.CompileName}__Lazy");
        wr.WriteLine($"// Dafny class {dt.CompileName}__Lazy compiled into Java");
        wr.WriteLine($"package {ModuleName};");
        wr.WriteLine();
        EmitImports(wr, out _);
        wr.WriteLine();
        EmitSuppression(wr); //TODO: Fix implementations so they do not need this suppression
        var w = wr.NewNamedBlock($"public class {dt.CompileName}__Lazy{typeParams} extends {IdName(dt)}{typeParams}");
        w.WriteLine($"interface Computer {{ {dt.CompileName} run(); }}");
        w.WriteLine("Computer c;");
        w.WriteLine($"{dt.CompileName}{typeParams} d;");
        w.WriteLine($"public {dt.CompileName}__Lazy(Computer c) {{ this.c = c; }}");
        w.WriteLine($"public {dt.CompileName}{typeParams} Get() {{ if (c != null) {{ d = c.run(); c = null; }} return d; }}");
        w.WriteLine("public String toString() { return Get().toString(); }");
      }
    }

    void DatatypeFieldsAndConstructor(DatatypeCtor ctor, int constructorIndex, ConcreteSyntaxTree wr) {
      Contract.Requires(ctor != null);
      Contract.Requires(0 <= constructorIndex && constructorIndex < ctor.EnclosingDatatype.Ctors.Count);
      Contract.Requires(wr != null);
      var dt = ctor.EnclosingDatatype;
      var i = 0;
      foreach (Formal arg in ctor.Formals) {
        if (!arg.IsGhost) {
          wr.WriteLine($"public {TypeName(arg.Type, wr, arg.tok)} {FormalName(arg, i)};");
          i++;
        }
      }
      wr.Write($"public {DtCtorDeclarationName(ctor)} (");
      WriteFormals("", ctor.Formals, wr);
      {
        var w = wr.NewBlock(")"); 
        i = 0;
        foreach (Formal arg in ctor.Formals) {
          if (!arg.IsGhost) {
            w.WriteLine($"this.{FormalName(arg, i)} = {FormalName(arg, i)};");
            i++;
          }
        }
      }
      if (dt is CoDatatypeDecl) {
        string typeParams = TypeParameters(dt.TypeArgs);
        wr.WriteLine($"public {dt.CompileName}{typeParams} Get() {{ return this; }}");
      }
      // Equals method
      wr.WriteLine();
      wr.WriteLine("@Override");
      {
        var w = wr.NewBlock("public boolean equals(Object other)"); 
        w.WriteLine("if (this == other) return true;");
        w.WriteLine("if (other == null) return false;");
        w.WriteLine("if (getClass() != other.getClass()) return false;");
        string typeParams = TypeParameters(dt.TypeArgs);
        w.WriteLine("{0} o = ({0})other;", DtCtorDeclarationName(ctor, dt.TypeArgs));
        w.Write("return true");
        i = 0;
        foreach (Formal arg in ctor.Formals) {
          if (!arg.IsGhost) {
            string nm = FormalName(arg, i);
            w.Write(" && ");
            if (IsDirectlyComparable(arg.Type)) {
              w.Write($"this.{nm} == o.{nm}");
            } else {
              w.Write($"java.util.Objects.equals(this.{nm}, o.{nm})");
            }
            i++;
          }
        }
        w.WriteLine(";");
      }
      // GetHashCode method (Uses the djb2 algorithm)
      wr.WriteLine("@Override");
      {
        var w = wr.NewBlock("public int hashCode()"); 
        w.WriteLine("long hash = 5381;");
        w.WriteLine($"hash = ((hash << 5) + hash) + {constructorIndex};");
        i = 0;
        foreach (Formal arg in ctor.Formals) {
          if (!arg.IsGhost) {
            string nm = FormalName(arg, i);
            w.Write("hash = ((hash << 5) + hash) + ");
            if (IsJavaPrimitiveType(arg.Type)) {
              w.WriteLine($"{BoxedTypeName(arg.Type, w, Bpl.Token.NoToken)}.hashCode(this.{nm});");
            } else {
              w.WriteLine($"java.util.Objects.hashCode(this.{nm});");
            }
            i++;
          }
        }
        w.WriteLine("return (int)hash;");
      }

      wr.WriteLine();
      wr.WriteLine("@Override");
      {
        var w = wr.NewBlock("public String toString()"); 
        string nm;
        if (dt is TupleTypeDecl) {
          nm = "";
        } else {
          nm = (dt.EnclosingModuleDefinition.IsDefaultModule ? "" : dt.EnclosingModuleDefinition.Name + ".") + dt.Name + "." + ctor.Name;
        }
        if (dt is TupleTypeDecl && ctor.Formals.Count == 0) {
          // here we want parentheses and no name
          w.WriteLine("return \"()\";");
        } else if (dt is CoDatatypeDecl) {
          w.WriteLine($"return \"{nm}\";");
        } else {
          var tempVar = GenVarName("s", ctor.Formals);
          w.WriteLine($"StringBuilder {tempVar} = new StringBuilder();");
          w.WriteLine($"{tempVar}.append(\"{nm}\");");
          if (ctor.Formals.Count != 0) {
            w.WriteLine($"{tempVar}.append(\"(\");");
            i = 0;
            foreach (var arg in ctor.Formals) {
              if (!arg.IsGhost) {
                if (i != 0) {
                  w.WriteLine($"{tempVar}.append(\", \");");
                }
                w.Write($"{tempVar}.append(");
                var memberName = FormalName(arg, i);
                if (IsJavaPrimitiveType(arg.Type)) {
                  w.Write($"this.{memberName}");
                } else {
                  w.Write($"{DafnyHelpersClass}.toString(this.{memberName})");
                }
                w.WriteLine(");");
                i++;
              }
            }
            w.WriteLine($"{tempVar}.append(\")\");");
          }
          w.WriteLine($"return {tempVar}.toString();");
        }
      }
    }

    string DtCtorDeclarationName(DatatypeCtor ctor, List<TypeParameter>/*?*/ typeParams) {
      Contract.Requires(ctor != null);
      Contract.Ensures(Contract.Result<string>() != null);

      return DtCtorDeclarationName(ctor) + TypeParameters(typeParams);
    }
    string DtCtorDeclarationName(DatatypeCtor ctor) {
      Contract.Requires(ctor != null);
      Contract.Ensures(Contract.Result<string>() != null);

      var dt = ctor.EnclosingDatatype;
      return dt.IsRecordType ? IdName(dt) : dt.CompileName + "_" + ctor.CompileName;
    }
    string DtCtorName(DatatypeCtor ctor, List<Type> typeArgs, ConcreteSyntaxTree wr) {
      Contract.Requires(ctor != null);
      Contract.Ensures(Contract.Result<string>() != null);

      var s = DtCtorName(ctor);
      if (typeArgs != null && typeArgs.Count != 0) {
        s += "<" + BoxedTypeNames(typeArgs, wr, ctor.tok) + ">";
      }
      return s;
    }
    string DtCtorName(DatatypeCtor ctor) {
      Contract.Requires(ctor != null);
      Contract.Ensures(Contract.Result<string>() != null);

      var dt = ctor.EnclosingDatatype;
      if (dt is TupleTypeDecl tupleDecl) {
        return DafnyTupleClass(tupleDecl.TypeArgs.Count);
      }
      var dtName = IdProtect(dt.CompileName);
      return dt.IsRecordType ? dtName : dtName + "_" + ctor.CompileName;
    }
    string DtCreateName(DatatypeCtor ctor) {
      if (ctor.EnclosingDatatype.IsRecordType) {
        return "create";
      }
      return "create_" + ctor.CompileName;
    }

    protected override void EmitPrintStmt(ConcreteSyntaxTree wr, Expression arg) {
      wr.Write("System.out.print(");
      EmitToString(wr, arg);
      wr.WriteLine(");");
    }

    protected void EmitToString(ConcreteSyntaxTree wr, Expression arg) {
      if (arg.Type.IsArrowType) {
        var expr = arg.Resolved;
        if (expr is IdentifierExpr id) {
          wr.Write(IdName(id.Var) + " == null ? null : \"Function\"");
        } else {
          wr.Write("\"Function\"");
        }
      } else if (AsNativeType(arg.Type) != null && AsNativeType(arg.Type).LowerBound >= 0) {
        var nativeName = GetNativeTypeName(AsNativeType(arg.Type));
        switch (AsNativeType(arg.Type).Sel) {
          case NativeType.Selection.Byte:
            wr.Write("Integer.toUnsignedString(Byte.toUnsignedInt(");
            TrExpr(arg, wr, false);
            wr.Write("))");
            break;
          case NativeType.Selection.UShort:
            wr.Write("Integer.toUnsignedString(Short.toUnsignedInt(");
            TrExpr(arg, wr, false);
            wr.Write("))");
            break;
          case NativeType.Selection.UInt:
            wr.Write("Integer.toUnsignedString(");
            TrExpr(arg, wr, false);
            wr.Write(")");
            break;
          case NativeType.Selection.ULong:
            wr.Write("Long.toUnsignedString(");
            TrExpr(arg, wr, false);
            wr.Write(")");
            break;
          default:
            // Should be an unsigned type by assumption
            Contract.Assert(false);
            throw new cce.UnreachableException();
        }
      } else {
        // TODO-RS: This doesn't handle strings printed out as part of datatypes
        bool isString = arg.Type.AsSeqType != null &&
                        arg.Type.AsSeqType.Arg.IsCharType;
        bool isGeneric = arg.Type.AsSeqType != null &&
                         arg.Type.AsSeqType.Arg.IsTypeParameter;
        if (isString) {
          TrParenExpr(arg, wr, false);
          wr.Write(".verbatimString()");
        } else if (isGeneric) {
          wr.Write($"((java.util.function.Function<{DafnySeqClass}<?>,String>)(_s -> (_s.elementType().defaultValue().getClass() == java.lang.Character.class ? _s.verbatimString() : String.valueOf(_s)))).apply(");
          TrExpr(arg, wr, false);
          wr.Write(")");
        } else {
          wr.Write("String.valueOf(");
          TrExpr(arg, wr, false);
          wr.Write(")");
        }
      }
    }

    protected override string IdProtect(string name) {
      return PublicIdProtect(name);
    }

    public static string PublicIdProtect(string name) {
      name = name.Replace("_module", "_System");
      if (name == "" || name.First() == '_') {
        return name; // no need to further protect this name
      }

      // TODO: Finish with all the public IDs that need to be protected
      switch (name) {
        // keywords Java 8 and before
        // https://docs.oracle.com/javase/tutorial/java/nutsandbolts/_keywords.html
        case "abstract":
        case "assert":
        case "break":
        case "byte":
        case "case":
        case "catch":
        case "char":
        case "class":
        case "continue":
        case "default":
        case "do":
        case "double":
        case "else":
        case "enum":
        case "extends":
        case "final":
        case "finally":
        case "float":
        case "for":
        case "if":
        case "implements":
        case "import":
        case "instanceof":
        case "int":
        case "interface":
        case "long":
        case "native":
        case "new":
        case "package":
        case "private":
        case "protected":
        case "public":
        case "return":
        case "short":
        case "static":
        case "strictfp":
        case "super":
        case "switch":
        case "synchronized":
        case "this":
        case "throw":
        case "throws":
        case "transient":
        case "try":
        case "void":
        case "volatile":
        case "while":
        // keywords since Java 9
        case "exports":
        case "module":
        case "requires":
        // no longer used in Java but still reserved as keywords
        case "const":
        case "goto":
        // special identifiers since Java 10
        case "var":
        // literal values
        case "false":
        case "null":
        case "true":
        case "toString":
        case "equals":
        case "hashCode":
          return name + "_"; // TODO: figure out what to do here (C# uses @, Go uses _, JS uses _$$_)
        default:
          return name; // Package name is not a keyword, so it can be used
      }
    }

    public override bool CompileTargetProgram(string dafnyProgramName, string targetProgramText, string /*?*/ callToMain, string /*?*/ targetFilename,
      ReadOnlyCollection<string> otherFileNames, bool runAfterCompile, TextWriter outputWriter, out object compilationResult) {
      compilationResult = null;
      foreach (var otherFileName in otherFileNames) {
        if (Path.GetExtension(otherFileName) != ".java") {
          outputWriter.WriteLine($"Unrecognized file as extra input for Java compilation: {otherFileName}");
          return false;
        }
        if (!CopyExternLibraryIntoPlace(mainProgram: targetFilename, externFilename: otherFileName, outputWriter: outputWriter)) {
          return false;
        }
      }
      var files = new List<string>();
      foreach (string file in Directory.EnumerateFiles(Path.GetDirectoryName(targetFilename), "*.java", SearchOption.AllDirectories)) {
        files.Add($"\"{Path.GetFullPath(file)}\"");
      }
      var classpath = GetClassPath(targetFilename);
      var psi = new ProcessStartInfo("javac", string.Join(" ", files)) {
        CreateNoWindow = true,
        UseShellExecute = false,
        RedirectStandardOutput = true,
        RedirectStandardError = true,
        WorkingDirectory = Path.GetFullPath(Path.GetDirectoryName(targetFilename))
      };
      psi.EnvironmentVariables["CLASSPATH"] = classpath;
      var proc = Process.Start(psi);
      while (!proc.StandardOutput.EndOfStream) {
        outputWriter.WriteLine(proc.StandardOutput.ReadLine());
      }
      while (!proc.StandardError.EndOfStream) {
        outputWriter.WriteLine(proc.StandardError.ReadLine());
      }
      proc.WaitForExit();
      if (proc.ExitCode != 0) {
        outputWriter.WriteLine($"Error while compiling Java files. Process exited with exit code {proc.ExitCode}");
        return false;
      }
      return true;
    }

    public override bool RunTargetProgram(string dafnyProgramName, string targetProgramText, string callToMain, string /*?*/ targetFilename,
     ReadOnlyCollection<string> otherFileNames, object compilationResult, TextWriter outputWriter) {
      var psi = new ProcessStartInfo("java", Path.GetFileNameWithoutExtension(targetFilename)) {
        CreateNoWindow = true,
        UseShellExecute = false,
        RedirectStandardOutput = true,
        RedirectStandardError = true,
        WorkingDirectory = Path.GetFullPath(Path.GetDirectoryName(targetFilename))
      };
      psi.EnvironmentVariables["CLASSPATH"] = GetClassPath(targetFilename);
      var proc = Process.Start(psi);
      while (!proc.StandardOutput.EndOfStream) {
        outputWriter.WriteLine(proc.StandardOutput.ReadLine());
      }
      while (!proc.StandardError.EndOfStream) {
        outputWriter.WriteLine(proc.StandardError.ReadLine());
      }
      proc.WaitForExit();
      if (proc.ExitCode != 0) {
        outputWriter.WriteLine($"Error while running Java file {targetFilename}. Process exited with exit code {proc.ExitCode}");
        return false;
      }
      return true;
    }

    protected string GetClassPath(string targetFilename) {
      var assemblyLocation = Assembly.GetExecutingAssembly().Location;
      Contract.Assert(assemblyLocation != null);
      var codebase = Path.GetDirectoryName(assemblyLocation);
      Contract.Assert(codebase != null);
      // DafnyRuntime.jar has already been created using Maven. It is added to the java CLASSPATH below.
      return "." + Path.PathSeparator + Path.GetFullPath(Path.GetDirectoryName(targetFilename)) + Path.PathSeparator + Path.Combine(codebase, "DafnyRuntime.jar");
    }

    static bool CopyExternLibraryIntoPlace(string externFilename, string mainProgram, TextWriter outputWriter) {
      // Grossly, we need to look in the file to figure out where to put it
      var pkgName = FindPackageName(externFilename);
      if (pkgName == null) {
        outputWriter.WriteLine($"Unable to determine package name: {externFilename}");
        return false;
      }
      string baseName = Path.GetFileNameWithoutExtension(externFilename);
      var mainDir = Path.GetDirectoryName(mainProgram);
      Contract.Assert(mainDir != null);
      var tgtDir = Path.Combine(mainDir, pkgName);
      var tgtFilename = Path.Combine(tgtDir, baseName + ".java");
      Directory.CreateDirectory(tgtDir);
      FileInfo file = new FileInfo(externFilename);
      file.CopyTo(tgtFilename, true);
      if (DafnyOptions.O.CompileVerbose) {
        outputWriter.WriteLine($"Additional input {externFilename} copied to {tgtFilename}");
      }
      return true;
    }

    private static string FindPackageName(string externFilename)
    {
      using var rd = new StreamReader(new FileStream(externFilename, FileMode.Open, FileAccess.Read));
      while (rd.ReadLine() is string line){
        var match = PackageLine.Match(line);
        if (match.Success){
          return match.Groups[1].Value;
        }
      }
      return null;
    }

    protected override void EmitReturn(List<Formal> outParams, ConcreteSyntaxTree wr) {
      outParams = outParams.Where(f => !f.IsGhost).ToList();
      if (outParams.Count == 0){
        wr.WriteLine("return;");
      } else if (outParams.Count == 1){
        wr.WriteLine($"return {IdName(outParams[0])};");
      } else {
        tuples.Add(outParams.Count);
        wr.WriteLine($"return new {DafnyTupleClass(outParams.Count)}<>({Util.Comma(outParams, IdName)});");
      }
    }

    private static readonly Regex PackageLine = new Regex(@"^\s*package\s+([a-zA-Z0-9_]+)\s*;$");

    // TODO: See if more types need to be added
    bool IsDirectlyComparable(Type t) {
      Contract.Requires(t != null);
      return t.IsBoolType || t.IsCharType || t.IsRefType || AsJavaNativeType(t) != null;
    }

    protected override void EmitActualTypeArgs(List<Type> typeArgs, Bpl.IToken tok, ConcreteSyntaxTree wr) {
      if (typeArgs.Count != 0) {
        wr.Write("<" + BoxedTypeNames(typeArgs, wr, tok) + ">");
      }
    }

    protected override void EmitNameAndActualTypeArgs(string protectedName, List<Type> typeArgs, Bpl.IToken tok, ConcreteSyntaxTree wr) {
      EmitActualTypeArgs(typeArgs, tok, wr);
      wr.Write(protectedName);
    }

    protected override string GenerateLhsDecl(string target, Type type, ConcreteSyntaxTree wr, Bpl.IToken tok){
      return TypeName(type, wr, tok) + " " + target;
    }

    protected override void EmitNew(Type type, Bpl.IToken tok, CallStmt initCall, ConcreteSyntaxTree wr) {
      var ctor = (Constructor)initCall?.Method; // correctness of cast follows from precondition of "EmitNew"
      wr.Write($"new {TypeName(type, wr, tok)}(");
      var sep = "";
      if (type is UserDefinedType definedType) {
        var typeArguments = TypeArgumentInstantiation.ListFromClass(definedType.ResolvedClass, definedType.TypeArgs);
        EmitTypeDescriptorsActuals(typeArguments, tok, wr, ref sep);
      }
      if (ctor != null && ctor.IsExtern(out _, out _)) {
        // the arguments of any external constructor are placed here
        for (int i = 0; i < ctor.Ins.Count; i++) {
          Formal p = ctor.Ins[i];
          if (!p.IsGhost) {
            wr.Write(sep);
            TrExpr(initCall.Args[i], wr, false);
            sep = ", ";
          }
        }
      }
      wr.Write(")");
    }

    /// <summary>
    /// Returns whether or not there is a run-time type descriptor corresponding to "tp".
    ///
    /// Note, one might thing that this method should return "tp.Characteristics.HasCompiledValue".
    /// However, currently, all built-in collection types in Java use type descriptors for their arguments.
    /// To get this threaded through everywhere, all type arguments must always be passed with a
    /// corresponding type descriptor. :(  Thus, this method returns "true".
    /// </summary>
    protected override bool NeedsTypeDescriptor(TypeParameter tp) {
      return true;
    }

    protected override void TypeArgDescriptorUse(bool isStatic, bool lookasideBody, TopLevelDeclWithMembers cl, out bool needsTypeParameter, out bool needsTypeDescriptor) {
      if (cl is DatatypeDecl) {
        needsTypeParameter = isStatic;
        needsTypeDescriptor = true;
      } else if (cl is TraitDecl) {
        needsTypeParameter = isStatic || lookasideBody;
        needsTypeDescriptor = isStatic || lookasideBody;
      } else {
        Contract.Assert(cl is ClassDecl);
        needsTypeParameter = isStatic;
        needsTypeDescriptor = isStatic;
      }
    }

    protected override string TypeDescriptor(Type type, ConcreteSyntaxTree wr, Bpl.IToken tok) {
      type = type.NormalizeExpandKeepConstraints();
      if (type is BoolType) {
        return $"{DafnyTypeDescriptor}.BOOLEAN";
      } else if (type is CharType) {
        return $"{DafnyTypeDescriptor}.CHAR";
      } else if (type is IntType) {
        return $"{DafnyTypeDescriptor}.BIG_INTEGER";
      } else if (type is BigOrdinalType) {
        return $"{DafnyTypeDescriptor}.BIG_INTEGER";
      } else if (type is RealType) {
        return $"{DafnyTypeDescriptor}.BIG_RATIONAL";
      } else if (type is BitvectorType) {
        var t = (BitvectorType)type;
        if (t.NativeType != null) {
          return GetNativeTypeDescriptor(AsNativeType(type));
        } else {
          return $"{DafnyTypeDescriptor}.BIG_INTEGER";
        }
      } else if (type.IsObjectQ || type.IsObject) {
        return $"{DafnyTypeDescriptor}.OBJECT";
      } else if (type.IsArrayType) {
        ArrayClassDecl at = type.AsArrayType;
        var elType = UserDefinedType.ArrayElementType(type);
        var elTypeName = TypeName(elType, wr, tok, true);
        if (at.Dims > 1) {
          arrays.Add(at.Dims);
          return $"{DafnyMultiArrayClass(at.Dims)}.<{elTypeName}>{TypeMethodName}()";
        } else if (elType.IsBoolType) {
          return $"{DafnyTypeDescriptor}.BOOLEAN_ARRAY";
        } else if (elType.IsCharType) {
          return $"{DafnyTypeDescriptor}.CHAR_ARRAY";
        } else if (AsNativeType(elType) != null) {
          switch (AsJavaNativeType(elType)) {
            case JavaNativeType.Byte: return $"{DafnyTypeDescriptor}.BYTE_ARRAY";
            case JavaNativeType.Short: return $"{DafnyTypeDescriptor}.SHORT_ARRAY";
            case JavaNativeType.Int: return $"{DafnyTypeDescriptor}.INT_ARRAY";
            case JavaNativeType.Long: return $"{DafnyTypeDescriptor}.LONG_ARRAY";
            default:
              Contract.Assert(false);
              throw new cce.UnreachableException();
          }
        } else {
          return $"(({DafnyTypeDescriptor}<{BoxedTypeName(type, wr, tok)}>)({TypeDescriptor(elType, wr, tok)}).arrayType())";
        }
      } else if (type.IsTypeParameter) {
        var tp = type.AsTypeParameter;
        Contract.Assert(tp != null);
        if (thisContext != null && thisContext.ParentFormalTypeParametersToActuals.TryGetValue(tp, out var instantiatedTypeParameter)) {
          return TypeDescriptor(instantiatedTypeParameter, wr, tok);
        }
        return FormatTypeDescriptorVariable(type.AsTypeParameter.CompileName);
      } else if (type.IsBuiltinArrowType && type.AsArrowType.Arity == 1) {
        // Can't go the usual route because java.util.function.Function doesn't have a _typeDescriptor() method
        var arrowType = type.AsArrowType;
        return $"{DafnyTypeDescriptor}.function({TypeDescriptor(arrowType.Args[0], wr, tok)}, {TypeDescriptor(arrowType.Result, wr, tok)})";
      } else if (type is UserDefinedType udt) {
        var s = FullTypeName(udt, null, true);
        var cl = udt.ResolvedClass;
        Contract.Assert(cl != null);
        bool isHandle = true;
        if (Attributes.ContainsBool(cl.Attributes, "handle", ref isHandle) && isHandle) {
          return $"{DafnyTypeDescriptor}.LONG";
        }

        if (cl.IsExtern(out _, out _)) {
          var td = $"{DafnyTypeDescriptor}.<{BoxedTypeName(type, wr, tok)}> findType({s}.class";
          if (udt.TypeArgs != null && udt.TypeArgs.Count > 0) {
            td += $", {Util.Comma(udt.TypeArgs, arg => TypeDescriptor(arg, wr, tok))}";
          }
          return td + ")";
        }

        List<Type> relevantTypeArgs;
        if (type.IsBuiltinArrowType) {
          relevantTypeArgs = type.TypeArgs;
        } else if (cl is DatatypeDecl dt) {
          relevantTypeArgs = UsedTypeParameters(dt, udt.TypeArgs).ConvertAll(ta => ta.Actual);
        } else {
          relevantTypeArgs = new List<Type>();
          for (int i = 0; i < cl.TypeArgs.Count; i++) {
            if (NeedsTypeDescriptor(cl.TypeArgs[i])) {
              relevantTypeArgs.Add(udt.TypeArgs[i]);
            }
          }
        }

        return AddTypeDescriptorArgs(s, udt.TypeArgs, relevantTypeArgs, wr, udt.tok);
      } else if (type is SetType setType) {
        var tp = new TypeParameter(tok, "T", TypeParameter.TPVarianceSyntax.Covariant_Permissive);
        return AddTypeDescriptorArgs(DafnySetClass, setType.TypeArgs, setType.TypeArgs, wr, tok);
      } else if (type is SeqType seqType) {
        var tp = new TypeParameter(tok, "T", TypeParameter.TPVarianceSyntax.Covariant_Permissive);
        return AddTypeDescriptorArgs(DafnySeqClass, seqType.TypeArgs, seqType.TypeArgs, wr, tok);
      } else if (type is MultiSetType multiSetType) {
        var tp = new TypeParameter(tok, "T", TypeParameter.TPVarianceSyntax.Covariant_Permissive);
        return AddTypeDescriptorArgs(DafnyMultiSetClass, multiSetType.TypeArgs, multiSetType.TypeArgs, wr, tok);
      } else if (type is MapType mapType) {
        var tp = new TypeParameter(tok, "T", TypeParameter.TPVarianceSyntax.Covariant_Permissive);
        return AddTypeDescriptorArgs(DafnyMapClass, mapType.TypeArgs, mapType.TypeArgs, wr, tok);
      } else {
        Contract.Assert(false); throw new cce.UnreachableException();
      }
    }

    private string GetNativeTypeDescriptor(NativeType nt) {
      switch (AsJavaNativeType(nt)) {
        case JavaNativeType.Byte: return $"{DafnyTypeDescriptor}.BYTE";
        case JavaNativeType.Short: return $"{DafnyTypeDescriptor}.SHORT";
        case JavaNativeType.Int: return $"{DafnyTypeDescriptor}.INT";
        case JavaNativeType.Long: return $"{DafnyTypeDescriptor}.LONG";
        default: Contract.Assert(false); throw new cce.UnreachableException();
      }
    }

    private string AddTypeDescriptorArgs(string fullCompileName, List<Type> typeArgs, List<Type> relevantTypeArgs, ConcreteSyntaxTree wr, Bpl.IToken tok) {
      Contract.Requires(fullCompileName != null);
      Contract.Requires(typeArgs != null);
      Contract.Requires(relevantTypeArgs != null);
      Contract.Requires(wr != null);
      Contract.Requires(tok != null);

      string s = $"{IdProtect(fullCompileName)}.";
      if (typeArgs != null && typeArgs.Count != 0) {
        s += $"<{BoxedTypeNames(typeArgs, wr, tok)}>";
      }
      s += $"{TypeMethodName}(";
      s += Util.Comma(relevantTypeArgs, arg => TypeDescriptor(arg, wr, tok));
      return s + ")";
    }

    bool OutContainsParam(List<Formal> l, TypeParameter tp){
      foreach (Formal f in l){
        if (f.Type.IsTypeParameter && f.Type.AsTypeParameter.Equals(tp) || f.Type.AsCollectionType != null && f.Type.AsCollectionType.Arg.IsTypeParameter && f.Type.AsCollectionType.Arg.AsTypeParameter.Equals(tp)){
          return true;
        }
      }
      return false;
    }

    protected override void EmitSetBuilder_New(ConcreteSyntaxTree wr, SetComprehension e, string collectionName) {
      wr.WriteLine($"java.util.ArrayList<{BoxedTypeName(e.Type.AsSetType.Arg, wr, e.tok)}> {collectionName} = new java.util.ArrayList<>();");
    }

    protected override void EmitMapBuilder_New(ConcreteSyntaxTree wr, MapComprehension e, string collectionName) {
      var mt = e.Type.AsMapType;
      var domType = mt.Domain;
      var ranType = mt.Range;
      wr.WriteLine($"java.util.HashMap<{BoxedTypeName(domType, wr, e.tok)}, {BoxedTypeName(ranType, wr, e.tok)}> {collectionName} = new java.util.HashMap<>();");
    }

    protected override void OrganizeModules(Program program, out List<ModuleDefinition> modules){
      modules = new List<ModuleDefinition>();
      foreach (var m in program.CompileModules){
        if (!m.IsDefaultModule && !m.Name.Equals("_System")){
          modules.Add(m);
        }
      }
      foreach (var m in program.CompileModules){
        if (m.Name.Equals("_System")){
          modules.Add(m);
        }
      }
      foreach (var m in program.CompileModules){
        if (m.IsDefaultModule){
          modules.Add(m);
        }
      }
    }

    protected override void EmitDatatypeValue(DatatypeValue dtv, string arguments, ConcreteSyntaxTree wr) {
      var dt = dtv.Ctor.EnclosingDatatype;
      EmitDatatypeValue(dt, dtv.Ctor, dtv.InferredTypeArgs, dtv.IsCoCall, arguments, wr);
    }

    void EmitDatatypeValue(DatatypeDecl dt, DatatypeCtor ctor, List<Type>/*?*/ typeArgs, bool isCoCall, string arguments, ConcreteSyntaxTree wr) {
      var dtName = dt is TupleTypeDecl tupleDecl ? DafnyTupleClass(tupleDecl.TypeArgs.Count) : dt.FullCompileName;
      var typeParams = typeArgs == null || typeArgs.Count == 0 ? "" : $"<{BoxedTypeNames(typeArgs, wr, dt.tok)}>";
      if (!isCoCall) {
        // For an ordinary constructor (that is, one that does not guard any co-recursive calls), generate:
        //   Dt.<T>create_Cons( args )
        wr.Write($"{dtName}.{typeParams}{DtCreateName(ctor)}({arguments})");
      } else {
        wr.Write($"new {dt.CompileName}__Lazy(");
        wr.Write("() -> { return ");
        wr.Write($"new {DtCtorName(ctor)}({arguments})");
        wr.Write("; })");
      }
    }

    protected override ConcreteSyntaxTree CreateLambda(List<Type> inTypes, Bpl.IToken tok, List<string> inNames, Type resultType, ConcreteSyntaxTree wr, bool untyped = false) {
      if (inTypes.Count != 1) {
        functions.Add(inTypes.Count);
      }
      wr.Write('(');
      if (!untyped) {
        wr.Write("({0}<{1}{2}>)", DafnyFunctionIface(inTypes.Count), Util.Comma("", inTypes, t => BoxedTypeName(t, wr, tok) + ", "), BoxedTypeName(resultType, wr, tok));
      }
      wr.Write($"({Util.Comma(inNames, nm => nm)}) ->");
      var w = wr.NewExprBlock("");
      wr.Write(")");
      return w;
    }

    protected override ConcreteSyntaxTree CreateIIFE0(Type resultType, Bpl.IToken resultTok, ConcreteSyntaxTree wr) {
      functions.Add(0);
      wr.Write($"(({DafnyFunctionIface(0)}<{BoxedTypeName(resultType, wr, resultTok)}>)(() ->");
      var w = wr.NewBigExprBlock("", ")).apply()");
      return w;
    }

    protected override void EmitUnaryExpr(ResolvedUnaryOp op, Expression expr, bool inLetExprBody, ConcreteSyntaxTree wr) {
      switch (op) {
        case ResolvedUnaryOp.BoolNot:
          TrParenExpr("!", expr, wr, inLetExprBody);
          break;
        case ResolvedUnaryOp.BitwiseNot:
          if (AsNativeType(expr.Type) != null) {
            TrParenExpr(CastIfSmallNativeType(expr.Type) + "~", expr, wr, inLetExprBody);
          } else {
            TrParenExpr("", expr, wr, inLetExprBody);
            wr.Write(".not()");
          }
          break;
        case ResolvedUnaryOp.Cardinality:
          if (expr.Type.AsCollectionType is MultiSetType) {
            TrParenExpr("", expr, wr, inLetExprBody);
            wr.Write(".cardinality()");
          } else if (expr.Type.AsCollectionType is SetType || expr.Type.AsCollectionType is MapType) {
            TrParenExpr("java.math.BigInteger.valueOf(", expr, wr, inLetExprBody);
            wr.Write(".size())");
          } else if (expr.Type.IsArrayType) {
            TrParenExpr("java.math.BigInteger.valueOf(java.lang.reflect.Array.getLength", expr, wr, inLetExprBody);
            wr.Write(")");
          } else {
            TrParenExpr("java.math.BigInteger.valueOf(", expr, wr, inLetExprBody);
            wr.Write(".length())");
          }
          break;
        default:
          Contract.Assert(false); throw new cce.UnreachableException();  // unexpected unary expression
      }
    }

    // Find the class with static methods like "divideUnsigned" for the type
    private string HelperClass(NativeType nt) {
      return AsJavaNativeType(nt) == JavaNativeType.Long ? "Long" : "Integer";
    }

    protected override void CompileBinOp(BinaryExpr.ResolvedOpcode op, Expression e0, Expression e1, Bpl.IToken tok,
      Type resultType, out string opString,
      out string preOpString, out string postOpString, out string callString, out string staticCallString,
      out bool reverseArguments, out bool truncateResult, out bool convertE1_to_int, ConcreteSyntaxTree errorWr){
      opString = null;
      preOpString = "";
      postOpString = "";
      callString = null;
      staticCallString = null;
      reverseArguments = false;
      truncateResult = false;
      convertE1_to_int = false;

      void doPossiblyNativeBinOp(string o, string name, out string preOpS, out string opS,
        out string postOpS, out string callS) {
        if (AsNativeType(resultType) != null) {
          var nativeName = GetNativeTypeName(AsNativeType(resultType));
          preOpS = $"({nativeName}) {CastIfSmallNativeType(resultType)} (";
          opS = o;
          postOpS = ")";
          callS = null;
        } else {
          callS = name;
          preOpS = "";
          opS = null;
          postOpS = "";
        }
      }

      switch (op){
        case BinaryExpr.ResolvedOpcode.BitwiseAnd:
          doPossiblyNativeBinOp("&", "and", out preOpString, out opString, out postOpString, out callString);
          break;
        case BinaryExpr.ResolvedOpcode.BitwiseOr:
          doPossiblyNativeBinOp("|", "or", out preOpString, out opString, out postOpString, out callString);
          break;
        case BinaryExpr.ResolvedOpcode.BitwiseXor:
          doPossiblyNativeBinOp("^", "xor", out preOpString, out opString, out postOpString, out callString);
          break;
        case BinaryExpr.ResolvedOpcode.EqCommon:{
          if (IsHandleComparison(tok, e0, e1, errorWr)) {
            opString = "==";
          } else if (e0.Type.IsRefType) {
            opString = "== (Object) ";
          } else if (IsDirectlyComparable(e0.Type)) {
            opString = "==";
          } else {
            staticCallString = "java.util.Objects.equals";
          }
          break;
        }
        case BinaryExpr.ResolvedOpcode.NeqCommon:{
          if (IsHandleComparison(tok, e0, e1, errorWr)) {
            opString = "!=";
          } else if (e0.Type.IsRefType) {
            opString = "!= (Object) ";
          } else if (IsDirectlyComparable(e0.Type)) {
            opString = "!=";
          } else {
            preOpString = "!";
            staticCallString = "java.util.Objects.equals";
          }
          break;
        }
        case BinaryExpr.ResolvedOpcode.Lt:
        case BinaryExpr.ResolvedOpcode.Le:
        case BinaryExpr.ResolvedOpcode.Ge:
        case BinaryExpr.ResolvedOpcode.Gt:
          var call = false;
          var argNative = AsNativeType(e0.Type);
          if (argNative != null && argNative.LowerBound >= 0) {
            staticCallString = HelperClass(argNative) + ".compareUnsigned";
            call = true;
          } else if (argNative == null) {
            callString = "compareTo";
            call = true;
          }
          if (call) {
            switch(op) {
              case BinaryExpr.ResolvedOpcode.Lt:
                postOpString = " < 0";
                break;
              case BinaryExpr.ResolvedOpcode.Le:
                postOpString = " <= 0";
                break;
              case BinaryExpr.ResolvedOpcode.Ge:
                postOpString = " >= 0";
                break;
              case BinaryExpr.ResolvedOpcode.Gt:
                postOpString = " > 0";
                break;
              default:
                Contract.Assert(false);
                throw new cce.UnreachableException();
            }
          } else {
            switch(op) {
              case BinaryExpr.ResolvedOpcode.Lt:
                opString = "<";
                break;
              case BinaryExpr.ResolvedOpcode.Le:
                opString = "<=";
                break;
              case BinaryExpr.ResolvedOpcode.Ge:
                opString = ">=";
                break;
              case BinaryExpr.ResolvedOpcode.Gt:
                opString = ">";
                break;
              default:
                Contract.Assert(false);
                throw new cce.UnreachableException();
            }
          }
          break;
        case BinaryExpr.ResolvedOpcode.LeftShift:
          doPossiblyNativeBinOp("<<", "shiftLeft", out preOpString, out opString, out postOpString, out callString);
          truncateResult = true;
          convertE1_to_int = AsNativeType(e1.Type) == null;
          break;
        case BinaryExpr.ResolvedOpcode.RightShift:
          doPossiblyNativeBinOp(">>>", "shiftRight", out preOpString, out opString, out postOpString, out callString);
          convertE1_to_int = AsNativeType(e1.Type) == null;
          break;
        case BinaryExpr.ResolvedOpcode.Add:
          truncateResult = true;
          if (resultType.IsCharType) {
            preOpString = "(char) (";
            postOpString = ")";
            opString = "+";
          } else {
            doPossiblyNativeBinOp("+", "add", out preOpString, out opString, out postOpString, out callString);
          }
          break;
        case BinaryExpr.ResolvedOpcode.Sub:
          truncateResult = true;
          if (resultType.IsCharType) {
            preOpString = "(char) (";
            opString = "-";
            postOpString = ")";
          } else {
            doPossiblyNativeBinOp("-", "subtract", out preOpString, out opString, out postOpString, out callString);
          }
          break;
        case BinaryExpr.ResolvedOpcode.Mul:
          doPossiblyNativeBinOp("*", "multiply", out preOpString, out opString, out postOpString, out callString);
          truncateResult = true;
          break;
        case BinaryExpr.ResolvedOpcode.Div:
          if (resultType.IsIntegerType || (AsNativeType(resultType) != null && AsNativeType(resultType).LowerBound < BigInteger.Zero)) {
            staticCallString = $"{DafnyEuclideanClass}.EuclideanDivision";
          } else if (AsNativeType(resultType) != null) {
            var nt = AsNativeType(resultType);
            if (nt.Sel == NativeType.Selection.Byte) {
              staticCallString = $"{DafnyHelpersClass}.divideUnsignedByte";
            } else if (nt.Sel == NativeType.Selection.UShort) {
              staticCallString = $"{DafnyHelpersClass}.divideUnsignedShort";
            } else {
              preOpString = CastIfSmallNativeType(resultType);
              staticCallString = HelperClass(AsNativeType(resultType)) + ".divideUnsigned";
            }
          } else {
            callString = "divide";
          }
          break;
        case BinaryExpr.ResolvedOpcode.Mod:
          if (resultType.IsIntegerType || (AsNativeType(resultType) != null && AsNativeType(resultType).LowerBound < BigInteger.Zero)) {
            staticCallString = $"{DafnyEuclideanClass}.EuclideanModulus";
          } else if (AsNativeType(resultType) != null) {
            var nt = AsNativeType(resultType);
            if (nt.Sel == NativeType.Selection.Byte) {
              staticCallString = $"{DafnyHelpersClass}.remainderUnsignedByte";
            } else if (nt.Sel == NativeType.Selection.UShort) {
              staticCallString = $"{DafnyHelpersClass}.remainderUnsignedShort";
            } else {
              preOpString = CastIfSmallNativeType(resultType);
              staticCallString = HelperClass(AsNativeType(resultType)) + ".remainderUnsigned";
            }
          } else {
            callString = "mod";
          }
          break;
        case BinaryExpr.ResolvedOpcode.SetEq:
        case BinaryExpr.ResolvedOpcode.MultiSetEq:
        case BinaryExpr.ResolvedOpcode.SeqEq:
        case BinaryExpr.ResolvedOpcode.MapEq:
          callString = "equals";
          break;
        case BinaryExpr.ResolvedOpcode.ProperSubset:
        case BinaryExpr.ResolvedOpcode.ProperMultiSubset:
          callString = "isProperSubsetOf";
          break;
        case BinaryExpr.ResolvedOpcode.Subset:
        case BinaryExpr.ResolvedOpcode.MultiSubset:
          callString = "isSubsetOf";
          break;
        case BinaryExpr.ResolvedOpcode.Disjoint:
        case BinaryExpr.ResolvedOpcode.MultiSetDisjoint:
          callString = $"<{BoxedTypeName(e1.Type.AsCollectionType.Arg, errorWr, tok)}>disjoint";
          break;
        case BinaryExpr.ResolvedOpcode.InSet:
        case BinaryExpr.ResolvedOpcode.InMultiSet:
        case BinaryExpr.ResolvedOpcode.InMap:
          callString = $"<{BoxedTypeName(e0.Type, errorWr, tok)}>contains";
          reverseArguments = true;
          break;

        case BinaryExpr.ResolvedOpcode.Union:
          staticCallString = $"{DafnySetClass}.<{BoxedTypeName(resultType.AsSetType.Arg, errorWr, tok)}>union";
          break;
        case BinaryExpr.ResolvedOpcode.MultiSetUnion:
          staticCallString = $"{DafnyMultiSetClass}.<{BoxedTypeName(resultType.AsMultiSetType.Arg, errorWr, tok)}>union";
          break;
        case BinaryExpr.ResolvedOpcode.MapMerge:
          staticCallString = $"{DafnyMapClass}.<{BoxedTypeName(resultType.AsMapType.Domain, errorWr, tok)}, {BoxedTypeName(resultType.AsMapType.Range, errorWr, tok)}>merge";
          break;
        case BinaryExpr.ResolvedOpcode.Intersection:
          staticCallString = $"{DafnySetClass}.<{BoxedTypeName(resultType.AsSetType.Arg, errorWr, tok)}>intersection";
          break;
        case BinaryExpr.ResolvedOpcode.MultiSetIntersection:
          staticCallString = $"{DafnyMultiSetClass}.<{BoxedTypeName(resultType.AsMultiSetType.Arg, errorWr, tok)}>intersection";
          break;
        case BinaryExpr.ResolvedOpcode.SetDifference:
          staticCallString = $"{DafnySetClass}.<{BoxedTypeName(resultType.AsSetType.Arg, errorWr, tok)}>difference";
          break;
        case BinaryExpr.ResolvedOpcode.MultiSetDifference:
          staticCallString = $"{DafnyMultiSetClass}.<{BoxedTypeName(resultType.AsMultiSetType.Arg, errorWr, tok)}>difference";
          break;
        case BinaryExpr.ResolvedOpcode.MapSubtraction:
          staticCallString = $"{DafnyMapClass}.<{BoxedTypeName(resultType.AsMapType.Domain, errorWr, tok)}, {BoxedTypeName(resultType.AsMapType.Range, errorWr, tok)}>subtract";
          break;

        case BinaryExpr.ResolvedOpcode.ProperPrefix:
          callString = "isProperPrefixOf";
          break;
        case BinaryExpr.ResolvedOpcode.Prefix:
          callString = "isPrefixOf";
          break;
        case BinaryExpr.ResolvedOpcode.Concat:
          staticCallString = $"{DafnySeqClass}.<{BoxedTypeName(resultType.AsSeqType.Arg, errorWr, tok)}>concatenate";
          break;
        case BinaryExpr.ResolvedOpcode.InSeq:
          callString = "contains";
          reverseArguments = true;
          break;
        default:
          base.CompileBinOp(op, e0, e1, tok, resultType,
            out opString, out preOpString, out postOpString, out callString, out staticCallString, out reverseArguments, out truncateResult, out convertE1_to_int,
            errorWr);
          break;
      }
    }

    protected override void EmitFooter(Program program, ConcreteSyntaxTree wr) {
      // Emit tuples
      foreach (int i in tuples) {
        if (i == 2 || i == 3) {
          continue; // Tuple2 and Tuple3 already exist in DafnyRuntime.jar, so don't remake these files.
        }
        CreateTuple(i, wr);
      }

      // Emit function interfaces
      foreach (var i in functions) {
        CreateLambdaFunctionInterface(i, wr);
      }

      // Emit arrays
      foreach (var i in arrays) {
        CreateDafnyArrays(i, wr);
      }
    }

    private void CreateTuple(int i, ConcreteSyntaxTree outputWr) {
      Contract.Requires(0 <= i);
      Contract.Requires(outputWr != null);

      var wrTop = outputWr.NewFile(Path.Combine("dafny", $"Tuple{i}.java"));

      wrTop.WriteLine("package dafny;");
      wrTop.WriteLine();
      EmitSuppression(wrTop);
      wrTop.Write($"public class Tuple{i}");
      if (i != 0) {
        wrTop.Write("<{0}>", Util.Comma(i, j => $"T{j}"));
      }

      var wr = wrTop.NewBlock("");
      for (var j = 0; j < i; j++) {
        wr.WriteLine("private T{0} _{0};", j);
      }
      wr.WriteLine();

      wr.Write("public Tuple{0}({1}", i, Util.Comma(i, j => $"T{j} _{j}"));
      var wrCtor = wr.NewBlock(")");
      for (var j = 0; j < i; j++)
      {
        wrCtor.WriteLine("this._{0} = _{0};", j);
      }

      wr.WriteLine();
      var typeParams = new List<TypeParameter>();
      for (var j = 0; j < i; j++) {
        typeParams.Add(new TypeParameter(Bpl.Token.NoToken, $"T{j}", TypeParameter.TPVarianceSyntax.Covariant_Permissive));
      }
      var typeParamString = TypeParameters(typeParams);
      var initializer = string.Format("Default({0})", Util.Comma(i, j => $"_td_T{j}.defaultValue()"));
      EmitTypeMethod(null, $"Tuple{i}", typeParams, typeParams, $"Tuple{i}{typeParamString}", initializer, wr);

      // public static Tuple4<T0, T1, T2, T3> Default(dafny.TypeDescriptor<T0> _td_T0, dafny.TypeDescriptor<T1> _td_T1, dafny.TypeDescriptor<T2> _td_T2, dafny.TypeDescriptor<T3> _td_T3) {
      //   return new Tuple4<>(_td_T0.defaultValue(), _td_T1.defaultValue(), _td_T2.defaultValue(), _td_T3.defaultValue());
      // }
      wr.WriteLine();
      if (i == 0) {
        wr.Write("public static Tuple0");
      } else {
        wr.Write("public static <{1}> Tuple{0}<{1}>", i, Util.Comma(i, j => $"T{j}"));
      }
      wr.Write(" Default({0})", Util.Comma(i, j => $"T{j} {FormatDefaultTypeParameterValueName($"T{j}")}"));
      {
        var w = wr.NewBlock(""); 
        w.WriteLine("return create({0});", Util.Comma(i, j => $"{FormatDefaultTypeParameterValueName($"T{j}")}"));
      }

      // create method
      wr.WriteLine();
      if (i == 0) {
        wr.Write("public static Tuple0");
      } else {
        wr.Write("public static <{1}> Tuple{0}<{1}>", i, Util.Comma(i, j => $"T{j}"));
      }
      wr.Write(" create({0})", Util.Comma(i, j => $"T{j} _{j}"));
      {
        var w = wr.NewBlock(""); 
        w.WriteLine("return new Tuple{0}({1});", i, Util.Comma(i, j => $"_{j}"));
      }

      wr.WriteLine();
      wr.WriteLine("@Override");
      var wrEquals = wr.NewBlock("public boolean equals(Object obj)");
      wrEquals.WriteLine("if (this == obj) return true;");
      wrEquals.WriteLine("if (obj == null) return false;");
      wrEquals.WriteLine("if (getClass() != obj.getClass()) return false;");
      wrEquals.WriteLine($"Tuple{i} o = (Tuple{i}) obj;");
      if (i != 0) {
        wrEquals.WriteLine("return {0};", Util.Comma(" && ", i, j => $"java.util.Objects.equals(this._{j}, o._{j})"));
      }
      else {
        wrEquals.WriteLine("return true;");
      }

      wr.WriteLine();
      wr.WriteLine("@Override");
      var wrToString = wr.NewBlock("public String toString()");
      wrToString.WriteLine("StringBuilder sb = new StringBuilder();");
      wrToString.WriteLine("sb.append(\"(\");");
      for (int j = 0; j < i; j++)
      {
        wrToString.WriteLine($"sb.append(_{j} == null ? \"null\" : _{j}.toString());");
        if (j != i - 1)
          wrToString.WriteLine("sb.append(\", \");");
      }

      wrToString.WriteLine("sb.append(\")\");");
      wrToString.WriteLine("return sb.toString();");

      wr.WriteLine();
      wr.WriteLine("@Override");
      var wrHashCode = wr.NewBlock("public int hashCode()");
      wrHashCode.WriteLine("// GetHashCode method (Uses the djb2 algorithm)");
      wrHashCode.WriteLine(
        "// https://stackoverflow.com/questions/1579721/why-are-5381-and-33-so-important-in-the-djb2-algorithm");
      wrHashCode.WriteLine("long hash = 5381;");
      wrHashCode.WriteLine(
        "hash = ((hash << 5) + hash) + 0;"); // this is constructor 0 (in fact, it's the only constructor)
      for (int j = 0; j < i; j++)
      {
        wrHashCode.WriteLine("hash = ((hash << 5) + hash) + java.util.Objects.hashCode(this._" + j + ");");
      }

      wrHashCode.WriteLine("return (int)hash;");

      for (int j = 0; j < i; j++){
        wr.WriteLine();
        wr.WriteLine("public T" + j + " dtor__" + j + "() { return this._" + j + "; }");
      }
    }

    protected override string TypeInitializationValue(Type type, ConcreteSyntaxTree wr, Bpl.IToken tok, bool usePlaceboValue, bool constructTypeParameterDefaultsFromTypeDescriptors) {
      var xType = type.NormalizeExpandKeepConstraints();
      if (xType is BoolType) {
        return "false";
      } else if (xType is CharType) {
        return CharType.DefaultValueAsString;
      } else if (xType is IntType || xType is BigOrdinalType) {
        return "java.math.BigInteger.ZERO";
      } else if (xType is RealType) {
        return $"{DafnyBigRationalClass}.ZERO";
      } else if (xType is BitvectorType) {
        var t = (BitvectorType)xType;
        return t.NativeType != null ? $"{CastIfSmallNativeType(t)}0" : "java.math.BigInteger.ZERO";
      } else if (xType is CollectionType collType) {
        string collName = CollectionTypeUnparameterizedName(collType);
        string argNames = BoxedTypeName(collType.Arg, wr, tok);
        if (xType is MapType mapType) {
          argNames += "," + BoxedTypeName(mapType.Range, wr, tok);
        }
        string td = "";
        if (xType is SeqType) {
          td = TypeDescriptor(collType.Arg, wr, tok);
        }
        return $"{collName}.<{argNames}> empty({td})";
      }

      var udt = (UserDefinedType)xType;
      var cl = udt.ResolvedClass;
      Contract.Assert(cl != null);
      if (cl is TypeParameter tp) {
        if (usePlaceboValue && !tp.Characteristics.HasCompiledValue) {
          return "null";
        } else if (constructTypeParameterDefaultsFromTypeDescriptors) {
          return $"{FormatTypeDescriptorVariable(tp.CompileName)}.defaultValue()";
        } else {
          return FormatDefaultTypeParameterValue(tp);
        }
      } else if (cl is OpaqueTypeDecl opaque) {
        return FormatDefaultTypeParameterValueName(opaque.CompileName);
      } else if (cl is NewtypeDecl) {
        var td = (NewtypeDecl)cl;
        if (td.Witness != null) {
          return FullTypeName(udt) + ".Witness";
        } else if (td.NativeType != null) {
          return GetNativeDefault(td.NativeType);
        } else {
          return TypeInitializationValue(td.BaseType, wr, tok, usePlaceboValue, constructTypeParameterDefaultsFromTypeDescriptors);
        }
      } else if (cl is SubsetTypeDecl) {
        var td = (SubsetTypeDecl)cl;
        if (td.WitnessKind == SubsetTypeDecl.WKind.Compiled) {
          return FullTypeName(udt) + ".defaultValue()";
        } else if (td.WitnessKind == SubsetTypeDecl.WKind.Special) {
          // WKind.Special is only used with -->, ->, and non-null types:
          Contract.Assert(ArrowType.IsPartialArrowTypeName(td.Name) || ArrowType.IsTotalArrowTypeName(td.Name) || td is NonNullTypeDecl);
          if (ArrowType.IsPartialArrowTypeName(td.Name)) {
            return $"(({BoxedTypeName(xType, wr, udt.tok)}) null)";
          } else if (ArrowType.IsTotalArrowTypeName(td.Name)) {
            var rangeDefaultValue = TypeInitializationValue(udt.TypeArgs.Last(), wr, tok, usePlaceboValue, constructTypeParameterDefaultsFromTypeDescriptors);
            // return the lambda expression ((Ty0 x0, Ty1 x1, Ty2 x2) -> rangeDefaultValue)
            return $"(({Util.Comma(udt.TypeArgs.Count - 1, i => $"{BoxedTypeName(udt.TypeArgs[i], wr, udt.tok)} x{i}")}) -> {rangeDefaultValue})";
          } else if (((NonNullTypeDecl)td).Class is ArrayClassDecl) {
            // non-null array type; we know how to initialize them
            var arrayClass = (ArrayClassDecl)((NonNullTypeDecl)td).Class;
            string newarr = "";
            string bareArray;
            var elType = udt.TypeArgs[0];

            if (elType.IsTypeParameter) {
              bareArray =
                $"(Object{Util.Repeat("[]", arrayClass.Dims - 1)}) {TypeDescriptor(elType, wr, tok)}.newArray({Util.Comma(Enumerable.Repeat("0", arrayClass.Dims))})";
            } else {
              bareArray = $"new {TypeName(elType, wr, tok)}{Util.Repeat("[0]", arrayClass.Dims)}";
            }
            if (arrayClass.Dims > 1){
              arrays.Add(arrayClass.Dims);
              newarr += $"new {DafnyMultiArrayClass(arrayClass.Dims)}<>({TypeDescriptor(elType, wr, tok)}, ";
              for (int i = 0; i < arrayClass.Dims; i++) {
                newarr += "0, ";
              }
              newarr += $"{bareArray})";
            } else {
              newarr = bareArray;
            }
            return newarr;
          } else {
            return "null";
          }
        } else {
          return TypeInitializationValue(td.RhsWithArgument(udt.TypeArgs), wr, tok, usePlaceboValue, constructTypeParameterDefaultsFromTypeDescriptors);
        }
      } else if (cl is ClassDecl) {
        bool isHandle = true;
        if (Attributes.ContainsBool(cl.Attributes, "handle", ref isHandle) && isHandle) {
          return "0";
        } else {
          return $"({BoxedTypeName(xType, wr, udt.tok)}) null";
        }
      } else if (cl is DatatypeDecl dt) {
        var s = FullTypeName(udt);
        var typeargs = "";
        if (udt.TypeArgs.Count != 0) {
          typeargs = $"<{BoxedTypeNames(udt.TypeArgs, wr, udt.tok)}>";
        }
        // In an auto-init context (like a field initializer), we may not have
        // access to all the type descriptors, so we can't construct the
        // default value, but then null is an acceptable default, since
        // Dafny proves the value won't be accessed.
        if (usePlaceboValue) {
          return $"({s}{typeargs})null";
        }
        var relevantTypeArgs = UsedTypeParameters(dt, udt.TypeArgs);
        return $"{s}.{typeargs}Default({Util.Comma(relevantTypeArgs, ta => DefaultValue(ta.Actual, wr, tok, constructTypeParameterDefaultsFromTypeDescriptors))})";
      } else {
        Contract.Assert(false);
        throw new cce.UnreachableException(); // unexpected type
      }
    }

    protected override ConcreteSyntaxTree DeclareLocalVar(string name, Type type, Bpl.IToken tok, ConcreteSyntaxTree wr) {
      wr.Write("{0} {1} = ", type != null ? TypeName(type, wr, tok, false, false, null) : "var", name);
      var w = wr.Fork();
      wr.WriteLine(";");
      return w;
    }

    protected override void DeclareLocalOutVar(string name, Type type, Bpl.IToken tok, string rhs, bool useReturnStyleOuts, ConcreteSyntaxTree wr) {
      DeclareLocalVar(name, type, tok, false, rhs, wr);
    }

    protected override IClassWriter CreateTrait(string name, bool isExtern, List<TypeParameter>/*?*/ typeParameters, List<Type> superClasses, Bpl.IToken tok, ConcreteSyntaxTree wr) {
      var filename = $"{ModulePath}/{IdProtect(name)}.java";
      var w = wr.NewFile(filename);
      FileCount += 1;
      w.WriteLine($"// Interface {name}");
      w.WriteLine($"// Dafny trait {name} compiled into Java");
      w.WriteLine($"package {ModuleName};");
      w.WriteLine();
      EmitImports(w, out _);
      w.WriteLine();
      EmitSuppression(w); //TODO: Fix implementations so they do not need this suppression
      var typeParamString = TypeParameters(typeParameters);
      w.Write($"public interface {IdProtect(name)}{typeParamString}");
      if (superClasses != null) {
        string sep = " extends ";
        foreach (var trait in superClasses) {
          if (!trait.IsObject) {
            w.Write($"{sep}{TypeName(trait, w, tok)}");
            sep = ", ";
          }
        }
      }
      var instanceMemberWriter = w.NewBlock("");
      //writing the _Companion class
      filename = $"{ModulePath}/_Companion_{name}.java";
      w = w.NewFile(filename);
      FileCount += 1;
      w.WriteLine($"// Interface {name}");
      w.WriteLine($"// Dafny trait {name} compiled into Java");
      w.WriteLine($"package {ModuleName};");
      w.WriteLine();
      EmitImports(w, out _);
      w.WriteLine();
      EmitSuppression(w); //TODO: Fix implementations so they do not need this suppression
      w.Write($"public class _Companion_{name}{typeParamString}");
      var staticMemberWriter = w.NewBlock("");
      var ctorBodyWriter = staticMemberWriter.NewBlock($"public _Companion_{name}()");

      EmitTypeMethod(null, name, typeParameters, typeParameters, name + typeParamString, initializer: null, staticMemberWriter);
      return new ClassWriter(this, instanceMemberWriter, ctorBodyWriter, staticMemberWriter);
    }

    protected override void EmitDestructor(string source, Formal dtor, int formalNonGhostIndex, DatatypeCtor ctor, List<Type> typeArgs, Type bvType, ConcreteSyntaxTree wr){
      string dtorName;
      if (ctor.EnclosingDatatype is TupleTypeDecl) {
        dtorName = $"dtor__{dtor.Name}()";
      } else if (int.TryParse(dtor.Name, out _)) {
        dtorName = $"dtor_{dtor.Name}()";
      } else {
        dtorName = FormalName(dtor, formalNonGhostIndex);
      }
      wr.Write("(({0}){1}{2}).{3}", DtCtorName(ctor, typeArgs, wr), source, ctor.EnclosingDatatype is CoDatatypeDecl ? ".Get()" : "", dtorName);
    }

    private void CreateLambdaFunctionInterface(int i, ConcreteSyntaxTree outputWr) {
      Contract.Requires(0 <= i);
      Contract.Requires(outputWr != null);

      var functionName = $"Function{i}";
      var wr = outputWr.NewFile(Path.Combine("dafny", $"{functionName}.java"));

      var typeArgs = "<" + Util.Comma(i + 1, j => $"T{j}") + ">";

      wr.WriteLine("package dafny;");
      wr.WriteLine();
      wr.WriteLine("@FunctionalInterface");
      wr.Write($"public interface {functionName}{typeArgs}");
      var wrMembers = wr.NewBlock("");
      wrMembers.Write($"public T{i} apply(");
      wrMembers.Write(Util.Comma(i, j => $"T{j} t{j}"));
      wrMembers.WriteLine(");");

      EmitSuppression(wrMembers);
      wrMembers.Write($"public static {typeArgs} {DafnyTypeDescriptor}<{functionName}{typeArgs}> {TypeMethodName}(");
      wrMembers.Write(Util.Comma(i + 1, j => $"{DafnyTypeDescriptor}<T{j}> t{j}"));
      var wrTypeBody = wrMembers.NewBlock(")", "");
      // XXX This seems to allow non-nullable types to have null values (since
      // arrow types are allowed as "(0)"-constrained type arguments), but it's
      // consistent with other backends.
      wrTypeBody.Write($"return ({DafnyTypeDescriptor}<{functionName}{typeArgs}>) ({DafnyTypeDescriptor}<?>) {DafnyTypeDescriptor}.reference({functionName}.class);");
    }

    private void CreateDafnyArrays(int i, ConcreteSyntaxTree outputWr) {
      Contract.Requires(0 <= i);
      Contract.Requires(outputWr != null);

      var wrTop = outputWr.NewFile(Path.Combine("dafny", $"Array{i}.java"));

      wrTop.WriteLine("package dafny;");
      wrTop.WriteLine();

      // All brackets on the underlying "real" array type, minus the innermost
      // pair.  The innermost array must be represented as an Object since it
      // could be of primitive type.
      var outerBrackets = Util.Repeat("[]", i - 1);

      var dims = Enumerable.Range(0, i);
      var outerDims = Enumerable.Range(0, i - 1);

      var wr = wrTop.NewBlock($"public final class Array{i}<T>");

      wr.WriteLine($"public final Object{outerBrackets} elmts;");
      wr.WriteLine($"private final {DafnyTypeDescriptor}<T> elmtType;");

      foreach (var j in dims) {
        wr.WriteLine($"public final int dim{j};");
      }
      {
        var wrBody = wr.NewBlock($"public Array{i}({DafnyTypeDescriptor}<T> elmtType, {Util.Comma(dims, j => $"int dim{j}")}, Object{outerBrackets} elmts)"); 
        wrBody.WriteLine("assert elmts.getClass().isArray();");
        wrBody.WriteLine("this.elmtType = elmtType;");
        foreach (var j in dims) {
          wrBody.WriteLine($"this.dim{j} = dim{j};");
        }
        wrBody.WriteLine("this.elmts = elmts;");
      }

      {
        var wrBody = wr.NewBlock($"public T get({Util.Comma(dims, j => $"int i{j}")})"); 
        wrBody.Write("return elmtType.getArrayElement(elmts");
        foreach (var j in outerDims) {
          wrBody.Write($"[i{j}]");
        }
        wrBody.WriteLine($", i{i-1});");
      }

      {
        var wrBody = wr.NewBlock($"public void set({Util.Comma(dims, j => $"int i{j}")}, T value)"); 
        wrBody.Write("elmtType.setArrayElement(elmts");
        foreach (var j in outerDims) {
          wrBody.Write($"[i{j}]");
        }
        wrBody.WriteLine($", i{i-1}, value);");
      }

      {
        var body = wr.NewBlock("public void fill(T z)"); 
        var forBodyWr = body;
        for (int j = 0; j < i - 1; j++) {
          forBodyWr = forBodyWr.NewBlock($"for(int i{j} = 0; i{j} < dim{j}; i{j}++)");
        }
        forBodyWr.Write($"elmtType.fillArray(elmts");
        for (int j = 0; j < i - 1; j++) {
          forBodyWr.Write($"[i{j}]");
        }
        forBodyWr.WriteLine(", z);");
      }

      {
        var body = wr.NewBlock($"public Array{i} fillThenReturn(T z)"); 
        body.WriteLine("fill(z);");
        body.WriteLine("return this;");
      }

      EmitSuppression(wr);
      wr.WriteLine($"private static final {DafnyTypeDescriptor}<Array{i}<?>> TYPE = ({DafnyTypeDescriptor}<Array{i}<?>>) ({DafnyTypeDescriptor}<?>) {DafnyTypeDescriptor}.reference(Array{i}.class);");
      EmitSuppression(wr);
      var wrTypeMethod = wr.NewBlock($"public static <T> {DafnyTypeDescriptor}<Array{i}<T>> {TypeMethodName}()");
      wrTypeMethod.WriteLine($"return ({DafnyTypeDescriptor}<Array{i}<T>>) ({DafnyTypeDescriptor}<?>) TYPE;");
    }

    protected override ConcreteSyntaxTree EmitTailCallStructure(MemberDecl member, ConcreteSyntaxTree wr) {
      if (!member.IsStatic && !NeedsCustomReceiver(member)) {
        var receiverType = UserDefinedType.FromTopLevelDecl(member.tok, member.EnclosingClass);
        var receiverTypeName = TypeName(receiverType, wr, member.tok);
        if (member.EnclosingClass.IsExtern(out _, out _)) {
          receiverTypeName = FormatExternBaseClassName(receiverTypeName);
        }
        wr.WriteLine("{0} _this = this;", receiverTypeName);
      }
      return wr.NewBlock("TAIL_CALL_START: while (true)");
    }

    protected override void EmitJumpToTailCallStart(ConcreteSyntaxTree wr) {
      wr.WriteLine("continue TAIL_CALL_START;");
    }

    protected override ConcreteSyntaxTree CreateForeachLoop(string tmpVarName, Type collectionElementType, string boundVarName, Type boundVarType, bool introduceBoundVar,
      Bpl.IToken tok, out ConcreteSyntaxTree collectionWriter, ConcreteSyntaxTree wr) {

      wr.Write("for ({1} {0} : ", tmpVarName, TypeName(collectionElementType, wr, tok));
      collectionWriter = wr.Fork();
      var wwr = wr.NewBlock(")");

      if (boundVarType.IsRefType) {
        string typeTest;
        if (boundVarType.IsObject || boundVarType.IsObjectQ) {
          typeTest = "true";
        } else {
          typeTest = $"{tmpVarName} instanceof {TypeName(boundVarType, wwr, tok)}";
        }
        if (boundVarType.IsNonNullRefType) {
          typeTest = $"{tmpVarName} != null && {typeTest}";
        } else {
          typeTest = $"{tmpVarName} == null || {typeTest}";
        }
        wwr = wwr.NewBlock($"if ({typeTest})");
      }
      var typeName = TypeName(boundVarType, wwr, tok);
      wwr.WriteLine("{0}{1} = ({2}){3};", introduceBoundVar ? typeName + " " : "", boundVarName, typeName, tmpVarName);
      return wwr;
    }

    protected override ConcreteSyntaxTree CreateForeachIngredientLoop(string boundVarName, int L, string tupleTypeArgs, out ConcreteSyntaxTree collectionWriter, ConcreteSyntaxTree wr) {
      wr.Write($"for ({DafnyTupleClass(L)}<{tupleTypeArgs}> {boundVarName} : ");
      collectionWriter = wr.Fork();
      return wr.NewBlock(")");
    }

    protected override void EmitSetBuilder_Add(CollectionType ct, string collName, Expression elmt, bool inLetExprBody, ConcreteSyntaxTree wr) {
      if (ct is SetType) {
        wr.Write($"{collName}.add(");
        TrExpr(elmt, wr, inLetExprBody);
        wr.WriteLine(");");
      } else {
        Contract.Assume(false);  // unexpected collection type
      }
    }

    protected override string GetCollectionBuilder_Build(CollectionType ct, Bpl.IToken tok, string collName, ConcreteSyntaxTree wr) {
      if (ct is SetType) {
        var typeName = BoxedTypeName(ct.Arg, wr, tok);
        return $"new {DafnySetClass}<{typeName}>({collName})";
      } else if (ct is MapType) {
        var mt = (MapType)ct;
        var domtypeName = BoxedTypeName(mt.Domain, wr, tok);
        var rantypeName = BoxedTypeName(mt.Range, wr, tok);
        return $"new {DafnyMapClass}<{domtypeName},{rantypeName}>({collName})";
      } else {
        Contract.Assume(false);  // unexpected collection type
        throw new cce.UnreachableException();  // please compiler
      }
    }

    protected override ConcreteSyntaxTree CreateLabeledCode(string label, ConcreteSyntaxTree wr) {
      return wr.NewNamedBlock($"goto_{label}:");
    }

    protected override void EmitBreak(string label, ConcreteSyntaxTree wr) {
      wr.WriteLine(label == null ? "break;" : $"break goto_{label};");
    }

    protected override void EmitAbsurd(string message, ConcreteSyntaxTree wr) {
      if (message == null) {
        message = "unexpected control point";
      }

      wr.WriteLine($"throw new IllegalArgumentException(\"{message}\");");
    }

    protected override void EmitAbsurd(string message, ConcreteSyntaxTree wr, bool needIterLimit) {
      if (!needIterLimit) {
        EmitAbsurd(message, wr);
      }
    }

    protected override void EmitHalt(Bpl.IToken tok, Expression messageExpr, ConcreteSyntaxTree wr) {
      wr.Write("throw new dafny.DafnyHaltException(");
      if (tok != null) wr.Write("\"" + Dafny.ErrorReporter.TokenToString(tok) + ": \" + ");
      EmitToString(wr, messageExpr);
      wr.WriteLine(");");
    }

    protected override IClassWriter DeclareNewtype(NewtypeDecl nt, ConcreteSyntaxTree wr){
      var cw = (ClassWriter)CreateClass(IdProtect(nt.EnclosingModuleDefinition.CompileName), IdName(nt), nt, wr);
      var w = cw.StaticMemberWriter;
      if (nt.NativeType != null) {
        var nativeType = GetBoxedNativeTypeName(nt.NativeType);
        var wEnum = w.NewNamedBlock($"public static java.util.ArrayList<{nativeType}> IntegerRange(java.math.BigInteger lo, java.math.BigInteger hi)");
        wEnum.WriteLine($"java.util.ArrayList<{nativeType}> arr = new java.util.ArrayList<>();");
        var numberval = "intValue()";
        if (nativeType == "Byte" || nativeType == "Short")
          numberval = $"{nativeType.ToLower()}Value()";
        wEnum.WriteLine($"for (java.math.BigInteger j = lo; j.compareTo(hi) < 0; j.add(java.math.BigInteger.ONE)) {{ arr.add(new {nativeType}(j.{numberval})); }}");
        wEnum.WriteLine("return arr;");
      }
      if (nt.WitnessKind == SubsetTypeDecl.WKind.Compiled) {
        var witness = new ConcreteSyntaxTree(w.RelativeIndentLevel);
        TrExpr(nt.Witness, witness, false);
        if (nt.NativeType == null) {
          cw.DeclareField("Witness", nt, true, true, nt.BaseType, nt.tok, witness.ToString(), null);
        } else {
          var nativeType = GetNativeTypeName(nt.NativeType);
          // Hacky way of doing the conversion from any (including BigInteger) to any
          w.Write("public static {0} Witness = ((java.lang.Number) (", nativeType);
          w.Append(witness);
          w.WriteLine($")).{nativeType}Value();");
        }
      }
      return cw;
    }

    protected override string ArrayIndexToNativeInt(string s, Type type) {
      var nt = AsNativeType(type);
      if (nt == null) {
        return $"({s}).intValue()";
      } else if (nt.Sel == NativeType.Selection.Int || nt.Sel == NativeType.Selection.UInt) {
        return s;
      } else if (IsUnsignedJavaNativeType(nt)) {
        return $"{DafnyHelpersClass}.unsignedToInt({s})";
      } else {
        return $"{DafnyHelpersClass}.toInt({s})";
      }
    }

    // if checkRange is false, msg is ignored
    // if checkRange is true and msg is null and the value is out of range, a generic message is emitted
    // if checkRange is true and msg is not null and the value is out of range, msg is emitted in the error message
    private void TrExprAsInt(Expression expr, ConcreteSyntaxTree wr, bool inLetExprBody, bool checkRange = false, string msg = null) {
      var nt = AsNativeType(expr.Type);
      if (nt == null) {
        wr.Write($"{DafnyHelpersClass}.toInt" + (checkRange ? "Checked(" : "("));
        TrParenExpr(expr, wr, inLetExprBody);
        if (checkRange) wr.Write( msg == null ? ", null" : $", \"{msg}\"");
        wr.Write(")");
      } else if (nt.Sel == NativeType.Selection.Int || nt.Sel == NativeType.Selection.UInt) {
        TrExpr(expr, wr, inLetExprBody);
      } else if (IsUnsignedJavaNativeType(nt)) {
        wr.Write($"{DafnyHelpersClass}.unsignedToInt" + (checkRange ? "Checked(" : "("));
        TrExpr(expr, wr, inLetExprBody);
        if (checkRange) wr.Write( msg == null ? ", null" : $", \"{msg}\"");
        wr.Write(")");
      } else {
        wr.Write($"{DafnyHelpersClass}.toInt" + (checkRange ? "Checked(" : "("));
        TrExpr(expr, wr, inLetExprBody);
        if (checkRange) wr.Write( msg == null ? ", null" : $", \"{msg}\"");
        wr.Write(")");
      }
    }

    private void TrParenExprAsInt(Expression expr, ConcreteSyntaxTree wr, bool inLetExprBody) {
      wr.Write("(");
      TrExprAsInt(expr, wr, inLetExprBody);
      wr.Write(")");
    }

    protected override void EmitNewArray(Type elmtType, Bpl.IToken tok, List<Expression> dimensions, bool mustInitialize, ConcreteSyntaxTree wr) {
      // Where to put the array to be wrapped
      ConcreteSyntaxTree wBareArray;
      if (dimensions.Count > 1) {
        arrays.Add(dimensions.Count);
        wr.Write($"new {DafnyMultiArrayClass(dimensions.Count)}<>({TypeDescriptor(elmtType, wr, tok)}, ");
        foreach (var dim in dimensions) {
          TrExprAsInt(dim, wr, inLetExprBody: false, true, "Java arrays may be no larger than the maximum 32-bit signed int");
          wr.Write(", ");
        }
        wBareArray = wr.Fork();
        wr.Write(")");
        if (mustInitialize) {
          wr.Write($".fillThenReturn({DefaultValue(elmtType, wr, tok, true)})");
        }
      } else {
        if (!elmtType.IsTypeParameter) {
          wr.Write($"({ArrayTypeName(elmtType, dimensions.Count, wr, tok)}) ");
        }
        if (mustInitialize) {
          wr.Write($"{TypeDescriptor(elmtType, wr, tok)}.fillThenReturnArray(");
        }
        wBareArray = wr.Fork();
        if (mustInitialize) {
          wr.Write($", {DefaultValue(elmtType, wr, tok, true)})");
        }
      }

      if (dimensions.Count > 1) {
        wBareArray.Write($"(Object{Util.Repeat("[]", dimensions.Count - 1)}) ");
      }
      wBareArray.Write($"{TypeDescriptor(elmtType, wr, tok)}.newArray(");
      var sep = "";
      foreach (var dim in dimensions) {
        wBareArray.Write(sep);
        TrExprAsInt(dim, wBareArray, inLetExprBody: false, true, "Java arrays may be no larger than the maximum 32-bit signed int");
        sep = ", ";
      }
      wBareArray.Write(")");
    }

    protected override bool TargetLambdaCanUseEnclosingLocals => false;

    protected override ConcreteSyntaxTree EmitBetaRedex(List<string> boundVars, List<Expression> arguments,
      List<Type> boundTypes, Type resultType, Bpl.IToken resultTok, bool inLetExprBody, ConcreteSyntaxTree wr){
      if (boundTypes.Count != 1) {
        functions.Add(boundTypes.Count);
      }
      wr.Write("(({0}<{1}{2}>)", DafnyFunctionIface(boundTypes.Count), Util.Comma("", boundTypes, t => BoxedTypeName(t, wr, resultTok) + ", "), BoxedTypeName(resultType, wr, resultTok));
      wr.Write($"({Util.Comma(boundVars)}) -> ");
      var w = wr.Fork();
      wr.Write(").apply");
      TrExprList(arguments, wr, inLetExprBody);
      return w;
    }

    protected override ConcreteSyntaxTree CreateForLoop(string indexVar, string bound, ConcreteSyntaxTree wr) {
      return wr.NewNamedBlock($"for (java.math.BigInteger {indexVar} = java.math.BigInteger.ZERO; {indexVar}.compareTo({bound}) < 0; {indexVar} = {indexVar}.add(java.math.BigInteger.ONE))");
    }

    protected override string GetHelperModuleName() => DafnyHelpersClass;

    protected override void EmitEmptyTupleList(string tupleTypeArgs, ConcreteSyntaxTree wr){
      wr.WriteLine("new java.util.ArrayList<>();");
    }

    protected override void AddTupleToSet(int i) {
      tuples.Add(i);
    }

    protected override ConcreteSyntaxTree EmitAddTupleToList(string ingredients, string tupleTypeArgs, ConcreteSyntaxTree wr) {
      // FIXME: tupleTypeArgs is wrong because it already got generated from
      // TypeName (with unboxed being the default)  :-(
      wr.Write($"{ingredients}.add(new {DafnyTupleClassPrefix}");
      var wrTuple = wr.Fork();
      wr.Write("));");
      return wrTuple;
    }

    protected override void EmitExprAsInt(Expression expr, bool inLetExprBody, ConcreteSyntaxTree wr){
      TrParenExpr(expr, wr, inLetExprBody);
      wr.Write(".intValue()");
    }

    protected override void EmitTupleSelect(string prefix, int i, ConcreteSyntaxTree wr) {
      wr.Write($"{prefix}.dtor__{i}()");
    }

    protected override void EmitApplyExpr(Type functionType, Bpl.IToken tok, Expression function, List<Expression> arguments, bool inLetExprBody, ConcreteSyntaxTree wr){
      TrParenExpr(function, wr, inLetExprBody);
      wr.Write(".apply");
      TrExprList(arguments, wr, inLetExprBody);
    }

    protected override bool NeedsCastFromTypeParameter => true;

    protected override bool IsCoercionNecessary(Type/*?*/ from, Type/*?*/ to) {
      if (from == null || to == null || !from.IsArrayType || !to.IsArrayType) {
        return false;
      }
      var dims = from.AsArrayType.Dims;
      Contract.Assert(dims == to.AsArrayType.Dims);
      if (dims > 1) {
        return false;
      }
      var udtFrom = (UserDefinedType)from.NormalizeExpand();
      var udtTo = (UserDefinedType)to.NormalizeExpand();
      if (!udtFrom.TypeArgs[0].IsTypeParameter || udtTo.TypeArgs[0].IsTypeParameter) {
        return false;
      }
      return true;
    }

    protected override ConcreteSyntaxTree EmitCoercionIfNecessary(Type/*?*/ from, Type/*?*/ to, Bpl.IToken tok, ConcreteSyntaxTree wr) {
      if (IsCoercionNecessary(from, to)) {
        return EmitDowncast(from, to, tok, wr);
      } else {
        return wr;
      }
    }

    protected override ConcreteSyntaxTree EmitDowncast(Type from, Type to, Bpl.IToken tok, ConcreteSyntaxTree wr) {
      wr.Write($"(({TypeName(to, wr, tok)})(");
      var w = wr.Fork();
      wr.Write("))");
      return w;
    }

    protected override ConcreteSyntaxTree EmitCoercionToNativeInt(ConcreteSyntaxTree wr) {
      wr.Write("((java.math.BigInteger)");
      var w = wr.Fork();
      wr.Write(").intValue()");
      return w;
    }

    protected override ConcreteSyntaxTree CreateDoublingForLoop(string indexVar, int start, ConcreteSyntaxTree wr) {
      return wr.NewNamedBlock($"for (java.math.BigInteger {indexVar} = java.math.BigInteger.valueOf({start}); ; {indexVar} = {indexVar}.multiply(new java.math.BigInteger(\"2\")))");
    }

    protected override void EmitIsZero(string varName, ConcreteSyntaxTree wr) {
      wr.Write($"{varName}.equals(java.math.BigInteger.ZERO)");
    }

    protected override void EmitDecrementVar(string varName, ConcreteSyntaxTree wr) {
      wr.WriteLine($"{varName} = {varName}.subtract(java.math.BigInteger.ONE);");
    }

    protected override void EmitIncrementVar(string varName, ConcreteSyntaxTree wr) {
      wr.WriteLine($"{varName} = {varName}.add(java.math.BigInteger.ONE);");
    }

    protected override void EmitSingleValueGenerator(Expression e, bool inLetExprBody, string type, ConcreteSyntaxTree wr) {
      wr.Write("java.util.Arrays.asList");
      TrParenExpr(e, wr, inLetExprBody);
    }

    protected override ConcreteSyntaxTree CreateIIFE1(int source, Type resultType, Bpl.IToken resultTok, string bvName, ConcreteSyntaxTree wr) {
      wr.Write($"((java.util.function.Function<java.math.BigInteger, {BoxedTypeName(resultType, wr, resultTok)}>)(({bvName}) ->");
      var w = wr.NewBigExprBlock("", $")).apply(java.math.BigInteger.valueOf({source}))");
      return w;
    }

    protected override ConcreteSyntaxTree EmitMapBuilder_Add(MapType mt, Bpl.IToken tok, string collName, Expression term, bool inLetExprBody, ConcreteSyntaxTree wr){
      wr.Write($"{collName}.put(");
      var termLeftWriter = wr.Fork();
      wr.Write(",");
      TrExpr(term, wr, inLetExprBody);
      wr.WriteLine(");");
      return termLeftWriter;
    }

    protected override void EmitSeqConstructionExpr(SeqConstructionExpr expr, bool inLetExprBody, ConcreteSyntaxTree wr) {
      wr.Write($"{DafnySeqClass}.Create({TypeDescriptor(expr.Type.AsCollectionType.Arg, wr, expr.tok)}, ");
      TrExpr(expr.N, wr, inLetExprBody);
      wr.Write(", ");
      TrExpr(expr.Initializer, wr, inLetExprBody);
      wr.Write(")");
    }

    // Warning: NOT the same as NativeType.Bitwidth, which is zero except for
    // bitvector types
    private static int NativeTypeSize(NativeType nt) {
      switch (AsJavaNativeType(nt)) {
        case JavaNativeType.Byte: return 8;
        case JavaNativeType.Short: return 16;
        case JavaNativeType.Int: return 32;
        case JavaNativeType.Long: return 64;
        default: Contract.Assert(false); throw new cce.UnreachableException();
      }
    }

    protected override void EmitConversionExpr(ConversionExpr e, bool inLetExprBody, ConcreteSyntaxTree wr) {
      Expression arg = e.E;
      Type fromType = e.E.Type;
      Type toType = e.ToType;
      if (fromType.IsNumericBased(Type.NumericPersuasion.Int) || fromType.IsBitVectorType || fromType.IsCharType) {
        if (toType.IsNumericBased(Type.NumericPersuasion.Real)) {
          // (int or bv or char) -> real
          Contract.Assert(AsNativeType(toType) == null);
          wr.Write($"new {DafnyBigRationalClass}(");
          if (AsNativeType(fromType) != null) {
            wr.Write("java.math.BigInteger.valueOf");
            TrParenExpr(arg, wr, inLetExprBody);
            wr.Write(", java.math.BigInteger.ONE)");
          } else if (fromType.IsCharType) {
            TrExpr(arg, wr, inLetExprBody);
            wr.Write(", 1)");
          } else {
            TrExpr(arg, wr, inLetExprBody);
            wr.Write(", java.math.BigInteger.ONE)");
          }
        } else if (toType.IsCharType) {
          // (int or bv or char) -> char
          // Painfully, Java sign-extends bytes when casting to chars ...
          if (fromType.IsCharType) {
            TrParenExpr(arg, wr, inLetExprBody);
          } else {
            var fromNative = AsNativeType(fromType);
            wr.Write("(char)");
            if (fromNative != null && fromNative.Sel == NativeType.Selection.Byte) {
              wr.Write("java.lang.Byte.toUnsignedInt");
              TrParenExpr(arg, wr, inLetExprBody);
            } else {
              TrExprAsInt(arg, wr, inLetExprBody);
            }
          }
        } else {
          // (int or bv or char) -> (int or bv or ORDINAL)
          var fromNative = AsNativeType(e.E.Type);
          var toNative = AsNativeType(e.ToType);
          if (fromNative == null && toNative == null) {
            if (fromType.IsCharType) {
              // char -> big-integer (int or bv or ORDINAL)
              wr.Write("java.math.BigInteger.valueOf");
              TrParenExpr(arg, wr, inLetExprBody);
            } else {
              // big-integer (int or bv) -> big-integer (int or bv or ORDINAL), so identity will do
              TrExpr(arg, wr, inLetExprBody);
            }
          } else if (fromNative != null && toNative == null) {
            // native (int or bv) -> big-integer (int or bv)
            if (fromNative.Sel == NativeType.Selection.ULong) {
              // Can't just use .longValue() because that may return a negative
              wr.Write($"{DafnyHelpersClass}.unsignedLongToBigInteger");
              TrParenExpr(arg, wr, inLetExprBody);
            } else {
              wr.Write("java.math.BigInteger.valueOf(");
              if (fromNative.LowerBound >= 0) {
                TrParenExpr($"{GetBoxedNativeTypeName(fromNative)}.toUnsignedLong", arg, wr, inLetExprBody);
              } else {
                TrParenExpr(arg, wr, inLetExprBody);
              }
              wr.Write(")");
            }
          } else if (fromNative != null && NativeTypeSize(toNative) == NativeTypeSize(fromNative)) {
            // native (int or bv) -> native (int or bv)
            // Cast between signed and unsigned, which have the same Java type
            TrParenExpr(arg, wr, inLetExprBody);
          } else {
            GetNativeInfo(toNative.Sel, out var toNativeName, out var toNativeSuffix, out var toNativeNeedsCast);
            // any (int or bv) -> native (int or bv)
            // A cast would do, but we also consider some optimizations
            var literal = PartiallyEvaluate(arg);
            UnaryOpExpr u = arg.Resolved as UnaryOpExpr;
            MemberSelectExpr m = arg.Resolved as MemberSelectExpr;
            if (literal != null) {
              // Optimize constant to avoid intermediate BigInteger
              EmitNativeIntegerLiteral((BigInteger) literal, toNative, wr);
            } else if (u != null && u.Op == UnaryOpExpr.Opcode.Cardinality) {
              // Optimize || to avoid intermediate BigInteger
              wr.Write(CastIfSmallNativeType(toType));
              TrParenExpr("", u.E, wr, inLetExprBody);
              wr.Write(".cardinalityInt()");
            } else if (m != null && m.MemberName == "Length" && m.Obj.Type.IsArrayType) {
              // Optimize .length to avoid intermediate BigInteger
              wr.Write(CastIfSmallNativeType(toType));
              var elmtType = UserDefinedType.ArrayElementType(m.Obj.Type);
              ConcreteSyntaxTree w;
              if (elmtType.IsTypeParameter) {
                wr.Write($"{FormatTypeDescriptorVariable(elmtType.AsTypeParameter)}.getArrayLength(");
                w = wr.Fork();
                wr.Write(")");
              } else {
                w = wr.Fork();
                wr.Write(".length");
              }
              TrParenExpr(m.Obj, w, inLetExprBody);
            } else {
              // no optimization applies; use the standard translation
              if (fromNative != null && fromNative.LowerBound >= 0 && NativeTypeSize(fromNative) < NativeTypeSize(toNative)) {
                // Widening an unsigned value; careful!!
                wr.Write($"{CastIfSmallNativeType(e.ToType)}{GetBoxedNativeTypeName(fromNative)}");
                if (NativeTypeSize(toNative) == 64) {
                  wr.Write(".toUnsignedLong");
                } else {
                  wr.Write(".toUnsignedInt");
                }
                TrParenExpr(arg, wr, inLetExprBody);
              } else {
                if (fromNative == null && !fromType.IsCharType) {
                  TrParenExpr(arg, wr, inLetExprBody);
                  wr.Write($".{toNativeName}Value()");
                } else {
                  wr.Write($"(({toNativeName}) ");
                  TrParenExpr(arg, wr, inLetExprBody);
                  wr.Write(")");
                }
              }
            }
          }
        }
      } else if (fromType.IsNumericBased(Type.NumericPersuasion.Real)) {
        Contract.Assert(AsNativeType(fromType) == null);
        if (toType.IsNumericBased(Type.NumericPersuasion.Real)) {
          // real -> real
          Contract.Assert(AsNativeType(toType) == null);
          TrExpr(arg, wr, inLetExprBody);
        } else if (toType.IsCharType) {
          // real -> char
          // Painfully, Java sign-extends bytes when casting to chars ...
          wr.Write("(char)");
          TrParenExpr(arg, wr, inLetExprBody);
          wr.Write(".ToBigInteger().intValue()");
        } else if (toType.IsBigOrdinalType) {
          TrParenExpr(arg, wr, inLetExprBody);
          wr.Write(".ToBigInteger()");
        } else {
          // real -> (int or bv)
          TrParenExpr(arg, wr, inLetExprBody);
          wr.Write(".ToBigInteger()");
          if (AsNativeType(toType) != null) {
            wr.Write($".{GetNativeTypeName(AsNativeType(toType))}Value()");
          }
        }
      } else if (fromType.IsBigOrdinalType) {
        if (toType.IsNumericBased(Type.NumericPersuasion.Int) || toType.IsCharType) {
          // ordinal -> int, char
          if (AsNativeType(toType) != null) {
            TrParenExpr(arg, wr, inLetExprBody);
            wr.Write($".{GetNativeTypeName(AsNativeType(toType))}Value()");
          } else if (toType.IsCharType) {
            wr.Write("(char)");
            TrParenExpr(arg, wr, inLetExprBody);
            wr.Write(".intValue()");
          } else {
            TrParenExpr(arg, wr, inLetExprBody);
          }
        } else if (toType.IsNumericBased(Type.NumericPersuasion.Real)) {
          // ordinal -> real
          wr.Write($"new {DafnyBigRationalClass}(");
          TrExpr(arg, wr, inLetExprBody);
          wr.Write(", java.math.BigInteger.ONE)");
        } else if (toType.IsBitVectorType) {
          // ordinal -> bv
          if (AsNativeType(toType) != null) {
            TrParenExpr(arg, wr, inLetExprBody);
            wr.Write($".{GetNativeTypeName(AsNativeType(toType))}Value()");
          } else {
            TrParenExpr(arg, wr, inLetExprBody);
          }
        } else if (toType.IsBigOrdinalType) {
          TrParenExpr(arg, wr, inLetExprBody);
        } else {
          Contract.Assert(false,$"not implemented for java: {fromType} -> {toType}");
        }
      } else {
        Contract.Assert(false, $"not implemented for java: {fromType} -> {toType}");
      }
    }

    protected override bool IssueCreateStaticMain(Method m) {
      return true;
    }
    protected override ConcreteSyntaxTree CreateStaticMain(IClassWriter cw) {
      var wr = ((ClassWriter) cw).StaticMemberWriter;
      return wr.NewBlock("public static void __Main()");
    }

    protected override void CreateIIFE(string bvName, Type bvType, Bpl.IToken bvTok, Type bodyType, Bpl.IToken bodyTok, ConcreteSyntaxTree wr, out ConcreteSyntaxTree wrRhs, out ConcreteSyntaxTree wrBody) {
      wr.Write("{0}.<{1}, {2}>Let(", DafnyHelpersClass, BoxedTypeName(bvType, wr, bvTok), BoxedTypeName(bodyType, wr, bodyTok));
      wrRhs = wr.Fork();
      wr.Write($", {bvName} -> ");
      wrBody = wr.Fork();
      wr.Write(")");
    }

    protected override string GetQuantifierName(string bvType) {
      return $"{DafnyHelpersClass}.Quantifier";
    }

    // ABSTRACT METHOD DECLARATIONS FOR THE SAKE OF BUILDING PROGRAM

    protected override void EmitYield(ConcreteSyntaxTree wr)
    {
      throw new NotImplementedException();
    }

    protected override ConcreteSyntaxTree CreateIterator(IteratorDecl iter, ConcreteSyntaxTree wr)
    {
      throw new NotImplementedException();
    }

    public override string TransformToClassName(string baseName) {
      return System.Text.RegularExpressions.Regex.Replace(baseName, "[^_A-Za-z0-9\\$]", "_");
    }
  }
}<|MERGE_RESOLUTION|>--- conflicted
+++ resolved
@@ -258,19 +258,11 @@
       wr.Write($"({s})");
     }
 
-    protected override ConcreteSyntaxTree EmitIngredients(ConcreteSyntaxTree wr, string ingredients, int L, string tupleTypeArgs, ForallStmt s, AssignStmt s0, Expression rhs){
-<<<<<<< HEAD
+    protected override ConcreteSyntaxTree EmitIngredients(ConcreteSyntaxTree wr, string ingredients, int L, string tupleTypeArgs, ForallStmt s, AssignStmt s0, Expression rhs) {
       var wrVarInit = wr;
       wrVarInit.Write($"java.util.ArrayList<{DafnyTupleClass(L)}<{tupleTypeArgs}>> {ingredients} = ");
       AddTupleToSet(L);
       EmitEmptyTupleList(tupleTypeArgs, wrVarInit);
-=======
-      using (var wrVarInit = wr){
-        wrVarInit.Write($"java.util.ArrayList<{DafnyTupleClass(L)}<{tupleTypeArgs}>> {ingredients} = ");
-        AddTupleToSet(L);
-        EmitEmptyTupleList(tupleTypeArgs, wrVarInit);
-      }
->>>>>>> 687bddf0
       var wrOuter = wr;
       wr = CompileGuardedLoops(s.BoundVars, s.Bounds, s.Range, wr);
       var wrTuple = EmitAddTupleToList(ingredients, tupleTypeArgs, wr);
