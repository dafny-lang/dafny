//-----------------------------------------------------------------------------
//
// Copyright (C) Amazon.  All Rights Reserved.
//
//-----------------------------------------------------------------------------
using System;
using System.Collections.Generic;
using System.Linq;
using System.Numerics;
using System.IO;
using System.Diagnostics.Contracts;
using System.Collections.ObjectModel;
using System.Diagnostics;
using System.Text.RegularExpressions;
using System.Reflection;
using Bpl = Microsoft.Boogie;



namespace Microsoft.Dafny{
  public class JavaCompiler : Compiler{
    public JavaCompiler(ErrorReporter reporter)
      : base(reporter){
      IntSelect = ",java.math.BigInteger";
      LambdaExecute = ".apply";
    }

    public override String TargetLanguage => "Java";


    // Shadowing variables in Compiler.cs
    new string DafnySetClass = "dafny.DafnySet";
    new string DafnyMultiSetClass = "dafny.DafnyMultiset";
    new string DafnySeqClass = "dafny.DafnySequence";
    new string DafnyMapClass = "dafny.DafnyMap";

    const string DafnyBigRationalClass = "dafny.BigRational";
    const string DafnyEuclideanClass = "dafny.DafnyEuclidean";
    const string DafnyHelpersClass = "dafny.Helpers";
    const string TypeClass = "dafny.Type";

    const string DafnyFunctionIfacePrefix = "dafny.Function";
    const string DafnyMultiArrayClassPrefix = "dafny.Array";
    const string DafnyTupleClassPrefix = "dafny.Tuple";

    string DafnyMultiArrayClass(int dim) => DafnyMultiArrayClassPrefix + dim;
    string DafnyTupleClass(int size) => DafnyTupleClassPrefix + size;

    string DafnyFunctionIface(int arity) =>
      arity == 1 ? "java.util.function.Function" : DafnyFunctionIfacePrefix + arity;

    static string FormatExternBaseClassName(string externClassName) =>
      $"_ExternBase_{externClassName}";
    static string FormatTypeDescriptorVariable(string typeVarName) =>
      $"_td_{typeVarName}";
    static string FormatTypeDescriptorVariable(TypeParameter tp) =>
      FormatTypeDescriptorVariable(tp.CompileName);

    const string TypeMethodName = "_type";

    private String ModuleName;
    private String ModulePath;
    private int FileCount = 0;
    private Import ModuleImport;
    private HashSet<int> tuples = new HashSet<int>();
    private HashSet<int> functions = new HashSet<int>();
    private HashSet<int> arrays = new HashSet<int>();

    private readonly List<Import> Imports = new List<Import>();

    //RootImportWriter writes additional imports to the main file.
    private TargetWriter RootImportWriter;

    private struct Import{
      public string Name, Path;
    }

    protected override bool UseReturnStyleOuts(Method m, int nonGhostOutCount) => true;

    public override bool SupportsInMemoryCompilation => false;

    protected override bool SupportsAmbiguousTypeDecl => false;
    protected override bool SupportsProperties => false;
    protected override bool NeedsWrappersForInheritedFields => false;
    protected override bool FieldsInTraits => false;

    private enum JavaNativeType { Byte, Short, Int, Long }

    private static JavaNativeType AsJavaNativeType(NativeType.Selection sel) {
      switch (sel) {
        case NativeType.Selection.Byte:
        case NativeType.Selection.SByte:
          return JavaNativeType.Byte;
        case NativeType.Selection.Short:
        case NativeType.Selection.UShort:
          return JavaNativeType.Short;
        case NativeType.Selection.Int:
        case NativeType.Selection.UInt:
          return JavaNativeType.Int;
        case NativeType.Selection.Long:
        case NativeType.Selection.ULong:
          return JavaNativeType.Long;
        default:
          Contract.Assert(false);
          throw new cce.UnreachableException();
      }
    }

    private static JavaNativeType AsJavaNativeType(NativeType nt) {
      return AsJavaNativeType(nt.Sel);
    }

    private JavaNativeType? AsJavaNativeType(Type type) {
      var nt = AsNativeType(type);
      if (nt == null) {
        return null;
      } else {
        return AsJavaNativeType(nt);
      }
    }

    protected override void DeclareSpecificOutCollector(string collectorVarName, TargetWriter wr, List<Type> types, List<Type> formalTypes, List<Type> lhsTypes) {
      // If the method returns an array of parameter type, and we're assigning
      // to a variable with a more specific type, we need to insert a cast:
      //
      // Array<Integer> outcollector42 = obj.Method(); // <-- you are here
      // int[] out43 = (int[]) outcollector42.unwrap();
      var returnedTypes = new List<string>();
      Contract.Assert(formalTypes.Count == lhsTypes.Count);
      for (var i = 0; i < formalTypes.Count; i++) {
        var formalType = formalTypes[i];
        var lhsType = lhsTypes[i];
        if (formalType.IsArrayType && formalType.AsArrayType.Dims == 1 && UserDefinedType.ArrayElementType(formalType).IsTypeParameter) {
          returnedTypes.Add("java.lang.Object");
        } else {
          returnedTypes.Add(TypeName(lhsType, wr, Bpl.Token.NoToken, boxed: types.Count > 1));
        }
      }
      if (types.Count > 1) {
        tuples.Add(types.Count);
        wr.Write($"{DafnyTupleClassPrefix}{types.Count}<{Util.Comma(returnedTypes)}> {collectorVarName} = ");
      } else {
        wr.Write($"{returnedTypes[0]} {collectorVarName} = ");
      }
    }
    protected override void EmitCastOutParameterSplits(string outCollector, List<string> lhsNames,
      TargetWriter wr, List<Type> outTypes, List<Type> formalTypes, List<Type> lhsTypes, Bpl.IToken tok){
      var wOuts = new List<TargetWriter>();
      for (var i = 0; i < lhsNames.Count; i++){
        wr.Write($"{lhsNames[i]} = ");
        //
        // Suppose we have:
        //
        //   method Foo<A>(a : A) returns (arr : array<A>)
        //
        // This is compiled to:
        //
        //   public <A> Object Foo(A a)
        //
        // (There's also an argument for the type descriptor, but I'm omitting
        // it for clarity.)  Foo returns Object, not A[], since A could be
        // primitive and primitives cannot be generic parameters in Java
        // (*sigh*).  So when we call it:
        //
        //   var arr : int[] := Foo(42);
        //
        // we have to add a type cast:
        //
        //   BigInteger[] arr = (BigInteger[]) Foo(new BigInteger(42));
        //
        // Things can get more complicated than this, however.  If the method returns
        // the array as part of a tuple:
        //
        //   method Foo<A>(a : A) returns (pair : (array<A>, array<A>))
        //
        // then we get:
        //
        //   public <A> Tuple2<Object, Object> Foo(A a)
        //
        // and we have to write:
        //
        //   BigInteger[] arr = (Pair<BigInteger[], BigInteger[]>) (Object) Foo(new BigInteger(42));
        //
        // (Note the extra cast to Object, since Java doesn't allow a cast to
        // change a type parameter, as that's unsound in general.  It just
        // happens to be okay here!)
        //
        // Rather than try and exhaustively check for all the circumstances
        // where a cast is necessary, for the moment we just always cast to the
        // LHS type via Object, which is redundant 99% of the time but not
        // harmful.
        wr.Write($"({TypeName(lhsTypes[i], wr, Bpl.Token.NoToken)}) (Object) ");
        if (lhsNames.Count == 1) {
          wr.Write(outCollector);
        } else {
          wr.Write($"{outCollector}.dtor__{i}()");
        }
        EndStmt(wr);
      }
    }

    protected override void EmitMemberSelect(AssignStmt s0, List<Type> tupleTypeArgsList, TargetWriter wr, string tup){
      wr.Write("(");
      var lhs = (MemberSelectExpr) s0.Lhs;
      var wCoerced = EmitCoercionIfNecessary(from: null, to: tupleTypeArgsList[0], tok: s0.Tok, wr: wr);
      wCoerced.Write($"({TypeName(tupleTypeArgsList[0].NormalizeExpand(), wCoerced, s0.Tok)})");
      EmitTupleSelect(tup, 0, wCoerced);
      wr.Write(")");
      wr.Write($".{IdMemberName(lhs)} = ");
      wCoerced = EmitCoercionIfNecessary(from: null, to: tupleTypeArgsList[1], tok: s0.Tok, wr: wr);
      wCoerced.Write($"({TypeName(tupleTypeArgsList[1].NormalizeExpand(), wCoerced, s0.Tok)})");
      EmitTupleSelect(tup, 1, wCoerced);
      EndStmt(wr);
    }

    protected override void EmitSeqSelect(AssignStmt s0, List<Type> tupleTypeArgsList, TargetWriter wr, string tup){
      wr.Write("(");
      var lhs = (SeqSelectExpr) s0.Lhs;
      TargetWriter wColl, wIndex, wValue;
      EmitIndexCollectionUpdate(out wColl, out wIndex, out wValue, wr, nativeIndex: true);
      var wCoerce = EmitCoercionIfNecessary(from: null, to: lhs.Seq.Type, tok: s0.Tok, wr: wColl);
        wCoerce.Write($"({TypeName(lhs.Seq.Type.NormalizeExpand(), wCoerce, s0.Tok)})");
        EmitTupleSelect(tup, 0, wCoerce);
        wColl.Write(")");
      var wCast = EmitCoercionToNativeInt(wIndex);
      EmitTupleSelect(tup, 1, wCast);
        wValue.Write($"({TypeName(tupleTypeArgsList[2].NormalizeExpand(), wValue, s0.Tok)})");
      EmitTupleSelect(tup, 2, wValue);
      EndStmt(wr);
    }

    protected override void EmitMultiSelect(AssignStmt s0, List<Type> tupleTypeArgsList, TargetWriter wr, string tup, int L){
      wr.Write("(");
      var lhs = (MultiSelectExpr) s0.Lhs;
      var wArray = new TargetWriter(wr.IndentLevel, true);
      var wCoerced = EmitCoercionIfNecessary(from: null, to: tupleTypeArgsList[0], tok: s0.Tok, wr: wArray);
        wCoerced.Write($"({TypeName(tupleTypeArgsList[0].NormalizeExpand(), wCoerced, s0.Tok)})");
        EmitTupleSelect(tup, 0, wCoerced);
        wArray.Write(")");
      var array = wArray.ToString();
      var indices = new List<string>();
      for (int i = 0; i < lhs.Indices.Count; i++){
        var wIndex = new TargetWriter();
        wIndex.Write("((java.math.BigInteger)");
        EmitTupleSelect(tup, i + 1, wIndex);
        wIndex.Write(")");
        indices.Add(wIndex.ToString());
      }
      var lv = EmitArraySelectAsLvalue(array, indices, tupleTypeArgsList[L - 1]);
      var wrRhs = EmitAssignment(lv, tupleTypeArgsList[L - 1], null, wr);
      wrRhs.Write($"(({TypeName(tupleTypeArgsList[L - 1], wrRhs, s0.Tok)})");
      EmitTupleSelect(tup, L - 1, wrRhs);
      wrRhs.Write(")");
      EndStmt(wr);
    }

    protected override void WriteCast(string s, TargetWriter wr) {
      wr.Write($"({s})");
    }

    protected override TargetWriter DeclareLocalVar(string name, Type /*?*/ type, Bpl.IToken /*?*/ tok, TargetWriter wr, Type t){
      return DeclareLocalVar(name, t, tok, wr);
    }

    protected override void DeclareLocalVar(string name, Type /*?*/ type, Bpl.IToken /*?*/ tok, Expression rhs,
      bool inLetExprBody, TargetWriter wr, Type t){
      var w = DeclareLocalVar(name, t, tok, wr);
      TrExpr(rhs, w, inLetExprBody);
    }

    protected override TargetWriter EmitIngredients(TargetWriter wr, string ingredients, int L, string tupleTypeArgs, ForallStmt s, AssignStmt s0, Expression rhs){
      using (var wrVarInit = wr){
        wrVarInit.Write($"java.util.ArrayList<{DafnyTupleClassPrefix}{L}<{tupleTypeArgs}>> {ingredients} = ");
        AddTupleToSet(L);
        EmitEmptyTupleList(tupleTypeArgs, wrVarInit);
      }
      var wrOuter = wr;
      wr = CompileGuardedLoops(s.BoundVars, s.Bounds, s.Range, wr);
      using (var wrTuple = EmitAddTupleToList(ingredients, tupleTypeArgs, wr)){
          wrTuple.Write($"{L}<{tupleTypeArgs}>(");
        if (s0.Lhs is MemberSelectExpr lhs1) {
          TrExpr(lhs1.Obj, wrTuple, false);
        } else if (s0.Lhs is SeqSelectExpr lhs2) {
          TrExpr(lhs2.Seq, wrTuple, false);
          wrTuple.Write(", ");
          TrParenExpr(lhs2.E0,  wrTuple, false);
        } else {
          var lhs = (MultiSelectExpr) s0.Lhs;
          TrExpr(lhs.Array, wrTuple, false);
          foreach (var t in lhs.Indices) {
            wrTuple.Write(", ");
            TrParenExpr(t,  wrTuple, false);
          }
        }
        wrTuple.Write(", ");
        if (rhs is MultiSelectExpr) {
          Type t = rhs.Type.NormalizeExpand();
          wrTuple.Write($"({TypeName(t, wrTuple, rhs.tok)})");
        }
        TrExpr(rhs, wrTuple, false);
      }
      return wrOuter;
    }

    protected override void EmitHeader(Program program, TargetWriter wr){
      wr.WriteLine($"// Dafny program {program.Name} compiled into Java");
      ModuleName = HasMain(program, out _) ? "main" : Path.GetFileNameWithoutExtension(program.Name);
      wr.WriteLine();
      // Keep the import writers so that we can import subsequent modules into the main one
      EmitImports(wr, out RootImportWriter);
      wr.WriteLine();
    }

    // Only exists to make sure method is overriden
    protected override void EmitBuiltInDecls(BuiltIns builtIns, TargetWriter wr){ }

    public override void EmitCallToMain(Method mainMethod, TargetWriter wr) {
      var companion = TypeName_Companion(mainMethod.EnclosingClass as ClassDecl, wr, mainMethod.tok);
      var wBody = wr.NewNamedBlock("public static void main(String[] args)");
      var modName = mainMethod.EnclosingClass.Module.CompileName == "_module" ? "_System." : "";
      companion = modName + companion;
      Coverage.EmitSetup(wBody);
      wBody.WriteLine($"{DafnyHelpersClass}.withHaltHandling({companion}::{IdName(mainMethod)});");
      Coverage.EmitTearDown(wBody);
    }

    void EmitImports(TargetWriter wr, out TargetWriter importWriter){
      importWriter = wr.ForkSection();
      foreach (var import in Imports){
        if (import.Name != ModuleName){
          EmitImport(import, importWriter);
        }
      }
    }

    private void EmitImport(Import import, TargetWriter importWriter){
      importWriter.WriteLine($"import {import.Path.Replace('/','.')}.*;");
    }

    protected override TargetWriter CreateModule(string moduleName, bool isDefault, bool isExtern, string /*?*/ libraryName, TargetWriter wr) {
      if (isDefault) {
        // Fold the default module into the main module
        return wr;
      }
      var pkgName = libraryName ?? IdProtect(moduleName);
      var path = pkgName.Replace('.', '/');
      var import = new Import{ Name=moduleName, Path=path };
      ModuleName = IdProtect(moduleName);
      ModulePath = path;
      ModuleImport = import;
      FileCount = 0;
      return wr;
    }

    protected override void FinishModule() {
      if (FileCount > 0) {
        AddImport(ModuleImport);
      }
      FileCount = 0;
    }

    private void AddImport(Import import){
      if (!Imports.Contains(import)) {
        EmitImport(import, RootImportWriter);
        Imports.Add(import);
      }
    }

    protected override void DeclareSubsetType(SubsetTypeDecl sst, TargetWriter wr){
      ClassWriter cw = CreateClass(IdProtect(sst.Module.CompileName), IdName(sst), sst, wr) as ClassWriter;
      if (sst.WitnessKind == SubsetTypeDecl.WKind.Compiled){
        var sw = new TargetWriter(cw.InstanceMemberWriter.IndentLevel, true);
        TrExpr(sst.Witness, sw, false);
        cw.DeclareField("Witness", sst, true, true, sst.Rhs, sst.tok, sw.ToString());
      }
    }

    protected class ClassWriter : IClassWriter {
      public readonly JavaCompiler Compiler;
      public readonly TargetWriter InstanceMemberWriter;
      public readonly TargetWriter StaticMemberWriter;
      public readonly TargetWriter CtorBodyWriter;

      public ClassWriter(JavaCompiler compiler, TargetWriter instanceMemberWriter, TargetWriter ctorBodyWriter, BlockTargetWriter staticMemberWriter = null) {
        Contract.Requires(compiler != null);
        Contract.Requires(instanceMemberWriter != null);
        this.Compiler = compiler;
        this.InstanceMemberWriter = instanceMemberWriter;
        this.CtorBodyWriter = ctorBodyWriter;
        this.StaticMemberWriter = staticMemberWriter == null ? instanceMemberWriter : staticMemberWriter;
      }

      public TargetWriter Writer(bool isStatic) {
        return isStatic ? StaticMemberWriter : InstanceMemberWriter;
      }

      public BlockTargetWriter CreateConstructor(TopLevelDeclWithMembers c, List<TypeParameter> l){
        return Compiler.CreateConstructor(c, Writer(false), l);
      }

      public BlockTargetWriter/*?*/ CreateMethod(Method m, bool createBody) {
        return Compiler.CreateMethod(m, createBody, Writer(m.IsStatic));
      }
      public BlockTargetWriter/*?*/ CreateFunction(string name, List<TypeParameter> typeArgs, List<Formal> formals, Type resultType, Bpl.IToken tok, bool isStatic, bool createBody, MemberDecl member) {
        return Compiler.CreateFunction(name, typeArgs, formals, resultType, tok, isStatic, createBody, member, Writer(isStatic));
      }

      public BlockTargetWriter/*?*/ CreateGetter(string name, Type resultType, Bpl.IToken tok, bool isStatic, bool createBody, MemberDecl/*?*/ member) {
        return Compiler.CreateGetter(name, resultType, tok, isStatic, createBody, Writer(isStatic));
      }
      public BlockTargetWriter/*?*/ CreateGetterSetter(string name, Type resultType, Bpl.IToken tok, bool isStatic, bool createBody, MemberDecl/*?*/ member, out TargetWriter setterWriter) {
        return Compiler.CreateGetterSetter(name, resultType, tok, isStatic, createBody, out setterWriter, Writer(isStatic));
      }
      public void DeclareField(string name, TopLevelDecl enclosingDecl, bool isStatic, bool isConst, Type type, Bpl.IToken tok, string rhs) {
        Compiler.DeclareField(name, isStatic, isConst, type, tok, rhs, this);
      }
      public TextWriter/*?*/ ErrorWriter() => InstanceMemberWriter;

      public void Finish() { }
    }

    protected override bool SupportsStaticsInGenericClasses => false;

    protected BlockTargetWriter CreateGetter(string name, Type resultType, Bpl.IToken tok, bool isStatic,
      bool createBody, TargetWriter wr) {
      wr.Write("public {0}{1} get_{2}()", isStatic ? "static " : "", TypeName(resultType, wr, tok), name);
      if (createBody) {
        var w = wr.NewBlock("", null, BlockTargetWriter.BraceStyle.Newline, BlockTargetWriter.BraceStyle.Newline);
        return w;
      } else {
        wr.WriteLine(";");
        return null;
      }
    }

    protected override void DeclareLocalVar(string name, Type /*?*/ type, Bpl.IToken /*?*/ tok, Expression rhs,
      bool inLetExprBody, TargetWriter wr){
      if (type == null){
        type = rhs.Type;
      }
      var w = DeclareLocalVar(name, type, tok, wr);
      TrExpr(rhs, w, inLetExprBody);
    }

    public BlockTargetWriter /*?*/ CreateGetterSetter(string name, Type resultType, Bpl.IToken tok, bool isStatic,
      bool createBody, out TargetWriter setterWriter, TargetWriter wr) {
      wr.Write("public {0}{1} get_{2}()", isStatic ? "static " : "", TypeName(resultType, wr, tok), name);
      BlockTargetWriter wGet = null;
      if (createBody) {
        wGet = wr.NewBlock("", null, BlockTargetWriter.BraceStyle.Newline, BlockTargetWriter.BraceStyle.Newline);
      } else {
        wr.WriteLine(";");
      }
      wr.Write("public {0}void set_{1}({2} value)", isStatic? "static " : "", name, TypeName(resultType, wr, tok));
      if (createBody) {
        setterWriter = wr.NewBlock("", null, BlockTargetWriter.BraceStyle.Newline, BlockTargetWriter.BraceStyle.Newline);
      } else {
        wr.WriteLine(";");
        setterWriter = null;
      }
      return wGet;
    }
    protected BlockTargetWriter CreateMethod(Method m, bool createBody, TargetWriter wr) {
      if (m.IsExtern(out _, out _) && (m.IsStatic || m is Constructor)) {
        // No need for an abstract version of a static method or a constructor
        return null;
      }
      string targetReturnTypeReplacement = null;
      int nonGhostOuts = 0;
      int nonGhostIndex = 0;
      for (int i = 0; i < m.Outs.Count; i++) {
        if (!m.Outs[i].IsGhost) {
          nonGhostOuts += 1;
          nonGhostIndex = i;
        }
      }
      if (nonGhostOuts == 1) {
        targetReturnTypeReplacement = TypeName(m.Outs[nonGhostIndex].Type, wr, m.Outs[nonGhostIndex].tok);
      } else if (nonGhostOuts > 1) {
        targetReturnTypeReplacement = DafnyTupleClassPrefix + nonGhostOuts;
      }
      var customReceiver = NeedsCustomReceiver(m);
      var receiverType = UserDefinedType.FromTopLevelDecl(m.tok, m.EnclosingClass);
      wr.Write("public {0}{1}", !createBody ? "abstract " : "", m.IsStatic || customReceiver ? "static " : "");
      var typeArgs = CombineTypeParameters(m);
      if (typeArgs.Count != 0) {
        wr.Write($"<{TypeParameters(typeArgs)}> ");
      }
      wr.Write("{0} {1}", targetReturnTypeReplacement ?? "void", IdName(m));
      wr.Write("(");
      var nTypes = WriteRuntimeTypeDescriptorsFormals(m, typeArgs, useAllTypeArgs: false, wr);
      var sep = nTypes > 0 ? ", " : "";
      if (customReceiver) {
        DeclareFormal(sep, "_this", receiverType, m.tok, true, wr);
        sep = ", ";
      }
      WriteFormals(sep, m.Ins, wr);
      if (!createBody) {
        wr.WriteLine(");");
        return null; // We do not want to write a function body, so instead of returning a BTW, we return null.
      } else {
        return wr.NewBlock(")", null, BlockTargetWriter.BraceStyle.Newline, BlockTargetWriter.BraceStyle.Newline);
      }
    }

    protected override BlockTargetWriter EmitMethodReturns(Method m, BlockTargetWriter wr) {
      int nonGhostOuts = 0;
      foreach (var t in m.Outs) {
        if (t.IsGhost) continue;
        nonGhostOuts += 1;
        break;
      }
      if (!m.Body.Body.OfType<ReturnStmt>().Any() && (nonGhostOuts > 0 || m.IsTailRecursive)) { // If method has out parameters or is tail-recursive but no explicit return statement in Dafny
        var r = new TargetWriter(wr.IndentLevel);
        EmitReturn(m.Outs, m.OverriddenMethod?.Original.Outs, r);
        wr.BodySuffix = r.ToString();
        wr = wr.NewBlock("if(true)"); // Ensure no unreachable error is thrown for the return statement
      }
      return wr;
    }

    protected BlockTargetWriter CreateConstructor(TopLevelDeclWithMembers c, TargetWriter wr, List<TypeParameter> l) {
      EmitSuppression(wr);
      wr.Write("public ");
      wr.Write(c.CompileName);
      wr.Write("(");
      var nTypes = WriteRuntimeTypeDescriptorsFormals(l, false, wr);
      var w = wr.NewBlock(")", null, BlockTargetWriter.BraceStyle.Newline, BlockTargetWriter.BraceStyle.Newline);
      return w;
    }

    protected BlockTargetWriter/*?*/ CreateFunction(string name, List<TypeParameter> typeArgs,
      List<Formal> formals, Type resultType, Bpl.IToken tok, bool isStatic, bool createBody, MemberDecl member,
      TargetWriter wr) {
      if (member.IsExtern(out _, out _) && isStatic) {
        // No need for abstract version of static method
        return null;
      }
      var customReceiver = NeedsCustomReceiver(member);
      var receiverType = UserDefinedType.FromTopLevelDecl(member.tok, member.EnclosingClass);
      wr.Write("public {0}{1}", !createBody ? "abstract " : "", isStatic || customReceiver ? "static " : "");
      if (typeArgs.Count != 0) {
        wr.Write($"<{TypeParameters(typeArgs)}> ");
        wr.Write($"{TypeName(resultType, wr, tok)} {name}(");
      } else{
        wr.Write($"{TypeName(resultType, wr, tok)} {name}(");
      }
      var sep = "";
      var argCount = 0;
      if (customReceiver) {
        DeclareFormal(sep, "_this", receiverType, tok, true, wr);
        sep = ", ";
        argCount++;
      }
      argCount += WriteRuntimeTypeDescriptorsFormals(typeArgs, useAllTypeArgs: false, wr, sep);
      if (argCount > 0) {
        sep = ", ";
      }
      argCount += WriteFormals(sep, formals, wr);
      if (!createBody) {
        wr.WriteLine(");");
        return null; // We do not want to write a function body, so instead of returning a BTW, we return null.
      } else {
        BlockTargetWriter w;
        if (argCount > 1) {
          w = wr.NewBlock(")", null, BlockTargetWriter.BraceStyle.Newline, BlockTargetWriter.BraceStyle.Newline);
        } else {
          w = wr.NewBlock(")");
        }
        return w;
      }
    }

    protected void DeclareField(string name, bool isStatic, bool isConst, Type type, Bpl.IToken tok, string rhs, ClassWriter cw) {
      if (isStatic){
        var r = RemoveParams((rhs != null) ? rhs : DefaultValue(type, cw.StaticMemberWriter, tok));
        var t = RemoveParams(TypeName(type, cw.StaticMemberWriter, tok));
        cw.StaticMemberWriter.WriteLine($"public static {t} {name} = {r};");
      }
      else{
        Contract.Assert(cw.CtorBodyWriter != null, "Unexpected instance field");
        cw.InstanceMemberWriter.WriteLine("public {0} {1};", TypeName(type, cw.InstanceMemberWriter, tok), name);
        cw.CtorBodyWriter.WriteLine("this.{0} = {1};", name, rhs ?? DefaultValue(type, cw.CtorBodyWriter, tok, inAutoInitContext: true));
      }
    }

    private string RemoveParams(string s){
      return Regex.Replace(s, @"<.>", "");
    }

    private void EmitSuppression(TextWriter wr) {
      wr.WriteLine("@SuppressWarnings({\"unchecked\", \"deprecation\"})");
    }

    string TypeParameters(List<TypeParameter> targs) {
      Contract.Requires(cce.NonNullElements(targs));
      Contract.Ensures(Contract.Result<string>() != null);

      return Util.Comma(targs, tp => IdName(tp));
    }

    protected override string TypeName(Type type, TextWriter wr, Bpl.IToken tok, MemberDecl/*?*/ member = null) {
      return TypeName(type, wr, tok, boxed: false, member);
    }

    private string BoxedTypeName(Type type, TextWriter wr, Bpl.IToken tok) {
      return TypeName(type, wr, tok, boxed: true);
    }

    private string BoxedTypeNames(List<Type> types, TextWriter wr, Bpl.IToken tok) {
      return Util.Comma(types, t => BoxedTypeName(t, wr, tok));
    }

    protected override string TypeArgumentName(Type type, TextWriter wr, Bpl.IToken tok) {
      return BoxedTypeName(type, wr, tok);
    }

    private string TypeName(Type type, TextWriter wr, Bpl.IToken tok, bool boxed, MemberDecl/*?*/ member = null) {
      Contract.Ensures(Contract.Result<string>() != null);
      Contract.Assume(type != null);  // precondition; this ought to be declared as a Requires in the superclass

      var xType = type.NormalizeExpand();
      if (xType is TypeProxy) {
        // unresolved proxy; just treat as ref, since no particular type information is apparently needed for this type
        return "Object";
      }
      if (xType is BoolType) {
        return boxed ? "Boolean" : "boolean";
      } else if (xType is CharType) {
        return boxed ? "Character" : "char";
      } else if (xType is IntType || xType is BigOrdinalType) {
        return "java.math.BigInteger";
      } else if (xType is RealType) {
        return DafnyBigRationalClass;
      } else if (xType is BitvectorType) {
        var t = (BitvectorType)xType;
        return t.NativeType != null ? GetNativeTypeName(t.NativeType, boxed) : "java.math.BigInteger";
      } else if (member == null && xType.AsNewtype != null) {
        var nativeType = xType.AsNewtype.NativeType;
        if (nativeType != null) {
          return GetNativeTypeName(nativeType, boxed);
        }
        return TypeName(xType.AsNewtype.BaseType, wr, tok, boxed);
      } else if (xType.IsObjectQ) {
        return "Object";
      } else if (xType.IsArrayType) {
        ArrayClassDecl at = xType.AsArrayType;
        Contract.Assert(at != null);  // follows from type.IsArrayType
        Type elType = UserDefinedType.ArrayElementType(xType);
        return ArrayTypeName(elType, at.Dims, wr, tok);
      } else if (xType is UserDefinedType udt) {
        if (udt.ResolvedParam != null) {
          if (thisContext != null && thisContext.ParentFormalTypeParametersToActuals.TryGetValue(udt.ResolvedParam, out var instantiatedTypeParameter)) {
            return TypeName(instantiatedTypeParameter, wr, tok, member);
          }
        }
        var s = FullTypeName(udt, member);
        if (s.Equals("string")){
          return "String";
        }
        var cl = udt.ResolvedClass;
        bool isHandle = true;
        if (cl != null && Attributes.ContainsBool(cl.Attributes, "handle", ref isHandle) && isHandle) {
          return boxed ? "Long" : "long";
        }
        else if (cl is TupleTypeDecl tupleDecl) {
          s = DafnyTupleClass(tupleDecl.TypeArgs.Count);
        }
        else if (DafnyOptions.O.IronDafny &&
                 !(xType is ArrowType) &&
                 cl != null &&
                 cl.Module != null &&
                 !cl.Module.IsDefaultModule){
          s = cl.FullCompileName;
        }

        // When accessing a static member, leave off the type arguments
        var typeArgs = member != null ? new List<Type>() : udt.TypeArgs;
        return TypeName_UDT(s, typeArgs, wr, udt.tok);
      } else if (xType is SetType) {
        Type argType = ((SetType)xType).Arg;
        if (ComplicatedTypeParameterForCompilation(argType)) {
          Error(tok, "compilation of set<TRAIT> is not supported; consider introducing a ghost", wr);
        }
        return DafnySetClass + "<" + BoxedTypeName(argType, wr, tok) + ">";
      } else if (xType is SeqType) {
        Type argType = ((SeqType)xType).Arg;
        if (ComplicatedTypeParameterForCompilation(argType)) {
          Error(tok, "compilation of seq<TRAIT> is not supported; consider introducing a ghost", wr);
        }
        return DafnySeqClass + "<" + BoxedTypeName(argType, wr, tok) + ">";

      } else if (xType is MultiSetType) {
        Type argType = ((MultiSetType)xType).Arg;
        if (ComplicatedTypeParameterForCompilation(argType)) {
          Error(tok, "compilation of multiset<TRAIT> is not supported; consider introducing a ghost", wr);
        }
        return DafnyMultiSetClass + "<" + BoxedTypeName(argType, wr, tok) + ">";
      } else if (xType is MapType) {
        Type domType = ((MapType)xType).Domain;
        Type ranType = ((MapType)xType).Range;
        if (ComplicatedTypeParameterForCompilation(domType) || ComplicatedTypeParameterForCompilation(ranType)) {
          Error(tok, "compilation of map<TRAIT, _> or map<_, TRAIT> is not supported; consider introducing a ghost", wr);
        }
        return DafnyMapClass + "<" + BoxedTypeName(domType, wr, tok) + "," + BoxedTypeName(ranType, wr, tok) + ">";
      } else {
        Contract.Assert(false); throw new cce.UnreachableException();  // unexpected type
      }
    }

    string ArrayTypeName(Type elType, int dims, TextWriter wr, Bpl.IToken tok) {
      if (dims > 1) {
        arrays.Add(dims);
        return $"{DafnyMultiArrayClass(dims)}<{BoxedTypeName(elType, wr, tok)}>";
      } else if (elType.IsTypeParameter) {
        return "java.lang.Object";
      } else {
        return $"{TypeName(elType, wr, tok)}[]";
      }
    }

    protected string CollectionTypeUnparameterizedName(CollectionType ct) {
      if (ct is SeqType) {
        return DafnySeqClass;
      } else if (ct is SetType) {
        return DafnySetClass;
      } else if (ct is MultiSetType) {
        return DafnyMultiSetClass;
      } else if (ct is MapType) {
        return DafnyMapClass;
      } else {
        Contract.Assert(false);  // unexpected collection type
        throw new cce.UnreachableException();  // to please the compiler
      }
    }

    protected override string FullTypeName(UserDefinedType udt, MemberDecl /*?*/ member = null) {
      Contract.Assume(udt != null); // precondition; this ought to be declared as a Requires in the superclass
      if (udt is ArrowType) {
        functions.Add(udt.TypeArgs.Count - 1);
        return DafnyFunctionIface(udt.TypeArgs.Count - 1);
      }
      string qualification;
      if (member != null && member.IsExtern(out qualification, out _) && qualification != null) {
        return qualification;
      }
      var cl = udt.ResolvedClass;
      if (cl == null) {
        return IdProtect(udt.CompileName);
      }
      else if (cl is TupleTypeDecl tupleDecl) {
        return DafnyTupleClass(tupleDecl.TypeArgs.Count);
      } else if (cl.Module.CompileName == ModuleName || cl.Module.IsDefaultModule) {
        return IdProtect(cl.CompileName);
      }
      else{
        return IdProtect(cl.Module.CompileName) + "." + IdProtect(cl.CompileName);
      }
    }

    protected override string TypeNameArrayBrackets(int dims) {
      var name = "[";
      for (int i = 1; i < dims; i++) {
        name += "][";
      }

      return name + "]";
    }

    protected override bool DeclareFormal(string prefix, string name, Type type, Bpl.IToken tok, bool isInParam, TextWriter wr) {
      if (!isInParam) return false;
      wr.Write($"{prefix}{TypeName(type, wr, tok)} {name}");
      return true;
    }

    protected override string TypeName_UDT(string fullCompileName, List<Type> typeArgs, TextWriter wr, Bpl.IToken tok) {
      Contract.Assume(fullCompileName != null);  // precondition; this ought to be declared as a Requires in the superclass
      Contract.Assume(typeArgs != null);  // precondition; this ought to be declared as a Requires in the superclass
      string s = IdProtect(fullCompileName);
      if (typeArgs.Count != 0) {
        if (typeArgs.Exists(ComplicatedTypeParameterForCompilation)) {
          Error(tok, "compilation does not support trait types as a type parameter; consider introducing a ghost", wr);
        }
        s += "<" + BoxedTypeNames(typeArgs, wr, tok) + ">";
      }
      return s;
    }

    protected string TypeName_UDT(string fullCompileName, List<Type> inArgs, Type outArgs, TextWriter wr, Bpl.IToken tok) {
      Contract.Assume(fullCompileName != null);  // precondition; this ought to be declared as a Requires in the superclass
      Contract.Assume(inArgs != null);  // precondition; this ought to be declared as a Requires in the superclass
      Contract.Assume(outArgs != null);  // precondition; this ought to be declared as a Requires in the superclass
      string s = IdProtect(fullCompileName);
      s += "<";
      if (inArgs.Count > 1) {
        if (inArgs.Exists(ComplicatedTypeParameterForCompilation)) {
          Error(tok, "compilation does not support trait types as a type parameter; consider introducing a ghost", wr);
        }
        s += DafnyTupleClass(inArgs.Count) + "<" + BoxedTypeNames(inArgs, wr, tok) + ">";
        tuples.Add(inArgs.Count);
      } else {
        if (inArgs.Exists(ComplicatedTypeParameterForCompilation)) {
          Error(tok, "compilation does not support trait types as a type parameter; consider introducing a ghost", wr);
        }
        s += "" + BoxedTypeNames(inArgs, wr, tok) + "";
      }
      if (outArgs != null) {
        if (inArgs.Count > 0){
          s += ", ";
        }
        s += BoxedTypeName(outArgs, wr, tok) + "";
      }
      s += ">";
      return s;
    }

    // We write an extern class as a base class that the actual extern class
    // needs to extend, so the extern methods and functions need to be abstract
    // in the base class
    protected override bool IncludeExternMembers { get => true; }

    //
    // An example to show how type parameters are dealt with:
    //
    //   class Class<T /* needs zero initializer */, U /* does not */> {
    //     private String sT; // type descriptor for T
    //
    //     // Fields are assigned in the constructor because some will
    //     // depend on a type parameter
    //     public T t;
    //     public U u;
    //
    //     public Class(String sT) {
    //       this.sT = sT;
    //       this.t = dafny.Helpers.getDefault(sT);
    //       // Note: The field must be assigned a real value before being read!
    //       this.u = null;
    //     }
    //
    //     public __ctor(U u) {
    //       this.u = u;
    //     }
    //   }
    //
    protected override IClassWriter CreateClass(string moduleName, string name, bool isExtern, string /*?*/ fullPrintName,
      List<TypeParameter> typeParameters, TopLevelDecl cls, List<Type> /*?*/ superClasses, Bpl.IToken tok, TargetWriter wr) {
      var javaName = isExtern ? FormatExternBaseClassName(name) : name;
      var filename = $"{ModulePath}/{javaName}.java";
      var w = wr.NewFile(filename);
      FileCount += 1;
      w.WriteLine($"// Class {javaName}");
      w.WriteLine($"// Dafny class {name} compiled into Java");
      w.WriteLine($"package {ModuleName};");
      w.WriteLine();
      EmitImports(w, out _);
      w.WriteLine();
      //TODO: Fix implementations so they do not need this suppression
      EmitSuppression(w);
      var abstractness = isExtern ? "abstract " : "";
      var typeParamString = "";
      if (typeParameters != null && typeParameters.Count != 0) {
        typeParamString = $"<{TypeParameters(typeParameters)}>";
      }
      w.Write($"public {abstractness}class {javaName}{typeParamString}");
      string sep;
      // Since Java does not support multiple inheritance, we are assuming a list of "superclasses" is a list of interfaces
      if (superClasses != null) {
        sep = " implements ";
        foreach (var trait in superClasses) {
          w.Write($"{sep}{TypeName(trait, w, tok)}");
          sep = ", ";
        }
      }
      var wBody = w.NewBlock("");
      var wTypeFields = wBody.Fork();

      wBody.Write($"public {javaName}(");
      var wCtorParams = wBody.Fork();
      var wCtorBody = wBody.NewBigBlock(")", "");

      var allTypeParameters = new List<TypeArgumentInstantiation>();
      if (typeParameters != null) {
        allTypeParameters.AddRange(TypeArgumentInstantiation.ListFromFormals(typeParameters));
      }
      /***
      if (superClasses != null) {
        foreach (var s in superClasses) {
          var traitDecl = ((UserDefinedType)s).ResolvedClass;
          allTypeParameters.AddRange(TypeArgumentInstantiation.ListFromClass(traitDecl, s.TypeArgs));
        }
      }
      ***/
      sep = "";
      foreach (var ta in allTypeParameters) {
        if (NeedsTypeDescriptor(ta.Formal)) {
          var fieldName = FormatTypeDescriptorVariable(ta.Formal.CompileName);
          var decl = $"{TypeClass}<{BoxedTypeName(ta.Actual, wTypeFields, ta.Formal.tok)}> {fieldName}";
          wTypeFields.WriteLine($"private {decl};");
          if (ta.Formal.Parent == cls) {
            wCtorParams.Write($"{sep}{decl}");
          }
          wCtorBody.WriteLine($"this.{fieldName} = {TypeDescriptor(ta.Actual, wCtorBody, ta.Formal.tok)};");
          sep = ", ";
        }
      }

      EmitTypeMethod(javaName, typeParameters, typeParameters, initializer: null, wBody);
      return new ClassWriter(this, wBody, wCtorBody);
    }

    private void EmitTypeMethod(string typeName, List<TypeParameter> typeParams, List<TypeParameter> usedTypeParams, string/*?*/ initializer, TargetWriter wr) {
      var typeParamString = "";
      if (typeParams != null && typeParams.Count != 0) {
        typeParamString = $"<{TypeParameters(typeParams)}> ";
      }

      var typeDescriptorCast = $"({TypeClass}<{typeName}{typeParamString}>) ({TypeClass}<?>)";
      var typeDescriptorExpr = $"{TypeClass}.referenceWithInitializer({typeName}.class, () -> {initializer ?? "null"})";
      if (usedTypeParams == null || usedTypeParams.Count == 0) {
        wr.WriteLine($"private static final {TypeClass}<{typeName}> _TYPE = {typeDescriptorExpr};");
      }
      wr.Write($"public static {typeParamString}{TypeClass}<{typeName}{typeParamString}> _type(");
      if (usedTypeParams != null) {
        var typeDescriptorParams = usedTypeParams.Where(tp => NeedsTypeDescriptor(tp)).ToList();
        wr.Write(Util.Comma(typeDescriptorParams, tp => $"{TypeClass}<{tp.CompileName}> {FormatTypeDescriptorVariable(tp.CompileName)}"));
      }
      var wTypeMethodBody = wr.NewBigBlock(")", "");
      if (usedTypeParams == null || usedTypeParams.Count == 0) {
        wTypeMethodBody.WriteLine($"return {typeDescriptorCast} _TYPE;");
      } else {
        wTypeMethodBody.WriteLine($"return {typeDescriptorCast} {typeDescriptorExpr};");
      }
    }

    private string CastIfSmallNativeType(Type t) {
      var nt = AsNativeType(t);
      return nt == null ? "" : CastIfSmallNativeType(nt);
    }

    private string CastIfSmallNativeType(NativeType nt) {
      switch (AsJavaNativeType(nt)) {
        case JavaNativeType.Byte: return "(byte) ";
        case JavaNativeType.Short: return "(short) ";
        default: return "";
      }
    }

    protected override void EmitLiteralExpr(TextWriter wr, LiteralExpr e) {
      if (e is StaticReceiverExpr) {
        wr.Write(TypeName(e.Type, wr, e.tok));
      } else if (e.Value == null) {
        wr.Write($"({TypeName(e.Type, wr, e.tok)}) null");
      } else if (e.Value is bool value) {
        wr.Write(value ? "true" : "false");
      } else if (e is CharLiteralExpr) {
        wr.Write($"'{(string) e.Value}'");
      } else if (e is StringLiteralExpr str){
        wr.Write($"{DafnySeqClass}.asString(");
        TrStringLiteral(str, wr);
        wr.Write(")");
      } else if (AsNativeType(e.Type) is NativeType nt) {
        EmitNativeIntegerLiteral((BigInteger) e.Value, nt, wr);
      } else if (e.Value is BigInteger i) {
        if (i.IsZero) {
          wr.Write("java.math.BigInteger.ZERO");
        } else if (i.IsOne) {
          wr.Write("java.math.BigInteger.ONE");
        } else if (long.MinValue <= i && i <= long.MaxValue) {
          wr.Write($"java.math.BigInteger.valueOf({i}L)");
        } else {
          wr.Write($"new java.math.BigInteger(\"{i}\")");
        }
      } else if (e.Value is Basetypes.BigDec n){
        if (0 <= n.Exponent){
          wr.Write($"new {DafnyBigRationalClass}(new java.math.BigInteger(\"{n.Mantissa}");
          for (int j = 0; j < n.Exponent; j++){
            wr.Write("0");
          }
          wr.Write("\"), java.math.BigInteger.ONE)");
        } else {
          wr.Write($"new {DafnyBigRationalClass}(");
          wr.Write($"new java.math.BigInteger(\"{n.Mantissa}\")");
          wr.Write(", new java.math.BigInteger(\"1");
          for (int j = n.Exponent; j < 0; j++){
            wr.Write("0");
          }
          wr.Write("\"))");
        }
      } else {
        Contract.Assert(false); throw new cce.UnreachableException();  // unexpected literal
      }
    }

    protected override void EmitStringLiteral(string str, bool isVerbatim, TextWriter wr) {
      if (!isVerbatim) {
        wr.Write($"\"{str}\"");
      } else {
        //TODO: This is taken from Go and JS since Java doesn't have raw string literals, modify and make better if possible.
        var n = str.Length;
        wr.Write("\"");
        for (var i = 0; i < n; i++) {
          if (str[i] == '\"' && i+1 < n && str[i+1] == '\"') {
            wr.Write("\\\"");
            i++;
          } else if (str[i] == '\\') {
            wr.Write("\\\\");
          } else if (str[i] == '\n') {
            wr.Write("\\n");
          } else if (str[i] == '\r') {
            wr.Write("\\r");
          } else {
            wr.Write(str[i]);
          }
        }
        wr.Write("\"");
      }
    }

    void EmitNativeIntegerLiteral(BigInteger value, NativeType nt, TextWriter wr) {
      GetNativeInfo(nt.Sel, out var name, out var literalSuffix, out _);
      var intValue = value;
      if (intValue > long.MaxValue) {
        // The value must be a 64-bit unsigned integer, since it has a native
        // type and unsigned long is the biggest native type
        Contract.Assert(intValue <= ulong.MaxValue);

        // Represent the value as a signed 64-bit integer
        intValue -= ulong.MaxValue + BigInteger.One;
      } else if (nt.Sel == NativeType.Selection.UInt && intValue > int.MaxValue) {
        // Represent the value as a signed 32-bit integer
        intValue -= uint.MaxValue + BigInteger.One;
      }
      wr.Write($"{CastIfSmallNativeType(nt)}{intValue}{literalSuffix}");
    }

    protected string GetNativeDefault(NativeType nt) {
      switch (AsJavaNativeType(nt)) {
        case JavaNativeType.Byte: return "(byte) 0";
        case JavaNativeType.Short: return "(short) 0";
        case JavaNativeType.Int: return "0";
        case JavaNativeType.Long: return "0L";
        default:
          Contract.Assert(false);  // unexpected native type
          throw new cce.UnreachableException();  // to please the compiler
      }
    }

    protected override void GetNativeInfo(NativeType.Selection sel, out string name, out string literalSuffix,
      out bool needsCastAfterArithmetic) {
      literalSuffix = "";
      needsCastAfterArithmetic = false;
      switch (AsJavaNativeType(sel)) {
        case JavaNativeType.Byte: name = "byte"; needsCastAfterArithmetic = true; break;
        case JavaNativeType.Short: name = "short"; needsCastAfterArithmetic = true; break;
        case JavaNativeType.Int: name = "int"; break;
        case JavaNativeType.Long: name = "long"; literalSuffix = "L"; break;
        default:
          Contract.Assert(false);  // unexpected native type
          throw new cce.UnreachableException();  // to please the compiler
      }
    }

    private string GetNativeTypeName(NativeType nt, bool boxed = false) {
      return boxed ? GetBoxedNativeTypeName(nt) : base.GetNativeTypeName(nt);
    }

    private string GetBoxedNativeTypeName(NativeType nt) {
      switch (AsJavaNativeType(nt)) {
        case JavaNativeType.Byte: return "Byte";
        case JavaNativeType.Short: return "Short";
        case JavaNativeType.Int: return "Integer";
        case JavaNativeType.Long: return "Long";
        default:
          Contract.Assert(false);  // unexpected native type
          throw new cce.UnreachableException();  // to please the compiler
      }
    }

    // Note the (semantically iffy) distinction between a *primitive type*,
    // being one of the eight Java primitive types, and a NativeType, which can
    // only be one of the integer types.
    private bool IsJavaPrimitiveType(Type type) {
      return type.IsBoolType || type.IsCharType || AsNativeType(type) != null;
    }

    protected override void EmitThis(TargetWriter wr) {
      var custom =
        (enclosingMethod != null && enclosingMethod.IsTailRecursive) ||
        (enclosingFunction != null && enclosingFunction.IsTailRecursive) ||
        thisContext is NewtypeDecl;
      wr.Write(custom ? "_this" : "this");
    }

    protected override void DeclareLocalVar(string name, Type /*?*/ type, Bpl.IToken /*?*/ tok, bool leaveRoomForRhs,
      string /*?*/ rhs, TargetWriter wr){
      if (type != null && type.AsArrayType != null){
        arrays.Add(type.AsArrayType.Dims);
      }
      if (type.IsDatatype && type.AsDatatype is TupleTypeDecl) {
        tuples.Add(type.AsDatatype.TypeArgs.Count);
      }
      if (type.IsTypeParameter) {
        EmitSuppression(wr);
      }
      wr.Write("{0} {1}", type != null ? TypeName(type, wr, tok) : "Object", name);
      if (leaveRoomForRhs){
        Contract.Assert(rhs == null); // follows from precondition
      } else if (rhs != null){
        wr.WriteLine($" = {rhs};");
      } else if (type.IsIntegerType) {
        wr.WriteLine(" = java.math.BigInteger.ZERO;");
      } else {
        wr.WriteLine(";");
      }
    }

    protected override void DeclareLocalVar(string name, Type /*?*/ type, Bpl.IToken /*?*/ tok, bool leaveRoomForRhs,
      string /*?*/ rhs, TargetWriter wr, Type t) {
      DeclareLocalVar(name, t, tok, leaveRoomForRhs, rhs, wr);
    }

    protected override void EmitCollectionDisplay(CollectionType ct, Bpl.IToken tok, List<Expression> elements, bool inLetExprBody, TargetWriter wr) {
      if (elements.Count == 0) {
        wr.Write($"{CollectionTypeUnparameterizedName(ct)}.<{BoxedTypeName(ct.Arg, wr, tok)}> empty(");
        if (ct is SeqType) {
          wr.Write(TypeDescriptor(ct.Arg, wr, tok));
        }
        wr.Write(")");
        return;
      }
      wr.Write($"{CollectionTypeUnparameterizedName(ct)}.of(");
      string sep = "";
      if (ct is SeqType && !IsJavaPrimitiveType(ct.Arg)) {
        wr.Write(TypeDescriptor(ct.Arg, wr, tok));
        sep = ", ";
      }
      foreach (Expression e in elements) {
        wr.Write(sep);
        TrExpr(e, wr, inLetExprBody);
        sep = ", ";
      }
      wr.Write(")");
    }

    protected override void EmitMapDisplay(MapType mt, Bpl.IToken tok, List<ExpressionPair> elements, bool inLetExprBody, TargetWriter wr) {
      wr.Write("dafny.DafnyMap.fromElements");
      wr.Write("(");
      string sep = "";
      foreach (ExpressionPair p in elements) {
        wr.Write(sep);
        wr.Write("new dafny.Tuple2(");
        TrExpr(p.A, wr, inLetExprBody);
        wr.Write(", ");
        TrExpr(p.B, wr, inLetExprBody);
        wr.Write(")");
        sep = ", ";
      }
      wr.Write(")");
    }

    protected override void GetSpecialFieldInfo(SpecialField.ID id, object idParam, out string compiledName, out string preString, out string postString) {
      compiledName = "";
      preString = "";
      postString = "";
      switch (id) {
        case SpecialField.ID.UseIdParam:
          compiledName = IdProtect((string)idParam);
          break;
        case SpecialField.ID.ArrayLength:
        case SpecialField.ID.ArrayLengthInt:
          if (idParam == null) {
            // Works on both fixed array types like array<int> (=> BigInteger[])
            // or generic array types like array<A> (=> Object) and (unlike most
            // of java.lang.reflect.Array) is fast
            preString = "java.lang.reflect.Array.getLength(";
            postString = ")";
          } else {
            compiledName = "dim" + (int)idParam;
          }
          if (id == SpecialField.ID.ArrayLength) {
            preString = "java.math.BigInteger.valueOf(" + preString;
            postString = postString + ")";
          }
          break;
        case SpecialField.ID.Floor:
          compiledName = "toBigInteger()";
          break;
        case SpecialField.ID.IsLimit:
          preString = "dafny.BigOrdinal.IsLimit(";
          postString = ")";
          break;
        case SpecialField.ID.IsSucc:
          preString = "dafny.BigOrdinal.IsSucc(";
          postString = ")";
          break;
        case SpecialField.ID.Offset:
          preString = "dafny.BigOrdinal.Offset(";
          postString = ")";
          break;
        case SpecialField.ID.IsNat:
          preString = "dafny.BigOrdinal.IsNat(";
          postString = ")";
          break;
        case SpecialField.ID.Keys:
          compiledName = "dafnyKeySet()";
          break;
        case SpecialField.ID.Values:
          compiledName = "dafnyValues()";
          break;
        case SpecialField.ID.Items:
          compiledName = "dafnyEntrySet()";
          break;
        case SpecialField.ID.Reads:
          compiledName = "_reads";
          break;
        case SpecialField.ID.Modifies:
          compiledName = "_modifies";
          break;
        case SpecialField.ID.New:
          compiledName = "_new";
          break;
        default:
          Contract.Assert(false); // unexpected ID
          break;
      }
    }

<<<<<<< HEAD
    protected override ILvalue EmitMemberSelect(Action<TargetWriter> obj, Type objType, MemberDecl member, List<TypeArgumentInstantiation> typeArgs, Dictionary<TypeParameter, Type> typeMap,
=======
    protected override ILvalue EmitMemberSelect(Action<TargetWriter> obj, MemberDecl member, List<TypeArgumentInstantiation> typeArgs, Dictionary<TypeParameter, Type> typeMap,
>>>>>>> c4a06242
      Type expectedType, string/*?*/ additionalCustomParameter, bool internalAccess = false) {
      if (member is Field && member.EnclosingClass is TraitDecl && !member.IsStatic) {
        return new GetterSetterLvalue(obj, IdName(member));
      } else if (member is ConstantField) {
        Contract.Assert(!(member.IsStatic && member.EnclosingClass.TypeArgs.Count != 0));
        return SuffixLvalue(obj, $".{IdName(member)}");
      } else if (member is SpecialField sf) {
        GetSpecialFieldInfo(sf.SpecialId, sf.IdParam, out var compiledName, out _, out _);
        if (compiledName.Length != 0){
          if (member.EnclosingClass is DatatypeDecl) {
            return new GetterSetterLvalue(obj, getter: compiledName, setter: null);
          } else {
            return SuffixLvalue(obj, $".{compiledName}");
          }
        } else {
          // Assume it's already handled by the caller
          return SimpleLvalue(obj);
        }
      } else if (member is Function) {
        var wr = new TargetWriter();
        EmitNameAndActualTypeArgs(IdName(member), typeArgs.ConvertAll(ta => ta.Actual), member.tok, wr);
        if (typeArgs.Count == 0 && additionalCustomParameter == null) {
          var nameAndTypeArgs = wr.ToString();
          return SuffixLvalue(obj, $"::{nameAndTypeArgs}");
        } else {
          // we need an eta conversion for the type-descriptor parameters
          // (T0 a0, T1 a1, ...) -> obj.F(additionalCustomParameter, rtd0, rtd1, ..., a0, a1, ...)
          var fn = (Function)member;
          wr.Write("(");
          var sep = "";
          if (additionalCustomParameter != null) {
            wr.Write("{0}{1}", sep, additionalCustomParameter);
            sep = ", ";
          }
          foreach (var ta in typeArgs) {
            wr.Write("{0}{1}", sep, TypeDescriptor(ta.Actual, wr, fn.tok));
            sep = ", ";
          }
          var prefixWr = new TargetWriter();
          var prefixSep = "";
          prefixWr.Write("(");
          foreach (var arg in fn.Formals) {
            if (!arg.IsGhost) {
              var name = idGenerator.FreshId("_eta");
              var ty = Resolver.SubstType(arg.Type, typeMap);
              prefixWr.Write($"{prefixSep}{BoxedTypeName(ty, prefixWr, arg.tok)} {name}");
              wr.Write("{0}{1}", sep, name);
              sep = ", ";
              prefixSep = ", ";
            }
          }
          prefixWr.Write(") -> ");
          wr.Write(")");
          return EnclosedLvalue(prefixWr.ToString(), obj, $".{wr.ToString()}");
        }
      } else {
        return SuffixLvalue(obj, $".{IdName(member)}");
      }
    }

    // FIXME This is a bit sketchy: Rather than encapsulating the idea of an
    // lvalue, both EmitRead() and EmitWrite() assume (as does
    // EmitMemberSelect()) that the member has already been written and we need
    // only write the part starting with the period.  Cleaning up this logic
    // would require reworking the way EmitMemberSelect() is called.
    private class GetterSetterLvalue : ILvalue {
      private readonly Action<TargetWriter> Object;
      private readonly string Getter;
      private readonly string/*?*/ Setter;

      public GetterSetterLvalue(Action<TargetWriter> obj, string name) {
        this.Object = obj;
        this.Getter = $"get_{name}";
        this.Setter = $"set_{name}";
      }

      public GetterSetterLvalue(Action<TargetWriter> obj, string getter, string/*?*/ setter) {
        this.Object = obj;
        this.Getter = getter;
        this.Setter = setter;
      }

      public void EmitRead(TargetWriter wr) {
        Object(wr);
        wr.Write($".{Getter}()");
      }

      public TargetWriter EmitWrite(TargetWriter wr) {
        Contract.Assert(Setter != null, "Unexpected write to read-only property");

        Object(wr);
        wr.Write($".{Setter}(");
        var w = wr.Fork();
        wr.WriteLine(");");
        return w;
      }
    }

    protected override void EmitConstructorCheck(string source, DatatypeCtor ctor, TargetWriter wr) {
      wr.Write($"{source}.is_{ctor.CompileName}()");
    }

    protected override string TypeName_Companion(Type type, TextWriter wr, Bpl.IToken tok, MemberDecl member) {
      if (type is UserDefinedType udt && udt.ResolvedClass is TraitDecl) {
        if (member.IsStatic && member.EnclosingClass.TypeArgs.Count != 0) {
          return IdProtect(udt.FullCompanionCompileName);
        } else {
          return TypeName_UDT(udt.FullCompanionCompileName, udt.TypeArgs, wr, tok);
        }
      } else {
        return TypeName(type, wr, tok, member);
      }
    }

    protected override TargetWriter EmitArraySelect(List<string> indices, Type elmtType, TargetWriter wr) {
      Contract.Assert(indices != null && 1 <= indices.Count);  // follows from precondition
      List<TargetWriter> wIndices;
      var w = EmitArraySelect(indices.Count, out wIndices, elmtType, wr);
      for (int i = 0; i < indices.Count; i++) {
        if (!int.TryParse(indices[i], out _)) {
          wIndices[i].Write($"{DafnyHelpersClass}.toInt({indices[i]})");
        } else {
          wIndices[i].Write(indices[i]);
        }
      }
      return w;
    }

    protected override TargetWriter EmitArraySelect(List<Expression> indices, Type elmtType, bool inLetExprBody, TargetWriter wr) {
      Contract.Assert(indices != null && 1 <= indices.Count);  // follows from precondition
      List<TargetWriter> wIndices;
      var w = EmitArraySelect(indices.Count, out wIndices, elmtType, wr);

      for (int i = 0; i < indices.Count; i++) {
        TrParenExprAsInt(indices[i], wIndices[i], inLetExprBody);
      }

      return w;
    }

    private TargetWriter EmitArraySelect(int dimCount, out List<TargetWriter> wIndices, Type elmtType, TargetWriter wr) {
      wIndices = new List<TargetWriter>();
      TargetWriter w;
      if (dimCount == 1) {
        if (elmtType.IsTypeParameter) {
          wr.Write($"{FormatTypeDescriptorVariable(elmtType.AsTypeParameter)}.getArrayElement(");
          w = wr.Fork();
          wr.Write(", ");
          wIndices.Add(wr.Fork());
          wr.Write(")");
        } else {
          w = wr.Fork();
          wr.Write("[");
          wIndices.Add(wr.Fork());
          wr.Write("]");
        }
      } else {
        if (elmtType.IsTypeParameter) {
          w = wr.Fork();
          wr.Write(".get(");
          for (int i = 0; i < dimCount; i++) {
            if (i > 0) {
              wr.Write(", ");
            }
            wIndices.Add(wr.Fork());
          }
          wr.Write(")");
        } else {
          wr.Write($"(({TypeName(elmtType, wr, Bpl.Token.NoToken)}{Util.Repeat("[]", dimCount)}) ((");
          w = wr.Fork();
          wr.Write(").elmts))");
          for (int i = 0; i < dimCount; i++) {
            wr.Write("[");
            wIndices.Add(wr.Fork());
            wr.Write("]");
          }
        }
      }
      return w;
    }

    // TODO: Generalize the EmitArraySelectAsLvalue API to be rid of this duplication
    protected override TargetWriter EmitArrayUpdate(List<string> indices, string rhs, Type elmtType, TargetWriter wr) {
      TargetWriter w;
      if (indices.Count == 1) {
        if (elmtType.IsTypeParameter) {
          wr.Write($"{FormatTypeDescriptorVariable(elmtType.AsTypeParameter)}.setArrayElement(");
          w = wr.Fork();
          wr.Write($", {DafnyHelpersClass}.toInt({indices[0]}), {rhs})");
        } else {
          w = wr.Fork();
          wr.Write($"[{DafnyHelpersClass}.toInt({indices[0]})] = {rhs}");
        }
      } else {
        if (elmtType.IsTypeParameter) {
          w = wr.Fork();
          wr.Write($".set({Util.Comma(indices, ix => $"{DafnyHelpersClass}.toInt({ix})")}, {rhs})");
        } else {
          wr.Write($"(({TypeName(elmtType, wr, Bpl.Token.NoToken)}{Util.Repeat("[]", indices.Count)}) (");
          w = wr.Fork();
          wr.Write($").elmts){Util.Comma("", indices, ix => $"[{DafnyHelpersClass}.toInt({ix})]")} = {rhs}");
        }
      }
      return w;
    }

    protected override ILvalue EmitArraySelectAsLvalue(string array, List<string> indices, Type elmtType) {
      if (elmtType.IsTypeParameter) {
        return new GenericArrayElementLvalue(this, array, indices, elmtType.AsTypeParameter);
      } else {
        return SimpleLvalue(wr => {
          var wArray = EmitArraySelect(indices, elmtType, wr);
          wArray.Write(array);
        });
      }
    }

    private class GenericArrayElementLvalue : ILvalue {
      private readonly JavaCompiler Compiler;
      private readonly string Array;
      private readonly List<string> Indices;
      private readonly TypeParameter ElmtTypeParameter;

      public GenericArrayElementLvalue(JavaCompiler compiler, string array, List<string> indices, TypeParameter elmtTypeParameter) {
        Compiler = compiler;
        Array = array;
        Indices = indices;
        ElmtTypeParameter = elmtTypeParameter;
      }

      public void EmitRead(TargetWriter wr) {
        var wArray = Compiler.EmitArraySelect(Indices, new UserDefinedType(ElmtTypeParameter), wr);
        wArray.Write(Array);
      }

      public TargetWriter EmitWrite(TargetWriter wr) {
        TargetWriter w;
        if (Indices.Count == 1) {
          wr.Write($"{FormatTypeDescriptorVariable(ElmtTypeParameter)}.setArrayElement({Array}, {Indices[0]}.intValue(),");
          w = wr.Fork();
          wr.Write(")");
        } else {
          wr.Write($"{Array}.set({Util.Comma("", Indices, ix => $"[{DafnyHelpersClass}.toInt({ix})]")}), ");
          w = wr.Fork();
          wr.Write(")");
        }
        return w;
      }
    }

    protected override void EmitSeqSelectRange(Expression source, Expression lo, Expression hi, bool fromArray, bool inLetExprBody, TargetWriter wr) {
      if (fromArray) {
        wr.Write($"{DafnySeqClass}.fromRawArrayRange({TypeDescriptor(source.Type.TypeArgs[0], wr, source.tok)}, ");
      }
      TrParenExpr(source, wr, inLetExprBody);
      if (fromArray) {
        wr.Write(", ");
        if (lo != null) {
          TrExprAsInt(lo, wr, inLetExprBody);
        } else {
          wr.Write("0");
        }
        wr.Write(", ");
        if (hi != null) {
          TrExprAsInt(hi, wr, inLetExprBody);
        } else {
          wr.Write("java.lang.reflect.Array.getLength");
          TrParenExpr(source, wr, inLetExprBody);
        }
        wr.Write(")");
      } else {
        if (lo != null && hi != null) {
          wr.Write(".subsequence(");
          TrExprAsInt(lo, wr, inLetExprBody);
          wr.Write(", ");
          TrExprAsInt(hi, wr, inLetExprBody);
          wr.Write(")");
        }
        else if (lo != null) {
          wr.Write(".drop");
          TrParenExpr(lo, wr, inLetExprBody);
        }
        else if (hi != null) {
          wr.Write(".take");
          TrParenExpr(hi, wr, inLetExprBody);
        }
      }
    }

    protected override void EmitIndexCollectionSelect(Expression source, Expression index, bool inLetExprBody, TargetWriter wr) {
      // Taken from C# compiler, assuming source is a DafnySequence type.
      TrParenExpr(source, wr, inLetExprBody);
      if (source.Type.AsCollectionType is MultiSetType){
        TrParenExpr(".multiplicity", index, wr, inLetExprBody);
      } else if (source.Type.AsCollectionType is MapType){
        TrParenExpr(".get", index, wr, inLetExprBody);
      } else {
        TrParenExpr(".select", index, wr, inLetExprBody);
      }

    }

    protected override void EmitMultiSetFormingExpr(MultiSetFormingExpr expr, bool inLetExprBody, TargetWriter wr) {
      TrParenExpr(expr.E, wr, inLetExprBody);
      wr.Write(".asDafnyMultiset()");
    }

    protected override void EmitIndexCollectionUpdate(Expression source, Expression index, Expression value, bool inLetExprBody,
      TargetWriter wr, bool nativeIndex = false) {
      TrParenExpr(source, wr, inLetExprBody);
      wr.Write(".update(");
      TrExpr(index, wr, inLetExprBody);
      wr.Write(", ");
      TrExpr(value, wr, inLetExprBody);
      wr.Write(")");
    }

    protected override void EmitRotate(Expression e0, Expression e1, bool isRotateLeft, TargetWriter wr, bool inLetExprBody, FCE_Arg_Translator tr) {
      string nativeName = null, literalSuffix = null;
      bool needsCast = false;
      var nativeType = AsNativeType(e0.Type);
      if (nativeType != null) {
        GetNativeInfo(nativeType.Sel, out nativeName, out literalSuffix, out needsCast);
      }
      var leftShift = nativeType == null ? ".shiftLeft" : "<<";
      var rightShift = nativeType == null ? ".shiftRight" : ">>>";
      // ( e0 op1 e1) | (e0 op2 (width - e1))
      if (needsCast) {
        wr.Write("(" + nativeName + ")(" + CastIfSmallNativeType(e0.Type) + "(");
      }
      wr.Write("(");
      EmitShift(e0, e1, isRotateLeft ? leftShift : rightShift, isRotateLeft, nativeType, true, wr, inLetExprBody, tr);
      wr.Write(")");
      if (nativeType == null) {
        wr.Write (".or");
      } else {
        wr.Write ("|");
      }
      wr.Write("(");
      EmitShift(e0, e1, isRotateLeft ? rightShift : leftShift, !isRotateLeft, nativeType, false, wr, inLetExprBody, tr);
      wr.Write(")))");
      if (needsCast) {
        wr.Write("))");
      }
    }

    void EmitShift(Expression e0, Expression e1, string op, bool truncate, NativeType/*?*/ nativeType, bool firstOp, TargetWriter wr, bool inLetExprBody, FCE_Arg_Translator tr) {
      var bv = e0.Type.AsBitVectorType;
      if (truncate) {
        wr = EmitBitvectorTruncation(bv, true, wr);
      }
      tr(e0, wr, inLetExprBody);
      wr.Write($" {op} ");
      if (!firstOp) {
        wr.Write($"({bv.Width} - ");
      }
      wr.Write("((");
      tr(e1, wr, inLetExprBody);
      wr.Write(")");
      if (AsNativeType(e1.Type) == null) {
        wr.Write(".intValue()");
      }
      if (!firstOp) {
        wr.Write(")");
      }
    }

    protected override TargetWriter EmitBitvectorTruncation(BitvectorType bvType, bool surroundByUnchecked, TargetWriter wr) {
      string nativeName = null, literalSuffix = null;
      bool needsCastAfterArithmetic = false;
      if (bvType.NativeType != null) {
        GetNativeInfo(bvType.NativeType.Sel, out nativeName, out literalSuffix, out needsCastAfterArithmetic);
      }
      // --- Before
      if (bvType.NativeType == null) {
        wr.Write("((");
      } else {
        wr.Write($"({nativeName}) {CastIfSmallNativeType(bvType)}((");
      }
      // --- Middle
      var middle = wr.Fork();
      // --- After
      // do the truncation, if needed
      if (bvType.NativeType == null) {
        wr.Write($").and((java.math.BigInteger.ONE.shiftLeft({bvType.Width})).subtract(java.math.BigInteger.ONE)))");
      } else {
        if (bvType.NativeType.Bitwidth != bvType.Width) {
          // print in hex, because that looks nice
          wr.Write($") & {CastIfSmallNativeType(bvType)}0x{(1UL << bvType.Width) - 1:X}{literalSuffix})");
        } else {
          wr.Write("))");  // close the parentheses for the cast
        }
      }
      return middle;
    }

    protected override bool CompareZeroUsingSign(Type type) {
      // Everything is boxed, so everything benefits from avoiding explicit 0
      return true;
    }

    protected override TargetWriter EmitSign(Type type, TargetWriter wr) {
      TargetWriter w;
      var nt = AsNativeType(type);
      if (nt == null) {
        w = wr.Fork();
        wr.Write(".signum()");
      } else if (nt.LowerBound >= 0) {
        wr.Write("(");
        w = wr.Fork();
        wr.Write(" == 0 ? 0 : 1)");
      } else {
        wr.Write($"{HelperClass(nt)}.signum(");
        w = wr.Fork();
        wr.Write(")");
      }
      return w;
    }

    protected override IClassWriter/*?*/ DeclareDatatype(DatatypeDecl dt, TargetWriter wr) {
      if (dt is TupleTypeDecl){
        tuples.Add(((TupleTypeDecl) dt).Dims);
        return null;
      } else {
        var w = CompileDatatypeBase(dt, wr);
        CompileDatatypeConstructors(dt, wr);
        return w;
      }
    }

    IClassWriter CompileDatatypeBase(DatatypeDecl dt, TargetWriter wr) {
      string DtT = dt.CompileName;
      string DtT_protected = IdProtect(DtT);
      string DtT_TypeArgs = "";
      if (dt.TypeArgs.Count != 0) {
        DtT_TypeArgs = "<" + TypeParameters(dt.TypeArgs) + ">";
        DtT += DtT_TypeArgs;
        DtT_protected += DtT_TypeArgs;
      }
      var filename = $"{ModulePath}/{dt}.java";
      wr = wr.NewFile(filename);
      FileCount += 1;
      wr.WriteLine($"// Class {DtT_protected}");
      wr.WriteLine($"// Dafny class {DtT_protected} compiled into Java");
      wr.WriteLine($"package {ModuleName};");
      wr.WriteLine();
      EmitImports(wr, out _);
      wr.WriteLine();
      // from here on, write everything into the new block created here:
      //TODO: Figure out how to resolve type checking warnings
      EmitSuppression(wr);
      var btw = wr.NewNamedBlock("public{0} class {1}", dt.IsRecordType ? "" : " abstract", DtT_protected);
      wr = btw;
      // constructor
      if (dt.IsRecordType) {
        DatatypeFieldsAndConstructor(dt.Ctors[0], 0, wr);
      } else {
        wr.WriteLine($"public {IdName(dt)}() {{ }}");
      }
      var typeArgsStr = Util.Comma(dt.TypeArgs, IdName);
      var usedTypeArgs = UsedTypeParameters(dt);
      var usedTypeArgsStr = Util.Comma(usedTypeArgs, IdName);
      var typeDescArgsStr = Util.Comma(usedTypeArgs, FormatTypeDescriptorVariable);
      TargetWriter wDefault;
      if (dt.TypeArgs.Count == 0) {
        wr.Write($"static {IdName(dt)} theDefault = ");
        wDefault = wr.Fork();
        wr.WriteLine(";");

        using (var w = wr.NewNamedBlock($"public static {IdName(dt)} Default()")) {
          w.WriteLine("return theDefault;");
        }
      } else {
        var w = wr.NewBigBlock($"public static <{typeArgsStr}> {dt}<{typeArgsStr}> Default({Util.Comma(usedTypeArgs, tp => $"{TypeClass}<{tp.CompileName}> {FormatTypeDescriptorVariable(tp)}")})", "");
        w.Write("return ");
        wDefault = w.Fork();
        w.WriteLine(";");
      }
      DatatypeCtor defaultCtor;
      if (dt is IndDatatypeDecl) {
        defaultCtor = ((IndDatatypeDecl)dt).DefaultCtor;
      } else {
        defaultCtor = ((CoDatatypeDecl) dt).Ctors[0];
      }
      string arguments = "";
      string sep = "";
      foreach (Formal f in defaultCtor.Formals) {
        if (!f.IsGhost) {
          arguments += sep + DefaultValue(f.Type, wDefault, f.Tok);
          sep = ", ";
        }
      }
      EmitDatatypeValue(dt, defaultCtor, dt is CoDatatypeDecl, arguments, wDefault);
      EmitTypeMethod(IdName(dt), dt.TypeArgs, usedTypeArgs, $"Default({typeDescArgsStr})", wr);
      // create methods
      // TODO:  Need to revisit this. Java cannot reference generic types in a static context, so this wont work.
      // (Yes, it can: public static <T1, T2> Foo create_Bar(T1 arg1, T2 arg2) { ... })
//      foreach (var ctor in dt.Ctors) {
//        wr.Write("public static {0} {1}(", DtT_protected, DtCreateName(ctor));
//        WriteFormals("", ctor.Formals, wr);
//        var w = wr.NewBlock(")");
//        w.Write("return new {0}(", DtCtorDeclarationName(ctor, dt.TypeArgs));
//        var sep = "";
//        var i = 0;
//        foreach (var arg in ctor.Formals) {
//          if (!arg.IsGhost) {
//            w.Write("{0}{1}", sep, FormalName(arg, i));
//            sep = ", ";
//            i++;
//          }
//        }
//        w.WriteLine(");");
//      }
      // query properties
      foreach (var ctor in dt.Ctors) {
        if (dt.IsRecordType) {
          wr.WriteLine($"public boolean is_{ctor.CompileName}() {{ return true; }}");
        } else {
          wr.WriteLine($"public boolean is_{ctor.CompileName}() {{ return this instanceof {dt.CompileName}_{ctor.CompileName}; }}");
        }
      }
      if (dt is CoDatatypeDecl) {
        wr.WriteLine($"public abstract {DtT_protected} Get();");
      }
      if (dt.HasFinitePossibleValues) {
        Contract.Assert(dt.TypeArgs.Count == 0);
        var w = wr.NewNamedBlock($"public static java.util.ArrayList<{DtT_protected}> AllSingletonConstructors()");
        string arraylist = "singleton_iterator";
        w.WriteLine($"java.util.ArrayList<{DtT_protected}> {arraylist} = new java.util.ArrayList<>();");
        foreach (var ctor in dt.Ctors) {
          Contract.Assert(ctor.Formals.Count == 0);
          w.WriteLine("{0}.add(new {1}{2}());", arraylist, DtT_protected, dt.IsRecordType ? "" : $"_{ctor.CompileName}");
        }
        w.WriteLine($"return {arraylist};");
      }
      // destructors
      foreach (var ctor in dt.Ctors) {
        foreach (var dtor in ctor.Destructors) {
          if (dtor.EnclosingCtors[0] == ctor) {
            var arg = dtor.CorrespondingFormals[0];
            if (!arg.IsGhost && arg.HasName){
              using (var wDtor = wr.NewNamedBlock($"public {TypeName(arg.Type, wr, arg.tok)} dtor_{arg.CompileName}()")){
                if (dt.IsRecordType){
                  wDtor.WriteLine($"return this.{IdName(arg)};");
                }
                else{
                  wDtor.WriteLine("{0} d = this{1};", DtT_protected, dt is CoDatatypeDecl ? ".Get()" : "");
                  var n = dtor.EnclosingCtors.Count;
                  for (int i = 0; i < n-1; i++) {
                    var ctor_i = dtor.EnclosingCtors[i];
                    Contract.Assert(arg.CompileName == dtor.CorrespondingFormals[i].CompileName);
                    wDtor.WriteLine("if (d instanceof {0}_{1}{2}) {{ return (({0}_{1}{2})d).{3}; }}", dt.CompileName, ctor_i.CompileName, DtT_TypeArgs, IdName(arg));
                  }
                  Contract.Assert(arg.CompileName == dtor.CorrespondingFormals[n-1].CompileName);
                  wDtor.WriteLine($"return (({dt.CompileName}_{dtor.EnclosingCtors[n-1].CompileName}{DtT_TypeArgs})d).{IdName(arg)};");
                }
              }
            }
          }
        }
      }

      // FIXME: This is dodgy.  We can set the constructor body writer to null
      // only because we don't expect to use it, which is only because we don't
      // expect there to be fields.
      return new ClassWriter(this, btw, ctorBodyWriter: null);
    }

    void CompileDatatypeConstructors(DatatypeDecl dt, TargetWriter wrx) {
      Contract.Requires(dt != null);
      string typeParams = dt.TypeArgs.Count == 0 ? "" : $"<{TypeParameters(dt.TypeArgs)}>";
      if (dt.IsRecordType) {
        // There is only one constructor, and it is populated by CompileDatatypeBase
        return;
      }
      int constructorIndex = 0; // used to give each constructor a different name
      foreach (DatatypeCtor ctor in dt.Ctors) {
        var filename = $"{ModulePath}/{DtCtorDeclarationName(ctor)}.java";
        var wr = wrx.NewFile(filename);
        FileCount += 1;
        wr.WriteLine($"// Class {DtCtorDeclarationName(ctor, dt.TypeArgs)}");
        wr.WriteLine($"// Dafny class {DtCtorDeclarationName(ctor, dt.TypeArgs)} compiled into Java");
        wr.WriteLine($"package {ModuleName};");
        wr.WriteLine();
        EmitImports(wr, out _);
        wr.WriteLine();
        EmitSuppression(wr);
        var w = wr.NewNamedBlock($"public class {DtCtorDeclarationName(ctor, dt.TypeArgs)} extends {IdName(dt)}{typeParams}");
        DatatypeFieldsAndConstructor(ctor, constructorIndex, w);
        constructorIndex++;
      }
      if (dt is CoDatatypeDecl) {
        var filename = $"{ModulePath}/{dt.CompileName}__Lazy.java";
        var wr = wrx.NewFile(filename);
        FileCount += 1;
        wr.WriteLine($"// Class {dt.CompileName}__Lazy");
        wr.WriteLine($"// Dafny class {dt.CompileName}__Lazy compiled into Java");
        wr.WriteLine($"package {ModuleName};");
        wr.WriteLine();
        EmitImports(wr, out _);
        wr.WriteLine();
        EmitSuppression(wr); //TODO: Fix implementations so they do not need this suppression
        var w = wr.NewNamedBlock($"public class {dt.CompileName}__Lazy{typeParams} extends {IdName(dt)}{typeParams}");
        w.WriteLine($"interface Computer {{ {dt.CompileName} run(); }}");
        w.WriteLine("Computer c;");
        w.WriteLine($"{dt.CompileName}{typeParams} d;");
        w.WriteLine($"public {dt.CompileName}__Lazy(Computer c) {{ this.c = c; }}");
        w.WriteLine($"public {dt.CompileName}{typeParams} Get() {{ if (c != null) {{ d = c.run(); c = null; }} return d; }}");
        w.WriteLine("public String toString() { return Get().toString(); }");
      }
    }

    void DatatypeFieldsAndConstructor(DatatypeCtor ctor, int constructorIndex, TargetWriter wr) {
      Contract.Requires(ctor != null);
      Contract.Requires(0 <= constructorIndex && constructorIndex < ctor.EnclosingDatatype.Ctors.Count);
      Contract.Requires(wr != null);
      var dt = ctor.EnclosingDatatype;
      var i = 0;
      foreach (Formal arg in ctor.Formals) {
        if (!arg.IsGhost) {
          wr.WriteLine($"public {TypeName(arg.Type, wr, arg.tok)} {FormalName(arg, i)};");
          i++;
        }
      }
      wr.Write($"public {DtCtorDeclarationName(ctor)}(");
      WriteFormals("", ctor.Formals, wr);
      using (var w = wr.NewBlock(")")) {
        i = 0;
        foreach (Formal arg in ctor.Formals) {
          if (!arg.IsGhost) {
            w.WriteLine($"this.{FormalName(arg, i)} = {FormalName(arg, i)};");
            i++;
          }
        }
      }
      if (ctor.Formals.Count > 0){
        wr.Write($"public {DtCtorDeclarationName(ctor)}(){{}}");
      }
      if (dt is CoDatatypeDecl) {
        string typeParams = dt.TypeArgs.Count == 0 ? "" : $"<{TypeParameters(dt.TypeArgs)}>";
        wr.WriteLine($"public {dt.CompileName}{typeParams} Get() {{ return this; }}");
      }
      // Equals method
      using (var w = wr.NewBlock("\n@Override\npublic boolean equals(Object other)")) {
        w.WriteLine("if (this == other) return true;");
        w.WriteLine("if (other == null) return false;");
        w.WriteLine("if (getClass() != other.getClass()) return false;");
        if(ctor.Formals.Count > 0){string typeParams = dt.TypeArgs.Count == 0 ? "" : $"<{TypeParameters(dt.TypeArgs)}>";
          w.WriteLine("{0} o = ({0})other;", DtCtorDeclarationName(ctor, dt.TypeArgs));
          w.Write("return ");
          i = 0;
          foreach (Formal arg in ctor.Formals) {
            if (!arg.IsGhost) {
              string nm = FormalName(arg, i);
              if(i!= 0)
                w.Write(" && ");
              if (IsDirectlyComparable(arg.Type)) {
                w.Write($"this.{nm} == o.{nm}");
              } else {
                w.Write($"{nm}.equals(o.{nm})");
              }
              i++;
            }
          }
          w.WriteLine(";");
        } else {
          w.WriteLine("return true;");
        }
      }
      // GetHashCode method (Uses the djb2 algorithm)
      using (var w = wr.NewBlock("\n@Override\npublic int hashCode()")) {
        w.WriteLine("long hash = 5381;");
        w.WriteLine($"hash = ((hash << 5) + hash) + {constructorIndex};");
        i = 0;
        foreach (Formal arg in ctor.Formals) {
          if (!arg.IsGhost) {
            string nm = FormalName(arg, i);
            w.Write("hash = ((hash << 5) + hash) + ");
            if (IsJavaPrimitiveType(arg.Type)) {
              w.WriteLine($"{BoxedTypeName(arg.Type, w, Bpl.Token.NoToken)}.hashCode(this.{nm});");
            } else {
              w.WriteLine($"this.{nm}.hashCode();");
            }
            i++;
          }
        }
        w.WriteLine("return (int) hash;");
      }
      using (var w = wr.NewBlock("\n@Override\npublic String toString()")) {
        string nm;
        if (dt is TupleTypeDecl) {
          nm = "";
        } else {
          nm = (dt.Module.IsDefaultModule ? "" : dt.Module.Name + ".") + dt.Name + "." + ctor.Name;
        }
        if (dt is TupleTypeDecl && ctor.Formals.Count == 0) {
          // here we want parentheses and no name
          w.WriteLine("return \"()\";");
        } else if (dt is CoDatatypeDecl) {
          w.WriteLine($"return \"{nm}\";");
        } else {
          var tempVar = GenVarName("s", ctor.Formals);
          w.WriteLine($"StringBuilder {tempVar} = new StringBuilder();");
          w.WriteLine($"{tempVar}.append(\"{nm}\");");
          if (ctor.Formals.Count != 0) {
            w.WriteLine($"{tempVar}.append(\"(\");");
            i = 0;
            foreach (var arg in ctor.Formals) {
              if (!arg.IsGhost) {
                if (i != 0) {
                  w.WriteLine($"{tempVar}.append(\", \");");
                }
                w.Write($"{tempVar}.append(");
                var memberName = FormalName(arg, i);
                if (IsJavaPrimitiveType(arg.Type)) {
                  w.Write($"this.{memberName}");
                } else {
                  w.Write($"this.{memberName} == null ? \"\" : this.{memberName}");
                }
                w.WriteLine(");");
                i++;
              }
            }
            w.WriteLine($"{tempVar}.append(\")\");");
          }
          w.WriteLine($"return {tempVar}.toString();");
        }
      }
    }

    string DtCtorDeclarationName(DatatypeCtor ctor, List<TypeParameter> typeParams) {
      Contract.Requires(ctor != null);
      Contract.Ensures(Contract.Result<string>() != null);

      var s = DtCtorDeclarationName(ctor);
      if (typeParams != null && typeParams.Count != 0) {
        s += "<" + TypeParameters(typeParams) + ">";
      }
      return s;
    }
    string DtCtorDeclarationName(DatatypeCtor ctor) {
      Contract.Requires(ctor != null);
      Contract.Ensures(Contract.Result<string>() != null);

      var dt = ctor.EnclosingDatatype;
      return dt.IsRecordType ? IdName(dt) : dt.CompileName + "_" + ctor.CompileName;
    }
    string DtCtorName(DatatypeCtor ctor, List<Type> typeArgs, TextWriter wr) {
      Contract.Requires(ctor != null);
      Contract.Ensures(Contract.Result<string>() != null);

      var s = DtCtorName(ctor);
      if (typeArgs != null && typeArgs.Count != 0) {
        s += "<" + BoxedTypeNames(typeArgs, wr, ctor.tok) + ">";
      }
      return s;
    }
    string DtCtorName(DatatypeCtor ctor) {
      Contract.Requires(ctor != null);
      Contract.Ensures(Contract.Result<string>() != null);

      var dt = ctor.EnclosingDatatype;
      if (dt is TupleTypeDecl tupleDecl) {
        return DafnyTupleClass(tupleDecl.TypeArgs.Count);
      }
      var dtName = IdProtect(dt.CompileName);
      return dt.IsRecordType ? dtName : dtName + "_" + ctor.CompileName;
    }
    string DtCreateName(DatatypeCtor ctor) {
      if (ctor.EnclosingDatatype.IsRecordType) {
        return "create";
      }
      return "create_" + ctor.CompileName;
    }

    protected override void EmitPrintStmt(TargetWriter wr, Expression arg) {
      wr.Write("System.out.print(");
      EmitToString(wr, arg);
      wr.WriteLine(");");
    }

    protected void EmitToString(TargetWriter wr, Expression arg) {
      if (arg.Type.IsArrowType) {
        var expr = arg.Resolved;
        if (expr is IdentifierExpr id) {
          wr.Write(IdName(id.Var) + " == null ? null : \"Function\"");
        } else {
          wr.Write("\"Function\"");
        }
      } else if (AsNativeType(arg.Type) != null && AsNativeType(arg.Type).LowerBound >= 0) {
        var nativeName = GetNativeTypeName(AsNativeType(arg.Type));
        switch (AsNativeType(arg.Type).Sel) {
          case NativeType.Selection.Byte:
            wr.Write("Integer.toUnsignedString(Byte.toUnsignedInt(");
            TrExpr(arg, wr, false);
            wr.Write("))");
            break;
          case NativeType.Selection.UShort:
            wr.Write("Integer.toUnsignedString(Short.toUnsignedInt(");
            TrExpr(arg, wr, false);
            wr.Write("))");
            break;
          case NativeType.Selection.UInt:
            wr.Write("Integer.toUnsignedString(");
            TrExpr(arg, wr, false);
            wr.Write(")");
            break;
          case NativeType.Selection.ULong:
            wr.Write("Long.toUnsignedString(");
            TrExpr(arg, wr, false);
            wr.Write(")");
            break;
          default:
            // Should be an unsigned type by assumption
            Contract.Assert(false);
            throw new cce.UnreachableException();
        }
      } else {
        // TODO-RS: This doesn't handle strings printed out as part of datatypes
        bool isString = arg.Type.AsCollectionType != null &&
                        arg.Type.AsCollectionType.AsSeqType != null &&
                        arg.Type.AsCollectionType.AsSeqType.Arg is CharType;
        if (!isString) {
          wr.Write("String.valueOf(");
        }
        TrExpr(arg, wr, false);
        if (isString) {
          wr.Write(".verbatimString()");
        } else {
          wr.Write(")");
        }
      }
    }

    protected override string IdProtect(string name) {
      return PublicIdProtect(name);
    }

    public static string PublicIdProtect(string name) {
      name = name.Replace("_module", "_System");
      if (name == "" || name.First() == '_') {
        return name; // no need to further protect this name
      }

      // TODO: Finish with all the public IDs that need to be protected
      switch (name) {
        // keywords Java 8 and before
        // https://docs.oracle.com/javase/tutorial/java/nutsandbolts/_keywords.html
        case "abstract":
        case "assert":
        case "break":
        case "byte":
        case "case":
        case "catch":
        case "char":
        case "class":
        case "continue":
        case "default":
        case "do":
        case "double":
        case "else":
        case "enum":
        case "extends":
        case "final":
        case "finally":
        case "float":
        case "for":
        case "if":
        case "implements":
        case "import":
        case "instanceof":
        case "int":
        case "interface":
        case "long":
        case "native":
        case "new":
        case "package":
        case "private":
        case "protected":
        case "public":
        case "return":
        case "short":
        case "static":
        case "strictfp":
        case "super":
        case "switch":
        case "synchronized":
        case "this":
        case "throw":
        case "throws":
        case "transient":
        case "try":
        case "void":
        case "volatile":
        case "while":
        // keywords since Java 9
        case "exports":
        case "module":
        case "requires":
        // no longer used in Java but still reserved as keywords
        case "const":
        case "goto":
        // special identifiers since Java 10
        case "var":
        // literal values
        case "false":
        case "null":
        case "true":
          return name + "_"; // TODO: figure out what to do here (C# uses @, Go uses _, JS uses _$$_)
        default:
          return name; // Package name is not a keyword, so it can be used
      }
    }

    public override bool CompileTargetProgram(string dafnyProgramName, string targetProgramText, string /*?*/ callToMain, string /*?*/ targetFilename,
      ReadOnlyCollection<string> otherFileNames, bool hasMain, bool runAfterCompile, TextWriter outputWriter, out object compilationResult) {
      compilationResult = null;
      foreach (var otherFileName in otherFileNames) {
        if (Path.GetExtension(otherFileName) != ".java") {
          outputWriter.WriteLine($"Unrecognized file as extra input for Java compilation: {otherFileName}");
          return false;
        }
        if (!CopyExternLibraryIntoPlace(mainProgram: targetFilename, externFilename: otherFileName, outputWriter: outputWriter)) {
          return false;
        }
      }
      var files = new List<string>();
      foreach (string file in Directory.EnumerateFiles(Path.GetDirectoryName(targetFilename), "*.java", SearchOption.AllDirectories)) {
        files.Add($"\"{Path.GetFullPath(file)}\"");
      }
      var classpath = GetClassPath(targetFilename);
      var psi = new ProcessStartInfo("javac", string.Join(" ", files)) {
        CreateNoWindow = true,
        UseShellExecute = false,
        RedirectStandardOutput = true,
        RedirectStandardError = true,
        WorkingDirectory = Path.GetFullPath(Path.GetDirectoryName(targetFilename))
      };
      psi.EnvironmentVariables["CLASSPATH"] = classpath;
      var proc = Process.Start(psi);
      while (!proc.StandardOutput.EndOfStream) {
        outputWriter.WriteLine(proc.StandardOutput.ReadLine());
      }
      while (!proc.StandardError.EndOfStream) {
        outputWriter.WriteLine(proc.StandardError.ReadLine());
      }
      proc.WaitForExit();
      if (proc.ExitCode != 0) {
        throw new Exception($"Error while compiling Java files. Process exited with exit code {proc.ExitCode}");
      }
      return true;
    }

    public override bool RunTargetProgram(string dafnyProgramName, string targetProgramText, string callToMain, string /*?*/ targetFilename,
     ReadOnlyCollection<string> otherFileNames, object compilationResult, TextWriter outputWriter) {
      var psi = new ProcessStartInfo("java", Path.GetFileNameWithoutExtension(targetFilename)) {
        CreateNoWindow = true,
        UseShellExecute = false,
        RedirectStandardOutput = true,
        RedirectStandardError = true,
        WorkingDirectory = Path.GetFullPath(Path.GetDirectoryName(targetFilename))
      };
      psi.EnvironmentVariables["CLASSPATH"] = GetClassPath(targetFilename);
      var proc = Process.Start(psi);
      while (!proc.StandardOutput.EndOfStream) {
        outputWriter.WriteLine(proc.StandardOutput.ReadLine());
      }
      while (!proc.StandardError.EndOfStream) {
        outputWriter.WriteLine(proc.StandardError.ReadLine());
      }
      proc.WaitForExit();
      if (proc.ExitCode != 0) {
        throw new Exception($"Error while running Java file {targetFilename}. Process exited with exit code {proc.ExitCode}");
      }
      return true;
    }

    protected string GetClassPath(string targetFilename) {
      var assemblyLocation = Assembly.GetExecutingAssembly().Location;
      Contract.Assert(assemblyLocation != null);
      var codebase = Path.GetDirectoryName(assemblyLocation);
      Contract.Assert(codebase != null);
      // DafnyRuntime-1.jar has already been created using Maven. It is added to the java CLASSPATH below.
      return "." + Path.PathSeparator + Path.GetFullPath(Path.GetDirectoryName(targetFilename)) + Path.PathSeparator + Path.Combine(codebase, "DafnyRuntime-1.jar");
    }

    static bool CopyExternLibraryIntoPlace(string externFilename, string mainProgram, TextWriter outputWriter) {
      // Grossly, we need to look in the file to figure out where to put it
      var pkgName = FindPackageName(externFilename);
      if (pkgName == null) {
        outputWriter.WriteLine($"Unable to determine package name: {externFilename}");
        return false;
      }
      string baseName = Path.GetFileNameWithoutExtension(externFilename);
      var mainDir = Path.GetDirectoryName(mainProgram);
      Contract.Assert(mainDir != null);
      var tgtDir = Path.Combine(mainDir, pkgName);
      var tgtFilename = Path.Combine(tgtDir, baseName + ".java");
      Directory.CreateDirectory(tgtDir);
      FileInfo file = new FileInfo(externFilename);
      file.CopyTo(tgtFilename, true);
      if (DafnyOptions.O.CompileVerbose) {
        outputWriter.WriteLine($"Additional input {externFilename} copied to {tgtFilename}");
      }
      return true;
    }

    private static string FindPackageName(string externFilename){
      using (var rd = new StreamReader(new FileStream(externFilename, FileMode.Open, FileAccess.Read))){
        while (rd.ReadLine() is string line){
          var match = PackageLine.Match(line);
          if (match.Success){
            return match.Groups[1].Value;
          }
        }
        return null;
      }
    }

    protected override void EmitReturn(List<Formal> outParams, List<Formal>/*?*/ overriddenOutParams, TargetWriter wr) {
      outParams = outParams.Where(f => !f.IsGhost).ToList();
      if (outParams.Count == 0){
        wr.WriteLine("return;");
      } else if (outParams.Count == 1){
        wr.WriteLine($"return {IdName(outParams[0])};");
      } else {
        tuples.Add(outParams.Count);
        wr.WriteLine($"return new {DafnyTupleClass(outParams.Count)}<>({Util.Comma(outParams, IdName)});");
      }
    }

    private static readonly Regex PackageLine = new Regex(@"^\s*package\s+([a-zA-Z0-9_]+)\s*;$");

    // TODO: See if more types need to be added
    bool IsDirectlyComparable(Type t) {
      Contract.Requires(t != null);
      return t.IsBoolType || t.IsCharType || t.IsRefType || AsJavaNativeType(t) != null;
    }

    protected override void EmitActualTypeArgs(List<Type> typeArgs, Bpl.IToken tok, TextWriter wr) {
      if (typeArgs.Count != 0) {
        wr.Write("<" + BoxedTypeNames(typeArgs, wr, tok) + ">");
      }
    }

    protected override void EmitNameAndActualTypeArgs(string protectedName, List<Type> typeArgs, Bpl.IToken tok, TextWriter wr) {
      EmitActualTypeArgs(typeArgs, tok, wr);
      wr.Write(protectedName);
    }

    protected override string GenerateLhsDecl(string target, Type type, TextWriter wr, Bpl.IToken tok){
      return TypeName(type, wr, tok) + " " + target;
    }

    protected override void EmitNew(Type type, Bpl.IToken tok, CallStmt initCall, TargetWriter wr) {
      var ctor = (Constructor)initCall?.Method; // correctness of cast follows from precondition of "EmitNew"
      wr.Write($"new {TypeName(type, wr, tok)}(");
      if (type is UserDefinedType definedType) {
        var typeArguments = TypeArgumentInstantiation.ListFromClass(definedType.ResolvedClass, definedType.TypeArgs);
        EmitRuntimeTypeDescriptors(typeArguments, tok, wr);
      }
      if (ctor != null && ctor.IsExtern(out _, out _)) {
        // the arguments of any external constructor are placed here
        string sep = "";
        for (int i = 0; i < ctor.Ins.Count; i++) {
          Formal p = ctor.Ins[i];
          if (!p.IsGhost) {
            wr.Write(sep);
            TrExpr(initCall.Args[i], wr, false);
            sep = ", ";
          }
        }
      }
      wr.Write(")");
    }

    /// <summary>
    /// Returns whether or not there is a run-time type descriptor corresponding to "tp".
    ///
    /// Note, one might thing that this method should return "tp.Characteristics.MustSupportZeroInitialization".
    /// However, currently, all built-in collection types in Java use type descriptors for their arguments.
    /// To get this threaded through everywhere, all type arguments must always be passed with a
    /// corresponding type descriptor. :(  Thus, this method returns "true".
    /// </summary>
    private bool NeedsTypeDescriptor(TypeParameter tp) {
      Contract.Requires(tp != null);
      return true;
    }

    private void EmitRuntimeTypeDescriptors(List<TypeArgumentInstantiation> typeArgs, Bpl.IToken tok, TargetWriter wr) {
      var sep = "";
      foreach (var ta in typeArgs) {
        if (NeedsTypeDescriptor(ta.Formal)) {
          wr.Write(sep);
          wr.Write(TypeDescriptor(ta.Actual, wr, tok));
          sep = ", ";
        }
      }
    }

    private string TypeDescriptor(Type type, TextWriter wr, Bpl.IToken tok) {
      type = type.NormalizeExpand();
      if (type is BoolType) {
        return $"{TypeClass}.BOOLEAN";
      } else if (type is CharType) {
        return $"{TypeClass}.CHAR";
      } else if (type is IntType || type is BigOrdinalType) {
        return $"{TypeClass}.BIG_INTEGER";
      } else if (type is RealType) {
        return $"{TypeClass}.BIG_RATIONAL";
      } else if (AsNativeType(type) != null) {
        return GetNativeTypeDescriptor(AsNativeType(type));
      } else if (type is BitvectorType bvt) {
        // already checked if it has a native type
        return $"{TypeClass}.BIG_INTEGER";
      } else if (type.AsNewtype != null) {
        // already checked if it has a native type
        return TypeDescriptor(type.AsNewtype.BaseType, wr, tok);
      } else if (type.IsObjectQ) {
        return $"{TypeClass}.OBJECT";
      } else if (type.IsArrayType) {
        ArrayClassDecl at = type.AsArrayType;
        var elType = UserDefinedType.ArrayElementType(type);
        var elTypeName = TypeName(elType, wr, tok);
        if (at.Dims > 1) {
          arrays.Add(at.Dims);
          return $"{DafnyMultiArrayClass(at.Dims)}.<{elTypeName}>{TypeMethodName}()";
        } else if (elType is BoolType) {
          return $"{TypeClass}.BOOLEAN_ARRAY";
        } else if (elType is CharType) {
          return $"{TypeClass}.CHAR_ARRAY";
        } else if (AsNativeType(type) != null) {
          switch (AsJavaNativeType(type)) {
            case JavaNativeType.Byte: return $"{TypeClass}.BYTE_ARRAY";
            case JavaNativeType.Short: return $"{TypeClass}.SHORT_ARRAY";
            case JavaNativeType.Int: return $"{TypeClass}.INT_ARRAY";
            case JavaNativeType.Long: return $"{TypeClass}.LONG_ARRAY";
            default:
              Contract.Assert(false);
              throw new cce.UnreachableException();
          }
        } else {
          return $"({TypeDescriptor(elType, wr, tok)}).arrayType()";
        }
      } else if (type.IsTypeParameter) {
        var tp = type.AsTypeParameter;
        Contract.Assert(tp != null);
        if (thisContext != null && thisContext.ParentFormalTypeParametersToActuals.TryGetValue(tp, out var instantiatedTypeParameter)) {
          return TypeDescriptor(instantiatedTypeParameter, wr, tok);
        }
        return FormatTypeDescriptorVariable(type.AsTypeParameter.CompileName);
      } else if (type is ArrowType arrowType && arrowType.Arity == 1) {
        // Can't go the usual route because java.util.function.Function doesn't have a _type() method
        return $"{TypeClass}.function({TypeDescriptor(arrowType.Args[0], wr, tok)}, {TypeDescriptor(arrowType.Result, wr, tok)})";
      } else if (type is UserDefinedType udt) {
        var s = FullTypeName(udt);
        var cl = udt.ResolvedClass;
        Contract.Assert(cl != null);
        bool isHandle = true;
        if (Attributes.ContainsBool(cl.Attributes, "handle", ref isHandle) && isHandle) {
          return $"{TypeClass}.LONG";
        } else if (cl is TupleTypeDecl tupleDecl) {
          s = $"{DafnyTupleClass(tupleDecl.TypeArgs.Count)}";
        } else if (DafnyOptions.O.IronDafny &&
                 !(type is ArrowType) &&
                 cl != null &&
                 cl.Module != null &&
                 !cl.Module.IsDefaultModule){
          s = cl.FullCompileName;
        }

        if (cl.IsExtern(out _, out _)) {
          var td = $"{TypeClass}.<{TypeName(type, wr, tok)}> findType({s}.class";
          if (udt.TypeArgs != null && udt.TypeArgs.Count > 0) {
            td += $", {Util.Comma(udt.TypeArgs, arg => TypeDescriptor(arg, wr, tok))}";
          }
          return td + ")";
        }

        List<Type> relevantTypeArgs;
        if (type is ArrowType) {
          relevantTypeArgs = type.TypeArgs;
        } else if (cl is TupleTypeDecl) {
          relevantTypeArgs = new List<Type>();
        } else if (cl is DatatypeDecl dt) {
          relevantTypeArgs = UsedTypeParameters(dt, udt.TypeArgs).ConvertAll(ta => ta.Actual);
        } else {
          relevantTypeArgs = new List<Type>();
          for (int i = 0; i < cl.TypeArgs.Count; i++) {
            if (NeedsTypeDescriptor(cl.TypeArgs[i])) {
              relevantTypeArgs.Add(udt.TypeArgs[i]);
            }
          }
        }

        return AddTypeDescriptorArgs(s, udt.TypeArgs, relevantTypeArgs, wr, udt.tok);
      } else if (type is SetType setType) {
        return AddTypeDescriptorArgs(DafnySetClass, setType.TypeArgs, setType.TypeArgs, wr, tok);
      } else if (type is SeqType seqType) {
        return AddTypeDescriptorArgs(DafnySeqClass, seqType.TypeArgs, seqType.TypeArgs, wr, tok);
      } else if (type is MultiSetType multiSetType) {
        return AddTypeDescriptorArgs(DafnyMultiSetClass, multiSetType.TypeArgs, multiSetType.TypeArgs, wr, tok);
      } else if (type is MapType mapType) {
        return AddTypeDescriptorArgs(DafnyMapClass, mapType.TypeArgs, mapType.TypeArgs, wr, tok);
      } else {
        Contract.Assert(false); throw new cce.UnreachableException();
      }
    }

    private string GetNativeTypeDescriptor(NativeType nt) {
      switch (AsJavaNativeType(nt)) {
        case JavaNativeType.Byte: return $"{TypeClass}.BYTE";
        case JavaNativeType.Short: return $"{TypeClass}.SHORT";
        case JavaNativeType.Int: return $"{TypeClass}.INT";
        case JavaNativeType.Long: return $"{TypeClass}.LONG";
        default: Contract.Assert(false); throw new cce.UnreachableException();
      }
    }

    private string AddTypeDescriptorArgs(string fullCompileName, List<Type> typeArgs, List<Type> relevantTypeArgs, TextWriter wr, Bpl.IToken tok) {
      string s = $"{IdProtect(fullCompileName)}.";
      if (typeArgs != null && typeArgs.Count != 0) {
        s += $"<{BoxedTypeNames(typeArgs, wr, tok)}>";
      }
      s += $"{TypeMethodName}(";
      s += Util.Comma(relevantTypeArgs, arg => TypeDescriptor(arg, wr, tok));
      return s + ")";
    }

    int WriteRuntimeTypeDescriptorsFormals(List<TypeParameter> typeParams, bool useAllTypeArgs, TargetWriter wr, string prefix = "") {
      Contract.Requires(typeParams != null);
      Contract.Requires(wr != null);

      int c = 0;
      foreach (var tp in typeParams) {
        if (useAllTypeArgs || NeedsTypeDescriptor(tp)) {
          wr.Write($"{prefix}{TypeClass}<{tp.CompileName}> {FormatTypeDescriptorVariable(tp)}");
          prefix = ", ";
          c++;
        }
      }
      return c;
    }

    int WriteRuntimeTypeDescriptorsFormals(Method m, List<TypeParameter> typeParams, bool useAllTypeArgs, TargetWriter wr, string prefix = "") {
      Contract.Requires(typeParams != null);
      Contract.Requires(wr != null);

      int c = 0;
      foreach (var tp in typeParams) {
        if (useAllTypeArgs || NeedsTypeDescriptor(tp) || OutContainsParam(m.Outs, tp)){
          wr.Write($"{prefix}{TypeClass}<{tp.CompileName}> {FormatTypeDescriptorVariable(tp)}");
          prefix = ", ";
          c++;
        }
      }
      return c;
    }

    bool OutContainsParam(List<Formal> l, TypeParameter tp){
      foreach (Formal f in l){
        if (f.Type.IsTypeParameter && f.Type.AsTypeParameter.Equals(tp) || f.Type.AsCollectionType != null && f.Type.AsCollectionType.Arg.IsTypeParameter && f.Type.AsCollectionType.Arg.AsTypeParameter.Equals(tp)){
          return true;
        }
      }
      return false;
    }

    protected override void EmitSetComprehension(TargetWriter wr, Expression expr, String collection_name){
      var e = (SetComprehension) expr;
      wr.Write($"java.util.ArrayList<{BoxedTypeName(((SetType)expr.Type).Arg, wr, null)}> {collection_name} = ");
      EmitCollectionBuilder_New(e.Type.AsSetType, e.tok, wr);
      wr.WriteLine(";");
    }

    protected override void OrganizeModules(Program program, out List<ModuleDefinition> modules){
      modules = new List<ModuleDefinition>();
      foreach (var m in program.CompileModules){
        if (!m.IsDefaultModule && !m.Name.Equals("_System")){
          modules.Add(m);
        }
      }
      foreach (var m in program.CompileModules){
        if (m.Name.Equals("_System")){
          modules.Add(m);
        }
      }
      foreach (var m in program.CompileModules){
        if (m.IsDefaultModule){
          modules.Add(m);
        }
      }
    }

    protected override void EmitAssignment(out TargetWriter wLhs, Type /*?*/ lhsType, out TargetWriter wRhs, Type /*?*/ rhsType, TargetWriter wr) {
      wLhs = wr.Fork();
      wr.Write(" = ");
      TargetWriter w;
      w = rhsType != null ? EmitCoercionIfNecessary(@from: rhsType, to: lhsType, tok: Bpl.Token.NoToken, wr: wr) : wr;
      wRhs = w.Fork();
      EndStmt(wr);
    }

    protected override void EmitDatatypeValue(DatatypeValue dtv, string arguments, TargetWriter wr) {
      var dt = dtv.Ctor.EnclosingDatatype;
      EmitDatatypeValue(dt, dtv.Ctor, dtv.IsCoCall, arguments, wr);
    }

    void EmitDatatypeValue(DatatypeDecl dt, DatatypeCtor ctor, bool isCoCall, string arguments, TargetWriter wr) {
      var dtName = dt is TupleTypeDecl tupleDecl ? DafnyTupleClass(tupleDecl.TypeArgs.Count) : dt.CompileName;
      var ctorName = ctor.CompileName;
      var typeParams = dt.TypeArgs.Count == 0 ? "" : "<>";
      //TODO: Determine if this implementation is ever needed
//      var typeDecl = dtv.InferredTypeArgs.Count == 0
//        ? ""
//        : string.Format("new {0}", TypeNames(dtv.InferredTypeArgs, wr, dtv.tok));
      if (!isCoCall) {
        wr.Write("new {0}{1}{2}", dtName, dt.IsRecordType ? "" : "_" + ctorName, typeParams);
        // For an ordinary constructor (that is, one that does not guard any co-recursive calls), generate:
        //   new Dt_Cons<T>( args )
        if (arguments != null && !arguments.Equals("")){
          wr.Write($"({arguments})");
        } else {
          wr.Write("()");
        }
      } else {
        wr.Write($"new {dt.CompileName}__Lazy(");
        wr.Write("() -> { return ");
        wr.Write($"new {DtCtorName(ctor)}({arguments})");
        wr.Write("; })");
      }
    }

    protected override BlockTargetWriter CreateLambda(List<Type> inTypes, Bpl.IToken tok, List<string> inNames, Type resultType, TargetWriter wr, bool untyped = false) {
      if (inTypes.Count != 1) {
        functions.Add(inTypes.Count);
      }
      wr.Write('(');
      if (!untyped) {
        wr.Write("({0}<{1}{2}>)", DafnyFunctionIface(inTypes.Count), Util.Comma("", inTypes, t => BoxedTypeName(t, wr, tok) + ", "), BoxedTypeName(resultType, wr, tok));
      }
      wr.Write($"({Util.Comma(inNames, nm => nm)}) ->");
      var w = wr.NewExprBlock("");
      wr.Write(")");
      return w;
    }

    protected override BlockTargetWriter CreateIIFE0(Type resultType, Bpl.IToken resultTok, TargetWriter wr) {
      functions.Add(0);
      wr.Write($"(({DafnyFunctionIface(0)}<{BoxedTypeName(resultType, wr, resultTok)}>)(() ->");
      var w = wr.NewBigExprBlock("", ")).apply()");
      return w;
    }

    protected override void EmitUnaryExpr(ResolvedUnaryOp op, Expression expr, bool inLetExprBody, TargetWriter wr) {
      switch (op) {
        case ResolvedUnaryOp.BoolNot:
          TrParenExpr("!", expr, wr, inLetExprBody);
          break;
        case ResolvedUnaryOp.BitwiseNot:
          if (AsNativeType(expr.Type) != null) {
            TrParenExpr(CastIfSmallNativeType(expr.Type) + "~", expr, wr, inLetExprBody);
          } else {
            TrParenExpr("", expr, wr, inLetExprBody);
            wr.Write(".not()");
          }
          break;
        case ResolvedUnaryOp.Cardinality:
          if (expr.Type.AsCollectionType is MultiSetType) {
            TrParenExpr("", expr, wr, inLetExprBody);
            wr.Write(".cardinality()");
          } else if (expr.Type.AsCollectionType is SetType || expr.Type.AsCollectionType is MapType) {
            TrParenExpr("java.math.BigInteger.valueOf(", expr, wr, inLetExprBody);
            wr.Write(".size())");
          } else if (expr.Type.IsArrayType) {
            TrParenExpr("java.math.BigInteger.valueOf(java.lang.reflect.Array.getLength", expr, wr, inLetExprBody);
            wr.Write(")");
          } else {
            TrParenExpr("java.math.BigInteger.valueOf(", expr, wr, inLetExprBody);
            wr.Write(".length())");
          }
          break;
        default:
          Contract.Assert(false); throw new cce.UnreachableException();  // unexpected unary expression
      }
    }

    // Find the class with static methods like "divideUnsigned" for the type
    private string HelperClass(NativeType nt) {
      return AsJavaNativeType(nt) == JavaNativeType.Long ? "Long" : "Integer";
    }

    protected override void CompileBinOp(BinaryExpr.ResolvedOpcode op, Expression e0, Expression e1, Bpl.IToken tok,
      Type resultType, out string opString,
      out string preOpString, out string postOpString, out string callString, out string staticCallString,
      out bool reverseArguments, out bool truncateResult, out bool convertE1_to_int, TextWriter errorWr){
      opString = null;
      preOpString = "";
      postOpString = "";
      callString = null;
      staticCallString = null;
      reverseArguments = false;
      truncateResult = false;
      convertE1_to_int = false;

      void doPossiblyNativeBinOp(string o, string name, out string preOpS, out string opS,
        out string postOpS, out string callS) {
        if (AsNativeType(resultType) != null) {
          var nativeName = GetNativeTypeName(AsNativeType(resultType));
          preOpS = $"({nativeName}) {CastIfSmallNativeType(resultType)} (";
          opS = o;
          postOpS = ")";
          callS = null;
        } else {
          callS = name;
          preOpS = "";
          opS = null;
          postOpS = "";
        }
      }

      switch (op){
        case BinaryExpr.ResolvedOpcode.Iff:
          opString = "==";
          break;
        case BinaryExpr.ResolvedOpcode.Imp:
          preOpString = "!";
          opString = "||";
          break;
        case BinaryExpr.ResolvedOpcode.Or:
          opString = "||";
          break;
        case BinaryExpr.ResolvedOpcode.And:
          opString = "&&";
          break;
        case BinaryExpr.ResolvedOpcode.BitwiseAnd:
          doPossiblyNativeBinOp("&", "and", out preOpString, out opString, out postOpString, out callString);
          break;
        case BinaryExpr.ResolvedOpcode.BitwiseOr:
          doPossiblyNativeBinOp("|", "or", out preOpString, out opString, out postOpString, out callString);
          break;
        case BinaryExpr.ResolvedOpcode.BitwiseXor:
          doPossiblyNativeBinOp("^", "xor", out preOpString, out opString, out postOpString, out callString);
          break;
        case BinaryExpr.ResolvedOpcode.EqCommon:{
          if (IsHandleComparison(tok, e0, e1, errorWr)) {
            opString = "==";
          } else if (e0.Type.IsRefType) {
            opString = "== (Object) ";
          } else if (IsDirectlyComparable(e0.Type)) {
            opString = "==";
          } else {
            callString = "equals";
          }
          break;
        }
        case BinaryExpr.ResolvedOpcode.NeqCommon:{
          if (IsHandleComparison(tok, e0, e1, errorWr)) {
            opString = "!=";
          } else if (e0.Type.IsRefType) {
            opString = "!= (Object) ";
          } else if (IsDirectlyComparable(e0.Type)) {
            opString = "!=";
          } else {
            preOpString = "!";
            callString = "equals";
          }
          break;
        }
        case BinaryExpr.ResolvedOpcode.Lt:
        case BinaryExpr.ResolvedOpcode.Le:
        case BinaryExpr.ResolvedOpcode.Ge:
        case BinaryExpr.ResolvedOpcode.Gt:
          var call = false;
          var argNative = AsNativeType(e0.Type);
          if (argNative != null && argNative.LowerBound >= 0) {
            staticCallString = HelperClass(argNative) + ".compareUnsigned";
            call = true;
          } else if (argNative == null) {
            callString = "compareTo";
            call = true;
          }
          if (call) {
            switch(op) {
              case BinaryExpr.ResolvedOpcode.Lt:
                postOpString = " < 0";
                break;
              case BinaryExpr.ResolvedOpcode.Le:
                postOpString = " <= 0";
                break;
              case BinaryExpr.ResolvedOpcode.Ge:
                postOpString = " >= 0";
                break;
              case BinaryExpr.ResolvedOpcode.Gt:
                postOpString = " > 0";
                break;
              default:
                Contract.Assert(false);
                throw new cce.UnreachableException();
            }
          } else {
            switch(op) {
              case BinaryExpr.ResolvedOpcode.Lt:
                opString = "<";
                break;
              case BinaryExpr.ResolvedOpcode.Le:
                opString = "<=";
                break;
              case BinaryExpr.ResolvedOpcode.Ge:
                opString = ">=";
                break;
              case BinaryExpr.ResolvedOpcode.Gt:
                opString = ">";
                break;
              default:
                Contract.Assert(false);
                throw new cce.UnreachableException();
            }
          }
          break;
        case BinaryExpr.ResolvedOpcode.LtChar:
          opString = "<";
          break;
        case BinaryExpr.ResolvedOpcode.LeChar:
          opString = "<=";
          break;
        case BinaryExpr.ResolvedOpcode.GeChar:
          opString = ">=";
          break;
        case BinaryExpr.ResolvedOpcode.GtChar:
          opString = ">";
          break;
        case BinaryExpr.ResolvedOpcode.LeftShift:
          doPossiblyNativeBinOp("<<", "shiftLeft", out preOpString, out opString, out postOpString, out callString);
          truncateResult = true;
          convertE1_to_int = AsNativeType(e1.Type) == null;
          break;
        case BinaryExpr.ResolvedOpcode.RightShift:
          doPossiblyNativeBinOp(">>>", "shiftRight", out preOpString, out opString, out postOpString, out callString);
          convertE1_to_int = AsNativeType(e1.Type) == null;
          break;
        case BinaryExpr.ResolvedOpcode.Add:
          truncateResult = true;
          if (resultType.IsCharType) {
            preOpString = "(char) (";
            postOpString = ")";
            opString = "+";
          } else {
            doPossiblyNativeBinOp("+", "add", out preOpString, out opString, out postOpString, out callString);
          }
          break;
        case BinaryExpr.ResolvedOpcode.Sub:
          truncateResult = true;
          if (resultType.IsCharType) {
            preOpString = "(char) (";
            opString = "-";
            postOpString = ")";
          } else {
            doPossiblyNativeBinOp("-", "subtract", out preOpString, out opString, out postOpString, out callString);
          }
          break;
        case BinaryExpr.ResolvedOpcode.Mul:
          doPossiblyNativeBinOp("*", "multiply", out preOpString, out opString, out postOpString, out callString);
          truncateResult = true;
          break;
        case BinaryExpr.ResolvedOpcode.Div:
          if (resultType.IsIntegerType || (AsNativeType(resultType) != null && AsNativeType(resultType).LowerBound < BigInteger.Zero)) {
            var suffix = AsNativeType(resultType) != null ? "_" + GetNativeTypeName(AsNativeType(resultType)) : "";
            staticCallString = $"{DafnyEuclideanClass}.EuclideanDivision" + suffix;
          } else if (AsNativeType(resultType) != null) {
            preOpString = CastIfSmallNativeType(resultType);
            staticCallString = HelperClass(AsNativeType(resultType)) + ".divideUnsigned";
          } else {
            callString = "divide";
          }
          break;
        case BinaryExpr.ResolvedOpcode.Mod:
          if (resultType.IsIntegerType || (AsNativeType(resultType) != null && AsNativeType(resultType).LowerBound < BigInteger.Zero)) {
            var suffix = AsNativeType(resultType) != null ? "_" + GetNativeTypeName(AsNativeType(resultType)) : "";
            staticCallString = $"{DafnyEuclideanClass}.EuclideanModulus" + suffix;
          } else if (AsNativeType(resultType) != null) {
            preOpString = CastIfSmallNativeType(resultType);
            staticCallString = HelperClass(AsNativeType(resultType)) + ".remainderUnsigned";
          } else {
            callString = "mod";
          }
          break;
        case BinaryExpr.ResolvedOpcode.SetEq:
        case BinaryExpr.ResolvedOpcode.MultiSetEq:
        case BinaryExpr.ResolvedOpcode.SeqEq:
        case BinaryExpr.ResolvedOpcode.MapEq:
          callString = "equals";
          break;
        case BinaryExpr.ResolvedOpcode.SetNeq:
        case BinaryExpr.ResolvedOpcode.MultiSetNeq:
        case BinaryExpr.ResolvedOpcode.SeqNeq:
        case BinaryExpr.ResolvedOpcode.MapNeq:
          preOpString = "!";
          callString = "equals";
          break;
        case BinaryExpr.ResolvedOpcode.ProperSubset:
        case BinaryExpr.ResolvedOpcode.ProperMultiSubset:
          callString = "isProperSubsetOf";
          break;
        case BinaryExpr.ResolvedOpcode.Subset:
        case BinaryExpr.ResolvedOpcode.MultiSubset:
          callString = "isSubsetOf";
          break;
        case BinaryExpr.ResolvedOpcode.Superset:
        case BinaryExpr.ResolvedOpcode.MultiSuperset:
          callString = "isSubsetOf";
          reverseArguments = true;
          break;
        case BinaryExpr.ResolvedOpcode.ProperSuperset:
        case BinaryExpr.ResolvedOpcode.ProperMultiSuperset:
          callString = "IsProperSubsetOf";
          reverseArguments = true;
          break;
        case BinaryExpr.ResolvedOpcode.Disjoint:
        case BinaryExpr.ResolvedOpcode.MultiSetDisjoint:
          callString = "disjoint";
          break;
        case BinaryExpr.ResolvedOpcode.InSet:
        case BinaryExpr.ResolvedOpcode.InMultiSet:
        case BinaryExpr.ResolvedOpcode.InMap:
          callString = "contains";
          reverseArguments = true;
          break;
        case BinaryExpr.ResolvedOpcode.NotInSet:
        case BinaryExpr.ResolvedOpcode.NotInMultiSet:
        case BinaryExpr.ResolvedOpcode.NotInMap:
          preOpString = "!";
          callString = "contains";
          reverseArguments = true;
          break;
        case BinaryExpr.ResolvedOpcode.Union:
        case BinaryExpr.ResolvedOpcode.MultiSetUnion:
          callString = "union";
          break;
        case BinaryExpr.ResolvedOpcode.Intersection:
        case BinaryExpr.ResolvedOpcode.MultiSetIntersection:
          callString = "intersection";
          break;
        case BinaryExpr.ResolvedOpcode.SetDifference:
        case BinaryExpr.ResolvedOpcode.MultiSetDifference:
          callString = "difference";
          break;

        case BinaryExpr.ResolvedOpcode.ProperPrefix:
          callString = "isProperPrefixOf";
          break;
        case BinaryExpr.ResolvedOpcode.Prefix:
          callString = "isPrefixOf";
          break;
        case BinaryExpr.ResolvedOpcode.Concat:
          callString = "concatenate";
          break;
        case BinaryExpr.ResolvedOpcode.InSeq:
          callString = "contains";
          reverseArguments = true;
          break;
        case BinaryExpr.ResolvedOpcode.NotInSeq:
          preOpString = "!";
          callString = "contains";
          reverseArguments = true;
          break;
        default:
          Contract.Assert(false);
          throw new cce.UnreachableException(); // unexpected binary expression
      }
    }

    public void CompileTuples(string path){
      foreach(int i in tuples) {
        if (i == 2 || i == 3) continue; // Tuple2 and Tuple3 already exist in DafnyRuntime-1.jar, so don't remake these files.
        CreateTuple(i, path);
      }
    }

    private static void CreateTuple(int i, string path) {
      var wrTop = new TargetWriter();
      wrTop.WriteLine("package dafny;");
      wrTop.WriteLine();
      wrTop.Write("public class Tuple");
      wrTop.Write(i);
      if (i != 0) {
        wrTop.Write("<");
        for (int j = 0; j < i; j++){
          wrTop.Write("T" + j);
          if (j != i - 1)
            wrTop.Write(", ");
          else{
            wrTop.Write(">");
          }
        }
      }

      var wr = wrTop.NewBlock("");
      for (int j = 0; j < i; j++) {
        wr.WriteLine("private T" + j + " _" + j + ";");
      }
      wr.WriteLine();

      wr.Write("public Tuple" + i + "(");
      for (int j = 0; j < i; j++){
        wr.Write("T" + j + " _" + j);
        if (j != i - 1)
          wr.Write(", ");
      }
      using (var wrCtor = wr.NewBlock(")")) {
        for (int j = 0; j < i; j++) {
          wrCtor.WriteLine("this._" + j + " = _" + j + ";");
        }
      }

      wr.WriteLine($"private static final Tuple{i} DEFAULT = new Tuple{i}();");
      wr.WriteLine($"private static final {TypeClass}<Tuple{i}> TYPE = {TypeClass}.referenceWithDefault(Tuple{i}.class, DEFAULT);");
      wr.WriteLine($"public static {TypeClass}<Tuple{i}> {TypeMethodName}() {{ return TYPE; }}");
      if (i != 0) {
        wr.WriteLine();
        wr.Write("public Tuple" + i + "() {}");
      }

      wr.WriteLine();
      wr.WriteLine("@Override");
      using (var wrEquals = wr.NewBlock("public boolean equals(Object obj)")) {
        wrEquals.WriteLine("if (this == obj) return true;");
        wrEquals.WriteLine("if (obj == null) return false;");
        wrEquals.WriteLine("if (getClass() != obj.getClass()) return false;");
        wrEquals.WriteLine($"Tuple{i} o = (Tuple{i}) obj;");
        if (i != 0) {
          wrEquals.Write("return ");
          for (int j = 0; j < i; j++) {
            wrEquals.Write("this._" + j + ".equals(o._" + j + ")");
            if (j != i - 1)
              wrEquals.Write(" && ");
            else {
              wrEquals.WriteLine(";");
            }
          }
        } else {
          wrEquals.WriteLine("return true;");
        }
      }

      wr.WriteLine();
      wr.WriteLine("@Override");
      using (var wrToString = wr.NewBlock("public String toString()")) {
        wrToString.WriteLine("StringBuilder sb = new StringBuilder();");
        wrToString.WriteLine("sb.append(\"(\");");
        for (int j = 0; j < i; j++) {
          wrToString.WriteLine($"sb.append(_{j} == null ? \"\" : _{j}.toString());");
          if (j != i - 1)
            wrToString.WriteLine("sb.append(\", \");");
        }
        wrToString.WriteLine("sb.append(\")\");");
        wrToString.WriteLine("return sb.toString();");
      }

      wr.WriteLine();
      wr.WriteLine("@Override");
      using (var wrHashCode = wr.NewBlock("public int hashCode()")) {
        wrHashCode.WriteLine("// GetHashCode method (Uses the djb2 algorithm)");
        wrHashCode.WriteLine("// https://stackoverflow.com/questions/1579721/why-are-5381-and-33-so-important-in-the-djb2-algorithm");
        wrHashCode.WriteLine("long hash = 5381;");
        wrHashCode.WriteLine("hash = ((hash << 5) + hash) + 0;");
        for (int j = 0; j < i; j++) {
          wrHashCode.WriteLine("hash = ((hash << 5) + hash) + ((long) this._" + j + ".hashCode());");
        }
        wrHashCode.WriteLine("return (int) hash;");
      }

      for (int j = 0; j < i; j++){
        wr.WriteLine();
        wr.WriteLine("public T" + j + " dtor__" + j + "() { return this._" + j + "; }");
      }

      // Create a file to write to.
      using (StreamWriter sw = File.CreateText(path + "/Tuple" + i + ".java")) {
        sw.Write(wrTop.ToString());
      }
    }

    public override string TypeInitializationValue(Type type, TextWriter wr, Bpl.IToken tok, bool inAutoInitContext) {
      var xType = type.NormalizeExpandKeepConstraints();
      if (xType is BoolType) {
        return "false";
      } else if (xType is CharType) {
        return "'D'";
      } else if (xType is IntType || xType is BigOrdinalType) {
        return "java.math.BigInteger.ZERO";
      } else if (xType is RealType) {
        return $"{DafnyBigRationalClass}.ZERO";
      } else if (xType is BitvectorType) {
        var t = (BitvectorType)xType;
        return t.NativeType != null ? $"{CastIfSmallNativeType(t)}0" : "java.math.BigInteger.ZERO";
      } else if (xType is CollectionType collType) {
        string collName = CollectionTypeUnparameterizedName(collType);
        string argNames = BoxedTypeName(collType.Arg, wr, tok);
        if (xType is MapType mapType) {
          argNames += "," + BoxedTypeName(mapType.Range, wr, tok);
        }
        string td = "";
        if (xType is SeqType) {
          td = TypeDescriptor(collType.Arg, wr, tok);
        }
        return $"{collName}.<{argNames}> empty({td})";
      }
      var udt = (UserDefinedType)xType;
      if (udt.ResolvedParam != null) {
        if (inAutoInitContext && !udt.ResolvedParam.Characteristics.MustSupportZeroInitialization) {
          return "null";
        } else {
          return $"{FormatTypeDescriptorVariable(udt.ResolvedParam.CompileName)}.defaultValue()";
        }
      }
      var cl = udt.ResolvedClass;
      Contract.Assert(cl != null);
      if (cl is NewtypeDecl) {
        var td = (NewtypeDecl)cl;
        if (td.Witness != null) {
          return FullTypeName(udt) + ".Witness";
        } else if (td.NativeType != null) {
          return GetNativeDefault(td.NativeType);
        } else {
          return TypeInitializationValue(td.BaseType, wr, tok, inAutoInitContext);
        }
      } else if (cl is SubsetTypeDecl) {
        var td = (SubsetTypeDecl)cl;
        if (td.Witness != null) {
          return FullTypeName(udt) + ".Witness";
        } else if (td.WitnessKind == SubsetTypeDecl.WKind.Special) {
          // WKind.Special is only used with -->, ->, and non-null types:
          Contract.Assert(ArrowType.IsPartialArrowTypeName(td.Name) || ArrowType.IsTotalArrowTypeName(td.Name) || td is NonNullTypeDecl);
          if (ArrowType.IsPartialArrowTypeName(td.Name)) {
            return $"(({BoxedTypeName(xType, wr, udt.tok)}) null)";
          } else if (ArrowType.IsTotalArrowTypeName(td.Name)) {
            var rangeDefaultValue = TypeInitializationValue(udt.TypeArgs.Last(), wr, tok, inAutoInitContext);
            // return the lambda expression ((Ty0 x0, Ty1 x1, Ty2 x2) -> rangeDefaultValue)
            return $"(({Util.Comma(", ", udt.TypeArgs.Count - 1, i => $"{BoxedTypeName(udt.TypeArgs[i], wr, udt.tok)} x{i}")}) -> {rangeDefaultValue})";
          } else if (((NonNullTypeDecl)td).Class is ArrayClassDecl) {
            // non-null array type; we know how to initialize them
            var arrayClass = (ArrayClassDecl)((NonNullTypeDecl)td).Class;
            string newarr = "";
            string bareArray;
            var elType = udt.TypeArgs[0];

            if (elType.IsTypeParameter) {
              bareArray =
                $"(Object{Util.Repeat("[]", arrayClass.Dims - 1)}) {TypeDescriptor(elType, wr, tok)}.newArray({Util.Comma(Enumerable.Repeat("0", arrayClass.Dims))})";
            } else {
              bareArray = $"new {TypeName(elType, wr, tok)}{Util.Repeat("[0]", arrayClass.Dims)}";
            }
            if (arrayClass.Dims > 1){
              arrays.Add(arrayClass.Dims);
              newarr += $"new {DafnyMultiArrayClass(arrayClass.Dims)}<>({TypeDescriptor(elType, wr, tok)}, ";
              for (int i = 0; i < arrayClass.Dims; i++) {
                newarr += "0, ";
              }
              newarr += $"{bareArray})";
            } else {
              newarr = bareArray;
            }
            return newarr;
          } else {
            return "null";
          }
        } else {
          return TypeInitializationValue(td.RhsWithArgument(udt.TypeArgs), wr, tok, inAutoInitContext);
        }
      } else if (cl is ClassDecl) {
        bool isHandle = true;
        if (Attributes.ContainsBool(cl.Attributes, "handle", ref isHandle) && isHandle) {
          return "0";
        } else {
          return $"({BoxedTypeName(xType, wr, udt.tok)}) null";
        }
      } else if (cl is DatatypeDecl dt) {
        var s = FullTypeName(udt);
        var typeargs = "";
        if (udt.TypeArgs.Count != 0) {
          typeargs = $"<{BoxedTypeNames(udt.TypeArgs, wr, udt.tok)}>";
        }
        // In an auto-init context (like a field initializer), we may not have
        // access to all the type descriptors, so we can't construct the
        // default value, but then null is always an acceptable default in
        // such contexts (since Dafny proves the null won't be accessed).
        if (cl is TupleTypeDecl || inAutoInitContext) {
          return $"({s}{typeargs})null";
        }
        var usedTypeArgs = UsedTypeParameters(dt, udt.TypeArgs);
        return $"{s}.{typeargs}Default({Util.Comma(usedTypeArgs, ta => TypeDescriptor(ta.Actual, wr, tok))})";
      } else {
        Contract.Assert(false);
        throw new cce.UnreachableException(); // unexpected type
      }
    }

    protected override TargetWriter DeclareLocalVar(string name, Type type, Bpl.IToken tok, TargetWriter wr) {
      wr.Write("{0} {1} = ", type != null ? TypeName(type, wr, tok) : "var", name);
      var w = wr.Fork();
      wr.WriteLine(";");
      return w;
    }

    protected override void DeclareLocalOutVar(string name, Type type, Bpl.IToken tok, string rhs, bool useReturnStyleOuts, TargetWriter wr) {
      DeclareLocalVar(name, type, tok, false, rhs, wr);
    }

    protected override IClassWriter CreateTrait(string name, bool isExtern, List<TypeParameter>/*?*/ typeParameters, List<Type> superClasses, Bpl.IToken tok, TargetWriter wr) {
      var filename = $"{ModulePath}/{name}.java";
      var w = wr.NewFile(filename);
      FileCount += 1;
      w.WriteLine($"// Interface {name}");
      w.WriteLine($"// Dafny trait {name} compiled into Java");
      w.WriteLine($"package {ModuleName};");
      w.WriteLine();
      EmitImports(w, out _);
      w.WriteLine();
      EmitSuppression(w); //TODO: Fix implementations so they do not need this suppression
      var typeParamString = "";
      if (typeParameters != null && typeParameters.Count != 0) {
        typeParamString = $"<{TypeParameters(typeParameters)}>";
      }
      w.Write($"public interface {IdProtect(name)}{typeParamString}");
      if (superClasses != null) {
        string sep = " extends ";
        foreach (var trait in superClasses) {
          w.Write($"{sep}{TypeName(trait, w, tok)}");
          sep = ", ";
        }
      }
      var instanceMemberWriter = w.NewBlock("");
      //writing the _Companion class
      filename = $"{ModulePath}/_Companion_{name}.java";
      w = w.NewFile(filename);
      FileCount += 1;
      w.WriteLine($"// Interface {name}");
      w.WriteLine($"// Dafny trait {name} compiled into Java");
      w.WriteLine($"package {ModuleName};");
      w.WriteLine();
      EmitImports(w, out _);
      w.WriteLine();
      w.Write($"public class _Companion_{name}{typeParamString}");
      var staticMemberWriter = w.NewBlock("");
      var ctorBodyWriter = staticMemberWriter.NewBlock($"public _Companion_{name}()");
      return new ClassWriter(this, instanceMemberWriter, ctorBodyWriter, staticMemberWriter);
    }

    protected override void EmitDestructor(string source, Formal dtor, int formalNonGhostIndex, DatatypeCtor ctor, List<Type> typeArgs, Type bvType, TargetWriter wr){
      string dtorName;
      if (ctor.EnclosingDatatype is TupleTypeDecl) {
        dtorName = $"dtor__{dtor.Name}()";
      } else if (int.TryParse(dtor.Name, out _)) {
        dtorName = $"dtor_{dtor.Name}()";
      } else {
        dtorName = FormalName(dtor, formalNonGhostIndex);
      }
      wr.Write("(({0}){1}{2}).{3}", DtCtorName(ctor, typeArgs, wr), source, ctor.EnclosingDatatype is CoDatatypeDecl ? ".Get()" : "", dtorName);
    }

    public void CreateFunctionInterface(string path) {
      foreach(int i in functions){
        CreateLambdaFunctionInterface(i, path);
      }
    }

    public void CreateLambdaFunctionInterface(int i, string path) {
      var typeArgs = "<";
      for (int j = 0; j < i + 1; j++) {
        typeArgs += "T" + j;
        if (j != i) {
          typeArgs += ", ";
        }
      }
      typeArgs += ">";

      var wr = new TargetWriter();
      wr.WriteLine("package dafny;");
      wr.WriteLine();
      wr.WriteLine("@FunctionalInterface");
      wr.Write("public interface Function");
      wr.Write(i);
      wr.Write(typeArgs);
      var wrMembers = wr.NewBlock("");
      wrMembers.Write("public T" + i + " apply(");
      for (int j = 0; j < i; j++){
        wrMembers.Write("T" + j + " t" + j);
        if (j != i - 1)
          wrMembers.Write(", ");
      }
      wrMembers.WriteLine(");");

      EmitSuppression(wrMembers);
      wrMembers.Write($"public static {typeArgs} {TypeClass}<Function{i}{typeArgs}> {TypeMethodName}(");
      for (int j = 0; j < i + 1; j++) {
        wrMembers.Write($"{TypeClass}<T{j}> t{j}");
        if (j != i) {
          wrMembers.Write(", ");
        }
      }
      var wrTypeBody = wrMembers.NewBigBlock(")", "");
      // XXX This seems to allow non-nullable types to have null values (since
      // arrow types are allowed as "(0)"-constrained type arguments), but it's
      // consistent with other backends.
      wrTypeBody.Write($"return ({TypeClass}<Function{i}{typeArgs}>) ({TypeClass}<?>) {TypeClass}.reference(Function{i}.class);");

      using (StreamWriter sw = File.CreateText(path + "/Function" + i + ".java")) {
        sw.Write(wr.ToString());
      }
    }

    public void CompileDafnyArrays(string path) {
      foreach(int i in arrays){
        CreateDafnyArrays(i, path);
      }
    }

    public void CreateDafnyArrays(int i, string path) {
      var wrTop = new TargetWriter();
      wrTop.WriteLine("package dafny;");
      wrTop.WriteLine();

      // All brackets on the underlying "real" array type, minus the innermost
      // pair.  The innermost array must be represented as an Object since it
      // could be of primitive type.
      var outerBrackets = Util.Repeat("[]", i - 1);

      var dims = Enumerable.Range(0, i);
      var outerDims = Enumerable.Range(0, i - 1);

      var wr = wrTop.NewBlock($"public final class Array{i}<T>");

      wr.WriteLine($"public final Object{outerBrackets} elmts;");
      wr.WriteLine($"private final {TypeClass}<T> elmtType;");

      foreach (var j in dims) {
        wr.WriteLine($"public final int dim{j};");
      }

      using (var wrBody = wr.NewBlock($"public Array{i}({TypeClass}<T> elmtType, {Util.Comma(dims, j => $"int dim{j}")}, Object{outerBrackets} elmts)")) {
        wrBody.WriteLine("assert elmts.getClass().isArray();");
        wrBody.WriteLine("this.elmtType = elmtType;");
        foreach (var j in dims) {
          wrBody.WriteLine($"this.dim{j} = dim{j};");
        }
        wrBody.WriteLine("this.elmts = elmts;");
      }

      using (var wrBody = wr.NewBlock($"public T get({Util.Comma(dims, j => $"int i{j}")})")) {
        wrBody.Write("return elmtType.getArrayElement(elmts");
        foreach (var j in outerDims) {
          wrBody.Write($"[i{j}]");
        }
        wrBody.WriteLine($", i{i-1});");
      }

      using (var wrBody = wr.NewBlock($"public void set({Util.Comma(dims, j => $"int i{j}")}, T value)")) {
        wrBody.Write("elmtType.setArrayElement(elmts");
        foreach (var j in outerDims) {
          wrBody.Write($"[i{j}]");
        }
        wrBody.WriteLine($", i{i-1}, value);");
      }

      using (var body = wr.NewBlock("public void fill(T z)")) {
        var forBodyWr = body;
        for (int j = 0; j < i - 1; j++) {
          forBodyWr = forBodyWr.NewBlock($"for(int i{j} = 0; i{j} < dim{j}; i{j}++)");
        }
        forBodyWr.Write($"elmtType.fillArray(elmts");
        for (int j = 0; j < i - 1; j++) {
          forBodyWr.Write($"[i{j}]");
        }
        forBodyWr.WriteLine(", z);");
      }

      using (var body = wr.NewBlock($"public Array{i} fillThenReturn(T z)")) {
        body.WriteLine("fill(z);");
        body.WriteLine("return this;");
      }

      EmitSuppression(wr);
      wr.WriteLine($"private static final {TypeClass}<Array{i}<?>> TYPE = ({TypeClass}<Array{i}<?>>) ({TypeClass}<?>) {TypeClass}.reference(Array{i}.class);");
      EmitSuppression(wr);
      var wrTypeMethod = wr.NewBlock($"public static <T> {TypeClass}<Array{i}<T>> {TypeMethodName}()");
      wrTypeMethod.WriteLine($"return ({TypeClass}<Array{i}<T>>) ({TypeClass}<?>) TYPE;");

      using (StreamWriter sw = File.CreateText(path + "/Array" + i + ".java")) {
        sw.Write(wrTop.ToString());
      }
    }

    protected override BlockTargetWriter EmitTailCallStructure(MemberDecl member, BlockTargetWriter wr) {
      if (!member.IsStatic && !NeedsCustomReceiver(member)) {
        var receiverType = UserDefinedType.FromTopLevelDecl(member.tok, member.EnclosingClass);
        var receiverTypeName = TypeName(receiverType, wr, member.tok);
        if (member.EnclosingClass.IsExtern(out _, out _)) {
          receiverTypeName = FormatExternBaseClassName(receiverTypeName);
        }
        wr.WriteLine("{0} _this = this;", receiverTypeName);
      }
      return wr.NewBlock("TAIL_CALL_START: while (true)");
    }

    protected override void EmitJumpToTailCallStart(TargetWriter wr) {
      wr.WriteLine("continue TAIL_CALL_START;");
    }

    protected override void EmitCollectionBuilder_New(CollectionType ct, Bpl.IToken tok, TargetWriter wr) {
      if (ct is SetType) {
        wr.Write("new java.util.ArrayList<>()");
      } else if (ct is MapType mt) {
        wr.Write($"new {DafnyMapClass}<>()");
      } else {
        Contract.Assume(false);  // unexpected collection type
      }
    }

    protected override BlockTargetWriter CreateForeachLoop(string boundVar, Type boundVarType, out TargetWriter collectionWriter,
      TargetWriter wr, string altBoundVarName = null, Type altVarType = null, Bpl.IToken tok = null) {
      if (boundVarType != null) {
        wr.Write($"for({TypeName(boundVarType, wr, tok)} {boundVar} : ");
      } else {
        wr.Write($"for({DafnyTupleClass(TargetTupleSize)} {boundVar} : ");
      }
      collectionWriter = wr.Fork();
      if (altBoundVarName == null) {
        return wr.NewBlock(")");
      } else if (altVarType == null) {
        return wr.NewBlockWithPrefix(")", $"{altBoundVarName} = {boundVar};");
      } else {
        return wr.NewBlockWithPrefix(")", "{2} {0} = ({2}){1};", altBoundVarName, boundVar, TypeName(altVarType, wr, tok));
      }
    }

    protected override void EmitCollectionBuilder_Add(CollectionType ct, string collName, Expression elmt, bool inLetExprBody, TargetWriter wr) {
      if (ct is SetType) {
        wr.Write($"{collName}.add(");
        TrExpr(elmt, wr, inLetExprBody);
        wr.WriteLine(");");
      } else {
        Contract.Assume(false);  // unepxected collection type
      }
    }

    protected override string GetCollectionBuilder_Build(CollectionType ct, Bpl.IToken tok, string collName, TargetWriter wr) {
      if (ct is SetType) {
        var typeName = BoxedTypeName(ct.Arg, wr, tok);
        return $"new dafny.DafnySet<{typeName}>({collName})";
      } else if (ct is MapType) {
        var mt = (MapType)ct;
        var domtypeName = BoxedTypeName(mt.Domain, wr, tok);
        var rantypeName = BoxedTypeName(mt.Range, wr, tok);
        return $"new {DafnyMapClass}<{domtypeName},{rantypeName}>({collName})";
      } else {
        Contract.Assume(false);  // unexpected collection type
        throw new cce.UnreachableException();  // please compiler
      }
    }

    protected override TargetWriter CreateLabeledCode(string label, TargetWriter wr) {
      return wr.NewNamedBlock($"goto_{label}:");
    }

    protected override void EmitBreak(string label, TargetWriter wr) {
      wr.WriteLine(label == null ? "break;" : $"break goto_{label};");
    }

    protected override void EmitAbsurd(string message, TargetWriter wr) {
      if (message == null) {
        message = "unexpected control point";
      }

      wr.WriteLine($"throw new IllegalArgumentException(\"{message}\");");
    }

    protected override void EmitAbsurd(string message, TargetWriter wr, bool needIterLimit) {
      if (!needIterLimit) {
        EmitAbsurd(message, wr);
      }
    }

    protected override void EmitHalt(Expression messageExpr, TargetWriter wr) {
      wr.Write("throw new dafny.DafnyHaltException(");
      EmitToString(wr, messageExpr);
      wr.WriteLine(");");
    }

    protected override IClassWriter DeclareNewtype(NewtypeDecl nt, TargetWriter wr){
      var cw = CreateClass(IdProtect(nt.Module.CompileName), IdName(nt), null, wr) as ClassWriter;
      var w = cw.StaticMemberWriter;
      if (nt.NativeType != null) {
        var nativeType = GetBoxedNativeTypeName(nt.NativeType);
        var wEnum = w.NewNamedBlock($"public static java.util.ArrayList<{nativeType}> IntegerRange(java.math.BigInteger lo, java.math.BigInteger hi)");
        wEnum.WriteLine($"java.util.ArrayList<{nativeType}> arr = new java.util.ArrayList<>();");
        var numberval = "intValue()";
        if (nativeType == "Byte" || nativeType == "Short")
          numberval = $"{nativeType.ToLower()}Value()";
        wEnum.WriteLine($"for (java.math.BigInteger j = lo; j.compareTo(hi) < 0; j.add(java.math.BigInteger.ONE)) {{ arr.add(new {nativeType}(j.{numberval})); }}");
        wEnum.WriteLine("return arr;");
      }
      if (nt.WitnessKind == SubsetTypeDecl.WKind.Compiled) {
        var witness = new TargetWriter(w.IndentLevel, true);
        TrExpr(nt.Witness, witness, false);
        if (nt.NativeType == null) {
          cw.DeclareField("Witness", nt, true, true, nt.BaseType, nt.tok, witness.ToString());
        } else {
          var nativeType = GetNativeTypeName(nt.NativeType);
          // Hacky way of doing the conversion from any (including BigInteger) to any
          w.Write("public static {0} Witness = ((java.lang.Number) (", nativeType);
          w.Append(witness);
          w.WriteLine($")).{nativeType}Value();");
        }
      }
      return cw;
    }

    private void TrExprAsInt(Expression expr, TargetWriter wr, bool inLetExprBody) {
      // TODO: Optimize
      if (AsNativeType(expr.Type) == null) {
        TrParenExpr(expr, wr, inLetExprBody);
        wr.Write(".intValue()");
      } else {
        TrExpr(expr, wr, inLetExprBody);
      }
    }

    private void TrParenExprAsInt(Expression expr, TargetWriter wr, bool inLetExprBody) {
      wr.Write('(');
      TrExprAsInt(expr, wr, inLetExprBody);
      wr.Write(')');
    }

    private void TrParenExprAsInt(string prefix, Expression expr, TargetWriter wr, bool inLetExprBody) {
      wr.Write(prefix);
      TrParenExprAsInt(expr, wr, inLetExprBody);
    }

    protected override void EmitNewArray(Type elmtType, Bpl.IToken tok, List<Expression> dimensions, bool mustInitialize, TargetWriter wr) {
      // Where to put the array to be wrapped
      TargetWriter wBareArray;
      if (dimensions.Count > 1) {
        arrays.Add(dimensions.Count);
        wr.Write($"new {DafnyMultiArrayClass(dimensions.Count)}<>({TypeDescriptor(elmtType, wr, tok)}, ");
        foreach (var dim in dimensions) {
          TrExprAsInt(dim, wr, inLetExprBody: false);
          wr.Write(", ");
        }
        wBareArray = wr.Fork();
        wr.Write(")");
        if (mustInitialize) {
          wr.Write($".fillThenReturn({DefaultValue(elmtType, wr, tok)})");
        }
      } else {
        if (!elmtType.IsTypeParameter) {
          wr.Write($"({ArrayTypeName(elmtType, dimensions.Count, wr, tok)}) ");
        }
        if (mustInitialize) {
          wr.Write($"{TypeDescriptor(elmtType, wr, tok)}.fillThenReturnArray(");
        }
        wBareArray = wr.Fork();
        if (mustInitialize) {
          wr.Write($", {DefaultValue(elmtType, wr, tok)})");
        }
      }

      if (dimensions.Count > 1) {
        wBareArray.Write($"(Object{Util.Repeat("[]", dimensions.Count - 1)}) ");
      }
      wBareArray.Write($"{TypeDescriptor(elmtType, wr, tok)}.newArray(");
      var sep = "";
      foreach (var dim in dimensions) {
        wBareArray.Write(sep);
        TrExprAsInt(dim, wBareArray, inLetExprBody: false);
        sep = ", ";
      }
      wBareArray.Write(")");
    }

    protected override int EmitRuntimeTypeDescriptorsActuals(List<TypeArgumentInstantiation> typeArgs, Bpl.IToken tok, bool useAllTypeArgs, TargetWriter wr) {
      var sep = "";
      var c = 0;
      foreach (var ta in typeArgs) {
        if (useAllTypeArgs || NeedsTypeDescriptor(ta.Formal)) {
          wr.Write(sep);
          wr.Write(TypeDescriptor(ta.Actual, wr, tok));
          sep = ", ";
          c++;
        }
      }
      return c;
    }
    protected override TargetWriter EmitBetaRedex(List<string> boundVars, List<Expression> arguments, string typeArgs,
      List<Type> boundTypes, Type resultType, Bpl.IToken resultTok, bool inLetExprBody, TargetWriter wr){
      if (boundTypes.Count != 1) {
        functions.Add(boundTypes.Count);
      }
      wr.Write("(({0}<{1}{2}>)", DafnyFunctionIface(boundTypes.Count), Util.Comma("", boundTypes, t => BoxedTypeName(t, wr, resultTok) + ", "), BoxedTypeName(resultType, wr, resultTok));
      wr.Write($"({Util.Comma(boundVars)}) -> ");
      var w = wr.Fork();
      wr.Write(").apply");
      TrExprList(arguments, wr, inLetExprBody);
      return w;
    }

    protected override BlockTargetWriter CreateForLoop(string indexVar, string bound, TargetWriter wr) {
      return wr.NewNamedBlock($"for (java.math.BigInteger {indexVar} = java.math.BigInteger.ZERO; {indexVar}.compareTo({bound}) < 0; {indexVar} = {indexVar}.add(java.math.BigInteger.ONE))");
    }

    protected override string GetHelperModuleName() => DafnyHelpersClass;

    protected override void EmitEmptyTupleList(string tupleTypeArgs, TargetWriter wr){
      wr.WriteLine("new java.util.ArrayList<>();");
    }

    protected override void AddTupleToSet(int i) {
      tuples.Add(i);
    }

    protected override TargetWriter EmitAddTupleToList(string ingredients, string tupleTypeArgs, TargetWriter wr) {
      // FIXME: tupleTypeArgs is wrong because it already got generated from
      // TypeName (with unboxed being the default)  :-(
      wr.Write($"{ingredients}.add(new {DafnyTupleClassPrefix}");
      var wrTuple = wr.Fork();
      wr.Write("));");
      return wrTuple;
    }

    protected override void EmitExprAsInt(Expression expr, bool inLetExprBody, TargetWriter wr){
      TrParenExpr(expr, wr, inLetExprBody);
      wr.Write(".intValue()");
    }

    protected override void EmitTupleSelect(string prefix, int i, TargetWriter wr) {
      wr.Write($"{prefix}.dtor__{i}()");
    }

    protected override void EmitApplyExpr(Type functionType, Bpl.IToken tok, Expression function, List<Expression> arguments, bool inLetExprBody, TargetWriter wr){
      TrParenExpr(function, wr, inLetExprBody);
      wr.Write(".apply");
      TrExprList(arguments, wr, inLetExprBody);
    }

    protected override TargetWriter EmitCoercionToNativeInt(TargetWriter wr) {
      wr.Write("((java.math.BigInteger)");
      var w = wr.Fork();
      wr.Write(").intValue()");
      return w;
    }

    protected override BlockTargetWriter CreateDoublingForLoop(string indexVar, int start, TargetWriter wr) {
      return wr.NewNamedBlock($"for (java.math.BigInteger {indexVar} = java.math.BigInteger.valueOf({start}); ; {indexVar} = {indexVar}.multiply(new java.math.BigInteger(\"2\")))");
    }

    protected override void EmitIsZero(string varName, TargetWriter wr) {
      wr.Write($"{varName}.equals(java.math.BigInteger.ZERO)");
    }

    protected override void EmitDecrementVar(string varName, TargetWriter wr) {
      wr.WriteLine($"{varName} = {varName}.subtract(java.math.BigInteger.ONE);");
    }

    protected override void EmitIncrementVar(string varName, TargetWriter wr) {
      wr.WriteLine($"{varName} = {varName}.add(java.math.BigInteger.ONE);");
    }

    protected override void EmitSingleValueGenerator(Expression e, bool inLetExprBody, string type, TargetWriter wr) {
      wr.Write("java.util.Arrays.asList");
      TrParenExpr(e, wr, inLetExprBody);
    }

    protected override BlockTargetWriter CreateIIFE1(int source, Type resultType, Bpl.IToken resultTok, string bvName, TargetWriter wr) {
      wr.Write($"((java.util.function.Function<java.math.BigInteger, {BoxedTypeName(resultType, wr, resultTok)}>)(({bvName}) ->");
      var w = wr.NewBigExprBlock("", $")).apply(java.math.BigInteger.valueOf({source}))");
      return w;
    }

    protected override TargetWriter EmitMapBuilder_Add(MapType mt, Bpl.IToken tok, string collName, Expression term, bool inLetExprBody, TargetWriter wr){
      wr.Write($"{collName}.put(");
      var termLeftWriter = wr.Fork();
      wr.Write(",");
      TrExpr(term, wr, inLetExprBody);
      wr.WriteLine(");");
      return termLeftWriter;
    }

    protected override void EmitSeqConstructionExpr(SeqConstructionExpr expr, bool inLetExprBody, TargetWriter wr) {
      wr.Write($"{DafnySeqClass}.Create({TypeDescriptor(expr.Type.AsCollectionType.Arg, wr, expr.tok)}, ");
      TrExpr(expr.N, wr, inLetExprBody);
      wr.Write(", ");
      TrExpr(expr.Initializer, wr, inLetExprBody);
      wr.Write(")");
    }

    // Warning: NOT the same as NativeType.Bitwidth, which is zero except for
    // bitvector types
    private static int NativeTypeSize(NativeType nt) {
      switch (AsJavaNativeType(nt)) {
        case JavaNativeType.Byte: return 8;
        case JavaNativeType.Short: return 16;
        case JavaNativeType.Int: return 32;
        case JavaNativeType.Long: return 64;
        default: Contract.Assert(false); throw new cce.UnreachableException();
      }
    }

    protected override void EmitConversionExpr(ConversionExpr e, bool inLetExprBody, TargetWriter wr) {
      if (e.E.Type.IsNumericBased(Type.NumericPersuation.Int) || e.E.Type.IsBitVectorType || e.E.Type.IsCharType) {
        if (e.ToType.IsNumericBased(Type.NumericPersuation.Real)) {
          // (int or bv) -> real
          Contract.Assert(AsNativeType(e.ToType) == null);
          wr.Write($"new {DafnyBigRationalClass}(");
          if (AsNativeType(e.E.Type) != null) {
            wr.Write("java.math.BigInteger.valueOf");
          }
          TrParenExpr(e.E, wr, inLetExprBody);
          wr.Write(", java.math.BigInteger.ONE)");
        } else if (e.ToType.IsCharType) {
          // Painfully, Java sign-extends bytes when casting to chars ...
          var fromNative = AsNativeType(e.E.Type);
          wr.Write("(char)");
          if (fromNative != null && fromNative.Sel == NativeType.Selection.Byte) {
            wr.Write("java.lang.Byte.toUnsignedInt");
            TrParenExpr(e.E, wr, inLetExprBody);
          } else {
            TrExprAsInt(e.E, wr, inLetExprBody);
          }
        } else {
          // (int or bv or char) -> (int or bv or ORDINAL)
          var fromNative = AsNativeType(e.E.Type);
          var toNative = AsNativeType(e.ToType);
          if (fromNative == null && toNative == null) {
            if (e.E.Type.IsCharType) {
              // char -> big-integer (int or bv or ORDINAL)
              wr.Write("java.math.BigInteger.valueOf");
              TrParenExpr(e.E, wr, inLetExprBody);
            } else {
              // big-integer (int or bv) -> big-integer (int or bv or ORDINAL), so identity will do
              TrExpr(e.E, wr, inLetExprBody);
            }
          } else if (fromNative != null && toNative == null) {
            // native (int or bv) -> big-integer (int or bv)
            if (fromNative.Sel == NativeType.Selection.ULong) {
              // Can't just use .longValue() because that may return a negative
              wr.Write($"{DafnyHelpersClass}.unsignedLongToBigInteger");
              TrParenExpr(e.E, wr, inLetExprBody);
            } else {
              wr.Write("java.math.BigInteger.valueOf(");
              if (fromNative.LowerBound >= 0) {
                TrParenExpr($"{GetBoxedNativeTypeName(fromNative)}.toUnsignedLong", e.E, wr, inLetExprBody);
              } else {
                TrParenExpr(e.E, wr, inLetExprBody);
              }
              wr.Write(")");
            }
          } else if (fromNative != null && NativeTypeSize(toNative) == NativeTypeSize(fromNative)) {
            // native (int or bv) -> native (int or bv)
            // Cast between signed and unsigned, which have the same Java type
            TrParenExpr(e.E, wr, inLetExprBody);
          } else {
            GetNativeInfo(toNative.Sel, out var toNativeName, out var toNativeSuffix, out var toNativeNeedsCast);
            // any (int or bv) -> native (int or bv)
            // A cast would do, but we also consider some optimizations
            var literal = PartiallyEvaluate(e.E);
            UnaryOpExpr u = e.E.Resolved as UnaryOpExpr;
            MemberSelectExpr m = e.E.Resolved as MemberSelectExpr;
            if (literal != null) {
              // Optimize constant to avoid intermediate BigInteger
              EmitNativeIntegerLiteral((BigInteger) literal, toNative, wr);
            } else if (u != null && u.Op == UnaryOpExpr.Opcode.Cardinality) {
              // Optimize || to avoid intermediate BigInteger
              wr.Write(CastIfSmallNativeType(e.ToType));
              TrParenExpr("", u.E, wr, inLetExprBody);
              wr.Write(".cardinalityInt()");
            } else if (m != null && m.MemberName == "Length" && m.Obj.Type.IsArrayType) {
              // Optimize .length to avoid intermediate BigInteger
              wr.Write(CastIfSmallNativeType(e.ToType));
              var elmtType = UserDefinedType.ArrayElementType(m.Obj.Type);
              TargetWriter w;
              if (elmtType.IsTypeParameter) {
                wr.Write($"{FormatTypeDescriptorVariable(elmtType.AsTypeParameter)}.getArrayLength(");
                w = wr.Fork();
                wr.Write(")");
              } else {
                w = wr.Fork();
                wr.Write(".length");
              }
              TrParenExpr(m.Obj, w, inLetExprBody);
            } else {
              // no optimization applies; use the standard translation
              if (fromNative != null && fromNative.LowerBound >= 0 && NativeTypeSize(fromNative) < NativeTypeSize(toNative)) {
                // Widening an unsigned value; careful!!
                wr.Write($"{CastIfSmallNativeType(e.ToType)}{GetBoxedNativeTypeName(fromNative)}");
                if (NativeTypeSize(toNative) == 64) {
                  wr.Write(".toUnsignedLong");
                } else {
                  wr.Write(".toUnsignedInt");
                }
                TrParenExpr(e.E, wr, inLetExprBody);
              } else {
                if (fromNative == null && !e.E.Type.IsCharType) {
                  TrParenExpr(e.E, wr, inLetExprBody);
                  wr.Write($".{toNativeName}Value()");
                } else {
                  wr.Write($"(({toNativeName}) ");
                  TrParenExpr(e.E, wr, inLetExprBody);
                  wr.Write(")");
                }
              }
            }
          }
        }
      } else if (e.E.Type.IsNumericBased(Type.NumericPersuation.Real)) {
        Contract.Assert(AsNativeType(e.E.Type) == null);
        if (e.ToType.IsNumericBased(Type.NumericPersuation.Real)) {
          // real -> real
          Contract.Assert(AsNativeType(e.ToType) == null);
          TrExpr(e.E, wr, inLetExprBody);
        } else if (e.ToType.IsCharType) {
          // real -> char
          // Painfully, Java sign-extends bytes when casting to chars ...
          wr.Write("(char)");
          TrParenExpr(e.E, wr, inLetExprBody);
          wr.Write(".ToBigInteger().intValue()");
        } else {
          // real -> (int or bv)
          TrParenExpr(e.E, wr, inLetExprBody);
          wr.Write(".ToBigInteger()");
          if (AsNativeType(e.ToType) != null) {
            wr.Write($".{GetNativeTypeName(AsNativeType(e.ToType))}Value()");
          }
        }
      } else {
        Contract.Assert(e.E.Type.IsBigOrdinalType);
        Contract.Assert(e.ToType.IsNumericBased(Type.NumericPersuation.Int));
        TrParenExpr(e.E, wr, inLetExprBody);
        if (AsNativeType(e.ToType) != null) {
          wr.Write($".{GetNativeTypeName(AsNativeType(e.ToType))}Value()");
        }
      }
    }

    protected override BlockTargetWriter CreateStaticMain(IClassWriter cw) {
      var wr = ((ClassWriter) cw).StaticMemberWriter;
      return wr.NewBlock("public static void Main(string[] args)");
    }

    protected override TargetWriter CreateIIFE_ExprBody(string source, Type sourceType, Bpl.IToken sourceTok,
      Type resultType, Bpl.IToken resultTok, string bvName, TargetWriter wr) {
      wr.Write($"{DafnyHelpersClass}.Let(");
      wr.Write($"{source}, {bvName} -> ");
      var w = wr.Fork();
      wr.Write(")");
      return w;
    }

    protected override TargetWriter CreateIIFE_ExprBody(Expression source, bool inLetExprBody, Type sourceType, Bpl.IToken sourceTok,
      Type resultType, Bpl.IToken resultTok, string bvName, TargetWriter wr) {
      wr.Write($"{DafnyHelpersClass}.Let(");
      TrExpr(source, wr, inLetExprBody);
      wr.Write($", {bvName} -> ");
      var w = wr.Fork();
      wr.Write(")");
      return w;
    }

    protected override string GetQuantifierName(string bvType) {
      return $"{DafnyHelpersClass}.Quantifier";
    }

    // ABSTRACT METHOD DECLARATIONS FOR THE SAKE OF BUILDING PROGRAM

    protected override void EmitYield(TargetWriter wr)
    {
      throw new NotImplementedException();
    }

    protected override BlockTargetWriter CreateIterator(IteratorDecl iter, TargetWriter wr)
    {
      throw new NotImplementedException();
    }

    public override string TransformToClassName(string baseName) {
      Contract.Requires(baseName != null);
      return System.Text.RegularExpressions.Regex.Replace(baseName, "[^_A-Za-z0-9\\$]", "_");
    }
  }
}<|MERGE_RESOLUTION|>--- conflicted
+++ resolved
@@ -1225,11 +1225,7 @@
       }
     }
 
-<<<<<<< HEAD
     protected override ILvalue EmitMemberSelect(Action<TargetWriter> obj, Type objType, MemberDecl member, List<TypeArgumentInstantiation> typeArgs, Dictionary<TypeParameter, Type> typeMap,
-=======
-    protected override ILvalue EmitMemberSelect(Action<TargetWriter> obj, MemberDecl member, List<TypeArgumentInstantiation> typeArgs, Dictionary<TypeParameter, Type> typeMap,
->>>>>>> c4a06242
       Type expectedType, string/*?*/ additionalCustomParameter, bool internalAccess = false) {
       if (member is Field && member.EnclosingClass is TraitDecl && !member.IsStatic) {
         return new GetterSetterLvalue(obj, IdName(member));
