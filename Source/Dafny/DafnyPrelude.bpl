// Dafny prelude
// Created 9 February 2008 by Rustan Leino.
// Converted to Boogie 2 on 28 June 2008.
// Edited sequence axioms 20 October 2009 by Alex Summers.
// Modified 2014 by Dan Rosen.
// Copyright (c) 2008-2014, Microsoft.
// Copyright by the contributors to the Dafny Project
// SPDX-License-Identifier: MIT

const $$Language$Dafny: bool;  // To be recognizable to the ModelViewer as
axiom $$Language$Dafny;        // coming from a Dafny program.

// ---------------------------------------------------------------
// -- Types ------------------------------------------------------
// ---------------------------------------------------------------

type Ty;
type Bv0 = int;

const unique TBool : Ty uses {
  axiom Tag(TBool) == TagBool;
}
const unique TChar : Ty uses {
  axiom Tag(TChar) == TagChar;
}
const unique TInt  : Ty uses {
  axiom Tag(TInt) == TagInt;
}
const unique TReal : Ty uses {
  axiom Tag(TReal) == TagReal;
}
const unique TORDINAL  : Ty uses {
  axiom Tag(TORDINAL) == TagORDINAL;
}
// See for which axioms we can make use of the trigger to determine the connection.
function TBitvector(int) : Ty uses {
  axiom (forall w: int :: { TBitvector(w) } Inv0_TBitvector(TBitvector(w)) == w);
}
function TSet(Ty)      : Ty uses {
  axiom (forall t: Ty :: { TSet(t) } Inv0_TSet(TSet(t)) == t);
  axiom (forall t: Ty    :: { TSet(t) }      Tag(TSet(t))      == TagSet);
}
function TISet(Ty)     : Ty uses {
  axiom (forall t: Ty :: { TISet(t) } Inv0_TISet(TISet(t)) == t);
  axiom (forall t: Ty    :: { TISet(t) }     Tag(TISet(t))     == TagISet);
}
function TMultiSet(Ty) : Ty uses {
  axiom (forall t: Ty :: { TMultiSet(t) } Inv0_TMultiSet(TMultiSet(t)) == t);
  axiom (forall t: Ty    :: { TMultiSet(t) } Tag(TMultiSet(t)) == TagMultiSet);
}
function TSeq(Ty)      : Ty uses {
  axiom (forall t: Ty :: { TSeq(t) } Inv0_TSeq(TSeq(t)) == t);
  axiom (forall t: Ty    :: { TSeq(t) }      Tag(TSeq(t))      == TagSeq);
}
function TMap(Ty, Ty)  : Ty uses {
  axiom (forall t, u: Ty :: { TMap(t,u) } Inv0_TMap(TMap(t,u)) == t);
  axiom (forall t, u: Ty :: { TMap(t,u) } Inv1_TMap(TMap(t,u)) == u);
  axiom (forall t, u: Ty :: { TMap(t,u) }    Tag(TMap(t,u))    == TagMap);
}
function TIMap(Ty, Ty) : Ty uses {
  axiom (forall t, u: Ty :: { TIMap(t,u) } Inv0_TIMap(TIMap(t,u)) == t);
  axiom (forall t, u: Ty :: { TIMap(t,u) } Inv1_TIMap(TIMap(t,u)) == u);
  axiom (forall t, u: Ty :: { TIMap(t,u) }   Tag(TIMap(t,u))   == TagIMap);
}

function Inv0_TBitvector(Ty) : int;
function Inv0_TSet(Ty) : Ty;
function Inv0_TISet(Ty) : Ty;
function Inv0_TSeq(Ty) : Ty;
function Inv0_TMultiSet(Ty) : Ty;
function Inv0_TMap(Ty) : Ty;
function Inv1_TMap(Ty) : Ty;
function Inv0_TIMap(Ty) : Ty;
function Inv1_TIMap(Ty) : Ty;

// -- Classes and Datatypes --

// -- Type Tags --
type TyTag;
function Tag(Ty) : TyTag;

const unique TagBool     : TyTag;
const unique TagChar     : TyTag;
const unique TagInt      : TyTag;
const unique TagReal     : TyTag;
const unique TagORDINAL  : TyTag;
const unique TagSet      : TyTag;
const unique TagISet     : TyTag;
const unique TagMultiSet : TyTag;
const unique TagSeq      : TyTag;
const unique TagMap      : TyTag;
const unique TagIMap     : TyTag;
const unique TagClass    : TyTag;

type TyTagFamily;
function TagFamily(Ty): TyTagFamily;

// ---------------------------------------------------------------
// -- Literals ---------------------------------------------------
// ---------------------------------------------------------------
function {:identity} Lit<T>(x: T): T { x } uses {
  axiom (forall<T> x: T :: { $Box(Lit(x)) } $Box(Lit(x)) == Lit($Box(x)) );
}

// Specialize Lit to concrete types.
// These aren't logically required, but on some examples improve
// verification speed
function {:identity} LitInt(x: int): int { x } uses {
  axiom (forall x: int :: { $Box(LitInt(x)) } $Box(LitInt(x)) == Lit($Box(x)) );
}
function {:identity} LitReal(x: real): real { x } uses {
  axiom (forall x: real :: { $Box(LitReal(x)) } $Box(LitReal(x)) == Lit($Box(x)) );
}

// ---------------------------------------------------------------
// -- Characters -------------------------------------------------
// ---------------------------------------------------------------

type char;
function char#FromInt(int): char uses {
  axiom (forall n: int ::
    { char#FromInt(n) }
    0 <= n && n < 65536 ==> char#ToInt(char#FromInt(n)) == n);
}

function char#ToInt(char): int uses {
  axiom (forall ch: char ::
    { char#ToInt(ch) }
    char#FromInt(char#ToInt(ch)) == ch &&
    0 <= char#ToInt(ch) && char#ToInt(ch) < 65536);
}  

function char#Plus(char, char): char uses {
  axiom (forall a: char, b: char ::
    { char#Plus(a, b) }
    char#Plus(a, b) == char#FromInt(char#ToInt(a) + char#ToInt(b)));
}
function char#Minus(char, char): char uses {
  axiom (forall a: char, b: char ::
    { char#Minus(a, b) }
    char#Minus(a, b) == char#FromInt(char#ToInt(a) - char#ToInt(b)));
}

// ---------------------------------------------------------------
// -- References -------------------------------------------------
// ---------------------------------------------------------------

type ref;
const null: ref;

// ---------------------------------------------------------------
// -- Boxing and unboxing ----------------------------------------
// ---------------------------------------------------------------

type Box;
const $ArbitraryBoxValue: Box;

function $Box<T>(T): Box uses {
  axiom (forall<T> x : T :: { $Box(x) } $Unbox($Box(x)) == x);
}
function $Unbox<T>(Box): T;

// Corresponding entries for boxes...
// This could probably be solved by having Box also inhabit Ty
function $IsBox<T>(T,Ty): bool;
function $IsAllocBox<T>(T,Ty,Heap): bool;

axiom (forall bx : Box ::
    { $IsBox(bx, TInt) }
    ( $IsBox(bx, TInt) ==> $Box($Unbox(bx) : int) == bx && $Is($Unbox(bx) : int, TInt)));
axiom (forall bx : Box ::
    { $IsBox(bx, TReal) }
    ( $IsBox(bx, TReal) ==> $Box($Unbox(bx) : real) == bx && $Is($Unbox(bx) : real, TReal)));
axiom (forall bx : Box ::
    { $IsBox(bx, TBool) }
    ( $IsBox(bx, TBool) ==> $Box($Unbox(bx) : bool) == bx && $Is($Unbox(bx) : bool, TBool)));
axiom (forall bx : Box ::
    { $IsBox(bx, TChar) }
    ( $IsBox(bx, TChar) ==> $Box($Unbox(bx) : char) == bx && $Is($Unbox(bx) : char, TChar)));

// Since each bitvector type is a separate type in Boogie, the Box/Unbox axioms for bitvectors are
// generated programmatically. Except, Bv0 is given here.
axiom (forall bx : Box ::
    { $IsBox(bx, TBitvector(0)) }
    ( $IsBox(bx, TBitvector(0)) ==> $Box($Unbox(bx) : Bv0) == bx && $Is($Unbox(bx) : Set Box, TBitvector(0))));

axiom (forall bx : Box, t : Ty ::
    { $IsBox(bx, TSet(t)) }
    ( $IsBox(bx, TSet(t)) ==> $Box($Unbox(bx) : Set Box) == bx && $Is($Unbox(bx) : Set Box, TSet(t))));
axiom (forall bx : Box, t : Ty ::
    { $IsBox(bx, TISet(t)) }
    ( $IsBox(bx, TISet(t)) ==> $Box($Unbox(bx) : ISet Box) == bx && $Is($Unbox(bx) : ISet Box, TISet(t))));
axiom (forall bx : Box, t : Ty ::
    { $IsBox(bx, TMultiSet(t)) }
    ( $IsBox(bx, TMultiSet(t)) ==> $Box($Unbox(bx) : MultiSet Box) == bx && $Is($Unbox(bx) : MultiSet Box, TMultiSet(t))));
axiom (forall bx : Box, t : Ty ::
    { $IsBox(bx, TSeq(t)) }
    ( $IsBox(bx, TSeq(t)) ==> $Box($Unbox(bx) : Seq Box) == bx && $Is($Unbox(bx) : Seq Box, TSeq(t))));
axiom (forall bx : Box, s : Ty, t : Ty ::
    { $IsBox(bx, TMap(s, t)) }
    ( $IsBox(bx, TMap(s, t)) ==> $Box($Unbox(bx) : Map Box Box) == bx && $Is($Unbox(bx) : Map Box Box, TMap(s, t))));
axiom (forall bx : Box, s : Ty, t : Ty ::
    { $IsBox(bx, TIMap(s, t)) }
    ( $IsBox(bx, TIMap(s, t)) ==> $Box($Unbox(bx) : IMap Box Box) == bx && $Is($Unbox(bx) : IMap Box Box, TIMap(s, t))));

axiom (forall<T> v : T, t : Ty ::
    { $IsBox($Box(v), t) }
    ( $IsBox($Box(v), t) <==> $Is(v,t) ));
axiom (forall<T> v : T, t : Ty, h : Heap ::
    { $IsAllocBox($Box(v), t, h) }
    ( $IsAllocBox($Box(v), t, h) <==> $IsAlloc(v,t,h) ));

// ---------------------------------------------------------------
// -- Is and IsAlloc ---------------------------------------------
// ---------------------------------------------------------------

// Type-argument to $Is is the /representation type/,
// the second value argument to $Is is the actual type.
function $Is<T>(T,Ty): bool uses {           // no heap for now
    axiom(forall v : int  :: { $Is(v,TInt) }  $Is(v,TInt));
    axiom(forall v : real :: { $Is(v,TReal) } $Is(v,TReal));
    axiom(forall v : bool :: { $Is(v,TBool) } $Is(v,TBool));
    axiom(forall v : char :: { $Is(v,TChar) } $Is(v,TChar));
    axiom(forall v : ORDINAL :: { $Is(v,TORDINAL) } $Is(v,TORDINAL));
    
    // Since every bitvector type is a separate type in Boogie, the $Is/$IsAlloc axioms
    // for bitvectors are generated programatically. Except, TBitvector(0) is given here.
    axiom (forall v: Bv0 :: { $Is(v, TBitvector(0)) } $Is(v, TBitvector(0)));

    axiom (forall v: Set Box, t0: Ty :: { $Is(v, TSet(t0)) }
      $Is(v, TSet(t0)) <==>
      (forall bx: Box :: { v[bx] }
        v[bx] ==> $IsBox(bx, t0)));
    axiom (forall v: ISet Box, t0: Ty :: { $Is(v, TISet(t0)) }
      $Is(v, TISet(t0)) <==>
      (forall bx: Box :: { v[bx] }
        v[bx] ==> $IsBox(bx, t0)));
    axiom (forall v: MultiSet Box, t0: Ty :: { $Is(v, TMultiSet(t0)) }
      $Is(v, TMultiSet(t0)) <==>
      (forall bx: Box :: { v[bx] }
        0 < v[bx] ==> $IsBox(bx, t0)));
    axiom (forall v: MultiSet Box, t0: Ty :: { $Is(v, TMultiSet(t0)) }
      $Is(v, TMultiSet(t0)) ==> $IsGoodMultiSet(v));
    axiom (forall v: Seq Box, t0: Ty :: { $Is(v, TSeq(t0)) }
      $Is(v, TSeq(t0)) <==>
      (forall i : int :: { Seq#Index(v, i) }
        0 <= i && i < Seq#Length(v) ==>
        $IsBox(Seq#Index(v, i), t0)));
        
    axiom (forall v: Map Box Box, t0: Ty, t1: Ty ::
      { $Is(v, TMap(t0, t1)) }
      $Is(v, TMap(t0, t1))
         <==> (forall bx: Box ::
          { Map#Elements(v)[bx] } { Map#Domain(v)[bx] }
          Map#Domain(v)[bx] ==>
            $IsBox(Map#Elements(v)[bx], t1) &&
            $IsBox(bx, t0)));
            
    axiom (forall v: Map Box Box, t0: Ty, t1: Ty ::
      { $Is(v, TMap(t0, t1)) }
      $Is(v, TMap(t0, t1)) ==>
        $Is(Map#Domain(v), TSet(t0)) &&
        $Is(Map#Values(v), TSet(t1)) &&
        $Is(Map#Items(v), TSet(Tclass._System.Tuple2(t0, t1))));
    axiom (forall v: IMap Box Box, t0: Ty, t1: Ty ::
      { $Is(v, TIMap(t0, t1)) }
      $Is(v, TIMap(t0, t1))
         <==> (forall bx: Box ::
          { IMap#Elements(v)[bx] } { IMap#Domain(v)[bx] }
          IMap#Domain(v)[bx] ==>
            $IsBox(IMap#Elements(v)[bx], t1) &&
            $IsBox(bx, t0)));
    axiom (forall v: IMap Box Box, t0: Ty, t1: Ty ::
      { $Is(v, TIMap(t0, t1)) }
      $Is(v, TIMap(t0, t1)) ==>
        $Is(IMap#Domain(v), TISet(t0)) &&
        $Is(IMap#Values(v), TISet(t1)) &&
        $Is(IMap#Items(v), TISet(Tclass._System.Tuple2(t0, t1))));
}
function $IsAlloc<T>(T,Ty,Heap): bool uses {
    axiom(forall h : Heap, v : int  :: { $IsAlloc(v,TInt,h) }  $IsAlloc(v,TInt,h));
    axiom(forall h : Heap, v : real :: { $IsAlloc(v,TReal,h) } $IsAlloc(v,TReal,h));
    axiom(forall h : Heap, v : bool :: { $IsAlloc(v,TBool,h) } $IsAlloc(v,TBool,h));
    axiom(forall h : Heap, v : char :: { $IsAlloc(v,TChar,h) } $IsAlloc(v,TChar,h));
    axiom(forall h : Heap, v : ORDINAL :: { $IsAlloc(v,TORDINAL,h) } $IsAlloc(v,TORDINAL,h));
    
    axiom (forall v: Bv0, h: Heap :: { $IsAlloc(v, TBitvector(0), h) } $IsAlloc(v, TBitvector(0), h));
    
    axiom (forall v: Set Box, t0: Ty, h: Heap :: { $IsAlloc(v, TSet(t0), h) }
      $IsAlloc(v, TSet(t0), h) <==>
      (forall bx: Box :: { v[bx] }
        v[bx] ==> $IsAllocBox(bx, t0, h)));
    axiom (forall v: ISet Box, t0: Ty, h: Heap :: { $IsAlloc(v, TISet(t0), h) }
      $IsAlloc(v, TISet(t0), h) <==>
      (forall bx: Box :: { v[bx] }
        v[bx] ==> $IsAllocBox(bx, t0, h)));
    axiom (forall v: MultiSet Box, t0: Ty, h: Heap :: { $IsAlloc(v, TMultiSet(t0), h) }
      $IsAlloc(v, TMultiSet(t0), h) <==>
      (forall bx: Box :: { v[bx] }
        0 < v[bx] ==> $IsAllocBox(bx, t0, h)));
    axiom (forall v: Seq Box, t0: Ty, h: Heap :: { $IsAlloc(v, TSeq(t0), h) }
      $IsAlloc(v, TSeq(t0), h) <==>
      (forall i : int :: { Seq#Index(v, i) }
        0 <= i && i < Seq#Length(v) ==>
    	$IsAllocBox(Seq#Index(v, i), t0, h)));
    	
    axiom (forall v: Map Box Box, t0: Ty, t1: Ty, h: Heap ::
      { $IsAlloc(v, TMap(t0, t1), h) }
      $IsAlloc(v, TMap(t0, t1), h)
         <==> (forall bx: Box ::
          { Map#Elements(v)[bx] } { Map#Domain(v)[bx] }
          Map#Domain(v)[bx] ==>
            $IsAllocBox(Map#Elements(v)[bx], t1, h) &&
            $IsAllocBox(bx, t0, h)));
            
    axiom (forall v: IMap Box Box, t0: Ty, t1: Ty, h: Heap ::
      { $IsAlloc(v, TIMap(t0, t1), h) }
      $IsAlloc(v, TIMap(t0, t1), h)
         <==> (forall bx: Box ::
          { IMap#Elements(v)[bx] } { IMap#Domain(v)[bx] }
          IMap#Domain(v)[bx] ==>
            $IsAllocBox(IMap#Elements(v)[bx], t1, h) &&
            $IsAllocBox(bx, t0, h)));
}

<<<<<<< HEAD
function $OlderTag(Heap): bool;
=======
function $AlwaysAllocated(Ty): bool uses {
    axiom (forall ty: Ty :: { $AlwaysAllocated(ty) }
      $AlwaysAllocated(ty) ==>
      (forall h: Heap, v: Box  :: { $IsAllocBox(v, ty, h) }  $IsBox(v, ty) ==> $IsAllocBox(v, ty, h)));
}
>>>>>>> 81cf582c

// ---------------------------------------------------------------
// -- Encoding of type names -------------------------------------
// ---------------------------------------------------------------

type ClassName;
const unique class._System.int: ClassName;
const unique class._System.bool: ClassName;
const unique class._System.set: ClassName;
const unique class._System.seq: ClassName;
const unique class._System.multiset: ClassName;

function Tclass._System.object?(): Ty;
function Tclass._System.Tuple2(Ty, Ty): Ty;

function /*{:never_pattern true}*/ dtype(ref): Ty; // changed from ClassName to Ty

function TypeTuple(a: ClassName, b: ClassName): ClassName;
function TypeTupleCar(ClassName): ClassName;
function TypeTupleCdr(ClassName): ClassName;
// TypeTuple is injective in both arguments:
axiom (forall a: ClassName, b: ClassName :: { TypeTuple(a,b) }
  TypeTupleCar(TypeTuple(a,b)) == a &&
  TypeTupleCdr(TypeTuple(a,b)) == b);

// -- Function handles -------------------------------------------

type HandleType;

function SetRef_to_SetBox(s: [ref]bool): Set Box;
axiom (forall s: [ref]bool, bx: Box :: { SetRef_to_SetBox(s)[bx] }
  SetRef_to_SetBox(s)[bx] == s[$Unbox(bx): ref]);
axiom (forall s: [ref]bool :: { SetRef_to_SetBox(s) }
  $Is(SetRef_to_SetBox(s), TSet(Tclass._System.object?())));

// Functions ApplyN, RequiresN, and ReadsN are generated on demand by the translator,
// but Apply1 is referred to in the prelude, so its definition is hardcoded here.
function Apply1(Ty, Ty, Heap, HandleType, Box): Box;

// ---------------------------------------------------------------
// -- Datatypes --------------------------------------------------
// ---------------------------------------------------------------

type DatatypeType;

type DtCtorId;
function DatatypeCtorId(DatatypeType): DtCtorId;

function DtRank(DatatypeType): int;
function BoxRank(Box): int;

axiom (forall d: DatatypeType :: {BoxRank($Box(d))} BoxRank($Box(d)) == DtRank(d));

// ---------------------------------------------------------------
// -- Big Ordinals -----------------------------------------------
// ---------------------------------------------------------------

type ORDINAL = Box;  // :| There are more big ordinals than boxes

// The following two functions give an abstracton over all ordinals.
// Function ORD#IsNat returns true when the ordinal is one of the natural
// numbers.  Function ORD#Offset gives how many successors (that is,
// +1 operations) an ordinal is above the nearest lower limit ordinal.
// That is, if the ordinal is \lambda+n, then ORD#Offset returns n.
function ORD#IsNat(ORDINAL): bool;
function ORD#Offset(ORDINAL): int;
axiom (forall o:ORDINAL :: { ORD#Offset(o) } 0 <= ORD#Offset(o));

function {:inline} ORD#IsLimit(o: ORDINAL): bool { ORD#Offset(o) == 0 }
function {:inline} ORD#IsSucc(o: ORDINAL): bool { 0 < ORD#Offset(o) }

function ORD#FromNat(int): ORDINAL;
axiom (forall n:int :: { ORD#FromNat(n) }
  0 <= n ==> ORD#IsNat(ORD#FromNat(n)) && ORD#Offset(ORD#FromNat(n)) == n);
axiom (forall o:ORDINAL :: { ORD#Offset(o) } { ORD#IsNat(o) }
  ORD#IsNat(o) ==> o == ORD#FromNat(ORD#Offset(o)));

function ORD#Less(ORDINAL, ORDINAL): bool;
axiom (forall o,p: ORDINAL :: { ORD#Less(o,p) }
  (ORD#Less(o,p) ==> o != p) &&  // irreflexivity
  (ORD#IsNat(o) && !ORD#IsNat(p) ==> ORD#Less(o,p)) &&
  (ORD#IsNat(o) && ORD#IsNat(p) ==> ORD#Less(o,p) == (ORD#Offset(o) < ORD#Offset(p))) &&
  (ORD#Less(o,p) && ORD#IsNat(p) ==> ORD#IsNat(o)));
// ORD#Less is trichotomous:
axiom (forall o,p: ORDINAL :: { ORD#Less(o,p), ORD#Less(p,o) }
  ORD#Less(o,p) || o == p || ORD#Less(p,o));
// ORD#Less is transitive:
axiom (forall o,p,r: ORDINAL ::
  { ORD#Less(o,p), ORD#Less(p,r) }
  { ORD#Less(o,p), ORD#Less(o,r) }
  ORD#Less(o,p) && ORD#Less(p,r) ==> ORD#Less(o,r));

// ORD#LessThanLimit is a synonym of ORD#Less, introduced for more selected triggering
function ORD#LessThanLimit(ORDINAL, ORDINAL): bool;
axiom (forall o,p: ORDINAL :: { ORD#LessThanLimit(o, p) }
  ORD#LessThanLimit(o, p) == ORD#Less(o, p));

function ORD#Plus(ORDINAL, ORDINAL): ORDINAL;
axiom (forall o,p: ORDINAL :: { ORD#Plus(o,p) }
  (ORD#IsNat(ORD#Plus(o,p)) ==> ORD#IsNat(o) && ORD#IsNat(p)) &&
  (ORD#IsNat(p) ==>
    ORD#IsNat(ORD#Plus(o,p)) == ORD#IsNat(o) &&
    ORD#Offset(ORD#Plus(o,p)) == ORD#Offset(o) + ORD#Offset(p)));
axiom (forall o,p: ORDINAL :: { ORD#Plus(o,p) }
  (o == ORD#Plus(o, p) || ORD#Less(o, ORD#Plus(o, p))) &&
  (p == ORD#Plus(o, p) || ORD#Less(p, ORD#Plus(o, p))));
axiom (forall o,p: ORDINAL :: { ORD#Plus(o,p) }
  (o == ORD#FromNat(0) ==> ORD#Plus(o, p) == p) &&
  (p == ORD#FromNat(0) ==> ORD#Plus(o, p) == o));

function ORD#Minus(ORDINAL, ORDINAL): ORDINAL;
axiom (forall o,p: ORDINAL :: { ORD#Minus(o,p) }
  ORD#IsNat(p) && ORD#Offset(p) <= ORD#Offset(o) ==>
    ORD#IsNat(ORD#Minus(o,p)) == ORD#IsNat(o) &&
    ORD#Offset(ORD#Minus(o,p)) == ORD#Offset(o) - ORD#Offset(p));
axiom (forall o,p: ORDINAL :: { ORD#Minus(o,p) }
  ORD#IsNat(p) && ORD#Offset(p) <= ORD#Offset(o) ==>
    (p == ORD#FromNat(0) && ORD#Minus(o, p) == o) ||
    (p != ORD#FromNat(0) && ORD#Less(ORD#Minus(o, p), o)));

// o+m+n == o+(m+n)
axiom (forall o: ORDINAL, m,n: int ::
  { ORD#Plus(ORD#Plus(o, ORD#FromNat(m)), ORD#FromNat(n)) }
  0 <= m && 0 <= n ==>
  ORD#Plus(ORD#Plus(o, ORD#FromNat(m)), ORD#FromNat(n)) == ORD#Plus(o, ORD#FromNat(m+n)));
// o-m-n == o+(m+n)
axiom (forall o: ORDINAL, m,n: int ::
  { ORD#Minus(ORD#Minus(o, ORD#FromNat(m)), ORD#FromNat(n)) }
  0 <= m && 0 <= n && m+n <= ORD#Offset(o) ==>
  ORD#Minus(ORD#Minus(o, ORD#FromNat(m)), ORD#FromNat(n)) == ORD#Minus(o, ORD#FromNat(m+n)));
// o+m-n == EITHER o+(m-n) OR o-(n-m)
axiom (forall o: ORDINAL, m,n: int ::
  { ORD#Minus(ORD#Plus(o, ORD#FromNat(m)), ORD#FromNat(n)) }
  0 <= m && 0 <= n && n <= ORD#Offset(o) + m ==>
    (0 <= m - n ==> ORD#Minus(ORD#Plus(o, ORD#FromNat(m)), ORD#FromNat(n)) == ORD#Plus(o, ORD#FromNat(m-n))) &&
    (m - n <= 0 ==> ORD#Minus(ORD#Plus(o, ORD#FromNat(m)), ORD#FromNat(n)) == ORD#Minus(o, ORD#FromNat(n-m))));
// o-m+n == EITHER o-(m-n) OR o+(n-m)
axiom (forall o: ORDINAL, m,n: int ::
  { ORD#Plus(ORD#Minus(o, ORD#FromNat(m)), ORD#FromNat(n)) }
  0 <= m && 0 <= n && n <= ORD#Offset(o) + m ==>
    (0 <= m - n ==> ORD#Plus(ORD#Minus(o, ORD#FromNat(m)), ORD#FromNat(n)) == ORD#Minus(o, ORD#FromNat(m-n))) &&
    (m - n <= 0 ==> ORD#Plus(ORD#Minus(o, ORD#FromNat(m)), ORD#FromNat(n)) == ORD#Plus(o, ORD#FromNat(n-m))));

// ---------------------------------------------------------------
// -- Axiom contexts ---------------------------------------------
// ---------------------------------------------------------------

// used to make sure function axioms are not used while their consistency is being checked
const $ModuleContextHeight: int;
const $FunctionContextHeight: int;

// ---------------------------------------------------------------
// -- Layers of function encodings -------------------------------
// ---------------------------------------------------------------

type LayerType;
const $LZ: LayerType;
function $LS(LayerType): LayerType;
function AsFuelBottom(LayerType) : LayerType;

function AtLayer<A>([LayerType]A, LayerType): A;
axiom (forall<A> f : [LayerType]A, ly : LayerType :: { AtLayer(f,ly) } AtLayer(f,ly) == f[ly]);
axiom (forall<A> f : [LayerType]A, ly : LayerType :: { AtLayer(f,$LS(ly)) } AtLayer(f,$LS(ly)) == AtLayer(f,ly));

// ---------------------------------------------------------------
// -- Fields -----------------------------------------------------
// ---------------------------------------------------------------

type Field alpha;

function FDim<T>(Field T): int uses {
  axiom FDim(alloc) == 0;
}

function IndexField(int): Field Box;
axiom (forall i: int :: { IndexField(i) } FDim(IndexField(i)) == 1);
function IndexField_Inverse<T>(Field T): int;
axiom (forall i: int :: { IndexField(i) } IndexField_Inverse(IndexField(i)) == i);

function MultiIndexField(Field Box, int): Field Box;
axiom (forall f: Field Box, i: int :: { MultiIndexField(f,i) } FDim(MultiIndexField(f,i)) == FDim(f) + 1);
function MultiIndexField_Inverse0<T>(Field T): Field T;
function MultiIndexField_Inverse1<T>(Field T): int;
axiom (forall f: Field Box, i: int :: { MultiIndexField(f,i) }
  MultiIndexField_Inverse0(MultiIndexField(f,i)) == f &&
  MultiIndexField_Inverse1(MultiIndexField(f,i)) == i);

function DeclType<T>(Field T): ClassName;

type NameFamily;
function DeclName<T>(Field T): NameFamily uses {
  axiom DeclName(alloc) == allocName;
}
function FieldOfDecl<alpha>(ClassName, NameFamily): Field alpha;
axiom (forall<T> cl : ClassName, nm: NameFamily ::
   {FieldOfDecl(cl, nm): Field T}
   DeclType(FieldOfDecl(cl, nm): Field T) == cl && DeclName(FieldOfDecl(cl, nm): Field T) == nm);

function $IsGhostField<T>(Field T): bool uses {
   axiom $IsGhostField(alloc); // treat as ghost field, since it is allowed to be changed by ghost code
  
   axiom (forall h: Heap, k: Heap :: { $HeapSuccGhost(h,k) }
      $HeapSuccGhost(h,k) ==>
        $HeapSucc(h,k) &&
        (forall<alpha> o: ref, f: Field alpha :: { read(k, o, f) }
          !$IsGhostField(f) ==> read(h, o, f) == read(k, o, f)));
}

// ---------------------------------------------------------------
// -- Allocatedness and Heap Succession --------------------------
// ---------------------------------------------------------------


// $IsAlloc and $IsAllocBox are monotonic

axiom (forall<T> h, k : Heap, v : T, t : Ty ::
  { $HeapSucc(h, k), $IsAlloc(v, t, h) }
  $HeapSucc(h, k) ==> $IsAlloc(v, t, h) ==> $IsAlloc(v, t, k));
axiom (forall h, k : Heap, bx : Box, t : Ty ::
  { $HeapSucc(h, k), $IsAllocBox(bx, t, h) }
  $HeapSucc(h, k) ==> $IsAllocBox(bx, t, h) ==> $IsAllocBox(bx, t, k));

// No axioms for $Is and $IsBox since they don't talk about the heap.

const unique alloc: Field bool;
const unique allocName: NameFamily;

// ---------------------------------------------------------------
// -- Arrays -----------------------------------------------------
// ---------------------------------------------------------------

function _System.array.Length(a: ref): int uses {
  axiom (forall o: ref :: 0 <= _System.array.Length(o));
}

// ---------------------------------------------------------------
// -- Reals ------------------------------------------------------
// ---------------------------------------------------------------

function Int(x: real): int { int(x) }
function Real(x: int): real { real(x) }
axiom (forall i: int :: { Int(Real(i)) } Int(Real(i)) == i);

function {:inline} _System.real.Floor(x: real): int { Int(x) }

// ---------------------------------------------------------------
// -- The heap ---------------------------------------------------
// ---------------------------------------------------------------
type Heap = [ref]<alpha>[Field alpha]alpha;
function {:inline} read<alpha>(H:Heap, r:ref, f:Field alpha): alpha { H[r][f] }
function {:inline} update<alpha>(H:Heap, r:ref, f:Field alpha, v:alpha): Heap { H[r := H[r][f := v]] }

function $IsGoodHeap(Heap): bool;
function $IsHeapAnchor(Heap): bool;
var $Heap: Heap where $IsGoodHeap($Heap) && $IsHeapAnchor($Heap);

// The following is used as a reference heap in places where the translation needs a heap
// but the expression generated is really one that is (at least in a correct program)
// independent of the heap.
const $OneHeap: Heap uses {
  axiom $IsGoodHeap($OneHeap);
}

function $HeapSucc(Heap, Heap): bool;
axiom (forall<alpha> h: Heap, r: ref, f: Field alpha, x: alpha :: { update(h, r, f, x) }
  $IsGoodHeap(update(h, r, f, x)) ==>
  $HeapSucc(h, update(h, r, f, x)));
axiom (forall a,b,c: Heap :: { $HeapSucc(a,b), $HeapSucc(b,c) }
  a != c ==> $HeapSucc(a,b) && $HeapSucc(b,c) ==> $HeapSucc(a,c));
axiom (forall h: Heap, k: Heap :: { $HeapSucc(h,k) }
  $HeapSucc(h,k) ==> (forall o: ref :: { read(k, o, alloc) } read(h, o, alloc) ==> read(k, o, alloc)));

function $HeapSuccGhost(Heap, Heap): bool;

// ---------------------------------------------------------------
// -- Non-determinism --------------------------------------------
// ---------------------------------------------------------------

type TickType;
var $Tick: TickType;

// ---------------------------------------------------------------
// -- Useful macros ----------------------------------------------
// ---------------------------------------------------------------

// havoc everything in $Heap, except {this}+rds+nw
procedure $YieldHavoc(this: ref, rds: Set Box, nw: Set Box);
  modifies $Heap;
  ensures (forall<alpha> $o: ref, $f: Field alpha :: { read($Heap, $o, $f) }
            $o != null && read(old($Heap), $o, alloc) ==>
            $o == this || rds[$Box($o)] || nw[$Box($o)] ==>
              read($Heap, $o, $f) == read(old($Heap), $o, $f));
  ensures $HeapSucc(old($Heap), $Heap);

// havoc everything in $Heap, except rds-modi-{this}
procedure $IterHavoc0(this: ref, rds: Set Box, modi: Set Box);
  modifies $Heap;
  ensures (forall<alpha> $o: ref, $f: Field alpha :: { read($Heap, $o, $f) }
            $o != null && read(old($Heap), $o, alloc) ==>
            rds[$Box($o)] && !modi[$Box($o)] && $o != this ==>
              read($Heap, $o, $f) == read(old($Heap), $o, $f));
  ensures $HeapSucc(old($Heap), $Heap);

// havoc $Heap at {this}+modi+nw
procedure $IterHavoc1(this: ref, modi: Set Box, nw: Set Box);
  modifies $Heap;
  ensures (forall<alpha> $o: ref, $f: Field alpha :: { read($Heap, $o, $f) }
            $o != null && read(old($Heap), $o, alloc) ==>
              read($Heap, $o, $f) == read(old($Heap), $o, $f) ||
              $o == this || modi[$Box($o)] || nw[$Box($o)]);
  ensures $HeapSucc(old($Heap), $Heap);

procedure $IterCollectNewObjects(prevHeap: Heap, newHeap: Heap, this: ref, NW: Field (Set Box))
                        returns (s: Set Box);
  ensures (forall bx: Box :: { s[bx] } s[bx] <==>
              read(newHeap, this, NW)[bx] ||
              ($Unbox(bx) != null && !read(prevHeap, $Unbox(bx):ref, alloc) && read(newHeap, $Unbox(bx):ref, alloc)));

// ---------------------------------------------------------------
// -- Axiomatizations --------------------------------------------
// ---------------------------------------------------------------

// ---------------------------------------------------------------
// -- Axiomatization of sets -------------------------------------
// ---------------------------------------------------------------

type Set T = [T]bool;

function Set#Card<T>(Set T): int;
axiom (forall<T> s: Set T :: { Set#Card(s) } 0 <= Set#Card(s));

function Set#Empty<T>(): Set T;
axiom (forall<T> o: T :: { Set#Empty()[o] } !Set#Empty()[o]);
axiom (forall<T> s: Set T :: { Set#Card(s) }
  (Set#Card(s) == 0 <==> s == Set#Empty()) &&
  (Set#Card(s) != 0 ==> (exists x: T :: s[x])));

// the empty set could be of anything
//axiom (forall<T> t: Ty :: { $Is(Set#Empty() : [T]bool, TSet(t)) } $Is(Set#Empty() : [T]bool, TSet(t)));

function Set#Singleton<T>(T): Set T;
axiom (forall<T> r: T :: { Set#Singleton(r) } Set#Singleton(r)[r]);
axiom (forall<T> r: T, o: T :: { Set#Singleton(r)[o] } Set#Singleton(r)[o] <==> r == o);
axiom (forall<T> r: T :: { Set#Card(Set#Singleton(r)) } Set#Card(Set#Singleton(r)) == 1);

function Set#UnionOne<T>(Set T, T): Set T;
axiom (forall<T> a: Set T, x: T, o: T :: { Set#UnionOne(a,x)[o] }
  Set#UnionOne(a,x)[o] <==> o == x || a[o]);
axiom (forall<T> a: Set T, x: T :: { Set#UnionOne(a, x) }
  Set#UnionOne(a, x)[x]);
axiom (forall<T> a: Set T, x: T, y: T :: { Set#UnionOne(a, x), a[y] }
  a[y] ==> Set#UnionOne(a, x)[y]);
axiom (forall<T> a: Set T, x: T :: { Set#Card(Set#UnionOne(a, x)) }
  a[x] ==> Set#Card(Set#UnionOne(a, x)) == Set#Card(a));
axiom (forall<T> a: Set T, x: T :: { Set#Card(Set#UnionOne(a, x)) }
  !a[x] ==> Set#Card(Set#UnionOne(a, x)) == Set#Card(a) + 1);

function Set#Union<T>(Set T, Set T): Set T;
axiom (forall<T> a: Set T, b: Set T, o: T :: { Set#Union(a,b)[o] }
  Set#Union(a,b)[o] <==> a[o] || b[o]);
axiom (forall<T> a, b: Set T, y: T :: { Set#Union(a, b), a[y] }
  a[y] ==> Set#Union(a, b)[y]);
axiom (forall<T> a, b: Set T, y: T :: { Set#Union(a, b), b[y] }
  b[y] ==> Set#Union(a, b)[y]);
axiom (forall<T> a, b: Set T :: { Set#Union(a, b) }
  Set#Disjoint(a, b) ==>
    Set#Difference(Set#Union(a, b), a) == b &&
    Set#Difference(Set#Union(a, b), b) == a);
// Follows from the general union axiom, but might be still worth including, because disjoint union is a common case:
// axiom (forall<T> a, b: Set T :: { Set#Card(Set#Union(a, b)) }
//   Set#Disjoint(a, b) ==>
//     Set#Card(Set#Union(a, b)) == Set#Card(a) + Set#Card(b));

function Set#Intersection<T>(Set T, Set T): Set T;
axiom (forall<T> a: Set T, b: Set T, o: T :: { Set#Intersection(a,b)[o] }
  Set#Intersection(a,b)[o] <==> a[o] && b[o]);

axiom (forall<T> a, b: Set T :: { Set#Union(Set#Union(a, b), b) }
  Set#Union(Set#Union(a, b), b) == Set#Union(a, b));
axiom (forall<T> a, b: Set T :: { Set#Union(a, Set#Union(a, b)) }
  Set#Union(a, Set#Union(a, b)) == Set#Union(a, b));
axiom (forall<T> a, b: Set T :: { Set#Intersection(Set#Intersection(a, b), b) }
  Set#Intersection(Set#Intersection(a, b), b) == Set#Intersection(a, b));
axiom (forall<T> a, b: Set T :: { Set#Intersection(a, Set#Intersection(a, b)) }
  Set#Intersection(a, Set#Intersection(a, b)) == Set#Intersection(a, b));
axiom (forall<T> a, b: Set T :: { Set#Card(Set#Union(a, b)) }{ Set#Card(Set#Intersection(a, b)) }
  Set#Card(Set#Union(a, b)) + Set#Card(Set#Intersection(a, b)) == Set#Card(a) + Set#Card(b));

function Set#Difference<T>(Set T, Set T): Set T;
axiom (forall<T> a: Set T, b: Set T, o: T :: { Set#Difference(a,b)[o] }
  Set#Difference(a,b)[o] <==> a[o] && !b[o]);
axiom (forall<T> a, b: Set T, y: T :: { Set#Difference(a, b), b[y] }
  b[y] ==> !Set#Difference(a, b)[y] );
axiom (forall<T> a, b: Set T ::
  { Set#Card(Set#Difference(a, b)) }
  Set#Card(Set#Difference(a, b)) + Set#Card(Set#Difference(b, a))
  + Set#Card(Set#Intersection(a, b))
    == Set#Card(Set#Union(a, b)) &&
  Set#Card(Set#Difference(a, b)) == Set#Card(a) - Set#Card(Set#Intersection(a, b)));

function Set#Subset<T>(Set T, Set T): bool;
axiom (forall<T> a: Set T, b: Set T :: { Set#Subset(a,b) }
  Set#Subset(a,b) <==> (forall o: T :: {a[o]} {b[o]} a[o] ==> b[o]));
// axiom(forall<T> a: Set T, b: Set T ::
//   { Set#Subset(a,b), Set#Card(a), Set#Card(b) }  // very restrictive trigger
//   Set#Subset(a,b) ==> Set#Card(a) <= Set#Card(b));


function Set#Equal<T>(Set T, Set T): bool;
axiom (forall<T> a: Set T, b: Set T :: { Set#Equal(a,b) }
  Set#Equal(a,b) <==> (forall o: T :: {a[o]} {b[o]} a[o] <==> b[o]));
axiom (forall<T> a: Set T, b: Set T :: { Set#Equal(a,b) }  // extensionality axiom for sets
  Set#Equal(a,b) ==> a == b);

function Set#Disjoint<T>(Set T, Set T): bool;
axiom (forall<T> a: Set T, b: Set T :: { Set#Disjoint(a,b) }
  Set#Disjoint(a,b) <==> (forall o: T :: {a[o]} {b[o]} !a[o] || !b[o]));

// ---------------------------------------------------------------
// -- Axiomatization of isets -------------------------------------
// ---------------------------------------------------------------

type ISet T = [T]bool;

function ISet#Empty<T>(): Set T;
axiom (forall<T> o: T :: { ISet#Empty()[o] } !ISet#Empty()[o]);

// the empty set could be of anything
//axiom (forall<T> t: Ty :: { $Is(ISet#Empty() : [T]bool, TISet(t)) } $Is(ISet#Empty() : [T]bool, TISet(t)));


function ISet#UnionOne<T>(ISet T, T): ISet T;
axiom (forall<T> a: ISet T, x: T, o: T :: { ISet#UnionOne(a,x)[o] }
  ISet#UnionOne(a,x)[o] <==> o == x || a[o]);
axiom (forall<T> a: ISet T, x: T :: { ISet#UnionOne(a, x) }
  ISet#UnionOne(a, x)[x]);
axiom (forall<T> a: ISet T, x: T, y: T :: { ISet#UnionOne(a, x), a[y] }
  a[y] ==> ISet#UnionOne(a, x)[y]);

function ISet#Union<T>(ISet T, ISet T): ISet T;
axiom (forall<T> a: ISet T, b: ISet T, o: T :: { ISet#Union(a,b)[o] }
  ISet#Union(a,b)[o] <==> a[o] || b[o]);
axiom (forall<T> a, b: ISet T, y: T :: { ISet#Union(a, b), a[y] }
  a[y] ==> ISet#Union(a, b)[y]);
axiom (forall<T> a, b: Set T, y: T :: { ISet#Union(a, b), b[y] }
  b[y] ==> ISet#Union(a, b)[y]);
axiom (forall<T> a, b: ISet T :: { ISet#Union(a, b) }
  ISet#Disjoint(a, b) ==>
    ISet#Difference(ISet#Union(a, b), a) == b &&
    ISet#Difference(ISet#Union(a, b), b) == a);

function ISet#Intersection<T>(ISet T, ISet T): ISet T;
axiom (forall<T> a: ISet T, b: ISet T, o: T :: { ISet#Intersection(a,b)[o] }
  ISet#Intersection(a,b)[o] <==> a[o] && b[o]);

axiom (forall<T> a, b: ISet T :: { ISet#Union(ISet#Union(a, b), b) }
  ISet#Union(ISet#Union(a, b), b) == ISet#Union(a, b));
axiom (forall<T> a, b: Set T :: { ISet#Union(a, ISet#Union(a, b)) }
  ISet#Union(a, ISet#Union(a, b)) == ISet#Union(a, b));
axiom (forall<T> a, b: ISet T :: { ISet#Intersection(ISet#Intersection(a, b), b) }
  ISet#Intersection(ISet#Intersection(a, b), b) == ISet#Intersection(a, b));
axiom (forall<T> a, b: ISet T :: { ISet#Intersection(a, ISet#Intersection(a, b)) }
  ISet#Intersection(a, ISet#Intersection(a, b)) == ISet#Intersection(a, b));


function ISet#Difference<T>(ISet T, ISet T): ISet T;
axiom (forall<T> a: ISet T, b: ISet T, o: T :: { ISet#Difference(a,b)[o] }
  ISet#Difference(a,b)[o] <==> a[o] && !b[o]);
axiom (forall<T> a, b: ISet T, y: T :: { ISet#Difference(a, b), b[y] }
  b[y] ==> !ISet#Difference(a, b)[y] );

function ISet#Subset<T>(ISet T, ISet T): bool;
axiom (forall<T> a: ISet T, b: ISet T :: { ISet#Subset(a,b) }
  ISet#Subset(a,b) <==> (forall o: T :: {a[o]} {b[o]} a[o] ==> b[o]));

function ISet#Equal<T>(ISet T, ISet T): bool;
axiom (forall<T> a: ISet T, b: ISet T :: { ISet#Equal(a,b) }
  ISet#Equal(a,b) <==> (forall o: T :: {a[o]} {b[o]} a[o] <==> b[o]));
axiom (forall<T> a: ISet T, b: ISet T :: { ISet#Equal(a,b) }  // extensionality axiom for sets
  ISet#Equal(a,b) ==> a == b);

function ISet#Disjoint<T>(ISet T, ISet T): bool;
axiom (forall<T> a: ISet T, b: ISet T :: { ISet#Disjoint(a,b) }
  ISet#Disjoint(a,b) <==> (forall o: T :: {a[o]} {b[o]} !a[o] || !b[o]));

// ---------------------------------------------------------------
// -- Axiomatization of multisets --------------------------------
// ---------------------------------------------------------------

function Math#min(a: int, b: int): int;
axiom (forall a: int, b: int :: { Math#min(a, b) } a <= b <==> Math#min(a, b) == a);
axiom (forall a: int, b: int :: { Math#min(a, b) } b <= a <==> Math#min(a, b) == b);
axiom (forall a: int, b: int :: { Math#min(a, b) } Math#min(a, b) == a || Math#min(a, b) == b);

function Math#clip(a: int): int;
axiom (forall a: int :: { Math#clip(a) } 0 <= a ==> Math#clip(a) == a);
axiom (forall a: int :: { Math#clip(a) } a < 0  ==> Math#clip(a) == 0);

type MultiSet T = [T]int;

function $IsGoodMultiSet<T>(ms: MultiSet T): bool;
// ints are non-negative, used after havocing, and for conversion from sequences to multisets.
axiom (forall<T> ms: MultiSet T :: { $IsGoodMultiSet(ms) }
  $IsGoodMultiSet(ms) <==>
  (forall bx: T :: { ms[bx] } 0 <= ms[bx] && ms[bx] <= MultiSet#Card(ms)));

function MultiSet#Card<T>(MultiSet T): int;
axiom (forall<T> s: MultiSet T :: { MultiSet#Card(s) } 0 <= MultiSet#Card(s));
axiom (forall<T> s: MultiSet T, x: T, n: int :: { MultiSet#Card(s[x := n]) }
  0 <= n ==> MultiSet#Card(s[x := n]) == MultiSet#Card(s) - s[x] + n);

function MultiSet#Empty<T>(): MultiSet T;
axiom (forall<T> o: T :: { MultiSet#Empty()[o] } MultiSet#Empty()[o] == 0);
axiom (forall<T> s: MultiSet T :: { MultiSet#Card(s) }
  (MultiSet#Card(s) == 0 <==> s == MultiSet#Empty()) &&
  (MultiSet#Card(s) != 0 ==> (exists x: T :: 0 < s[x])));

function MultiSet#Singleton<T>(T): MultiSet T;
axiom (forall<T> r: T, o: T :: { MultiSet#Singleton(r)[o] } (MultiSet#Singleton(r)[o] == 1 <==> r == o) &&
                                                            (MultiSet#Singleton(r)[o] == 0 <==> r != o));
axiom (forall<T> r: T :: { MultiSet#Singleton(r) } MultiSet#Singleton(r) == MultiSet#UnionOne(MultiSet#Empty(), r));

function MultiSet#UnionOne<T>(MultiSet T, T): MultiSet T;
// pure containment axiom (in the original multiset or is the added element)
axiom (forall<T> a: MultiSet T, x: T, o: T :: { MultiSet#UnionOne(a,x)[o] }
  0 < MultiSet#UnionOne(a,x)[o] <==> o == x || 0 < a[o]);
// union-ing increases count by one
axiom (forall<T> a: MultiSet T, x: T :: { MultiSet#UnionOne(a, x) }
  MultiSet#UnionOne(a, x)[x] == a[x] + 1);
// non-decreasing
axiom (forall<T> a: MultiSet T, x: T, y: T :: { MultiSet#UnionOne(a, x), a[y] }
  0 < a[y] ==> 0 < MultiSet#UnionOne(a, x)[y]);
// other elements unchanged
axiom (forall<T> a: MultiSet T, x: T, y: T :: { MultiSet#UnionOne(a, x), a[y] }
  x != y ==> a[y] == MultiSet#UnionOne(a, x)[y]);
axiom (forall<T> a: MultiSet T, x: T :: { MultiSet#Card(MultiSet#UnionOne(a, x)) }
  MultiSet#Card(MultiSet#UnionOne(a, x)) == MultiSet#Card(a) + 1);


function MultiSet#Union<T>(MultiSet T, MultiSet T): MultiSet T;
// union-ing is the sum of the contents
axiom (forall<T> a: MultiSet T, b: MultiSet T, o: T :: { MultiSet#Union(a,b)[o] }
  MultiSet#Union(a,b)[o] == a[o] + b[o]);
axiom (forall<T> a: MultiSet T, b: MultiSet T :: { MultiSet#Card(MultiSet#Union(a,b)) }
  MultiSet#Card(MultiSet#Union(a,b)) == MultiSet#Card(a) + MultiSet#Card(b));

function MultiSet#Intersection<T>(MultiSet T, MultiSet T): MultiSet T;
axiom (forall<T> a: MultiSet T, b: MultiSet T, o: T :: { MultiSet#Intersection(a,b)[o] }
  MultiSet#Intersection(a,b)[o] == Math#min(a[o],  b[o]));

// left and right pseudo-idempotence
axiom (forall<T> a, b: MultiSet T :: { MultiSet#Intersection(MultiSet#Intersection(a, b), b) }
  MultiSet#Intersection(MultiSet#Intersection(a, b), b) == MultiSet#Intersection(a, b));
axiom (forall<T> a, b: MultiSet T :: { MultiSet#Intersection(a, MultiSet#Intersection(a, b)) }
  MultiSet#Intersection(a, MultiSet#Intersection(a, b)) == MultiSet#Intersection(a, b));

// multiset difference, a - b. clip() makes it positive.
function MultiSet#Difference<T>(MultiSet T, MultiSet T): MultiSet T;
axiom (forall<T> a: MultiSet T, b: MultiSet T, o: T :: { MultiSet#Difference(a,b)[o] }
  MultiSet#Difference(a,b)[o] == Math#clip(a[o] - b[o]));
axiom (forall<T> a, b: MultiSet T, y: T :: { MultiSet#Difference(a, b), b[y], a[y] }
  a[y] <= b[y] ==> MultiSet#Difference(a, b)[y] == 0 );
axiom (forall<T> a, b: MultiSet T ::
  { MultiSet#Card(MultiSet#Difference(a, b)) }
  MultiSet#Card(MultiSet#Difference(a, b)) + MultiSet#Card(MultiSet#Difference(b, a))
  + 2 * MultiSet#Card(MultiSet#Intersection(a, b))
    == MultiSet#Card(MultiSet#Union(a, b)) &&
  MultiSet#Card(MultiSet#Difference(a, b)) == MultiSet#Card(a) - MultiSet#Card(MultiSet#Intersection(a, b)));

// multiset subset means a must have at most as many of each element as b
function MultiSet#Subset<T>(MultiSet T, MultiSet T): bool;
axiom (forall<T> a: MultiSet T, b: MultiSet T :: { MultiSet#Subset(a,b) }
  MultiSet#Subset(a,b) <==> (forall o: T :: {a[o]} {b[o]} a[o] <= b[o]));

function MultiSet#Equal<T>(MultiSet T, MultiSet T): bool;
axiom (forall<T> a: MultiSet T, b: MultiSet T :: { MultiSet#Equal(a,b) }
  MultiSet#Equal(a,b) <==> (forall o: T :: {a[o]} {b[o]} a[o] == b[o]));
// extensionality axiom for multisets
axiom (forall<T> a: MultiSet T, b: MultiSet T :: { MultiSet#Equal(a,b) }
  MultiSet#Equal(a,b) ==> a == b);

function MultiSet#Disjoint<T>(MultiSet T, MultiSet T): bool;
axiom (forall<T> a: MultiSet T, b: MultiSet T :: { MultiSet#Disjoint(a,b) }
  MultiSet#Disjoint(a,b) <==> (forall o: T :: {a[o]} {b[o]} a[o] == 0 || b[o] == 0));

// conversion to a multiset. each element in the original set has duplicity 1.
function MultiSet#FromSet<T>(Set T): MultiSet T;
axiom (forall<T> s: Set T, a: T :: { MultiSet#FromSet(s)[a] }
  (MultiSet#FromSet(s)[a] == 0 <==> !s[a]) &&
  (MultiSet#FromSet(s)[a] == 1 <==> s[a]));
axiom (forall<T> s: Set T :: { MultiSet#Card(MultiSet#FromSet(s)) }
  MultiSet#Card(MultiSet#FromSet(s)) == Set#Card(s));

// conversion to a multiset, from a sequence.
function MultiSet#FromSeq<T>(Seq T): MultiSet T uses {
  axiom (forall<T> :: MultiSet#FromSeq(Seq#Empty(): Seq T) == MultiSet#Empty(): MultiSet T);
}
// conversion produces a good map.
axiom (forall<T> s: Seq T :: { MultiSet#FromSeq(s) } $IsGoodMultiSet(MultiSet#FromSeq(s)) );
// cardinality axiom
axiom (forall<T> s: Seq T ::
  { MultiSet#Card(MultiSet#FromSeq(s)) }
    MultiSet#Card(MultiSet#FromSeq(s)) == Seq#Length(s));
// building axiom
axiom (forall<T> s: Seq T, v: T ::
  { MultiSet#FromSeq(Seq#Build(s, v)) }
    MultiSet#FromSeq(Seq#Build(s, v)) == MultiSet#UnionOne(MultiSet#FromSeq(s), v)
  );

// concatenation axiom
axiom (forall<T> a: Seq T, b: Seq T ::
  { MultiSet#FromSeq(Seq#Append(a, b)) }
    MultiSet#FromSeq(Seq#Append(a, b)) == MultiSet#Union(MultiSet#FromSeq(a), MultiSet#FromSeq(b)) );

// update axiom
axiom (forall<T> s: Seq T, i: int, v: T, x: T ::
  { MultiSet#FromSeq(Seq#Update(s, i, v))[x] }
    0 <= i && i < Seq#Length(s) ==>
    MultiSet#FromSeq(Seq#Update(s, i, v))[x] ==
      MultiSet#Union(MultiSet#Difference(MultiSet#FromSeq(s), MultiSet#Singleton(Seq#Index(s,i))), MultiSet#Singleton(v))[x] );
  // i.e. MS(Update(s, i, v)) == MS(s) - {{s[i]}} + {{v}}
axiom (forall<T> s: Seq T, x: T :: { MultiSet#FromSeq(s)[x] }
  (exists i : int :: { Seq#Index(s,i) } 0 <= i && i < Seq#Length(s) && x == Seq#Index(s,i)) <==> 0 < MultiSet#FromSeq(s)[x] );

// ---------------------------------------------------------------
// -- Axiomatization of sequences --------------------------------
// ---------------------------------------------------------------

type Seq T;

function Seq#Length<T>(Seq T): int;
axiom (forall<T> s: Seq T :: { Seq#Length(s) } 0 <= Seq#Length(s));

function Seq#Empty<T>(): Seq T;
axiom (forall<T> :: { Seq#Empty(): Seq T } Seq#Length(Seq#Empty(): Seq T) == 0);
axiom (forall<T> s: Seq T :: { Seq#Length(s) }
  (Seq#Length(s) == 0 ==> s == Seq#Empty())
// The following would be a nice fact to include, because it would enable verifying the
// GenericPick.SeqPick* methods in Test/dafny0/SmallTests.dfy.  However, it substantially
// slows down performance on some other tests, including running seemingly forever on
// some.
//  && (Seq#Length(s) != 0 ==> (exists x: T :: Seq#Contains(s, x)))
  );

// The empty sequence $Is any type
//axiom (forall<T> t: Ty :: {$Is(Seq#Empty(): Seq T, TSeq(t))} $Is(Seq#Empty(): Seq T, TSeq(t)));

function Seq#Singleton<T>(T): Seq T;
axiom (forall<T> t: T :: { Seq#Length(Seq#Singleton(t)) } Seq#Length(Seq#Singleton(t)) == 1);

function Seq#Build<T>(s: Seq T, val: T): Seq T;
function Seq#Build_inv0<T>(s: Seq T) : Seq T;
function Seq#Build_inv1<T>(s: Seq T) : T;
axiom (forall<T> s: Seq T, val: T ::
  { Seq#Build(s, val) }
  Seq#Build_inv0(Seq#Build(s, val)) == s &&
  Seq#Build_inv1(Seq#Build(s, val)) == val);

axiom (forall<T> s: Seq T, v: T ::
  { Seq#Build(s,v) }
  Seq#Length(Seq#Build(s,v)) == 1 + Seq#Length(s));
axiom (forall<T> s: Seq T, i: int, v: T :: { Seq#Index(Seq#Build(s,v), i) }
  (i == Seq#Length(s) ==> Seq#Index(Seq#Build(s,v), i) == v) &&
  (i != Seq#Length(s) ==> Seq#Index(Seq#Build(s,v), i) == Seq#Index(s, i)));

// Build preserves $Is
axiom (forall s: Seq Box, bx: Box, t: Ty :: { $Is(Seq#Build(s,bx),TSeq(t)) }
    $Is(s,TSeq(t)) && $IsBox(bx,t) ==> $Is(Seq#Build(s,bx),TSeq(t)));

function Seq#Create(ty: Ty, heap: Heap, len: int, init: HandleType): Seq Box;
axiom (forall ty: Ty, heap: Heap, len: int, init: HandleType ::
  { Seq#Length(Seq#Create(ty, heap, len, init): Seq Box) }
  $IsGoodHeap(heap) && 0 <= len ==>
  Seq#Length(Seq#Create(ty, heap, len, init): Seq Box) == len);
axiom (forall ty: Ty, heap: Heap, len: int, init: HandleType, i: int ::
  { Seq#Index(Seq#Create(ty, heap, len, init), i) }
  $IsGoodHeap(heap) && 0 <= i && i < len ==>
  Seq#Index(Seq#Create(ty, heap, len, init), i) == Apply1(TInt, TSeq(ty), heap, init, $Box(i)));

function Seq#Append<T>(Seq T, Seq T): Seq T;
axiom (forall<T> s0: Seq T, s1: Seq T :: { Seq#Length(Seq#Append(s0,s1)) }
  Seq#Length(Seq#Append(s0,s1)) == Seq#Length(s0) + Seq#Length(s1));

function Seq#Index<T>(Seq T, int): T;
axiom (forall<T> t: T :: { Seq#Index(Seq#Singleton(t), 0) } Seq#Index(Seq#Singleton(t), 0) == t);
axiom (forall<T> s0: Seq T, s1: Seq T, n: int :: { Seq#Index(Seq#Append(s0,s1), n) }
  (n < Seq#Length(s0) ==> Seq#Index(Seq#Append(s0,s1), n) == Seq#Index(s0, n)) &&
  (Seq#Length(s0) <= n ==> Seq#Index(Seq#Append(s0,s1), n) == Seq#Index(s1, n - Seq#Length(s0))));

function Seq#Update<T>(Seq T, int, T): Seq T;
axiom (forall<T> s: Seq T, i: int, v: T :: { Seq#Length(Seq#Update(s,i,v)) }
  0 <= i && i < Seq#Length(s) ==> Seq#Length(Seq#Update(s,i,v)) == Seq#Length(s));
axiom (forall<T> s: Seq T, i: int, v: T, n: int :: { Seq#Index(Seq#Update(s,i,v),n) }
  0 <= n && n < Seq#Length(s) ==>
    (i == n ==> Seq#Index(Seq#Update(s,i,v),n) == v) &&
    (i != n ==> Seq#Index(Seq#Update(s,i,v),n) == Seq#Index(s,n)));

function Seq#Contains<T>(Seq T, T): bool;
axiom (forall<T> s: Seq T, x: T :: { Seq#Contains(s,x) }
  Seq#Contains(s,x) <==>
    (exists i: int :: { Seq#Index(s,i) } 0 <= i && i < Seq#Length(s) && Seq#Index(s,i) == x));
axiom (forall<T> x: T ::
  { Seq#Contains(Seq#Empty(), x) }
  !Seq#Contains(Seq#Empty(), x));

axiom (forall<T> s0: Seq T, s1: Seq T, x: T ::
  { Seq#Contains(Seq#Append(s0, s1), x) }
  Seq#Contains(Seq#Append(s0, s1), x) <==>
    Seq#Contains(s0, x) || Seq#Contains(s1, x));

axiom (forall<T> s: Seq T, v: T, x: T ::  // needed to prove things like '4 in [2,3,4]', see method TestSequences0 in SmallTests.dfy
  { Seq#Contains(Seq#Build(s, v), x) }
    Seq#Contains(Seq#Build(s, v), x) <==> (v == x || Seq#Contains(s, x)));

axiom (forall<T> s: Seq T, n: int, x: T ::
  { Seq#Contains(Seq#Take(s, n), x) }
  Seq#Contains(Seq#Take(s, n), x) <==>
    (exists i: int :: { Seq#Index(s, i) }
      0 <= i && i < n && i < Seq#Length(s) && Seq#Index(s, i) == x));
axiom (forall<T> s: Seq T, n: int, x: T ::
  { Seq#Contains(Seq#Drop(s, n), x) }
  Seq#Contains(Seq#Drop(s, n), x) <==>
    (exists i: int :: { Seq#Index(s, i) }
      0 <= n && n <= i && i < Seq#Length(s) && Seq#Index(s, i) == x));

function Seq#Equal<T>(Seq T, Seq T): bool;
axiom (forall<T> s0: Seq T, s1: Seq T :: { Seq#Equal(s0,s1) }
  Seq#Equal(s0,s1) <==>
    Seq#Length(s0) == Seq#Length(s1) &&
    (forall j: int :: { Seq#Index(s0,j) } { Seq#Index(s1,j) }
        0 <= j && j < Seq#Length(s0) ==> Seq#Index(s0,j) == Seq#Index(s1,j)));
axiom (forall<T> a: Seq T, b: Seq T :: { Seq#Equal(a,b) }  // extensionality axiom for sequences
  Seq#Equal(a,b) ==> a == b);

function Seq#SameUntil<T>(Seq T, Seq T, int): bool;
axiom (forall<T> s0: Seq T, s1: Seq T, n: int :: { Seq#SameUntil(s0,s1,n) }
  Seq#SameUntil(s0,s1,n) <==>
    (forall j: int :: { Seq#Index(s0,j) } { Seq#Index(s1,j) }
        0 <= j && j < n ==> Seq#Index(s0,j) == Seq#Index(s1,j)));

function Seq#Take<T>(s: Seq T, howMany: int): Seq T;
axiom (forall<T> s: Seq T, n: int :: { Seq#Length(Seq#Take(s,n)) }
  0 <= n && n <= Seq#Length(s) ==> Seq#Length(Seq#Take(s,n)) == n);
axiom (forall<T> s: Seq T, n: int, j: int ::
  {:weight 25}
  { Seq#Index(Seq#Take(s,n), j) }
  { Seq#Index(s, j), Seq#Take(s,n) }
  0 <= j && j < n && j < Seq#Length(s) ==>
    Seq#Index(Seq#Take(s,n), j) == Seq#Index(s, j));

function Seq#Drop<T>(s: Seq T, howMany: int): Seq T;
axiom (forall<T> s: Seq T, n: int :: { Seq#Length(Seq#Drop(s,n)) }
  0 <= n && n <= Seq#Length(s) ==> Seq#Length(Seq#Drop(s,n)) == Seq#Length(s) - n);
axiom (forall<T> s: Seq T, n: int, j: int ::
  {:weight 25}
  { Seq#Index(Seq#Drop(s,n), j) }
  0 <= n && 0 <= j && j < Seq#Length(s)-n ==>
    Seq#Index(Seq#Drop(s,n), j) == Seq#Index(s, j+n));
axiom (forall<T> s: Seq T, n: int, k: int ::
  {:weight 25}
  { Seq#Index(s, k), Seq#Drop(s,n) }
  0 <= n && n <= k && k < Seq#Length(s) ==>
    Seq#Index(Seq#Drop(s,n), k-n) == Seq#Index(s, k));

axiom (forall<T> s, t: Seq T, n: int ::
  { Seq#Take(Seq#Append(s, t), n) }
  { Seq#Drop(Seq#Append(s, t), n) }
  n == Seq#Length(s)
  ==>
  Seq#Take(Seq#Append(s, t), n) == s &&
  Seq#Drop(Seq#Append(s, t), n) == t);

function Seq#FromArray(h: Heap, a: ref): Seq Box;
axiom (forall h: Heap, a: ref ::
  { Seq#Length(Seq#FromArray(h,a)) }
  Seq#Length(Seq#FromArray(h, a)) == _System.array.Length(a));
axiom (forall h: Heap, a: ref ::
  { Seq#FromArray(h, a) }
  (forall i: int ::
    // it's important to include both triggers, so that assertions about the
    // the relation between the array and the sequence can be proved in either
    // direction
    { read(h, a, IndexField(i)) }
    { Seq#Index(Seq#FromArray(h, a): Seq Box, i) }
    0 <= i &&
    i < Seq#Length(Seq#FromArray(h, a))  // this will trigger the previous axiom to get a connection with _System.array.Length(a)
    ==>
    Seq#Index(Seq#FromArray(h, a), i) == read(h, a, IndexField(i))));
axiom (forall h0, h1: Heap, a: ref ::
  { Seq#FromArray(h1, a), $HeapSucc(h0, h1) }
  $IsGoodHeap(h0) && $IsGoodHeap(h1) && $HeapSucc(h0, h1) && h0[a] == h1[a]
  ==>
  Seq#FromArray(h0, a) == Seq#FromArray(h1, a));
axiom (forall h: Heap, i: int, v: Box, a: ref ::
  { Seq#FromArray(update(h, a, IndexField(i), v), a) }
    0 <= i && i < _System.array.Length(a) ==> Seq#FromArray(update(h, a, IndexField(i), v), a) == Seq#Update(Seq#FromArray(h, a), i, v) );

// Commutability of Take and Drop with Update.
axiom (forall<T> s: Seq T, i: int, v: T, n: int ::
        { Seq#Take(Seq#Update(s, i, v), n) }
        0 <= i && i < n && n <= Seq#Length(s) ==> Seq#Take(Seq#Update(s, i, v), n) == Seq#Update(Seq#Take(s, n), i, v) );
axiom (forall<T> s: Seq T, i: int, v: T, n: int ::
        { Seq#Take(Seq#Update(s, i, v), n) }
        n <= i && i < Seq#Length(s) ==> Seq#Take(Seq#Update(s, i, v), n) == Seq#Take(s, n));
axiom (forall<T> s: Seq T, i: int, v: T, n: int ::
        { Seq#Drop(Seq#Update(s, i, v), n) }
        0 <= n && n <= i && i < Seq#Length(s) ==> Seq#Drop(Seq#Update(s, i, v), n) == Seq#Update(Seq#Drop(s, n), i-n, v) );
axiom (forall<T> s: Seq T, i: int, v: T, n: int ::
        { Seq#Drop(Seq#Update(s, i, v), n) }
        0 <= i && i < n && n < Seq#Length(s) ==> Seq#Drop(Seq#Update(s, i, v), n) == Seq#Drop(s, n));
// Extension axiom, triggers only on Takes from arrays.
axiom (forall h: Heap, a: ref, n0, n1: int ::
        { Seq#Take(Seq#FromArray(h, a), n0), Seq#Take(Seq#FromArray(h, a), n1) }
        n0 + 1 == n1 && 0 <= n0 && n1 <= _System.array.Length(a) ==> Seq#Take(Seq#FromArray(h, a), n1) == Seq#Build(Seq#Take(Seq#FromArray(h, a), n0), read(h, a, IndexField(n0): Field Box)) );
// drop commutes with build.
axiom (forall<T> s: Seq T, v: T, n: int ::
        { Seq#Drop(Seq#Build(s, v), n) }
        0 <= n && n <= Seq#Length(s) ==> Seq#Drop(Seq#Build(s, v), n) == Seq#Build(Seq#Drop(s, n), v) );

function Seq#Rank<T>(Seq T): int;
axiom (forall s: Seq Box, i: int ::
        { DtRank($Unbox(Seq#Index(s, i)): DatatypeType) }
        0 <= i && i < Seq#Length(s) ==> DtRank($Unbox(Seq#Index(s, i)): DatatypeType) < Seq#Rank(s) );
axiom (forall<T> s: Seq T, i: int ::
        { Seq#Rank(Seq#Drop(s, i)) }
        0 < i && i <= Seq#Length(s) ==> Seq#Rank(Seq#Drop(s, i)) < Seq#Rank(s) );
axiom (forall<T> s: Seq T, i: int ::
        { Seq#Rank(Seq#Take(s, i)) }
        0 <= i && i < Seq#Length(s) ==> Seq#Rank(Seq#Take(s, i)) < Seq#Rank(s) );
axiom (forall<T> s: Seq T, i: int, j: int ::
        { Seq#Rank(Seq#Append(Seq#Take(s, i), Seq#Drop(s, j))) }
        0 <= i && i < j && j <= Seq#Length(s) ==> Seq#Rank(Seq#Append(Seq#Take(s, i), Seq#Drop(s, j))) < Seq#Rank(s) );

// Additional axioms about common things
axiom (forall<T> s: Seq T, n: int :: { Seq#Drop(s, n) }
        n == 0 ==> Seq#Drop(s, n) == s);
axiom (forall<T> s: Seq T, n: int :: { Seq#Take(s, n) }
        n == 0 ==> Seq#Take(s, n) == Seq#Empty());
axiom (forall<T> s: Seq T, m, n: int :: { Seq#Drop(Seq#Drop(s, m), n) }
        0 <= m && 0 <= n && m+n <= Seq#Length(s) ==>
        Seq#Drop(Seq#Drop(s, m), n) == Seq#Drop(s, m+n));

// ---------------------------------------------------------------
// -- Axiomatization of Maps -------------------------------------
// ---------------------------------------------------------------

type Map U V;

// A Map is defined by three functions, Map#Domain, Map#Elements, and #Map#Card.

function Map#Domain<U,V>(Map U V) : Set U;

function Map#Elements<U,V>(Map U V) : [U]V;

function Map#Card<U,V>(Map U V) : int;

axiom (forall<U,V> m: Map U V :: { Map#Card(m) } 0 <= Map#Card(m));

axiom (forall<U, V> m: Map U V ::
  { Map#Card(m) }
  Map#Card(m) == 0 <==> m == Map#Empty());

axiom (forall<U, V> m: Map U V ::
  { Map#Domain(m) }
  m == Map#Empty() || (exists k: U :: Map#Domain(m)[k]));
axiom (forall<U, V> m: Map U V ::
  { Map#Values(m) }
  m == Map#Empty() || (exists v: V :: Map#Values(m)[v]));
axiom (forall<U, V> m: Map U V ::
  { Map#Items(m) }
  m == Map#Empty() || (exists k, v: Box :: Map#Items(m)[$Box(#_System._tuple#2._#Make2(k, v))]));

axiom (forall<U, V> m: Map U V ::
  { Set#Card(Map#Domain(m)) }
  Set#Card(Map#Domain(m)) == Map#Card(m));
axiom (forall<U, V> m: Map U V ::
  { Set#Card(Map#Values(m)) }
  Set#Card(Map#Values(m)) <= Map#Card(m));
axiom (forall<U, V> m: Map U V ::
  { Set#Card(Map#Items(m)) }
  Set#Card(Map#Items(m)) == Map#Card(m));

// The set of Values of a Map can be obtained by the function Map#Values, which is
// defined as follows.  Remember, a Set is defined by membership (using Boogie's
// square brackets) and Map#Card, so we need to define what these mean for the Set
// returned by Map#Values.

function Map#Values<U,V>(Map U V) : Set V;

axiom (forall<U,V> m: Map U V, v: V :: { Map#Values(m)[v] }
  Map#Values(m)[v] ==
	(exists u: U :: { Map#Domain(m)[u] } { Map#Elements(m)[u] }
	  Map#Domain(m)[u] &&
    v == Map#Elements(m)[u]));

// The set of Items--that is, (key,value) pairs--of a Map can be obtained by the
// function Map#Items.  Again, we need to define membership of Set#Card for this
// set.  Everywhere else in this axiomatization, Map is parameterized by types U V,
// even though Dafny only ever instantiates U V with Box Box.  This makes the
// axiomatization more generic.  Function Map#Items, however, returns a set of
// pairs, and the axiomatization of pairs is Dafny specific.  Therefore, the
// definition of Map#Items here is to be considered Dafny specific.  Also, note
// that it relies on the two destructors for 2-tuples.

function Map#Items<U,V>(Map U V) : Set Box;

function #_System._tuple#2._#Make2(Box, Box) : DatatypeType;
function _System.Tuple2._0(DatatypeType) : Box;
function _System.Tuple2._1(DatatypeType) : Box;

axiom (forall m: Map Box Box, item: Box :: { Map#Items(m)[item] }
  Map#Items(m)[item] <==>
    Map#Domain(m)[_System.Tuple2._0($Unbox(item))] &&
    Map#Elements(m)[_System.Tuple2._0($Unbox(item))] == _System.Tuple2._1($Unbox(item)));

// Here are the operations that produce Map values.

function Map#Empty<U, V>(): Map U V;
axiom (forall<U, V> u: U ::
        { Map#Domain(Map#Empty(): Map U V)[u] }
        !Map#Domain(Map#Empty(): Map U V)[u]);

function Map#Glue<U, V>([U]bool, [U]V, Ty): Map U V;
axiom (forall<U, V> a: [U]bool, b: [U]V, t: Ty ::
  { Map#Domain(Map#Glue(a, b, t)) }
  Map#Domain(Map#Glue(a, b, t)) == a);
axiom (forall<U, V> a: [U]bool, b: [U]V, t: Ty ::
  { Map#Elements(Map#Glue(a, b, t)) }
  Map#Elements(Map#Glue(a, b, t)) == b);
axiom (forall a: [Box]bool, b: [Box]Box, t0, t1: Ty ::
  { Map#Glue(a, b, TMap(t0, t1)) }
  // In the following line, no trigger needed, since the quantifier only gets used in negative contexts
  (forall bx: Box :: a[bx] ==> $IsBox(bx, t0) && $IsBox(b[bx], t1))
  ==>
  $Is(Map#Glue(a, b, TMap(t0, t1)), TMap(t0, t1)));


//Build is used in displays, and for map updates
function Map#Build<U, V>(Map U V, U, V): Map U V;
/*axiom (forall<U, V> m: Map U V, u: U, v: V ::
  { Map#Domain(Map#Build(m, u, v))[u] } { Map#Elements(Map#Build(m, u, v))[u] }
  Map#Domain(Map#Build(m, u, v))[u] && Map#Elements(Map#Build(m, u, v))[u] == v);*/

axiom (forall<U, V> m: Map U V, u: U, u': U, v: V ::
  { Map#Domain(Map#Build(m, u, v))[u'] } { Map#Elements(Map#Build(m, u, v))[u'] }
  (u' == u ==> Map#Domain(Map#Build(m, u, v))[u'] &&
               Map#Elements(Map#Build(m, u, v))[u'] == v) &&
  (u' != u ==> Map#Domain(Map#Build(m, u, v))[u'] == Map#Domain(m)[u'] &&
               Map#Elements(Map#Build(m, u, v))[u'] == Map#Elements(m)[u']));
axiom (forall<U, V> m: Map U V, u: U, v: V :: { Map#Card(Map#Build(m, u, v)) }
  Map#Domain(m)[u] ==> Map#Card(Map#Build(m, u, v)) == Map#Card(m));
axiom (forall<U, V> m: Map U V, u: U, v: V :: { Map#Card(Map#Build(m, u, v)) }
  !Map#Domain(m)[u] ==> Map#Card(Map#Build(m, u, v)) == Map#Card(m) + 1);

// Map operations
function Map#Merge<U, V>(Map U V, Map U V): Map U V;
axiom (forall<U, V> m: Map U V, n: Map U V ::
  { Map#Domain(Map#Merge(m, n)) }
  Map#Domain(Map#Merge(m, n)) == Set#Union(Map#Domain(m), Map#Domain(n)));
axiom (forall<U, V> m: Map U V, n: Map U V, u: U ::
  { Map#Elements(Map#Merge(m, n))[u] }
  Map#Domain(Map#Merge(m, n))[u] ==>
    (!Map#Domain(n)[u] ==> Map#Elements(Map#Merge(m, n))[u] == Map#Elements(m)[u]) &&
    (Map#Domain(n)[u] ==> Map#Elements(Map#Merge(m, n))[u] == Map#Elements(n)[u]));

function Map#Subtract<U, V>(Map U V, Set U): Map U V;
axiom (forall<U, V> m: Map U V, s: Set U ::
  { Map#Domain(Map#Subtract(m, s)) }
  Map#Domain(Map#Subtract(m, s)) == Set#Difference(Map#Domain(m), s));
axiom (forall<U, V> m: Map U V, s: Set U, u: U ::
  { Map#Elements(Map#Subtract(m, s))[u] }
  Map#Domain(Map#Subtract(m, s))[u] ==>
    Map#Elements(Map#Subtract(m, s))[u] == Map#Elements(m)[u]);

//equality for maps
function Map#Equal<U, V>(Map U V, Map U V): bool;
axiom (forall<U, V> m: Map U V, m': Map U V::
  { Map#Equal(m, m') }
    Map#Equal(m, m') <==> (forall u : U :: Map#Domain(m)[u] == Map#Domain(m')[u]) &&
                          (forall u : U :: Map#Domain(m)[u] ==> Map#Elements(m)[u] == Map#Elements(m')[u]));
// extensionality
axiom (forall<U, V> m: Map U V, m': Map U V::
  { Map#Equal(m, m') }
    Map#Equal(m, m') ==> m == m');

function Map#Disjoint<U, V>(Map U V, Map U V): bool;
axiom (forall<U, V> m: Map U V, m': Map U V ::
  { Map#Disjoint(m, m') }
    Map#Disjoint(m, m') <==> (forall o: U :: {Map#Domain(m)[o]} {Map#Domain(m')[o]} !Map#Domain(m)[o] || !Map#Domain(m')[o]));

// ---------------------------------------------------------------
// -- Axiomatization of IMaps ------------------------------------
// ---------------------------------------------------------------

type IMap U V;

// A IMap is defined by two functions, Map#Domain and Map#Elements.

function IMap#Domain<U,V>(IMap U V) : Set U;

function IMap#Elements<U,V>(IMap U V) : [U]V;

axiom (forall<U, V> m: IMap U V ::
  { IMap#Domain(m) }
  m == IMap#Empty() || (exists k: U :: IMap#Domain(m)[k]));
axiom (forall<U, V> m: IMap U V ::
  { IMap#Values(m) }
  m == IMap#Empty() || (exists v: V :: IMap#Values(m)[v]));
axiom (forall<U, V> m: IMap U V ::
  { IMap#Items(m) }
  m == IMap#Empty() || (exists k, v: Box :: IMap#Items(m)[$Box(#_System._tuple#2._#Make2(k, v))]));

axiom (forall<U, V> m: IMap U V ::
  { IMap#Domain(m) }
  m == IMap#Empty() <==> IMap#Domain(m) == ISet#Empty());
axiom (forall<U, V> m: IMap U V ::
  { IMap#Values(m) }
  m == IMap#Empty() <==> IMap#Values(m) == ISet#Empty());
axiom (forall<U, V> m: IMap U V ::
  { IMap#Items(m) }
  m == IMap#Empty() <==> IMap#Items(m) == ISet#Empty());

// The set of Values of a IMap can be obtained by the function IMap#Values, which is
// defined as follows.  Remember, a ISet is defined by membership (using Boogie's
// square brackets) so we need to define what these mean for the Set
// returned by Map#Values.

function IMap#Values<U,V>(IMap U V) : Set V;

axiom (forall<U,V> m: IMap U V, v: V :: { IMap#Values(m)[v] }
  IMap#Values(m)[v] ==
	(exists u: U :: { IMap#Domain(m)[u] } { IMap#Elements(m)[u] }
	  IMap#Domain(m)[u] &&
    v == IMap#Elements(m)[u]));

// The set of Items--that is, (key,value) pairs--of a Map can be obtained by the
// function IMap#Items.
// Everywhere else in this axiomatization, IMap is parameterized by types U V,
// even though Dafny only ever instantiates U V with Box Box.  This makes the
// axiomatization more generic.  Function IMap#Items, however, returns a set of
// pairs, and the axiomatization of pairs is Dafny specific.  Therefore, the
// definition of IMap#Items here is to be considered Dafny specific.  Also, note
// that it relies on the two destructors for 2-tuples.

function IMap#Items<U,V>(IMap U V) : Set Box;

axiom (forall m: IMap Box Box, item: Box :: { IMap#Items(m)[item] }
  IMap#Items(m)[item] <==>
    IMap#Domain(m)[_System.Tuple2._0($Unbox(item))] &&
    IMap#Elements(m)[_System.Tuple2._0($Unbox(item))] == _System.Tuple2._1($Unbox(item)));

// Here are the operations that produce Map values.
function IMap#Empty<U, V>(): IMap U V;
axiom (forall<U, V> u: U ::
        { IMap#Domain(IMap#Empty(): IMap U V)[u] }
        !IMap#Domain(IMap#Empty(): IMap U V)[u]);

function IMap#Glue<U, V>([U] bool, [U]V, Ty): IMap U V;
axiom (forall<U, V> a: [U]bool, b: [U]V, t: Ty ::
  { IMap#Domain(IMap#Glue(a, b, t)) }
  IMap#Domain(IMap#Glue(a, b, t)) == a);
axiom (forall<U, V> a: [U]bool, b: [U]V, t: Ty ::
  { IMap#Elements(IMap#Glue(a, b, t)) }
  IMap#Elements(IMap#Glue(a, b, t)) == b);
axiom (forall a: [Box]bool, b: [Box]Box, t0, t1: Ty ::
  { IMap#Glue(a, b, TIMap(t0, t1)) }
  // In the following line, no trigger needed, since the quantifier only gets used in negative contexts
  (forall bx: Box :: a[bx] ==> $IsBox(bx, t0) && $IsBox(b[bx], t1))
  ==>
  $Is(Map#Glue(a, b, TIMap(t0, t1)), TIMap(t0, t1)));

//Build is used in displays
function IMap#Build<U, V>(IMap U V, U, V): IMap U V;
/*axiom (forall<U, V> m: IMap U V, u: U, v: V ::
  { IMap#Domain(IMap#Build(m, u, v))[u] } { IMap#Elements(IMap#Build(m, u, v))[u] }
  IMap#Domain(IMap#Build(m, u, v))[u] && IMap#Elements(IMap#Build(m, u, v))[u] == v);*/

axiom (forall<U, V> m: IMap U V, u: U, u': U, v: V ::
  { IMap#Domain(IMap#Build(m, u, v))[u'] } { IMap#Elements(IMap#Build(m, u, v))[u'] }
  (u' == u ==> IMap#Domain(IMap#Build(m, u, v))[u'] &&
               IMap#Elements(IMap#Build(m, u, v))[u'] == v) &&
  (u' != u ==> IMap#Domain(IMap#Build(m, u, v))[u'] == IMap#Domain(m)[u'] &&
               IMap#Elements(IMap#Build(m, u, v))[u'] == IMap#Elements(m)[u']));

//equality for imaps
function IMap#Equal<U, V>(IMap U V, IMap U V): bool;
axiom (forall<U, V> m: IMap U V, m': IMap U V::
  { IMap#Equal(m, m') }
    IMap#Equal(m, m') <==> (forall u : U :: IMap#Domain(m)[u] == IMap#Domain(m')[u]) &&
                          (forall u : U :: IMap#Domain(m)[u] ==> IMap#Elements(m)[u] == IMap#Elements(m')[u]));
// extensionality
axiom (forall<U, V> m: IMap U V, m': IMap U V::
  { IMap#Equal(m, m') }
    IMap#Equal(m, m') ==> m == m');

// IMap operations
function IMap#Merge<U, V>(IMap U V, IMap U V): IMap U V;
axiom (forall<U, V> m: IMap U V, n: IMap U V ::
  { IMap#Domain(IMap#Merge(m, n)) }
  IMap#Domain(IMap#Merge(m, n)) == Set#Union(IMap#Domain(m), IMap#Domain(n)));
axiom (forall<U, V> m: IMap U V, n: IMap U V, u: U ::
  { IMap#Elements(IMap#Merge(m, n))[u] }
  IMap#Domain(IMap#Merge(m, n))[u] ==>
    (!IMap#Domain(n)[u] ==> IMap#Elements(IMap#Merge(m, n))[u] == IMap#Elements(m)[u]) &&
    (IMap#Domain(n)[u] ==> IMap#Elements(IMap#Merge(m, n))[u] == IMap#Elements(n)[u]));

function IMap#Subtract<U, V>(IMap U V, Set U): IMap U V;
axiom (forall<U, V> m: IMap U V, s: Set U ::
  { IMap#Domain(IMap#Subtract(m, s)) }
  IMap#Domain(IMap#Subtract(m, s)) == Set#Difference(IMap#Domain(m), s));
axiom (forall<U, V> m: IMap U V, s: Set U, u: U ::
  { IMap#Elements(IMap#Subtract(m, s))[u] }
  IMap#Domain(IMap#Subtract(m, s))[u] ==>
    IMap#Elements(IMap#Subtract(m, s))[u] == IMap#Elements(m)[u]);

// -------------------------------------------------------------------------
// -- Provide arithmetic wrappers to improve triggering and non-linear math
// -------------------------------------------------------------------------

function INTERNAL_add_boogie(x:int, y:int) : int { x + y }
function INTERNAL_sub_boogie(x:int, y:int) : int { x - y }
function INTERNAL_mul_boogie(x:int, y:int) : int { x * y }
function INTERNAL_div_boogie(x:int, y:int) : int { x div y }
function INTERNAL_mod_boogie(x:int, y:int) : int { x mod y }
function {:never_pattern true} INTERNAL_lt_boogie(x:int, y:int) : bool { x < y }
function {:never_pattern true} INTERNAL_le_boogie(x:int, y:int) : bool { x <= y }
function {:never_pattern true} INTERNAL_gt_boogie(x:int, y:int) : bool { x > y }
function {:never_pattern true} INTERNAL_ge_boogie(x:int, y:int) : bool { x >= y }

function Mul(x, y: int): int { x * y }
function Div(x, y: int): int { x div y }
function Mod(x, y: int): int { x mod y }
function Add(x, y: int): int { x + y }
function Sub(x, y: int): int { x - y }

#if ARITH_DISTR
axiom (forall x, y, z: int ::
  { Mul(Add(x, y), z) }
  Mul(Add(x, y), z) == Add(Mul(x, z), Mul(y, z)));
axiom (forall x,y,z: int ::
  { Mul(x, Add(y, z)) }
  Mul(x, Add(y, z)) == Add(Mul(x, y), Mul(x, z)));
//axiom (forall x, y, z: int ::
//  { Mul(Sub(x, y), z) }
//  Mul(Sub(x, y), z) == Sub(Mul(x, z), Mul(y, z)));
#endif
#if ARITH_MUL_DIV_MOD
axiom (forall x, y: int ::
  { Div(x, y), Mod(x, y) }
  { Mul(Div(x, y), y) }
  y != 0 ==>
  Mul(Div(x, y), y) + Mod(x, y) == x);
#endif
#if ARITH_MUL_SIGN
axiom (forall x, y: int ::
  { Mul(x, y) }
  ((0 <= x && 0 <= y) || (x <= 0 && y <= 0) ==> 0 <= Mul(x, y)));
#endif
#if ARITH_MUL_COMM
axiom (forall x, y: int ::
  { Mul(x, y) }
  Mul(x, y) == Mul(y, x));
#endif
#if ARITH_MUL_ASSOC
axiom (forall x, y, z: int ::
  { Mul(x, Mul(y, z)) }
  Mul(y, z) != z && Mul(y, z) != y ==> Mul(x, Mul(y, z)) == Mul(Mul(x, y), z));
#endif

// -------------------------------------------------------------------------<|MERGE_RESOLUTION|>--- conflicted
+++ resolved
@@ -323,15 +323,13 @@
             $IsAllocBox(bx, t0, h)));
 }
 
-<<<<<<< HEAD
-function $OlderTag(Heap): bool;
-=======
 function $AlwaysAllocated(Ty): bool uses {
     axiom (forall ty: Ty :: { $AlwaysAllocated(ty) }
       $AlwaysAllocated(ty) ==>
       (forall h: Heap, v: Box  :: { $IsAllocBox(v, ty, h) }  $IsBox(v, ty) ==> $IsAllocBox(v, ty, h)));
 }
->>>>>>> 81cf582c
+
+function $OlderTag(Heap): bool;
 
 // ---------------------------------------------------------------
 // -- Encoding of type names -------------------------------------
