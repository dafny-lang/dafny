//-----------------------------------------------------------------------------
//
// Copyright by the contributors to the Dafny Project
// SPDX-License-Identifier: MIT
//
//-----------------------------------------------------------------------------
using System;
using System.Collections.Generic;
using System.Linq;
using System.Numerics;
using System.IO;
using System.Diagnostics.Contracts;
using System.Collections.ObjectModel;
using System.Diagnostics;
using System.Runtime.InteropServices;
using System.Text.RegularExpressions;
using Bpl = Microsoft.Boogie;
using static Microsoft.Dafny.ConcreteSyntaxTreeUtils;

namespace Microsoft.Dafny {
  public class GoCompiler : Compiler {
    public GoCompiler(ErrorReporter reporter)
    : base(reporter) {
      if (DafnyOptions.O.CoverageLegendFile != null) {
        Imports.Add(new Import { Name = "DafnyProfiling", Path = "DafnyProfiling" });
      }
    }

    public override string TargetLanguage => "Go";

    static string FormatDefaultTypeParameterValue(TopLevelDecl tp) {
      Contract.Requires(tp is TypeParameter || tp is OpaqueTypeDecl);
      return $"_default_{tp.CompileName}";
    }

    private readonly List<Import> Imports = new List<Import>(StandardImports);
    private string ModuleName;
    private ConcreteSyntaxTree RootImportWriter;
    private ConcreteSyntaxTree RootImportDummyWriter;

    private string MainModuleName;
    private static List<Import> StandardImports =
      new List<Import> {
        new Import { Name = "_dafny", Path = "dafny" },
      };
    private static string DummyTypeName = "Dummy__";

    private struct Import {
      public string Name, Path;
      public bool SuppressDummy;
    }

    protected override void EmitHeader(Program program, ConcreteSyntaxTree wr) {
      wr.WriteLine("// Dafny program {0} compiled into Go", program.Name);

      ModuleName = MainModuleName = program.MainMethod != null ? "main" : Path.GetFileNameWithoutExtension(program.Name);

      wr.WriteLine("package {0}", ModuleName);
      wr.WriteLine();
      // Keep the import writers so that we can import subsequent modules into the main one
      EmitImports(wr, out RootImportWriter, out RootImportDummyWriter);
    }

    protected override void EmitBuiltInDecls(BuiltIns builtIns, ConcreteSyntaxTree wr) {
      var rt = wr.NewFile("dafny/dafny.go");
      ReadRuntimeSystem("DafnyRuntime.go", rt);
    }

    const string DafnyTypeDescriptor = "_dafny.TypeDescriptor";

    void EmitModuleHeader(ConcreteSyntaxTree wr) {
      wr.WriteLine("// Package {0}", ModuleName);
      wr.WriteLine("// Dafny module {0} compiled into Go", ModuleName);
      wr.WriteLine();
      wr.WriteLine("package {0}", ModuleName);
      wr.WriteLine();
      // This is a non-main module; it only imports things declared before it, so we don't need these writers
      EmitImports(wr, out _, out _);
      wr.WriteLine();
      wr.WriteLine("type {0} struct{{}}", DummyTypeName);
      wr.WriteLine();
    }

    void EmitImports(ConcreteSyntaxTree wr, out ConcreteSyntaxTree importWriter, out ConcreteSyntaxTree importDummyWriter) {
      wr.WriteLine("import (");
      importWriter = wr.Fork(1);
      wr.WriteLine(")");
      importDummyWriter = wr.Fork();

      foreach (var import in Imports) {
        EmitImport(import, importWriter, importDummyWriter);
      }
    }

    public override void EmitCallToMain(Method mainMethod, string baseName, ConcreteSyntaxTree wr) {
      var companion = TypeName_Companion(UserDefinedType.FromTopLevelDeclWithAllBooleanTypeParameters(mainMethod.EnclosingClass), wr, mainMethod.tok, mainMethod);

      var wBody = wr.NewNamedBlock("func main()");
      wBody.WriteLine("defer _dafny.CatchHalt()");

      var idName = IssueCreateStaticMain(mainMethod) ? "Main" : IdName(mainMethod);

      Coverage.EmitSetup(wBody);
      wBody.WriteLine("{0}.{1}()", companion, idName);
      Coverage.EmitTearDown(wBody);
    }

    ConcreteSyntaxTree CreateDescribedSection(string desc, ConcreteSyntaxTree wr, params object[] args) {
      var body = wr.Fork();
      var str = string.Format(desc, args);
      body.WriteLine("// Definition of {0}", str);
      wr.WriteLine("// End of {0}", str);
      return body;
    }

    protected override ConcreteSyntaxTree CreateStaticMain(IClassWriter cw) {
      var wr = ((GoCompiler.ClassWriter)cw).ConcreteMethodWriter;
      return wr.NewNamedBlock("func (_this * {0}) Main()", FormatCompanionTypeName(((GoCompiler.ClassWriter)cw).ClassName));
    }

    protected override ConcreteSyntaxTree CreateModule(string moduleName, bool isDefault, bool isExtern, string/*?*/ libraryName, ConcreteSyntaxTree wr) {
      if (isDefault) {
        // Fold the default module into the main module
        return wr;
      }

      string pkgName;
      if (libraryName != null) {
        pkgName = libraryName;
      } else {
        // Go ignores all filenames starting with underscores.  So we're forced
        // to rewrite "__default" to "default__".
        pkgName = moduleName;
        if (pkgName != "" && pkgName.All(c => c == '_')) {
          Error(Bpl.Token.NoToken, "Cannot have a package name with only underscores: {0}", wr, pkgName);
          return wr;
        }
        while (pkgName.StartsWith("_")) {
          pkgName = pkgName.Substring(1) + "_";
        }
      }

      var import = new Import { Name = moduleName, Path = pkgName };
      if (isExtern) {
        // Allow the library name to be "" to import built-in things like the error type
        if (pkgName != "") {
          import.SuppressDummy = true;
          AddImport(import);
        }
        return new ConcreteSyntaxTree(); // ignore contents of extern module
      } else {
        var filename = string.Format("{0}/{0}.go", pkgName);
        var w = wr.NewFile(filename);
        ModuleName = moduleName;
        EmitModuleHeader(w);

        AddImport(import);

        return w;
      }
    }

    protected override void FinishModule() {
      ModuleName = MainModuleName;
    }

    private void AddImport(Import import) {
      // Import in root module
      EmitImport(import, RootImportWriter, RootImportDummyWriter);
      // Import in all subsequent modules
      Imports.Add(import);
    }

    private void EmitImport(Import import, ConcreteSyntaxTree importWriter, ConcreteSyntaxTree importDummyWriter) {
      var id = IdProtect(import.Name);
      var path = import.Path;

      importWriter.WriteLine("{0} \"{1}\"", id, path);

      if (!import.SuppressDummy) {
        importDummyWriter.WriteLine("var _ {0}.{1}", id, DummyTypeName);
      }
    }

    protected override string GetHelperModuleName() => "_dafny";

    protected override IClassWriter CreateClass(string moduleName, string name, bool isExtern, string/*?*/ fullPrintName,
      List<TypeParameter> typeParameters, TopLevelDecl cls, List<Type>/*?*/ superClasses, Bpl.IToken tok, ConcreteSyntaxTree wr) {
      var isDefaultClass = cls is ClassDecl c && c.IsDefaultClass;
      return CreateClass(name, isExtern, fullPrintName, typeParameters, superClasses, tok, wr, includeRtd: !isDefaultClass, includeEquals: true);
    }

    // TODO Consider splitting this into two functions; most things seem to bepassing includeRtd: false and includeEquals: false.
    private GoCompiler.ClassWriter CreateClass(string name, bool isExtern, string/*?*/ fullPrintName, List<TypeParameter>/*?*/ typeParameters, List<Type>/*?*/ superClasses, Bpl.IToken tok, ConcreteSyntaxTree wr, bool includeRtd, bool includeEquals) {
      // See docs/Compilation/ReferenceTypes.md for a description of how instance members of classes and traits are compiled into Go.
      //
      // func New_Class_(Type0 _dafny.TypeDescriptor, Type1 _dafny.TypeDescriptor) *Class {
      //   _this := Class{}
      //
      //   // Have to do it this way because some default values (namely type
      //   // parameters) assume that _this points to the current value
      //   _this.Type0 = Type0
      //   _this.Type1 = Type1
      //   _this.Field0 = ...
      //   _this.Field1 = ...
      //   return &_this
      // }
      //
      // func (_this *Class) InstanceMethod(param0 type0, ...) returnType {
      //   ...
      // }
      //
      // func (_this *CompanionStruct_Class) StaticMethod(param0 type0, ...) returnType {
      //   ...
      // }
      //
      // func (*Class) String() string {
      //   return "module.Class"
      // }
      //
      // func Type_Class_(Type0 _dafny.TypeDescriptor, Type1 _dafny.TypeDescriptor) _dafny.TypeDescriptor {
      //   return type_Class_{Type0, Type1}
      // }
      //
      // type type_Class_ struct{
      //   Type0 _dafny.TypeDescriptor
      //   Type1 _dafny.TypeDescriptor
      // }
      //
      // func (_this type_Class_) Default() interface{} {
      //   return (*Class)(nil)
      // }
      //
      // func (_this type_Class_) String() string {
      //   return "module.Class"
      // }
      //
      name = Capitalize(name);

      var w = CreateDescribedSection("class {0}", wr, name);

      var instanceFieldWriter = w.NewBlock(string.Format("type {0} struct", name));

      w.WriteLine();
      CreateInitializer(name, w, out var instanceFieldInitWriter, out var traitInitWriter, out var rtdParamWriter);

      if (typeParameters != null) {
        WriteRuntimeTypeDescriptorsFields(typeParameters, false, instanceFieldWriter, instanceFieldInitWriter, rtdParamWriter);
      }

      w.WriteLine();
      var staticFieldWriter = w.NewNamedBlock("type {0} struct", FormatCompanionTypeName(name));
      var staticFieldInitWriter = w.NewNamedBlock("var {0} = {1}", FormatCompanionName(name), FormatCompanionTypeName(name));

      if (includeEquals) {
        // This Equals() is so simple that we could just use == instead, but uniformity is good and it'll get inlined anyway.

        w.WriteLine();
        var wEquals = w.NewNamedBlock("func (_this *{0}) Equals(other *{0}) bool", name);
        wEquals.WriteLine("return _this == other");

        w.WriteLine();
        var wEqualsGeneric = w.NewNamedBlock("func (_this *{0}) EqualsGeneric(x interface{{}}) bool", name);
        wEqualsGeneric.WriteLine("other, ok := x.(*{0})", name);
        wEqualsGeneric.WriteLine("return ok && _this.Equals(other)");
      }

      w.WriteLine();
      var wString = w.NewNamedBlock("func (*{0}) String() string", name);
      // Be consistent with other back ends, which don't fold _module into the main module
      var module = ModuleName == MainModuleName ? "_module" : ModuleName;
      wString.WriteLine("return \"{0}.{1}\"", module, name);

      if (includeRtd) {
        ConcreteSyntaxTree wDefault;
        CreateRTD(name, typeParameters, out wDefault, w);

        wDefault.WriteLine("return (*{0})(nil)", name);
      }

      var cw = new ClassWriter(this, name, isExtern, null, w, instanceFieldWriter, instanceFieldInitWriter, traitInitWriter, staticFieldWriter, staticFieldInitWriter);

      if (superClasses != null) {
        superClasses = superClasses.Where(trait => !trait.IsObject).ToList();

        // Emit a method that returns the ID of each parent trait
        var parentTraitsWriter = w.NewBlock($"func (_this *{name}) ParentTraits_() []*_dafny.TraitID");
        parentTraitsWriter.WriteLine("return [](*_dafny.TraitID){{{0}}};", Util.Comma(superClasses, parent => {
          var trait = ((UserDefinedType)parent).ResolvedClass;
          return TypeName_Companion(trait, parentTraitsWriter, tok) + ".TraitID_";
        }));

        foreach (Type typ in superClasses) {
          // Emit a compile-time sanity check that the class emitted does indeed have the methods required by the parent trait
          w.WriteLine("var _ {0} = &{1}{{}}", TypeName(typ, w, tok), name);
        }

        w.WriteLine("var _ _dafny.TraitOffspring = &{0}{{}}", name);
      }
      return cw;
    }

    protected override IClassWriter CreateTrait(string name, bool isExtern, List<TypeParameter>/*?*/ typeParameters, List<Type>/*?*/ superClasses, Bpl.IToken tok, ConcreteSyntaxTree wr) {
      //
      // type Trait interface {
      //   AbstractMethod0(param0 type0, ...) returnType0
      //   ...
      // }
      //
      // type companionStruct_Trait_ struct {
      //   StaticField0 type0
      //   StaticField1 type1
      //   ...
      // }
      //
      // var Companion_Trait_ = companionStruct_Trait{
      //   StaticField0: ...,
      //   StaticField1: ...,
      // }
      //
      // func (_static *companionStruct_Trait) CastTo_(x interface{}) Trait {
      //   var t Trait
      //   t, _ = x.(Trait)
      //   return t
      // }
      //
      // func (_static *companionStruct_Trait) ConcreteInstanceMethod(_this Trait, ...) ... {
      //   ...
      // }
      //
      // func (_static *companionStruct_Trait) StaticMethod(...) ... {
      //   ...
      // }
      wr = CreateDescribedSection("trait {0}", wr, name);
      var abstractMethodWriter = wr.NewNamedBlock("type {0} interface", name);
      var concreteMethodWriter = wr.Fork();

      var staticFieldWriter = wr.NewNamedBlock("type {0} struct", FormatCompanionTypeName(name));
      var staticFieldInitWriter = wr.NewNamedBlock("var {0} = {1}", FormatCompanionName(name), FormatCompanionTypeName(name));
      var wCastTo = wr.NewNamedBlock("func ({0}) CastTo_(x interface{{}}) {1}", FormatCompanionTypeName(name), name);
      wCastTo.WriteLine("var t {0}", name);
      wCastTo.WriteLine("t, _ = x.({0})", name);
      wCastTo.WriteLine("return t");

      var cw = new ClassWriter(this, name, isExtern, abstractMethodWriter, concreteMethodWriter, null, null, null, staticFieldWriter, staticFieldInitWriter);
      staticFieldWriter.WriteLine("TraitID_ *_dafny.TraitID");
      staticFieldInitWriter.WriteLine("TraitID_: &_dafny.TraitID{},");
      return cw;
    }

    protected void CreateInitializer(string name, ConcreteSyntaxTree wr, out ConcreteSyntaxTree instanceFieldInitWriter, out ConcreteSyntaxTree traitInitWriter, out ConcreteSyntaxTree rtdParamWriter) {
      wr.Write("func {0}(", FormatInitializerName(name));
      rtdParamWriter = wr.Fork();
      var w = wr.NewNamedBlock(") *{0}", name);
      w.WriteLine("_this := {0}{{}}", name);

      w.WriteLine();
      instanceFieldInitWriter = w.Fork();
      traitInitWriter = w.Fork();
      w.WriteLine("return &_this");
    }

    protected override bool SupportsProperties => false;

    protected override ConcreteSyntaxTree CreateIterator(IteratorDecl iter, ConcreteSyntaxTree wr) {
      // FIXME: There should be tests to make sure that the finalizer mechanism achieves what I hope it does, namely allowing the iterator's goroutine to be garbage-collected along with the iterator.
      //
      // type MyIteratorExample struct {
      //   cont chan<- struct{}
      //   yielded <-chan struct{}
      //
      //   // Fields
      // }
      //
      // func (_this * MyIteratorExample) Ctor__(/* params */) {
      //   _cont := make(chan struct{})
      //   _yielded := make(chan struct{})
      //   _this.cont = _cont
      //   _this.yielded = _yielded
      //   // assign params
      //
      //   go _this.run(_cont, _yielded)
      //
      //   _dafny.SetFinalizer(this_, func(_ MyIteratorExample) {
      //     close(_cont) // will cause the iterator to return and close _yielded
      //   })
      // }
      //
      // func (_this * MyIteratorExample) MoveNext() bool {
      //   _this.cont <- struct{}{}
      //   _, ok <- _this.yielded
      //
      //   return ok
      // }
      //
      // func (_this * MyIteratorExample) run(_cont <-chan struct{}, _yielded chan<- struct{}) {
      //   defer close(_yielded)
      //
      //   var _ok bool
      //   _, _ok = <- _cont
      //   if !_ok { return }
      //
      //   // Statements ... yield becomes:
      //   _yielded <- struct{}{}
      //   _, _ok = <- _cont
      //   if !_ok { return }
      //
      //   // break becomes:
      //   return
      // }()
      var cw = CreateClass(IdName(iter), false, null, iter.TypeArgs, null, null, wr, includeRtd: false, includeEquals: false);

      cw.InstanceFieldWriter.WriteLine("cont chan<- struct{}");
      cw.InstanceFieldWriter.WriteLine("yielded <-chan struct{}");

      Constructor ct = null;
      foreach (var member in iter.Members) {
        if (member is Field f && !f.IsGhost) {
          cw.DeclareField(IdName(f), iter, false, false, f.Type, f.tok, DefaultValue(f.Type, wr, f.tok, true), f);
        } else if (member is Constructor c) {
          Contract.Assert(ct == null);
          ct = c;
        }
      }
      Contract.Assert(ct != null);

      cw.ConcreteMethodWriter.Write("func (_this * {0}) {1}(", IdName(iter), IdName(ct));
      string sep = "";
      foreach (var p in ct.Ins) {
        if (!p.IsGhost) {
          // here we rely on the parameters and the corresponding fields having the same names
          cw.ConcreteMethodWriter.Write("{0}{1} {2}", sep, IdName(p), TypeName(p.Type, wr, p.tok));
          sep = ", ";
        }
      }
      var wCtor = cw.ConcreteMethodWriter.NewBlock(")");
      wCtor.WriteLine("_cont := make(chan struct{})");
      wCtor.WriteLine("_yielded := make(chan struct{})");
      wCtor.WriteLine("_this.cont = _cont");
      wCtor.WriteLine("_this.yielded = _yielded");
      wCtor.WriteLine();
      foreach (var p in ct.Ins) {
        if (!p.IsGhost) {
          wCtor.WriteLine("_this.{0} = {1}", Capitalize(IdName(p)), IdName(p));
        }
      }
      wCtor.WriteLine();
      wCtor.WriteLine("go _this.run(_cont, _yielded)");
      wCtor.WriteLine();
      wCtor.WriteLine("_dafny.SetFinalizer(_this, func(_ * {0}) {{ close(_cont) }})", IdName(iter));

      var wMoveNext = cw.ConcreteMethodWriter.NewNamedBlock("func (_this * {0}) MoveNext() bool", IdName(iter));
      wMoveNext.WriteLine("_this.cont <- struct{}{}");
      wMoveNext.WriteLine("_, ok := <- _this.yielded");
      wMoveNext.WriteLine();
      wMoveNext.WriteLine("return ok");

      var wRun = cw.ConcreteMethodWriter.NewNamedBlock("func (_this * {0}) run(_cont <-chan struct{{}}, _yielded chan<- struct{{}})", IdName(iter));
      wRun.WriteLine("defer close(_yielded)");
      wRun.WriteLine();
      wRun.WriteLine("_, _ok := <- _cont");
      wRun.WriteLine("if !_ok { return }");
      wRun.WriteLine();

      return wRun;
    }

    protected override IClassWriter/*?*/ DeclareDatatype(DatatypeDecl dt, ConcreteSyntaxTree wr) {
      // ===== For inductive datatypes:
      //
      // type Dt struct {
      //   Data_Dt_
      // }
      //
      // type Data_Dt_ interface {
      //   isDt()
      // }
      //
      // // For uniformity with co-datatypes
      // func (_this Dt) Get() Data_Dt_ {
      //   return _this.Data_Dt_
      // }
      //
      // type CompanionStruct_Dt_ struct {}
      //
      // var Companion_Dt_ = CompanionStruct_Dt_ {}
      //
      // ...
      //
      // type Dt_Ctor0 struct {
      //   Field0 type0
      //   Field1 type1
      //   ...
      // }
      //
      // func (Dt_Ctor0) isDt() {}
      //
      // func (_ CompanionStruct_Dt_) CreateCtor0(field0 type0, field1 type1) Dt {
      //   return Dt{Dt_Ctor0{type0, type1}}
      // }
      //
      // func (_this Dt) IsCtor0() bool {
      //   _, ok := _this.Data_Dt_.(Dt_Ctor0)
      //   return ok
      // }
      //
      // type Dt_Ctor1 struct {
      //   ...
      // }
      //
      // ...
      //
      // func (_this Dt) DtorDtor0() (dtor0Type, bool) {
      //   return _this.Data_Dt_.(Dt_Ctor0).Field0
      // }
      //
      // func (_this Dt) DtorDtor1() (dtor1Type, bool) {
      //   switch data := _this.Data_Dt_.(type) {
      //   case Dt_Ctor0:
      //     return data.Field1
      //   default:
      //     return data.(Dt_Ctor1).Field0
      //   }
      // }
      //
      // func (_this Dt) String() { ... }
      //
      // func (_this Dt) EqualsGeneric(other interface{}) bool { ... }
      //
      // func (CompanionStruct_Dt_) AllSingletonConstructors() _dafny.Iterator {
      //   i := -1
      //   return func() (interface{}, bool) {
      //     i++
      //     switch i {
      //       case 0:
      //         return Companion_Dt_.Create_Ctor0(), true
      //       case 1:
      //         return Companion_Dt_.Create_Ctor1(), true
      //       ...
      //       default:
      //         return Dt{}, false
      //     }
      //   }
      // }
      //
      // func Type_Dt_(tyArg0 Type, tyArg1 Type, ...) _dafny.TypeDescriptor {
      //   return type_Dt_{tyArg0, tyArg1, ...}
      // }
      //
      // type type_Dt_ struct {
      //   tyArg0 Type
      //   tyArg1 Type
      // }
      //
      // func (ty type_Dt_) Default() interface{} {
      //   tyArg0 := ty.tyArg0
      //   tyArg1 := ty.tyArg1
      //   return Companion_Dt_.Create_CtorK(...)
      // }
      //
      // func (ty type_Dt_) String() string {
      //   return "module.Dt"
      // }
      //
      // TODO Optimize record types
      //
      // ===== For co-inductive datatypes:
      //
      // type Dt struct {
      //   Iface_Dt_
      // }
      //
      // type Iface_Dt_ interface {
      //   Get() Data_Dt_
      // }
      //
      // type lazyDt struct {
      //   value Iface_Dt_
      //   init func() Dt
      // }
      //
      // func (_this * lazyDt) Get() *Iface_Dt {
      //   if _this.value == nil {
      //      _this.value = _this.init().Get()
      //      _this.init = nil // allow GC of values in closure
      //   }
      //   return _this.value
      // }
      //
      // ...
      //
      // func (_ CompanionStruct_Dt_) LazyDt(f func() Dt) Dt {
      //   return Dt{*lazyDt{nil, f}}
      // }
      //
      // func (_ CompanionStruct_Dt_) CreateCtor0(field0 type0, field1 type1) Dt {
      //   return Dt{*Dt_Ctor0{type0, type1}}
      // }
      //
      // func (_this * Dt_Ctor0) Get() Dt {
      //   return _this
      // }
      if (dt is TupleTypeDecl) {
        // Tuple types are declared once and for all in DafnyRuntime.go
        return null;
      }

      string name = Capitalize(dt.CompileName);
      string companionTypeName = FormatCompanionTypeName(name);
      string dataName = FormatDatatypeInterfaceName(name);
      string ifaceName = FormatLazyInterfaceName(name);

      Func<DatatypeCtor, string> structOfCtor = ctor =>
        string.Format("{0}{1}_{2}", dt is CoDatatypeDecl ? "*" : "", name, ctor.CompileName);

      // from here on, write everything into the new block created here:
      wr = CreateDescribedSection("{0} {1}", wr, dt.WhatKind, name);

      if (dt is IndDatatypeDecl) {
        var wStruct = wr.NewNamedBlock("type {0} struct", name);
        wStruct.WriteLine(dataName);

        wr.WriteLine();
        var wGet = wr.NewNamedBlock("func (_this {0}) Get() {1}", name, dataName);
        wGet.WriteLine("return _this.{0}", dataName);
      } else {
        var wDt = wr.NewNamedBlock("type {0} struct", name);
        wDt.WriteLine(ifaceName);

        wr.WriteLine();
        var wIface = wr.NewNamedBlock("type {0} interface", ifaceName);
        wIface.WriteLine("Get() {0}", dataName);

        wr.WriteLine();
        var wLazy = wr.NewNamedBlock("type lazy_{0}_ struct", name);
        wLazy.WriteLine("value {0}", dataName);
        wLazy.WriteLine("init func() {0}", name);

        wr.WriteLine();
        var wLazyGet = wr.NewNamedBlock("func (_this *lazy_{0}_) Get() {1}", name, dataName);
        var wIf = wLazyGet.NewBlock("if _this.value == nil");
        wIf.WriteLine("_this.value = _this.init().Get()");
        wIf.WriteLine("_this.init = nil"); // allow GC of values in closure

        wLazyGet.WriteLine("return _this.value");

        wr.WriteLine();
        var wLazyCreate = wr.NewNamedBlock("func ({0}) {1}(f func () {2}) {2}", companionTypeName, FormatLazyConstructorName(name), name, name);
        wLazyCreate.WriteLine("return {0}{{&lazy_{0}_{{nil, f}}}}", name);
      }

      {
        wr.WriteLine();
        var wIface = wr.NewNamedBlock("type {0} interface", dataName);
        wIface.WriteLine("is{0}()", name);
      }

      wr.WriteLine();
      var staticFieldWriter = wr.NewNamedBlock("type {0} struct", companionTypeName);
      var staticFieldInitWriter = wr.NewNamedBlock("var {0} = {1}", FormatCompanionName(name), companionTypeName);

      foreach (var ctor in dt.Ctors) {
        var ctorStructName = name + "_" + ctor.CompileName;
        wr.WriteLine();
        var wStruct = wr.NewNamedBlock("type {0} struct", ctorStructName);
        var k = 0;
        foreach (var formal in ctor.Formals) {
          if (!formal.IsGhost) {
            wStruct.WriteLine("{0} {1}", DatatypeFieldName(formal, k), TypeName(formal.Type, wr, formal.Tok));
            k++;
          }
        }

        wr.WriteLine();
        wr.WriteLine("func ({0}{1}) is{2}() {{}}", dt is CoDatatypeDecl ? "*" : "", ctorStructName, name);
        wr.WriteLine();

        wr.Write("func ({0}) {1}(", companionTypeName, FormatDatatypeConstructorName(ctor.CompileName));
        var argNames = new List<string>();
        k = 0;
        foreach (var formal in ctor.Formals) {
          if (!formal.IsGhost) {
            var formalName = DatatypeFieldName(formal, k);

            wr.Write("{0}{1} {2}", k > 0 ? ", " : "", formalName, TypeName(formal.Type, wr, formal.Tok));

            argNames.Add(formalName);
            k++;
          }
        }
        var wCreateBody = wr.NewNamedBlock(") {0}", name);
        wCreateBody.WriteLine("return {0}{{{1}{2}{{{3}}}}}", name, dt is CoDatatypeDecl ? "&" : "", ctorStructName, Util.Comma(argNames));

        wr.WriteLine();
        var wCheck = wr.NewNamedBlock("func (_this {0}) {1}() bool", name, FormatDatatypeConstructorCheckName(ctor.CompileName));
        wCheck.WriteLine("_, ok := _this.Get().({0})", structOfCtor(ctor));
        wCheck.WriteLine("return ok");

        if (dt is CoDatatypeDecl) {
          wr.WriteLine();
          var wGet = wr.NewNamedBlock("func (_this *{0}) Get() {1}", ctorStructName, dataName);
          wGet.WriteLine("return _this");
        }
      }

      /* func (_static CompanionStruct_Dt_) Default(_default_A interface{}, _default_B interface{}) Dt {
       *   return Dt{Dt_GroundingCtor{...}}
       * }
       */
      wr.WriteLine();
      wr.Write($"func ({companionTypeName}) Default(");
      wr.Write(Util.Comma(UsedTypeParameters(dt), tp => $"{FormatDefaultTypeParameterValue(tp)} interface{{}}"));
      {
        var wDefault = wr.NewBlock($") {name}");
        wDefault.Write("return ");
        var groundingCtor = dt.GetGroundingCtor();
        var nonGhostFormals = groundingCtor.Formals.Where(f => !f.IsGhost).ToList();
        var arguments = Util.Comma(nonGhostFormals, f => DefaultValue(f.Type, wDefault, f.tok));
        EmitDatatypeValue(dt, groundingCtor, dt is CoDatatypeDecl, arguments, wDefault);
        wDefault.WriteLine();
      }

      if (dt.HasFinitePossibleValues) {
        wr.WriteLine();
        var wSingles = wr.NewNamedBlock("func (_ {0}) AllSingletonConstructors() _dafny.Iterator", companionTypeName);
        wSingles.WriteLine("i := -1");
        wSingles = wSingles.NewNamedBlock("return func() (interface{{}}, bool)");
        wSingles.WriteLine("i++");
        wSingles = wSingles.NewNamedBlock("switch i");
        var i = 0;
        foreach (var ctor in dt.Ctors) {
          wSingles.WriteLine("case {0}: return {1}.{2}(), true", i, FormatCompanionName(name), FormatDatatypeConstructorName(ctor.CompileName));
          i++;
        }
        wSingles.WriteLine("default: return {0}{{}}, false", name);
      }

      // destructors
      foreach (var ctor in dt.Ctors) {
        foreach (var dtor in ctor.Destructors) {
          if (dtor.EnclosingCtors[0] == ctor) {
            var arg = dtor.CorrespondingFormals[0];
            if (!arg.IsGhost && arg.HasName) {
              wr.WriteLine();
              var wDtor = wr.NewNamedBlock("func (_this {0}) {1}() {2}", name, FormatDatatypeDestructorName(arg.CompileName), TypeName(arg.Type, wr, arg.tok));
              var n = dtor.EnclosingCtors.Count;
              if (n == 1) {
                wDtor.WriteLine("return _this.Get().({0}).{1}", structOfCtor(dtor.EnclosingCtors[0]), DatatypeFieldName(arg));
              } else {
                wDtor = wDtor.NewBlock("switch data := _this.Get().(type)");
                for (int i = 0; i < n - 1; i++) {
                  var ctor_i = dtor.EnclosingCtors[i];
                  Contract.Assert(arg.CompileName == dtor.CorrespondingFormals[i].CompileName);
                  wDtor.WriteLine("case {0}: return data.{1}", structOfCtor(ctor_i), DatatypeFieldName(arg));
                }
                Contract.Assert(arg.CompileName == dtor.CorrespondingFormals[n - 1].CompileName);
                wDtor.WriteLine("default: return data.({0}).{1}", structOfCtor(dtor.EnclosingCtors[n - 1]), DatatypeFieldName(arg));
              }
            }
          }
        }
      }

      {
        // String() method
        wr.WriteLine();
        var w = wr.NewNamedBlock("func (_this {0}) String() string", name);
        // TODO Avoid switch if only one branch
        var needData = dt is IndDatatypeDecl && dt.Ctors.Exists(ctor => ctor.Formals.Exists(arg => !arg.IsGhost));
        w = w.NewNamedBlock("switch {0}_this.Get().(type)", needData ? "data := " : "");
        w.WriteLine("case nil: return \"null\"");
        foreach (var ctor in dt.Ctors) {
          var wCase = w.NewNamedBlock("case {0}:", structOfCtor(ctor));
          var nm = (dt.EnclosingModuleDefinition.IsDefaultModule ? "" : dt.EnclosingModuleDefinition.Name + ".") + dt.Name + "." + ctor.Name;
          if (dt is CoDatatypeDecl) {
            wCase.WriteLine("return \"{0}\"", nm);
          } else {
            wCase.Write("return \"{0}\"", nm);
            var sep = " + \"(\" + ";
            var anyFormals = false;
            var k = 0;
            foreach (var arg in ctor.Formals) {
              if (!arg.IsGhost) {
                anyFormals = true;
                wCase.Write("{0}_dafny.String(data.{1})", sep, DatatypeFieldName(arg, k));
                sep = " + \", \" + ";
                k++;
              }
            }
            if (anyFormals) {
              wCase.Write(" + \")\"");
            }
            wCase.WriteLine();
          }
        }
        var wDefault = w.NewBlock("default:");
        if (dt is CoDatatypeDecl) {
          wDefault.WriteLine("return \"{0}.{1}.unexpected\"", dt.EnclosingModuleDefinition.CompileName, dt.CompileName);
        } else {
          wDefault.WriteLine("return \"<unexpected>\"");
        }
      }

      // Equals method
      {
        wr.WriteLine();
        var wEquals = wr.NewNamedBlock("func (_this {0}) Equals(other {0}) bool", name);
        // TODO: Way to implement shortcut check for address equality?
        var needData1 = dt.Ctors.Exists(ctor => ctor.Formals.Exists(arg => !arg.IsGhost));

        wEquals = wEquals.NewNamedBlock("switch {0}_this.Get().(type)", needData1 ? "data1 := " : "");
        foreach (var ctor in dt.Ctors) {
          var wCase = wEquals.NewNamedBlock("case {0}:", structOfCtor(ctor));

          var needData2 = ctor.Formals.Exists(arg => !arg.IsGhost);

          wCase.WriteLine("{0}, ok := other.Get().({1})", needData2 ? "data2" : "_", structOfCtor(ctor));
          wCase.Write("return ok");
          var k = 0;
          foreach (Formal arg in ctor.Formals) {
            if (!arg.IsGhost) {
              wCase.Write(" && ");
              string nm = DatatypeFieldName(arg, k);
              if (IsDirectlyComparable(arg.Type)) {
                wCase.Write("data1.{0} == data2.{0}", nm);
              } else if (IsOrderedByCmp(arg.Type)) {
                wCase.Write("data1.{0}.Cmp(data2.{0}) == 0", nm);
              } else if (IsComparedByEquals(arg.Type)) {
                wCase.Write("data1.{0}.Equals(data2.{0})", nm);
              } else {
                wCase.Write("_dafny.AreEqual(data1.{0}, data2.{0})", nm);
              }
              k++;
            }
          }
          wCase.WriteLine();
        }
        var wDefault = wEquals.NewNamedBlock("default:");
        wDefault.WriteLine("return false; // unexpected");

        wr.WriteLine();
        var wEqualsGeneric = wr.NewNamedBlock("func (_this {0}) EqualsGeneric(other interface{{}}) bool", name);
        wEqualsGeneric.WriteLine("typed, ok := other.({0})", name);
        wEqualsGeneric.WriteLine("return ok && _this.Equals(typed)");
      }

      // RTD
      {
        var usedTypeParams = UsedTypeParameters(dt);
        CreateRTD(name, usedTypeParams, out var wDefault, wr);

        WriteRuntimeTypeDescriptorsLocals(usedTypeParams, true, wDefault);

        var arguments = Util.Comma(UsedTypeParameters(dt), tp => DefaultValue(new UserDefinedType(tp), wDefault, dt.tok, true));
        wDefault.WriteLine($"return {TypeName_Companion(dt, wr, dt.tok)}.Default({arguments});");
      }

      return new ClassWriter(this, name, dt.IsExtern(out _, out _), null, wr, wr, wr, wr, staticFieldWriter, staticFieldInitWriter);
    }

    protected override IClassWriter DeclareNewtype(NewtypeDecl nt, ConcreteSyntaxTree wr) {
      var cw = CreateClass(IdName(nt), false, null, null, null, null, wr, includeRtd: false, includeEquals: false);
      var w = cw.ConcreteMethodWriter;
      var nativeType = nt.NativeType != null ? GetNativeTypeName(nt.NativeType) : null;
      if (nt.NativeType != null) {
        var wIntegerRangeBody = w.NewNamedBlock("func (_this *{0}) IntegerRange(lo _dafny.Int, hi _dafny.Int) _dafny.Iterator", FormatCompanionTypeName(IdName(nt)));
        wIntegerRangeBody.WriteLine("iter := _dafny.IntegerRange(lo, hi)");
        var wIterFuncBody = wIntegerRangeBody.NewBlock("return func() (interface{}, bool)");
        wIterFuncBody.WriteLine("next, ok := iter()");
        wIterFuncBody.WriteLine("if !ok {{ return {0}(0), false }}", nativeType);
        wIterFuncBody.WriteLine("return next.(_dafny.Int).{0}(), true", Capitalize(nativeType));
      }
      if (nt.WitnessKind == SubsetTypeDecl.WKind.Compiled) {
        var retType = nativeType ?? TypeName(nt.BaseType, w, nt.tok);
        var wWitness = w.NewNamedBlock("func (_this *{0}) Witness() {1}", FormatCompanionTypeName(IdName(nt)), retType);
        wWitness.Write("return ");
        if (nt.NativeType == null) {
          TrExpr(nt.Witness, wWitness, false);
          wWitness.WriteLine();
        } else {
          TrParenExpr(nt.Witness, wWitness, false);
          wWitness.WriteLine(".{0}()", Capitalize(GetNativeTypeName(nt.NativeType)));
        }
      }
      // RTD
      {
        CreateRTD(IdName(nt), null, out var wDefaultBody, wr);
        var udt = new UserDefinedType(nt.tok, nt.Name, nt, new List<Type>());
        var d = TypeInitializationValue(udt, wr, nt.tok, false, true);
        wDefaultBody.WriteLine("return {0}", d);
      }
      return cw;
    }

    protected override void DeclareSubsetType(SubsetTypeDecl sst, ConcreteSyntaxTree wr) {
      var cw = CreateClass(IdName(sst), false, null, sst.TypeArgs, null, null, wr, includeRtd: false, includeEquals: false);
      var w = cw.ConcreteMethodWriter;
      if (sst.WitnessKind == SubsetTypeDecl.WKind.Compiled) {
        var witness = new ConcreteSyntaxTree(w.RelativeIndentLevel);
        TrExpr(sst.Witness, witness, false);
        DeclareField("Witness", false, true, true, sst.Rhs, sst.tok, witness.ToString(), cw.ClassName, cw.StaticFieldWriter, cw.StaticFieldInitWriter, cw.ConcreteMethodWriter);
      }
      // RTD
      {
        CreateRTD(IdName(sst), null, out var wDefaultBody, wr);
        var udt = UserDefinedType.FromTopLevelDecl(sst.tok, sst);
        var d = TypeInitializationValue(udt, wr, sst.tok, false, true);
        wDefaultBody.WriteLine("return {0}", d);
      }
    }

    private void CreateRTD(string typeName, List<TypeParameter>/*?*/ usedParams, out ConcreteSyntaxTree wDefaultBody, ConcreteSyntaxTree wr) {
      Contract.Requires(typeName != null);
      Contract.Requires(wr != null);
      Contract.Ensures(Contract.ValueAtReturn(out wDefaultBody) != null);

      if (usedParams == null) {
        usedParams = new List<TypeParameter>();
      }
      wr.WriteLine();
      wr.Write("func {0}(", FormatRTDName(typeName));
      WriteRuntimeTypeDescriptorsFormals(usedParams, true, wr);
      var wTypeMethod = wr.NewBlock($") {DafnyTypeDescriptor}");
      wTypeMethod.WriteLine("return type_{0}_{{{1}}}", typeName, Util.Comma(usedParams, tp => FormatRTDName(tp.CompileName)));

      wr.WriteLine();
      var wType = wr.NewNamedBlock("type type_{0}_ struct", typeName);
      WriteRuntimeTypeDescriptorsFields(usedParams, true, wType, null, null);

      wr.WriteLine();
      wDefaultBody = wr.NewNamedBlock("func (_this type_{0}_) Default() interface{{}}", typeName);

      wr.WriteLine();
      var wString = wr.NewNamedBlock("func (_this type_{0}_) String() string", typeName);
      wString.WriteLine("return \"{0}.{1}\"", ModuleName, typeName);
    }

    protected override void GetNativeInfo(NativeType.Selection sel, out string name, out string literalSuffix, out bool needsCastAfterArithmetic) {
      literalSuffix = "";
      needsCastAfterArithmetic = false;
      switch (sel) {
        case NativeType.Selection.Byte:
          name = "uint8";
          break;
        case NativeType.Selection.SByte:
          name = "int8";
          break;
        case NativeType.Selection.UShort:
          name = "uint16";
          break;
        case NativeType.Selection.Short:
          name = "int16";
          break;
        case NativeType.Selection.UInt:
          name = "uint32";
          break;
        case NativeType.Selection.Int:
          name = "int32";
          break;
        case NativeType.Selection.ULong:
          name = "uint64";
          break;
        case NativeType.Selection.Long:
          name = "int64";
          break;
        default:
          Contract.Assert(false);  // unexpected native type
          throw new cce.UnreachableException();  // to please the compiler
      }
    }
    protected class ClassWriter : IClassWriter {
      public readonly GoCompiler Compiler;
      public readonly string ClassName;
      public readonly bool IsExtern;
      public readonly ConcreteSyntaxTree/*?*/ AbstractMethodWriter, ConcreteMethodWriter, InstanceFieldWriter, InstanceFieldInitWriter, TraitInitWriter, StaticFieldWriter, StaticFieldInitWriter;
      public bool AnyInstanceFields { get; private set; } = false;

      public ClassWriter(GoCompiler compiler, string className, bool isExtern, ConcreteSyntaxTree abstractMethodWriter, ConcreteSyntaxTree concreteMethodWriter,
        ConcreteSyntaxTree/*?*/ instanceFieldWriter, ConcreteSyntaxTree/*?*/ instanceFieldInitWriter, ConcreteSyntaxTree/*?*/ traitInitWriter,
        ConcreteSyntaxTree staticFieldWriter, ConcreteSyntaxTree staticFieldInitWriter) {
        Contract.Requires(compiler != null);
        Contract.Requires(className != null);
        this.Compiler = compiler;
        this.ClassName = className;
        this.IsExtern = isExtern;
        this.AbstractMethodWriter = abstractMethodWriter;
        this.ConcreteMethodWriter = concreteMethodWriter;
        this.InstanceFieldWriter = instanceFieldWriter;
        this.InstanceFieldInitWriter = instanceFieldInitWriter;
        this.TraitInitWriter = traitInitWriter;
        this.StaticFieldWriter = staticFieldWriter;
        this.StaticFieldInitWriter = staticFieldInitWriter;
      }

      public ConcreteSyntaxTree FieldWriter(bool isStatic) {
        return isStatic ? StaticFieldWriter : InstanceFieldWriter;
      }

      public ConcreteSyntaxTree FieldInitWriter(bool isStatic) {
        return isStatic ? StaticFieldInitWriter : InstanceFieldInitWriter;
      }

      public ConcreteSyntaxTree/*?*/ CreateMethod(Method m, List<TypeArgumentInstantiation> typeArgs, bool createBody, bool forBodyInheritance, bool lookasideBody) {
        return Compiler.CreateMethod(m, typeArgs, createBody, ClassName, AbstractMethodWriter, ConcreteMethodWriter, forBodyInheritance, lookasideBody);
      }
      public ConcreteSyntaxTree/*?*/ CreateFunction(string name, List<TypeArgumentInstantiation> typeArgs, List<Formal> formals, Type resultType, Bpl.IToken tok, bool isStatic, bool createBody, MemberDecl member, bool forBodyInheritance, bool lookasideBody) {
        return Compiler.CreateFunction(name, typeArgs, formals, resultType, tok, isStatic, createBody, member, ClassName, AbstractMethodWriter, ConcreteMethodWriter, forBodyInheritance, lookasideBody);
      }
      public ConcreteSyntaxTree/*?*/ CreateGetter(string name, TopLevelDecl enclosingDecl, Type resultType, Bpl.IToken tok, bool isStatic, bool isConst, bool createBody, MemberDecl/*?*/ member, bool forBodyInheritance) {
        return Compiler.CreateGetter(name, resultType, tok, isStatic, createBody, member, ClassName, AbstractMethodWriter, ConcreteMethodWriter, forBodyInheritance);
      }
      public ConcreteSyntaxTree/*?*/ CreateGetterSetter(string name, Type resultType, Bpl.IToken tok, bool isStatic, bool createBody, MemberDecl/*?*/ member, out ConcreteSyntaxTree setterWriter, bool forBodyInheritance) {
        return Compiler.CreateGetterSetter(name, resultType, tok, isStatic, createBody, member, ClassName, out setterWriter, AbstractMethodWriter, ConcreteMethodWriter, forBodyInheritance);
      }
      public void DeclareField(string name, TopLevelDecl enclosingDecl, bool isStatic, bool isConst, Type type, Bpl.IToken tok, string rhs, Field field) {
        // FIXME: This should probably be done in Compiler.DeclareField().
        // Should just have these delegate methods take the ClassWriter as an
        // argument.
        if (!isStatic) {
          AnyInstanceFields = true;
        }
        Compiler.DeclareField(name, IsExtern, isStatic, isConst, type, tok, rhs, ClassName, FieldWriter(isStatic), FieldInitWriter(isStatic), ConcreteMethodWriter);
      }

      public void InitializeField(Field field, Type instantiatedFieldType, TopLevelDeclWithMembers enclosingClass) {
        var tok = field.tok;
        var lvalue = Compiler.EmitMemberSelect(w => w.Write("_this"), UserDefinedType.FromTopLevelDecl(tok, enclosingClass), field,
        new List<TypeArgumentInstantiation>(), enclosingClass.ParentFormalTypeParametersToActuals, instantiatedFieldType);
        var wRHS = lvalue.EmitWrite(FieldInitWriter(false));
        Compiler.EmitCoercionIfNecessary(instantiatedFieldType, field.Type, tok, wRHS);
        wRHS.Write(Compiler.PlaceboValue(instantiatedFieldType, ErrorWriter(), tok));
      }

      public ConcreteSyntaxTree/*?*/ ErrorWriter() => ConcreteMethodWriter;

      public void Finish() {
        Compiler.FinishClass(this);
      }
    }

    protected ConcreteSyntaxTree/*?*/ CreateMethod(Method m, List<TypeArgumentInstantiation> typeArgs, bool createBody, string ownerName, ConcreteSyntaxTree abstractWriter, ConcreteSyntaxTree concreteWriter, bool forBodyInheritance, bool lookasideBody) {
      var overriddenIns = m.EnclosingClass is TraitDecl && !forBodyInheritance ? null : m.OverriddenMethod?.Original.Ins;
      var overriddenOuts = m.EnclosingClass is TraitDecl && !forBodyInheritance ? null : m.OverriddenMethod?.Original.Outs;
      return CreateSubroutine(IdName(m), typeArgs, m.Ins, m.Outs, null,
        overriddenIns, overriddenOuts, null,
        m.tok, m.IsStatic, createBody, ownerName, m, abstractWriter, concreteWriter, forBodyInheritance, lookasideBody);
    }

    protected ConcreteSyntaxTree/*?*/ CreateFunction(string name, List<TypeArgumentInstantiation> typeArgs, List<Formal> formals, Type resultType, Bpl.IToken tok, bool isStatic, bool createBody,
      MemberDecl member, string ownerName, ConcreteSyntaxTree abstractWriter, ConcreteSyntaxTree concreteWriter, bool forBodyInheritance, bool lookasideBody) {

      var fnOverridden = (member as Function)?.OverriddenFunction?.Original;
      return CreateSubroutine(name, typeArgs, formals, new List<Formal>(), resultType,
        fnOverridden?.Formals, fnOverridden == null ? null : new List<Formal>(), fnOverridden?.ResultType,
        tok, isStatic, createBody, ownerName, member, abstractWriter, concreteWriter, forBodyInheritance, lookasideBody);
    }

    private ConcreteSyntaxTree CreateSubroutine(string name, List<TypeArgumentInstantiation> typeArgs,
      List<Formal> inParams, List<Formal> outParams, Type/*?*/ resultType,
      List<Formal>/*?*/ overriddenInParams, List<Formal>/*?*/ overriddenOutParams, Type/*?*/ overriddenResultType,
      Bpl.IToken tok, bool isStatic, bool createBody, string ownerName, MemberDecl/*?*/ member, ConcreteSyntaxTree abstractWriter, ConcreteSyntaxTree concreteWriter,
      bool forBodyInheritance, bool lookasideBody) {
      Contract.Requires(name != null);
      Contract.Requires(typeArgs != null);
      Contract.Requires(inParams != null);
      Contract.Requires(outParams != null);
      Contract.Requires(overriddenInParams == null || overriddenInParams.Count == inParams.Count);
      Contract.Requires(overriddenOutParams == null || overriddenOutParams.Count == outParams.Count);
      Contract.Requires(tok != null);
      Contract.Requires(ownerName != null);
      Contract.Requires(abstractWriter != null || concreteWriter != null);

      var customReceiver = createBody && !forBodyInheritance && member != null && NeedsCustomReceiver(member);
      ConcreteSyntaxTree wr;
      if (createBody || abstractWriter == null) {
        wr = concreteWriter;
        string receiver = isStatic || customReceiver ? FormatCompanionTypeName(ownerName) : ownerName;
        if (member != null && member.EnclosingClass is DatatypeDecl) {
          wr.Write("func ({0} {1}) ", isStatic ? "_static" : "_this", receiver);
        } else {
          wr.Write("func ({0} *{1}) ", isStatic || customReceiver ? "_static" : "_this", receiver);
        }
      } else {
        wr = abstractWriter;
      }
      wr.Write("{0}(", name);
      var prefix = "";
      var nTypes = WriteRuntimeTypeDescriptorsFormals(member, ForTypeDescriptors(typeArgs, member, lookasideBody), wr, ref prefix, tp => $"{FormatRTDName(tp.CompileName)} {DafnyTypeDescriptor}");
      if (customReceiver) {
        wr.Write("{0}_this {1}", nTypes != 0 ? ", " : "", TypeName(UserDefinedType.FromTopLevelDecl(tok, member.EnclosingClass), wr, tok));
      }
      var _ = WriteFormals(nTypes != 0 || customReceiver ? ", " : "", overriddenInParams ?? inParams, wr, inParams);
      wr.Write(")");

      // TODO: Maybe consider using named result parameters, since they're actually close to how Dafny method outs work
      if (overriddenOutParams != null) {
        WriteOutTypes(overriddenOutParams, overriddenResultType, wr, tok);
      } else {
        WriteOutTypes(outParams, resultType, wr, tok);
      }

      if (createBody) {
        var w = wr.NewBlock("");
        // Go doesn't have type parameters. Instead, the empty interface type is used as the type of what would have been type parameters.
        // If this is a routine inherited from a trait, then the Dafny signature of the method may have replaced the trait's type parameters.
        // Go has no direct support for this idiom. Instead, we re-declare the in-parameters with the actual type, let the re-declarations
        // shadow the given (generic) in-parameters, and then do a cast on entry to the body.
        // If the routine only contains a call to an inherited body, then we omit the conversions here.
        if (forBodyInheritance) {
          // don't do any conversions
        } else if (thisContext != null) {
          w = w.NewBlock("", open: BlockStyle.Brace);
          for (var i = 0; i < inParams.Count; i++) {
            var p = (overriddenInParams ?? inParams)[i];
            var instantiatedType = Resolver.SubstType(p.Type, thisContext.ParentFormalTypeParametersToActuals);
            if (!instantiatedType.Equals(p.Type)) {
              // var p instantiatedType = p.(instantiatedType)
              var pName = IdName(inParams[i]);
              DeclareLocalVar(pName, instantiatedType, p.tok, true, null, w);
              var wRhs = EmitAssignmentRhs(w);
              wRhs = EmitCoercionIfNecessary(p.Type, instantiatedType, p.tok, wRhs);
              wRhs.Write(pName);
              EmitDummyVariableUse(pName, w);
            }
          }
        } else {
          Contract.Assert(overriddenInParams == null);
        }
        if (outParams.Any() && !forBodyInheritance) {
          var beforeReturn = w.Fork(0);
          EmitReturnWithCoercions(outParams, overriddenOutParams, thisContext?.ParentFormalTypeParametersToActuals, w);
          return beforeReturn;
        }
        return w;
      } else {
        wr.WriteLine();
        return null;
      }
    }

    protected void WriteOutTypes(List<Formal> outParams, Type/*?*/ resultType, ConcreteSyntaxTree wr, Bpl.IToken tok) {
      var outTypes = new List<Type>();
      if (resultType != null) {
        outTypes.Add(resultType);
      }

      foreach (Formal f in outParams) {
        if (!f.IsGhost) {
          outTypes.Add(f.Type);
        }
      }
      if (outTypes.Count > 0) {
        wr.Write(' ');
        if (outTypes.Count > 1) {
          wr.Write('(');
        }
        wr.Write(Util.Comma(outTypes, ty => TypeName(ty, wr, tok)));
        if (outTypes.Count > 1) {
          wr.Write(')');
        }
      }
    }

    void WriteRuntimeTypeDescriptorsFields(List<TypeParameter> typeParams, bool useAllTypeArgs, ConcreteSyntaxTree/*?*/ wr, ConcreteSyntaxTree/*?*/ wInit, ConcreteSyntaxTree/*?*/ wParams) {
      Contract.Requires(typeParams != null);

      var sep = "";
      foreach (var tp in typeParams) {
        if (useAllTypeArgs || NeedsTypeDescriptor(tp)) {
          var name = FormatRTDName(tp.CompileName);

          if (wr != null) {
            wr.WriteLine($"{name} {DafnyTypeDescriptor}");
          }

          if (wInit != null) {
            wInit.WriteLine("_this.{0} = {0}", name);
          }

          if (wParams != null) {
            wParams.Write($"{sep}{name} {DafnyTypeDescriptor}");
            sep = ", ";
          }
        }
      }
    }

    void WriteRuntimeTypeDescriptorsFormals(List<TypeParameter> typeParams, bool useAllTypeArgs, ConcreteSyntaxTree wr) {
      Contract.Requires(typeParams != null);
      Contract.Requires(wr != null);

      var prefix = "";
      foreach (var tp in typeParams) {
        if (useAllTypeArgs || NeedsTypeDescriptor(tp)) {
          wr.Write($"{prefix}{FormatRTDName(tp.CompileName)} {DafnyTypeDescriptor}");
          prefix = ", ";
        }
      }
    }

    void WriteRuntimeTypeDescriptorsLocals(List<TypeParameter> typeParams, bool useAllTypeArgs, ConcreteSyntaxTree wr) {
      Contract.Requires(typeParams != null);
      Contract.Requires(wr != null);

      foreach (var tp in typeParams) {
        if (useAllTypeArgs || NeedsTypeDescriptor(tp)) {
          wr.WriteLine("{0} := _this.{0}", FormatRTDName(tp.CompileName));
          EmitDummyVariableUse(FormatRTDName(tp.CompileName), wr);
        }
      }
    }

    protected override void TypeArgDescriptorUse(bool isStatic, bool lookasideBody, TopLevelDeclWithMembers cl, out bool needsTypeParameter, out bool needsTypeDescriptor) {
      if (cl is DatatypeDecl) {
        needsTypeParameter = false;
        needsTypeDescriptor = true;
      } else if (cl is TraitDecl) {
        needsTypeParameter = false;
        needsTypeDescriptor = isStatic || lookasideBody;
      } else {
        Contract.Assert(cl is ClassDecl);
        needsTypeParameter = false;
        needsTypeDescriptor = isStatic;
      }
    }

    protected override string TypeDescriptor(Type type, ConcreteSyntaxTree wr, Bpl.IToken tok) {
      var xType = type.NormalizeExpandKeepConstraints();
      if (xType is BoolType) {
        return "_dafny.BoolType";
      } else if (xType is CharType) {
        return "_dafny.CharType";
      } else if (xType is IntType) {
        return "_dafny.IntType";
      } else if (xType is BigOrdinalType) {
        return "_dafny.IntType";
      } else if (xType is RealType) {
        return "_dafny.RealType";
      } else if (xType is BitvectorType) {
        var t = (BitvectorType)xType;
        if (t.NativeType != null) {
          return string.Format("_dafny.{0}Type", Capitalize(GetNativeTypeName(t.NativeType)));
        } else {
          return "_dafny.IntType";
        }
      } else if (xType is SetType) {
        return "_dafny.SetType";
      } else if (xType is MultiSetType) {
        return "_dafny.MultiSetType";
      } else if (xType is SeqType) {
        return "_dafny.SeqType";
      } else if (xType is MapType) {
        return "_dafny.MapType";
      } else if (xType.IsRefType) {
        return string.Format("_dafny.CreateStandardTypeDescriptor({0})", TypeInitializationValue(xType, wr, tok, false, true));
      } else if (xType.IsArrayType) {
        return "_dafny.ArrayType";
      } else if (xType.IsTypeParameter) {
        var tp = type.AsTypeParameter;
        Contract.Assert(tp != null);
        return string.Format("{0}{1}", thisContext != null && tp.Parent is ClassDecl && !(tp.Parent is TraitDecl) ? "_this." : "", FormatRTDName(tp.CompileName));
      } else if (xType.IsBuiltinArrowType) {
        return string.Format("_dafny.CreateStandardTypeDescriptor({0})", TypeInitializationValue(xType, wr, tok, false, true));
      } else if (xType is UserDefinedType udt) {
        var cl = udt.ResolvedClass;
        Contract.Assert(cl != null);
        bool isHandle = true;
        if (Attributes.ContainsBool(cl.Attributes, "handle", ref isHandle) && isHandle) {
          return "_dafny.Int64Type";
        } else if (cl is ClassDecl || cl is DatatypeDecl) {
          var w = new ConcreteSyntaxTree();
          w.Write("{0}(", cl is TupleTypeDecl ? "_dafny.TupleType" : TypeName_RTD(xType, w, tok));
          var typeArgs = cl is DatatypeDecl dt ? UsedTypeParameters(dt, udt.TypeArgs) : TypeArgumentInstantiation.ListFromClass(cl, udt.TypeArgs);
          EmitTypeDescriptorsActuals(typeArgs, udt.tok, w, true);
          w.Write(")");
          return w.ToString();
        } else if (xType.IsNonNullRefType) {
          // what we emit here will only be used to construct a dummy value that programmer-supplied code will overwrite later
          return "_dafny.PossiblyNullType/*not used*/";
        } else {
          Contract.Assert(cl is NewtypeDecl || cl is SubsetTypeDecl);
          return TypeName_RTD(xType, wr, udt.tok) + "()";
        }
      } else {
        Contract.Assert(false); throw new cce.UnreachableException();  // unexpected type
      }
    }

    protected ConcreteSyntaxTree/*?*/ CreateGetter(string name, Type resultType, Bpl.IToken tok, bool isStatic, bool createBody, MemberDecl/*?*/ member, string ownerName, ConcreteSyntaxTree abstractWriter, ConcreteSyntaxTree concreteWriter, bool forBodyInheritance) {
      return CreateFunction(name, new List<TypeArgumentInstantiation>(), new List<Formal>(), resultType, tok, isStatic, createBody, member, ownerName, abstractWriter, concreteWriter, forBodyInheritance, false);
    }

    protected ConcreteSyntaxTree/*?*/ CreateGetterSetter(string name, Type resultType, Bpl.IToken tok, bool isStatic, bool createBody, MemberDecl/*?*/ member, string ownerName,
      out ConcreteSyntaxTree setterWriter, ConcreteSyntaxTree abstractWriter, ConcreteSyntaxTree concreteWriter, bool forBodyInheritance) {

      var getterWriter = CreateGetter(name, resultType, tok, isStatic, createBody, member, ownerName, abstractWriter, concreteWriter, forBodyInheritance);

      var valueParam = new Formal(tok, "value", resultType, true, false, null);
      setterWriter = CreateSubroutine(name + "_set_", new List<TypeArgumentInstantiation>(), new List<Formal>() { valueParam }, new List<Formal>(), null,
        new List<Formal>() { valueParam }, new List<Formal>(), null, tok, isStatic, createBody, ownerName, member,
        abstractWriter, concreteWriter, forBodyInheritance, false);
      return getterWriter;
    }

    protected override bool SupportsStaticsInGenericClasses => false;
    protected override bool TraitRepeatsInheritedDeclarations => true;

    private void FinishClass(GoCompiler.ClassWriter cw) {
      // Go gets weird about zero-length structs.  In particular, it likes to
      // make all pointers to a zero-length struct the same.  Irritatingly, this
      // forces us to waste space here.
      if (!cw.AnyInstanceFields) {
        cw.InstanceFieldWriter.WriteLine("dummy byte");
      }
    }

    protected override ConcreteSyntaxTree EmitTailCallStructure(MemberDecl member, ConcreteSyntaxTree wr) {
      wr.WriteLine("goto TAIL_CALL_START");
      wr.WriteLine("TAIL_CALL_START:");
      return wr;
    }

    protected override void EmitJumpToTailCallStart(ConcreteSyntaxTree wr) {
      wr.WriteLine("goto TAIL_CALL_START");
    }

    protected override string TypeName(Type type, ConcreteSyntaxTree wr, Bpl.IToken tok, MemberDecl/*?*/ member = null) {
      Contract.Ensures(Contract.Result<string>() != null);
      Contract.Assume(type != null);  // precondition; this ought to be declared as a Requires in the superclass

      var xType = type.NormalizeExpand();
      if (xType is TypeProxy) {
        // unresolved proxy; just treat as ref, since no particular type information is apparently needed for this type
        return "interface{}";
      }

      if (xType is SpecialNativeType snt) {
        return snt.Name;
      } else if (xType is BoolType) {
        return "bool";
      } else if (xType is CharType) {
        return "_dafny.Char";
      } else if (xType is IntType) {
        return "_dafny.Int";
      } else if (xType is BigOrdinalType) {
        return "_dafny.Ord";
      } else if (xType is RealType) {
        return "_dafny.Real";
      } else if (xType is BitvectorType) {
        var t = (BitvectorType)xType;
        return t.NativeType != null ? GetNativeTypeName(t.NativeType) : "_dafny.BV";
      } else if (xType.AsNewtype != null && member == null) {  // when member is given, use UserDefinedType case below
        NativeType nativeType = xType.AsNewtype.NativeType;
        if (nativeType != null) {
          return GetNativeTypeName(nativeType);
        }
        return TypeName(xType.AsNewtype.BaseType, wr, tok);
      } else if (xType.IsObjectQ) {
        return "interface{}";
      } else if (xType.IsArrayType) {
        return "*_dafny.Array";
      } else if (xType is UserDefinedType udt) {
        var s = FullTypeName(udt, member);
        var cl = udt.ResolvedClass;
        bool isHandle = true;
        if (cl != null && Attributes.ContainsBool(cl.Attributes, "handle", ref isHandle) && isHandle) {
          return "ulong";
        } else if (xType is ArrowType at) {
          return string.Format("func ({0}) {1}", Util.Comma(at.Args, arg => TypeName(arg, wr, tok)), TypeName(at.Result, wr, tok));
        } else if (cl is TupleTypeDecl) {
          return "_dafny.Tuple";
        } else if (udt.IsTypeParameter) {
          return "interface{}";
        }
        if (udt.IsTraitType && udt.ResolvedClass.IsExtern(out _, out _)) {
          // To use an external interface, we need to have values of the
          // interface type, so we treat an extern trait as a plain interface
          // value, not a pointer (a Go interface value is basically a typed
          // pointer anyway).
          //
          // Also don't use IdProtect so that we can have it be a built-in
          // name like error.
          return s;
        } else if (udt.IsDatatype || udt.IsTraitType) {
          // Don't return a pointer to the datatype because the datatype is
          // already represented using a pointer
          return IdProtect(s);
        } else {
          return "*" + IdProtect(s);
        }
      } else if (xType is SetType) {
        return "_dafny.Set";
      } else if (xType is SeqType) {
        return "_dafny.Seq";
      } else if (xType is MultiSetType) {
        return "_dafny.MultiSet";
      } else if (xType is MapType) {
        return "_dafny.Map";
      } else {
        Contract.Assert(false); throw new cce.UnreachableException();  // unexpected type
      }
    }

    protected override string TypeInitializationValue(Type type, ConcreteSyntaxTree wr, Bpl.IToken tok, bool usePlaceboValue, bool constructTypeParameterDefaultsFromTypeDescriptors) {
      // When returning nil, explicitly cast the nil so that type assertions work
      string nil() {
        return string.Format("({0})(nil)", TypeName(type, wr, tok));
      }

      var xType = type.NormalizeExpandKeepConstraints();
      if (xType is BoolType) {
        return "false";
      } else if (xType is CharType) {
        return $"_dafny.Char({CharType.DefaultValueAsString})";
      } else if (xType is IntType || xType is BigOrdinalType) {
        return "_dafny.Zero";
      } else if (xType is RealType) {
        return "_dafny.ZeroReal";
      } else if (xType is BitvectorType) {
        var t = (BitvectorType)xType;
        return t.NativeType != null ? "0" : "_dafny.Zero";
      } else if (xType is SetType) {
        return "_dafny.EmptySet";
      } else if (xType is MultiSetType) {
        return "_dafny.EmptyMultiSet";
      } else if (xType is SeqType seq) {
        if (seq.Arg.IsCharType) {
          return "_dafny.EmptySeq.SetString()";
        }
        return "_dafny.EmptySeq";
      } else if (xType is MapType) {
        return "_dafny.EmptyMap";
      }

      var udt = (UserDefinedType)xType;
      var cl = udt.ResolvedClass;
      Contract.Assert(cl != null);
      if (cl is TypeParameter tp) {
        if (usePlaceboValue && !tp.Characteristics.HasCompiledValue) {
          return nil();
        } else if (constructTypeParameterDefaultsFromTypeDescriptors) {
          var w = new ConcreteSyntaxTree();
          w = EmitCoercionIfNecessary(from: null, to: xType, tok: tok, wr: w);
          w.Write(TypeDescriptor(udt, wr, udt.tok));
          w.Write(".Default()");
          return w.ToString();
        } else {
          return FormatDefaultTypeParameterValue(tp);
        }
      } else if (cl is OpaqueTypeDecl opaque) {
        return FormatDefaultTypeParameterValue(opaque);
      } else if (cl is NewtypeDecl) {
        var td = (NewtypeDecl)cl;
        if (td.Witness != null) {
          return TypeName_Companion(cl, wr, tok) + ".Witness()";
        } else if (td.NativeType != null) {
          return GetNativeTypeName(td.NativeType) + "(0)";
        } else {
          return TypeInitializationValue(td.BaseType, wr, tok, usePlaceboValue, constructTypeParameterDefaultsFromTypeDescriptors);
        }
      } else if (cl is SubsetTypeDecl) {
        var td = (SubsetTypeDecl)cl;
        if (td.WitnessKind == SubsetTypeDecl.WKind.Compiled) {
          return TypeName_Companion(cl, wr, tok) + ".Witness()";
        } else if (td.WitnessKind == SubsetTypeDecl.WKind.Special) {
          // WKind.Special is only used with -->, ->, and non-null types:
          Contract.Assert(ArrowType.IsPartialArrowTypeName(td.Name) || ArrowType.IsTotalArrowTypeName(td.Name) || td is NonNullTypeDecl);
          if (ArrowType.IsPartialArrowTypeName(td.Name)) {
            return nil();
          } else if (ArrowType.IsTotalArrowTypeName(td.Name)) {
            var rangeDefaultValue = TypeInitializationValue(udt.TypeArgs.Last(), wr, tok, usePlaceboValue, constructTypeParameterDefaultsFromTypeDescriptors);
            // return the lambda expression ((Ty0 x0, Ty1 x1, Ty2 x2) => rangeDefaultValue)
            return string.Format("func ({0}) {1} {{ return {2}; }}", Util.Comma(udt.TypeArgs.GetRange(0, udt.TypeArgs.Count - 1), tp => TypeName(tp, wr, tok)), TypeName(udt.TypeArgs.Last(), wr, tok), rangeDefaultValue);
          } else if (((NonNullTypeDecl)td).Class is ArrayClassDecl arrayClass) {
            // non-null array type; we know how to initialize them
            return string.Format("_dafny.NewArrayWithValue(nil, {0})", Util.Comma(arrayClass.Dims, d => string.Format("_dafny.IntOf(0)")));
          } else {
            return nil();
          }
        } else {
          return TypeInitializationValue(td.RhsWithArgument(udt.TypeArgs), wr, tok, usePlaceboValue, constructTypeParameterDefaultsFromTypeDescriptors);
        }
      } else if (cl is ClassDecl) {
        bool isHandle = true;
        if (Attributes.ContainsBool(cl.Attributes, "handle", ref isHandle) && isHandle) {
          return "0";
        } else {
          return nil();
        }
      } else if (cl is DatatypeDecl) {
        var dt = (DatatypeDecl)cl;
        // In an auto-init context (like a field initializer), we may not have
        // access to all the type descriptors, so we can't construct the
        // default value, but then an empty structure is an acceptable default, since
        // Dafny proves the value won't be accessed.
        if (usePlaceboValue) {
          return string.Format("{0}{{}}", TypeName(udt, wr, tok));
        }
        var n = dt is TupleTypeDecl ? "_dafny.TupleOf" : $"{TypeName_Companion(dt, wr, tok)}.Default";
        var relevantTypeArgs = UsedTypeParameters(dt, udt.TypeArgs);
        return $"{n}({Util.Comma(relevantTypeArgs, ta => DefaultValue(ta.Actual, wr, tok, constructTypeParameterDefaultsFromTypeDescriptors))})";
      } else {
        Contract.Assert(false); throw new cce.UnreachableException();  // unexpected type
      }
    }

    protected override string TypeName_UDT(string fullCompileName, List<TypeParameter.TPVariance> variance, List<Type> typeArgs, ConcreteSyntaxTree wr, Bpl.IToken tok) {
      Contract.Assume(fullCompileName != null);  // precondition; this ought to be declared as a Requires in the superclass
      Contract.Assume(typeArgs != null);  // precondition; this ought to be declared as a Requires in the superclass
      string s = "*" + IdProtect(fullCompileName);
      return s;
    }

    protected static string FormatCompanionName(string clsName) =>
      string.Format("Companion_{0}_", clsName);
    protected static string FormatCompanionTypeName(string clsName) =>
      // Need to export this because it could be for a trait that could be
      // derived from in another module
      string.Format("CompanionStruct_{0}_", clsName);
    protected static string FormatDatatypeConstructorName(string ctorName) =>
      string.Format("Create_{0}_", ctorName);
    protected static string FormatDatatypeConstructorCheckName(string ctorName) =>
      string.Format("Is_{0}", ctorName);
    protected static string FormatDatatypeDestructorName(string dtorName) =>
      string.Format("Dtor_{0}", dtorName);
    protected static string FormatDatatypeInterfaceName(string typeName) =>
      string.Format("Data_{0}_", typeName);
    protected static string FormatDefaultName(string typeName) =>
      string.Format("Default_{0}_", typeName);
    protected static string FormatInitializerName(string clsName) =>
      string.Format("New_{0}_", clsName);
    protected static string FormatLazyConstructorName(string datatypeName) =>
      string.Format("Lazy_{0}_", datatypeName);
    protected static string FormatLazyInterfaceName(string traitName) =>
      string.Format("Iface_{0}_", traitName);
    protected static string FormatRTDName(string formalName) =>
      string.Format("Type_{0}_", formalName);

    protected string TypeName_Related(Func<string, string> formatter, Type type, ConcreteSyntaxTree wr, Bpl.IToken tok, MemberDecl/*?*/ member = null) {
      Contract.Requires(formatter != null);
      Contract.Requires(type != null);
      Contract.Ensures(Contract.Result<string>() != null);

      // FIXME This is a hacky bit of string munging.

      string name = ClassName(type, wr, tok, member);
      string prefix, baseName;
      var periodIx = name.LastIndexOf('.');
      if (periodIx >= 0) {
        prefix = name.Substring(0, periodIx + 1);
        baseName = name.Substring(periodIx + 1);
      } else {
        prefix = "";
        baseName = name;
      }

      return prefix + formatter(baseName);
    }

    protected string TypeName_Constructor(DatatypeCtor ctor, ConcreteSyntaxTree wr) {
      var ptr = ctor.EnclosingDatatype is CoDatatypeDecl ? "*" : "";
      return string.Format("{0}{1}_{2}", ptr, TypeName(UserDefinedType.FromTopLevelDecl(ctor.tok, ctor.EnclosingDatatype), wr, ctor.tok), ctor.CompileName);
    }

    protected override string TypeName_Companion(Type type, ConcreteSyntaxTree wr, Bpl.IToken tok, MemberDecl/*?*/ member) {
      type = UserDefinedType.UpcastToMemberEnclosingType(type, member);
      // XXX This duplicates some of the logic in UserDefinedTypeName, but if we
      // don't do it here, we end up passing the name of the module to
      // FormatCompanionName, which doesn't help anyone
      if (type is UserDefinedType udt && udt.ResolvedClass != null && IsExternMemberOfExternModule(member, udt.ResolvedClass)) {
        // omit the default class name ("_default") in extern modules, when the class is used to qualify an extern member
        Contract.Assert(!udt.ResolvedClass.EnclosingModuleDefinition.IsDefaultModule);  // default module is not marked ":extern"
        return IdProtect(udt.ResolvedClass.EnclosingModuleDefinition.CompileName);
      }
      return TypeName_Related(FormatCompanionName, type, wr, tok, member);
    }

    protected string TypeName_CompanionType(Type type, ConcreteSyntaxTree wr, Bpl.IToken tok) {
      return TypeName_Related(FormatCompanionTypeName, type, wr, tok);
    }

    protected string TypeName_Initializer(Type type, ConcreteSyntaxTree wr, Bpl.IToken tok) {
      return TypeName_Related(FormatInitializerName, type, wr, tok);
    }

    protected string TypeName_RTD(Type type, ConcreteSyntaxTree wr, Bpl.IToken tok) {
      return TypeName_Related(FormatRTDName, type, wr, tok);
    }

    protected string ClassName(Type type, ConcreteSyntaxTree wr, Bpl.IToken tok, MemberDecl/*?*/ member = null) {
      return type is UserDefinedType udt ? FullTypeName(udt, member) : TypeName(type, wr, tok, member);
    }

    protected string UnqualifiedClassName(Type type, ConcreteSyntaxTree wr, Bpl.IToken tok) {
      return type is UserDefinedType udt ? UnqualifiedTypeName(udt) : TypeName(type, wr, tok);
    }

    protected string DatatypeFieldName(Formal formal, int formalNonGhostIndex) {
      // Don't rely on base.FormalName because it needlessly (for us) passes the
      // value through IdProtect when we're going to capitalize it
      return formal.HasName ? Capitalize(formal.CompileName) : "A" + formalNonGhostIndex + "_";
    }

    protected string DatatypeFieldName(Formal formal) {
      Contract.Assert(formal.HasName);
      return Capitalize(formal.CompileName);
    }

    protected override Type NativeForm(Type type) {
      if (type.AsSeqType is SeqType st && st.Arg.IsCharType) {
        return NativeStringType;
      } else {
        return type;
      }
    }

    /// A type which is rendered to Go exactly as specified.  Used to represent the native string type.
    private class SpecialNativeType : UserDefinedType {
      internal SpecialNativeType(string name) : base(Bpl.Token.NoToken, name, null) { }
    }

    private readonly static SpecialNativeType NativeStringType = new SpecialNativeType("string");

    // ----- Declarations -------------------------------------------------------------

    protected void DeclareField(string name, bool isExtern, bool isStatic, bool isConst, Type type, Bpl.IToken tok, string/*?*/ rhs, string className, ConcreteSyntaxTree wr, ConcreteSyntaxTree initWriter, ConcreteSyntaxTree concreteMethodWriter) {
      if (isExtern) {
        Error(tok, "Unsupported field {0} in extern trait", wr, name);
      }

      if (isConst && rhs != null) {
        var receiver = isStatic ? FormatCompanionTypeName(className) : className;
        var wBody = concreteMethodWriter.NewNamedBlock("func (_this *{0}) {1}() {2}", receiver, name, TypeName(type, concreteMethodWriter, tok));
        wBody.WriteLine("return {0}", rhs);
      } else {
        wr.WriteLine("{0} {1}", name, TypeName(type, initWriter, tok));

        if (isStatic) {
          initWriter.WriteLine("{0}: {1},", name, rhs ?? PlaceboValue(type, initWriter, tok));
        } else if (rhs != null) {
          initWriter.WriteLine("_this.{0} = {1}", name, rhs);
        }
      }
    }

    protected override bool DeclareFormal(string prefix, string name, Type type, Bpl.IToken tok, bool isInParam, ConcreteSyntaxTree wr) {
      if (isInParam) {
        wr.Write("{0}{1} {2}", prefix, name, TypeName(type, wr, tok));
        return true;
      } else {
        return false;
      }
    }

    private ConcreteSyntaxTree/*?*/ DeclareLocalVar(string name, Type/*?*/ type, Bpl.IToken/*?*/ tok, bool includeRhs, bool leaveRoomForRhs, ConcreteSyntaxTree wr) {
      wr.Write("var {0}", name);

      if (type != null) {
        // Always specify the type in case the rhs is nil
        wr.Write(" {0}", TypeName(type, wr, tok));
      }

      ConcreteSyntaxTree w;
      if (includeRhs) {
        if (!leaveRoomForRhs) {
          wr.Write(" = ");
        }
        w = wr.Fork();
      } else {
        w = null;
      }

      if (!leaveRoomForRhs) {
        wr.WriteLine();
        EmitDummyVariableUse(name, wr);
      }

      return w;
    }

    void EmitDummyVariableUse(string variableName, ConcreteSyntaxTree wr) {
      Contract.Requires(variableName != null);
      Contract.Requires(wr != null);

      wr.WriteLine("_ = {0}", variableName);
    }

    protected override void DeclareLocalVar(string name, Type type, Bpl.IToken tok, bool leaveRoomForRhs, string rhs, ConcreteSyntaxTree wr) {
      var w = DeclareLocalVar(name, type, tok, includeRhs: (rhs != null || leaveRoomForRhs), leaveRoomForRhs: leaveRoomForRhs, wr: wr);
      if (rhs != null) {
        w.Write(rhs);
      }
    }

    protected override ConcreteSyntaxTree DeclareLocalVar(string name, Type/*?*/ type, Bpl.IToken/*?*/ tok, ConcreteSyntaxTree wr) {
      return DeclareLocalVar(name, type, tok, includeRhs: true, leaveRoomForRhs: false, wr: wr);
    }

    protected override bool UseReturnStyleOuts(Method m, int nonGhostOutCount) => true;

    protected override bool NeedsCastFromTypeParameter => true;
    protected override bool SupportsMultipleReturns => true;
    protected override string StmtTerminator => "";

    protected override void DeclareLocalOutVar(string name, Type type, Bpl.IToken tok, string rhs, bool useReturnStyleOuts, ConcreteSyntaxTree wr) {
      DeclareLocalVar(name, type, tok, false, rhs, wr);
    }

    protected override void EmitActualTypeArgs(List<Type> typeArgs, Bpl.IToken tok, ConcreteSyntaxTree wr) {
      // emit nothing; this is only for actual parametric polymorphism, not RTDs
    }

    protected override string GenerateLhsDecl(string target, Type/*?*/ type, ConcreteSyntaxTree wr, Bpl.IToken tok) {
      return "var " + target;
    }

    // ----- Statements -------------------------------------------------------------

    protected override void EmitMultiAssignment(List<Expression> lhsExprs, List<ILvalue> wLhss, List<Type> lhsTypes, out List<ConcreteSyntaxTree> wRhss, List<Type> rhsTypes, ConcreteSyntaxTree wr) {
      // TODO Go actually supports multi-assignment, but that will only work
      // in the simple (but very typical) case where an lvalue represents an
      // actual lvalue that is written via an assignment statement.  (Actually,
      // currently *all* Go lvalues work this way, but in the future we could
      // implement getters and setters via ILvalueWriter.)
      //
      // Given a way to inquire whether a given lvalue is an actual lvalue in
      // the target, we could implement multi-assignment for the special case
      // where all lvalues are real lvalues.
      base.EmitMultiAssignment(lhsExprs, wLhss, lhsTypes, out wRhss, rhsTypes, wr);
    }

    protected override void EmitPrintStmt(ConcreteSyntaxTree wr, Expression arg) {
      bool isString = arg.Type.AsSeqType != null &&
                      arg.Type.AsSeqType.Arg.IsCharType;
      if (!isString ||
          (arg.Resolved is MemberSelectExpr mse &&
            mse.Member.IsExtern(out _, out _))) {
        wr.Write("_dafny.Print(");
        TrExpr(arg, wr, false);
        wr.WriteLine(")");
      } else {
        wr.Write("_dafny.Print((");
        TrExpr(arg, wr, false);
        wr.WriteLine(").SetString())");
      }
    }

    protected override void EmitReturn(List<Formal> outParams, ConcreteSyntaxTree wr) {
      EmitReturnWithCoercions(outParams, null, null, wr);
    }

    protected override void EmitReturnExpr(Expression expr, Type resultType, bool inLetExprBody, ConcreteSyntaxTree wr) {
      var w = EmitReturnExpr(wr);
      var fromType = thisContext == null ? expr.Type : Resolver.SubstType(expr.Type, thisContext.ParentFormalTypeParametersToActuals);
      w = EmitCoercionIfNecessary(fromType, resultType, expr.tok, w);
      TrExpr(expr, w, inLetExprBody);
    }

    protected void EmitReturnWithCoercions(List<Formal> outParams, List<Formal>/*?*/ overriddenOutParams, Dictionary<TypeParameter, Type>/*?*/ typeMap, ConcreteSyntaxTree wr) {
      wr.Write("return");
      var sep = " ";
      for (var i = 0; i < outParams.Count; i++) {
        var f = outParams[i];
        if (!f.IsGhost) {
          wr.Write(sep);
          ConcreteSyntaxTree wOutParam;
          if (overriddenOutParams == null && typeMap != null) {
            wOutParam = EmitCoercionIfNecessary(Resolver.SubstType(f.Type, typeMap), f.Type, f.tok, wr);
          } else if (overriddenOutParams != null) {
            // ignore typeMap
            wOutParam = EmitCoercionIfNecessary(f.Type, overriddenOutParams[i].Type, f.tok, wr);
          } else {
            wOutParam = wr;
          }
          wOutParam.Write(IdName(f));
          sep = ", ";
        }
      }
      wr.WriteLine();
    }

    protected override ConcreteSyntaxTree CreateLabeledCode(string label, bool createContinueLabel, ConcreteSyntaxTree wr) {
      var w = wr.Fork();
      var prefix = createContinueLabel ? "C" : "L";
      wr.WriteLine($"goto {prefix}{label};");
      wr.Fork(-1).WriteLine($"{prefix}{label}:");
      return w;
    }

    protected override void EmitBreak(string/*?*/ label, ConcreteSyntaxTree wr) {
      if (label == null) {
        wr.WriteLine("break");
      } else {
        wr.WriteLine("goto L{0}", label);
      }
    }

    protected override void EmitContinue(string label, ConcreteSyntaxTree wr) {
      wr.WriteLine("goto C{0};", label);
    }

    protected override void EmitYield(ConcreteSyntaxTree wr) {
      wr.WriteLine("_yielded <- struct{}{}");
      wr.WriteLine("_, _ok = <- _cont");
      wr.WriteLine("if !_ok { return }");
    }

    protected override void EmitAbsurd(string/*?*/ message, ConcreteSyntaxTree wr) {
      if (message == null) {
        message = "unexpected control point";
      }
      wr.WriteLine("panic(\"{0}\")", message);
    }

    protected override void EmitHalt(Bpl.IToken tok, Expression messageExpr, ConcreteSyntaxTree wr) {
      wr.Write("panic(");
      if (tok != null) {
        wr.Write("\"" + Dafny.ErrorReporter.TokenToString(tok) + ": \" + ");
      }

      wr.Write("(");
      TrExpr(messageExpr, wr, false);
      wr.WriteLine(").String())");
    }

    protected override ConcreteSyntaxTree CreateWhileLoop(out ConcreteSyntaxTree guardWriter, ConcreteSyntaxTree wr) {
      wr.Write("for ");
      guardWriter = wr.Fork();
      var wBody = wr.NewBlock("");
      return wBody;
    }

    protected override ConcreteSyntaxTree EmitForStmt(Bpl.IToken tok, IVariable loopIndex, bool goingUp, string /*?*/ endVarName,
      List<Statement> body, LList<Label> labels, ConcreteSyntaxTree wr) {

      wr.Write($"for {loopIndex.CompileName} := ");
      var startWr = wr.Fork();
      wr.Write($"; ");

      ConcreteSyntaxTree bodyWr;
      if (goingUp) {
        if (endVarName == null) {
          wr.Write("true");
        } else if (IsOrderedByCmp(loopIndex.Type)) {
          wr.Write($"{loopIndex.CompileName}.Cmp({endVarName}) < 0");
        } else {
          wr.Write($"{loopIndex.CompileName} < {endVarName}");
        }
        if (AsNativeType(loopIndex.Type) == null) {
          bodyWr = wr.NewBlock($"; {loopIndex.CompileName} = {loopIndex.CompileName}.Plus(_dafny.One)");
        } else {
          bodyWr = wr.NewBlock($"; {loopIndex.CompileName}++");
        }
      } else {
        if (endVarName == null) {
          wr.Write("true");
        } else if (IsOrderedByCmp(loopIndex.Type)) {
          wr.Write($"{endVarName}.Cmp({loopIndex.CompileName}) < 0");
        } else {
          wr.Write($"{endVarName} < {loopIndex.CompileName}");
        }
        bodyWr = wr.NewBlock($"; ");
        if (AsNativeType(loopIndex.Type) == null) {
          bodyWr.WriteLine($"{loopIndex.CompileName} = {loopIndex.CompileName}.Minus(_dafny.One)");
        } else {
          bodyWr.WriteLine($"{loopIndex.CompileName}--");
        }
      }
      bodyWr = EmitContinueLabel(labels, bodyWr);
      TrStmtList(body, bodyWr);

      return startWr;
    }

    protected override ConcreteSyntaxTree CreateForLoop(string indexVar, string bound, ConcreteSyntaxTree wr) {
      return wr.NewNamedBlock("for {0} := _dafny.Zero; {0}.Cmp({1}) < 0; {0} = {0}.Plus(_dafny.One)", indexVar, bound);
    }

    protected override ConcreteSyntaxTree CreateDoublingForLoop(string indexVar, int start, ConcreteSyntaxTree wr) {
      return wr.NewNamedBlock("for {0} := _dafny.IntOf({1}); ; {0} = {0}.Times(_dafny.Two)", indexVar, start);
    }

    protected override void EmitIncrementVar(string varName, ConcreteSyntaxTree wr) {
      wr.WriteLine("{0} = {0}.Plus(_dafny.One)", varName);
    }

    protected override void EmitDecrementVar(string varName, ConcreteSyntaxTree wr) {
      wr.WriteLine("{0} = {0}.Minus(_dafny.One)", varName);
    }

    protected override string GetQuantifierName(string bvType) {
      return "_dafny.Quantifier";
    }

    protected override ConcreteSyntaxTree CreateForeachLoop(string tmpVarName, Type collectionElementType, Bpl.IToken tok,
      out ConcreteSyntaxTree collectionWriter, ConcreteSyntaxTree wr) {

      var okVar = FreshId("_ok");
      var iterVar = FreshId("_iter");
      wr.Write("for {0} := _dafny.Iterate(", iterVar);
      collectionWriter = wr.Fork();
      var wBody = wr.NewBlock(");;");
      wBody.WriteLine("{0}, {1} := {2}()", tmpVarName, okVar, iterVar);
      wBody.WriteLine("if !{0} {{ break }}", okVar);
      return wBody;
    }

    protected override void EmitSubtypeCondition(string tmpVarName, Type boundVarType, Bpl.IToken tok, ConcreteSyntaxTree wwr,
      ConcreteSyntaxTree wPreconditions) {
      var conditions = new List<string> { };
      if (boundVarType.IsNonNullRefType) {
        conditions.Add($"!_dafny.IsDafnyNull({tmpVarName})");
      }

      if (boundVarType.IsRefType) {
<<<<<<< HEAD
=======
        var wIf = EmitIf($"_dafny.IsDafnyNull({tmpVarName})", true, wBody);
        if (boundVarType.IsNonNullRefType) {
          wIf.WriteLine("continue");
        } else {
          wIf.WriteLine("{0} = ({1})(nil)", boundVarName, TypeName(boundVarType, wBody, tok));
        }
        wIf = wBody.NewBlock("", open: BlockStyle.Brace);
        string typeTest;
>>>>>>> 9f5e2f07
        if (boundVarType.IsObject || boundVarType.IsObjectQ) {
          // Nothing more to test
        } else if (boundVarType.IsTraitType) {
          var trait = boundVarType.AsTraitType;
          conditions.Add(
            $"_dafny.InstanceOfTrait({tmpVarName}.(_dafny.TraitOffspring), {TypeName_Companion(trait, wPreconditions, tok)}.TraitID_");
        } else {
          var typeAssertSucceeds = FreshId("_typeAssertSucceeds");
          wPreconditions.WriteLine(
            $@"{typeAssertSucceeds} := func(param interface{{}}) bool {{ var ok bool; _, ok = param.({TypeName(boundVarType, wPreconditions, tok)}); return ok}}");
          conditions.Add($"{typeAssertSucceeds}({tmpVarName})");
          // When Go will support generics
          //conditions.Add($"typeAssertSucceeds[{TypeName(boundVarType, wr, tok)}]({tmpVarName})");
        }
      }

      if (conditions.Count() == 0) {
        conditions.Add("true");
      }

      var typeTest = string.Join("&&", conditions);
      wwr.Write(typeTest);
    }

    protected override ConcreteSyntaxTree EmitDowncastVariableAssignment(string boundVarName, Type boundVarType, string tmpVarName,
      Type collectionElementType, bool introduceBoundVar, Bpl.IToken tok, ConcreteSyntaxTree wr) {

      if (introduceBoundVar) {
        wr.WriteLine("var {0} {1}", boundVarName, TypeName(boundVarType, wr, tok));
      }
      if (boundVarType.IsRefType && !boundVarType.IsNonNullRefType) {
        var wIf = EmitIf($"_dafny.IsDafnyNull({tmpVarName})", true, wr);
        wIf.WriteLine("{0} = ({1})(nil)", boundVarName, TypeName(boundVarType, wr, tok));
        wr.NewBlock("", open: BraceStyle.Nothing);
      }

      var cast = boundVarType.Equals(collectionElementType, false)
        ? ""
        : $".({TypeName(boundVarType, wr, tok)})";
      wr.WriteLine("{0} = {1}{2}", boundVarName, tmpVarName, cast);
      return wr;
    }

    protected override ConcreteSyntaxTree CreateForeachIngredientLoop(string boundVarName, int L, string tupleTypeArgs, out ConcreteSyntaxTree collectionWriter, ConcreteSyntaxTree wr) {
      var okVar = FreshId("_ok");
      var iterVar = FreshId("_iter");
      wr.Write("for {0} := _dafny.Iterate(", iterVar);
      collectionWriter = wr.Fork();
      var wBody = wr.NewBlock(");;");
      wBody.WriteLine("{0}, {1} := {2}()", boundVarName, okVar, iterVar);
      wBody.WriteLine("if !{0} {{ break }}", okVar);
      return wBody;
    }

    // ----- Expressions -------------------------------------------------------------

    protected override void EmitNew(Type type, Bpl.IToken tok, CallStmt/*?*/ initCall, ConcreteSyntaxTree wr) {
      var cl = ((UserDefinedType)type.NormalizeExpand()).ResolvedClass;
      Contract.Assert(cl != null);
      if (cl is ClassDecl clsDecl && clsDecl.IsObjectTrait) {
        wr.Write("_dafny.New_Object()");
      } else {
        wr.Write("{0}(", TypeName_Initializer(type, wr, tok));
        EmitTypeDescriptorsActuals(TypeArgumentInstantiation.ListFromClass(cl, type.TypeArgs), tok, wr);
        wr.Write(")");
      }
    }

    protected override void EmitNewArray(Type elmtType, Bpl.IToken tok, List<Expression> dimensions, bool mustInitialize, ConcreteSyntaxTree wr) {
      var initValue = DefaultValue(elmtType, wr, tok, true);

      string sep;
      if (!mustInitialize) {
        wr.Write("_dafny.NewArray(");
        sep = "";
      } else {
        wr.Write("_dafny.NewArrayWithValue({0}", initValue);
        sep = ", ";
      }

      foreach (Expression dim in dimensions) {
        wr.Write(sep);
        TrExpr(dim, wr, false);
        sep = ", ";
      }

      wr.Write(")");
    }

    protected override void EmitLiteralExpr(ConcreteSyntaxTree wr, LiteralExpr e) {
      if (e is StaticReceiverExpr) {
        wr.Write("{0}", TypeName_Companion(((UserDefinedType)e.Type).ResolvedClass, wr, e.tok));
      } else if (e.Value == null) {
        wr.Write("({0})(nil)", TypeName(e.Type, wr, e.tok));
      } else if (e.Value is bool) {
        wr.Write((bool)e.Value ? "true" : "false");
      } else if (e is CharLiteralExpr) {
        var v = (string)e.Value;
        wr.Write("_dafny.Char('{0}')", TranslateEscapes(v, isChar: true));
      } else if (e is StringLiteralExpr) {
        var str = (StringLiteralExpr)e;
        wr.Write("_dafny.SeqOfString(");
        TrStringLiteral(str, wr);
        wr.Write(")");
      } else if (AsNativeType(e.Type) is NativeType nt) {
        wr.Write("{0}({1})", GetNativeTypeName(nt), (BigInteger)e.Value);
      } else if (e.Value is BigInteger i) {
        EmitIntegerLiteral(i, wr);
      } else if (e.Value is BaseTypes.BigDec n) {
        var zeros = Repeat("0", Math.Abs(n.Exponent));
        string str;
        if (n.Exponent >= 0) {
          str = n.Mantissa + zeros;
        } else {
          str = n.Mantissa + "/1" + zeros;
        }
        wr.Write("_dafny.RealOfString(\"{0}\")", str);
      } else {
        Contract.Assert(false); throw new cce.UnreachableException();  // unexpected literal
      }
    }
    void EmitIntegerLiteral(BigInteger i, ConcreteSyntaxTree wr) {
      Contract.Requires(wr != null);
      if (i.IsZero) {
        wr.Write("_dafny.Zero");
      } else if (i.IsOne) {
        wr.Write("_dafny.One");
      } else if (long.MinValue <= i && i <= long.MaxValue) {
        wr.Write("_dafny.IntOfInt64({0})", i);
      } else {
        wr.Write("_dafny.IntOfString(\"{0}\")", i);
      }
    }

    protected override void EmitStringLiteral(string str, bool isVerbatim, ConcreteSyntaxTree wr) {
      var n = str.Length;
      if (!isVerbatim) {
        wr.Write("\"{0}\"", TranslateEscapes(str, isChar: false));
      } else {
        wr.Write("\"");
        for (var i = 0; i < n; i++) {
          if (str[i] == '\"' && i + 1 < n && str[i + 1] == '\"') {
            wr.Write("\\\"");
            i++;
          } else if (str[i] == '\\') {
            wr.Write("\\\\");
          } else if (str[i] == '\n') {
            wr.Write("\\n");
          } else if (str[i] == '\r') {
            wr.Write("\\r");
          } else {
            wr.Write(str[i]);
          }
        }
        wr.Write("\"");
      }
    }

    private static string TranslateEscapes(string s, bool isChar) {
      if (isChar) {
        s = s.Replace("\\\"", "\"");
      } else {
        s = s.Replace("\\'", "'");
      }

      // Painfully, Go doesn't support octal escapes with fewer than three
      // digits, so we have to expand them.
      s = ShortOctalEscape.Replace(s, match => {
        switch (match.Length) {
          case 2: return "\\00" + match.Groups[1];
          case 3: return "\\0" + match.Groups[1];
          default: throw new Exception("Unexpected match of length " + match.Length);
        }
      });

      // Similarly with hex escapes with only one digit
      s = ShortHexEscape.Replace(s, match => "\\x0" + match.Groups[1]);

      return s;
    }

    private static Regex ShortOctalEscape = new Regex(@"(?<!\\)\\([0-7][0-7]?)(?![0-7])");
    private static Regex ShortHexEscape = new Regex(@"(?<!\\)\\([0-9a-fA-F])(?![0-9a-fA-F])");

    protected override ConcreteSyntaxTree EmitBitvectorTruncation(BitvectorType bvType, bool surroundByUnchecked, ConcreteSyntaxTree wr) {
      string literalSuffix = null;
      if (bvType.NativeType != null) {
        GetNativeInfo(bvType.NativeType.Sel, out _, out literalSuffix, out _);
      }

      if (bvType.NativeType == null) {
        wr.Write('(');
        var middle = wr.Fork();
        wr.Write(").Modulo(_dafny.One.Lsh(_dafny.IntOf({0})))", bvType.Width);
        return middle;
      } else if (bvType.NativeType.Bitwidth == bvType.Width) {
        // no truncation needed
        return wr;
      } else {
        wr.Write("((");
        var middle = wr.Fork();
        // print in hex, because that looks nice
        wr.Write(") & 0x{0:X}{1})", (1UL << bvType.Width) - 1, literalSuffix);
        return middle;
      }
    }

    protected override void EmitRotate(Expression e0, Expression e1, bool isRotateLeft, ConcreteSyntaxTree wr, bool inLetExprBody, FCE_Arg_Translator tr) {
      bool needsCast = false;
      var nativeType = AsNativeType(e0.Type);
      if (nativeType != null) {
        GetNativeInfo(nativeType.Sel, out _, out _, out needsCast);
      }

      var bv = e0.Type.AsBitVectorType;
      if (bv.Width == 0) {
        tr(e0, wr, inLetExprBody);
      } else {
        ConcreteSyntaxTree wFirstArg;
        if (bv.NativeType != null) {
          wr.Write("_dafny.{0}{1}(", isRotateLeft ? "Lrot" : "Rrot", Capitalize(GetNativeTypeName(bv.NativeType)));
          wFirstArg = wr.Fork();
          wr.Write(", ");
        } else {
          wr.Write('(');
          wFirstArg = wr.Fork();
          wr.Write(").{0}(", isRotateLeft ? "Lrot" : "Rrot");
        }
        TrExpr(e0, wFirstArg, inLetExprBody);
        TrExpr(e1, wr, inLetExprBody);
        wr.Write(", {0})", bv.Width);

        if (needsCast) {
          wr.Write(".Int64()");
        }
      }
    }

    protected override bool CompareZeroUsingSign(Type type) {
      return AsNativeType(type) == null;
    }

    protected override ConcreteSyntaxTree EmitSign(Type type, ConcreteSyntaxTree wr) {
      // This is only called when CompareZeroUsingSign returns true
      Contract.Assert(AsNativeType(type) == null);

      var w = wr.Fork();
      wr.Write(".Sign()");
      return w;
    }

    protected override void EmitEmptyTupleList(string tupleTypeArgs, ConcreteSyntaxTree wr) {
      wr.Write("_dafny.NewBuilder()");
    }

    protected override ConcreteSyntaxTree EmitAddTupleToList(string ingredients, string tupleTypeArgs, ConcreteSyntaxTree wr) {
      wr.Write("{0}.Add(_dafny.TupleOf(", ingredients);
      var wrTuple = wr.Fork();
      wr.WriteLine("))");
      return wrTuple;
    }

    protected override void EmitTupleSelect(string prefix, int i, ConcreteSyntaxTree wr) {
      wr.Write("(*({0}).IndexInt({1}))", prefix, i);
    }

    protected override string IdName(TopLevelDecl d) {
      return IdName((Declaration)d);
    }

    protected override string IdName(MemberDecl member) {
      return IdName((Declaration)member);
    }

    private string IdName(Declaration decl) {
      if (HasCapitalizationConflict(decl)) {
        // Don't use Go_ because Capitalize might use it and we know there's a conflict
        return "Go__" + decl.CompileName;
      } else {
        return Capitalize(decl.CompileName);
      }
    }

    protected override string PrefixForForcedCapitalization => "Go_";

    protected override string IdMemberName(MemberSelectExpr mse) {
      return Capitalize(mse.MemberName);
    }

    protected override string IdProtect(string name) {
      return PublicIdProtect(name);
    }
    public static string PublicIdProtect(string name) {
      Contract.Requires(name != null);

      switch (name) {
        // Keywords
        case "break":
        case "case":
        case "chan":
        case "const":
        case "continue":
        case "default":
        case "defer":
        case "else":
        case "fallthrough":
        case "for":
        case "func":
        case "go":
        case "goto":
        case "if":
        case "import":
        case "interface":
        case "map":
        case "package":
        case "range":
        case "return":
        case "select":
        case "struct":
        case "switch":
        case "type":
        case "var":

        // Built-in functions
        case "append":
        case "cap":
        case "close":
        case "complex":
        case "copy":
        case "delete":
        case "imag":
        case "len":
        case "make":
        case "new":
        case "panic":
        case "print":
        case "println":
        case "real":
        case "recover":

        case "String":
        case "Equals":
        case "EqualsGeneric":

        // Built-in types (can also be used as functions)
        case "bool":
        case "byte":
        case "complex64":
        case "complex128":
        case "error":
        case "float32":
        case "float64":
        case "int":
        case "int8":
        case "int16":
        case "int32":
        case "int64":
        case "rune":
        case "string":
        case "uint":
        case "uint8":
        case "uint16":
        case "uint32":
        case "uint64":
        case "uintptr":
          return name + "_";
        default:
          return name;
      }
    }

    protected override string FullTypeName(UserDefinedType udt, MemberDecl/*?*/ member = null) {
      return UserDefinedTypeName(udt, full: true, member: member);
    }

    private string UnqualifiedTypeName(UserDefinedType udt, MemberDecl/*?*/ member = null) {
      return UserDefinedTypeName(udt, full: false, member: member);
    }

    private string UserDefinedTypeName(UserDefinedType udt, bool full, MemberDecl/*?*/ member = null) {
      Contract.Requires(udt != null);
      if (udt is ArrowType) {
        return ArrowType.Arrow_FullCompileName;
      }
      var cl = udt.ResolvedClass;
      if (cl is TypeParameter) {
        return IdProtect(udt.CompileName);
      } else {
        return UserDefinedTypeName(cl, full, member);
      }
    }

    private string UserDefinedTypeName(TopLevelDecl cl, bool full, MemberDecl/*?*/ member = null) {
      if (IsExternMemberOfExternModule(member, cl)) {
        // omit the default class name ("_default") in extern modules, when the class is used to qualify an extern member
        Contract.Assert(!cl.EnclosingModuleDefinition.IsDefaultModule);  // default module is not marked ":extern"
        return IdProtect(cl.EnclosingModuleDefinition.CompileName);
      } else {
        if (cl.IsExtern(out var qual, out _)) {
          // No need to take into account the second argument to extern, since
          // it'll already be cl.CompileName
          if (qual == null) {
            qual = cl.EnclosingModuleDefinition.CompileName;
          }
          // Don't use IdName since that'll capitalize, which is unhelpful for
          // built-in types
          return qual + (qual == "" ? "" : ".") + cl.CompileName;
        } else if (!full || cl.EnclosingModuleDefinition.IsDefaultModule || this.ModuleName == cl.EnclosingModuleDefinition.CompileName) {
          return IdName(cl);
        } else {
          return cl.EnclosingModuleDefinition.CompileName + "." + IdName(cl);
        }
      }
    }

    private bool IsExternMemberOfExternModule(MemberDecl/*?*/ member, TopLevelDecl cl) {
      return member != null && cl is ClassDecl cdecl && cdecl.IsDefaultClass && Attributes.Contains(cdecl.EnclosingModuleDefinition.Attributes, "extern") && member.IsExtern(out _, out _);
    }

    protected override void EmitThis(ConcreteSyntaxTree wr) {
      wr.Write("_this");
    }

    protected override void EmitNull(Type type, ConcreteSyntaxTree wr) {
      if (type.IsIntegerType || type.IsBitVectorType || type.AsNewtype != null) {
        wr.Write("_dafny.NilInt");
      } else if (type.IsRealType) {
        wr.Write("_dafny.NilReal");
      } else {
        wr.Write("({0})(nil)", TypeName(type, wr, tok: null));
      }
    }

    protected override void EmitITE(Expression guard, Expression thn, Expression els, Type resultType, bool inLetExprBody, ConcreteSyntaxTree wr) {
      wr.Write("(func () {0} {{ if ", TypeName(resultType, wr, null));
      TrExpr(guard, wr, inLetExprBody);
      wr.Write(" { return ");
      var wBranch = EmitCoercionIfNecessary(thn.Type, resultType, thn.tok, wr);
      TrExpr(thn, wBranch, inLetExprBody);
      wr.Write(" }; return ");
      wBranch = EmitCoercionIfNecessary(els.Type, resultType, thn.tok, wr);
      TrExpr(els, wBranch, inLetExprBody);
      wr.Write(" })() ");
    }

    protected override void EmitDatatypeValue(DatatypeValue dtv, string arguments, ConcreteSyntaxTree wr) {
      var dt = dtv.Ctor.EnclosingDatatype;
      EmitDatatypeValue(dt, dtv.Ctor, dtv.IsCoCall, arguments, wr);
    }

    void EmitDatatypeValue(DatatypeDecl dt, DatatypeCtor ctor, bool isCoCall, string arguments, ConcreteSyntaxTree wr) {
      var ctorName = ctor.CompileName;
      var companionName = TypeName_Companion(dt, wr, dt.tok);

      if (dt is TupleTypeDecl) {
        wr.Write("_dafny.TupleOf({0})", arguments);
      } else if (!isCoCall) {
        // Ordinary constructor (that is, one that does not guard any co-recursive calls)
        // Generate: Companion_Dt_.CreateCtor(args)
        wr.Write("{0}.{1}({2})", companionName, FormatDatatypeConstructorName(ctorName), arguments);
      } else {
        // Co-recursive call
        // Generate:  Companion_Dt_.LazyDt(func () Dt => Companion_Dt_.CreateCtor(args))
        wr.Write("{0}.{1}(func () {2} ", companionName, FormatLazyConstructorName(dt.CompileName), IdName(dt));
        wr.Write("{{ return {0}.{1}({2}) }}", companionName, FormatDatatypeConstructorName(ctorName), arguments);
        wr.Write(')');
      }
    }

    protected override void GetSpecialFieldInfo(SpecialField.ID id, object idParam, Type receiverType, out string compiledName, out string preString, out string postString) {
      compiledName = "";
      preString = "";
      postString = "";
      switch (id) {
        case SpecialField.ID.UseIdParam:
          compiledName = IdProtect((string)idParam);
          break;
        case SpecialField.ID.ArrayLength:
        case SpecialField.ID.ArrayLengthInt:
          compiledName = string.Format("Len({0})", idParam == null ? 0 : (int)idParam);
          if (id == SpecialField.ID.ArrayLengthInt) {
            postString = ".Int()";
          }
          break;
        case SpecialField.ID.Floor:
          compiledName = "Int()";
          break;
        case SpecialField.ID.IsLimit:
          compiledName = "IsLimitOrd()";
          break;
        case SpecialField.ID.IsSucc:
          compiledName = "IsSuccOrd()";
          break;
        case SpecialField.ID.Offset:
          compiledName = "OrdOffset()";
          break;
        case SpecialField.ID.IsNat:
          compiledName = "IsNatOrd()";
          break;
        case SpecialField.ID.Keys:
          compiledName = "Keys()";
          break;
        case SpecialField.ID.Values:
          compiledName = "Values()";
          break;
        case SpecialField.ID.Items:
          compiledName = "Items()";
          break;
        case SpecialField.ID.Reads:
          compiledName = "_reads";
          break;
        case SpecialField.ID.Modifies:
          compiledName = "_modifies";
          break;
        case SpecialField.ID.New:
          compiledName = "_new";
          break;
        default:
          Contract.Assert(false); // unexpected ID
          break;
      }
    }

    protected override ILvalue EmitMemberSelect(Action<ConcreteSyntaxTree> obj, Type objType, MemberDecl member, List<TypeArgumentInstantiation> typeArgs, Dictionary<TypeParameter, Type> typeMap,
      Type expectedType, string/*?*/ additionalCustomParameter = null, bool internalAccess = false) {
      if (member is DatatypeDestructor dtor) {
        return SimpleLvalue(wr => {
          wr = EmitCoercionIfNecessary(dtor.Type, expectedType, Bpl.Token.NoToken, wr);
          if (dtor.EnclosingClass is TupleTypeDecl) {
            Contract.Assert(dtor.CorrespondingFormals.Count == 1);
            var formal = dtor.CorrespondingFormals[0];
            wr.Write("(*(");
            obj(wr);
            wr.Write(").IndexInt({0}))", formal.NameForCompilation);
          } else {
            obj(wr);
            wr.Write(".{0}()", FormatDatatypeDestructorName(dtor.CompileName));
          }
        });
      } else if (member is SpecialField sf && sf.SpecialId != SpecialField.ID.UseIdParam) {
        return SimpleLvalue(wr => {
          wr = EmitCoercionIfNecessary(sf.Type, expectedType, Bpl.Token.NoToken, wr);
          obj(wr);
          string compiledName;
          GetSpecialFieldInfo(sf.SpecialId, sf.IdParam, objType, out compiledName, out _, out _);
          if (compiledName.Length != 0) {
            wr.Write(".{0}", Capitalize(compiledName));
          } else {
            // this member selection is handled by some kind of enclosing function call, so nothing to do here
          }
        });
      } else if (member is SpecialField sf2 && sf2.SpecialId == SpecialField.ID.UseIdParam && sf2.IdParam is string fieldName && fieldName.StartsWith("is_")) {
        // sf2 is needed here only because the scope rules for these pattern matches are asinine: sf is *still in scope* but it's useless because it may not have been assigned to!
        return SimpleLvalue(wr => {
          wr = EmitCoercionIfNecessary(sf2.Type, expectedType, Bpl.Token.NoToken, wr);
          obj(wr);
          // FIXME This is a pretty awful string hack.
          wr.Write(".{0}()", FormatDatatypeConstructorCheckName(fieldName.Substring(3)));
        });
      } else if (member is Function fn) {
        typeArgs = typeArgs.Where(ta => NeedsTypeDescriptor(ta.Formal)).ToList();
        if (typeArgs.Count == 0 && additionalCustomParameter == null) {
          var lvalue = SuffixLvalue(obj, ".{0}", IdName(member));
          return CoercedLvalue(lvalue, fn.GetMemberType((ArrowTypeDecl)expectedType.AsArrowType.ResolvedClass), expectedType);
        } else {
          // We need an eta conversion to adjust for the difference in arity.
          // func (a0 T0, a1 T1, ...) ResultType { return obj.F(rtd0, rtd1, ..., a0, a1, ...); }
          // Start by writing to the suffix:  F(rtd0, rtd1, ...
          var suffixWr = new ConcreteSyntaxTree();
          suffixWr.Write(IdName(member));
          suffixWr.Write("(");
          var suffixSep = "";
          EmitTypeDescriptorsActuals(ForTypeDescriptors(typeArgs, member, false), fn.tok, suffixWr, ref suffixSep);
          if (additionalCustomParameter != null) {
            suffixWr.Write("{0}{1}", suffixSep, additionalCustomParameter);
            suffixSep = ", ";
          }
          // Write the prefix and the rest of the suffix
          var prefixWr = new ConcreteSyntaxTree();
          var prefixSep = "";
          prefixWr.Write("func (");
          foreach (var arg in fn.Formals) {
            if (!arg.IsGhost) {
              var name = idGenerator.FreshId("_eta");
              var ty = Resolver.SubstType(arg.Type, typeMap);
              prefixWr.Write($"{prefixSep}{name} {TypeName(ty, prefixWr, arg.tok)}");
              suffixWr.Write("{0}{1}", suffixSep, name);
              suffixSep = ", ";
              prefixSep = ", ";
            }
          }
          var resultType = Resolver.SubstType(fn.ResultType, typeMap);
          prefixWr.Write(") {0} {{ return ", TypeName(resultType, prefixWr, fn.tok));
          suffixWr.Write(")");
          var suffix = suffixWr.ToString();
          return EnclosedLvalue(
            prefixWr.ToString(),
            wr => {
              var wCall = EmitCoercionIfNecessary(fn.ResultType, resultType, Bpl.Token.NoToken, wr: wr);
              obj(wCall);
              wCall.Write(".");
              wCall.Write(suffix);
              wr.Write("; }");
            },
            "");
        }
      } else {
        var field = (Field)member;
        ILvalue lvalue;
        if (member.IsStatic) {
          lvalue = SimpleLvalue(w => {
            w.Write("{0}.{1}(", TypeName_Companion(objType, w, member.tok, member), IdName(member));
            EmitTypeDescriptorsActuals(ForTypeDescriptors(typeArgs, member, false), member.tok, w);
            w.Write(")");
          });
        } else if (NeedsCustomReceiver(member) && !(member.EnclosingClass is TraitDecl)) {
          // instance const in a newtype
          Contract.Assert(typeArgs.Count == 0);
          lvalue = SimpleLvalue(w => {
            w.Write("{0}.{1}(", TypeName_Companion(objType, w, member.tok, member), IdName(member));
            obj(w);
            w.Write(")");
          });
        } else if (internalAccess && (member is ConstantField || member.EnclosingClass is TraitDecl)) {
          lvalue = SuffixLvalue(obj, $"._{member.CompileName}");
        } else if (internalAccess) {
          lvalue = SuffixLvalue(obj, $".{IdName(member)}");
        } else if (member is ConstantField) {
          lvalue = SimpleLvalue(w => {
            obj(w);
            w.Write(".{0}(", IdName(member));
            EmitTypeDescriptorsActuals(ForTypeDescriptors(typeArgs, member, false), member.tok, w);
            w.Write(")");
          });
        } else if (member.EnclosingClass is TraitDecl) {
          lvalue = GetterSetterLvalue(obj, IdName(member), $"{IdName(member)}_set_");
        } else {
          lvalue = SuffixLvalue(obj, $".{IdName(member)}");
        }
        return CoercedLvalue(lvalue, field.Type, expectedType);
      }
    }

    // TODO We might be able to be more consistent about whether indices are ints or Ints and avoid this
    private static string IntOfAny(string i) {
      return string.Format("_dafny.IntOfAny({0})", i);
    }

    protected override ConcreteSyntaxTree EmitArraySelect(List<string> indices, Type elmtType, ConcreteSyntaxTree wr) {
      wr = EmitCoercionIfNecessary(null, elmtType, Bpl.Token.NoToken, wr);
      wr.Write("*(");
      var w = wr.Fork();
      wr.Write(".Index({0}))", Util.Comma(indices, IntOfAny));
      return w;
    }

    protected override ConcreteSyntaxTree EmitArraySelect(List<Expression> indices, Type elmtType, bool inLetExprBody, ConcreteSyntaxTree wr) {
      Contract.Assert(indices != null && 1 <= indices.Count);  // follows from precondition
      wr = EmitCoercionIfNecessary(null, elmtType, Bpl.Token.NoToken, wr);
      wr.Write("(*");
      var w = wr.Fork();
      wr.Write(".Index(");
      var sep = "";
      foreach (var index in indices) {
        wr.Write(sep);
        if (!index.Type.IsIntegerType) {
          wr.Write("_dafny.IntOfAny");
        }
        // No need for IntOfAny; things coming from user code are presumed Ints
        TrParenExpr(index, wr, inLetExprBody);
        sep = ", ";
      }
      wr.Write("))");
      return w;
    }

    protected override ILvalue EmitArraySelectAsLvalue(string array, List<string> indices, Type elmtType) {
      return SimpleLvalue(wr =>
        wr.Write("*({0}.Index({1}))", array, Util.Comma(indices, IntOfAny))
      );
    }

    protected override ConcreteSyntaxTree EmitArrayUpdate(List<string> indices, string rhs, Type elmtType, ConcreteSyntaxTree wr) {
      wr.Write("*(");
      var w = wr.Fork();
      wr.Write(".Index({0})) = {1}", Util.Comma(indices, IntOfAny), rhs);
      return w;
    }

    protected override void EmitExprAsInt(Expression expr, bool inLetExprBody, ConcreteSyntaxTree wr) {
      if (expr is LiteralExpr lit) {
        wr.Write(lit.Value.ToString());
      } else {
        TrParenExpr(expr, wr, inLetExprBody);
        if (AsNativeType(expr.Type) == null) {
          wr.Write(".Int()");
        }
      }
    }

    protected override void EmitIndexCollectionSelect(Expression source, Expression index, bool inLetExprBody, ConcreteSyntaxTree wr) {
      var type = source.Type.NormalizeExpand();
      if (type is SeqType seqType) {
        TrParenExpr(source, wr, inLetExprBody);
        wr.Write(".Index(");
        TrExprToBigInt(index, wr, inLetExprBody);
        wr.Write(").({0})", TypeName(seqType.Arg, wr, null));
      } else if (type is MultiSetType) {
        TrParenExpr(source, wr, inLetExprBody);
        wr.Write(".Multiplicity(");
        TrExpr(index, wr, inLetExprBody);
        wr.Write(")");
      } else {
        Contract.Assert(type is MapType);
        // map or imap
        TrParenExpr(source, wr, inLetExprBody);
        wr.Write(".Get(");
        TrExpr(index, wr, inLetExprBody);
        wr.Write(").({0})", TypeName(((MapType)type).Range, wr, null));
      }
    }

    protected override void EmitIndexCollectionUpdate(Expression source, Expression index, Expression value, CollectionType resultCollectionType, bool inLetExprBody, ConcreteSyntaxTree wr) {
      EmitIndexCollectionUpdate(out var wSource, out var wIndex, out var wValue, wr, false);
      TrParenExpr(source, wSource, inLetExprBody);
      if (source.Type.AsSeqType != null) {
        TrExprToBigInt(index, wIndex, inLetExprBody);
      } else {
        TrExpr(index, wIndex, inLetExprBody);
      }
      TrExpr(value, wValue, inLetExprBody);
    }

    protected override void EmitIndexCollectionUpdate(out ConcreteSyntaxTree wSource, out ConcreteSyntaxTree wIndex, out ConcreteSyntaxTree wValue, ConcreteSyntaxTree wr, bool nativeIndex) {
      wSource = wr.Fork();
      wr.Write(nativeIndex ? ".UpdateInt(" : ".Update(");
      wIndex = wr.Fork();
      wr.Write(", ");
      wValue = wr.Fork();
      wr.Write(")");
    }

    protected override void EmitSeqSelectRange(Expression source, Expression/*?*/ lo, Expression/*?*/ hi, bool fromArray, bool inLetExprBody, ConcreteSyntaxTree wr) {
      TrParenExpr(source, wr, inLetExprBody);
      wr.Write(fromArray ? ".RangeToSeq(" : ".Subseq(");

      if (lo == null) {
        wr.Write("_dafny.NilInt");
      } else {
        TrExprToBigInt(lo, wr, inLetExprBody);
      }

      wr.Write(", ");

      if (hi == null) {
        wr.Write("_dafny.NilInt");
      } else {
        TrExprToBigInt(hi, wr, inLetExprBody);
      }

      wr.Write(")");
    }

    void TrExprToBigInt(Expression e, ConcreteSyntaxTree wr, bool inLetExprBody) {
      var nativeType = AsNativeType(e.Type);
      if (nativeType != null) {
        switch (nativeType.Sel) {
          case NativeType.Selection.Byte:
            wr.Write("_dafny.IntOfUint8(");
            break;
          case NativeType.Selection.UShort:
            wr.Write("_dafny.IntOfUint16(");
            break;
          case NativeType.Selection.UInt:
            wr.Write("_dafny.IntOfUint32(");
            break;
          case NativeType.Selection.ULong:
            wr.Write("_dafny.IntOfUint64(");
            break;
          case NativeType.Selection.SByte:
            wr.Write("_dafny.IntOfInt8(");
            break;
          case NativeType.Selection.Short:
            wr.Write("_dafny.IntOfInt16(");
            break;
          case NativeType.Selection.Int:
            wr.Write("_dafny.IntOfInt32(");
            break;
          case NativeType.Selection.Long:
            wr.Write("_dafny.IntOfInt64(");
            break;
          default:
            throw new cce.UnreachableException();  // unexpected nativeType.Selection value
        }
      }

      TrParenExpr(e, wr, inLetExprBody);

      if (nativeType != null) {
        wr.Write(")");
      }
    }

    protected override void EmitSeqConstructionExpr(SeqConstructionExpr expr, bool inLetExprBody, ConcreteSyntaxTree wr) {
      wr.Write("_dafny.SeqCreate(");
      TrExpr(expr.N, wr, inLetExprBody);
      wr.Write(", ");
      var fromType = (ArrowType)expr.Initializer.Type.NormalizeExpand();
      var atd = (ArrowTypeDecl)fromType.ResolvedClass;
      var tParam = new UserDefinedType(expr.tok, new TypeParameter(expr.tok, "X", TypeParameter.TPVarianceSyntax.NonVariant_Strict));
      var toType = new ArrowType(expr.tok, atd, new List<Type>() { Type.Int }, tParam);
      var initWr = EmitCoercionIfNecessary(fromType, toType, expr.tok, wr);
      TrExpr(expr.Initializer, initWr, inLetExprBody);
      wr.Write(")");
      if (fromType.Result.IsCharType) {
        wr.Write(".SetString()");
      }
    }

    protected override void EmitMultiSetFormingExpr(MultiSetFormingExpr expr, bool inLetExprBody, ConcreteSyntaxTree wr) {
      var eeType = expr.E.Type.NormalizeExpand();
      if (eeType is SeqType) {
        TrParenExpr("_dafny.MultiSetFromSeq", expr.E, wr, inLetExprBody);
      } else if (eeType is SetType) {
        TrParenExpr("_dafny.MultiSetFromSet", expr.E, wr, inLetExprBody);
      } else {
        Contract.Assert(false); throw new cce.UnreachableException();
      }
    }

    protected override void EmitApplyExpr(Type functionType, Bpl.IToken tok, Expression function, List<Expression> arguments, bool inLetExprBody, ConcreteSyntaxTree wr) {
      TrParenExpr(function, wr, inLetExprBody);
      TrExprList(arguments, wr, inLetExprBody);
    }

    protected override ConcreteSyntaxTree EmitBetaRedex(List<string> boundVars, List<Expression> arguments, List<Type> boundTypes, Type type, Bpl.IToken tok, bool inLetExprBody, ConcreteSyntaxTree wr) {
      Contract.Assert(boundVars.Count == boundTypes.Count);
      wr.Write("(func (");
      for (int i = 0; i < boundVars.Count; i++) {
        if (i > 0) {
          wr.Write(", ");
        }
        wr.Write("{0} {1}", boundVars[i], TypeName(boundTypes[i], wr, tok));
      }

      wr.Write(") {0}", TypeName(type, wr, tok));
      var wLambdaBody = wr.NewBigExprBlock("", ")");
      var w = EmitReturnExpr(wLambdaBody);
      TrExprList(arguments, wr, inLetExprBody);
      return w;
    }

    protected override void EmitConstructorCheck(string source, DatatypeCtor ctor, ConcreteSyntaxTree wr) {
      wr.Write("{0}.{1}()", source, FormatDatatypeConstructorCheckName(ctor.CompileName));
    }

    protected override void EmitDestructor(string source, Formal dtor, int formalNonGhostIndex, DatatypeCtor ctor, List<Type> typeArgs, Type bvType, ConcreteSyntaxTree wr) {
      if (ctor.EnclosingDatatype is TupleTypeDecl) {
        wr.Write("(*({0}).IndexInt({1})).({2})", source, formalNonGhostIndex, TypeName(typeArgs[formalNonGhostIndex], wr, Bpl.Token.NoToken));
      } else {
        var dtorName = DatatypeFieldName(dtor, formalNonGhostIndex);
        wr = EmitCoercionIfNecessary(from: dtor.Type, to: bvType, tok: dtor.tok, wr: wr);
        wr.Write("{0}.Get().({1}).{2}", source, TypeName_Constructor(ctor, wr), dtorName);
      }
    }

    protected override ConcreteSyntaxTree CreateLambda(List<Type> inTypes, Bpl.IToken tok, List<string> inNames, Type resultType, ConcreteSyntaxTree wr, bool untyped = false) {
      wr.Write("func (");
      Contract.Assert(inTypes.Count == inNames.Count);  // guaranteed by precondition
      for (var i = 0; i < inNames.Count; i++) {
        wr.Write("{0}{1} {2}", i == 0 ? "" : ", ", inNames[i], TypeName(inTypes[i], wr, tok));
      }
      var w = wr.NewExprBlock(") {0}", TypeName(resultType, wr, tok));
      return w;
    }

    protected override void CreateIIFE(string bvName, Type bvType, Bpl.IToken bvTok, Type bodyType, Bpl.IToken bodyTok, ConcreteSyntaxTree wr, out ConcreteSyntaxTree wrRhs, out ConcreteSyntaxTree wrBody) {
      var w = wr.NewExprBlock("func ({0} {1}) {2}", bvName, TypeName(bvType, wr, bvTok), TypeName(bodyType, wr, bodyTok));
      w.Write("return ");
      wrBody = w.Fork();
      w.WriteLine();
      wr.Write('(');
      wrRhs = wr.Fork();
      wr.Write(')');
    }

    protected override ConcreteSyntaxTree CreateIIFE0(Type resultType, Bpl.IToken resultTok, ConcreteSyntaxTree wr) {
      var w = wr.NewBigExprBlock("func () " + TypeName(resultType, wr, resultTok), "()");
      return w;
    }

    protected override ConcreteSyntaxTree CreateIIFE1(int source, Type resultType, Bpl.IToken resultTok, string bvName, ConcreteSyntaxTree wr) {
      var w = wr.NewExprBlock("func ({0} int) {1}", bvName, TypeName(resultType, wr, resultTok));
      wr.Write("({0})", source);
      return w;
    }

    protected override void EmitUnaryExpr(ResolvedUnaryOp op, Expression expr, bool inLetExprBody, ConcreteSyntaxTree wr) {
      switch (op) {
        case ResolvedUnaryOp.BoolNot:
          TrParenExpr("!", expr, wr, inLetExprBody);
          break;
        case ResolvedUnaryOp.BitwiseNot:
          if (AsNativeType(expr.Type) != null) {
            wr.Write("^ ");
            TrParenExpr(expr, wr, inLetExprBody);
          } else {
            TrParenExpr(expr, wr, inLetExprBody);
            wr.Write(".Not()");
          }
          break;
        case ResolvedUnaryOp.Cardinality:
          TrParenExpr(expr, wr, inLetExprBody);
          wr.Write(".Cardinality()");
          break;
        default:
          Contract.Assert(false); throw new cce.UnreachableException();  // unexpected unary expression
      }
    }

    private bool IsDirectlyComparable(Type t) {
      Contract.Requires(t != null);
      return t.IsBoolType || t.IsCharType || AsNativeType(t) != null ||
             (t.NormalizeExpand() is UserDefinedType udt && !t.IsArrowType && !t.IsTraitType && udt.ResolvedClass is ClassDecl);
    }

    private bool IsOrderedByCmp(Type t) {
      return t.IsIntegerType || t.IsRealType || (t.IsBitVectorType && t.AsBitVectorType.NativeType == null) || (t.AsNewtype is NewtypeDecl nt && nt.NativeType == null);
    }

    private bool IsComparedByEquals(Type t) {
      return t.IsArrayType || t.IsIndDatatype || t.NormalizeExpand() is CollectionType;
    }

    protected override void CompileBinOp(BinaryExpr.ResolvedOpcode op,
      Expression e0, Expression e1, Bpl.IToken tok, Type resultType,
      out string opString,
      out string preOpString,
      out string postOpString,
      out string callString,
      out string staticCallString,
      out bool reverseArguments,
      out bool truncateResult,
      out bool convertE1_to_int,
      ConcreteSyntaxTree errorWr) {

      opString = null;
      preOpString = "";
      postOpString = "";
      callString = null;
      staticCallString = null;
      reverseArguments = false;
      truncateResult = false;
      convertE1_to_int = false;

      switch (op) {
        case BinaryExpr.ResolvedOpcode.BitwiseAnd:
          if (AsNativeType(resultType) != null) {
            opString = "&";
          } else {
            callString = "And";
          }
          break;
        case BinaryExpr.ResolvedOpcode.BitwiseOr:
          if (AsNativeType(resultType) != null) {
            opString = "|";
          } else {
            callString = "Or";
          }
          break;
        case BinaryExpr.ResolvedOpcode.BitwiseXor:
          if (AsNativeType(resultType) != null) {
            opString = "^";
          } else {
            callString = "Xor";
          }
          break;

        case BinaryExpr.ResolvedOpcode.EqCommon: {
            if (IsHandleComparison(tok, e0, e1, errorWr)) {
              opString = "==";
            } else if (!EqualsUpToParameters(e0.Type, e1.Type)) {
              staticCallString = "_dafny.AreEqual";
            } else if (IsOrderedByCmp(e0.Type)) {
              callString = "Cmp";
              postOpString = " == 0";
            } else if (IsComparedByEquals(e0.Type)) {
              callString = "Equals";
            } else if (IsDirectlyComparable(e0.Type)) {
              opString = "==";
            } else {
              staticCallString = "_dafny.AreEqual";
            }
            break;
          }
        case BinaryExpr.ResolvedOpcode.NeqCommon: {
            if (IsHandleComparison(tok, e0, e1, errorWr)) {
              opString = "!=";
              postOpString = "/* handle */";
            } else if (!EqualsUpToParameters(e0.Type, e1.Type)) {
              preOpString = "!";
              staticCallString = "_dafny.AreEqual";
            } else if (IsDirectlyComparable(e0.Type)) {
              opString = "!=";
              postOpString = "/* dircomp */";
            } else if (IsOrderedByCmp(e0.Type)) {
              callString = "Cmp";
              postOpString = " != 0";
            } else if (IsComparedByEquals(e0.Type)) {
              preOpString = "!";
              callString = "Equals";
            } else {
              preOpString = "!";
              staticCallString = "_dafny.AreEqual";
            }
            break;
          }

        case BinaryExpr.ResolvedOpcode.Lt:
          if (IsOrderedByCmp(e0.Type)) {
            callString = "Cmp";
            postOpString = " < 0";
          } else {
            opString = "<";
          }
          break;
        case BinaryExpr.ResolvedOpcode.Le:
          if (IsOrderedByCmp(e0.Type)) {
            callString = "Cmp";
            postOpString = " <= 0";
          } else {
            opString = "<=";
          }
          break;
        case BinaryExpr.ResolvedOpcode.Ge:
          if (IsOrderedByCmp(e0.Type)) {
            callString = "Cmp";
            postOpString = " >= 0";
          } else {
            opString = ">=";
          }
          break;
        case BinaryExpr.ResolvedOpcode.Gt:
          if (IsOrderedByCmp(e0.Type)) {
            callString = "Cmp";
            postOpString = " > 0";
          } else {
            opString = ">";
          }
          break;
        case BinaryExpr.ResolvedOpcode.LeftShift:
          if (resultType.IsBitVectorType) {
            truncateResult = true;
          }
          if (AsNativeType(resultType) != null) {
            opString = "<<";
            if (AsNativeType(e1.Type) == null) {
              postOpString = ".Uint64()";
            }
          } else {
            if (AsNativeType(e1.Type) != null) {
              callString = "Lsh(_dafny.IntOfUint64(uint64";
              postOpString = "))";
            } else {
              callString = "Lsh";
            }
          }
          break;
        case BinaryExpr.ResolvedOpcode.RightShift:
          if (AsNativeType(resultType) != null) {
            opString = ">>";
            if (AsNativeType(e1.Type) == null) {
              postOpString = ".Uint64()";
            }
          } else {
            if (AsNativeType(e1.Type) != null) {
              callString = "Rsh(_dafny.IntOfUint64(uint64";
              postOpString = "))";
            } else {
              callString = "Rsh";
            }
          }
          break;
        case BinaryExpr.ResolvedOpcode.Add:
          if (resultType.IsBitVectorType) {
            truncateResult = true;
          }
          if (resultType.IsCharType || AsNativeType(resultType) != null) {
            opString = "+";
          } else {
            callString = "Plus";
          }
          break;
        case BinaryExpr.ResolvedOpcode.Sub:
          if (resultType.IsBitVectorType) {
            truncateResult = true;
          }
          if (AsNativeType(resultType) != null) {
            if (AsNativeType(resultType).LowerBound == BigInteger.Zero) {
              // Go is a PITA about subtracting unsigned integers---it complains
              // if they're constant and the substraction underflows.  Hiding
              // one of the arguments behind a thunk is kind of hideous but
              // it does prevent constant folding.
              opString = string.Format("- (func () {0} {{ return ", GetNativeTypeName(AsNativeType(resultType)));
              postOpString = " })()";
            } else {
              opString = "-";
            }
          } else if (resultType.IsCharType) {
            opString = "-";
          } else {
            callString = "Minus";
          }
          break;
        case BinaryExpr.ResolvedOpcode.Mul:
          if (resultType.IsBitVectorType) {
            truncateResult = true;
          }
          if (AsNativeType(resultType) != null) {
            opString = "*";
          } else {
            callString = "Times";
          }
          break;
        case BinaryExpr.ResolvedOpcode.Div:
          if (AsNativeType(resultType) != null) {
            var nt = AsNativeType(resultType);
            if (nt.LowerBound < BigInteger.Zero) {
              // Want Euclidean division for signed types
              staticCallString = "_dafny.Div" + Capitalize(GetNativeTypeName(AsNativeType(resultType)));
            } else {
              // Native division is fine for unsigned
              opString = "/";
            }
          } else {
            callString = "DivBy";
          }
          break;
        case BinaryExpr.ResolvedOpcode.Mod:
          if (AsNativeType(resultType) != null) {
            var nt = AsNativeType(resultType);
            if (nt.LowerBound < BigInteger.Zero) {
              // Want Euclidean division for signed types
              staticCallString = "_dafny.Mod" + Capitalize(GetNativeTypeName(AsNativeType(resultType)));
            } else {
              // Native division is fine for unsigned
              opString = "%";
            }
          } else {
            callString = "Modulo";
          }
          break;
        case BinaryExpr.ResolvedOpcode.SetEq:
        case BinaryExpr.ResolvedOpcode.MultiSetEq:
        case BinaryExpr.ResolvedOpcode.MapEq:
        case BinaryExpr.ResolvedOpcode.SeqEq:
          callString = "Equals"; break;
        case BinaryExpr.ResolvedOpcode.ProperSubset:
        case BinaryExpr.ResolvedOpcode.ProperMultiSubset:
          callString = "IsProperSubsetOf"; break;
        case BinaryExpr.ResolvedOpcode.Subset:
        case BinaryExpr.ResolvedOpcode.MultiSubset:
          callString = "IsSubsetOf"; break;
        case BinaryExpr.ResolvedOpcode.Disjoint:
        case BinaryExpr.ResolvedOpcode.MultiSetDisjoint:
          callString = "IsDisjointFrom"; break;
        case BinaryExpr.ResolvedOpcode.InSet:
        case BinaryExpr.ResolvedOpcode.InMultiSet:
        case BinaryExpr.ResolvedOpcode.InMap:
          callString = "Contains"; reverseArguments = true; break;
        case BinaryExpr.ResolvedOpcode.Union:
        case BinaryExpr.ResolvedOpcode.MultiSetUnion:
          callString = "Union"; break;
        case BinaryExpr.ResolvedOpcode.MapMerge:
          callString = "Merge"; break;
        case BinaryExpr.ResolvedOpcode.Intersection:
        case BinaryExpr.ResolvedOpcode.MultiSetIntersection:
          callString = "Intersection"; break;
        case BinaryExpr.ResolvedOpcode.SetDifference:
        case BinaryExpr.ResolvedOpcode.MultiSetDifference:
          callString = "Difference"; break;
        case BinaryExpr.ResolvedOpcode.MapSubtraction:
          callString = "Subtract"; break;

        case BinaryExpr.ResolvedOpcode.ProperPrefix:
          callString = "IsProperPrefixOf"; break;
        case BinaryExpr.ResolvedOpcode.Prefix:
          callString = "IsPrefixOf"; break;
        case BinaryExpr.ResolvedOpcode.Concat:
          callString = "Concat"; break;
        case BinaryExpr.ResolvedOpcode.InSeq:
          callString = "Contains"; reverseArguments = true; break;

        default:
          base.CompileBinOp(op, e0, e1, tok, resultType,
            out opString, out preOpString, out postOpString, out callString, out staticCallString, out reverseArguments, out truncateResult, out convertE1_to_int,
            errorWr);
          break;
      }
    }

    protected override void EmitIsZero(string varName, ConcreteSyntaxTree wr) {
      wr.Write("{0}.Cmp(_dafny.Zero) == 0", varName);
    }

    protected override void EmitConversionExpr(ConversionExpr e, bool inLetExprBody, ConcreteSyntaxTree wr) {
      if (e.ToType.Equals(e.E.Type)) {
        TrParenExpr(e.E, wr, inLetExprBody);
      } else if (e.E.Type.IsNumericBased(Type.NumericPersuasion.Int) || e.E.Type.IsBitVectorType || e.E.Type.IsCharType || e.E.Type.IsBigOrdinalType) {
        if (e.ToType.IsNumericBased(Type.NumericPersuasion.Real)) {
          // (int or bv or char) -> real
          Contract.Assert(AsNativeType(e.ToType) == null);
          wr.Write("_dafny.RealOfFrac(");
          ConcreteSyntaxTree w;
          if (e.E.Type.IsCharType) {
            wr.Write("_dafny.IntOfInt32(rune");
            w = wr.Fork();
            wr.Write(")");
          } else if (AsNativeType(e.E.Type) is NativeType nt) {
            wr.Write("_dafny.IntOf{0}(", Capitalize(GetNativeTypeName(nt)));
            w = wr.Fork();
            wr.Write(")");
          } else {
            w = wr;
          }
          TrParenExpr(e.E, w, inLetExprBody);
          wr.Write(", _dafny.One)");
        } else if (e.ToType.IsCharType) {
          wr.Write("_dafny.Char(");
          TrParenExpr(e.E, wr, inLetExprBody);
          if (AsNativeType(e.E.Type) == null) {
            wr.Write(".Int32()");
          }
          wr.Write(")");
        } else {
          // (int or bv or char) -> (int or bv or ORDINAL)
          var fromNative = AsNativeType(e.E.Type);
          var toNative = AsNativeType(e.ToType);
          if (fromNative != null && toNative != null) {
            // from a native, to a native -- simple!
            wr.Write(GetNativeTypeName(toNative));
            TrParenExpr(e.E, wr, inLetExprBody);
          } else if (e.E.Type.IsCharType) {
            Contract.Assert(fromNative == null);
            if (toNative == null) {
              // char -> big-integer (int or bv or ORDINAL)
              wr.Write("_dafny.IntOfInt32(rune(");
              TrExpr(e.E, wr, inLetExprBody);
              wr.Write("))");
            } else {
              // char -> native
              wr.Write(GetNativeTypeName(toNative));
              TrParenExpr(e.E, wr, inLetExprBody);
            }
          } else if (fromNative == null && toNative == null) {
            // big-integer (int or bv) -> big-integer (int or bv or ORDINAL), so identity will do
            TrExpr(e.E, wr, inLetExprBody);
          } else if (fromNative != null) {
            Contract.Assert(toNative == null); // follows from other checks
            // native (int or bv) -> big-integer (int or bv)
            wr.Write("_dafny.IntOf{0}(", Capitalize(GetNativeTypeName(fromNative)));
            TrExpr(e.E, wr, inLetExprBody);
            wr.Write(')');
          } else {
            // any (int or bv) -> native (int or bv)
            // Consider some optimizations
            var literal = PartiallyEvaluate(e.E);
            UnaryOpExpr u = e.E.Resolved as UnaryOpExpr;
            MemberSelectExpr m = e.E.Resolved as MemberSelectExpr;
            if (literal != null) {
              // Optimize constant to avoid intermediate BigInteger
              wr.Write("{0}({1})", GetNativeTypeName(toNative), literal);
            } else if (u != null && u.Op == UnaryOpExpr.Opcode.Cardinality) {
              // Optimize .Count to avoid intermediate BigInteger
              wr.Write("{0}(", GetNativeTypeName(toNative));
              TrParenExpr(u.E, wr, inLetExprBody);
              wr.Write(".CardinalityInt())");
            } else if (m != null && m.MemberName == "Length" && m.Obj.Type.IsArrayType) {
              // Optimize .Length to avoid intermediate BigInteger
              wr.Write("{0}(", GetNativeTypeName(toNative));
              TrParenExpr(m.Obj, wr, inLetExprBody);
              wr.Write(".LenInt(0))");
            } else {
              // no optimization applies; use the standard translation
              TrParenExpr(e.E, wr, inLetExprBody);
              wr.Write(".{0}()", Capitalize(GetNativeTypeName(toNative)));
            }
          }
        }
      } else if (e.E.Type.IsNumericBased(Type.NumericPersuasion.Real)) {
        Contract.Assert(AsNativeType(e.E.Type) == null);
        if (e.ToType.IsNumericBased(Type.NumericPersuasion.Real)) {
          // real -> real
          Contract.Assert(AsNativeType(e.ToType) == null);
          TrExpr(e.E, wr, inLetExprBody);
        } else if (e.ToType.IsCharType) {
          wr.Write("_dafny.Char(");
          TrParenExpr(e.E, wr, inLetExprBody);
          wr.Write(".Int().Int32())");
        } else {
          // real -> (int or bv)
          TrParenExpr(e.E, wr, inLetExprBody);
          wr.Write(".Int()");
          if (AsNativeType(e.ToType) is NativeType nt) {
            wr.Write(".{0}()", Capitalize(GetNativeTypeName(nt)));
          }
        }
      } else {
        Contract.Assert(false, $"not implemented for go: {e.E.Type} -> {e.ToType}");
      }
    }

    protected override void EmitTypeTest(string localName, Type fromType, Type toType, Bpl.IToken tok, ConcreteSyntaxTree wr) {
      Contract.Requires(fromType.IsRefType);
      Contract.Requires(toType.IsRefType);

      if (!fromType.IsNonNullRefType) {
        if (toType.IsNonNullRefType) {
          wr.Write($"!_dafny.IsDafnyNull({localName}) && ");
        } else {
          wr.Write($"_dafny.IsDafnyNull({localName}) || (");
        }
      }

      if (fromType.IsSubtypeOf(toType, true, true)) {
        wr.Write("true");
      } else if (toType.IsTraitType) {
        wr.Write($"_dafny.InstanceOfTrait({localName}.(_dafny.TraitOffspring), {TypeName_Companion(toType.AsTraitType, wr, tok)}.TraitID_)");
      } else {
        wr.Write($"_dafny.InstanceOf({localName}, ({TypeName(toType, wr, tok)})(nil))");
      }

      var udtTo = (UserDefinedType)toType.NormalizeExpandKeepConstraints();
      if (udtTo.ResolvedClass is SubsetTypeDecl && !(udtTo.ResolvedClass is NonNullTypeDecl)) {
        // TODO: test constraints
        throw new NotImplementedException();
      }

      if (!fromType.IsNonNullRefType && !toType.IsNonNullRefType) {
        wr.Write(")");
      }
    }

    private static bool EqualsUpToParameters(Type type1, Type type2) {
      // TODO Consider whether Type.SameHead should return true in this case
      return Type.SameHead(type1, type2) || (type1.IsArrayType && type1.IsArrayType);
    }

    protected override ConcreteSyntaxTree EmitCoercionIfNecessary(Type/*?*/ from, Type/*?*/ to, Bpl.IToken tok, ConcreteSyntaxTree wr) {
      if (to == null) {
        return wr;
      }

      from = from?.NormalizeExpand();
      to = to.NormalizeExpand();
      if (from != null && from.IsArrowType && to.IsArrowType && !from.Equals(to)) {
        // Need to convert functions more often, so do this before the
        // EqualsUpToParameters check below
        ArrowType fat = from.AsArrowType, tat = to.AsArrowType;
        // We must wrap the whole conversion in an IIFE to avoid capturing the source expression
        var bvName = FreshId("coer");
        CreateIIFE(bvName, fat, tok, tat, tok, wr, out var ans, out wr);

        wr.Write("func (");
        var sep = "";
        var args = new List<string>();
        foreach (Type toArgType in tat.Args) {
          var arg = FreshId("arg");
          args.Add(arg);
          wr.Write("{0}{1} {2}", sep, arg, TypeName(toArgType, wr, tok));
          sep = ", ";
        }
        wr.Write(')');
        if (tat.Result != null) {
          wr.Write(" {0}", TypeName(tat.Result, wr, tok));
        }
        var wBody = wr.NewExprBlock("");
        ConcreteSyntaxTree wCall;
        if (fat.Result == null) {
          wCall = wBody;
        } else {
          wBody.Write("return ");
          wCall = EmitCoercionIfNecessary(@from: fat.Result, to: tat.Result, tok: tok, wr: wBody);
        }
        wCall.Write("{0}(", bvName);
        Contract.Assert(fat.Args.Count == tat.Args.Count);
        sep = "";
        for (int i = 0; i < fat.Args.Count; i++) {
          var fromArgType = fat.Args[i];
          var toArgType = tat.Args[i];
          wCall.Write(sep);
          var w = EmitCoercionIfNecessary(@from: toArgType, to: fromArgType, tok: tok, wr: wCall);
          w.Write(args[i]);
          sep = ", ";
        }
        wCall.Write(')');
        wBody.WriteLine();
        return ans;
      } else if (to.IsTypeParameter || (from != null && EqualsUpToParameters(from, to))) {
        // do nothing
        return wr;
      } else if (from != null && from.IsSubtypeOf(to, true, true)) {
        // upcast
        return wr;
      } else if (from == null || from.IsTypeParameter || to.IsSubtypeOf(from, true, true)) {
        // downcast (allowed?) or implicit cast from parameter
        if (to.IsObjectQ || to.IsObject) {
          // a cast to interface{} can be omitted
          return wr;
        } else if (to.IsTraitType) {
          wr.Write("{0}.CastTo_(", TypeName_Companion(to.AsTraitType, wr, tok));
          var w = wr.Fork();
          wr.Write(")");
          return w;
        } else {
          var w = wr.Fork();
          wr.Write(".({0})", TypeName(to, wr, tok));
          return w;
        }
      } else {
        Error(tok, "Cannot convert from {0} to {1}", wr, from, to);
        return wr;
      }
    }

    protected override ConcreteSyntaxTree EmitCoercionToNativeForm(Type from, Bpl.IToken tok, ConcreteSyntaxTree wr) {
      // Don't expand!  We want to distinguish string from seq<char> here
      from = from.Normalize();
      if (from is UserDefinedType udt && udt.Name == "string") {
        wr.Write('(');
        var w = wr.Fork();
        wr.Write(").String()");
        return w;
      } else {
        return wr;
      }
    }

    protected override ConcreteSyntaxTree EmitCoercionFromNativeForm(Type to, Bpl.IToken tok, ConcreteSyntaxTree wr) {
      // Don't expand! We want to distinguish string from seq<char> here
      to = to.Normalize();
      if (to is UserDefinedType udt && udt.Name == "string") {
        wr.Write("_dafny.SeqOfString(");
        var w = wr.Fork();
        wr.Write(")");
        return w;
      } else {
        return wr;
      }
    }

    protected override ConcreteSyntaxTree EmitCoercionToNativeInt(ConcreteSyntaxTree wr) {
      var w = wr.Fork();
      wr.Write(".(int)");
      return w;
    }

    protected override ConcreteSyntaxTree EmitCoercionToArbitraryTuple(ConcreteSyntaxTree wr) {
      var w = wr.Fork();
      wr.Write(".(_dafny.Tuple)");
      return w;
    }

    protected override void EmitCollectionDisplay(CollectionType ct, Bpl.IToken tok, List<Expression> elements, bool inLetExprBody, ConcreteSyntaxTree wr) {
      if (ct is SetType) {
        wr.Write("_dafny.SetOf");
      } else if (ct is MultiSetType) {
        wr.Write("_dafny.MultiSetOf");
      } else {
        Contract.Assert(ct is SeqType);  // follows from precondition
        if (ct.Arg.IsCharType) {
          wr.Write("_dafny.SeqOfChars");
        } else {
          wr.Write("_dafny.SeqOf");
        }
      }
      TrExprList(elements, wr, inLetExprBody, type: ct.TypeArgs[0]);
    }

    protected override void EmitMapDisplay(MapType mt, Bpl.IToken tok, List<ExpressionPair> elements, bool inLetExprBody, ConcreteSyntaxTree wr) {
      wr.Write("_dafny.NewMapBuilder()");
      foreach (ExpressionPair p in elements) {
        wr.Write(".Add(");
        TrExpr(p.A, wr, inLetExprBody);
        wr.Write(", ");
        TrExpr(p.B, wr, inLetExprBody);
        wr.Write(')');
      }
      wr.Write(".ToMap()");
    }

    protected override void EmitSetBuilder_New(ConcreteSyntaxTree wr, SetComprehension e, string collectionName) {
      var wrVarInit = DeclareLocalVar(collectionName, null, null, wr);
      wrVarInit.Write("_dafny.NewBuilder()");
    }

    protected override void EmitMapBuilder_New(ConcreteSyntaxTree wr, MapComprehension e, string collectionName) {
      var wrVarInit = DeclareLocalVar(collectionName, null, null, wr);
      wrVarInit.Write("_dafny.NewMapBuilder()");
    }

    protected override void EmitSetBuilder_Add(CollectionType ct, string collName, Expression elmt, bool inLetExprBody, ConcreteSyntaxTree wr) {
      Contract.Assume(ct is SetType || ct is MultiSetType);  // follows from precondition
      wr.Write("{0}.Add(", collName);
      TrExpr(elmt, wr, inLetExprBody);
      wr.WriteLine(")");
    }

    protected override ConcreteSyntaxTree EmitMapBuilder_Add(MapType mt, Bpl.IToken tok, string collName, Expression term, bool inLetExprBody, ConcreteSyntaxTree wr) {
      wr.Write("{0}.Add(", collName);
      var termLeftWriter = wr.Fork();
      wr.Write(",");
      TrExpr(term, wr, inLetExprBody);
      wr.WriteLine(")");
      return termLeftWriter;
    }

    protected override string GetCollectionBuilder_Build(CollectionType ct, Bpl.IToken tok, string collName, ConcreteSyntaxTree wr) {
      if (ct is SetType) {
        return collName + ".ToSet()";
      } else {
        Contract.Assert(ct is MapType);
        return collName + ".ToMap()";
      }
    }

    protected override void EmitIntegerRange(Type type, out ConcreteSyntaxTree wLo, out ConcreteSyntaxTree wHi, ConcreteSyntaxTree wr) {
      if (AsNativeType(type) != null) {
        wr.Write("{0}.IntegerRange(", TypeName_Companion(type.AsNewtype, wr, tok: Bpl.Token.NoToken));
      } else {
        wr.Write("_dafny.IntegerRange(");
      }
      wLo = wr.Fork();
      wr.Write(", ");
      wHi = wr.Fork();
      wr.Write(')');
    }

    protected override void EmitSingleValueGenerator(Expression e, bool inLetExprBody, string type, ConcreteSyntaxTree wr) {
      TrParenExpr("_dafny.SingleValue", e, wr, inLetExprBody);
    }

    // ----- Target compilation and execution -------------------------------------------------------------

    public override bool SupportsInMemoryCompilation => false;

    public override bool CompileTargetProgram(string dafnyProgramName, string targetProgramText, string/*?*/ callToMain, string/*?*/ targetFilename, ReadOnlyCollection<string> otherFileNames,
      bool runAfterCompile, TextWriter outputWriter, out object compilationResult) {
      compilationResult = null;
      if (runAfterCompile) {
        Contract.Assert(callToMain != null);  // this is part of the contract of CompileTargetProgram
        // Since the program is to be run soon, nothing further is done here. Any compilation errors (that is, any errors
        // in the emitted program--this should never happen if the compiler itself is correct) will be reported as 'go run'
        // will run the program.
        return true;
      } else {
        // compile now
        return SendToNewGoProcess(dafnyProgramName, targetFilename, otherFileNames, outputWriter, callToMain != null, run: false);
      }
    }

    public override bool RunTargetProgram(string dafnyProgramName, string targetProgramText, string/*?*/ callToMain, string targetFilename, ReadOnlyCollection<string> otherFileNames,
      object compilationResult, TextWriter outputWriter) {

      return SendToNewGoProcess(dafnyProgramName, targetFilename, otherFileNames, outputWriter, hasMain: true, run: true);
    }

    private bool SendToNewGoProcess(string dafnyProgramName, string targetFilename, ReadOnlyCollection<string> otherFileNames,
      TextWriter outputWriter, bool hasMain, bool run) {
      Contract.Requires(targetFilename != null);

      foreach (var otherFileName in otherFileNames) {
        if (Path.GetExtension(otherFileName) != ".go") {
          outputWriter.WriteLine("Unrecognized file as extra input for Go compilation: {0}", otherFileName);
          return false;
        }

        if (!CopyExternLibraryIntoPlace(mainProgram: targetFilename, externFilename: otherFileName, outputWriter: outputWriter)) {
          return false;
        }
      }

      string verb;
      if (run) {
        verb = "run";
      } else {
        string output;
        var outputToFile = !DafnyOptions.O.RunAfterCompile;

        if (outputToFile) {
          string extension;
          if (hasMain) {
            switch (Environment.OSVersion.Platform) {
              case PlatformID.Unix:
              case PlatformID.MacOSX:
              case (PlatformID)128: // early Mono
                extension = null;
                break;
              default:
                extension = "exe";
                break;
            }
          } else {
            extension = "a";
          }
          output = Path.ChangeExtension(dafnyProgramName, extension);
        } else {
          switch (Environment.OSVersion.Platform) {
            case PlatformID.Unix:
            case PlatformID.MacOSX:
            case (PlatformID)128: // early Mono
              output = "/dev/null";
              break;
            default:
              output = "NUL";
              break;
          }
        }

        verb = string.Format("build -o \"{0}\"", output);
      }

      var args = string.Format("{0} \"{1}\"", verb, targetFilename);
      var psi = new ProcessStartInfo("go", args) {
        CreateNoWindow = Environment.OSVersion.Platform != PlatformID.Win32NT,
        UseShellExecute = false,
        RedirectStandardInput = false,
        RedirectStandardOutput = false,
        RedirectStandardError = false,
      };
      psi.EnvironmentVariables["GOPATH"] = GoPath(targetFilename);
      // Dafny compiles to the old Go package system, whereas Go has moved on to a module
      // system. Until Dafny's Go compiler catches up, the GO111MODULE variable has to be set.
      psi.EnvironmentVariables["GO111MODULE"] = "auto";
      if (RuntimeInformation.IsOSPlatform(OSPlatform.Windows)) {
        // On Windows, Path.GetTempPath() returns "c:\Windows" which, being not writable, crashes Go.
        // Hence we set up a local temporary directory
        var localAppData = Environment.GetFolderPath(Environment.SpecialFolder.LocalApplicationData);
        psi.EnvironmentVariables["GOTMPDIR"] = localAppData + @"\Temp";
        psi.EnvironmentVariables["LOCALAPPDATA"] = localAppData + @"\go-build";
      }

      try {
        using var process = Process.Start(psi);
        if (process == null) {
          return false;
        }
        process.WaitForExit();
        return process.ExitCode == 0;
      } catch (System.ComponentModel.Win32Exception e) {
        outputWriter.WriteLine("Error: Unable to start go ({0}): {1}", psi.FileName, e.Message);
        return false;
      }
    }

    static string GoPath(string filename) {
      var dirName = Path.GetDirectoryName(Path.GetDirectoryName(filename));

      Contract.Assert(dirName != null);

      // Filename is Foo-go/src/Foo.go, so go two directories up
      return Path.GetFullPath(dirName);
    }

    static bool CopyExternLibraryIntoPlace(string externFilename, string mainProgram, TextWriter outputWriter) {
      // Grossly, we need to look in the file to figure out where to put it
      var pkgName = FindPackageName(externFilename);
      if (pkgName == null) {
        outputWriter.WriteLine("Unable to determine package name: {0}", externFilename);
        return false;
      }
      if (pkgName.StartsWith("_")) {
        // Check this here because otherwise Go acts like the package simply doesn't exist, which is confusing
        outputWriter.WriteLine("Go packages can't start with underscores: {0}", pkgName);
        return false;
      }

      var mainDir = Path.GetDirectoryName(mainProgram);

      Contract.Assert(mainDir != null);

      var tgtDir = Path.Combine(mainDir, pkgName);
      var tgtFilename = Path.Combine(tgtDir, pkgName + ".go");

      Directory.CreateDirectory(tgtDir);
      File.Copy(externFilename, tgtFilename, overwrite: true);

      string relTgtFilename;
      var cwd = Directory.GetCurrentDirectory();
      if (tgtFilename.StartsWith(cwd)) {
        relTgtFilename = tgtFilename.Substring(cwd.Length + 1); // chop off relative path and '/'
      } else {
        relTgtFilename = tgtFilename;
      }
      if (DafnyOptions.O.CompileVerbose) {
        outputWriter.WriteLine("Additional input {0} copied to {1}", externFilename, relTgtFilename);
      }
      return true;
    }

    private static string FindPackageName(string externFilename) {
      using var rd = new StreamReader(new FileStream(externFilename, FileMode.Open, FileAccess.Read));
      while (rd.ReadLine() is string line) {
        var match = PackageLine.Match(line);
        if (match.Success) {
          return match.Groups[1].Value;
        }
      }
      return null;
    }

    private static readonly Regex PackageLine = new Regex(@"^\s*package\s+([a-zA-Z0-9_]+)\s*$");
  }
}<|MERGE_RESOLUTION|>--- conflicted
+++ resolved
@@ -1913,17 +1913,6 @@
       }
 
       if (boundVarType.IsRefType) {
-<<<<<<< HEAD
-=======
-        var wIf = EmitIf($"_dafny.IsDafnyNull({tmpVarName})", true, wBody);
-        if (boundVarType.IsNonNullRefType) {
-          wIf.WriteLine("continue");
-        } else {
-          wIf.WriteLine("{0} = ({1})(nil)", boundVarName, TypeName(boundVarType, wBody, tok));
-        }
-        wIf = wBody.NewBlock("", open: BlockStyle.Brace);
-        string typeTest;
->>>>>>> 9f5e2f07
         if (boundVarType.IsObject || boundVarType.IsObjectQ) {
           // Nothing more to test
         } else if (boundVarType.IsTraitType) {
