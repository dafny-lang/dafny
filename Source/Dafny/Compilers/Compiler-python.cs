--- conflicted
+++ resolved
@@ -64,14 +64,11 @@
     const string DafnyMultiSetClass = $"{DafnyRuntimeModule}.MultiSet";
     const string DafnySeqClass = $"{DafnyRuntimeModule}.Seq";
     const string DafnyMapClass = $"{DafnyRuntimeModule}.Map";
-<<<<<<< HEAD
+    const string DafnyDefaults = $"{DafnyRuntimeModule}.defaults";
     static string FormatDefaultTypeParameterValue(TopLevelDecl tp) {
       Contract.Requires(tp is TypeParameter or OpaqueTypeDecl);
       return $"default_{tp.CompileName}";
     }
-=======
-    const string DafnyDefaults = $"{DafnyRuntimeModule}.defaults";
->>>>>>> a81f3df2
     protected override string StmtTerminator { get => ""; }
     protected override string True { get => "True"; }
     protected override string False { get => "False"; }
@@ -641,18 +638,13 @@
               case DatatypeDecl dt:
                 var constructor = dt is TupleTypeDecl ? "" : DtCtorDeclarationName(dt.GetGroundingCtor());
                 var relevantTypeArgs = UsedTypeParameters(dt, udt.TypeArgs).ConvertAll(ta => ta.Actual);
-<<<<<<< HEAD
-                return $"{s}.default({relevantTypeArgs.Comma(arg => DefaultValue(arg, wr, tok, constructTypeParameterDefaultsFromTypeDescriptors))})";
-
-              case TypeParameter:
+                return $"{constructor}({relevantTypeArgs.Comma(arg => DefaultValue(arg, wr, tok, constructTypeParameterDefaultsFromTypeDescriptors))})";
+
+              case TypeParameter tp:
+                return $"{tp.CompileName}()";
+
               case ClassDecl:
                 return "None";
-=======
-                return $"{constructor}({relevantTypeArgs.Comma(arg => DefaultValue(arg, wr, tok, constructTypeParameterDefaultsFromTypeDescriptors))})";
-
-              case TypeParameter tp:
-                return $"{tp.CompileName}()";
->>>>>>> a81f3df2
             }
             break;
           }
