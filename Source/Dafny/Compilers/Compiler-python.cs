--- conflicted
+++ resolved
@@ -33,14 +33,8 @@
     protected override string StmtTerminator { get => ""; }
     protected override void EmitHeader(Program program, ConcreteSyntaxTree wr) {
       wr.WriteLine("# Dafny program {0} compiled into Python", program.Name);
-<<<<<<< HEAD
       ReadRuntimeSystem("DafnyRuntime.py", wr.NewFile("_dafny.py"));
       EmitImports("_dafny", wr);
-=======
-      wr.WriteLine("from typing import Callable");
-      wr.WriteLine();
-      ReadRuntimeSystem("DafnyRuntime.py", wr);
->>>>>>> 53597f27
       wr.WriteLine();
     }
 
@@ -86,20 +80,12 @@
         List<TypeParameter> typeParameters, TopLevelDecl cls, List<Type> superClasses, IToken tok, ConcreteSyntaxTree wr) {
       var methodWriter = wr.NewBlock(header: $"class {MangleName(name)}:", open: BlockStyle.Newline, close: BlockStyle.Nothing);
 
-<<<<<<< HEAD
-      var needsConstructor = cls is TopLevelDeclWithMembers decl && decl.Members.FindAll(m => !m.IsGhost && m is Field && !m.IsStatic).Count > 0;
-=======
       var needsConstructor = cls is TopLevelDeclWithMembers decl && decl.Members.Any(m => !m.IsGhost && m is Field && !m.IsStatic);
->>>>>>> 53597f27
       var constructorWriter = needsConstructor
         ? methodWriter.NewBlock(header: "def  __init__(self):", open: BlockStyle.Newline, close: BlockStyle.Newline)
         : null;
       if (cls is ClassDecl d) {
-<<<<<<< HEAD
-        if (!needsConstructor && d.Members.FindAll(m => !m.IsGhost).Count == 0) {
-=======
         if (!needsConstructor && d.Members.All(m => m.IsGhost)) {
->>>>>>> 53597f27
           methodWriter.WriteLine("pass");
         }
       }
@@ -149,12 +135,7 @@
       var cw = (ClassWriter)CreateClass(IdProtect(nt.EnclosingModuleDefinition.CompileName), IdName(nt), nt, wr);
       var w = cw.MethodWriter;
       var udt = UserDefinedType.FromTopLevelDecl(nt.tok, nt);
-<<<<<<< HEAD
-      string d;
-      d = TypeInitializationValue(udt, wr, nt.tok, false, false);
-=======
       var d = TypeInitializationValue(udt, wr, nt.tok, false, false);
->>>>>>> 53597f27
 
       w.NewBlock("def Default():", "", BlockStyle.Newline, BlockStyle.Newline).WriteLine($"return {d}", "");
 
