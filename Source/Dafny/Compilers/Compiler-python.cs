--- conflicted
+++ resolved
@@ -45,11 +45,6 @@
     public override IReadOnlySet<Feature> UnsupportedFeatures => new HashSet<Feature> {
       Feature.Iterators,
       Feature.StaticConstants,
-<<<<<<< HEAD
-=======
-      Feature.ContinueStatements,
-      Feature.ForLoops,
->>>>>>> 17fbc2d0
       Feature.AssignSuchThatWithNonFiniteBounds,
       Feature.IntBoundedPool,
       Feature.NonSequentializableForallStatements,
@@ -88,11 +83,7 @@
       wr.NewBlockPy("try:")
         .WriteLine($"{mainMethod.EnclosingClass.FullCompileName}.{(IssueCreateStaticMain(mainMethod) ? "Main" : IdName(mainMethod))}()");
       wr.NewBlockPy($"except {DafnyRuntimeModule}.HaltException as e:")
-<<<<<<< HEAD
-        .WriteLine($"{DafnyRuntimeModule}.print(\"[Program halted] \" + _dafny.str(e.message) + \"\\n\")");
-=======
         .WriteLine($"{DafnyRuntimeModule}.print(\"[Program halted] \" + {DafnyRuntimeModule}.string_of(e.message) + \"\\n\")");
->>>>>>> 17fbc2d0
     }
 
     protected override ConcreteSyntaxTree CreateStaticMain(IClassWriter cw) {
@@ -184,18 +175,11 @@
         : "";
       var methodWriter = wr.NewBlockPy(header: $"class {IdProtect(name)}{baseClasses}:");
 
-<<<<<<< HEAD
-      var args = typeParameters.Where(NeedsTypeDescriptor).Comma(tp => tp.CompileName);
-      if (!string.IsNullOrEmpty(args)) { args = $", {args}"; }
-      var block = methodWriter.NewBlockPy(header: $"def  __init__(self{args}):", close: BlockStyle.Newline);
-      foreach (var tp in typeParameters.Where(NeedsTypeDescriptor)) {
-=======
       var relevantTypeParameters = typeParameters.Where(NeedsTypeDescriptor);
       var args = relevantTypeParameters.Comma(tp => tp.CompileName);
       if (!string.IsNullOrEmpty(args)) { args = $", {args}"; }
       var block = methodWriter.NewBlockPy(header: $"def  __init__(self{args}):", close: BlockStyle.Newline);
       foreach (var tp in relevantTypeParameters) {
->>>>>>> 17fbc2d0
         block.WriteLine("self.{0} = {0}", tp.CompileName);
       }
       var constructorWriter = block.Fork();
@@ -261,11 +245,7 @@
           .WriteLine("self.c = None");
         get.WriteLine("return self.d");
         w.NewBlockPy("def __dafnystr__(self) -> str:")
-<<<<<<< HEAD
-          .WriteLine($"return {DafnyRuntimeModule}.str(self._get())");
-=======
           .WriteLine($"return {DafnyRuntimeModule}.string_of(self._get())");
->>>>>>> 17fbc2d0
         foreach (var destructor in from ctor in dt.Ctors
                                    let index = 0
                                    from dtor in ctor.Destructors
@@ -285,13 +265,8 @@
         // Class-level fields don't work in all python version due to metaclasses.
         // Adding a more restrictive type would be desirable, but Python expects their definition to precede this.
         var argList = ctor.Destructors.Where(d => !d.IsGhost)
-<<<<<<< HEAD
-          .Select(d => $"(\'{IdProtect(d.CompileName)}\', Any)").Comma();
-        var namedtuple = $"NamedTuple(\'{ctorName}\', [{argList}])";
-=======
           .Select(d => $"('{IdProtect(d.CompileName)}', Any)").Comma();
         var namedtuple = $"NamedTuple('{ctorName}', [{argList}])";
->>>>>>> 17fbc2d0
         var header = $"class {DtCtorDeclarationName(ctor, false)}({DtT}, {namedtuple}):";
         var constructor = wr.NewBlockPy(header, close: BlockStyle.Newline);
         DatatypeFieldsAndConstructor(ctor, constructor);
@@ -317,11 +292,7 @@
       // {self.Dtor0}, {self.Dtor1}, ..., {self.DtorN}
       var args = ctor.Formals
         .Where(f => !f.IsGhost)
-<<<<<<< HEAD
-        .Select(f => $"{{{DafnyRuntimeModule}.str(self.{IdProtect(f.CompileName)})}}")
-=======
         .Select(f => $"{{{DafnyRuntimeModule}.string_of(self.{IdProtect(f.CompileName)})}}")
->>>>>>> 17fbc2d0
         .Comma();
 
       if (args.Length > 0 && dt is not CoDatatypeDecl) {
@@ -351,35 +322,6 @@
     protected IClassWriter DeclareType(TopLevelDecl d, SubsetTypeDecl.WKind witnessKind, Expression witness, ConcreteSyntaxTree wr) {
       var cw = (ClassWriter)CreateClass(IdProtect(d.EnclosingModuleDefinition.CompileName), IdName(d), d, wr);
       var w = cw.MethodWriter;
-<<<<<<< HEAD
-      var udt = UserDefinedType.FromTopLevelDecl(nt.tok, nt);
-      if (nt.WitnessKind == SubsetTypeDecl.WKind.Compiled) {
-        w.WriteLine("@staticmethod");
-        var block = w.NewBlockPy("def default():");
-        var wStmts = block.Fork();
-        block.Write("return ");
-        TrExpr(nt.Witness, block, false, wStmts);
-      } else {
-        w.WriteLine($"default = staticmethod(lambda: {TypeInitializationValue(udt, wr, nt.tok, false, false)})");
-      }
-
-      return cw;
-    }
-
-    protected override void DeclareSubsetType(SubsetTypeDecl sst, ConcreteSyntaxTree wr) {
-      var cw = (ClassWriter)CreateClass(IdProtect(sst.EnclosingModuleDefinition.CompileName), IdName(sst), sst, wr);
-      var w = cw.MethodWriter;
-      var udt = UserDefinedType.FromTopLevelDecl(sst.tok, sst);
-      if (sst.WitnessKind == SubsetTypeDecl.WKind.Compiled) {
-        w.WriteLine("@staticmethod");
-        var block = w.NewBlockPy("def default():");
-        var wStmts = block.Fork();
-        block.Write("return ");
-        TrExpr(sst.Witness, block, false, wStmts);
-      } else {
-        w.WriteLine($"default = staticmethod(lambda: {TypeInitializationValue(udt, wr, sst.tok, false, false)})");
-      }
-=======
       var udt = UserDefinedType.FromTopLevelDecl(d.tok, d);
       w.WriteLine("@staticmethod");
       var block = w.NewBlockPy("def default():");
@@ -399,7 +341,6 @@
 
     protected override void DeclareSubsetType(SubsetTypeDecl sst, ConcreteSyntaxTree wr) {
       DeclareType(sst, sst.WitnessKind, sst.Witness, wr);
->>>>>>> 17fbc2d0
     }
 
     protected override void GetNativeInfo(NativeType.Selection sel, out string name, out string literalSuffix, out bool needsCastAfterArithmetic) {
@@ -1690,11 +1631,7 @@
       var tryBlock = wr.NewBlockPy("try:");
       TrStmt(body, tryBlock);
       var exceptBlock = wr.NewBlockPy($"except {DafnyRuntimeModule}.HaltException as e:");
-<<<<<<< HEAD
-      exceptBlock.WriteLine($"{IdProtect(haltMessageVarName)} = _dafny.str(e.message)");
-=======
       exceptBlock.WriteLine($"{IdProtect(haltMessageVarName)} = {DafnyRuntimeModule}.string_of(e.message)");
->>>>>>> 17fbc2d0
       TrStmt(recoveryBody, exceptBlock);
     }
 
