using System;
using System.Collections.Generic;
using System.Collections.ObjectModel;
using System.Diagnostics;
using System.Diagnostics.Contracts;
using System.IO;
using System.Linq;
using System.Numerics;
using System.Text.RegularExpressions;
using JetBrains.Annotations;
using ExtensionMethods;
using Microsoft.BaseTypes;
using Microsoft.Boogie;

namespace ExtensionMethods {
  using Microsoft.Dafny;
  public static class PythonExtensions {
    public static ConcreteSyntaxTree NewBlockPy(this ConcreteSyntaxTree tree, string header = "", string footer = "",
      BlockStyle open = BlockStyle.Newline,
      BlockStyle close = BlockStyle.Nothing) {
      return tree.NewBlock(header, footer, open, close);
    }
  }
}

namespace Microsoft.Dafny.Compilers {
  public class PythonCompiler : SinglePassCompiler {
    public override void OnPreCompile(ErrorReporter reporter, ReadOnlyCollection<string> otherFileNames) {
      base.OnPreCompile(reporter, otherFileNames);
      if (DafnyOptions.O.CoverageLegendFile != null) {
        Imports.Add("DafnyProfiling");
      }
    }
    public override IReadOnlySet<string> SupportedExtensions => new HashSet<string> { ".py" };

    public override string TargetLanguage => "Python";
    public override string TargetExtension => "py";
    public override int TargetIndentSize => 4;

    public override string TargetBaseDir(string dafnyProgramName) =>
      $"{Path.GetFileNameWithoutExtension(dafnyProgramName)}-py";

    public override bool SupportsInMemoryCompilation => false;
    public override bool TextualTargetIsExecutable => true;

    public override IReadOnlySet<string> SupportedNativeTypes =>
      new HashSet<string> { "byte", "sbyte", "ushort", "short", "uint", "int", "number", "ulong", "long" };

    private readonly List<string> Imports = new List<string> { "module_" };

    public override IReadOnlySet<Feature> UnsupportedFeatures => new HashSet<Feature> {
      Feature.StaticConstants,
      Feature.IntBoundedPool,
      Feature.SequenceUpdateExpressions,
      Feature.SequenceConstructionsWithNonLambdaInitializers,
      Feature.SubsetTypeTests,
      Feature.MethodSynthesis
    };

    private const string DafnyRuntimeModule = "_dafny";
    const string DafnySetClass = $"{DafnyRuntimeModule}.Set";
    const string DafnyMultiSetClass = $"{DafnyRuntimeModule}.MultiSet";
    const string DafnySeqClass = $"{DafnyRuntimeModule}.Seq";
    const string DafnyArrayClass = $"{DafnyRuntimeModule}.Array";
    const string DafnyMapClass = $"{DafnyRuntimeModule}.Map";
    const string DafnyDefaults = $"{DafnyRuntimeModule}.defaults";
    static string FormatDefaultTypeParameterValue(TopLevelDecl tp) {
      Contract.Requires(tp is TypeParameter or OpaqueTypeDecl);
      return $"default_{tp.CompileName}";
    }
    protected override string StmtTerminator { get => ""; }
    protected override string True { get => "True"; }
    protected override string False { get => "False"; }
    protected override string Conj { get => "and"; }
    protected override void EmitHeader(Program program, ConcreteSyntaxTree wr) {
      wr.WriteLine($"# Dafny program {program.Name} compiled into Python");
      ReadRuntimeSystem(program, "DafnyRuntime.py", wr.NewFile($"{DafnyRuntimeModule}.py"));
      Imports.Add(DafnyRuntimeModule);
      EmitImports(null, wr);
      wr.WriteLine();
    }

    public override void EmitCallToMain(Method mainMethod, string baseName, ConcreteSyntaxTree wr) {
      Coverage.EmitSetup(wr);
      var dafnyArgs = "dafnyArgs";
      wr.NewBlockPy("try:")
<<<<<<< HEAD
        .WriteLine($"{mainMethod.EnclosingClass.FullCompileName}.{(IssueCreateStaticMain(mainMethod) ? "StaticMain" : IdName(mainMethod))}()");
=======
        .WriteLine($"{dafnyArgs} = [{DafnyRuntimeModule}.Seq(a) for a in sys.argv]")
        .WriteLine($"{mainMethod.EnclosingClass.FullCompileName}.{(IssueCreateStaticMain(mainMethod) ? "Main" : IdName(mainMethod))}({dafnyArgs})");
>>>>>>> 4d8bdcfd
      wr.NewBlockPy($"except {DafnyRuntimeModule}.HaltException as e:")
        .WriteLine($"{DafnyRuntimeModule}.print(\"[Program halted] \" + {DafnyRuntimeModule}.string_of(e.message) + \"\\n\")");
      Coverage.EmitTearDown(wr);
    }

<<<<<<< HEAD
    protected override ConcreteSyntaxTree CreateStaticMain(IClassWriter cw) {
      var mw = ((ClassWriter)cw).MethodWriter.WriteLine("@staticmethod");
      return mw.NewBlockPy("def StaticMain():");
=======
    protected override ConcreteSyntaxTree CreateStaticMain(IClassWriter cw, string argsParameterName) {
      return ((ClassWriter)cw).MethodWriter.NewBlockPy($"def Main({argsParameterName}):");
>>>>>>> 4d8bdcfd
    }

    protected override ConcreteSyntaxTree CreateModule(string moduleName, bool isDefault, bool isExtern,
        string libraryName, ConcreteSyntaxTree wr) {
      moduleName = IdProtect(moduleName);
      var file = wr.NewFile($"{moduleName}.py");
      EmitImports(moduleName, file);
      return file;
    }

    private void EmitImports(string moduleName, ConcreteSyntaxTree wr) {
      wr.WriteLine("import sys");
      wr.WriteLine("from typing import Callable, Any, TypeVar, NamedTuple");
      wr.WriteLine("from math import floor");
      wr.WriteLine("from itertools import count");
      wr.WriteLine();
      Imports.Iter(module => wr.WriteLine($"import {module}"));
      if (moduleName != null) {
        wr.WriteLine();
        wr.WriteLine($"assert \"{moduleName}\" == __name__");
        wr.WriteLine($"{moduleName} = sys.modules[__name__]");

        Imports.Add(moduleName);
      }
    }

    protected override string GetHelperModuleName() => DafnyRuntimeModule;

    private static string MangleName(string name) {
      switch (name) {
        case "False":
        case "None":
        case "True":
        case "and":
        case "as":
        case "assert":
        case "async":
        case "await":
        case "break":
        case "class":
        case "continue":
        case "def":
        case "del":
        case "elif":
        case "else":
        case "except":
        case "finally":
        case "for":
        case "from":
        case "global":
        case "if":
        case "import":
        case "in":
        case "is":
        case "lambda":
        case "nonlocal":
        case "not":
        case "or":
        case "pass":
        case "raise":
        case "return":
        case "try":
        case "while":
        case "with":
        case "yield":
          name = $"{name}_";
          break;
        default:
          while (name.StartsWith("_")) {
            name = $"{name[1..]}_";
          }
          if (name.Length > 0 && char.IsDigit(name[0])) {
            name = $"_{name}";
          }
          break;
      }
      return name;
    }

    protected override IClassWriter CreateClass(string moduleName, string name, bool isExtern, string fullPrintName,
      List<TypeParameter> typeParameters, TopLevelDecl cls, List<Type> superClasses, IToken tok, ConcreteSyntaxTree wr) {
      var realSuperClasses = superClasses?.Where(trait => !trait.IsObject).ToList() ?? new List<Type>();
      var baseClasses = realSuperClasses.Any()
        ? $"({realSuperClasses.Comma(trait => TypeName(trait, wr, tok))})"
        : "";
      var methodWriter = wr.NewBlockPy(header: $"class {IdProtect(name)}{baseClasses}:");

      var relevantTypeParameters = typeParameters.Where(NeedsTypeDescriptor);
      var args = relevantTypeParameters.Comma(tp => tp.CompileName);
      if (!string.IsNullOrEmpty(args)) { args = $", {args}"; }
      var block = methodWriter.NewBlockPy(header: $"def  __init__(self{args}):", close: BlockStyle.Newline);
      foreach (var tp in relevantTypeParameters) {
        block.WriteLine("self.{0} = {0}", tp.CompileName);
      }
      var constructorWriter = block.Fork();
      block.WriteLine("pass");

      methodWriter.NewBlockPy("def __dafnystr__(self) -> str:")
        .WriteLine($"return \"{fullPrintName}\"");
      return new ClassWriter(this, constructorWriter, methodWriter);
    }

    protected override IClassWriter CreateTrait(string name, bool isExtern, List<TypeParameter> typeParameters,
      TopLevelDecl trait, List<Type> superClasses, IToken tok, ConcreteSyntaxTree wr) {
      var methodWriter = wr.NewBlockPy(header: $"class {IdProtect(name)}:");
      // Avoids problems with member-less traits 
      if (trait is TraitDecl tr && tr.Members.All(m => m.IsGhost)) {
        methodWriter.WriteLine("pass");
      }
      return new ClassWriter(this, methodWriter, methodWriter);
    }

    protected override ConcreteSyntaxTree CreateIterator(IteratorDecl iter, ConcreteSyntaxTree wr) {
      var cw = (ClassWriter)CreateClass(IdProtect(iter.EnclosingModuleDefinition.CompileName), IdName(iter), false,
        IdName(iter), iter.TypeArgs, iter, null, iter.tok, wr);
      var constructorWriter = cw.ConstructorWriter;
      var w = cw.MethodWriter;
      // here come the fields
      Constructor ct = null;
      foreach (var member in iter.Members) {
        switch (member) {
          case Field { IsGhost: false } f:
            DeclareField(IdName(f), false, false, f.Type, f.tok, PlaceboValue(f.Type, constructorWriter, f.tok, true), constructorWriter);
            break;
          case Constructor constructor:
            Contract.Assert(ct == null);  // we're expecting just one constructor
            ct = constructor;
            break;
        }
      }
      Contract.Assert(ct != null);  // we do expect a constructor
      constructorWriter.WriteLine("self._iter = None");

      var nonNullIns = ct.Ins.Where(f => !f.IsGhost).ToList();
      var args = nonNullIns.Select(IdName).Prepend("self").Comma();
      var wCtor = w.NewBlockPy($"def {IdName(ct)}({args}):");
      foreach (var p in nonNullIns) {
        wCtor.WriteLine("self.{0} = {0}", IdName(p));
      }
      wCtor.WriteLine("self._iter = self.TheIterator()");

      var wMoveNext = w.NewBlockPy("def MoveNext(self):");
      wMoveNext.NewBlockPy("try:")
        .WriteLine("next(self._iter)")
        .WriteLine("return True");
      wMoveNext.NewBlockPy("except (StopIteration, TypeError) as e:")
        .WriteLine("return False");

      return w.NewBlockPy("def TheIterator(self):");
    }

    protected override IClassWriter DeclareDatatype(DatatypeDecl dt, ConcreteSyntaxTree wr) {

      if (dt is TupleTypeDecl) {
        return null;
      }

      var DtT = dt.CompileName;

      var btw = wr.NewBlockPy($"class {DtT}:", close: BlockStyle.Newline);

      if (dt.HasFinitePossibleValues) {
        btw.WriteLine($"@{DafnyRuntimeModule}.classproperty");
        var w = btw.NewBlockPy(
          $"def AllSingletonConstructors(cls):");
        w.WriteLine($"return [{dt.Ctors.Select(ctor => $"{DtCtorDeclarationName(ctor, false)}()").Comma()}]");
      }

      btw.WriteLine($"@classmethod");
      var wDefault = btw.NewBlockPy($"def default(cls, {UsedTypeParameters(dt).Comma(FormatDefaultTypeParameterValue)}):");
      var arguments = dt.GetGroundingCtor().Formals.Where(f => !f.IsGhost).Comma(f => DefaultValue(f.Type, wDefault, f.tok));
      var constructorCall = $"{DtCtorDeclarationName(dt.GetGroundingCtor(), false)}({arguments})";
      if (dt is CoDatatypeDecl) {
        constructorCall = $"{dt.CompileName}__Lazy(lambda: {constructorCall})";
      }
      wDefault.WriteLine($"return lambda: {constructorCall}");

      // Ensures the inequality is based on equality defined in the constructor
      btw.NewBlockPy("def __ne__(self, __o: object) -> bool:")
        .WriteLine("return not self.__eq__(__o)");

      if (dt is CoDatatypeDecl) {
        var w = wr.NewBlockPy($"class {dt.CompileName}__Lazy({IdName(dt)}):");
        w.NewBlockPy("def __init__(self, c):")
          .WriteLine("self.c = c")
          .WriteLine("self.d = None");
        var get = w.NewBlockPy($"def _get(self):");
        get.NewBlockPy("if self.c is not None:")
          .WriteLine("self.d = self.c()")
          .WriteLine("self.c = None");
        get.WriteLine("return self.d");
        w.NewBlockPy("def __dafnystr__(self) -> str:")
          .WriteLine($"return {DafnyRuntimeModule}.string_of(self._get())");
        foreach (var destructor in from ctor in dt.Ctors
                                   let index = 0
                                   from dtor in ctor.Destructors
                                   where dtor.EnclosingCtors[0] == ctor
                                   select dtor.CorrespondingFormals[0] into arg
                                   where !arg.IsGhost
                                   select IdProtect(arg.CompileName)) {
          w.WriteLine("@property");
          w.NewBlockPy($"def {destructor}(self):")
            .WriteLine($"return self._get().{destructor}");
        }
      }

      foreach (var ctor in dt.Ctors) {
        var ctorName = IdProtect(ctor.CompileName);

        // Class-level fields don't work in all python version due to metaclasses.
        // Adding a more restrictive type would be desirable, but Python expects their definition to precede this.
        var argList = ctor.Destructors.Where(d => !d.IsGhost)
          .Select(d => $"('{IdProtect(d.CompileName)}', Any)").Comma();
        var namedtuple = $"NamedTuple('{ctorName}', [{argList}])";
        var header = $"class {DtCtorDeclarationName(ctor, false)}({DtT}, {namedtuple}):";
        var constructor = wr.NewBlockPy(header, close: BlockStyle.Newline);
        DatatypeFieldsAndConstructor(ctor, constructor);

        // @property
        // def is_Ctor0(self) -> bool:
        //   return isinstance(self, Dt_Ctor0) }
        btw.WriteLine("@property");
        btw.NewBlockPy($"def is_{ctorName}(self) -> bool:")
          .WriteLine($"return isinstance(self, {DtCtorDeclarationName(ctor)})");
      }

      return new ClassWriter(this, btw, btw);
    }

    private void DatatypeFieldsAndConstructor(DatatypeCtor ctor, ConcreteSyntaxTree wr) {
      var dt = ctor.EnclosingDatatype;

      // Dt.Ctor
      var fString = (dt.EnclosingModuleDefinition.IsDefaultModule ? "" : dt.EnclosingModuleDefinition.Name + ".") +
                dt.Name + "." + ctor.Name;

      // {self.Dtor0}, {self.Dtor1}, ..., {self.DtorN}
      var args = ctor.Formals
        .Where(f => !f.IsGhost)
        .Select(f => $"{{{DafnyRuntimeModule}.string_of(self.{IdProtect(f.CompileName)})}}")
        .Comma();

      if (args.Length > 0 && dt is not CoDatatypeDecl) {
        fString += $"({args})";
      }

      wr.NewBlockPy("def __dafnystr__(self) -> str:")
        .WriteLine($"return f\'{fString}\'");

      var argList = ctor.Formals
        .Where(f => !f.IsGhost)
        .Select(f => $"self.{IdProtect(f.CompileName)} == __o.{IdProtect(f.CompileName)}");
      var suffix = args.Length > 0 ? $" and {string.Join(" and ", argList)}" : "";

      wr.NewBlockPy("def __eq__(self, __o: object) -> bool:")
        .WriteLine($"return isinstance(__o, {DtCtorDeclarationName(ctor)}){suffix}");

      wr.NewBlockPy("def __hash__(self) -> int:")
        .WriteLine("return super().__hash__()");
    }

    private static string DtCtorDeclarationName(DatatypeCtor ctor, bool full = true) {
      var dt = ctor.EnclosingDatatype;
      return $"{(full ? dt.FullCompileName : dt.CompileName)}_{ctor.CompileName}";
    }

    protected IClassWriter DeclareType(TopLevelDecl d, SubsetTypeDecl.WKind witnessKind, Expression witness, ConcreteSyntaxTree wr) {
      var cw = (ClassWriter)CreateClass(IdProtect(d.EnclosingModuleDefinition.CompileName), IdName(d), d, wr);
      var w = cw.MethodWriter;
      var udt = UserDefinedType.FromTopLevelDecl(d.tok, d);
      w.WriteLine("@staticmethod");
      var block = w.NewBlockPy("def default():");
      var wStmts = block.Fork();
      block.Write("return ");
      if (witnessKind == SubsetTypeDecl.WKind.Compiled) {
        TrExpr(witness, block, false, wStmts);
      } else {
        block.Write(TypeInitializationValue(udt, wr, d.tok, false, false));
      }
      return cw;
    }

    protected override IClassWriter DeclareNewtype(NewtypeDecl nt, ConcreteSyntaxTree wr) {
      return DeclareType(nt, nt.WitnessKind, nt.Witness, wr);
    }

    protected override void DeclareSubsetType(SubsetTypeDecl sst, ConcreteSyntaxTree wr) {
      DeclareType(sst, sst.WitnessKind, sst.Witness, wr);
    }

    protected override void GetNativeInfo(NativeType.Selection sel, out string name, out string literalSuffix, out bool needsCastAfterArithmetic) {
      literalSuffix = "";
      needsCastAfterArithmetic = false;
      switch (sel) {
        case NativeType.Selection.Byte:
        case NativeType.Selection.SByte:
        case NativeType.Selection.UShort:
        case NativeType.Selection.Short:
        case NativeType.Selection.UInt:
        case NativeType.Selection.Int:
        case NativeType.Selection.Number:
        case NativeType.Selection.ULong:
        case NativeType.Selection.Long:
          name = "int"; break;
        default:
          Contract.Assert(false); // unexpected native type
          throw new cce.UnreachableException(); // to please the compiler
      }
    }

    private class ClassWriter : IClassWriter {
      private readonly PythonCompiler Compiler;
      public readonly ConcreteSyntaxTree ConstructorWriter;
      public readonly ConcreteSyntaxTree MethodWriter;

      public ClassWriter(PythonCompiler compiler, ConcreteSyntaxTree constructorWriter, ConcreteSyntaxTree methodWriter) {
        Contract.Requires(compiler != null);
        Contract.Requires(methodWriter != null);
        Contract.Requires(constructorWriter != null);
        Compiler = compiler;
        ConstructorWriter = constructorWriter;
        MethodWriter = methodWriter;
      }

      public ConcreteSyntaxTree CreateMethod(Method m, List<TypeArgumentInstantiation> typeArgs, bool createBody,
        bool forBodyInheritance, bool lookasideBody) {
        return Compiler.CreateMethod(m, typeArgs, createBody, MethodWriter, forBodyInheritance, lookasideBody);
      }

      public ConcreteSyntaxTree SynthesizeMethod(Method m, List<TypeArgumentInstantiation> typeArgs, bool createBody, bool forBodyInheritance, bool lookasideBody) {
        throw new UnsupportedFeatureException(Token.NoToken, Feature.MethodSynthesis);
      }

      public ConcreteSyntaxTree CreateFunction(string name, List<TypeArgumentInstantiation> typeArgs,
          List<Formal> formals, Type resultType, IToken tok, bool isStatic, bool createBody, MemberDecl member,
          bool forBodyInheritance, bool lookasideBody) {
        return Compiler.CreateFunction(name, typeArgs, formals, resultType, tok, isStatic, createBody, member,
          MethodWriter, forBodyInheritance, lookasideBody);
      }

      public ConcreteSyntaxTree CreateGetter(string name, TopLevelDecl enclosingDecl, Type resultType, IToken tok,
          bool isStatic, bool isConst, bool createBody, MemberDecl member, bool forBodyInheritance) {
        return Compiler.CreateGetter(name, resultType, tok, isStatic, createBody, MethodWriter);
      }

      public ConcreteSyntaxTree CreateGetterSetter(string name, Type resultType, IToken tok, bool isStatic,
          bool createBody, MemberDecl member, out ConcreteSyntaxTree setterWriter, bool forBodyInheritance) {
        return Compiler.CreateGetterSetter(name, resultType, tok, isStatic, createBody, out setterWriter, methodWriter: MethodWriter);
      }

      public void DeclareField(string name, TopLevelDecl enclosingDecl, bool isStatic, bool isConst, Type type,
          IToken tok, string rhs, Field field) {
        Compiler.DeclareField(name, isStatic, isConst, type, tok, rhs, ConstructorWriter);
      }

      public void InitializeField(Field field, Type instantiatedFieldType, TopLevelDeclWithMembers enclosingClass) {
        throw new cce.UnreachableException();
      }

      public ConcreteSyntaxTree ErrorWriter() => MethodWriter;

      public void Finish() {

      }
    }

    private void DeclareField(string name, bool isStatic, bool isConst, Type type, IToken tok, string rhs,
        ConcreteSyntaxTree fieldWriter) {
      fieldWriter.Write($"self.{name}: {TypeName(type, fieldWriter, tok)}");
      if (rhs != null) {
        fieldWriter.Write($" = {rhs}");
      }
      fieldWriter.WriteLine();
    }

    private ConcreteSyntaxTree CreateGetterSetter(string name, Type resultType, IToken tok, bool isStatic,
      bool createBody, out ConcreteSyntaxTree setterWriter, ConcreteSyntaxTree methodWriter) {
      if (isStatic) {
        throw new UnsupportedFeatureException(Token.NoToken, Feature.StaticConstants);
      }
      methodWriter.WriteLine("@property");
      var getterWriter = methodWriter.NewBlockPy(header: $"def {name}(self):");
      methodWriter.WriteLine($"@{name}.setter");
      setterWriter = methodWriter.NewBlockPy(header: $"def {name}(self, value):");
      if (createBody) {
        return getterWriter;
      }
      getterWriter.WriteLine($"return self._{name}");
      setterWriter.WriteLine($"self._{name} = value");
      setterWriter = null;
      return null;
    }

    private ConcreteSyntaxTree CreateGetter(string name, Type resultType, IToken tok, bool isStatic, bool createBody, ConcreteSyntaxTree methodWriter) {
      if (!createBody) { return null; }
      methodWriter.WriteLine(isStatic ? $"@{DafnyRuntimeModule}.classproperty" : "@property");
      return methodWriter.NewBlockPy(header: $"def {name}({(isStatic ? "instance" : "self")}):");
    }

    private ConcreteSyntaxTree CreateMethod(Method m, List<TypeArgumentInstantiation> typeArgs, bool createBody,
        ConcreteSyntaxTree wr, bool forBodyInheritance, bool lookasideBody) {
      var customReceiver = !forBodyInheritance && NeedsCustomReceiver(m);
      if (m.IsStatic || customReceiver) { wr.WriteLine("@staticmethod"); }
      wr.Write($"def {IdName(m)}(");
      var sep = "";
      WriteFormals(ForTypeDescriptors(typeArgs, m, lookasideBody), m.Ins, m.IsStatic, customReceiver, ref sep, wr);
      var body = wr.NewBlockPy("):", close: BlockStyle.Newline);
      if (createBody) {
        return body;
      }
      body.WriteLine("pass");
      return null;
    }

    protected override ConcreteSyntaxTree EmitMethodReturns(Method m, ConcreteSyntaxTree wr) {
      if (m.Outs.Any(f => !f.IsGhost)) {
        var beforeReturnBlock = wr.Fork();
        EmitReturn(m.Outs, wr);
        return beforeReturnBlock;
      }
      return wr;
    }

    private void WriteFormals(List<TypeArgumentInstantiation> typeParams, List<Formal> formals, bool isStatic,
      bool customReceiver, ref string sep, ConcreteSyntaxTree wr) {
      if (!isStatic && !customReceiver) {
        wr.Write(sep + "self");
        sep = ", ";
      }
      WriteRuntimeTypeDescriptorsFormals(typeParams, wr, ref sep, FormatDefaultTypeParameterValue);
      if (customReceiver) {
        wr.Write(sep + "self");
        sep = ", ";
      }
      WriteFormals(sep, formals, wr);
    }

    private ConcreteSyntaxTree CreateFunction(string name, List<TypeArgumentInstantiation> typeArgs,
      List<Formal> formals, Type resultType, IToken tok, bool isStatic, bool createBody, MemberDecl member,
      ConcreteSyntaxTree wr, bool forBodyInheritance, bool lookasideBody) {
      if (!createBody) { return null; }
      var customReceiver = !forBodyInheritance && NeedsCustomReceiver(member);
      if (isStatic || customReceiver) { wr.WriteLine("@staticmethod"); }
      wr.Write($"def {name}(");
      var sep = "";
      WriteFormals(ForTypeDescriptors(typeArgs, member, lookasideBody), formals, isStatic, customReceiver, ref sep, wr);
      return wr.NewBlockPy("):", close: BlockStyle.Newline);
    }

    // Unlike the other compilers, we use lambdas to model type descriptors here.
    protected override string TypeDescriptor(Type type, ConcreteSyntaxTree wr, IToken tok) {
      Contract.Requires(type != null);
      Contract.Requires(tok != null);
      Contract.Requires(wr != null);

      return type.NormalizeExpandKeepConstraints() switch {
        var x when x.IsBuiltinArrowType => $"{DafnyDefaults}.pointer",
        // unresolved proxy; just treat as bool, since no particular type information is apparently needed for this type
        BoolType or TypeProxy => $"{DafnyDefaults}.bool",
        CharType => $"{DafnyDefaults}.char",
        IntType or BitvectorType => $"{DafnyDefaults}.int",
        RealType => $"{DafnyDefaults}.real",
        SeqType or SetType or MultiSetType or MapType => CollectionTypeDescriptor(),
        UserDefinedType udt => udt.ResolvedClass switch {
          TypeParameter tp => TypeParameterDescriptor(tp),
          ClassDecl or NonNullTypeDecl => $"{DafnyDefaults}.pointer",
          DatatypeDecl => DatatypeDescriptor(udt, udt.TypeArgs, udt.tok),
          NewtypeDecl or SubsetTypeDecl => CustomDescriptor(udt),
          _ => throw new cce.UnreachableException()
        },
        _ => throw new cce.UnreachableException()
      };

      string CollectionTypeDescriptor() {
        return TypeHelperName(type.NormalizeExpandKeepConstraints());
      }

      string TypeParameterDescriptor(TypeParameter typeParameter) {
        if ((thisContext != null && typeParameter.Parent is ClassDecl and not TraitDecl) || typeParameter.Parent is IteratorDecl) {
          return $"self.{typeParameter.CompileName}";
        }
        if (thisContext != null && thisContext.ParentFormalTypeParametersToActuals.TryGetValue(typeParameter, out var instantiatedTypeParameter)) {
          return TypeDescriptor(instantiatedTypeParameter, wr, tok);
        }
        return FormatDefaultTypeParameterValue(type.AsTypeParameter);
      }

      string CustomDescriptor(UserDefinedType userDefinedType) {
        return $"{TypeName_UDT(FullTypeName(userDefinedType), userDefinedType, wr, userDefinedType.tok)}.default";
      }

      string DatatypeDescriptor(UserDefinedType udt, List<Type> typeArgs, IToken tok) {
        var dt = (DatatypeDecl)udt.ResolvedClass;
        var w = new ConcreteSyntaxTree();
        if (dt is TupleTypeDecl) {
          w.Write($"{DafnyDefaults}.tuple(");
        } else {
          w.Write($"{TypeName_UDT(FullTypeName(udt), udt, wr, tok)}.default(");
        }
        EmitTypeDescriptorsActuals(UsedTypeParameters(dt, typeArgs), tok, w, true);
        w.Write(")");
        return w.ToString();
      }
    }

    protected override ConcreteSyntaxTree EmitTailCallStructure(MemberDecl member, ConcreteSyntaxTree wr) {
      if (!member.IsStatic && !NeedsCustomReceiver(member)) {
        wr.WriteLine("_this = self");
      }
      wr = wr.NewBlockPy($"while True:").NewBlockPy($"with {DafnyRuntimeModule}.label():");
      var body = wr.Fork();
      wr.WriteLine("break");
      return body;
    }

    protected override void EmitJumpToTailCallStart(ConcreteSyntaxTree wr) {
      wr.WriteLine($"raise {DafnyRuntimeModule}.TailCall()");
    }

    internal override string TypeName(Type type, ConcreteSyntaxTree wr, IToken tok, MemberDecl/*?*/ member = null) {
      return TypeName(type, wr, tok, boxed: false, member);
    }
    private string TypeName(Type type, ConcreteSyntaxTree wr, IToken tok, bool boxed, MemberDecl /*?*/ member = null) {
      return TypeName(type, wr, tok, boxed, false, member);
    }
    private string TypeName(Type type, ConcreteSyntaxTree wr, IToken tok, bool boxed, bool erased, MemberDecl/*?*/ member = null) {
      Contract.Ensures(Contract.Result<string>() != null);
      Contract.Assume(type != null);  // precondition; this ought to be declared as a Requires in the superclass

      var xType = type.NormalizeExpand();

      if (xType.IsObjectQ) {
        return "object";
      }

      switch (xType) {
        case BoolType:
          return "bool";
        case CharType:
          return "str";
        case IntType or BigOrdinalType or BitvectorType:
          return "int";
        case RealType:
          return $"{DafnyRuntimeModule}.BigRational";
        case UserDefinedType udt: {
            var s = FullTypeName(udt, member);
            return TypeName_UDT(s, udt, wr, udt.tok);
          }
        case CollectionType:
          return TypeHelperName(xType);
      }

      // TODO: I'm not 100% sure this is exhaustive yet
      Contract.Assert(false);
      throw new cce.UnreachableException();
    }

    protected override string TypeInitializationValue(Type type, ConcreteSyntaxTree wr, IToken tok,
        bool usePlaceboValue, bool constructTypeParameterDefaultsFromTypeDescriptors) {
      var xType = type.NormalizeExpandKeepConstraints();

      if (usePlaceboValue || xType.IsObjectQ) {
        return "None";
      }

      switch (xType) {
        case BoolType:
          return "False";
        case CharType:
          return CharType.DefaultValueAsString;
        case IntType or BigOrdinalType or BitvectorType:
          return "int(0)";
        case RealType:
          return $"{DafnyRuntimeModule}.BigRational()";
        case CollectionType:
          return $"{TypeHelperName(xType)}({{}})";
        case UserDefinedType udt: {
            var cl = udt.ResolvedClass;
            Contract.Assert(cl != null);
            switch (cl) {
              case SubsetTypeDecl td:
                switch (td.WitnessKind) {
                  case SubsetTypeDecl.WKind.Compiled:
                    return TypeName_UDT(FullTypeName(udt), udt, wr, udt.tok) + ".default()";
                  case SubsetTypeDecl.WKind.Special:
                    if (ArrowType.IsPartialArrowTypeName(td.Name)) {
                      return "None";
                    }
                    if (td is NonNullTypeDecl decl) {
                      if (decl.Class is ArrayClassDecl arr) {
                        return $"{DafnyArrayClass}.empty({arr.Dims})";
                      }
                      return "None";
                    }
                    Contract.Assert(udt.TypeArgs.Any() && ArrowType.IsTotalArrowTypeName(td.Name));
                    var rangeDefaultValue = TypeInitializationValue(udt.TypeArgs.Last(), wr, tok, usePlaceboValue,
                      constructTypeParameterDefaultsFromTypeDescriptors);
                    // The final TypeArg contains the result type
                    var arguments = udt.TypeArgs.SkipLast(1).Comma((_, i) => $"x{i}");
                    return $"(lambda {arguments}: {rangeDefaultValue})";
                  default:
                    return TypeInitializationValue(td.RhsWithArgument(udt.TypeArgs), wr, tok, usePlaceboValue,
                      constructTypeParameterDefaultsFromTypeDescriptors);
                }

              case NewtypeDecl td:
                if (td.Witness != null) {
                  return TypeName_UDT(FullTypeName(udt), udt, wr, udt.tok) + ".default()";
                } else {
                  return TypeInitializationValue(td.BaseType, wr, tok, usePlaceboValue, constructTypeParameterDefaultsFromTypeDescriptors);
                }

              case DatatypeDecl dt:
                var relevantTypeArgs = UsedTypeParameters(dt, udt.TypeArgs).ConvertAll(ta => ta.Actual);
                return dt is TupleTypeDecl
                  ? $"({relevantTypeArgs.Comma(arg => DefaultValue(arg, wr, tok, constructTypeParameterDefaultsFromTypeDescriptors))})"
                  : $"{DtCtorDeclarationName(dt.GetGroundingCtor())}.default({relevantTypeArgs.Comma(arg => TypeDescriptor(arg, wr, tok))})()";

              case TypeParameter tp:
                return constructTypeParameterDefaultsFromTypeDescriptors
                  ? $"{TypeDescriptor(udt, wr, tok)}()"
                  : $"{FormatDefaultTypeParameterValue(tp)}()";

              case ClassDecl:
                return "None";
            }
            break;
          }
      }

      Contract.Assert(false);
      throw new cce.UnreachableException();  // unexpected type
    }

    protected override string TypeName_UDT(string fullCompileName, List<TypeParameter.TPVariance> variance,
        List<Type> typeArgs, ConcreteSyntaxTree wr, IToken tok) {
      return fullCompileName;
    }

    protected override string TypeName_Companion(Type type, ConcreteSyntaxTree wr, IToken tok, MemberDecl member) {
      type = UserDefinedType.UpcastToMemberEnclosingType(type, member);
      return TypeName(type, wr, tok, member);
    }

    protected override void TypeArgDescriptorUse(bool isStatic, bool lookasideBody, TopLevelDeclWithMembers cl, out bool needsTypeParameter, out bool needsTypeDescriptor) {
      needsTypeDescriptor = false;
      needsTypeParameter = false;
      switch (cl) {
        case DatatypeDecl:
          needsTypeDescriptor = true;
          break;
        case TraitDecl:
          needsTypeDescriptor = isStatic || lookasideBody;
          break;
        case ClassDecl:
          needsTypeDescriptor = isStatic;
          break;
      }
    }

    protected override bool DeclareFormal(string prefix, string name, Type type, IToken tok, bool isInParam, ConcreteSyntaxTree wr) {
      if (isInParam) {
        wr.Write($"{prefix}{name}");
        return true;
      } else {
        return false;
      }
    }

    protected override void DeclareLocalVar(string name, Type type, IToken tok, bool leaveRoomForRhs, string rhs,
        ConcreteSyntaxTree wr) {
      wr.Write(name);
      if (type != null) { wr.Write($": {TypeName(type, wr, tok)}"); }
      if (rhs != null) { wr.Write($" = {rhs}"); }
      wr.WriteLine();
    }

    protected override ConcreteSyntaxTree DeclareLocalVar(string name, Type type, IToken tok, ConcreteSyntaxTree wr) {
      var w = new ConcreteSyntaxTree();
      wr.FormatLine($"{name} = {w}");
      return w;
    }

    protected override bool UseReturnStyleOuts(Method m, int nonGhostOutCount) => true;
    protected override bool SupportsMultipleReturns => true;

    protected override void DeclareLocalOutVar(string name, Type type, IToken tok, string rhs, bool useReturnStyleOuts,
        ConcreteSyntaxTree wr) {
      DeclareLocalVar(name, type, tok, false, rhs, wr);
    }

    protected override void EmitActualTypeArgs(List<Type> typeArgs, IToken tok, ConcreteSyntaxTree wr) {
      // emit nothing
    }

    protected override string GenerateLhsDecl(string target, Type type, ConcreteSyntaxTree wr, IToken tok) {
      return $"{target}: {TypeName(type, wr, tok)}";
    }

    protected override void EmitPrintStmt(ConcreteSyntaxTree wr, Expression arg) {
      var wStmts = wr.Fork();
      wr.Write($"{DafnyRuntimeModule}.print(");
      TrExpr(arg, wr, false, wStmts);
      wr.WriteLine(")");
    }

    protected override void EmitReturn(List<Formal> outParams, ConcreteSyntaxTree wr) {
      outParams = outParams.Where(f => !f.IsGhost).ToList();
      wr.Write("return");
      if (outParams.Count > 0) {
        wr.Write($" {outParams.Comma(IdName)}");
      }
      wr.WriteLine();
    }

    protected override ConcreteSyntaxTree CreateLabeledCode(string label, bool createContinueLabel, ConcreteSyntaxTree wr) {
      var manager = createContinueLabel ? "c_label" : "label";
      return wr.NewBlockPy($"with {DafnyRuntimeModule}.{manager}(\"{label}\"):");
    }

    protected override void EmitBreak(string label, ConcreteSyntaxTree wr) {
      wr.WriteLine(label != null ? $"raise {DafnyRuntimeModule}.Break(\"{label}\")" : "break");
    }

    protected override void EmitContinue(string label, ConcreteSyntaxTree wr) {
      wr.WriteLine($"raise {DafnyRuntimeModule}.Continue(\"{label}\")");
    }

    protected override void EmitYield(ConcreteSyntaxTree wr) {
      wr.WriteLine("yield");
    }

    protected override void EmitAbsurd(string message, ConcreteSyntaxTree wr) {
      if (message == null) {
        message = "unexpected control point";
      }
      wr.WriteLine($"raise Exception(\"{message}\")");
    }

    protected override void EmitHalt(IToken tok, Expression messageExpr, ConcreteSyntaxTree wr) {
      var wStmts = wr.Fork();
      wr.Write($"raise {DafnyRuntimeModule}.HaltException(");
      if (tok != null) {
        wr.Write($"{DafnyRuntimeModule}.Seq(\"{Dafny.ErrorReporter.TokenToString(tok)}: \") + ");
      }

      TrExpr(messageExpr, wr, false, wStmts);
      wr.WriteLine(")");
    }

    protected override ConcreteSyntaxTree EmitIf(out ConcreteSyntaxTree guardWriter, bool hasElse, ConcreteSyntaxTree wr) {
      wr.Write("if ");
      guardWriter = wr.Fork();
      return wr.NewBlockPy(":", hasElse ? "el" : "");
    }

    protected override ConcreteSyntaxTree EmitBlock(ConcreteSyntaxTree wr) {
      //This encoding does not provide a new scope
      return wr.NewBlockPy("if True:");
    }

    protected override ConcreteSyntaxTree EmitForStmt(IToken tok, IVariable loopIndex, bool goingUp, string endVarName,
      List<Statement> body, LList<Label> labels, ConcreteSyntaxTree wr) {
      string iterator;
      var lowWr = new ConcreteSyntaxTree();
      string argumentRemainder;
      if (endVarName == null) {
        iterator = "count";
        argumentRemainder = goingUp ? "" : "-1, -1";
      } else {
        iterator = "range";
        argumentRemainder = goingUp ? $", {endVarName}" : $"-1, {endVarName}-1, -1";
      }
      wr.Format($"for {IdName(loopIndex)} in {iterator}({lowWr}{argumentRemainder})");
      var bodyWr = wr.NewBlockPy($":");
      bodyWr = EmitContinueLabel(labels, bodyWr);
      TrStmtList(body, bodyWr);

      return lowWr;
    }

    protected override ConcreteSyntaxTree CreateWhileLoop(out ConcreteSyntaxTree guardWriter, ConcreteSyntaxTree wr) {
      wr.Write("while ");
      guardWriter = wr.Fork();
      var wBody = wr.NewBlockPy(":");
      return wBody;
    }

    protected override ConcreteSyntaxTree CreateForLoop(string indexVar, string bound, ConcreteSyntaxTree wr) {
      return wr.NewBlockPy($"for {indexVar} in range({bound}):");
    }

    protected override ConcreteSyntaxTree CreateDoublingForLoop(string indexVar, int start, ConcreteSyntaxTree wr) {
      return wr.NewBlockPy($"for {indexVar} in {DafnyRuntimeModule}.Doubler({start}):");
    }

    protected override void EmitIncrementVar(string varName, ConcreteSyntaxTree wr) {
      throw new UnsupportedFeatureException(Token.NoToken, Feature.IntBoundedPool);
    }

    protected override void EmitDecrementVar(string varName, ConcreteSyntaxTree wr) {
      wr.WriteLine($"{varName} -= 1");
    }

    protected override string GetQuantifierName(string bvType) {
      return $"{DafnyRuntimeModule}.quantifier";
    }

    protected override ConcreteSyntaxTree CreateForeachLoop(string tmpVarName, Type collectionElementType, IToken tok,
      out ConcreteSyntaxTree collectionWriter, ConcreteSyntaxTree wr) {
      collectionWriter = new ConcreteSyntaxTree();
      wr.WriteLine($"{tmpVarName}: {TypeName(collectionElementType, wr, tok)}")
        .Format($"for {tmpVarName} in {collectionWriter}:");
      return wr.NewBlockPy();
    }

    protected override void EmitDowncastVariableAssignment(string boundVarName, Type boundVarType, string tmpVarName,
      Type collectionElementType, bool introduceBoundVar, IToken tok, ConcreteSyntaxTree wr) {
      wr.WriteLine($"{boundVarName}{(introduceBoundVar ? $": {TypeName(boundVarType, wr, tok)}" : "")} = {tmpVarName}");
    }

    protected override ConcreteSyntaxTree CreateForeachIngredientLoop(string boundVarName, int L, string tupleTypeArgs,
        out ConcreteSyntaxTree collectionWriter, ConcreteSyntaxTree wr) {
      collectionWriter = new ConcreteSyntaxTree();
      return wr.Format($"for {boundVarName} in {collectionWriter}:").NewBlockPy();
    }

    protected override void EmitNew(Type type, IToken tok, CallStmt initCall, ConcreteSyntaxTree wr, ConcreteSyntaxTree wStmts) {
      var cl = ((UserDefinedType)type.NormalizeExpand()).ResolvedClass;
      var ctor = (Constructor)initCall?.Method;  // correctness of cast follows from precondition of "EmitNew"
      var sep = "";
      wr.Write($"{TypeName(type, wr, tok)}(");
      EmitTypeDescriptorsActuals(TypeArgumentInstantiation.ListFromClass(cl, type.TypeArgs), tok, wr, ref sep);
      wr.Write(ConstructorArguments(initCall, wStmts, ctor, sep));
      wr.Write(")");
    }

    protected override void EmitNewArray(Type elmtType, IToken tok, List<Expression> dimensions, bool mustInitialize,
        ConcreteSyntaxTree wr, ConcreteSyntaxTree wStmts) {
      var initValue = mustInitialize ? DefaultValue(elmtType, wr, tok, true) : "None";
      if (dimensions.Count == 1) {
        // handle the common case of 1-dimensional arrays separately
        wr.Write($"{DafnyArrayClass}([{initValue} for _ in range");
        TrParenExpr(dimensions[0], wr, false, wStmts);
        wr.Write("])");
      } else {
        wr.Write($"{DafnyRuntimeModule}.newArray({initValue}");
        foreach (var dim in dimensions) {
          wr.Write(", ");
          TrExpr(dim, wr, false, wStmts);
        }
        wr.Write(")");
      }
    }

    protected override void EmitLiteralExpr(ConcreteSyntaxTree wr, LiteralExpr e) {
      switch (e) {
        case CharLiteralExpr:
          wr.Write($"'{(string)e.Value}'");
          break;
        case StringLiteralExpr str:
          wr.Write($"{DafnyRuntimeModule}.Seq(");
          TrStringLiteral(str, wr);
          wr.Write(")");
          break;
        case StaticReceiverExpr:
          wr.Write(TypeName(e.Type, wr, e.tok));
          break;
        default:
          switch (e.Value) {
            case null:
              wr.Write("None");
              break;
            case bool value:
              wr.Write($"{value}");
              break;
            case BigInteger integer:
              wr.Write($"{integer}");
              break;
            case BigDec n:
              wr.Write($"{DafnyRuntimeModule}.BigRational('{n.Mantissa}e{n.Exponent}')");
              break;
            default:
              // TODO: This may not be exhaustive
              throw new cce.UnreachableException();
          }
          break;
      }
    }

    protected override void EmitStringLiteral(string str, bool isVerbatim, ConcreteSyntaxTree wr) {
      if (!isVerbatim) {
        wr.Write($"\"{str}\"");
      } else {
        var n = str.Length;
        wr.Write("\"");
        for (var i = 0; i < n; i++) {
          if (str[i] == '\"' && i + 1 < n && str[i + 1] == '\"') {
            wr.Write("\\\"");
            i++;
          } else if (str[i] == '\\') {
            wr.Write("\\\\");
          } else if (str[i] == '\n') {
            wr.Write("\\n");
          } else if (str[i] == '\r') {
            wr.Write("\\r");
          } else {
            wr.Write(str[i]);
          }
        }
        wr.Write("\"");
      }
    }

    protected override ConcreteSyntaxTree EmitBitvectorTruncation(BitvectorType bvType, bool surroundByUnchecked, ConcreteSyntaxTree wr) {
      var vec = wr.ForkInParens();
      wr.Write($" & ((1 << {bvType.Width}) - 1)");
      return vec;
    }

    protected override void EmitRotate(Expression e0, Expression e1, bool isRotateLeft, ConcreteSyntaxTree wr,
        bool inLetExprBody, ConcreteSyntaxTree wStmts, FCE_Arg_Translator tr) {
      // ( e0 op1 e1) | (e0 op2 (width - e1))
      EmitShift(e0, e1, isRotateLeft ? "<<" : ">>", isRotateLeft, true, wr.ForkInParens(), inLetExprBody, wStmts, tr);

      wr.Write(" | ");

      EmitShift(e0, e1, isRotateLeft ? ">>" : "<<", !isRotateLeft, false, wr.ForkInParens(), inLetExprBody, wStmts, tr);
    }

    void EmitShift(Expression e0, Expression e1, string op, bool truncate, bool firstOp, ConcreteSyntaxTree wr,
        bool inLetExprBody, ConcreteSyntaxTree wStmts, FCE_Arg_Translator tr) {
      var bv = e0.Type.AsBitVectorType;
      if (truncate) {
        wr = EmitBitvectorTruncation(bv, true, wr);
      }
      tr(e0, wr, inLetExprBody, wStmts);
      wr.Write($" {op} ");
      if (!firstOp) {
        wr = wr.ForkInParens().Write($"{bv.Width} - ");
      }

      tr(e1, wr.ForkInParens(), inLetExprBody, wStmts);
    }

    protected override void EmitEmptyTupleList(string tupleTypeArgs, ConcreteSyntaxTree wr) {
      wr.Write("[]");
    }

    protected override ConcreteSyntaxTree EmitAddTupleToList(string ingredients, string tupleTypeArgs, ConcreteSyntaxTree wr) {
      var wrTuple = new ConcreteSyntaxTree();
      wr.FormatLine($"{ingredients}.append(({wrTuple}))");
      return wrTuple;
    }

    protected override void EmitTupleSelect(string prefix, int i, ConcreteSyntaxTree wr) {
      wr.Write("{0}[{1}]", prefix, i);
    }

    protected override string IdProtect(string name) {
      return PublicIdProtect(name);
    }

    public override string PublicIdProtect(string name) {
      Contract.Requires(name != null);
      return name switch {
        _ => MangleName(name)
      };
    }

    protected override string FullTypeName(UserDefinedType udt, MemberDecl member = null) {
      if (udt is ArrowType) {
        //TODO: Add deeper types
        return "Callable";
      }

      var cl = udt.ResolvedClass;
      return cl switch {
        TypeParameter => $"TypeVar(\'{IdProtect(cl.CompileName)}\')",
        ArrayClassDecl => DafnyArrayClass,
        TupleTypeDecl => "tuple",
        _ => IdProtect(cl.FullCompileName)
      };
    }

    protected override void EmitThis(ConcreteSyntaxTree wr) {
      var isTailRecursive = enclosingMethod is { IsTailRecursive: true } || enclosingFunction is { IsTailRecursive: true };
      wr.Write(isTailRecursive ? "_this" : "self");
    }

    protected override void EmitNull(Type _, ConcreteSyntaxTree wr) {
      wr.Write("None");
    }

    protected override void EmitDatatypeValue(DatatypeValue dtv, string arguments, ConcreteSyntaxTree wr) {
      if (dtv.IsCoCall) {
        wr.Write($"{dtv.Ctor.EnclosingDatatype.FullCompileName}__Lazy(lambda: ");
        var end = wr.Fork();
        wr.Write(")");
        wr = end;
      }
      if (dtv.Ctor.EnclosingDatatype is not TupleTypeDecl) {
        wr.Write($"{DtCtorDeclarationName(dtv.Ctor)}");
      }
      wr.Write($"({arguments})");
    }

    protected override void GetSpecialFieldInfo(SpecialField.ID id, object idParam, Type receiverType,
        out string compiledName, out string preString, out string postString) {
      compiledName = "";
      preString = "";
      postString = "";
      switch (id) {
        case SpecialField.ID.UseIdParam:
          compiledName = IdProtect((string)idParam);
          break;
        case SpecialField.ID.Keys:
          compiledName = "keys";
          break;
        case SpecialField.ID.Values:
          compiledName = "values";
          break;
        case SpecialField.ID.Items:
          compiledName = "items";
          break;
        case SpecialField.ID.Floor:
          preString = "floor(";
          postString = ")";
          break;
        case SpecialField.ID.IsLimit:
          preString = $"{DafnyRuntimeModule}.BigOrdinal.is_limit(";
          postString = ")";
          break;
        case SpecialField.ID.IsSucc:
          preString = $"{DafnyRuntimeModule}.BigOrdinal.is_succ(";
          postString = ")";
          break;
        case SpecialField.ID.Offset:
          preString = $"{DafnyRuntimeModule}.BigOrdinal.offset(";
          postString = ")";
          break;
        case SpecialField.ID.IsNat:
          preString = $"{DafnyRuntimeModule}.BigOrdinal.is_nat(";
          postString = ")";
          break;
        case SpecialField.ID.ArrayLength:
        case SpecialField.ID.ArrayLengthInt:
          preString = "len(";
          postString = ")";
          if (idParam != null && (int)idParam > 0) {
            postString = string.Concat(Enumerable.Repeat("[0]", (int)idParam)) + postString;
          }
          break;
        default:
          Contract.Assert(false); // unexpected ID
          break;
      }
    }

    protected override ILvalue EmitMemberSelect(Action<ConcreteSyntaxTree> obj, Type objType, MemberDecl member,
      List<TypeArgumentInstantiation> typeArgs, Dictionary<TypeParameter, Type> typeMap, Type expectedType,
      string additionalCustomParameter = null, bool internalAccess = false) {
      switch (member) {
        case DatatypeDestructor dd: {
            var dest = dd.EnclosingClass switch {
              TupleTypeDecl => $"[{dd.Name}]",
              _ => $".{dd.CompileName}"
            };
            return SuffixLvalue(obj, dest);
          }
        case SpecialField sf: {
            GetSpecialFieldInfo(sf.SpecialId, sf.IdParam, objType, out var compiledName, out _, out _);
            return SimpleLvalue(w => {
              var customReceiver = NeedsCustomReceiver(sf) && sf.EnclosingClass is not TraitDecl;
              if (customReceiver) {
                w.Write(TypeName_Companion(objType, w, member.tok, member));
              } else {
                obj(w);
              }
              if (compiledName.Length > 0) {
                w.Write($".{(sf is ConstantField && internalAccess ? "_" : "")}{compiledName}");
              }
              var sep = "(";
              EmitTypeDescriptorsActuals(ForTypeDescriptors(typeArgs, member, false), member.tok, w, ref sep);
              if (customReceiver) {
                w.Write(sep + "self");
                sep = ", ";
              }
              if (sep != "(") {
                w.Write(")");
              }
            });
          }
        case Field: {
            return SimpleLvalue(w => {
              if (member.IsStatic) { w.Write(TypeName_Companion(objType, w, member.tok, member)); } else { obj(w); }
              w.Write($".{IdName(member)}");
            });
          }
        case Function fn: {
            if (additionalCustomParameter == null && typeArgs.Count == 0) {
              return SuffixLvalue(obj, $".{IdName(fn)}");
            }
            return SimpleLvalue(w => {
              var args = fn.Formals
                .Where(f => !f.IsGhost)
                .Select(_ => ProtectedFreshId("_eta"))
                .Comma();
              w.Write($"lambda {args}: ");
              obj(w);
              w.Write($".{IdName(fn)}(");
              var sep = "";
              EmitTypeDescriptorsActuals(ForTypeDescriptors(typeArgs, member, false), fn.tok, w, ref sep);
              if (additionalCustomParameter != null) {
                w.Write(sep + additionalCustomParameter);
                sep = ", ";
              }
              if (args.Length > 0) {
                w.Write(sep);
              }
              w.Write(args + ")");
            });
          }
        default:
          return SimpleLvalue(w => {
            w.Write($"{TypeName_Companion(objType, w, member.tok, member)}.{IdName(member)}({additionalCustomParameter ?? ""})");
          });
      }
    }

    protected override ConcreteSyntaxTree EmitArraySelect(List<string> indices, Type elmtType, ConcreteSyntaxTree wr) {
      Contract.Assert(indices != null && 1 <= indices.Count);
      var w = wr.Fork();
      foreach (var index in indices) {
        wr.Write($"[{index}]");
      }
      return w;
    }

    protected override ConcreteSyntaxTree EmitArraySelect(List<Expression> indices, Type elmtType, bool inLetExprBody,
        ConcreteSyntaxTree wr, ConcreteSyntaxTree wStmts) {
      Contract.Assert(indices != null);  // follows from precondition
      var strings = indices.Select(index => Expr(index, inLetExprBody, wStmts).ToString());
      return EmitArraySelect(strings.ToList(), elmtType, wr);
    }

    protected override void EmitExprAsInt(Expression expr, bool inLetExprBody, ConcreteSyntaxTree wr,
      ConcreteSyntaxTree wStmts) {
      // This is also used for bit shift operators, or more generally any binary operation where CompileBinOp()
      // sets the convertE1_to_int out parameter to true. This compiler always sets that to false, however,
      // so this method is only called for non-sequentializable forall statements.
      TrParenExpr("int", expr, wr, inLetExprBody, wStmts);
    }

    protected override void EmitIndexCollectionSelect(Expression source, Expression index, bool inLetExprBody,
      ConcreteSyntaxTree wr, ConcreteSyntaxTree wStmts) {
      TrParenExpr(source, wr, inLetExprBody, wStmts);
      wr.Write("[");
      TrExpr(index, wr, inLetExprBody, wStmts);
      wr.Write("]");
    }

    protected override void EmitIndexCollectionUpdate(Expression source, Expression index, Expression value,
      CollectionType resultCollectionType, bool inLetExprBody, ConcreteSyntaxTree wr, ConcreteSyntaxTree wStmts) {
      TrParenExpr(source, wr, inLetExprBody, wStmts);
      wr.Write(".set(");
      TrExpr(index, wr, inLetExprBody, wStmts);
      wr.Write(", ");
      TrExpr(value, wr, inLetExprBody, wStmts);
      wr.Write(")");
    }

    protected override void EmitSeqSelectRange(Expression source, Expression lo, Expression hi, bool fromArray,
      bool inLetExprBody, ConcreteSyntaxTree wr, ConcreteSyntaxTree wStmts) {
      wr.Write($"{DafnySeqClass}(");
      TrParenExpr(source, wr, inLetExprBody, wStmts);
      wr.Write("[");
      if (lo != null) { TrExpr(lo, wr, inLetExprBody, wStmts); }
      wr.Write(":");
      if (hi != null) { TrExpr(hi, wr, inLetExprBody, wStmts); }
      wr.Write(":])");
    }

    protected override void EmitSeqConstructionExpr(SeqConstructionExpr expr, bool inLetExprBody, ConcreteSyntaxTree wr,
      ConcreteSyntaxTree wStmts) {
      ConcreteSyntaxTree valueExpression;
      string binder;
      if (expr.Initializer is LambdaExpr lam) {
        valueExpression = Expr(lam.Body, inLetExprBody, wStmts);
        binder = IdProtect(lam.BoundVars[0].CompileName);
      } else {
        throw new UnsupportedFeatureException(expr.tok, Feature.SequenceConstructionsWithNonLambdaInitializers);
      }
      wr.Write($"{DafnySeqClass}([{valueExpression} for {binder} in range({Expr(expr.N, inLetExprBody, wStmts)})])");
    }

    protected override void EmitMultiSetFormingExpr(MultiSetFormingExpr expr, bool inLetExprBody, ConcreteSyntaxTree wr,
      ConcreteSyntaxTree wStmts) {
      TrParenExpr(DafnyMultiSetClass, expr.E, wr, inLetExprBody, wStmts);
    }

    protected override void EmitApplyExpr(Type functionType, IToken tok, Expression function,
        List<Expression> arguments, bool inLetExprBody, ConcreteSyntaxTree wr, ConcreteSyntaxTree wStmts) {
      TrExpr(function, wr, inLetExprBody, wStmts);
      TrExprList(arguments, wr, inLetExprBody, wStmts);
    }

    protected override ConcreteSyntaxTree EmitBetaRedex(List<string> boundVars, List<Expression> arguments,
      List<Type> boundTypes, Type resultType, IToken resultTok, bool inLetExprBody, ConcreteSyntaxTree wr,
      ref ConcreteSyntaxTree wStmts) {
      var functionName = ProtectedFreshId("_lambda");
      wr.Write($"{functionName}");
      TrExprList(arguments, wr, inLetExprBody, wStmts);
      var wrBody = wStmts.NewBlockPy($"def {functionName}({boundVars.Comma()}):", close: BlockStyle.Newline);
      wStmts = wrBody.Fork();
      return EmitReturnExpr(wrBody);
    }

    protected override void EmitDestructor(string source, Formal dtor, int formalNonGhostIndex, DatatypeCtor ctor,
        List<Type> typeArgs, Type bvType, ConcreteSyntaxTree wr) {
      wr.Write(source);
      wr.Write(ctor.EnclosingDatatype is TupleTypeDecl ? $"[{dtor.Name}]" : $".{IdProtect(dtor.CompileName)}");
    }

    protected override bool TargetLambdasRestrictedToExpressions => true;
    protected override ConcreteSyntaxTree CreateLambda(List<Type> inTypes, IToken tok, List<string> inNames,
        Type resultType, ConcreteSyntaxTree wr, ConcreteSyntaxTree wStmts, bool untyped = false) {
      var functionName = ProtectedFreshId("_lambda");
      wr.Write($"{functionName}");
      return wStmts.NewBlockPy($"def {functionName}({inNames.Comma()}):", close: BlockStyle.Newline);
    }

    protected override void CreateIIFE(string bvName, Type bvType, IToken bvTok, Type bodyType, IToken bodyTok,
      ConcreteSyntaxTree wr, ref ConcreteSyntaxTree wStmts, out ConcreteSyntaxTree wrRhs, out ConcreteSyntaxTree wrBody) {
      wrRhs = new ConcreteSyntaxTree();
      var functionName = ProtectedFreshId("_iife");
      wr.Format($"{functionName}({wrRhs})");
      wrBody = wStmts.NewBlockPy($"def {functionName}({bvName}):");
      wStmts = wrBody.Fork();
      wrBody = EmitReturnExpr(wrBody);
    }

    protected override ConcreteSyntaxTree CreateIIFE0(Type resultType, IToken resultTok, ConcreteSyntaxTree wr,
        ConcreteSyntaxTree wStmts) {
      var functionName = ProtectedFreshId("_iife");
      wr.WriteLine($"{functionName}()");
      return wStmts.NewBlockPy($"def {functionName}():");
    }

    protected override ConcreteSyntaxTree CreateIIFE1(int source, Type resultType, IToken resultTok, string bvName,
        ConcreteSyntaxTree wr, ConcreteSyntaxTree wStmts) {
      var functionName = ProtectedFreshId("_iife");
      wr.WriteLine($"{functionName}({source})");
      return wStmts.NewBlockPy($"def {functionName}({bvName}):");
    }

    protected override void EmitUnaryExpr(ResolvedUnaryOp op, Expression expr, bool inLetExprBody,
        ConcreteSyntaxTree wr, ConcreteSyntaxTree wStmts) {
      switch (op) {
        case ResolvedUnaryOp.Cardinality:
          TrParenExpr("len", expr, wr, inLetExprBody, wStmts);
          break;
        case ResolvedUnaryOp.BitwiseNot:
          TrParenExpr("~", expr, wr, inLetExprBody, wStmts);
          break;
        case ResolvedUnaryOp.BoolNot:
          TrParenExpr("not", expr, wr, inLetExprBody, wStmts);
          break;
        default:
          Contract.Assert(false); throw new cce.UnreachableException();  // unexpected unary expression
      }
    }

    protected override void CompileBinOp(BinaryExpr.ResolvedOpcode op,
      Expression e0, Expression e1, IToken tok, Type resultType,
      out string opString,
      out string preOpString,
      out string postOpString,
      out string callString,
      out string staticCallString,
      out bool reverseArguments,
      out bool truncateResult,
      out bool convertE1_to_int,
      ConcreteSyntaxTree errorWr) {

      opString = null;
      preOpString = "";
      postOpString = "";
      callString = null;
      staticCallString = null;
      reverseArguments = false;
      truncateResult = false;
      convertE1_to_int = false;

      switch (op) {
        case BinaryExpr.ResolvedOpcode.And:
          opString = "and";
          break;

        case BinaryExpr.ResolvedOpcode.Or:
          opString = "or";
          break;

        case BinaryExpr.ResolvedOpcode.Imp:
          preOpString = "not ";
          opString = "or";
          break;

        case BinaryExpr.ResolvedOpcode.LeftShift:
          opString = "<<";
          break;

        case BinaryExpr.ResolvedOpcode.RightShift:
          opString = ">>";
          break;

        case BinaryExpr.ResolvedOpcode.Add:
        case BinaryExpr.ResolvedOpcode.Concat:
          if (resultType.IsCharType) {
            staticCallString = $"{DafnyRuntimeModule}.plus_char";
          } else {
            if (resultType.IsNumericBased() || resultType.IsBitVectorType || resultType.IsBigOrdinalType) {
              truncateResult = true;
            }
            opString = "+";
          }
          break;

        case BinaryExpr.ResolvedOpcode.Sub:
        case BinaryExpr.ResolvedOpcode.SetDifference:
        case BinaryExpr.ResolvedOpcode.MultiSetDifference:
        case BinaryExpr.ResolvedOpcode.MapSubtraction:
          if (resultType.IsCharType) {
            staticCallString = $"{DafnyRuntimeModule}.minus_char";
          } else {
            if (resultType.IsNumericBased() || resultType.IsBitVectorType || resultType.IsBigOrdinalType) {
              truncateResult = true;
            }
            opString = "-";
          }
          break;

        case BinaryExpr.ResolvedOpcode.Mul:
          opString = "*";
          truncateResult = true;
          break;

        case BinaryExpr.ResolvedOpcode.Div:
          if (resultType.IsIntegerType || resultType.IsBitVectorType || resultType.AsNewtype != null) {
            staticCallString = $"{DafnyRuntimeModule}.euclidian_division";
          } else {
            opString = "/";
          }
          break;

        case BinaryExpr.ResolvedOpcode.Mod:
          staticCallString = $"{DafnyRuntimeModule}.euclidian_modulus"; break;

        case BinaryExpr.ResolvedOpcode.ProperPrefix:
          opString = "<"; break;

        case BinaryExpr.ResolvedOpcode.Prefix:
          opString = "<="; break;

        case BinaryExpr.ResolvedOpcode.SeqEq:
        case BinaryExpr.ResolvedOpcode.SetEq:
        case BinaryExpr.ResolvedOpcode.MapEq:
        case BinaryExpr.ResolvedOpcode.EqCommon:
        case BinaryExpr.ResolvedOpcode.MultiSetEq:
          opString = "=="; break;

        case BinaryExpr.ResolvedOpcode.NeqCommon:
        case BinaryExpr.ResolvedOpcode.SeqNeq:
        case BinaryExpr.ResolvedOpcode.SetNeq:
        case BinaryExpr.ResolvedOpcode.MapNeq:
        case BinaryExpr.ResolvedOpcode.MultiSetNeq:
          opString = "!="; break;

        case BinaryExpr.ResolvedOpcode.Union:
        case BinaryExpr.ResolvedOpcode.MultiSetUnion:
        case BinaryExpr.ResolvedOpcode.MapMerge:
          opString = "|"; break;

        case BinaryExpr.ResolvedOpcode.InSet:
        case BinaryExpr.ResolvedOpcode.InMultiSet:
        case BinaryExpr.ResolvedOpcode.InSeq:
        case BinaryExpr.ResolvedOpcode.InMap:
          opString = "in"; break;

        case BinaryExpr.ResolvedOpcode.NotInSet:
        case BinaryExpr.ResolvedOpcode.NotInMultiSet:
        case BinaryExpr.ResolvedOpcode.NotInSeq:
        case BinaryExpr.ResolvedOpcode.NotInMap:
          opString = "not in"; break;

        case BinaryExpr.ResolvedOpcode.Intersection:
        case BinaryExpr.ResolvedOpcode.MultiSetIntersection:
          callString = "intersection"; break;

        case BinaryExpr.ResolvedOpcode.Disjoint:
        case BinaryExpr.ResolvedOpcode.MultiSetDisjoint:
          callString = "isdisjoint"; break;

        case BinaryExpr.ResolvedOpcode.Subset:
        case BinaryExpr.ResolvedOpcode.MultiSubset:
          callString = "issubset"; break;

        case BinaryExpr.ResolvedOpcode.ProperSubset:
        case BinaryExpr.ResolvedOpcode.ProperMultiSubset:
          callString = "ispropersubset"; break;


        default:
          base.CompileBinOp(op, e0, e1, tok, resultType,
            out opString, out preOpString, out postOpString, out callString, out staticCallString, out reverseArguments,
            out truncateResult, out convertE1_to_int,
            errorWr);
          break;
      }
    }

    protected override void TrStmtList(List<Statement> stmts, ConcreteSyntaxTree writer) {
      Contract.Requires(cce.NonNullElements(stmts));
      Contract.Requires(writer != null);
      if (stmts.Count == 0) {
        writer.WriteLine("pass");
      }
      base.TrStmtList(stmts, writer);
    }

    protected override void EmitITE(Expression guard, Expression thn, Expression els, Type resultType, bool inLetExprBody, ConcreteSyntaxTree wr, ConcreteSyntaxTree wStmts) {
      Contract.Requires(guard != null);
      Contract.Requires(thn != null);
      Contract.Requires(thn.Type != null);
      Contract.Requires(els != null);
      Contract.Requires(resultType != null);
      Contract.Requires(wr != null);

      resultType = resultType.NormalizeExpand();
      var thenExpr = Expr(thn, inLetExprBody, wStmts);
      var castedThenExpr = resultType.Equals(thn.Type.NormalizeExpand()) ? thenExpr : Cast(resultType, thenExpr);
      var elseExpr = Expr(els, inLetExprBody, wStmts);
      var castedElseExpr = resultType.Equals(els.Type.NormalizeExpand()) ? elseExpr : Cast(resultType, elseExpr);
      wr.Format($"({castedThenExpr} if {Expr(guard, inLetExprBody, wStmts)} else {castedElseExpr})");
    }

    protected override void EmitIsZero(string varName, ConcreteSyntaxTree wr) {
      wr.Write($"{varName} == 0");
    }

    protected override void EmitConversionExpr(ConversionExpr e, bool inLetExprBody, ConcreteSyntaxTree wr, ConcreteSyntaxTree wStmts) {
      var (pre, post) = ("", "");
      if (e.E.Type.IsNumericBased(Type.NumericPersuasion.Int) || e.E.Type.IsBitVectorType) {
        if (e.ToType.IsNumericBased(Type.NumericPersuasion.Real)) {
          (pre, post) = ($"{DafnyRuntimeModule}.BigRational(", ", 1)");
        } else if (e.ToType.IsCharType) {
          (pre, post) = ("chr(", ")");
        }
      } else if (e.E.Type.IsCharType) {
        (pre, post) = ("ord(", ")");
      } else if (e.E.Type.IsNumericBased(Type.NumericPersuasion.Real)) {
        if (e.ToType.IsNumericBased(Type.NumericPersuasion.Int) || e.ToType.IsBitVectorType || e.ToType.IsBigOrdinalType) {
          (pre, post) = ("int(", ")");
        } else if (e.ToType.IsCharType) {
          (pre, post) = ("chr(floor(", "))");
        }
      }
      wr.Write(pre);
      TrExpr(e.E, wr, inLetExprBody, wStmts);
      wr.Write(post);
    }

    protected override void EmitTypeTest(string localName, Type fromType, Type toType, IToken tok, ConcreteSyntaxTree wr) {
      if (!fromType.IsNonNullRefType) {
        wr = wr.Write($"{localName} is {(toType.IsNonNullRefType ? "not None and" : "None or")} ").ForkInParens();
      }

      var toClass = toType.NormalizeExpand();
      wr.Write($"isinstance({localName}, {TypeName(toClass, wr, tok)})");

      var udtTo = (UserDefinedType)toType.NormalizeExpandKeepConstraints();
      if (udtTo.ResolvedClass is SubsetTypeDecl and not NonNullTypeDecl) {
        // TODO: test constraints
        throw new UnsupportedFeatureException(Token.NoToken, Feature.SubsetTypeTests);
      }
    }

    protected override void EmitCollectionDisplay(CollectionType ct, IToken tok, List<Expression> elements,
      bool inLetExprBody, ConcreteSyntaxTree wr, ConcreteSyntaxTree wStmts) {
      var (open, close) = ct switch {
        SeqType or MultiSetType => ("[", "]"),
        _ => ("{", "}")
      };
      wr.Write(TypeHelperName(ct));
      wr.Write("(");
      wr.Write(open);
      TrExprList(elements, wr, inLetExprBody, wStmts, parens: false);
      wr.Write(close);
      wr.Write(")");
    }

    private static string TypeHelperName(Type ct) {
      return ct switch {
        SetType => DafnySetClass,
        SeqType => DafnySeqClass,
        MapType => DafnyMapClass,
        MultiSetType => DafnyMultiSetClass,
        _ => throw new NotImplementedException()
      };
    }

    protected override void EmitMapDisplay(MapType mt, IToken tok, List<ExpressionPair> elements, bool inLetExprBody,
      ConcreteSyntaxTree wr, ConcreteSyntaxTree wStmts) {
      wr.Write($"{DafnyMapClass}({{");
      var sep = "";
      foreach (var p in elements) {
        wr.Write(sep);
        TrExpr(p.A, wr, inLetExprBody, wStmts);
        wr.Write(": ");
        TrExpr(p.B, wr, inLetExprBody, wStmts);
        sep = ", ";
      }
      wr.Write("})");
    }

    protected override void EmitSetBuilder_New(ConcreteSyntaxTree wr, SetComprehension e, string collectionName) {
      wr.WriteLine($"{collectionName} = {DafnySetClass}()");
    }

    protected override void EmitMapBuilder_New(ConcreteSyntaxTree wr, MapComprehension e, string collectionName) {
      wr.WriteLine($"{collectionName} = {DafnyMapClass}()");
    }

    protected override void EmitSetBuilder_Add(CollectionType ct, string collName, Expression elmt, bool inLetExprBody,
        ConcreteSyntaxTree wr) {
      var wStmts = wr.Fork();
      wr.WriteLine($"{collName} = {collName}.union({DafnySetClass}([{Expr(elmt, inLetExprBody, wStmts)}]))");
    }

    protected override ConcreteSyntaxTree EmitMapBuilder_Add(MapType mt, IToken tok, string collName, Expression term,
        bool inLetExprBody, ConcreteSyntaxTree wr) {
      var termLeftWriter = new ConcreteSyntaxTree();
      var wStmts = wr.Fork();
      wr.FormatLine($"{collName}[{termLeftWriter}] = {Expr(term, inLetExprBody, wStmts)}");
      return termLeftWriter;
    }

    [CanBeNull]
    protected override string GetSubtypeCondition(string tmpVarName, Type boundVarType, IToken tok, ConcreteSyntaxTree wPreconditions) {
      if (!boundVarType.IsRefType) {
        return null;
      }

      var typeTest = boundVarType.IsObject || boundVarType.IsObjectQ
        ? True
        : $"isinstance({tmpVarName}, {TypeName(boundVarType, wPreconditions, tok)})";
      return boundVarType.IsNonNullRefType
        ? $"{tmpVarName} is not None and {typeTest}"
        : $"{tmpVarName} is None or {typeTest}";
    }

    protected override string GetCollectionBuilder_Build(CollectionType ct, IToken tok, string collName, ConcreteSyntaxTree wr) {
      return TypeHelperName(ct) + $"({collName})";
    }

    protected override Type EmitIntegerRange(Type type, out ConcreteSyntaxTree wLo, out ConcreteSyntaxTree wHi, ConcreteSyntaxTree wr) {
      wr.Write($"{DafnyRuntimeModule}.IntegerRange(");
      wLo = wr.Fork();
      wr.Write(", ");
      wHi = wr.Fork();
      wr.Write(')');
      return new IntType();
    }

    protected override void EmitSingleValueGenerator(Expression e, bool inLetExprBody, string type,
      ConcreteSyntaxTree wr, ConcreteSyntaxTree wStmts) {
      wr.Write("[");
      TrExpr(e, wr, inLetExprBody, wStmts);
      wr.Write("]");
    }

    protected override void EmitHaltRecoveryStmt(Statement body, string haltMessageVarName, Statement recoveryBody, ConcreteSyntaxTree wr) {
      var tryBlock = wr.NewBlockPy("try:");
      TrStmt(body, tryBlock);
      var exceptBlock = wr.NewBlockPy($"except {DafnyRuntimeModule}.HaltException as e:");
      exceptBlock.WriteLine($"{IdProtect(haltMessageVarName)} = {DafnyRuntimeModule}.string_of(e.message)");
      TrStmt(recoveryBody, exceptBlock);
    }

    private static readonly Regex ModuleLine = new(@"^\s*assert\s+""([a-zA-Z0-9_]+)""\s*==\s*__name__\s*$");

    private static string FindModuleName(string externFilename) {
      using var rd = new StreamReader(new FileStream(externFilename, FileMode.Open, FileAccess.Read));
      while (rd.ReadLine() is { } line) {
        var match = ModuleLine.Match(line);
        if (match.Success) {
          return match.Groups[1].Value;
        }
      }
      return null;
    }

    static bool CopyExternLibraryIntoPlace(string externFilename, string mainProgram, TextWriter outputWriter) {
      // Grossly, we need to look in the file to figure out where to put it
      var moduleName = FindModuleName(externFilename);
      if (moduleName == null) {
        outputWriter.WriteLine($"Unable to determine module name: {externFilename}");
        return false;
      }
      var mainDir = Path.GetDirectoryName(mainProgram);
      Contract.Assert(mainDir != null);
      var tgtFilename = Path.Combine(mainDir, moduleName + ".py");
      var file = new FileInfo(externFilename);
      file.CopyTo(tgtFilename, true);
      if (DafnyOptions.O.CompileVerbose) {
        outputWriter.WriteLine($"Additional input {externFilename} copied to {tgtFilename}");
      }
      return true;
    }

    public override bool CompileTargetProgram(string dafnyProgramName, string targetProgramText,
        string /*?*/ callToMain, string /*?*/ targetFilename, ReadOnlyCollection<string> otherFileNames,
        bool runAfterCompile, TextWriter outputWriter, out object compilationResult) {
      compilationResult = null;
      foreach (var otherFileName in otherFileNames) {
        if (Path.GetExtension(otherFileName) != ".py") {
          outputWriter.WriteLine($"Unrecognized file as extra input for Python compilation: {otherFileName}");
          return false;
        }
        if (!CopyExternLibraryIntoPlace(otherFileName, targetFilename, outputWriter)) {
          return false;
        }
      }
      return true;
    }

    public override bool RunTargetProgram(string dafnyProgramName, string targetProgramText, string /*?*/ callToMain,
      string targetFilename, ReadOnlyCollection<string> otherFileNames, object compilationResult, TextWriter outputWriter) {
      Contract.Requires(targetFilename != null || otherFileNames.Count == 0);
      var psi = new ProcessStartInfo("python3") {
        CreateNoWindow = true,
        UseShellExecute = false,
        RedirectStandardInput = true,
        RedirectStandardOutput = false,
        RedirectStandardError = false,
      };
      psi.ArgumentList.Add(targetFilename);
      foreach (var arg in DafnyOptions.O.MainArgs) {
        psi.ArgumentList.Add(arg);
      }

      try {
        using var pythonProcess = Process.Start(psi);
        pythonProcess.StandardInput.Close();
        pythonProcess.WaitForExit();
        return pythonProcess.ExitCode == 0;
      } catch (Exception e) {
        outputWriter.WriteLine("Error: Unable to start python ({0}): {1}", psi.FileName, e.Message);
        return false;
      }
    }
  }
}<|MERGE_RESOLUTION|>--- conflicted
+++ resolved
@@ -84,25 +84,16 @@
       Coverage.EmitSetup(wr);
       var dafnyArgs = "dafnyArgs";
       wr.NewBlockPy("try:")
-<<<<<<< HEAD
-        .WriteLine($"{mainMethod.EnclosingClass.FullCompileName}.{(IssueCreateStaticMain(mainMethod) ? "StaticMain" : IdName(mainMethod))}()");
-=======
         .WriteLine($"{dafnyArgs} = [{DafnyRuntimeModule}.Seq(a) for a in sys.argv]")
-        .WriteLine($"{mainMethod.EnclosingClass.FullCompileName}.{(IssueCreateStaticMain(mainMethod) ? "Main" : IdName(mainMethod))}({dafnyArgs})");
->>>>>>> 4d8bdcfd
+        .WriteLine($"{mainMethod.EnclosingClass.FullCompileName}.{(IssueCreateStaticMain(mainMethod) ? "StaticMain" : IdName(mainMethod))}({dafnyArgs})");
       wr.NewBlockPy($"except {DafnyRuntimeModule}.HaltException as e:")
         .WriteLine($"{DafnyRuntimeModule}.print(\"[Program halted] \" + {DafnyRuntimeModule}.string_of(e.message) + \"\\n\")");
       Coverage.EmitTearDown(wr);
     }
 
-<<<<<<< HEAD
-    protected override ConcreteSyntaxTree CreateStaticMain(IClassWriter cw) {
+    protected override ConcreteSyntaxTree CreateStaticMain(IClassWriter cw, string argsParameterName) {
       var mw = ((ClassWriter)cw).MethodWriter.WriteLine("@staticmethod");
-      return mw.NewBlockPy("def StaticMain():");
-=======
-    protected override ConcreteSyntaxTree CreateStaticMain(IClassWriter cw, string argsParameterName) {
-      return ((ClassWriter)cw).MethodWriter.NewBlockPy($"def Main({argsParameterName}):");
->>>>>>> 4d8bdcfd
+      return mw.NewBlockPy($"def StaticMain({argsParameterName}):");
     }
 
     protected override ConcreteSyntaxTree CreateModule(string moduleName, bool isDefault, bool isExtern,
