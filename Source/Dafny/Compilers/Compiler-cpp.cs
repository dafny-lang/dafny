--- conflicted
+++ resolved
@@ -219,26 +219,12 @@
 
     protected override string GetHelperModuleName() => "_dafny";
 
-<<<<<<< HEAD
-    protected Exception NotSupported(String msg) {
-      return new Exception(String.Format("{0} is not yet supported", msg));
-    }
-
-    protected Exception NotSupported(String msg, IToken tok) {
-      return new Exception(String.Format("{0} is not yet supported (at {1}:{2}:{3})", msg, tok.filename, tok.line, tok.col));
-    }
-
     protected override IClassWriter CreateClass(string moduleName, string name, bool isExtern, string/*?*/ fullPrintName, List<TypeParameter>/*?*/ typeParameters, TopLevelDecl cls, List<Type>/*?*/ superClasses, IToken tok, ConcreteSyntaxTree wr) {
-      if (isExtern || (superClasses != null && superClasses.Any(trait => !trait.IsObject))) {
-        throw NotSupported(String.Format("extern and/or traits in class {0}", name), tok);
-=======
-    protected override IClassWriter CreateClass(string moduleName, string name, bool isExtern, string/*?*/ fullPrintName, List<TypeParameter>/*?*/ typeParameters, TopLevelDecl cls, List<Type>/*?*/ superClasses, Bpl.IToken tok, ConcreteSyntaxTree wr) {
       if (isExtern) {
         throw new UnsupportedFeatureException(tok, Feature.ExternalClasses, String.Format("extern in class {0}", name));
       }
       if (superClasses != null && superClasses.Any(trait => !trait.IsObject)) {
         throw new UnsupportedFeatureException(tok, Feature.Traits, String.Format("traits in class {0}", name));
->>>>>>> 743d145e
       }
 
       var classDeclWriter = modDeclWr;
@@ -279,13 +265,8 @@
     protected override bool SupportsProperties { get => false; }
 
     protected override IClassWriter CreateTrait(string name, bool isExtern, List<TypeParameter> typeParameters /*?*/,
-<<<<<<< HEAD
       TopLevelDecl trait, List<Type> superClasses /*?*/, IToken tok, ConcreteSyntaxTree wr) {
-      throw NotSupported(String.Format("traits in class {0}", name), tok);
-=======
-      TopLevelDecl trait, List<Type> superClasses /*?*/, Bpl.IToken tok, ConcreteSyntaxTree wr) {
       throw new UnsupportedFeatureException(tok, Feature.Traits, String.Format("traits in class {0}", name));
->>>>>>> 743d145e
     }
 
     protected override ConcreteSyntaxTree CreateIterator(IteratorDecl iter, ConcreteSyntaxTree wr) {
@@ -2374,13 +2355,8 @@
       }
     }
 
-<<<<<<< HEAD
     protected override void EmitTypeTest(string localName, Type fromType, Type toType, IToken tok, ConcreteSyntaxTree wr) {
-      throw new NotImplementedException();
-=======
-    protected override void EmitTypeTest(string localName, Type fromType, Type toType, Bpl.IToken tok, ConcreteSyntaxTree wr) {
       throw new UnsupportedFeatureException(tok, Feature.TypeTests);
->>>>>>> 743d145e
     }
 
     protected override void EmitCollectionDisplay(CollectionType ct, IToken tok, List<Expression> elements,
@@ -2452,13 +2428,8 @@
       wr.WriteLine(");");
     }
 
-<<<<<<< HEAD
     protected override ConcreteSyntaxTree EmitMapBuilder_Add(MapType mt, IToken tok, string collName, Expression term, bool inLetExprBody, ConcreteSyntaxTree wr) {
-      throw NotSupported("EmitMapBuilder_Add", tok);
-=======
-    protected override ConcreteSyntaxTree EmitMapBuilder_Add(MapType mt, Bpl.IToken tok, string collName, Expression term, bool inLetExprBody, ConcreteSyntaxTree wr) {
       throw new UnsupportedFeatureException(tok, Feature.MapComprehensions);
->>>>>>> 743d145e
     }
 
     protected override string GetCollectionBuilder_Build(CollectionType ct, IToken tok, string collName, ConcreteSyntaxTree wr) {
