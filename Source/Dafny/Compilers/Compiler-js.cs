//-----------------------------------------------------------------------------
//
// Copyright by the contributors to the Dafny Project
// SPDX-License-Identifier: MIT
//
//-----------------------------------------------------------------------------

using System;
using System.Collections.Generic;
using System.Linq;
using System.Numerics;
using System.IO;
using System.Diagnostics.Contracts;
using System.Collections.ObjectModel;
using System.Diagnostics;
using System.Threading;
using System.Threading.Tasks;
using Bpl = Microsoft.Boogie;

namespace Microsoft.Dafny.Compilers {
  public class JavaScriptCompiler : SinglePassCompiler {
    public override IReadOnlySet<string> SupportedExtensions => new HashSet<string> { ".js" };

    public override string TargetLanguage => "JavaScript";
    public override string TargetExtension => "js";

    public override bool SupportsInMemoryCompilation => true;
    public override bool TextualTargetIsExecutable => true;

    public override IReadOnlySet<string> SupportedNativeTypes =>
      new HashSet<string>(new List<string> { "number" });

    const string DafnySetClass = "_dafny.Set";
    const string DafnyMultiSetClass = "_dafny.MultiSet";
    const string DafnySeqClass = "_dafny.Seq";
    const string DafnyMapClass = "_dafny.Map";

    static string FormatDefaultTypeParameterValue(TopLevelDecl tp) {
      Contract.Requires(tp is TypeParameter || tp is OpaqueTypeDecl);
      return $"_default_{tp.CompileName}";
    }

    protected override void EmitHeader(Program program, ConcreteSyntaxTree wr) {
      wr.WriteLine("// Dafny program {0} compiled into JavaScript", program.Name);
      ReadRuntimeSystem("DafnyRuntime.js", wr);
    }

    public override void EmitCallToMain(Method mainMethod, string baseName, ConcreteSyntaxTree wr) {
      Coverage.EmitSetup(wr);
      wr.WriteLine("_dafny.HandleHaltExceptions({0}.{1});", mainMethod.EnclosingClass.FullCompileName, mainMethod.IsStatic ? IdName(mainMethod) : "Main");
      Coverage.EmitTearDown(wr);
    }

    protected override ConcreteSyntaxTree CreateStaticMain(IClassWriter cw) {
      var wr = (cw as JavaScriptCompiler.ClassWriter).MethodWriter;
      return wr.NewBlock("static Main()");
    }

    protected override ConcreteSyntaxTree CreateModule(string moduleName, bool isDefault, bool isExtern, string/*?*/ libraryName, ConcreteSyntaxTree wr) {
      if (!isExtern || libraryName != null) {
        wr.Write("let {0} = ", moduleName);
      }

      string footer = ")(); // end of module " + moduleName;
      var block = wr.NewBlock("(function()", footer);
      var beforeReturnBody = block.Fork(0);
      if (!isExtern) {
        // create new module here
        beforeReturnBody.WriteLine("let $module = {};");
      } else if (libraryName == null) {
        // extend a module provided in another .js file
        beforeReturnBody.WriteLine("let $module = {0};", moduleName);
      } else {
        // require a library
        beforeReturnBody.WriteLine("let $module = require(\"{0}\");", libraryName);
      }
      block.WriteLine("return $module;");
      return beforeReturnBody;
    }

    protected override string GetHelperModuleName() => "_dafny";

    protected override IClassWriter CreateClass(string moduleName, string name, bool isExtern, string/*?*/ fullPrintName,
      List<TypeParameter> typeParameters, TopLevelDecl cls, List<Type>/*?*/ superClasses, Bpl.IToken tok, ConcreteSyntaxTree wr) {
      var w = wr.NewBlock(string.Format("$module.{0} = class {0}" + (isExtern ? " extends $module.{0}" : ""), name), ";");
      w.Write("constructor (");
      if (typeParameters != null) {
        WriteRuntimeTypeDescriptorsFormals(typeParameters, false, w);
      }
      var fieldWriter = w.NewBlock(")");
      if (isExtern) {
        fieldWriter.Write("super(");
        if (typeParameters != null) {
          WriteRuntimeTypeDescriptorsFormals(typeParameters, false, w);
        }
        fieldWriter.WriteLine(");");
      }
      if (fullPrintName != null) {
        fieldWriter.WriteLine("this._tname = \"{0}\";", fullPrintName);
      }
      if (typeParameters != null) {
        foreach (var tp in typeParameters) {
          if (NeedsTypeDescriptor(tp)) {
            fieldWriter.WriteLine("this.{0} = {0};", "rtd$_" + tp.CompileName);
          }
        }
      }
      if (superClasses != null) {
        superClasses = superClasses.Where(trait => !trait.IsObject).ToList();
        var parentTraitsWriter = w.NewBlock("_parentTraits()");
        parentTraitsWriter.WriteLine("return [{0}];", Util.Comma(superClasses, parent => TypeName(parent, parentTraitsWriter, tok)));
      }
      var methodWriter = w;
      return new ClassWriter(this, methodWriter, fieldWriter);
    }

    protected override IClassWriter CreateTrait(string name, bool isExtern, List<TypeParameter>/*?*/ typeParameters, List<Type>/*?*/ superClasses, Bpl.IToken tok, ConcreteSyntaxTree wr) {
      var w = wr.NewBlock(string.Format("$module.{0} = class {0}", IdProtect(name)), ";");
      var fieldWriter = w;  // not used for traits, but we need a value to give to the ClassWriter
      var methodWriter = w;
      return new ClassWriter(this, methodWriter, fieldWriter);
    }

    protected override ConcreteSyntaxTree CreateIterator(IteratorDecl iter, ConcreteSyntaxTree wr) {
      // An iterator is compiled as follows:
      //   public class MyIteratorExample
      //   {
      //     public T q;  // in-parameter
      //     public T x;  // yield-parameter
      //     public int y;  // yield-parameter
      //     IEnumerator<object> _iter;
      //
      //     public void _MyIteratorExample(T q) {
      //       this.q = q;
      //       _iter = TheIterator();
      //     }
      //
      //     public void MoveNext(out bool more) {
      //       more =_iter.MoveNext();
      //     }
      //
      //     private IEnumerator<object> TheIterator() {
      //       // the translation of the body of the iterator, with each "yield" turning into a "yield return null;"
      //       yield break;
      //     }
      //   }

      var cw = CreateClass(IdProtect(iter.EnclosingModuleDefinition.CompileName), IdName(iter), iter, wr) as JavaScriptCompiler.ClassWriter;
      var w = cw.MethodWriter;
      var instanceFieldsWriter = cw.FieldWriter;
      // here come the fields
      Constructor ct = null;
      foreach (var member in iter.Members) {
        var f = member as Field;
        if (f != null && !f.IsGhost) {
          DeclareField(IdName(f), false, false, f.Type, f.tok, DefaultValue(f.Type, instanceFieldsWriter, f.tok, true), instanceFieldsWriter);
        } else if (member is Constructor) {
          Contract.Assert(ct == null);  // we're expecting just one constructor
          ct = (Constructor)member;
        }
      }
      Contract.Assert(ct != null);  // we do expect a constructor
      instanceFieldsWriter.WriteLine("this._iter = undefined;");

      // here's the initializer method
      w.Write("{0}(", IdName(ct));
      string sep = "";
      foreach (var p in ct.Ins) {
        if (!p.IsGhost) {
          // here we rely on the parameters and the corresponding fields having the same names
          w.Write("{0}{1}", sep, IdName(p));
          sep = ", ";
        }
      }
      {
        var wBody = w.NewBlock(")");
        foreach (var p in ct.Ins) {
          if (!p.IsGhost) {
            wBody.WriteLine("this.{0} = {0};", IdName(p));
          }
        }
        wBody.WriteLine("this.__iter = this.TheIterator();");
      }
      // here are the enumerator methods
      {
        var wBody = w.NewBlock("MoveNext()");
        wBody.WriteLine("let r = this.__iter.next();");
        wBody.WriteLine("return !r.done;");
      }
      var wIter = w.NewBlock("*TheIterator()");
      wIter.WriteLine("let _this = this;");
      return wIter;
    }

    protected override IClassWriter/*?*/ DeclareDatatype(DatatypeDecl dt, ConcreteSyntaxTree wr) {
      // ===== For inductive datatypes:
      //
      // $module.Dt = class Dt {
      //   constructor(tag) {
      //     this.$tag = tag;
      //   }
      //   static create_Ctor0(field0, field1, ...) {
      //     let $dt = new Dt(0);
      //     $dt.field0 = field0;
      //     $dt.field1 = field1;
      //     ...
      //     return $dt;
      //   }
      //   static create_Ctor1(...) {
      //     let $dt = new Dt(1);
      //     ...
      //   }
      //   ...
      //
      //   get is_Ctor0 { return this.$tag === 0; }
      //   get is_Ctor1 { return this.$tag === 1; }
      //   ...
      //
      //   static get AllSingletonConstructors() {
      //     return this.AllSingletonConstructors_();
      //   }
      //   static *AllSingletonConstructors_() {
      //     yield Berry.create_Ctor0();
      //     ...
      //   }
      //
      //   get dtor_Dtor0() { return this.Dtor0; }
      //   get dtor_Dtor1() { return this.Dtor1; }
      //   ...
      //
      //   toString() {
      //     ...
      //   }
      //   equals(other) {
      //     ...
      //   }
      //   static Rtd(rtd...) {
      //     return class {
      //       static get Default() { return Dt.create_CtorK(...); }
      //     };
      //   }
      // }
      //
      // ===== For co-inductive datatypes:
      //
      // $module.Dt = class Dt {
      //   constructor(tag) {
      //     this.$tag = tag;
      //   }
      //   _D() {
      //     if (this._d === undefined) {
      //       this._d = this._initializer(this);
      //       delete this._initializer;
      //     }
      //     return this._d;
      //   }
      //   static create_Ctor0($dt, field0, field1, ...) {
      //     if ($dt === null) {
      //       $dt = new Dt(0);
      //       $dt._d = $dt;
      //     }
      //     $dt.field0 = field0;
      //     $dt.field1 = field1;
      //     ...
      //     return $dt;
      //   }
      //   static lazy_Ctor0(initializer) {
      //     let dt = new Dt(0);
      //     dt._initializer = initializer;
      //     return dt;
      //   }
      //   static create_Ctor1(initializer) {
      //     let $dt = new Dt(1);
      //     ...
      //   }
      //   ...
      //
      //   get is_Ctor0() { return this.$tag === 0; }
      //   get is_Ctor1() { return this.$tag === 1; }
      //   ...
      //
      //   static get AllSingletonConstructors() {
      //     return this.AllSingletonConstructors_();
      //   }
      //   static *AllSingletonConstructors_() {
      //     yield Berry.create_Ctor0(null);
      //     ...
      //   }
      //
      //   get dtor_Dtor0() { return this._D().Dtor0; }
      //   get dtor_Dtor1() { return this._D().Dtor1; }
      //   ...
      //
      //   toString() {
      //     if ($tag == 0) {
      //       return "module.Dt.Ctor0";
      //     } else if ...
      //   }
      //   equals(other) {
      //     ...
      //   }
      //   static Rtd(rtd...) {
      //     return class {
      //       static get Default() { return Dt.create_CtorK(...); }
      //     };
      //   }
      // }
      if (dt is TupleTypeDecl) {
        // Tuple types are declared once and for all in DafnyRuntime.js
        return null;
      }

      string DtT = dt.CompileName;
      string DtT_protected = IdProtect(DtT);

      // from here on, write everything into the new block created here:
      var btw = wr.NewNamedBlock("$module.{0} = class {0}", DtT_protected);
      wr = btw;

      wr.WriteLine("constructor(tag) { this.$tag = tag; }");

      if (dt is CoDatatypeDecl) {
        var w0 = wr.NewBlock("_D()");
        var w1 = EmitIf("this._d === undefined", false, w0);
        w1.WriteLine("this._d = this._initializer(this);");
        w1.WriteLine("delete this._initializer;");
        w0.WriteLine("return this._d");
      }

      // query properties
      var i = 0;
      foreach (var ctor in dt.Ctors) {
        // collect the names of non-ghost arguments
        var argNames = new List<string>();
        var k = 0;
        foreach (var formal in ctor.Formals) {
          if (!formal.IsGhost) {
            argNames.Add(FormalName(formal, k));
            k++;
          }
        }
        // datatype:
        //   static create_Ctor0(params) { let $dt = new Dt(tag); $dt.param0 = param0; ...; return $dt; }
        // codatatype:
        //   static create_Ctor0(params) { if ($dt === null) { $dt = new Dt(tag); $dt._d = $dt; } $dt.param0 = param0; ...; return $dt; }
        //   static lazy_Ctor0(initializer) { let dt = new Dt(tag); dt._initializer = initializer; return dt; }
        wr.Write("static create_{0}(", ctor.CompileName);
        if (dt is CoDatatypeDecl) {
          wr.Write("$dt{0}", argNames.Count == 0 ? "" : ",");
        }
        wr.Write(Util.Comma(argNames, nm => nm));
        var w = wr.NewBlock(")");
        if (dt is CoDatatypeDecl) {
          var wThen = EmitIf("$dt === null", false, w);
          wThen.WriteLine("$dt = new {0}({1});", DtT_protected, i);
          wThen.WriteLine("$dt._d = $dt;");
        } else {
          w.WriteLine("let $dt = new {0}({1});", DtT_protected, i);
        }
        foreach (var arg in argNames) {
          w.WriteLine("$dt.{0} = {0};", arg);
        }
        w.WriteLine("return $dt;");
        if (dt is CoDatatypeDecl) {
          var wBody = wr.NewNamedBlock("static lazy_{0}(initializer)", ctor.CompileName);
          wBody.WriteLine("let dt = new {0}({1});", DtT_protected, i);
          wBody.WriteLine("dt._initializer = initializer;");
          wBody.WriteLine("return dt;");
        }
        i++;
      }

      // query properties
      i = 0;
      foreach (var ctor in dt.Ctors) {
        // get is_Ctor0() { return _D is Dt_Ctor0; }
        wr.WriteLine("get is_{0}() {{ return this.$tag === {1}; }}", ctor.CompileName, i);
        i++;
      }

      if (dt.HasFinitePossibleValues) {
        Contract.Assert(dt.TypeArgs.Count == 0);
        {
          var w = wr.NewNamedBlock("static get AllSingletonConstructors()");
          w.WriteLine("return this.AllSingletonConstructors_();");
        }
        {
          var w = wr.NewNamedBlock("static *AllSingletonConstructors_()");
          foreach (var ctor in dt.Ctors) {
            Contract.Assert(ctor.Formals.Count == 0);
            w.WriteLine("yield {0}.create_{1}({2});", DtT_protected, ctor.CompileName, dt is CoDatatypeDecl ? "null" : "");
          }
        }
      }

      // destructors
      foreach (var ctor in dt.Ctors) {
        foreach (var dtor in ctor.Destructors) {
          if (dtor.EnclosingCtors[0] == ctor) {
            var arg = dtor.CorrespondingFormals[0];
            if (!arg.IsGhost && arg.HasName) {
              // datatype:   get dtor_Dtor0() { return this.Dtor0; }
              // codatatype: get dtor_Dtor0() { return this._D().Dtor0; }
              wr.WriteLine("get dtor_{0}() {{ return this{2}.{1}; }}", arg.CompileName, IdName(arg), dt is CoDatatypeDecl ? "._D()" : "");
            }
          }
        }
      }

      if (dt is CoDatatypeDecl) {
        // toString method
        var w = wr.NewBlock("toString()");
        i = 0;
        foreach (var ctor in dt.Ctors) {
          var thn = EmitIf(string.Format("this.$tag === {0}", i), true, w);
          var nm = (dt.EnclosingModuleDefinition.IsDefaultModule ? "" : dt.EnclosingModuleDefinition.Name + ".") +
                   dt.Name + "." + ctor.Name;
          thn.WriteLine("return \"{0}\";", nm);
          i++;
        }
        var els = w.NewBlock("");
        els.WriteLine("return \"{0}.{1}.unexpected\";", dt.EnclosingModuleDefinition.CompileName, DtT);

      } else if (dt is IndDatatypeDecl && !(dt is TupleTypeDecl)) {
        // toString method
        var w = wr.NewBlock("toString()");
        i = 0;
        foreach (var ctor in dt.Ctors) {
          var cw = EmitIf(string.Format("this.$tag === {0}", i), true, w);
          var nm = (dt.EnclosingModuleDefinition.IsDefaultModule ? "" : dt.EnclosingModuleDefinition.Name + ".") +
                   dt.Name + "." + ctor.Name;
          cw.Write("return \"{0}\"", nm);
          var sep = " + \"(\" + ";
          var anyFormals = false;
          var k = 0;
          foreach (var arg in ctor.Formals) {
            if (!arg.IsGhost) {
              anyFormals = true;
              cw.Write("{0}_dafny.toString(this.{1})", sep, FormalName(arg, k));
              sep = " + \", \" + ";
              k++;
            }
          }

          if (anyFormals) {
            cw.Write(" + \")\"");
          }

          cw.WriteLine(";");
          i++;
        }

        var wElse = w.NewBlock("");
        wElse.WriteLine("return \"<unexpected>\";");
      }

      // equals method
      {
        var w = wr.NewBlock("equals(other)");
        {
          var thn = EmitIf("this === other", true, w);
          EmitReturnExpr("true", thn);
        }
        i = 0;
        foreach (var ctor in dt.Ctors) {
          var thn = EmitIf(string.Format("this.$tag === {0}", i), true, w);
          var guard = EmitReturnExpr(thn);
          guard.Write("other.$tag === {0}", i);
          var k = 0;
          foreach (Formal arg in ctor.Formals) {
            if (!arg.IsGhost) {
              string nm = FormalName(arg, k);
              if (IsDirectlyComparable(arg.Type)) {
                guard.Write(" && this.{0} === other.{0}", nm);
              } else {
                guard.Write(" && _dafny.areEqual(this.{0}, other.{0})", nm);
              }
              k++;
            }
          }
          i++;
        }
        var els = w.NewBlock("");
        els.WriteLine("return false; // unexpected");
      }

      // static Default(defaultValues...) {  // where defaultValues are the parameters to the grounding constructor
      //   retur Dt.create_GroundingCtor(defaultValues...);
      // }
      wr.Write("static Default(");
      wr.Write(Util.Comma(UsedTypeParameters(dt), FormatDefaultTypeParameterValue));
      {
        var wDefault = wr.NewBlock(")");
        wDefault.Write("return ");
        var groundingCtor = dt.GetGroundingCtor();
        var nonGhostFormals = groundingCtor.Formals.Where(f => !f.IsGhost).ToList();
        var arguments = Util.Comma(nonGhostFormals, f => DefaultValue(f.Type, wDefault, f.tok));
        EmitDatatypeValue(dt, groundingCtor, dt is CoDatatypeDecl, arguments, wDefault);
        wDefault.WriteLine(";");
      }

      // Note: It is important that the following be a class with a static getter Default(), as opposed
      // to a simple "{ Default: ... }" object, because we need for any recursive calls in the default
      // expression to be evaluated lazily. (More precisely, not evaluated at all, but that will sort
      // itself out due to the restrictions placed by the resolver.)
      //
      // static Rtd(rtd...) {
      //   return class {
      //     static get Default() { return Dt.create_CtorK(...); }
      //   };
      // }
      wr.Write("static Rtd(");
      WriteRuntimeTypeDescriptorsFormals(UsedTypeParameters(dt), true, wr);
      var wRtd = wr.NewBlock(")");
      var wClass = wRtd.NewBlock("return class", ";");
      {
        var wDefault = wClass.NewBlock("static get Default()");
        var arguments = Util.Comma(UsedTypeParameters(dt),
          tp => DefaultValue(new UserDefinedType(tp), wDefault, dt.tok, true));
        wDefault.WriteLine($"return {DtT_protected}.Default({arguments});");
      }

      return new ClassWriter(this, btw, btw);
    }

    protected override IClassWriter DeclareNewtype(NewtypeDecl nt, ConcreteSyntaxTree wr) {
      var cw = (ClassWriter)CreateClass(IdProtect(nt.EnclosingModuleDefinition.CompileName), IdName(nt), nt, wr);
      var w = cw.MethodWriter;
      if (nt.NativeType != null) {
        var wIntegerRangeBody = w.NewBlock("static *IntegerRange(lo, hi)");
        var wLoopBody = wIntegerRangeBody.NewBlock("while (lo.isLessThan(hi))");
        wLoopBody.WriteLine("yield lo.toNumber();");
        EmitIncrementVar("lo", wLoopBody);
      }
      if (nt.WitnessKind == SubsetTypeDecl.WKind.Compiled) {
        var witness = new ConcreteSyntaxTree(w.RelativeIndentLevel);
        if (nt.NativeType == null) {
          TrExpr(nt.Witness, witness, false);
        } else {
          TrParenExpr(nt.Witness, witness, false);
          witness.Write(".toNumber()");
        }
        DeclareField("Witness", true, true, nt.BaseType, nt.tok, witness.ToString(), w);
      }
      // In JavaScript, the companion class of a newtype (which is what is being declared here) doubles as a
      // type descriptor for the newtype. The Default() method for that type descriptor is declared here.
      var wDefault = w.NewBlock("static get Default()");
      var udt = new UserDefinedType(nt.tok, nt.Name, nt, new List<Type>());
      var d = TypeInitializationValue(udt, wr, nt.tok, false, false);
      wDefault.WriteLine("return {0};", d);
      return cw;
    }

    protected override void DeclareSubsetType(SubsetTypeDecl sst, ConcreteSyntaxTree wr) {
      var cw = (ClassWriter)CreateClass(IdProtect(sst.EnclosingModuleDefinition.CompileName), IdName(sst), sst, wr);
      var w = cw.MethodWriter;
      var udt = UserDefinedType.FromTopLevelDecl(sst.tok, sst);
      string d;
      if (sst.WitnessKind == SubsetTypeDecl.WKind.Compiled) {
        var sw = new ConcreteSyntaxTree(w.RelativeIndentLevel);
        TrExpr(sst.Witness, sw, false);
        DeclareField("Witness", true, true, sst.Rhs, sst.tok, sw.ToString(), w);
        d = TypeName_UDT(FullTypeName(udt), udt, wr, udt.tok) + ".Witness";
      } else {
        d = TypeInitializationValue(udt, wr, sst.tok, false, false);
      }
      w.NewBlock("static get Default()").WriteLine($"return {d};");
    }

    protected override void GetNativeInfo(NativeType.Selection sel, out string name, out string literalSuffix, out bool needsCastAfterArithmetic) {
      literalSuffix = "";
      needsCastAfterArithmetic = false;
      switch (sel) {
        case NativeType.Selection.Number:
          name = "number";
          break;
        default:
          Contract.Assert(false);  // unexpected native type
          throw new cce.UnreachableException();  // to please the compiler
      }
    }

    protected class ClassWriter : IClassWriter {
      public readonly JavaScriptCompiler Compiler;
      public readonly ConcreteSyntaxTree MethodWriter;
      public readonly ConcreteSyntaxTree FieldWriter;

      public ClassWriter(JavaScriptCompiler compiler, ConcreteSyntaxTree methodWriter, ConcreteSyntaxTree fieldWriter) {
        Contract.Requires(compiler != null);
        Contract.Requires(methodWriter != null);
        Contract.Requires(fieldWriter != null);
        this.Compiler = compiler;
        this.MethodWriter = methodWriter;
        this.FieldWriter = fieldWriter;
      }

      public ConcreteSyntaxTree/*?*/ CreateMethod(Method m, List<TypeArgumentInstantiation> typeArgs, bool createBody, bool forBodyInheritance, bool lookasideBody) {
        return Compiler.CreateMethod(m, typeArgs, createBody, MethodWriter, forBodyInheritance, lookasideBody);
      }

<<<<<<< HEAD
      public ConcreteSyntaxTree CreateFreshMethod(Method m) {
        throw new NotImplementedException();
      }

      public ConcreteSyntaxTree CreateMockMethod(Method m, List<TypeArgumentInstantiation> typeArgs, bool createBody, bool forBodyInheritance, bool lookasideBody) {
=======
      public ConcreteSyntaxTree SynthesizeMethod(Method m, List<TypeArgumentInstantiation> typeArgs, bool createBody, bool forBodyInheritance, bool lookasideBody) {
>>>>>>> c89b0396
        throw new NotImplementedException();
      }

      public ConcreteSyntaxTree/*?*/ CreateFunction(string name, List<TypeArgumentInstantiation> typeArgs, List<Formal> formals, Type resultType, Bpl.IToken tok, bool isStatic, bool createBody, MemberDecl member, bool forBodyInheritance, bool lookasideBody) {
        return Compiler.CreateFunction(name, typeArgs, formals, resultType, tok, isStatic, createBody, member, MethodWriter, forBodyInheritance, lookasideBody);
      }
      public ConcreteSyntaxTree/*?*/ CreateGetter(string name, TopLevelDecl enclosingDecl, Type resultType, Bpl.IToken tok, bool isStatic, bool isConst, bool createBody, MemberDecl/*?*/ member, bool forBodyInheritance) {
        return Compiler.CreateGetter(name, resultType, tok, isStatic, createBody, MethodWriter);
      }
      public ConcreteSyntaxTree/*?*/ CreateGetterSetter(string name, Type resultType, Bpl.IToken tok, bool isStatic, bool createBody, MemberDecl/*?*/ member, out ConcreteSyntaxTree setterWriter, bool forBodyInheritance) {
        return Compiler.CreateGetterSetter(name, resultType, tok, isStatic, createBody, out setterWriter, MethodWriter);
      }
      public void DeclareField(string name, TopLevelDecl enclosingDecl, bool isStatic, bool isConst, Type type, Bpl.IToken tok, string rhs, Field field) {
        Compiler.DeclareField(name, isStatic, isConst, type, tok, rhs, FieldWriter);
      }
      public void InitializeField(Field field, Type instantiatedFieldType, TopLevelDeclWithMembers enclosingClass) {
        throw new NotSupportedException();  // InitializeField should be called only for those compilers that set ClassesRedeclareInheritedFields to false.
      }
      public ConcreteSyntaxTree/*?*/ ErrorWriter() => MethodWriter;
      public void Finish() { }
    }

    protected override bool SupportsStaticsInGenericClasses => false;

    protected ConcreteSyntaxTree/*?*/ CreateMethod(Method m, List<TypeArgumentInstantiation> typeArgs, bool createBody, ConcreteSyntaxTree wr, bool forBodyInheritance, bool lookasideBody) {
      if (!createBody) {
        return null;
      }

      var customReceiver = !forBodyInheritance && NeedsCustomReceiver(m);
      wr.Write("{0}{1}(", m.IsStatic || customReceiver ? "static " : "", IdName(m));
      var sep = "";
      WriteRuntimeTypeDescriptorsFormals(m, ForTypeDescriptors(typeArgs, m, lookasideBody), wr, ref sep, tp => $"rtd$_{tp.CompileName}");
      if (customReceiver) {
        var nt = m.EnclosingClass;
        var receiverType = UserDefinedType.FromTopLevelDecl(m.tok, nt);
        DeclareFormal(sep, "_this", receiverType, m.tok, true, wr);
        sep = ", ";
      }
      WriteFormals(sep, m.Ins, wr);
      var w = wr.NewBlock(")");

      if (!m.IsStatic && !customReceiver) {
        w.WriteLine("let _this = this;");
      }
      return w;
    }

    protected override ConcreteSyntaxTree EmitMethodReturns(Method m, ConcreteSyntaxTree wr) {
      var beforeReturnBlock = wr.Fork(0);
      EmitReturn(m.Outs, wr);
      return beforeReturnBlock;
    }

    protected ConcreteSyntaxTree/*?*/ CreateFunction(string name, List<TypeArgumentInstantiation> typeArgs, List<Formal> formals, Type resultType, Bpl.IToken tok, bool isStatic, bool createBody, MemberDecl member, ConcreteSyntaxTree wr, bool forBodyInheritance, bool lookasideBody) {
      if (!createBody) {
        return null;
      }

      var customReceiver = !forBodyInheritance && NeedsCustomReceiver(member);
      wr.Write("{0}{1}(", isStatic || customReceiver ? "static " : "", name);
      var sep = "";
      var nTypes = WriteRuntimeTypeDescriptorsFormals(member, ForTypeDescriptors(typeArgs, member, lookasideBody), wr, ref sep, tp => $"rtd$_{tp.CompileName}");
      if (customReceiver) {
        var nt = member.EnclosingClass;
        var receiverType = UserDefinedType.FromTopLevelDecl(tok, nt);
        DeclareFormal(sep, "_this", receiverType, tok, true, wr);
        sep = ", ";
      }
      WriteFormals(sep, formals, wr);
      var w = wr.NewBlock(")", ";");
      if (!isStatic && !customReceiver) {
        w.WriteLine("let _this = this;");
      }
      return w;
    }

    int WriteRuntimeTypeDescriptorsFormals(List<TypeParameter> typeParams, bool useAllTypeArgs, ConcreteSyntaxTree wr, string prefix = "") {
      Contract.Requires(typeParams != null);
      Contract.Requires(wr != null);

      int c = 0;
      foreach (var tp in typeParams) {
        if (useAllTypeArgs || NeedsTypeDescriptor(tp)) {
          wr.Write($"{prefix}rtd$_{tp.CompileName}");
          prefix = ", ";
          c++;
        }
      }
      return c;
    }

    protected override void TypeArgDescriptorUse(bool isStatic, bool lookasideBody, TopLevelDeclWithMembers cl, out bool needsTypeParameter, out bool needsTypeDescriptor) {
      if (cl is DatatypeDecl) {
        needsTypeParameter = false;
        needsTypeDescriptor = true;
      } else if (cl is TraitDecl) {
        needsTypeParameter = false;
        needsTypeDescriptor = isStatic || lookasideBody;
      } else {
        Contract.Assert(cl is ClassDecl);
        needsTypeParameter = false;
        needsTypeDescriptor = isStatic;
      }
    }

    protected override string TypeDescriptor(Type type, ConcreteSyntaxTree wr, Bpl.IToken tok) {
      Contract.Requires(type != null);
      Contract.Requires(tok != null);
      Contract.Requires(wr != null);

      var xType = type.NormalizeExpandKeepConstraints();
      if (xType is TypeProxy) {
        // unresolved proxy; just treat as bool, since no particular type information is apparently needed for this type
        return "_dafny.Rtd_bool";
      }

      if (xType is BoolType) {
        return "_dafny.Rtd_bool";
      } else if (xType is CharType) {
        return "_dafny.Rtd_char";
      } else if (xType is IntType) {
        return "_dafny.Rtd_int";
      } else if (xType is BigOrdinalType) {
        return "_dafny.BigOrdinal";
      } else if (xType is RealType) {
        return "_dafny.BigRational";
      } else if (xType is BitvectorType) {
        var t = (BitvectorType)xType;
        if (t.NativeType != null) {
          return "_dafny.Rtd_number";
        } else {
          return "_dafny.Rtd_int";
        }
      } else if (xType is SetType) {
        return DafnySetClass;
      } else if (xType is MultiSetType) {
        return DafnyMultiSetClass;
      } else if (xType is SeqType) {
        return DafnySeqClass;
      } else if (xType is MapType) {
        return DafnyMapClass;
      } else if (xType.IsBuiltinArrowType) {
        return "_dafny.Rtd_ref";  // null suffices as a default value, since the function will never be called
      } else if (xType is UserDefinedType) {
        var udt = (UserDefinedType)xType;
        if (udt.ResolvedClass is TypeParameter tp) {
          return string.Format("{0}rtd$_{1}", thisContext != null && tp.Parent is ClassDecl && !(tp.Parent is TraitDecl) ? "this." : "", tp.CompileName);
        }
        var cl = udt.ResolvedClass;
        Contract.Assert(cl != null);
        bool isHandle = true;
        if (Attributes.ContainsBool(cl.Attributes, "handle", ref isHandle) && isHandle) {
          return "_dafny.Rtd_ref";
        } else if (cl is ClassDecl) {
          return "_dafny.Rtd_ref";
        } else if (cl is DatatypeDecl) {
          var dt = (DatatypeDecl)cl;
          var w = new ConcreteSyntaxTree();
          w.Write("{0}.Rtd(", dt is TupleTypeDecl ? "_dafny.Tuple" : FullTypeName(udt));
          EmitTypeDescriptorsActuals(UsedTypeParameters(dt, udt.TypeArgs), udt.tok, w, true);
          w.Write(")");
          return w.ToString();
        } else if (xType.IsNonNullRefType) {
          // what we emit here will only be used to construct a dummy value that programmer-supplied code will overwrite later
          return "_dafny.Rtd_ref/*not used*/";
        } else {
          Contract.Assert(cl is NewtypeDecl || cl is SubsetTypeDecl);
          return TypeName_UDT(FullTypeName(udt), udt, wr, udt.tok);
        }
      } else {
        Contract.Assert(false); throw new cce.UnreachableException();  // unexpected type
      }
    }

    protected ConcreteSyntaxTree/*?*/ CreateGetter(string name, Type resultType, Bpl.IToken tok, bool isStatic, bool createBody, ConcreteSyntaxTree wr) {
      if (createBody) {
        wr.Write("{0}get {1}()", isStatic ? "static " : "", name);
        var w = wr.NewBlock("", ";");
        if (!isStatic) {
          w.WriteLine("let _this = this;");
        }
        return w;
      } else {
        return null;
      }
    }

    protected ConcreteSyntaxTree/*?*/ CreateGetterSetter(string name, Type resultType, Bpl.IToken tok, bool isStatic, bool createBody, out ConcreteSyntaxTree setterWriter, ConcreteSyntaxTree wr) {
      if (createBody) {
        wr.Write("{0}get {1}()", isStatic ? "static " : "", name);
        var wGet = wr.NewBlock("", ";");
        if (!isStatic) {
          wGet.WriteLine("let _this = this;");
        }

        wr.Write("{0}set {1}(value)", isStatic ? "static " : "", name);
        var wSet = wr.NewBlock("", ";");
        if (!isStatic) {
          wSet.WriteLine("let _this = this;");
        }

        setterWriter = wSet;
        return wGet;
      } else {
        setterWriter = null;
        return null;
      }
    }

    protected override ConcreteSyntaxTree EmitTailCallStructure(MemberDecl member, ConcreteSyntaxTree wr) {
      var block = wr.NewBlock("TAIL_CALL_START: while (true)");
      if (member is Method m) {
        var beforeReturnBlock = block.Fork(0);
        EmitReturn(m.Outs, block);
        return beforeReturnBlock;
      }
      return block;
    }

    protected override void EmitJumpToTailCallStart(ConcreteSyntaxTree wr) {
      wr.WriteLine("continue TAIL_CALL_START;");
    }

    internal override string TypeName(Type type, ConcreteSyntaxTree wr, Bpl.IToken tok, MemberDecl /*?*/ member = null) {
      Contract.Ensures(Contract.Result<string>() != null);
      Contract.Assume(type != null);  // precondition; this ought to be declared as a Requires in the superclass

      var xType = type.NormalizeExpand();
      if (xType is TypeProxy) {
        // unresolved proxy; just treat as ref, since no particular type information is apparently needed for this type
        return "object";
      }

      if (xType is BoolType) {
        return "bool";
      } else if (xType is CharType) {
        return "char";
      } else if (xType is IntType || xType is BigOrdinalType) {
        return "BigNumber";
      } else if (xType is RealType) {
        return "Dafny.BigRational";
      } else if (xType is BitvectorType) {
        var t = (BitvectorType)xType;
        return t.NativeType != null ? GetNativeTypeName(t.NativeType) : "BigNumber";
      } else if (xType.AsNewtype != null && member == null) {  // when member is given, use UserDefinedType case below
        NativeType nativeType = xType.AsNewtype.NativeType;
        if (nativeType != null) {
          return GetNativeTypeName(nativeType);
        }
        return TypeName(xType.AsNewtype.BaseType, wr, tok);
      } else if (xType.IsObjectQ) {
        return "object";
      } else if (xType.IsArrayType) {
        ArrayClassDecl at = xType.AsArrayType;
        Contract.Assert(at != null);  // follows from type.IsArrayType
        Type elType = UserDefinedType.ArrayElementType(xType);
        string typeNameSansBrackets, brackets;
        TypeName_SplitArrayName(elType, wr, tok, out typeNameSansBrackets, out brackets);
        return typeNameSansBrackets + TypeNameArrayBrackets(at.Dims) + brackets;
      } else if (xType is UserDefinedType) {
        var udt = (UserDefinedType)xType;
        var s = FullTypeName(udt, member);
        return TypeName_UDT(s, udt, wr, udt.tok);
      } else if (xType is SetType) {
        Type argType = ((SetType)xType).Arg;
        return DafnySetClass;
      } else if (xType is SeqType) {
        Type argType = ((SeqType)xType).Arg;
        return DafnySeqClass;
      } else if (xType is MultiSetType) {
        Type argType = ((MultiSetType)xType).Arg;
        return DafnyMultiSetClass;
      } else if (xType is MapType) {
        return DafnyMapClass;
      } else {
        Contract.Assert(false); throw new cce.UnreachableException();  // unexpected type
      }
    }

    protected override string TypeInitializationValue(Type type, ConcreteSyntaxTree wr, Bpl.IToken tok, bool usePlaceboValue, bool constructTypeParameterDefaultsFromTypeDescriptors) {
      var xType = type.NormalizeExpandKeepConstraints();

      if (usePlaceboValue) {
        return "undefined";
      }

      if (xType is BoolType) {
        return "false";
      } else if (xType is CharType) {
        return CharType.DefaultValueAsString;
      } else if (xType is IntType || xType is BigOrdinalType) {
        return IntegerLiteral(0);
      } else if (xType is RealType) {
        return "_dafny.BigRational.ZERO";
      } else if (xType is BitvectorType) {
        var t = (BitvectorType)xType;
        return t.NativeType != null ? "0" : IntegerLiteral(0);
      } else if (xType is SetType) {
        return $"{DafnySetClass}.Empty";
      } else if (xType is MultiSetType) {
        return $"{DafnyMultiSetClass}.Empty";
      } else if (xType is SeqType seq) {
        if (seq.Arg.IsCharType) {
          return "''";
        }
        return $"{DafnySeqClass}.of()";
      } else if (xType is MapType) {
        return $"{DafnyMapClass}.Empty";
      }

      var udt = (UserDefinedType)xType;
      var cl = udt.ResolvedClass;
      Contract.Assert(cl != null);
      if (cl is TypeParameter) {
        if (constructTypeParameterDefaultsFromTypeDescriptors) {
          return string.Format("{0}.Default", TypeDescriptor(udt, wr, udt.tok));
        } else {
          return FormatDefaultTypeParameterValue((TypeParameter)udt.ResolvedClass);
        }
      } else if (cl is OpaqueTypeDecl opaque) {
        return FormatDefaultTypeParameterValue(opaque);
      } else if (cl is NewtypeDecl) {
        var td = (NewtypeDecl)cl;
        if (td.Witness != null) {
          return TypeName_UDT(FullTypeName(udt), udt, wr, udt.tok) + ".Witness";
        } else if (td.NativeType != null) {
          return "0";
        } else {
          return TypeInitializationValue(td.BaseType, wr, tok, usePlaceboValue, constructTypeParameterDefaultsFromTypeDescriptors);
        }
      } else if (cl is SubsetTypeDecl) {
        var td = (SubsetTypeDecl)cl;
        if (td.WitnessKind == SubsetTypeDecl.WKind.Compiled) {
          return TypeName_UDT(FullTypeName(udt), udt, wr, udt.tok) + ".Default";
        } else if (td.WitnessKind == SubsetTypeDecl.WKind.Special) {
          // WKind.Special is only used with -->, ->, and non-null types:
          Contract.Assert(ArrowType.IsPartialArrowTypeName(td.Name) || ArrowType.IsTotalArrowTypeName(td.Name) || td is NonNullTypeDecl);
          if (ArrowType.IsPartialArrowTypeName(td.Name)) {
            return "null";
          } else if (ArrowType.IsTotalArrowTypeName(td.Name)) {
            var rangeDefaultValue = TypeInitializationValue(udt.TypeArgs.Last(), wr, tok, usePlaceboValue, constructTypeParameterDefaultsFromTypeDescriptors);
            // return the lambda expression ((Ty0 x0, Ty1 x1, Ty2 x2) => rangeDefaultValue)
            return string.Format("function () {{ return {0}; }}", rangeDefaultValue);
          } else if (((NonNullTypeDecl)td).Class is ArrayClassDecl) {
            // non-null array type; we know how to initialize them
            var arrayClass = (ArrayClassDecl)((NonNullTypeDecl)td).Class;
            if (arrayClass.Dims == 1) {
              return "[]";
            } else {
              return string.Format("_dafny.newArray(undefined, {0})", Util.Comma(arrayClass.Dims, _ => "0"));
            }
          } else {
            // non-null (non-array) type
            // even though the type doesn't necessarily have a known initializer, it could be that the the compiler needs to
            // lay down some bits to please the C#'s compiler's different definite-assignment rules.
            return "null";
          }
        } else {
          return TypeInitializationValue(td.RhsWithArgument(udt.TypeArgs), wr, tok, usePlaceboValue, constructTypeParameterDefaultsFromTypeDescriptors);
        }
      } else if (cl is ClassDecl) {
        bool isHandle = true;
        if (Attributes.ContainsBool(cl.Attributes, "handle", ref isHandle) && isHandle) {
          return "0";
        } else {
          return "null";
        }
      } else if (cl is DatatypeDecl) {
        var dt = (DatatypeDecl)cl;
        var s = dt is TupleTypeDecl ? "_dafny.Tuple" : FullTypeName(udt);
        var relevantTypeArgs = UsedTypeParameters(dt, udt.TypeArgs).ConvertAll(ta => ta.Actual);
        return string.Format($"{s}.Default({Util.Comma(relevantTypeArgs, arg => DefaultValue(arg, wr, tok, constructTypeParameterDefaultsFromTypeDescriptors))})");
      } else {
        Contract.Assert(false); throw new cce.UnreachableException();  // unexpected type
      }

    }

    protected override string TypeName_UDT(string fullCompileName, List<TypeParameter.TPVariance> variance, List<Type> typeArgs, ConcreteSyntaxTree wr, Bpl.IToken tok) {
      Contract.Assume(fullCompileName != null);  // precondition; this ought to be declared as a Requires in the superclass
      Contract.Assume(typeArgs != null);  // precondition; this ought to be declared as a Requires in the superclass
      string s = IdProtect(fullCompileName);
      return s;
    }

    protected override string TypeName_Companion(Type type, ConcreteSyntaxTree wr, Bpl.IToken tok, MemberDecl/*?*/ member) {
      // Companion classes in JavaScript are just the same as the type
      type = UserDefinedType.UpcastToMemberEnclosingType(type, member);
      return TypeName(type, wr, tok, member);
    }

    // ----- Declarations -------------------------------------------------------------

    protected void DeclareField(string name, bool isStatic, bool isConst, Type type, Bpl.IToken tok, string rhs, ConcreteSyntaxTree wr) {
      if (isStatic) {
        var w = wr.NewNamedBlock("static get {0}()", name);
        EmitReturnExpr(rhs, w);
      } else {
        wr.WriteLine("this.{0} = {1};", name, rhs);
      }
    }

    protected override bool DeclareFormal(string prefix, string name, Type type, Bpl.IToken tok, bool isInParam, ConcreteSyntaxTree wr) {
      if (isInParam) {
        wr.Write("{0}{1}", prefix, name);
        return true;
      } else {
        return false;
      }
    }

    protected override void DeclareLocalVar(string name, Type/*?*/ type, Bpl.IToken/*?*/ tok, bool leaveRoomForRhs, string/*?*/ rhs, ConcreteSyntaxTree wr) {
      wr.Write("let {0}", name);
      if (leaveRoomForRhs) {
        Contract.Assert(rhs == null);  // follows from precondition
      } else if (rhs != null) {
        wr.WriteLine(" = {0};", rhs);
      } else {
        wr.WriteLine(";");
      }
    }

    protected override ConcreteSyntaxTree DeclareLocalVar(string name, Type/*?*/ type, Bpl.IToken/*?*/ tok, ConcreteSyntaxTree wr) {
      wr.Write("let {0} = ", name);
      var w = wr.Fork();
      wr.WriteLine(";");
      return w;
    }

    protected override bool UseReturnStyleOuts(Method m, int nonGhostOutCount) => true;

    protected override void DeclareOutCollector(string collectorVarName, ConcreteSyntaxTree wr) {
      wr.Write("let {0} = ", collectorVarName);
    }

    protected override void DeclareLocalOutVar(string name, Type type, Bpl.IToken tok, string rhs, bool useReturnStyleOuts, ConcreteSyntaxTree wr) {
      DeclareLocalVar(name, type, tok, false, rhs, wr);
    }

    protected override void EmitOutParameterSplits(string outCollector, List<string> actualOutParamNames, ConcreteSyntaxTree wr) {
      if (actualOutParamNames.Count == 1) {
        EmitAssignment(actualOutParamNames[0], null, outCollector, null, wr);
      } else {
        for (var i = 0; i < actualOutParamNames.Count; i++) {
          wr.WriteLine("{0} = {1}[{2}];", actualOutParamNames[i], outCollector, i);
        }
      }
    }

    protected override void EmitActualTypeArgs(List<Type> typeArgs, Bpl.IToken tok, ConcreteSyntaxTree wr) {
      // emit nothing
    }

    protected override string GenerateLhsDecl(string target, Type/*?*/ type, ConcreteSyntaxTree wr, Bpl.IToken tok) {
      return "let " + target;
    }

    // ----- Statements -------------------------------------------------------------

    protected override void EmitPrintStmt(ConcreteSyntaxTree wr, Expression arg) {
      bool isString = arg.Type.AsSeqType != null &&
                      arg.Type.AsSeqType.Arg.IsCharType;
      bool isStringLiteral = arg is StringLiteralExpr;
      bool isGeneric = arg.Type.AsSeqType != null &&
                       arg.Type.AsSeqType.Arg.IsTypeParameter;
      if (isStringLiteral) {
        // process.stdout.write(_dafny.toString(x));
        wr.Write("process.stdout.write(_dafny.toString(");
        TrExpr(arg, wr, false);
        wr.WriteLine("));");
      } else if (isString) {
        // isString && !isStringLiteral
        wr.Write($"process.stdout.write(_dafny.toString({DafnySeqClass}.JoinIfPossible(");
        TrExpr(arg, wr, false);
        wr.WriteLine(")));");
      } else if (isGeneric) {
        // try { process.stdout.write(_dafny.toString(((x) instanceof Array && typeof((x)[0]) == \"string\") ? (x).join("") : (x))); } catch (_error) { process.stdout.write(_dafny.toString(x)); }
        wr.Write("try { process.stdout.write(_dafny.toString(");
        wr.Write("(");
        wr.Write("(");
        TrExpr(arg, wr, false);
        wr.Write(") instanceof Array && typeof((");
        TrExpr(arg, wr, false);
        wr.Write(")[0]) == \"string\") ? ");
        wr.Write("(");
        TrExpr(arg, wr, false);
        wr.Write(").join(\"\")");
        wr.Write(":");
        wr.Write("(");
        TrExpr(arg, wr, false);
        wr.Write(")));");
        wr.Write("} catch (_error) { process.stdout.write(_dafny.toString(");
        TrExpr(arg, wr, false);
        wr.WriteLine("));}");
      } else { // !isString && !isGeneric
        // process.stdout.write(_dafny.toString(x));
        wr.Write("process.stdout.write(_dafny.toString(");
        TrExpr(arg, wr, false);
        wr.WriteLine("));");
      }
    }

    protected override void EmitReturn(List<Formal> outParams, ConcreteSyntaxTree wr) {
      outParams = outParams.Where(f => !f.IsGhost).ToList();
      if (outParams.Count == 0) {
        wr.WriteLine("return;");
      } else if (outParams.Count == 1) {
        wr.WriteLine("return {0};", IdName(outParams[0]));
      } else {
        wr.WriteLine("return [{0}];", Util.Comma(outParams, IdName));
      }
    }

    protected override ConcreteSyntaxTree CreateLabeledCode(string label, bool createContinueLabel, ConcreteSyntaxTree wr) {
      var prefix = createContinueLabel ? "C" : "L";
      return wr.NewNamedBlock($"{prefix}{label}:");
    }

    protected override void EmitBreak(string/*?*/ label, ConcreteSyntaxTree wr) {
      if (label == null) {
        wr.WriteLine("break;");
      } else {
        wr.WriteLine("break L{0};", label);
      }
    }

    protected override void EmitContinue(string label, ConcreteSyntaxTree wr) {
      wr.WriteLine("break C{0};", label);
    }

    protected override void EmitYield(ConcreteSyntaxTree wr) {
      wr.WriteLine("yield null;");
    }

    protected override void EmitAbsurd(string/*?*/ message, ConcreteSyntaxTree wr) {
      if (message == null) {
        message = "unexpected control point";
      }
      wr.WriteLine("throw new Error(\"{0}\");", message);
    }

    protected override void EmitHalt(Bpl.IToken tok, Expression/*?*/ messageExpr, ConcreteSyntaxTree wr) {
      wr.Write("throw new _dafny.HaltException(");
      if (tok != null) {
        wr.Write("\"" + Dafny.ErrorReporter.TokenToString(tok) + ": \" + ");
      }

      TrExpr(messageExpr, wr, false);
      wr.WriteLine(");");
    }

    protected override ConcreteSyntaxTree EmitForStmt(Bpl.IToken tok, IVariable loopIndex, bool goingUp, string /*?*/ endVarName,
      List<Statement> body, LList<Label> labels, ConcreteSyntaxTree wr) {

      var nativeType = AsNativeType(loopIndex.Type);

      wr.Write($"for (let {loopIndex.CompileName} = ");
      var startWr = wr.Fork();
      wr.Write($"; ");

      ConcreteSyntaxTree bodyWr;
      if (goingUp) {
        if (endVarName == null) {
          wr.Write("true");
        } else if (nativeType == null) {
          wr.Write($"{loopIndex.CompileName}.isLessThan({endVarName})");
        } else {
          wr.Write($"{loopIndex.CompileName} < {endVarName}");
        }
        if (nativeType == null) {
          bodyWr = wr.NewBlock($"; {loopIndex.CompileName} = {loopIndex.CompileName}.plus(_dafny.ONE))");
        } else {
          bodyWr = wr.NewBlock($"; {loopIndex.CompileName}++)");
        }
      } else {
        if (endVarName == null) {
          wr.Write("true");
        } else if (nativeType == null) {
          wr.Write($"{endVarName}.isLessThan({loopIndex.CompileName})");
        } else {
          wr.Write($"{endVarName} < {loopIndex.CompileName}");
        }
        bodyWr = wr.NewBlock($"; )");
        if (nativeType == null) {
          bodyWr.WriteLine($"{loopIndex.CompileName} = {loopIndex.CompileName}.minus(_dafny.ONE);");
        } else {
          bodyWr.WriteLine($"{loopIndex.CompileName}--;");
        }
      }
      bodyWr = EmitContinueLabel(labels, bodyWr);
      TrStmtList(body, bodyWr);

      return startWr;
    }

    protected override ConcreteSyntaxTree CreateForLoop(string indexVar, string bound, ConcreteSyntaxTree wr) {
      return wr.NewNamedBlock("for (let {0} = 0; {0} < {1}; {0}++)", indexVar, bound);
    }

    protected override ConcreteSyntaxTree CreateDoublingForLoop(string indexVar, int start, ConcreteSyntaxTree wr) {
      return wr.NewNamedBlock("for (let {0} = new BigNumber({1}); ; {0} = {0}.multipliedBy(2))", indexVar, start);
    }

    protected override void EmitIncrementVar(string varName, ConcreteSyntaxTree wr) {
      wr.WriteLine("{0} = {0}.plus(1);", varName);
    }

    protected override void EmitDecrementVar(string varName, ConcreteSyntaxTree wr) {
      wr.WriteLine("{0} = {0}.minus(1);", varName);
    }

    protected override string GetQuantifierName(string bvType) {
      return string.Format("_dafny.Quantifier");
    }

    protected override ConcreteSyntaxTree CreateForeachLoop(string tmpVarName, Type collectionElementType, string boundVarName, Type boundVarType, bool introduceBoundVar,
      Bpl.IToken tok, out ConcreteSyntaxTree collectionWriter, ConcreteSyntaxTree wr) {

      wr.Write("for (const {0} of ", tmpVarName);
      collectionWriter = wr.Fork();
      var wwr = wr.NewBlock(")");

      if (boundVarType.IsRefType) {
        string typeTest;
        if (boundVarType.IsObject || boundVarType.IsObjectQ) {
          typeTest = "true";
        } else if (boundVarType.IsTraitType) {
          typeTest = $"_dafny.InstanceOfTrait({tmpVarName}, {TypeName(boundVarType, wwr, tok)})";
        } else {
          typeTest = $"{tmpVarName} instanceof {TypeName(boundVarType, wwr, tok)}";
        }
        if (boundVarType.IsNonNullRefType) {
          typeTest = $"{tmpVarName} !== null && " + typeTest;
        } else {
          typeTest = $"{tmpVarName} === null || " + typeTest;
        }
        wwr = wwr.NewBlock($"if ({typeTest})");
      }
      wwr.WriteLine("{0}{1} = {2};", introduceBoundVar ? "let " : "", boundVarName, tmpVarName);
      return wwr;
    }

    protected override ConcreteSyntaxTree CreateForeachIngredientLoop(string boundVarName, int L, string tupleTypeArgs, out ConcreteSyntaxTree collectionWriter, ConcreteSyntaxTree wr) {
      wr.Write("for (const {0} of ", boundVarName);
      collectionWriter = wr.Fork();
      return wr.NewBlock(")");
    }

    // ----- Expressions -------------------------------------------------------------

    protected override void EmitNew(Type type, Bpl.IToken tok, CallStmt/*?*/ initCall, ConcreteSyntaxTree wr) {
      var cl = ((UserDefinedType)type.NormalizeExpand()).ResolvedClass;
      if (cl.Name == "object") {
        wr.Write("_dafny.NewObject()");
      } else {
        wr.Write("new {0}(", TypeName(type, wr, tok));
        EmitTypeDescriptorsActuals(TypeArgumentInstantiation.ListFromClass(cl, type.TypeArgs), tok, wr);
        wr.Write(")");
      }
    }

    protected override void EmitNewArray(Type elmtType, Bpl.IToken tok, List<Expression> dimensions, bool mustInitialize, ConcreteSyntaxTree wr) {
      var initValue = mustInitialize ? DefaultValue(elmtType, wr, tok, true) : null;
      if (dimensions.Count == 1) {
        // handle the common case of 1-dimensional arrays separately
        wr.Write("Array(");
        TrParenExpr(dimensions[0], wr, false);
        wr.Write(".toNumber())");
        if (initValue != null) {
          wr.Write(".fill({0})", initValue);
        }
      } else {
        // the general case
        wr.Write("_dafny.newArray({0}", initValue ?? "undefined");
        foreach (var dim in dimensions) {
          wr.Write(", ");
          TrParenExpr(dim, wr, false);
          wr.Write(".toNumber()");
        }
        wr.Write(")");
      }
    }

    protected override void EmitLiteralExpr(ConcreteSyntaxTree wr, LiteralExpr e) {
      if (e is StaticReceiverExpr) {
        wr.Write(TypeName(e.Type, wr, e.tok));
      } else if (e.Value == null) {
        wr.Write("null");
      } else if (e.Value is bool) {
        wr.Write((bool)e.Value ? "true" : "false");
      } else if (e is CharLiteralExpr) {
        var v = (string)e.Value;
        wr.Write("'{0}'", v == "\\0" ? "\\u0000" : v);  // JavaScript doesn't have a \0
      } else if (e is StringLiteralExpr) {
        var str = (StringLiteralExpr)e;
        // TODO: the string should be converted to a Dafny seq<char>
        TrStringLiteral(str, wr);
      } else if (AsNativeType(e.Type) != null) {
        wr.Write(e.Value.ToString());
      } else if (e.Value is BigInteger) {
        var i = (BigInteger)e.Value;
        wr.Write(IntegerLiteral(i));
      } else if (e.Value is BaseTypes.BigDec) {
        var n = (BaseTypes.BigDec)e.Value;
        if (0 <= n.Exponent) {
          wr.Write("new _dafny.BigRational(new BigNumber(\"{0}", n.Mantissa);
          for (int i = 0; i < n.Exponent; i++) {
            wr.Write("0");
          }
          wr.Write("\"))");
        } else {
          wr.Write($"new _dafny.BigRational({IntegerLiteral(n.Mantissa)}, new BigNumber(\"1");
          for (int i = n.Exponent; i < 0; i++) {
            wr.Write("0");
          }
          wr.Write("\"))");
        }
      } else {
        Contract.Assert(false); throw new cce.UnreachableException();  // unexpected literal
      }
    }
    string IntegerLiteral(BigInteger i) {
      if (i.IsZero) {
        return "_dafny.ZERO";
      } else if (i.IsOne) {
        return "_dafny.ONE";
      } else if (-0x20_0000_0000_0000L < i && i < 0x20_0000_0000_0000L) {  // 53 bits, plus sign
        return $"new BigNumber({i})";
      } else {
        return $"new BigNumber(\"{i}\")";
      }
    }

    protected override void EmitStringLiteral(string str, bool isVerbatim, ConcreteSyntaxTree wr) {
      var n = str.Length;
      if (!isVerbatim) {
        wr.Write("\"{0}\"", str);
      } else {
        wr.Write("\"");
        for (var i = 0; i < n; i++) {
          if (str[i] == '\"' && i + 1 < n && str[i + 1] == '\"') {
            wr.Write("\\\"");
            i++;
          } else if (str[i] == '\\') {
            wr.Write("\\\\");
          } else if (str[i] == '\n') {
            wr.Write("\\n");
          } else if (str[i] == '\r') {
            wr.Write("\\r");
          } else {
            wr.Write(str[i]);
          }
        }
        wr.Write("\"");
      }
    }

    protected override ConcreteSyntaxTree EmitBitvectorTruncation(BitvectorType bvType, bool surroundByUnchecked, ConcreteSyntaxTree wr) {
      string nativeName = null, literalSuffix = null;
      bool needsCastAfterArithmetic = false;
      if (bvType.NativeType != null) {
        GetNativeInfo(bvType.NativeType.Sel, out nativeName, out literalSuffix, out needsCastAfterArithmetic);
      }

      if (bvType.NativeType == null) {
        wr.Write("(");
        var middle = wr.Fork();
        wr.Write(").mod(new BigNumber(2).exponentiatedBy({0}))", bvType.Width);
        return middle;
      } else if (bvType.NativeType.Bitwidth != bvType.Width) {
        // no truncation needed
        return wr;
      } else {
        wr.Write("((");
        var middle = wr.Fork();
        // print in hex, because that looks nice
        wr.Write(") & 0x{0:X}{1})", (1UL << bvType.Width) - 1, literalSuffix);
        return middle;
      }
    }

    protected override void EmitRotate(Expression e0, Expression e1, bool isRotateLeft, ConcreteSyntaxTree wr, bool inLetExprBody, FCE_Arg_Translator tr) {
      string nativeName = null, literalSuffix = null;
      bool needsCast = false;
      var nativeType = AsNativeType(e0.Type);
      if (nativeType != null) {
        GetNativeInfo(nativeType.Sel, out nativeName, out literalSuffix, out needsCast);
      }

      var bv = e0.Type.AsBitVectorType;
      if (bv.Width == 0) {
        tr(e0, wr, inLetExprBody);
      } else {
        wr.Write("_dafny.{0}(", isRotateLeft ? "RotateLeft" : "RotateRight");
        tr(e0, wr, inLetExprBody);
        wr.Write(", (");
        tr(e1, wr, inLetExprBody);
        wr.Write(").toNumber(), {0})", bv.Width);
        if (needsCast) {
          wr.Write(".toNumber()");
        }
      }
    }

    protected override void EmitEmptyTupleList(string tupleTypeArgs, ConcreteSyntaxTree wr) {
      wr.Write("[]", tupleTypeArgs);
    }

    protected override ConcreteSyntaxTree EmitAddTupleToList(string ingredients, string tupleTypeArgs, ConcreteSyntaxTree wr) {
      wr.Write("{0}.push(_dafny.Tuple.of(", ingredients, tupleTypeArgs);
      var wrTuple = wr.Fork();
      wr.WriteLine("));");
      return wrTuple;
    }

    protected override void EmitTupleSelect(string prefix, int i, ConcreteSyntaxTree wr) {
      wr.Write("{0}[{1}]", prefix, i);
    }

    protected override string IdProtect(string name) {
      return PublicIdProtect(name);
    }
    public override string PublicIdProtect(string name) {
      Contract.Requires(name != null);
      switch (name) {
        case "arguments":
        case "await":
        case "boolean":
        case "byte":
        case "catch":
        case "continue":
        case "debugger":
        case "default":
        case "delete":
        case "do":
        case "double":
        case "enum":
        case "eval":
        case "final":
        case "finally":
        case "float":
        case "for":
        case "goto":
        case "implements":
        case "instanceof":
        case "interface":
        case "let":
        case "long":
        case "native":
        case "package":
        case "private":
        case "protected":
        case "public":
        case "short":
        case "super":
        case "switch":
        case "synchronized":
        case "throw":
        case "throws":
        case "transient":
        case "try":
        case "typeof":
        case "void":
        case "volatile":
        case "with":
        case "toString":
        case "equals":
          return "_$$_" + name;
        default:
          return name;
      }
    }

    protected override string FullTypeName(UserDefinedType udt, MemberDecl/*?*/ member = null) {
      Contract.Assume(udt != null);  // precondition; this ought to be declared as a Requires in the superclass
      if (udt is ArrowType) {
        return ArrowType.Arrow_FullCompileName;
      }
      var cl = udt.ResolvedClass;
      if (cl is TypeParameter) {
        return IdProtect(udt.CompileName);
      } else if (cl is ClassDecl cdecl && cdecl.IsDefaultClass && Attributes.Contains(cl.EnclosingModuleDefinition.Attributes, "extern") &&
        member != null && Attributes.Contains(member.Attributes, "extern")) {
        // omit the default class name ("_default") in extern modules, when the class is used to qualify an extern member
        Contract.Assert(!cl.EnclosingModuleDefinition.IsDefaultModule);  // default module is not marked ":extern"
        return IdProtect(cl.EnclosingModuleDefinition.CompileName);
      } else {
        return IdProtect(cl.EnclosingModuleDefinition.CompileName) + "." + IdProtect(cl.CompileName);
      }
    }

    protected override void EmitThis(ConcreteSyntaxTree wr) {
      wr.Write("_this");
    }

    protected override ConcreteSyntaxTree EmitCast(Type toType, ConcreteSyntaxTree wr) {
      return wr;
    }

    protected override void EmitDatatypeValue(DatatypeValue dtv, string arguments, ConcreteSyntaxTree wr) {
      var dt = dtv.Ctor.EnclosingDatatype;
      EmitDatatypeValue(dt, dtv.Ctor, dtv.IsCoCall, arguments, wr);
    }

    void EmitDatatypeValue(DatatypeDecl dt, DatatypeCtor ctor, bool isCoCall, string arguments, ConcreteSyntaxTree wr) {
      var dtName = dt.FullCompileName;
      var ctorName = ctor.CompileName;

      if (dt is TupleTypeDecl) {
        wr.Write("_dafny.Tuple.of({0})", arguments);
      } else if (!isCoCall) {
        // Ordinary constructor (that is, one that does not guard any co-recursive calls)
        // Generate: Dt.create_Ctor(arguments)
        wr.Write("{0}.create_{1}({2}{3})",
          dtName, ctorName,
          dt is IndDatatypeDecl ? "" : arguments.Length == 0 ? "null" : "null, ",
          arguments);
      } else {
        // Co-recursive call
        // Generate:  Dt.lazy_Ctor(($dt) => Dt.create_Ctor($dt, args))
        wr.Write("{0}.lazy_{1}(($dt) => ", dtName, ctorName);
        wr.Write("{0}.create_{1}($dt{2}{3})", dtName, ctorName, arguments.Length == 0 ? "" : ", ", arguments);
        wr.Write(")");
      }
    }

    protected override void GetSpecialFieldInfo(SpecialField.ID id, object idParam, Type receiverType, out string compiledName, out string preString, out string postString) {
      compiledName = "";
      preString = "";
      postString = "";
      switch (id) {
        case SpecialField.ID.UseIdParam:
          compiledName = IdProtect((string)idParam);
          break;
        case SpecialField.ID.ArrayLength:
        case SpecialField.ID.ArrayLengthInt:
          if (idParam == null) {
            compiledName = "length";
          } else {
            compiledName = "dims[" + (int)idParam + "]";
          }
          if (id == SpecialField.ID.ArrayLength) {
            preString = "new BigNumber(";
            postString = ")";
          }
          break;
        case SpecialField.ID.Floor:
          compiledName = "toBigNumber()";
          break;
        case SpecialField.ID.IsLimit:
          preString = "_dafny.BigOrdinal.IsLimit(";
          postString = ")";
          break;
        case SpecialField.ID.IsSucc:
          preString = "_dafny.BigOrdinal.IsSucc(";
          postString = ")";
          break;
        case SpecialField.ID.Offset:
          preString = "_dafny.BigOrdinal.Offset(";
          postString = ")";
          break;
        case SpecialField.ID.IsNat:
          preString = "_dafny.BigOrdinal.IsNat(";
          postString = ")";
          break;
        case SpecialField.ID.Keys:
          compiledName = "Keys";
          break;
        case SpecialField.ID.Values:
          compiledName = "Values";
          break;
        case SpecialField.ID.Items:
          compiledName = "Items";
          break;
        case SpecialField.ID.Reads:
          compiledName = "_reads";
          break;
        case SpecialField.ID.Modifies:
          compiledName = "_modifies";
          break;
        case SpecialField.ID.New:
          compiledName = "_new";
          break;
        default:
          Contract.Assert(false); // unexpected ID
          break;
      }
    }

    protected override ILvalue EmitMemberSelect(Action<ConcreteSyntaxTree> obj, Type objType, MemberDecl member, List<TypeArgumentInstantiation> typeArgs, Dictionary<TypeParameter, Type> typeMap,
      Type expectedType, string/*?*/ additionalCustomParameter, bool internalAccess = false) {
      if (member is DatatypeDestructor dtor && dtor.EnclosingClass is TupleTypeDecl) {
        Contract.Assert(dtor.CorrespondingFormals.Count == 1);
        var formal = dtor.CorrespondingFormals[0];
        return SuffixLvalue(obj, "[{0}]", formal.NameForCompilation);
      } else if (member is SpecialField sf && !(member is ConstantField)) {
        string compiledName, preStr, postStr;
        GetSpecialFieldInfo(sf.SpecialId, sf.IdParam, objType, out compiledName, out preStr, out postStr);
        if (compiledName.Length != 0) {
          return SuffixLvalue(obj, ".{0}", compiledName);
        } else {
          // this member selection is handled by some kind of enclosing function call, so nothing to do here
          return SimpleLvalue(obj);
        }
      } else if (member is Function fn) {
        typeArgs = typeArgs.Where(ta => NeedsTypeDescriptor(ta.Formal)).ToList();
        if (typeArgs.Count == 0 && additionalCustomParameter == null) {
          if (member.IsStatic) {
            return SuffixLvalue(obj, ".{0}", IdName(member));
          } else {
            // generate: obj.F.bind(obj)
            return SimpleLvalue(w => {
              var objWriter = new ConcreteSyntaxTree();
              obj(objWriter);
              var objString = objWriter.ToString();
              w.Write("{0}.{1}.bind({0})", objString, IdName(member));
            });
          }
        } else {
          // We need an eta conversion to adjust for the difference in arity.
          // (T0 a0, T1 a1, ...) -> obj.F(rtd0, rtd1, ..., additionalCustomParameter, a0, a1, ...)
          // Start by writing to the suffix:  F(rtd0, rtd1, ...
          var suffixWr = new ConcreteSyntaxTree();
          suffixWr.Write(IdName(member));
          suffixWr.Write("(");
          var suffixSep = "";
          EmitTypeDescriptorsActuals(ForTypeDescriptors(typeArgs, member, false), fn.tok, suffixWr, ref suffixSep);
          if (additionalCustomParameter != null) {
            suffixWr.Write("{0}{1}", suffixSep, additionalCustomParameter);
            suffixSep = ", ";
          }
          // Write the prefix and the rest of the suffix
          var prefixWr = new ConcreteSyntaxTree();
          var prefixSep = "";
          prefixWr.Write("(");
          foreach (var arg in fn.Formals) {
            if (!arg.IsGhost) {
              var name = idGenerator.FreshId("_eta");
              prefixWr.Write("{0}{1}", prefixSep, name);
              suffixWr.Write("{0}{1}", suffixSep, name);
              suffixSep = ", ";
              prefixSep = ", ";
            }
          }
          prefixWr.Write(") => ");
          suffixWr.Write(")");
          return EnclosedLvalue(prefixWr.ToString(), obj, $".{suffixWr.ToString()}");
        }
      } else {
        Contract.Assert(member is Field);
        if (member.IsStatic) {
          return SimpleLvalue(w => {
            w.Write("{0}.{1}", TypeName_Companion(objType, w, member.tok, member), IdName(member));
            var sep = "(";
            EmitTypeDescriptorsActuals(ForTypeDescriptors(typeArgs, member, false), member.tok, w, ref sep);
            if (sep != "(") {
              w.Write(")");
            }
          });
        } else if (NeedsCustomReceiver(member) && !(member.EnclosingClass is TraitDecl)) {
          // instance const in a newtype
          return SimpleLvalue(w => {
            w.Write("{0}.{1}(", TypeName_Companion(objType, w, member.tok, member), IdName(member));
            obj(w);
            w.Write(")");
          });
        } else if (internalAccess && (member is ConstantField || member.EnclosingClass is TraitDecl)) {
          return SuffixLvalue(obj, $"._{member.CompileName}");
        } else {
          return SimpleLvalue(w => {
            obj(w);
            w.Write(".{0}", IdName(member));
            var sep = "(";
            EmitTypeDescriptorsActuals(ForTypeDescriptors(typeArgs, member, false), member.tok, w, ref sep);
            if (sep != "(") {
              w.Write(")");
            }
          });
        }
      }
    }

    protected override ConcreteSyntaxTree EmitArraySelect(List<string> indices, Type elmtType, ConcreteSyntaxTree wr) {
      var w = wr.Fork();
      if (indices.Count == 1) {
        wr.Write("[{0}]", indices[0]);
      } else {
        wr.Write(".elmts");
        foreach (var index in indices) {
          wr.Write("[{0}]", index);
        }
      }
      return w;
    }

    protected override ConcreteSyntaxTree EmitArraySelect(List<Expression> indices, Type elmtType, bool inLetExprBody, ConcreteSyntaxTree wr) {
      Contract.Assert(indices != null && 1 <= indices.Count);  // follows from precondition
      var w = wr.Fork();
      if (indices.Count == 1) {
        wr.Write("[");
        TrExpr(indices[0], wr, inLetExprBody);
        wr.Write("]");
      } else {
        wr.Write(".elmts");
        foreach (var index in indices) {
          wr.Write("[");
          TrExpr(index, wr, inLetExprBody);
          wr.Write("]");
        }
      }
      return w;
    }

    protected override string ArrayIndexToInt(string arrayIndex, Type fromType) {
      return string.Format("new BigNumber({0})", arrayIndex);
    }

    protected override void EmitExprAsInt(Expression expr, bool inLetExprBody, ConcreteSyntaxTree wr) {
      TrParenExpr(expr, wr, inLetExprBody);
      if (AsNativeType(expr.Type) == null) {
        wr.Write(".toNumber()");
      }
    }

    protected override void EmitIndexCollectionSelect(Expression source, Expression index, bool inLetExprBody, ConcreteSyntaxTree wr) {
      TrParenExpr(source, wr, inLetExprBody);
      if (source.Type.NormalizeExpand() is SeqType) {
        // seq
        wr.Write("[");
        TrExpr(index, wr, inLetExprBody);
        wr.Write("]");
      } else {
        // map or imap
        wr.Write(".get(");
        TrExpr(index, wr, inLetExprBody);
        wr.Write(")");
      }
    }

    protected override void EmitIndexCollectionUpdate(Expression source, Expression index, Expression value, CollectionType resultCollectionType, bool inLetExprBody, ConcreteSyntaxTree wr) {
      if (source.Type.AsSeqType != null) {
        wr.Write($"{DafnySeqClass}.update(");
        TrExpr(source, wr, inLetExprBody);
        wr.Write(", ");
      } else {
        TrParenExpr(source, wr, inLetExprBody);
        wr.Write(".update(");
      }
      TrExpr(index, wr, inLetExprBody);
      wr.Write(", ");
      TrExpr(value, wr, inLetExprBody);
      wr.Write(")");
    }

    protected override void EmitSeqSelectRange(Expression source, Expression/*?*/ lo, Expression/*?*/ hi, bool fromArray, bool inLetExprBody, ConcreteSyntaxTree wr) {
      if (fromArray) {
        wr.Write($"{DafnySeqClass}.of(...");
      }
      TrParenExpr(source, wr, inLetExprBody);
      if (lo != null) {
        wr.Write(".slice(");
        TrExpr(lo, wr, inLetExprBody);
        if (hi != null) {
          wr.Write(", ");
          TrExpr(hi, wr, inLetExprBody);
        }
        wr.Write(")");
      } else if (hi != null) {
        wr.Write(".slice(0, ");
        TrExpr(hi, wr, inLetExprBody);
        wr.Write(")");
      } else if (fromArray) {
        wr.Write(".slice()");
      }
      if (fromArray) {
        wr.Write(")");
      }
    }

    protected override void EmitSeqConstructionExpr(SeqConstructionExpr expr, bool inLetExprBody, ConcreteSyntaxTree wr) {
      var fromType = (ArrowType)expr.Initializer.Type.NormalizeExpand();
      wr.Write($"{DafnySeqClass}.Create(");
      TrExpr(expr.N, wr, inLetExprBody);
      wr.Write(", ");
      TrExpr(expr.Initializer, wr, inLetExprBody);
      wr.Write(")");
      if (fromType.Result.IsCharType) {
        wr.Write(".join('')");
      }
    }

    protected override void EmitMultiSetFormingExpr(MultiSetFormingExpr expr, bool inLetExprBody, ConcreteSyntaxTree wr) {
      TrParenExpr($"{DafnyMultiSetClass}.FromArray", expr.E, wr, inLetExprBody);
    }

    protected override void EmitApplyExpr(Type functionType, Bpl.IToken tok, Expression function, List<Expression> arguments, bool inLetExprBody, ConcreteSyntaxTree wr) {
      TrParenExpr(function, wr, inLetExprBody);
      TrExprList(arguments, wr, inLetExprBody);
    }

    protected override ConcreteSyntaxTree EmitBetaRedex(List<string> boundVars, List<Expression> arguments, List<Type> boundTypes, Type resultType, Bpl.IToken tok, bool inLetExprBody, ConcreteSyntaxTree wr) {
      wr.Write("(({0}) => ", Util.Comma(boundVars));
      var w = wr.Fork();
      wr.Write(")");
      TrExprList(arguments, wr, inLetExprBody);
      return w;
    }

    protected override void EmitDestructor(string source, Formal dtor, int formalNonGhostIndex, DatatypeCtor ctor, List<Type> typeArgs, Type bvType, ConcreteSyntaxTree wr) {
      if (ctor.EnclosingDatatype is TupleTypeDecl) {
        wr.Write("({0})[{1}]", source, formalNonGhostIndex);
      } else {
        var dtorName = FormalName(dtor, formalNonGhostIndex);
        wr.Write("({0}){1}.{2}", source, ctor.EnclosingDatatype is CoDatatypeDecl ? "._D()" : "", dtorName);
      }
    }

    protected override ConcreteSyntaxTree CreateLambda(List<Type> inTypes, Bpl.IToken tok, List<string> inNames, Type resultType, ConcreteSyntaxTree wr, bool untyped = false) {
      wr.Write("function (");
      Contract.Assert(inTypes.Count == inNames.Count);  // guaranteed by precondition
      for (var i = 0; i < inNames.Count; i++) {
        wr.Write("{0}{1}", i == 0 ? "" : ", ", inNames[i]);
      }
      var w = wr.NewExprBlock(")");
      return w;
    }

    protected override void CreateIIFE(string bvName, Type bvType, Bpl.IToken bvTok, Type bodyType, Bpl.IToken bodyTok, ConcreteSyntaxTree wr, out ConcreteSyntaxTree wrRhs, out ConcreteSyntaxTree wrBody) {
      var w = wr.NewExprBlock("function ({0})", bvName);
      w.Write("return ");
      wrBody = w.Fork();
      w.WriteLine(";");
      wr.Write("(");
      wrRhs = wr.Fork();
      wr.Write(")");
    }

    protected override ConcreteSyntaxTree CreateIIFE0(Type resultType, Bpl.IToken resultTok, ConcreteSyntaxTree wr) {
      var w = wr.NewBigExprBlock("function ()", "()");
      return w;
    }

    protected override ConcreteSyntaxTree CreateIIFE1(int source, Type resultType, Bpl.IToken resultTok, string bvName, ConcreteSyntaxTree wr) {
      var w = wr.NewExprBlock("function ({0})", bvName);
      wr.Write("({0})", source);
      return w;
    }

    protected override void EmitUnaryExpr(ResolvedUnaryOp op, Expression expr, bool inLetExprBody, ConcreteSyntaxTree wr) {
      switch (op) {
        case ResolvedUnaryOp.BoolNot:
          TrParenExpr("!", expr, wr, inLetExprBody);
          break;
        case ResolvedUnaryOp.BitwiseNot:
          if (AsNativeType(expr.Type) != null) {
            // JavaScript bitwise operators are weird (numeric operands are first converted into
            // signed 32-bit values), and it could be easy to forget how weird they are.
            // Therefore, as a protective measure, the following assert is here to catch against any future
            // change that would render this translation incorrect.
            Contract.Assert(expr.Type.AsBitVectorType.Width == 0);
            wr.Write("0");
          } else {
            wr.Write("_dafny.BitwiseNot(");
            TrExpr(expr, wr, inLetExprBody);
            wr.Write(", {0})", expr.Type.AsBitVectorType.Width);
          }
          break;
        case ResolvedUnaryOp.Cardinality:
          TrParenExpr("new BigNumber(", expr, wr, inLetExprBody);
          if (expr.Type.AsMultiSetType != null) {
            wr.Write(".cardinality())");
          } else {
            wr.Write(".length)");
          }
          break;
        default:
          Contract.Assert(false); throw new cce.UnreachableException();  // unexpected unary expression
      }
    }

    bool IsDirectlyComparable(Type t) {
      Contract.Requires(t != null);
      return t.IsBoolType || t.IsCharType || AsNativeType(t) != null || t.IsRefType;
    }

    protected override void CompileBinOp(BinaryExpr.ResolvedOpcode op,
      Expression e0, Expression e1, Bpl.IToken tok, Type resultType,
      out string opString,
      out string preOpString,
      out string postOpString,
      out string callString,
      out string staticCallString,
      out bool reverseArguments,
      out bool truncateResult,
      out bool convertE1_to_int,
      ConcreteSyntaxTree errorWr) {

      opString = null;
      preOpString = "";
      postOpString = "";
      callString = null;
      staticCallString = null;
      reverseArguments = false;
      truncateResult = false;
      convertE1_to_int = false;

      switch (op) {
        case BinaryExpr.ResolvedOpcode.Iff:
          opString = "==="; break;
        case BinaryExpr.ResolvedOpcode.BitwiseAnd:
          if (AsNativeType(resultType) != null) {
            // JavaScript bitwise operators are weird (numeric operands are first converted into
            // signed 32-bit values), and it could be easy to forget how weird they are.
            // Therefore, as a protective measure, the following assert is here to catch against any future
            // change that would render this translation incorrect.
            Contract.Assert(resultType.AsBitVectorType.Width < 32);
            opString = "&";
          } else {
            staticCallString = "_dafny.BitwiseAnd";
          }
          break;
        case BinaryExpr.ResolvedOpcode.BitwiseOr:
          if (AsNativeType(resultType) != null) {
            // JavaScript bitwise operators are weird (numeric operands are first converted into
            // signed 32-bit values), and it could be easy to forget how weird they are.
            // Therefore, as a protective measure, the following assert is here to catch against any future
            // change that would render this translation incorrect.
            Contract.Assert(resultType.AsBitVectorType.Width < 32);
            opString = "|";
          } else {
            staticCallString = "_dafny.BitwiseOr";
          }
          break;
        case BinaryExpr.ResolvedOpcode.BitwiseXor:
          if (AsNativeType(resultType) != null) {
            // JavaScript bitwise operators are weird (numeric operands are first converted into
            // signed 32-bit values), and it could be easy to forget how weird they are.
            // Therefore, as a protective measure, the following assert is here to catch against any future
            // change that would render this translation incorrect.
            Contract.Assert(resultType.AsBitVectorType.Width < 32);
            opString = "^";
          } else {
            staticCallString = "_dafny.BitwiseXor";
          }
          break;

        case BinaryExpr.ResolvedOpcode.EqCommon: {
            if (IsHandleComparison(tok, e0, e1, errorWr)) {
              opString = "===";
            } else if (IsDirectlyComparable(e0.Type)) {
              opString = "===";
            } else if (e0.Type.IsIntegerType || e0.Type.IsBitVectorType) {
              callString = "isEqualTo";
            } else if (e0.Type.IsRealType) {
              callString = "equals";
            } else {
              staticCallString = "_dafny.areEqual";
            }
            break;
          }
        case BinaryExpr.ResolvedOpcode.NeqCommon: {
            if (IsHandleComparison(tok, e0, e1, errorWr)) {
              opString = "!==";
            } else if (IsDirectlyComparable(e0.Type)) {
              opString = "!==";
            } else if (e0.Type.IsIntegerType) {
              preOpString = "!";
              callString = "isEqualTo";
            } else if (e0.Type.IsRealType) {
              preOpString = "!";
              callString = "equals";
            } else {
              preOpString = "!";
              staticCallString = "_dafny.areEqual";
            }
            break;
          }

        case BinaryExpr.ResolvedOpcode.Lt:
          if (e0.Type.IsNumericBased() && AsNativeType(e0.Type) == null) {
            callString = "isLessThan";
          } else {
            opString = "<";
          }
          break;
        case BinaryExpr.ResolvedOpcode.Le:
          if (e0.Type.IsNumericBased(Type.NumericPersuasion.Int) && AsNativeType(e0.Type) == null) {
            callString = "isLessThanOrEqualTo";
          } else if (e0.Type.IsNumericBased(Type.NumericPersuasion.Real) && AsNativeType(e0.Type) == null) {
            callString = "isAtMost";
          } else {
            opString = "<=";
          }
          break;
        case BinaryExpr.ResolvedOpcode.Ge:
          if (e0.Type.IsNumericBased(Type.NumericPersuasion.Int) && AsNativeType(e0.Type) == null) {
            callString = "isLessThanOrEqualTo";
            reverseArguments = true;
          } else if (e0.Type.IsNumericBased(Type.NumericPersuasion.Real) && AsNativeType(e0.Type) == null) {
            callString = "isAtMost";
            reverseArguments = true;
          } else {
            opString = ">=";
          }
          break;
        case BinaryExpr.ResolvedOpcode.Gt:
          if (e0.Type.IsNumericBased() && AsNativeType(e0.Type) == null) {
            callString = "isLessThan";
            reverseArguments = true;
          } else {
            opString = ">";
          }
          break;
        case BinaryExpr.ResolvedOpcode.LeftShift:
          if (AsNativeType(resultType) != null) {
            // JavaScript bitwise operators are weird (numeric operands are first converted into
            // signed 32-bit values), and it could be easy to forget how weird they are.
            // Therefore, as a protective measure, the following assert is here to catch against any future
            // change that would render this translation incorrect.
            Contract.Assert(resultType.AsBitVectorType.Width == 0);
            opString = "+";  // 0 + 0 == 0 == 0 << 0
            convertE1_to_int = true;
          } else {
            staticCallString = "_dafny.ShiftLeft";
            truncateResult = true; convertE1_to_int = true;
          }
          break;
        case BinaryExpr.ResolvedOpcode.RightShift:
          if (AsNativeType(resultType) != null) {
            // JavaScript bitwise operators are weird (numeric operands are first converted into
            // signed 32-bit values), and it could be easy to forget how weird they are.
            // Therefore, as a protective measure, the following assert is here to catch against any future
            // change that would render this translation incorrect.
            Contract.Assert(resultType.AsBitVectorType.Width == 0);
            opString = "+";  // 0 + 0 == 0 == 0 << 0
            convertE1_to_int = true;
          } else {
            staticCallString = "_dafny.ShiftRight";
            truncateResult = true; convertE1_to_int = true;
          }
          break;
        case BinaryExpr.ResolvedOpcode.Add:
          if (resultType.IsIntegerType || resultType.IsRealType || resultType.IsBigOrdinalType) {
            callString = "plus"; truncateResult = true;
          } else if (AsNativeType(resultType) != null) {
            opString = "+";
          } else if (resultType.IsCharType) {
            staticCallString = "_dafny.PlusChar";
          } else {
            callString = "plus"; truncateResult = true;
          }
          break;
        case BinaryExpr.ResolvedOpcode.Sub:
          if (resultType.IsIntegerType || resultType.IsRealType || resultType.IsBigOrdinalType) {
            callString = "minus"; truncateResult = true;
          } else if (AsNativeType(resultType) != null) {
            opString = "-";
          } else if (resultType.IsCharType) {
            staticCallString = "_dafny.MinusChar";
          } else {
            callString = "minus"; truncateResult = true;
          }
          break;
        case BinaryExpr.ResolvedOpcode.Mul:
          if (resultType.IsIntegerType || resultType.IsRealType) {
            callString = "multipliedBy"; truncateResult = true;
          } else if (AsNativeType(resultType) != null) {
            opString = "*";
          } else {
            callString = "multipliedBy"; truncateResult = true;
          }
          break;
        case BinaryExpr.ResolvedOpcode.Div:
          if (resultType.IsRealType) {
            callString = "dividedBy";
          } else if (resultType.IsIntegerType || AsNativeType(resultType) == null) {
            staticCallString = "_dafny.EuclideanDivision";
          } else if (AsNativeType(resultType).LowerBound < BigInteger.Zero) {
            staticCallString = "_dafny.EuclideanDivisionNumber";
          } else {
            opString = "/";
          }
          break;
        case BinaryExpr.ResolvedOpcode.Mod:
          if (resultType.IsIntegerType) {
            callString = "mod";
          } else if (AsNativeType(resultType) == null) {
            callString = "mod";
          } else if (AsNativeType(resultType).LowerBound < BigInteger.Zero) {
            staticCallString = "_dafny.EuclideanModuloNumber";
          } else {
            opString = "%";
          }
          break;
        case BinaryExpr.ResolvedOpcode.SetEq:
        case BinaryExpr.ResolvedOpcode.MultiSetEq:
        case BinaryExpr.ResolvedOpcode.MapEq:
          callString = "equals"; break;
        case BinaryExpr.ResolvedOpcode.SeqEq:
          // a sequence may be represented as an array or as a string
          staticCallString = "_dafny.areEqual"; break;

        case BinaryExpr.ResolvedOpcode.ProperSubset:
        case BinaryExpr.ResolvedOpcode.ProperMultiSubset:
          callString = "IsProperSubsetOf"; break;
        case BinaryExpr.ResolvedOpcode.Subset:
        case BinaryExpr.ResolvedOpcode.MultiSubset:
          callString = "IsSubsetOf"; break;
        case BinaryExpr.ResolvedOpcode.Disjoint:
        case BinaryExpr.ResolvedOpcode.MultiSetDisjoint:
          callString = "IsDisjointFrom"; break;
        case BinaryExpr.ResolvedOpcode.InSet:
        case BinaryExpr.ResolvedOpcode.InMultiSet:
        case BinaryExpr.ResolvedOpcode.InMap:
          callString = "contains"; reverseArguments = true; break;
        case BinaryExpr.ResolvedOpcode.Union:
        case BinaryExpr.ResolvedOpcode.MultiSetUnion:
          callString = "Union"; break;
        case BinaryExpr.ResolvedOpcode.MapMerge:
          callString = "Merge"; break;
        case BinaryExpr.ResolvedOpcode.Intersection:
        case BinaryExpr.ResolvedOpcode.MultiSetIntersection:
          callString = "Intersect"; break;
        case BinaryExpr.ResolvedOpcode.SetDifference:
        case BinaryExpr.ResolvedOpcode.MultiSetDifference:
          callString = "Difference"; break;
        case BinaryExpr.ResolvedOpcode.MapSubtraction:
          callString = "Subtract"; break;

        case BinaryExpr.ResolvedOpcode.ProperPrefix:
          staticCallString = $"{DafnySeqClass}.IsProperPrefixOf"; break;
        case BinaryExpr.ResolvedOpcode.Prefix:
          staticCallString = $"{DafnySeqClass}.IsPrefixOf"; break;
        case BinaryExpr.ResolvedOpcode.Concat:
          staticCallString = $"{DafnySeqClass}.Concat"; break;
        case BinaryExpr.ResolvedOpcode.InSeq:
          staticCallString = $"{DafnySeqClass}.contains"; reverseArguments = true; break;

        default:
          base.CompileBinOp(op, e0, e1, tok, resultType,
            out opString, out preOpString, out postOpString, out callString, out staticCallString, out reverseArguments, out truncateResult, out convertE1_to_int,
            errorWr);
          break;
      }
    }

    protected override void EmitIsZero(string varName, ConcreteSyntaxTree wr) {
      wr.Write("{0}.isZero()", varName);
    }

    protected override void EmitConversionExpr(ConversionExpr e, bool inLetExprBody, ConcreteSyntaxTree wr) {
      if (e.E.Type.IsNumericBased(Type.NumericPersuasion.Int) || e.E.Type.IsBitVectorType || e.E.Type.IsCharType || e.E.Type.IsBigOrdinalType) {
        if (e.ToType.Equals(e.E.Type)) {
          TrParenExpr(e.E, wr, inLetExprBody);
        } else if (e.ToType.IsNumericBased(Type.NumericPersuasion.Real)) {
          // (int or bv or char) -> real
          Contract.Assert(AsNativeType(e.ToType) == null);
          wr.Write("new _dafny.BigRational(");
          if (AsNativeType(e.E.Type) != null || e.E.Type.IsCharType) {
            wr.Write("new BigNumber");
          }
          if (e.E.Type.IsCharType) {
            wr.Write("(");
          }

          TrParenExpr(e.E, wr, inLetExprBody);
          if (e.E.Type.IsCharType) {
            wr.Write(".charCodeAt(0))");
          }

          wr.Write(", new BigNumber(1))");
        } else if (e.ToType.IsCharType) {
          wr.Write("String.fromCharCode(");
          TrParenExpr(e.E, wr, inLetExprBody);
          if (AsNativeType(e.E.Type) == null) {
            wr.Write(".toNumber()");
          }
          wr.Write(")");
        } else {
          // (int or bv or char) -> (int or bv or ORDINAL)
          var fromNative = AsNativeType(e.E.Type);
          var toNative = AsNativeType(e.ToType);
          if (fromNative != null && toNative != null) {
            // from a native, to a native -- simple!
            TrExpr(e.E, wr, inLetExprBody);
          } else if (e.E.Type.IsCharType) {
            Contract.Assert(fromNative == null);
            if (toNative == null) {
              // char -> big-integer (int or bv or ORDINAL)
              wr.Write("new BigNumber(");
              TrParenExpr(e.E, wr, inLetExprBody);
              wr.Write(".charCodeAt(0))");
            } else {
              // char -> native
              TrParenExpr(e.E, wr, inLetExprBody);
              wr.Write(".charCodeAt(0)");
            }
          } else if (fromNative == null && toNative == null) {
            // big-integer (int or bv) -> big-integer (int or bv or ORDINAL), so identity will do
            TrExpr(e.E, wr, inLetExprBody);
          } else if (fromNative != null && toNative == null) {
            // native (int or bv) -> big-integer (int or bv)
            wr.Write("new BigNumber");
            TrParenExpr(e.E, wr, inLetExprBody);
          } else {
            // any (int or bv) -> native (int or bv)
            // Consider some optimizations
            var literal = PartiallyEvaluate(e.E);
            UnaryOpExpr u = e.E.Resolved as UnaryOpExpr;
            MemberSelectExpr m = e.E.Resolved as MemberSelectExpr;
            if (literal != null) {
              // Optimize constant to avoid intermediate BigInteger
              wr.Write("(" + literal + ")");
            } else if (u != null && u.Op == UnaryOpExpr.Opcode.Cardinality) {
              // Optimize .Count to avoid intermediate BigInteger
              TrParenExpr(u.E, wr, inLetExprBody);
              wr.Write(".length");
            } else if (m != null && m.MemberName == "Length" && m.Obj.Type.IsArrayType) {
              // Optimize .Length to avoid intermediate BigInteger
              TrParenExpr(m.Obj, wr, inLetExprBody);
              wr.Write(".length");
            } else {
              // no optimization applies; use the standard translation
              TrParenExpr(e.E, wr, inLetExprBody);
              wr.Write(".toNumber()");
            }
          }
        }
      } else if (e.E.Type.IsNumericBased(Type.NumericPersuasion.Real)) {
        Contract.Assert(AsNativeType(e.E.Type) == null);
        if (e.ToType.IsNumericBased(Type.NumericPersuasion.Real)) {
          // real -> real
          Contract.Assert(AsNativeType(e.ToType) == null);
          TrExpr(e.E, wr, inLetExprBody);
        } else if (e.ToType.IsCharType) {
          wr.Write("String.fromCharCode(");
          TrParenExpr(e.E, wr, inLetExprBody);
          wr.Write(".toBigNumber().toNumber())");
        } else {
          // real -> (int or bv)
          TrParenExpr(e.E, wr, inLetExprBody);
          wr.Write(".toBigNumber()");
          if (AsNativeType(e.ToType) != null) {
            wr.Write(".toNumber()");
          }
        }
      } else if (e.E.Type.IsBigOrdinalType) {
        if (e.ToType.IsCharType) {
          wr.Write("String.fromCharCode((");
        }

        TrExpr(e.E, wr, inLetExprBody);
        if (e.ToType.IsCharType) {
          wr.Write(").toNumber())");
        }
      } else {
        Contract.Assert(false, $"not implemented for javascript: {e.E.Type} -> {e.ToType}");
      }
    }

    protected override void EmitTypeTest(string localName, Type fromType, Type toType, Bpl.IToken tok, ConcreteSyntaxTree wr) {
      Contract.Requires(fromType.IsRefType);
      Contract.Requires(toType.IsRefType);

      if (!fromType.IsNonNullRefType) {
        if (toType.IsNonNullRefType) {
          wr.Write($"{localName} != null && ");
        } else {
          wr.Write($"{localName} == null || (");
        }
      }

      if (toType.IsObject || toType.IsObjectQ) {
        wr.Write("true");
      } else if (toType.IsTraitType) {
        wr.Write($"_dafny.InstanceOfTrait({localName}, {TypeName(toType, wr, tok)})");
      } else {
        wr.Write($"{localName} instanceof {TypeName(toType, wr, tok)}");
      }

      var udtTo = (UserDefinedType)toType.NormalizeExpandKeepConstraints();
      if (udtTo.ResolvedClass is SubsetTypeDecl && !(udtTo.ResolvedClass is NonNullTypeDecl)) {
        // TODO: test constraints
        throw new NotImplementedException();
      }

      if (!fromType.IsNonNullRefType && !toType.IsNonNullRefType) {
        wr.Write(")");
      }
    }

    protected override void EmitCollectionDisplay(CollectionType ct, Bpl.IToken tok, List<Expression> elements, bool inLetExprBody, ConcreteSyntaxTree wr) {
      if (ct is SetType) {
        wr.Write($"{DafnySetClass}.fromElements");
        TrExprList(elements, wr, inLetExprBody);
      } else if (ct is MultiSetType) {
        wr.Write($"{DafnyMultiSetClass}.fromElements");
        TrExprList(elements, wr, inLetExprBody);
      } else {
        Contract.Assert(ct is SeqType);  // follows from precondition
        ConcreteSyntaxTree wrElements;
        if (ct.Arg.IsCharType) {
          // We're really constructing a string.
          // TODO: It may be that ct.Arg is a type parameter that may stand for char. We currently don't catch that case here.
          wr.Write("[");
          wrElements = wr.Fork();
          wr.Write("].join(\"\")");
        } else {
          wr.Write($"{DafnySeqClass}.of(");
          wrElements = wr.Fork();
          wr.Write(")");
        }
        string sep = "";
        foreach (var e in elements) {
          wrElements.Write(sep);
          TrExpr(e, wrElements, inLetExprBody);
          sep = ", ";
        }
      }
    }

    protected override void EmitMapDisplay(MapType mt, Bpl.IToken tok, List<ExpressionPair> elements, bool inLetExprBody, ConcreteSyntaxTree wr) {
      wr.Write($"{DafnyMapClass}.of(");
      string sep = "";
      foreach (ExpressionPair p in elements) {
        wr.Write(sep);
        wr.Write("[");
        TrExpr(p.A, wr, inLetExprBody);
        wr.Write(",");
        TrExpr(p.B, wr, inLetExprBody);
        wr.Write("]");
        sep = ", ";
      }
      wr.Write(")");
    }

    protected override void EmitSetBuilder_New(ConcreteSyntaxTree wr, SetComprehension e, string collectionName) {
      var wrVarInit = DeclareLocalVar(collectionName, null, null, wr);
      wrVarInit.Write($"new {DafnySetClass}()");
    }

    protected override void EmitMapBuilder_New(ConcreteSyntaxTree wr, MapComprehension e, string collectionName) {
      var wrVarInit = DeclareLocalVar(collectionName, null, null, wr);
      wrVarInit.Write($"new {DafnyMapClass}()");
    }

    protected override void EmitSetBuilder_Add(CollectionType ct, string collName, Expression elmt, bool inLetExprBody, ConcreteSyntaxTree wr) {
      Contract.Assume(ct is SetType || ct is MultiSetType);  // follows from precondition
      wr.Write("{0}.add(", collName);
      TrExpr(elmt, wr, inLetExprBody);
      wr.WriteLine(");");
    }

    protected override ConcreteSyntaxTree EmitMapBuilder_Add(MapType mt, Bpl.IToken tok, string collName, Expression term, bool inLetExprBody, ConcreteSyntaxTree wr) {
      wr.Write("{0}.push([", collName);
      var termLeftWriter = wr.Fork();
      wr.Write(",");
      TrExpr(term, wr, inLetExprBody);
      wr.WriteLine("]);");
      return termLeftWriter;
    }

    protected override string GetCollectionBuilder_Build(CollectionType ct, Bpl.IToken tok, string collName, ConcreteSyntaxTree wr) {
      // collections are built in place
      return collName;
    }

    protected override void EmitSingleValueGenerator(Expression e, bool inLetExprBody, string type, ConcreteSyntaxTree wr) {
      TrParenExpr("_dafny.SingleValue", e, wr, inLetExprBody);
    }

    // ----- Target compilation and execution -------------------------------------------------------------

    public override bool CompileTargetProgram(string dafnyProgramName, string targetProgramText, string/*?*/ callToMain, string/*?*/ targetFilename, ReadOnlyCollection<string> otherFileNames,
      bool runAfterCompile, TextWriter outputWriter, out object compilationResult) {
      compilationResult = null;
      if (runAfterCompile) {
        Contract.Assert(callToMain != null);  // this is part of the contract of CompileTargetProgram
        // Since the program is to be run soon, nothing further is done here. Any compilation errors (that is, any errors
        // in the emitted program--this should never happen if the compiler itself is correct) will be reported as 'node'
        // will run the program.
        return true;
      } else {
        // compile now
        return SendToNewNodeProcess(dafnyProgramName, targetProgramText, null, targetFilename, otherFileNames, outputWriter);
      }
    }

    public override bool RunTargetProgram(string dafnyProgramName, string targetProgramText, string/*?*/ callToMain, string targetFilename, ReadOnlyCollection<string> otherFileNames,
      object compilationResult, TextWriter outputWriter) {

      return SendToNewNodeProcess(dafnyProgramName, targetProgramText, callToMain, targetFilename, otherFileNames, outputWriter);
    }

    bool SendToNewNodeProcess(string dafnyProgramName, string targetProgramText, string/*?*/ callToMain, string targetFilename, ReadOnlyCollection<string> otherFileNames,
      TextWriter outputWriter) {
      Contract.Requires(targetFilename != null || otherFileNames.Count == 0);

      var psi = new ProcessStartInfo("node", "") {
        CreateNoWindow = true,
        UseShellExecute = false,
        RedirectStandardInput = true,
        RedirectStandardOutput = true,
        RedirectStandardError = true,
      };

      try {
        Process nodeProcess = new Process { StartInfo = psi };
        nodeProcess.Start();
        foreach (var filename in otherFileNames) {
          WriteFromFile(filename, nodeProcess.StandardInput);
        }
        nodeProcess.StandardInput.Write(targetProgramText);
        if (callToMain != null && DafnyOptions.O.RunAfterCompile) {
          nodeProcess.StandardInput.Write(callToMain);
        }
        nodeProcess.StandardInput.Flush();
        nodeProcess.StandardInput.Close();
        // Fixes a problem of Node on Windows, where Node does not prints to the parent console its standard outputs.
        var errorProcessing = Task.Run(() => {
          PassthroughBuffer(nodeProcess.StandardError, Console.Error);
        });
        PassthroughBuffer(nodeProcess.StandardOutput, Console.Out);
        nodeProcess.WaitForExit();
        errorProcessing.Wait();
        return nodeProcess.ExitCode == 0;
      } catch (System.ComponentModel.Win32Exception e) {
        outputWriter.WriteLine("Error: Unable to start node.js ({0}): {1}", psi.FileName, e.Message);
        return false;
      }
    }

    // We read character by character because we did not find a way to ensure
    // final newlines are kept when reading line by line
    void PassthroughBuffer(StreamReader input, TextWriter output) {
      int current;
      while ((current = input.Read()) != -1) {
        output.Write((char)current);
      }
    }
  }
}<|MERGE_RESOLUTION|>--- conflicted
+++ resolved
@@ -598,15 +598,7 @@
         return Compiler.CreateMethod(m, typeArgs, createBody, MethodWriter, forBodyInheritance, lookasideBody);
       }
 
-<<<<<<< HEAD
-      public ConcreteSyntaxTree CreateFreshMethod(Method m) {
-        throw new NotImplementedException();
-      }
-
-      public ConcreteSyntaxTree CreateMockMethod(Method m, List<TypeArgumentInstantiation> typeArgs, bool createBody, bool forBodyInheritance, bool lookasideBody) {
-=======
       public ConcreteSyntaxTree SynthesizeMethod(Method m, List<TypeArgumentInstantiation> typeArgs, bool createBody, bool forBodyInheritance, bool lookasideBody) {
->>>>>>> c89b0396
         throw new NotImplementedException();
       }
 
