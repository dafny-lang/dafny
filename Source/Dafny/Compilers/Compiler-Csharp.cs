--- conflicted
+++ resolved
@@ -558,14 +558,14 @@
           switch (tp.Variance) {
             //Can only be in output
             case TypeParameter.TPVariance.Co:
-              if (member is Function f && f.Formals.Exists(InvalidFormal)
-                  || member is Method m && m.Ins.Exists(InvalidFormal)) { return true; }
+              if ((member is Function f && f.Formals.Exists(InvalidFormal))
+                  || (member is Method m && m.Ins.Exists(InvalidFormal))) { return true; }
               break;
             //Can only be in input
             case TypeParameter.TPVariance.Contra:
-              if (member is Function fn && InvalidType(fn.ResultType)
-                  || member is Method me && me.Outs.Exists(InvalidFormal)
-                  || member is ConstantField c && InvalidType(c.Type)) { return true; }
+              if ((member is Function fn && InvalidType(fn.ResultType))
+                  || (member is Method me && me.Outs.Exists(InvalidFormal))
+                  || (member is ConstantField c && InvalidType(c.Type))) { return true; }
               break;
           }
         }
@@ -903,11 +903,7 @@
 
       public ConcreteSyntaxTree Writer(bool isStatic, bool createBody, MemberDecl/*?*/ member) {
         if (createBody) {
-<<<<<<< HEAD
-          if (isStatic || member?.EnclosingClass is TraitDecl && Compiler.NeedsCustomReceiver(member)) {
-=======
-          if (isStatic || (member?.EnclosingClass is TraitDecl && NeedsCustomReceiver(member))) {
->>>>>>> b6d7ae8c
+          if (isStatic || (member?.EnclosingClass is TraitDecl && Compiler.NeedsCustomReceiver(member))) {
             return StaticMemberWriter;
           }
         }
@@ -2043,13 +2039,8 @@
 
     protected override void EmitThis(ConcreteSyntaxTree wr) {
       var custom =
-<<<<<<< HEAD
-        enclosingMethod != null && enclosingMethod.IsTailRecursive ||
-        enclosingFunction != null && (enclosingFunction.IsTailRecursive || NeedsCustomReceiver(enclosingFunction)) ||
-=======
         (enclosingMethod != null && enclosingMethod.IsTailRecursive) ||
-        (enclosingFunction != null && enclosingFunction.IsTailRecursive) ||
->>>>>>> b6d7ae8c
+        (enclosingFunction != null && enclosingFunction.IsTailRecursive) || NeedsCustomReceiver(enclosingFunction) ||
         thisContext is NewtypeDecl ||
         thisContext is TraitDecl;
       wr.Write(custom ? "_this" : "this");
