using System;
using System.Collections.Generic;
using System.Numerics;
using System.Diagnostics.Contracts;
using IToken = Microsoft.Boogie.IToken;

namespace Microsoft.Dafny
{
  class Cloner
  {

    private VisibilityScope scope = null;

    public Cloner(VisibilityScope scope = null) {
      this.scope = scope;
    }

     
    public ModuleDefinition CloneModuleDefinition(ModuleDefinition m, string name) {
      ModuleDefinition nw;
      if (m is DefaultModuleDecl) {
        nw = new DefaultModuleDecl();
      } else {
        nw = new ModuleDefinition(Tok(m.tok), name, m.IsAbstract, m.IsFacade, m.IsExclusiveRefinement, m.RefinementBaseName, m.Module, CloneAttributes(m.Attributes), true);
      }
      foreach (var d in m.TopLevelDecls) {
        nw.TopLevelDecls.Add(CloneDeclaration(d, nw));
      }
      if (null != m.RefinementBase) {
        nw.RefinementBase = GetRefinementBase(m);
      }
<<<<<<< HEAD
      if (null != m.RefinementBaseSig) {
        nw.RefinementBaseSig = m.RefinementBaseSig;
      }
=======
>>>>>>> 6df61296
      nw.ClonedFrom = CloneFromValue_Module(m);
      nw.Height = m.Height;
      return nw;
    }

<<<<<<< HEAD

    public TopLevelDecl CloneDeclaration(TopLevelDecl d, ModuleDefinition m) {
=======
    public virtual ModuleDefinition GetRefinementBase(ModuleDefinition m) {
      Contract.Requires(m != null);
      return m.RefinementBase;
    }

    public virtual TopLevelDecl CloneDeclaration(TopLevelDecl d, ModuleDefinition m) {
>>>>>>> 6df61296
      Contract.Requires(d != null);
      Contract.Requires(m != null);

      if (d is OpaqueTypeDecl) {
        var dd = (OpaqueTypeDecl)d;
        return new OpaqueTypeDecl(Tok(dd.tok), dd.Name, m, dd.EqualitySupport, dd.TypeArgs.ConvertAll(CloneTypeParam), CloneAttributes(dd.Attributes), CloneFromValue(d));
<<<<<<< HEAD
      } else if (d is TypeSynonymDecl) {
        var dd = (TypeSynonymDecl)d;
        var tps = dd.TypeArgs.ConvertAll(CloneTypeParam);
        if (d.IsRevealedInScope(scope)) {
          return new TypeSynonymDecl(Tok(dd.tok), dd.Name, tps, m, CloneType(dd.Rhs), CloneAttributes(dd.Attributes), CloneFromValue(dd));
        } else {
          return new OpaqueTypeDecl(Tok(dd.tok), dd.Name, m, dd.Rhs.SupportsEquality ? TypeParameter.EqualitySupportValue.Required : TypeParameter.EqualitySupportValue.Unspecified, tps, CloneAttributes(dd.Attributes), CloneFromValue(dd));
        }
      } else if (d is NewtypeDecl) {
        var dd = (NewtypeDecl)d;

        if (dd.IsRevealedInScope(scope)) {
          if (dd.Var == null) {
            return new NewtypeDecl(Tok(dd.tok), dd.Name, m, CloneType(dd.BaseType), CloneAttributes(dd.Attributes), CloneFromValue(dd));
          } else {
            return new NewtypeDecl(Tok(dd.tok), dd.Name, m, CloneBoundVar(dd.Var), CloneExpr(dd.Constraint), CloneAttributes(dd.Attributes), CloneFromValue(dd));
          }
        } else {
          return new OpaqueTypeDecl(Tok(dd.tok), dd.Name, m, TypeParameter.EqualitySupportValue.Required, new List<TypeParameter>(), CloneAttributes(dd.Attributes), CloneFromValue(dd));
=======
      } else if (d is SubsetTypeDecl) {
        var dd = (SubsetTypeDecl)d;
        var tps = dd.TypeArgs.ConvertAll(CloneTypeParam);
        return new SubsetTypeDecl(Tok(dd.tok), dd.Name, tps, m, CloneBoundVar(dd.Var), CloneExpr(dd.Constraint), CloneAttributes(dd.Attributes), CloneFromValue(dd));
      } else if (d is TypeSynonymDecl) {
        var dd = (TypeSynonymDecl)d;
        var tps = dd.TypeArgs.ConvertAll(CloneTypeParam);
        return new TypeSynonymDecl(Tok(dd.tok), dd.Name, tps, m, CloneType(dd.Rhs), CloneAttributes(dd.Attributes), CloneFromValue(dd));
      } else if (d is NewtypeDecl) {
        var dd = (NewtypeDecl)d;
        if (dd.Var == null) {
          return new NewtypeDecl(Tok(dd.tok), dd.Name, m, CloneType(dd.BaseType), CloneAttributes(dd.Attributes), CloneFromValue(dd));
        } else {
          return new NewtypeDecl(Tok(dd.tok), dd.Name, m, CloneBoundVar(dd.Var), CloneExpr(dd.Constraint), CloneAttributes(dd.Attributes), CloneFromValue(dd));
>>>>>>> 6df61296
        }
      } else if (d is TupleTypeDecl) {
        var dd = (TupleTypeDecl)d;
        return new TupleTypeDecl(dd.Dims, dd.Module);
      } else if (d is IndDatatypeDecl) {
        var dd = (IndDatatypeDecl)d;
        var tps = dd.TypeArgs.ConvertAll(CloneTypeParam);
        var ctors = dd.Ctors.ConvertAll(CloneCtor);
        var dt = new IndDatatypeDecl(Tok(dd.tok), dd.Name, m, tps, ctors, CloneAttributes(dd.Attributes), CloneFromValue(dd));
        return dt;
      } else if (d is CoDatatypeDecl) {
        var dd = (CoDatatypeDecl)d;
        var tps = dd.TypeArgs.ConvertAll(CloneTypeParam);
        var ctors = dd.Ctors.ConvertAll(CloneCtor);
        var dt = new CoDatatypeDecl(Tok(dd.tok), dd.Name, m, tps, ctors, CloneAttributes(dd.Attributes), CloneFromValue(dd));
        return dt;
      } else if (d is IteratorDecl) {
        var dd = (IteratorDecl)d;
        var tps = dd.TypeArgs.ConvertAll(CloneTypeParam);
        var ins = dd.Ins.ConvertAll(CloneFormal);
        var outs = dd.Outs.ConvertAll(CloneFormal);
        var reads = CloneSpecFrameExpr(dd.Reads);
        var mod = CloneSpecFrameExpr(dd.Modifies);
        var decr = CloneSpecExpr(dd.Decreases);
        var req = dd.Requires.ConvertAll(CloneMayBeFreeExpr);
        var yreq = dd.YieldRequires.ConvertAll(CloneMayBeFreeExpr);
        var ens = dd.Ensures.ConvertAll(CloneMayBeFreeExpr);
        var yens = dd.YieldEnsures.ConvertAll(CloneMayBeFreeExpr);
        var body = CloneBlockStmt(dd.Body);
        var iter = new IteratorDecl(Tok(dd.tok), dd.Name, dd.Module,
          tps, ins, outs, reads, mod, decr,
          req, ens, yreq, yens,
          body, CloneAttributes(dd.Attributes), dd.SignatureEllipsis);
        return iter;
<<<<<<< HEAD
      }
      else if (d is TraitDecl)
      {
          if (d is DefaultClassDecl)
          {
              var dd = (TraitDecl)d;
              var tps = dd.TypeArgs.ConvertAll(CloneTypeParam);
              var mm = dd.Members.ConvertAll(CloneMember);
              var cl = new DefaultClassDecl(m, mm);
              return cl;
          }
          else
          {
              var dd = (TraitDecl)d;
              var tps = dd.TypeArgs.ConvertAll(CloneTypeParam);
              var mm = dd.Members.ConvertAll(CloneMember);
              var cl = new TraitDecl(Tok(dd.tok), dd.Name, m, tps, mm, CloneAttributes(dd.Attributes), CloneFromValue(dd));
              return cl;
          }
      }
      else if (d is ClassDecl) {
        var dd = (ClassDecl)d;
        var tps = dd.TypeArgs.ConvertAll(CloneTypeParam);
        if (d.IsRevealedInScope(scope)) {
          var mm = dd.Members.ConvertAll(CloneMember);
          if (d is DefaultClassDecl) {
            return new DefaultClassDecl(m, mm, CloneFromValue((DefaultClassDecl)d));
          } else {
            return new ClassDecl(Tok(dd.tok), dd.Name, m, tps, mm, CloneAttributes(dd.Attributes), dd.TraitsTyp.ConvertAll(CloneType), CloneFromValue(dd));
          }
        } else {
          return new OpaqueTypeDecl(Tok(dd.tok), d.Name, m, TypeParameter.EqualitySupportValue.Unspecified, tps, CloneAttributes(dd.Attributes), CloneFromValue(dd));
=======
      } else if (d is TraitDecl) {
        var dd = (TraitDecl)d;
        var tps = dd.TypeArgs.ConvertAll(CloneTypeParam);
        var mm = dd.Members.ConvertAll(CloneMember);
        var cl = new TraitDecl(Tok(dd.tok), dd.Name, m, tps, mm, CloneAttributes(dd.Attributes), CloneFromValue(dd));
        return cl;
      } else if (d is ClassDecl) {
        var dd = (ClassDecl)d;
        var tps = dd.TypeArgs.ConvertAll(CloneTypeParam);
        var mm = dd.Members.ConvertAll(CloneMember);
        if (d is DefaultClassDecl) {
          return new DefaultClassDecl(m, mm, CloneFromValue((DefaultClassDecl)d));
        } else {
          return new ClassDecl(Tok(dd.tok), dd.Name, m, tps, mm, CloneAttributes(dd.Attributes), dd.TraitsTyp.ConvertAll(CloneType), CloneFromValue(dd));
>>>>>>> 6df61296
        }
      } else if (d is ModuleDecl) {
        if (d is LiteralModuleDecl) {
          return new LiteralModuleDecl(((LiteralModuleDecl)d).ModuleDef, m);
        } else if (d is AliasModuleDecl) {
          var a = (AliasModuleDecl)d;
<<<<<<< HEAD
          var alias = new AliasModuleDecl(a.Path, a.tok, m, a.Opened, a.Exports);
          alias.Signature = a.Signature;
          return alias;
        } else if (d is ModuleFacadeDecl) {
          var a = (ModuleFacadeDecl)d;
          var abs = new ModuleFacadeDecl(a.Path, a.tok, m, a.CompilePath, a.Opened, a.Exports);
          abs.Signature = a.Signature;
          abs.OriginalSignature = a.OriginalSignature;
          return abs;
        } else if (d is ModuleExportDecl) {
          var a = (ModuleExportDecl)d;
          var export = new ModuleExportDecl(a.tok, m, a.Exports, a.Extends, a.ProvideAll, a.RevealAll);
          export.Signature = a.Signature;
          return export;
=======
          return new AliasModuleDecl(a.Path, a.tok, m, a.Opened);
        } else if (d is ModuleFacadeDecl) {
          var a = (ModuleFacadeDecl)d;
          return new ModuleFacadeDecl(a.Path, a.tok, m, a.CompilePath, a.Opened);
        } else if (d is ModuleExportDecl) {
          var a = (ModuleExportDecl)d;
          return new ModuleExportDecl(a.tok, m, a.IsDefault, a.Exports, a.Extends);
>>>>>>> 6df61296
        } else {
          Contract.Assert(false);  // unexpected declaration
          return null;  // to please compiler
        }
      } else {
        Contract.Assert(false);  // unexpected declaration
        return null;  // to please compiler
      }
    }

    public virtual T CloneFromValue<T>(T d) where T : TopLevelDecl {
      return d;
    }

    public virtual ModuleDefinition CloneFromValue_Module(ModuleDefinition m) {
      return m;
    }

    public DatatypeCtor CloneCtor(DatatypeCtor ct) {
      return new DatatypeCtor(Tok(ct.tok), ct.Name, ct.Formals.ConvertAll(CloneFormal), CloneAttributes(ct.Attributes), ct);
    }

    public TypeParameter CloneTypeParam(TypeParameter tp) {
      return new TypeParameter(Tok(tp.tok), tp.Name, tp.EqualitySupport, tp);
    }

    public MemberDecl CloneMember(MemberDecl member) {
      if (member is Field) {
        Contract.Assert(!(member is SpecialField));  // we don't expect a SpecialField to be cloned (or do we?)
        var f = (Field)member;
        return new Field(Tok(f.tok), f.Name, f.IsGhost, f.IsMutable, f.IsUserMutable, CloneType(f.Type), CloneAttributes(f.Attributes));
      } else if (member is Function) {
        var f = (Function)member;
        return CloneFunction(f);
      } else {
        var m = (Method)member;
        return CloneMethod(m);
      }
    }

    public virtual Type CloneType(Type t) {
      if (t is BasicType) {
        return t;
      } else if (t is SetType) {
        var tt = (SetType)t;
        return new SetType(tt.Finite, CloneType(tt.Arg));
      } else if (t is SeqType) {
        var tt = (SeqType)t;
        return new SeqType(CloneType(tt.Arg));
      } else if (t is MultiSetType) {
        var tt = (MultiSetType)t;
        return new MultiSetType(CloneType(tt.Arg));
      } else if (t is MapType) {
        var tt = (MapType)t;
        return new MapType(tt.Finite, CloneType(tt.Domain), CloneType(tt.Range));
      } else if (t is ArrowType) {
        var tt = (ArrowType)t;
        return new ArrowType(Tok(tt.tok), tt.Args.ConvertAll(CloneType), CloneType(tt.Result));
      } else if (t is UserDefinedType) {
        var tt = (UserDefinedType)t;
#if TEST_TYPE_SYNONYM_TRANSPARENCY
        if (tt.Name == "type#synonym#transparency#test") {
          // time to drop the synonym wrapper
          var syn = (TypeSynonymDecl)tt.ResolvedClass;
          return CloneType(syn.Rhs);
        }
#endif
        return new UserDefinedType(Tok(tt.tok), CloneExpr(tt.NamePath));
      } else if (t is InferredTypeProxy) {
        return new InferredTypeProxy();
      } else if (t is ParamTypeProxy) {
        return new ParamTypeProxy(CloneTypeParam(((ParamTypeProxy)t).orig));
      } else {
        Contract.Assert(false);  // unexpected type (e.g., no other type proxies are expected at this time)
        return null;  // to please compiler
      }
    }

    public Formal CloneFormal(Formal formal) {
      Formal f = new Formal(Tok(formal.tok), formal.Name, CloneType(formal.Type), formal.InParam, formal.IsGhost, formal.IsOld);
      //if (f.Type is UserDefinedType && formal.Type is UserDefinedType)
      //    ((UserDefinedType)f.Type).ResolvedClass = ((UserDefinedType)(formal.Type)).ResolvedClass;
      return f;
    }

    public virtual BoundVar CloneBoundVar(BoundVar bv) {
      var bvNew = new BoundVar(Tok(bv.tok), bv.Name, CloneType(bv.SyntacticType));
      bvNew.IsGhost = bv.IsGhost;
      return bvNew;
    }

    public Specification<Expression> CloneSpecExpr(Specification<Expression> spec) {
      var ee = spec.Expressions == null ? null : spec.Expressions.ConvertAll(CloneExpr);
      return new Specification<Expression>(ee, CloneAttributes(spec.Attributes));
    }

    public Specification<FrameExpression> CloneSpecFrameExpr(Specification<FrameExpression> frame) {
      var ee = frame.Expressions == null ? null : frame.Expressions.ConvertAll(CloneFrameExpr);
      return new Specification<FrameExpression>(ee, CloneAttributes(frame.Attributes));
    }

    public FrameExpression CloneFrameExpr(FrameExpression frame) {
      return new FrameExpression(Tok(frame.tok), CloneExpr(frame.E), frame.FieldName);
    }
    public Attributes CloneAttributes(Attributes attrs) {
      if (attrs == null) {
        return null;
      } else if (attrs.Name.StartsWith("_")) {
        // skip this attribute, since it would have been produced during resolution
        return CloneAttributes(attrs.Prev);
      } else if (attrs is UserSuppliedAttributes) {
        var usa = (UserSuppliedAttributes)attrs;
        return new UserSuppliedAttributes(Tok(usa.tok), Tok(usa.OpenBrace), Tok(usa.Colon), Tok(usa.CloseBrace), attrs.Args.ConvertAll(CloneExpr), CloneAttributes(attrs.Prev));
      } else {
        return new Attributes(attrs.Name, attrs.Args.ConvertAll(CloneExpr), CloneAttributes(attrs.Prev));
      }
    }

    public MaybeFreeExpression CloneMayBeFreeExpr(MaybeFreeExpression expr) {
      var mfe = new MaybeFreeExpression(CloneExpr(expr.E), expr.IsFree);
      mfe.Attributes = CloneAttributes(expr.Attributes);
      return mfe;
    }

    public virtual Expression CloneExpr(Expression expr) {
      if (expr == null) {
        return null;
      } else if (expr is LiteralExpr) {
        var e = (LiteralExpr)expr;
        if (e is StaticReceiverExpr) {
          var ee = (StaticReceiverExpr)e;
          return new StaticReceiverExpr(e.tok, CloneType(ee.UnresolvedType), ee.IsImplicit);
        } else if (e.Value == null) {          
          return new LiteralExpr(Tok(e.tok));
        } else if (e.Value is bool) {
          return new LiteralExpr(Tok(e.tok), (bool)e.Value);
        } else if (e is CharLiteralExpr) {
          return new CharLiteralExpr(Tok(e.tok), (string)e.Value);
        } else if (e is StringLiteralExpr) {
          var str = (StringLiteralExpr)e;
          return new StringLiteralExpr(Tok(e.tok), (string)e.Value, str.IsVerbatim);
        } else if (e.Value is Basetypes.BigDec) {
          return new LiteralExpr(Tok(e.tok), (Basetypes.BigDec)e.Value);
        } else {
          return new LiteralExpr(Tok(e.tok), (BigInteger)e.Value);
        }

      } else if (expr is ThisExpr) {
        if (expr is ImplicitThisExpr) {
          return new ImplicitThisExpr(Tok(expr.tok));
        } else {
          return new ThisExpr(Tok(expr.tok));
        }

      } else if (expr is IdentifierExpr) {
        var e = (IdentifierExpr)expr;
        return new IdentifierExpr(Tok(e.tok), e.Name);

      } else if (expr is DatatypeValue) {
        var e = (DatatypeValue)expr;
        return new DatatypeValue(Tok(e.tok), e.DatatypeName, e.MemberName, e.Arguments.ConvertAll(CloneExpr));

      } else if (expr is DisplayExpression) {
        DisplayExpression e = (DisplayExpression)expr;
        if (expr is SetDisplayExpr) {
          return new SetDisplayExpr(Tok(e.tok), ((SetDisplayExpr)expr).Finite, e.Elements.ConvertAll(CloneExpr));
        } else if (expr is MultiSetDisplayExpr) {
          return new MultiSetDisplayExpr(Tok(e.tok), e.Elements.ConvertAll(CloneExpr));
        } else {
          Contract.Assert(expr is SeqDisplayExpr);
          return new SeqDisplayExpr(Tok(e.tok), e.Elements.ConvertAll(CloneExpr));
        }

      } else if (expr is MapDisplayExpr) {
        MapDisplayExpr e = (MapDisplayExpr)expr;
        List<ExpressionPair> pp = new List<ExpressionPair>();
        foreach (ExpressionPair p in e.Elements) {
          pp.Add(new ExpressionPair(CloneExpr(p.A), CloneExpr(p.B)));
        }
        return new MapDisplayExpr(Tok(expr.tok), e.Finite, pp);

      } else if (expr is NameSegment) {
        return CloneNameSegment(expr);
      } else if (expr is ExprDotName) {
        var e = (ExprDotName)expr;
        return new ExprDotName(Tok(e.tok), CloneExpr(e.Lhs), e.SuffixName, e.OptTypeArguments == null ? null : e.OptTypeArguments.ConvertAll(CloneType));
      } else if (expr is ApplySuffix) {
        var e = (ApplySuffix) expr;
        return CloneApplySuffix(e);
      } else if (expr is MemberSelectExpr) {
        var e = (MemberSelectExpr)expr;
        return new MemberSelectExpr(Tok(e.tok), CloneExpr(e.Obj), e.MemberName);

      } else if (expr is SeqSelectExpr) {
        var e = (SeqSelectExpr)expr;
        return new SeqSelectExpr(Tok(e.tok), e.SelectOne, CloneExpr(e.Seq), CloneExpr(e.E0), CloneExpr(e.E1));

      } else if (expr is MultiSelectExpr) {
        var e = (MultiSelectExpr)expr;
        return new MultiSelectExpr(Tok(e.tok), CloneExpr(e.Array), e.Indices.ConvertAll(CloneExpr));

      } else if (expr is SeqUpdateExpr) {
        var e = (SeqUpdateExpr)expr;
        return new SeqUpdateExpr(Tok(e.tok), CloneExpr(e.Seq), CloneExpr(e.Index), CloneExpr(e.Value));

      } else if (expr is DatatypeUpdateExpr) {
        var e = (DatatypeUpdateExpr)expr;
        return new DatatypeUpdateExpr(Tok(e.tok), CloneExpr(e.Root), e.Updates.ConvertAll(t => Tuple.Create(Tok(t.Item1), t.Item2, CloneExpr(t.Item3))));

      } else if (expr is FunctionCallExpr) {
        var e = (FunctionCallExpr)expr;
        return new FunctionCallExpr(Tok(e.tok), e.Name, CloneExpr(e.Receiver), e.OpenParen == null ? null : Tok(e.OpenParen), e.Args.ConvertAll(CloneExpr));

      } else if (expr is ApplyExpr) {
        var e = (ApplyExpr)expr;
        return new ApplyExpr(Tok(e.tok), CloneExpr(e.Function), e.Args.ConvertAll(CloneExpr));

      } else if (expr is OldExpr) {
        var e = (OldExpr)expr;
        return new OldExpr(Tok(e.tok), CloneExpr(e.E));

      } else if (expr is MultiSetFormingExpr) {
        var e = (MultiSetFormingExpr)expr;
        return new MultiSetFormingExpr(Tok(e.tok), CloneExpr(e.E));

      } else if (expr is UnaryOpExpr) {
        var e = (UnaryOpExpr)expr;
        return new UnaryOpExpr(Tok(e.tok), e.Op, CloneExpr(e.E));

      } else if (expr is ConversionExpr) {
        var e = (ConversionExpr)expr;
        return new ConversionExpr(Tok(e.tok), CloneExpr(e.E), CloneType(e.ToType));

      } else if (expr is BinaryExpr) {
        var e = (BinaryExpr)expr;
        return new BinaryExpr(Tok(e.tok), e.Op, CloneExpr(e.E0), CloneExpr(e.E1));

      } else if (expr is TernaryExpr) {
        var e = (TernaryExpr)expr;
        return new TernaryExpr(Tok(e.tok), e.Op, CloneExpr(e.E0), CloneExpr(e.E1), CloneExpr(e.E2));

      } else if (expr is ChainingExpression) {
        var e = (ChainingExpression)expr;
        return CloneExpr(e.E);  // just clone the desugaring, since it's already available

      } else if (expr is LetExpr) {
        var e = (LetExpr)expr;
        return new LetExpr(Tok(e.tok), e.LHSs.ConvertAll(CloneCasePattern), e.RHSs.ConvertAll(CloneExpr), CloneExpr(e.Body), e.Exact, e.Attributes);

      } else if (expr is NamedExpr) {
        var e = (NamedExpr)expr;
        return new NamedExpr(Tok(e.tok), e.Name, CloneExpr(e.Body));
      } else if (expr is ComprehensionExpr) {
        var e = (ComprehensionExpr)expr;
        var tk = Tok(e.tok);
        var bvs = e.BoundVars.ConvertAll(CloneBoundVar);
        var range = CloneExpr(e.Range);
        var term = CloneExpr(e.Term);
        if (e is QuantifierExpr) {
          var q = (QuantifierExpr)e;
          var tvs = q.TypeArgs.ConvertAll(CloneTypeParam);
          if (e is ForallExpr) {
            return new ForallExpr(tk, tvs, bvs, range, term, CloneAttributes(e.Attributes));
          } else if (e is ExistsExpr) {
            return new ExistsExpr(tk, tvs, bvs, range, term, CloneAttributes(e.Attributes));
          } else {
            Contract.Assert(false); throw new cce.UnreachableException();  // unexpected quantifier expression
          }
        } else if (e is MapComprehension) {
          return new MapComprehension(tk, ((MapComprehension)e).Finite, bvs, range, term, CloneAttributes(e.Attributes));
        } else if (e is LambdaExpr) {
          var l = (LambdaExpr)e;
          return new LambdaExpr(tk, l.OneShot, bvs, range, l.Reads.ConvertAll(CloneFrameExpr), term);
        } else {
          Contract.Assert(e is SetComprehension);
          var tt = (SetComprehension)e;
          return new SetComprehension(tk, tt.Finite, bvs, range, tt.TermIsImplicit ? null : term, CloneAttributes(e.Attributes));
        }

      } else if (expr is WildcardExpr) {
        return new WildcardExpr(Tok(expr.tok));

      } else if (expr is StmtExpr) {
        var e = (StmtExpr)expr;
        return new StmtExpr(Tok(e.tok), CloneStmt(e.S), CloneExpr(e.E));

      } else if (expr is ITEExpr) {
        var e = (ITEExpr)expr;
        return new ITEExpr(Tok(e.tok), e.IsExistentialGuard, CloneExpr(e.Test), CloneExpr(e.Thn), CloneExpr(e.Els));

      } else if (expr is AutoGeneratedExpression) {
        var e = (AutoGeneratedExpression)expr;
        var a = CloneExpr(e.E);
        return new AutoGeneratedExpression(Tok(e.tok), a);

      } else if (expr is ParensExpression) {
        var e = (ParensExpression)expr;
        return CloneExpr(e.E);  // skip the parentheses in the clone

      } else if (expr is MatchExpr) {
        var e = (MatchExpr)expr;
        return new MatchExpr(Tok(e.tok), CloneExpr(e.Source), e.Cases.ConvertAll(CloneMatchCaseExpr), e.UsesOptionalBraces);

      } else if (expr is NegationExpression) {
        var e = (NegationExpression)expr;
        return new NegationExpression(Tok(e.tok), CloneExpr(e.E));

      } else {
        Contract.Assert(false); throw new cce.UnreachableException();  // unexpected expression
      }
    }

    public MatchCaseExpr CloneMatchCaseExpr(MatchCaseExpr c) {
      Contract.Requires(c != null);
      if (c.Arguments != null) {
        Contract.Assert(c.CasePatterns == null);
        return new MatchCaseExpr(Tok(c.tok), c.Id, c.Arguments.ConvertAll(CloneBoundVar), CloneExpr(c.Body));
      } else {
        Contract.Assert(c.Arguments == null);
        Contract.Assert(c.CasePatterns != null);
        return new MatchCaseExpr(Tok(c.tok), c.Id, c.CasePatterns.ConvertAll(CloneCasePattern), CloneExpr(c.Body));
      }
    }

    public virtual Expression CloneApplySuffix(ApplySuffix e) {
        return new ApplySuffix(Tok(e.tok), CloneExpr(e.Lhs), e.Args.ConvertAll(CloneExpr));
    }

    public virtual CasePattern CloneCasePattern(CasePattern pat) {
      Contract.Requires(pat != null);
      if (pat.Var != null) {
        return new CasePattern(pat.tok, CloneBoundVar(pat.Var));
      } else if (pat.Arguments == null) {
        return new CasePattern(pat.tok, pat.Id, null);
      } else {
        return new CasePattern(pat.tok, pat.Id, pat.Arguments.ConvertAll(CloneCasePattern));
      }
    }

    public virtual NameSegment CloneNameSegment(Expression expr) {
      var e = (NameSegment)expr;
      return new NameSegment(Tok(e.tok), e.Name, e.OptTypeArguments == null ? null : e.OptTypeArguments.ConvertAll(CloneType));
    }

    public virtual AssignmentRhs CloneRHS(AssignmentRhs rhs) {
      AssignmentRhs c;
      if (rhs is ExprRhs) {
        var r = (ExprRhs)rhs;
        c = new ExprRhs(CloneExpr(r.Expr));
      } else if (rhs is HavocRhs) {
        c = new HavocRhs(Tok(rhs.Tok));
      } else {
        var r = (TypeRhs)rhs;
        if (r.ArrayDimensions != null) {
          c = new TypeRhs(Tok(r.Tok), CloneType(r.EType), r.ArrayDimensions.ConvertAll(CloneExpr));
        } else if (r.Arguments == null) {
          c = new TypeRhs(Tok(r.Tok), CloneType(r.EType));
        } else {
          c = new TypeRhs(Tok(r.Tok), CloneType(r.Path), r.Arguments.ConvertAll(CloneExpr), false);
        }
      }
      c.Attributes = CloneAttributes(rhs.Attributes);
      return c;
    }

    public virtual BlockStmt CloneBlockStmt(BlockStmt stmt) {
      if (stmt == null) {
        return null;
      } else {
        return new BlockStmt(Tok(stmt.Tok), Tok(stmt.EndTok), stmt.Body.ConvertAll(CloneStmt));
      }
    }

    public virtual Statement CloneStmt(Statement stmt) {
      if (stmt == null) {
        return null;
      }

      Statement r;
      if (stmt is AssertStmt) {
        var s = (AssertStmt)stmt;
        r = new AssertStmt(Tok(s.Tok), Tok(s.EndTok), CloneExpr(s.Expr), CloneBlockStmt(s.Proof), null);

      } else if (stmt is AssumeStmt) {
        var s = (AssumeStmt)stmt;
        r = new AssumeStmt(Tok(s.Tok), Tok(s.EndTok), CloneExpr(s.Expr), null);

      } else if (stmt is PrintStmt) {
        var s = (PrintStmt)stmt;
        r = new PrintStmt(Tok(s.Tok), Tok(s.EndTok), s.Args.ConvertAll(CloneExpr));

      } else if (stmt is BreakStmt) {
        var s = (BreakStmt)stmt;
        if (s.TargetLabel != null) {
          r = new BreakStmt(Tok(s.Tok), Tok(s.EndTok), s.TargetLabel);
        } else {
          r = new BreakStmt(Tok(s.Tok), Tok(s.EndTok), s.BreakCount);
        }

      } else if (stmt is ReturnStmt) {
        var s = (ReturnStmt)stmt;
        r = new ReturnStmt(Tok(s.Tok), Tok(s.EndTok), s.rhss == null ? null : s.rhss.ConvertAll(CloneRHS));

      } else if (stmt is YieldStmt) {
        var s = (YieldStmt)stmt;
        r = new YieldStmt(Tok(s.Tok), Tok(s.EndTok), s.rhss == null ? null : s.rhss.ConvertAll(CloneRHS));

      } else if (stmt is AssignStmt) {
        var s = (AssignStmt)stmt;
        r = new AssignStmt(Tok(s.Tok), Tok(s.EndTok), CloneExpr(s.Lhs), CloneRHS(s.Rhs));

      } else if (stmt is BlockStmt) {
        r = CloneBlockStmt((BlockStmt)stmt);

      } else if (stmt is IfStmt) {
        var s = (IfStmt)stmt;
        r = new IfStmt(Tok(s.Tok), Tok(s.EndTok), s.IsExistentialGuard, CloneExpr(s.Guard), CloneBlockStmt(s.Thn), CloneStmt(s.Els));

      } else if (stmt is AlternativeStmt) {
        var s = (AlternativeStmt)stmt;
        r = new AlternativeStmt(Tok(s.Tok), Tok(s.EndTok), s.Alternatives.ConvertAll(CloneGuardedAlternative), s.UsesOptionalBraces);

      } else if (stmt is WhileStmt) {
        var s = (WhileStmt)stmt;
        r = new WhileStmt(Tok(s.Tok), Tok(s.EndTok), CloneExpr(s.Guard), s.Invariants.ConvertAll(CloneMayBeFreeExpr), CloneSpecExpr(s.Decreases), CloneSpecFrameExpr(s.Mod), CloneBlockStmt(s.Body));

      } else if (stmt is AlternativeLoopStmt) {
        var s = (AlternativeLoopStmt)stmt;
        r = new AlternativeLoopStmt(Tok(s.Tok), Tok(s.EndTok), s.Invariants.ConvertAll(CloneMayBeFreeExpr), CloneSpecExpr(s.Decreases), CloneSpecFrameExpr(s.Mod), s.Alternatives.ConvertAll(CloneGuardedAlternative), s.UsesOptionalBraces);

      } else if (stmt is ForallStmt) {
        var s = (ForallStmt)stmt;
        r = new ForallStmt(Tok(s.Tok), Tok(s.EndTok), s.BoundVars.ConvertAll(CloneBoundVar), null, CloneExpr(s.Range), s.Ens.ConvertAll(CloneMayBeFreeExpr), CloneStmt(s.Body));
        if (s.ForallExpressions != null) {
          ((ForallStmt)r).ForallExpressions = s.ForallExpressions.ConvertAll(CloneExpr);
        }
      } else if (stmt is CalcStmt) {
        var s = (CalcStmt)stmt;
        // calc statements have the unusual property that the last line is duplicated.  If that is the case (which
        // we expect it to be here), we share the clone of that line as well.
        var lineCount = s.Lines.Count;
        var lines = new List<Expression>(lineCount);
        for (int i = 0; i < lineCount; i++) {
          lines.Add(i == lineCount - 1 && 2 <= lineCount && s.Lines[i] == s.Lines[i - 1] ? lines[i - 1] : CloneExpr(s.Lines[i]));
        }
        Contract.Assert(lines.Count == lineCount);
        r = new CalcStmt(Tok(s.Tok), Tok(s.EndTok), CloneCalcOp(s.Op), lines, s.Hints.ConvertAll(CloneBlockStmt), s.StepOps.ConvertAll(CloneCalcOp), CloneCalcOp(s.ResultOp), CloneAttributes(s.Attributes));

      } else if (stmt is MatchStmt) {
        var s = (MatchStmt)stmt;
        r = new MatchStmt(Tok(s.Tok), Tok(s.EndTok), CloneExpr(s.Source), s.Cases.ConvertAll(CloneMatchCaseStmt), s.UsesOptionalBraces);

      } else if (stmt is AssignSuchThatStmt) {
        var s = (AssignSuchThatStmt)stmt;
        r = new AssignSuchThatStmt(Tok(s.Tok), Tok(s.EndTok), s.Lhss.ConvertAll(CloneExpr), CloneExpr(s.Expr), s.AssumeToken == null ? null : Tok(s.AssumeToken), null);

      } else if (stmt is UpdateStmt) {
        var s = (UpdateStmt)stmt;
        r = new UpdateStmt(Tok(s.Tok), Tok(s.EndTok), s.Lhss.ConvertAll(CloneExpr), s.Rhss.ConvertAll(CloneRHS), s.CanMutateKnownState);

      } else if (stmt is VarDeclStmt) {
        var s = (VarDeclStmt)stmt;
        var lhss = s.Locals.ConvertAll(c => new LocalVariable(Tok(c.Tok), Tok(c.EndTok), c.Name, CloneType(c.OptionalType), c.IsGhost));
        r = new VarDeclStmt(Tok(s.Tok), Tok(s.EndTok), lhss, (ConcreteUpdateStatement)CloneStmt(s.Update));

      } else if (stmt is LetStmt) {
        var s = (LetStmt) stmt;
        r = new LetStmt(Tok(s.Tok), Tok(s.EndTok), s.LHSs.ConvertAll(CloneCasePattern), s.RHSs.ConvertAll(CloneExpr));

      } else if (stmt is ModifyStmt) {
        var s = (ModifyStmt)stmt;
        var mod = CloneSpecFrameExpr(s.Mod);
        var body = s.Body == null ? null : CloneBlockStmt(s.Body);
        r = new ModifyStmt(Tok(s.Tok), Tok(s.EndTok), mod.Expressions, mod.Attributes, body);

      } else {
        Contract.Assert(false); throw new cce.UnreachableException();  // unexpected statement
      }

      // add labels to the cloned statement
      AddStmtLabels(r, stmt.Labels);
      r.Attributes = CloneAttributes(stmt.Attributes);

      return r;
    }

    public MatchCaseStmt CloneMatchCaseStmt(MatchCaseStmt c) {
      Contract.Requires(c != null);
      if (c.Arguments != null) {
        Contract.Assert(c.CasePatterns == null);
        return new MatchCaseStmt(Tok(c.tok), c.Id, c.Arguments.ConvertAll(CloneBoundVar), c.Body.ConvertAll(CloneStmt));
      } else {
        Contract.Assert(c.Arguments == null);
        Contract.Assert(c.CasePatterns != null);
        return new MatchCaseStmt(Tok(c.tok), c.Id, c.CasePatterns.ConvertAll(CloneCasePattern), c.Body.ConvertAll(CloneStmt));
      }
    }

    public CalcStmt.CalcOp CloneCalcOp(CalcStmt.CalcOp op) {
      if (op is CalcStmt.BinaryCalcOp) {
        return new CalcStmt.BinaryCalcOp(((CalcStmt.BinaryCalcOp) op).Op);
      } else if (op is CalcStmt.TernaryCalcOp) {
        return new CalcStmt.TernaryCalcOp(CloneExpr(((CalcStmt.TernaryCalcOp) op).Index));
      } else {
        Contract.Assert(false);
        throw new cce.UnreachableException();
      }
    }

    public void AddStmtLabels(Statement s, LList<Label> node) {
      if (node != null) {
        AddStmtLabels(s, node.Next);
        if (node.Data.Name == null) {
          // this indicates an implicit-target break statement that has been resolved; don't add it
        } else {
          s.Labels = new LList<Label>(new Label(Tok(node.Data.Tok), node.Data.Name), s.Labels);
        }
      }
    }

    public GuardedAlternative CloneGuardedAlternative(GuardedAlternative alt) {
      return new GuardedAlternative(Tok(alt.Tok), alt.IsExistentialGuard, CloneExpr(alt.Guard), alt.Body.ConvertAll(CloneStmt));
    }

    public Function CloneFunction(Function f, string newName = null) {
      var tps = f.TypeArgs.ConvertAll(CloneTypeParam);
      var formals = f.Formals.ConvertAll(CloneFormal);
      var req = f.Req.ConvertAll(CloneExpr);
      var reads = f.Reads.ConvertAll(CloneFrameExpr);
      var decreases = CloneSpecExpr(f.Decreases);
      var ens = f.Ens.ConvertAll(CloneExpr);
      Expression body;
      if (f.IsRevealedInScope(scope)) {
        body = CloneExpr(f.Body);
      } else {
        body = null;
      }

      if (newName == null) {
        newName = f.Name;
      }

      if (f is Predicate) {
        return new Predicate(Tok(f.tok), newName, f.HasStaticKeyword, f.IsProtected, f.IsGhost, tps, formals,
          req, reads, ens, decreases, body, Predicate.BodyOriginKind.OriginalOrInherited, CloneAttributes(f.Attributes), null, f);
      } else if (f is InductivePredicate) {
        return new InductivePredicate(Tok(f.tok), newName, f.HasStaticKeyword, f.IsProtected, tps, formals,
          req, reads, ens, body, CloneAttributes(f.Attributes), null, f);
      } else if (f is CoPredicate) {
        return new CoPredicate(Tok(f.tok), newName, f.HasStaticKeyword, f.IsProtected, tps, formals,
          req, reads, ens, body, CloneAttributes(f.Attributes), null, f);
      } else {
        return new Function(Tok(f.tok), newName, f.HasStaticKeyword, f.IsProtected, f.IsGhost, tps, formals, CloneType(f.ResultType),
          req, reads, ens, decreases, body, CloneAttributes(f.Attributes), null, f);
      }
    }

    public Method CloneMethod(Method m) {
      Contract.Requires(m != null);

      var tps = m.TypeArgs.ConvertAll(CloneTypeParam);
      var ins = m.Ins.ConvertAll(CloneFormal);
      var req = m.Req.ConvertAll(CloneMayBeFreeExpr);
      var mod = CloneSpecFrameExpr(m.Mod);
      var decreases = CloneSpecExpr(m.Decreases);

      var ens = m.Ens.ConvertAll(CloneMayBeFreeExpr);

      BlockStmt body = null;

      if (scope == null) {
        body = CloneBlockStmt(m.Body);
      }

      if (m is Constructor) {
        return new Constructor(Tok(m.tok), m.Name, tps, ins,
          req, mod, ens, decreases, body, CloneAttributes(m.Attributes), null, m);
      } else if (m is InductiveLemma) {
        return new InductiveLemma(Tok(m.tok), m.Name, m.HasStaticKeyword, tps, ins, m.Outs.ConvertAll(CloneFormal),
          req, mod, ens, decreases, body, CloneAttributes(m.Attributes), null, m);
      } else if (m is CoLemma) {
        return new CoLemma(Tok(m.tok), m.Name, m.HasStaticKeyword, tps, ins, m.Outs.ConvertAll(CloneFormal),
          req, mod, ens, decreases, body, CloneAttributes(m.Attributes), null, m);
      } else if (m is Lemma) {
        return new Lemma(Tok(m.tok), m.Name, m.HasStaticKeyword, tps, ins, m.Outs.ConvertAll(CloneFormal),
          req, mod, ens, decreases, body, CloneAttributes(m.Attributes), null, m);
      } else if (m is TwoStateLemma) {
        var two = (TwoStateLemma)m;
        var reads = CloneSpecFrameExpr(two.Reads);
        return new TwoStateLemma(Tok(m.tok), m.Name, m.HasStaticKeyword, tps, ins, m.Outs.ConvertAll(CloneFormal),
          req, mod, reads, ens, decreases, body, CloneAttributes(m.Attributes), null, m);
      } else {
        return new Method(Tok(m.tok), m.Name, m.HasStaticKeyword, m.IsGhost, tps, ins, m.Outs.ConvertAll(CloneFormal),
          req, mod, ens, decreases, body, CloneAttributes(m.Attributes), null, m);
      }
    }
    public virtual IToken Tok(IToken tok) {
      return tok;
    }
  }

  /// <summary>
  /// This cloner is used during the creation of a module signature for a method facade.
  /// It does not clone method bodies, and it copies module signatures.
  /// </summary>
  class ClonerButDropMethodBodies : Cloner
  {
    public ClonerButDropMethodBodies()
      : base() {
    }

    public override BlockStmt CloneBlockStmt(BlockStmt stmt) {
      return null;
    }

    public override TopLevelDecl CloneDeclaration(TopLevelDecl d, ModuleDefinition m) {
      var dd = base.CloneDeclaration(d, m);
      if (d is ModuleDecl) {
        ((ModuleDecl)dd).Signature = ((ModuleDecl)d).Signature;
        if (d is ModuleFacadeDecl) {
          ((ModuleFacadeDecl)dd).OriginalSignature = ((ModuleFacadeDecl)d).OriginalSignature;
        }
      }
      return dd;
    }
  }
  
  /// <summary>
  /// This cloner is used to clone a module into a _Compile module.  This is different from
  /// the standard cloner in the following ways:
  /// * "match" statements and "match" expressions obtain their original form, which may include
  ///   nested patterns.  The resolver will turn these into nested "match" constructs with simple
  ///   patterns.
  /// * The .ClonedFrom field is set to null (probably, the .CloneFrom field should go away altogether --KRML)
  /// * The various module-signature fields of modules are set to whatever they were in the original.
  /// * To get the .RefinementBase, it redirects using the given mapping
  /// </summary>
  class CompilationCloner : Cloner
  {
    Dictionary<ModuleDefinition, ModuleDefinition> compilationModuleClones;
    public CompilationCloner(Dictionary<ModuleDefinition, ModuleDefinition> compilationModuleClones)
      : base() {
      this.compilationModuleClones = compilationModuleClones;
    }

    public override TopLevelDecl CloneDeclaration(TopLevelDecl d, ModuleDefinition m) {
      var dd = base.CloneDeclaration(d, m);
      if (d is ModuleDecl) {
        ((ModuleDecl)dd).Signature = ((ModuleDecl)d).Signature;
        if (d is ModuleFacadeDecl) {
          ((ModuleFacadeDecl)dd).OriginalSignature = ((ModuleFacadeDecl)d).OriginalSignature;
        }
      }
      return dd;
    }

    public override Expression CloneExpr(Expression expr) {
      var me = expr as MatchExpr;
      if (me != null && me.OrigUnresolved != null) {
        return CloneExpr(me.OrigUnresolved);
      }
      return base.CloneExpr(expr);
    }

    public override Statement CloneStmt(Statement stmt) {
      var s = stmt as MatchStmt;
      if (s != null && s.OrigUnresolved != null) {
        return CloneStmt(s.OrigUnresolved);
      }
      return base.CloneStmt(stmt);
    }

    public override T CloneFromValue<T>(T d) {
      return null;
    }

    public override ModuleDefinition CloneFromValue_Module(ModuleDefinition m) {
      return null;
    }

    public override ModuleDefinition GetRefinementBase(ModuleDefinition m) {
      var rbase = m.RefinementBase;
      ModuleDefinition r;
      if (compilationModuleClones.TryGetValue(rbase, out r)) {
        return r;
      } else {
        return rbase;
      }
    }
  }

  class ClonerButUseOriginalMatchConstructsAndDontRecordFromFrom : Cloner
  {
    public ClonerButUseOriginalMatchConstructsAndDontRecordFromFrom()
      : base() {
    }

    public override Expression CloneExpr(Expression expr) {
      var me = expr as MatchExpr;
      if (me != null && me.OrigUnresolved != null) {
        return CloneExpr(me.OrigUnresolved);
      }
      return base.CloneExpr(expr);
    }

    public override Statement CloneStmt(Statement stmt) {
      var s = stmt as MatchStmt;
      if (s != null && s.OrigUnresolved != null) {
        return CloneStmt(s.OrigUnresolved);
      }
      return base.CloneStmt(stmt);
    }

    public override T CloneFromValue<T>(T d) {
      return null;
    }

    public override ModuleDefinition CloneFromValue_Module(ModuleDefinition m) {
      return null;
    }
  }

  /// <summary>
  /// Subclass of Cloner that collects some common functionality between FixpointLemmaSpecificationSubstituter and
  /// FixpointLemmaBodyCloner.
  /// </summary>
  abstract class FixpointCloner : Cloner
  {
    protected readonly Expression k;
    protected readonly ErrorReporter reporter;
    protected readonly string suffix;
    protected FixpointCloner(Expression k, ErrorReporter reporter)
    {
      Contract.Requires(k != null);
      Contract.Requires(reporter != null);
      this.k = k;
      this.reporter = reporter;
      this.suffix = string.Format("#[{0}]", Printer.ExprToString(k));
    }
    protected Expression CloneCallAndAddK(FunctionCallExpr e) {
      Contract.Requires(e != null);
      var receiver = CloneExpr(e.Receiver);
      var args = new List<Expression>();
      args.Add(k);
      foreach (var arg in e.Args) {
        args.Add(CloneExpr(arg));
      }
      var fexp = new FunctionCallExpr(Tok(e.tok), e.Name + "#", receiver, e.OpenParen, args);
      reporter.Info(MessageSource.Cloner, e.tok, e.Name + suffix);
      return fexp;
    }
  }

  /// <summary>
  /// The FixpointLemmaSpecificationSubstituter clones the precondition (or postcondition) declared
  /// on an inductive lemma (resp. colemma), but replaces the calls and equalities in "coConclusions"
  /// with corresponding prefix versions.  The resulting expression is then appropriate to be a
  /// precondition (resp. postcondition) of the inductive lemma's (resp. colemma's) corresponding prefix lemma.
  /// It is assumed that the source expression has been resolved.  Note, the "k" given to the constructor
  /// is not cloned with each use; it is simply used as is.
  /// The resulting expression needs to be resolved by the caller.
  /// </summary>
  class FixpointLemmaSpecificationSubstituter : FixpointCloner
  {
    readonly bool isCoContext;
    readonly ISet<Expression> friendlyCalls;
    public FixpointLemmaSpecificationSubstituter(ISet<Expression> friendlyCalls, Expression k, ErrorReporter reporter, bool isCoContext)
      : base(k, reporter)
    {
      Contract.Requires(friendlyCalls != null);
      Contract.Requires(k != null);
      Contract.Requires(reporter != null);
      this.isCoContext = isCoContext;
      this.friendlyCalls = friendlyCalls;
    }
    public override Expression CloneExpr(Expression expr) {
      if (expr is ConcreteSyntaxExpression) {
        var e = (ConcreteSyntaxExpression)expr;
        // Note, the CoLemmaPostconditionSubstituter is an unusual cloner in that it operates on
        // resolved expressions.  Hence, we bypass the syntactic parts here.
        return CloneExpr(e.Resolved);
      } else if (expr is FunctionCallExpr) {
        var e = (FunctionCallExpr)expr;
        if (friendlyCalls.Contains(e)) {
          return CloneCallAndAddK(e);
        }
      } else if (expr is BinaryExpr && isCoContext) {
        var e = (BinaryExpr)expr;
        if ((e.ResolvedOp == BinaryExpr.ResolvedOpcode.EqCommon || e.ResolvedOp == BinaryExpr.ResolvedOpcode.NeqCommon) && friendlyCalls.Contains(e)) {
          var op = e.ResolvedOp == BinaryExpr.ResolvedOpcode.EqCommon ? TernaryExpr.Opcode.PrefixEqOp : TernaryExpr.Opcode.PrefixNeqOp;
          var A = CloneExpr(e.E0);
          var B = CloneExpr(e.E1);
          var teq = new TernaryExpr(Tok(e.tok), op, k, A, B);
          var opString = op == TernaryExpr.Opcode.PrefixEqOp ? "==" : "!=";
          reporter.Info(MessageSource.Cloner, e.tok, opString + suffix);
          return teq;
        }
      }
      return base.CloneExpr(expr);
    }
    public override Type CloneType(Type t) {
      if (t is UserDefinedType) {
        var tt = (UserDefinedType)t;
        // We want syntactic cloning of the Expression that is tt.NamePath, unlike the semantic (that is, post-resolved)
        // cloning that CloneExpr is doing above.
        return new UserDefinedType(Tok(tt.tok), CloneNamePathExpression(tt.NamePath));
      } else {
        return base.CloneType(t);
      }
    }
    Expression CloneNamePathExpression(Expression expr) {
      Contract.Requires(expr is NameSegment || expr is ExprDotName);
      if (expr is NameSegment) {
        var e = (NameSegment)expr;
        return new NameSegment(Tok(e.tok), e.Name, e.OptTypeArguments == null ? null : e.OptTypeArguments.ConvertAll(CloneType));
      } else {
        var e = (ExprDotName)expr;
        return new ExprDotName(Tok(e.tok), CloneNamePathExpression(e.Lhs), e.SuffixName, e.OptTypeArguments == null ? null : e.OptTypeArguments.ConvertAll(CloneType));
      }
    }
  }

  /// <summary>
  /// The task of the FixpointLemmaBodyCloner is to fill in the implicit _k-1 arguments in recursive inductive/co-lemma calls
  /// and in calls to the focal predicates.
  /// The source statement and the given "k" are assumed to have been resolved.
  /// </summary>
  class FixpointLemmaBodyCloner : FixpointCloner
  {
    readonly FixpointLemma context;
    readonly ISet<FixpointPredicate> focalPredicates;
    public FixpointLemmaBodyCloner(FixpointLemma context, Expression k, ISet<FixpointPredicate> focalPredicates, ErrorReporter reporter)
      : base(k, reporter)
    {
      Contract.Requires(context != null);
      Contract.Requires(k != null);
      Contract.Requires(reporter != null);
      this.context = context;
      this.focalPredicates = focalPredicates;
    }
    public override Expression CloneExpr(Expression expr) {
      if (DafnyOptions.O.RewriteFocalPredicates) {
        if (expr is FunctionCallExpr) {
          var e = (FunctionCallExpr)expr;
#if DEBUG_PRINT
          if (e.Function.Name.EndsWith("#") && Contract.Exists(focalPredicates, p => e.Function.Name == p.Name + "#")) {
            Console.WriteLine("{0}({1},{2}): DEBUG: Possible opportunity to rely on new rewrite: {3}", e.tok.filename, e.tok.line, e.tok.col, Printer.ExprToString(e));
          }
#endif
          // Note, we don't actually ever get here, because all calls will have been parsed as ApplySuffix.
          // However, if something changes in the future (for example, some rewrite that changing an ApplySuffix
          // to its resolved FunctionCallExpr), then we do want this code, so with the hope of preventing
          // some error in the future, this case is included.  (Of course, it is currently completely untested!)
          var f = e.Function as FixpointPredicate;
          if (f != null && focalPredicates.Contains(f)) {
#if DEBUG_PRINT
            var r = CloneCallAndAddK(e);
            Console.WriteLine("{0}({1},{2}): DEBUG: Rewrote extreme predicate into prefix predicate: {3}", e.tok.filename, e.tok.line, e.tok.col, Printer.ExprToString(r));
            return r;
#else
            return CloneCallAndAddK(e);
#endif
          }
        } else if (expr is ApplySuffix) {
          var apply = (ApplySuffix)expr;
          if (!apply.WasResolved()) {
            // Since we're assuming the enclosing statement to have been resolved, this ApplySuffix must
            // be part of an ExprRhs that actually designates a method call.  Such an ApplySuffix does
            // not get listed as being resolved, but its components (like its .Lhs) are resolved.
            var mse = (MemberSelectExpr)apply.Lhs.Resolved;
            Contract.Assume(mse.Member is Method);
          } else {
            var fce = apply.Resolved as FunctionCallExpr;
            if (fce != null) {
#if DEBUG_PRINT
              if (fce.Function.Name.EndsWith("#") && Contract.Exists(focalPredicates, p => fce.Function.Name == p.Name + "#")) {
                Console.WriteLine("{0}({1},{2}): DEBUG: Possible opportunity to rely on new rewrite: {3}", fce.tok.filename, fce.tok.line, fce.tok.col, Printer.ExprToString(fce));
              }
#endif
              var f = fce.Function as FixpointPredicate;
              if (f != null && focalPredicates.Contains(f)) {
#if DEBUG_PRINT
                var r = CloneCallAndAddK(fce);
                Console.WriteLine("{0}({1},{2}): DEBUG: Rewrote extreme predicate into prefix predicate: {3}", fce.tok.filename, fce.tok.line, fce.tok.col, Printer.ExprToString(r));
                return r;
#else
                return CloneCallAndAddK(fce);
#endif
              }
            }
          }
        }
      }
      return base.CloneExpr(expr);
    }
    public override AssignmentRhs CloneRHS(AssignmentRhs rhs) {
      var r = rhs as ExprRhs;
      if (r != null && r.Expr is ApplySuffix) {
        var apply = (ApplySuffix)r.Expr;
        var mse = apply.Lhs.Resolved as MemberSelectExpr;
        if (mse != null && mse.Member is FixpointLemma && ModuleDefinition.InSameSCC(context, (FixpointLemma)mse.Member)) {
          // we're looking at a recursive call to a fixpoint lemma
          Contract.Assert(apply.Lhs is NameSegment || apply.Lhs is ExprDotName);  // this is the only way a call statement can have been parsed
          // clone "apply.Lhs", changing the inductive/co lemma to the prefix lemma; then clone "apply", adding in the extra argument
          Expression lhsClone;
          if (apply.Lhs is NameSegment) {
            var lhs = (NameSegment)apply.Lhs;
            lhsClone = new NameSegment(Tok(lhs.tok), lhs.Name + "#", lhs.OptTypeArguments == null ? null : lhs.OptTypeArguments.ConvertAll(CloneType));
          } else {
            var lhs = (ExprDotName)apply.Lhs;
            lhsClone = new ExprDotName(Tok(lhs.tok), CloneExpr(lhs.Lhs), lhs.SuffixName + "#", lhs.OptTypeArguments == null ? null : lhs.OptTypeArguments.ConvertAll(CloneType));
          }
          var args = new List<Expression>();
          args.Add(k);
          apply.Args.ForEach(arg => args.Add(CloneExpr(arg)));
          var applyClone = new ApplySuffix(Tok(apply.tok), lhsClone, args);
          var c = new ExprRhs(applyClone);
          reporter.Info(MessageSource.Cloner, apply.Lhs.tok, mse.Member.Name + suffix);
          return c;
        }
      }
      return base.CloneRHS(rhs);
    }
  }


  class ResolvedCloner : Cloner {

    public override Type CloneType(Type t) {
      Type new_t = base.CloneType(t);

      if (t is UserDefinedType) {
        var tt = (UserDefinedType)t;
        var new_tt = (UserDefinedType)new_t;

        new_tt.ResolvedClass = tt.ResolvedClass;
        new_tt.ResolvedParam = tt.ResolvedParam;                
      }

      return new_t;
    }

    public override CasePattern CloneCasePattern(CasePattern pat) {
      if (pat.Var != null) {
        var newPat = new CasePattern(pat.tok, CloneBoundVar(pat.Var));
        newPat.AssembleExpr(null);
        return newPat;
      } else {
        var newArgs = pat.Arguments == null ? null : pat.Arguments.ConvertAll(CloneCasePattern);
        var patE = (DatatypeValue)pat.Expr;
        var newPat = new CasePattern(pat.tok, pat.Id, newArgs);
        newPat.Ctor = pat.Ctor;
        newPat.AssembleExpr(patE.InferredTypeArgs.ConvertAll(CloneType));
        return newPat;
      }
    }

    public override BoundVar CloneBoundVar(BoundVar bv) {
      // The difference here from the overridden method is that we do CloneType(bv.Type) instead of CloneType(bv.SyntacticType)
      var bvNew = new BoundVar(Tok(bv.tok), bv.Name, CloneType(bv.Type));
      bvNew.IsGhost = bv.IsGhost;
      return bvNew;
    }
  }

}<|MERGE_RESOLUTION|>--- conflicted
+++ resolved
@@ -29,35 +29,28 @@
       if (null != m.RefinementBase) {
         nw.RefinementBase = GetRefinementBase(m);
       }
-<<<<<<< HEAD
-      if (null != m.RefinementBaseSig) {
-        nw.RefinementBaseSig = m.RefinementBaseSig;
-      }
-=======
->>>>>>> 6df61296
       nw.ClonedFrom = CloneFromValue_Module(m);
       nw.Height = m.Height;
       return nw;
     }
 
-<<<<<<< HEAD
-
-    public TopLevelDecl CloneDeclaration(TopLevelDecl d, ModuleDefinition m) {
-=======
+
     public virtual ModuleDefinition GetRefinementBase(ModuleDefinition m) {
       Contract.Requires(m != null);
       return m.RefinementBase;
     }
 
     public virtual TopLevelDecl CloneDeclaration(TopLevelDecl d, ModuleDefinition m) {
->>>>>>> 6df61296
       Contract.Requires(d != null);
       Contract.Requires(m != null);
 
       if (d is OpaqueTypeDecl) {
         var dd = (OpaqueTypeDecl)d;
         return new OpaqueTypeDecl(Tok(dd.tok), dd.Name, m, dd.EqualitySupport, dd.TypeArgs.ConvertAll(CloneTypeParam), CloneAttributes(dd.Attributes), CloneFromValue(d));
-<<<<<<< HEAD
+      } else if (d is SubsetTypeDecl) {
+        var dd = (SubsetTypeDecl)d;
+        var tps = dd.TypeArgs.ConvertAll(CloneTypeParam);
+        return new SubsetTypeDecl(Tok(dd.tok), dd.Name, tps, m, CloneBoundVar(dd.Var), CloneExpr(dd.Constraint), CloneAttributes(dd.Attributes), CloneFromValue(dd));
       } else if (d is TypeSynonymDecl) {
         var dd = (TypeSynonymDecl)d;
         var tps = dd.TypeArgs.ConvertAll(CloneTypeParam);
@@ -77,22 +70,6 @@
           }
         } else {
           return new OpaqueTypeDecl(Tok(dd.tok), dd.Name, m, TypeParameter.EqualitySupportValue.Required, new List<TypeParameter>(), CloneAttributes(dd.Attributes), CloneFromValue(dd));
-=======
-      } else if (d is SubsetTypeDecl) {
-        var dd = (SubsetTypeDecl)d;
-        var tps = dd.TypeArgs.ConvertAll(CloneTypeParam);
-        return new SubsetTypeDecl(Tok(dd.tok), dd.Name, tps, m, CloneBoundVar(dd.Var), CloneExpr(dd.Constraint), CloneAttributes(dd.Attributes), CloneFromValue(dd));
-      } else if (d is TypeSynonymDecl) {
-        var dd = (TypeSynonymDecl)d;
-        var tps = dd.TypeArgs.ConvertAll(CloneTypeParam);
-        return new TypeSynonymDecl(Tok(dd.tok), dd.Name, tps, m, CloneType(dd.Rhs), CloneAttributes(dd.Attributes), CloneFromValue(dd));
-      } else if (d is NewtypeDecl) {
-        var dd = (NewtypeDecl)d;
-        if (dd.Var == null) {
-          return new NewtypeDecl(Tok(dd.tok), dd.Name, m, CloneType(dd.BaseType), CloneAttributes(dd.Attributes), CloneFromValue(dd));
-        } else {
-          return new NewtypeDecl(Tok(dd.tok), dd.Name, m, CloneBoundVar(dd.Var), CloneExpr(dd.Constraint), CloneAttributes(dd.Attributes), CloneFromValue(dd));
->>>>>>> 6df61296
         }
       } else if (d is TupleTypeDecl) {
         var dd = (TupleTypeDecl)d;
@@ -127,28 +104,13 @@
           req, ens, yreq, yens,
           body, CloneAttributes(dd.Attributes), dd.SignatureEllipsis);
         return iter;
-<<<<<<< HEAD
-      }
-      else if (d is TraitDecl)
-      {
-          if (d is DefaultClassDecl)
-          {
-              var dd = (TraitDecl)d;
-              var tps = dd.TypeArgs.ConvertAll(CloneTypeParam);
-              var mm = dd.Members.ConvertAll(CloneMember);
-              var cl = new DefaultClassDecl(m, mm);
-              return cl;
-          }
-          else
-          {
-              var dd = (TraitDecl)d;
-              var tps = dd.TypeArgs.ConvertAll(CloneTypeParam);
-              var mm = dd.Members.ConvertAll(CloneMember);
-              var cl = new TraitDecl(Tok(dd.tok), dd.Name, m, tps, mm, CloneAttributes(dd.Attributes), CloneFromValue(dd));
-              return cl;
-          }
-      }
-      else if (d is ClassDecl) {
+      } else if (d is TraitDecl) {
+        var dd = (TraitDecl)d;
+        var tps = dd.TypeArgs.ConvertAll(CloneTypeParam);
+        var mm = dd.Members.ConvertAll(CloneMember);
+        var cl = new TraitDecl(Tok(dd.tok), dd.Name, m, tps, mm, CloneAttributes(dd.Attributes), CloneFromValue(dd));
+        return cl;
+      } else if (d is ClassDecl) {
         var dd = (ClassDecl)d;
         var tps = dd.TypeArgs.ConvertAll(CloneTypeParam);
         if (d.IsRevealedInScope(scope)) {
@@ -160,52 +122,19 @@
           }
         } else {
           return new OpaqueTypeDecl(Tok(dd.tok), d.Name, m, TypeParameter.EqualitySupportValue.Unspecified, tps, CloneAttributes(dd.Attributes), CloneFromValue(dd));
-=======
-      } else if (d is TraitDecl) {
-        var dd = (TraitDecl)d;
-        var tps = dd.TypeArgs.ConvertAll(CloneTypeParam);
-        var mm = dd.Members.ConvertAll(CloneMember);
-        var cl = new TraitDecl(Tok(dd.tok), dd.Name, m, tps, mm, CloneAttributes(dd.Attributes), CloneFromValue(dd));
-        return cl;
-      } else if (d is ClassDecl) {
-        var dd = (ClassDecl)d;
-        var tps = dd.TypeArgs.ConvertAll(CloneTypeParam);
-        var mm = dd.Members.ConvertAll(CloneMember);
-        if (d is DefaultClassDecl) {
-          return new DefaultClassDecl(m, mm, CloneFromValue((DefaultClassDecl)d));
-        } else {
-          return new ClassDecl(Tok(dd.tok), dd.Name, m, tps, mm, CloneAttributes(dd.Attributes), dd.TraitsTyp.ConvertAll(CloneType), CloneFromValue(dd));
->>>>>>> 6df61296
         }
       } else if (d is ModuleDecl) {
         if (d is LiteralModuleDecl) {
           return new LiteralModuleDecl(((LiteralModuleDecl)d).ModuleDef, m);
         } else if (d is AliasModuleDecl) {
           var a = (AliasModuleDecl)d;
-<<<<<<< HEAD
-          var alias = new AliasModuleDecl(a.Path, a.tok, m, a.Opened, a.Exports);
-          alias.Signature = a.Signature;
-          return alias;
+          return new AliasModuleDecl(a.Path, a.tok, m, a.Opened, a.Exports);
         } else if (d is ModuleFacadeDecl) {
           var a = (ModuleFacadeDecl)d;
-          var abs = new ModuleFacadeDecl(a.Path, a.tok, m, a.CompilePath, a.Opened, a.Exports);
-          abs.Signature = a.Signature;
-          abs.OriginalSignature = a.OriginalSignature;
-          return abs;
+          return new ModuleFacadeDecl(a.Path, a.tok, m, a.CompilePath, a.Opened, a.Exports);
         } else if (d is ModuleExportDecl) {
           var a = (ModuleExportDecl)d;
-          var export = new ModuleExportDecl(a.tok, m, a.Exports, a.Extends, a.ProvideAll, a.RevealAll);
-          export.Signature = a.Signature;
-          return export;
-=======
-          return new AliasModuleDecl(a.Path, a.tok, m, a.Opened);
-        } else if (d is ModuleFacadeDecl) {
-          var a = (ModuleFacadeDecl)d;
-          return new ModuleFacadeDecl(a.Path, a.tok, m, a.CompilePath, a.Opened);
-        } else if (d is ModuleExportDecl) {
-          var a = (ModuleExportDecl)d;
-          return new ModuleExportDecl(a.tok, m, a.IsDefault, a.Exports, a.Extends);
->>>>>>> 6df61296
+          return new ModuleExportDecl(a.tok, m, a.Exports, a.Extends, a.ProvideAll, a.RevealAll);
         } else {
           Contract.Assert(false);  // unexpected declaration
           return null;  // to please compiler
@@ -894,37 +823,6 @@
       } else {
         return rbase;
       }
-    }
-  }
-
-  class ClonerButUseOriginalMatchConstructsAndDontRecordFromFrom : Cloner
-  {
-    public ClonerButUseOriginalMatchConstructsAndDontRecordFromFrom()
-      : base() {
-    }
-
-    public override Expression CloneExpr(Expression expr) {
-      var me = expr as MatchExpr;
-      if (me != null && me.OrigUnresolved != null) {
-        return CloneExpr(me.OrigUnresolved);
-      }
-      return base.CloneExpr(expr);
-    }
-
-    public override Statement CloneStmt(Statement stmt) {
-      var s = stmt as MatchStmt;
-      if (s != null && s.OrigUnresolved != null) {
-        return CloneStmt(s.OrigUnresolved);
-      }
-      return base.CloneStmt(stmt);
-    }
-
-    public override T CloneFromValue<T>(T d) {
-      return null;
-    }
-
-    public override ModuleDefinition CloneFromValue_Module(ModuleDefinition m) {
-      return null;
     }
   }
 
