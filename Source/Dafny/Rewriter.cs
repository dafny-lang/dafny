--- conflicted
+++ resolved
@@ -4,14 +4,11 @@
 using System;
 using System.Collections.Generic;
 using System.Diagnostics.Contracts;
-<<<<<<< HEAD
 using System.Linq;
 using System.Reactive;
 using Microsoft.Boogie;
 using Bpl = Microsoft.Boogie;
 using IToken = Microsoft.Boogie.IToken;
-=======
->>>>>>> 06b28b9e
 
 namespace Microsoft.Dafny {
   /// <summary>
