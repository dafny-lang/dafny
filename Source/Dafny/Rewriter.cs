// Copyright by the contributors to the Dafny Project
// SPDX-License-Identifier: MIT

using System;
using System.Collections.Generic;
using System.Diagnostics.Contracts;
<<<<<<< HEAD
using System.Linq;
using System.Reactive;
using Microsoft.Boogie;
using Bpl = Microsoft.Boogie;
using IToken = Microsoft.Boogie.IToken;
=======
>>>>>>> dc6e7f08

namespace Microsoft.Dafny {
  /// <summary>
  /// A class that plugins should extend, in order to provide an extra Rewriter to the pipeline.
  ///
  /// If the plugin defines no PluginConfiguration, then Dafny will instantiate every sub-class
  /// of Rewriter from the plugin, providing them with an ErrorReporter in the constructor
  /// as the first and only argument.
  /// </summary>
  public abstract class IRewriter {
    /// <summary>
    /// Used to report errors and warnings, with positional information.
    /// </summary>
    protected readonly ErrorReporter Reporter;

    /// <summary>
    /// Constructor that accepts an ErrorReporter
    /// You can obtain an ErrorReporter two following ways:
    /// * Extend a PluginConfiguration class, and override the method GetRewriters(), whose first argument is an ErrorReporter
    /// * Have no PluginConfiguration  class, and an ErrorReporter will be provided to your class's constructor.
    /// 
    /// Then you can use the protected field "reporter" like the following:
    /// 
    ///     reporter.Error(MessageSource.Compiler, token, "[Your plugin] Your error message here");
    ///
    /// The token is usually obtained on expressions and statements in the field `tok`
    /// If you do not have access to them, use moduleDefinition.GetFirstTopLevelToken()
    /// </summary>
    /// <param name="reporter">The error reporter. Usually outputs automatically to IDE or command-line</param>
    internal IRewriter(ErrorReporter reporter) {
      Contract.Requires(reporter != null);
      this.Reporter = reporter;
    }

    /// <summary>
    /// Phase 1/7
    /// Override this method to obtain the initial program after parsing and built-in pre-resolvers.
    /// You can then report errors using reporter.Error (see above)
    /// </summary>
    /// <param name="program">The entire program</param>
    internal virtual void PreResolve(Program program) {
      Contract.Requires(program != null);
    }

    /// <summary>
    /// Phase 2/7
    /// Override this method to obtain a module definition after parsing and built-in pre-resolvers.
    /// You can then report errors using reporter.Error(MessageSource.Resolver, token, "message") (see above)
    /// This is a good place to perform AST rewritings, if necessary
    /// </summary>
    /// <param name="moduleDefinition">A module definition before is resolved</param>
    internal virtual void PreResolve(ModuleDefinition moduleDefinition) {
      Contract.Requires(moduleDefinition != null);
    }

    /// <summary>
    /// Phase 3/7
    /// Override this method to obtain a module definition after bare resolution, if no error were thrown.
    /// You can then report errors using reporter.Error (see above)
    /// We heavily discourage AST rewriting after this stage, as automatic type checking will not take place anymore.
    /// </summary>
    /// <param name="moduleDefinition">A module definition after it is resolved and type-checked</param>
    internal virtual void PostResolveIntermediate(ModuleDefinition moduleDefinition) {
      Contract.Requires(moduleDefinition != null);
    }

    /// <summary>
    /// Phase 4/7
    /// Override this method to obtain the module definition after resolution and
    /// SCC/Cyclicity/Recursivity analysis.
    /// You can then report errors using reporter.Error (see above)
    /// </summary>
    /// <param name="moduleDefinition">A module definition after it
    /// is resolved, type-checked and SCC/Cyclicity/Recursivity have been performed</param>
    internal virtual void PostCyclicityResolve(ModuleDefinition moduleDefinition) {
      Contract.Requires(moduleDefinition != null);
    }

    /// <summary>
    /// Phase 5/7
    /// Override this method to obtain the module definition after the phase decreasesResolve
    /// You can then report errors using reporter.Error (see above)
    /// </summary>
    /// <param name="moduleDefinition">A module definition after it
    /// is resolved, type-checked and SCC/Cyclicity/Recursivity and decreasesResolve checks have been performed</param>
    internal virtual void PostDecreasesResolve(ModuleDefinition moduleDefinition) {
      Contract.Requires(moduleDefinition != null);
    }

    /// <summary>
    /// Phase 6/7
    /// Override this method to obtain a module definition after the entire resolution pipeline
    /// You can then report errors using reporter.Error (see above)
    /// </summary>
    /// <param name="moduleDefinition">A module definition after it
    /// is resolved, type-checked and SCC/Cyclicity/Recursivity have been performed</param>
    internal virtual void PostResolve(ModuleDefinition moduleDefinition) {
      Contract.Requires(moduleDefinition != null);
    }

    /// <summary>
    /// Phase 7/7
    /// Override this method to obtain the final program after the entire resolution pipeline
    /// after the individual PostResolve on every module
    /// You can then report errors using reporter.Error (see above)
    /// </summary>
    /// <param name="program">The entire program after it is fully resolved</param>
    internal virtual void PostResolve(Program program) {
      Contract.Requires(program != null);
    }
  }
  /*
   * Code Example that displays the Warnings
   *
   * datatype Color = Red | Green | ShadesOfGray(nat)
      method MonochromaticMethod(c: Color) returns (x: bool) {
      return match c
            case Green => true
                 ^^^ Warning: Constructor name 'Green' should contain a parenthesis at the end           
            case anythingElse => false;
        }
        
    * datatype Color = Red | Green | ShadesOfGray(nat)
      method MonochromaticMethod(c: Color) returns (x: bool) {
      return match c
            case ShadesOfGray => true
                  ^^^ Warning: Variable name 'ShadesOfGray' on line 129 starts with a capital letter
            case anythingElse => false;
    }
   */
  class ConstructorWarning : IRewriter {
    internal override void PostResolve(Program program) {
      base.PostResolve(program);
      foreach (var moduleDefinition in program.Modules()) {
        foreach (var topLevelDecl in moduleDefinition.TopLevelDecls.OfType<TopLevelDeclWithMembers>()) {
          foreach (var callable in topLevelDecl.Members.OfType<ICallable>()) {
            var visitor = new ConstructorWarningVisitor(this.Reporter);
            visitor.Visit(callable, Unit.Default);
          }
        }
      }
    }
    public ConstructorWarning(ErrorReporter reporter) : base(reporter) {
    }
  }
  class ConstructorWarningVisitor : TopDownVisitor<Unit> {
    private readonly ErrorReporter reporter;
    public ConstructorWarningVisitor(ErrorReporter reporter) {
      this.reporter = reporter;
    }
    // Implements warning for constructors in match which ensures constructor name has parenthesis at the end and Begins with an uppercase letter. 
    protected override bool VisitOneExpr(Expression expr, ref Unit st) {
      if (expr is NestedMatchExpr matchExpr) {
        var matchExprCases = matchExpr.Cases;
        foreach (var caseExpr in matchExprCases) {
          if (caseExpr.Pat is IdPattern idPattern) {
            var isConstructor = idPattern.Arguments != null;
            var isVariable = idPattern.Arguments == null;
            if (idPattern.HasParenthesis == false && isConstructor) {
              this.reporter.Warning(MessageSource.Rewriter, idPattern.Tok,
                $"Constructor name '{idPattern}' should contain a parenthesis at the end");
            }
            if (char.IsUpper(idPattern.Id[0]) && isVariable) {
              var lineNum = idPattern.Tok.line;
              this.reporter.Warning(MessageSource.Rewriter, idPattern.Tok,
                $"Variable name '{idPattern}' on line {lineNum} starts with a capital letter");
            }
          }
        }
      }
      return base.VisitOneExpr(expr, ref st);
    }
  }
  public class AutoGeneratedToken : TokenWrapper {
    public AutoGeneratedToken(IToken wrappedToken)
      : base(wrappedToken) {
      Contract.Requires(wrappedToken != null);
    }
  }
  public class TriggerGeneratingRewriter : IRewriter {
    internal TriggerGeneratingRewriter(ErrorReporter reporter) : base(reporter) {
      Contract.Requires(reporter != null);
    }

    internal override void PostCyclicityResolve(ModuleDefinition m) {
      var finder = new Triggers.QuantifierCollector(Reporter);

      foreach (var decl in ModuleDefinition.AllCallables(m.TopLevelDecls)) {
        finder.Visit(decl, null);
      }

      var triggersCollector = new Triggers.TriggersCollector(finder.exprsInOldContext);
      foreach (var quantifierCollection in finder.quantifierCollections) {
        quantifierCollection.ComputeTriggers(triggersCollector);
        quantifierCollection.CommitTriggers();
      }
    }
  }

  internal class QuantifierSplittingRewriter : IRewriter {
    internal QuantifierSplittingRewriter(ErrorReporter reporter) : base(reporter) {
      Contract.Requires(reporter != null);
    }

    internal override void PostResolveIntermediate(ModuleDefinition m) {
      var splitter = new Triggers.QuantifierSplitter();
      foreach (var decl in ModuleDefinition.AllCallables(m.TopLevelDecls)) {
        splitter.Visit(decl);
      }
      splitter.Commit();
    }
  }

  // write out the quantifier for ForallStmt
  public class ForallStmtRewriter : IRewriter {
    public ForallStmtRewriter(ErrorReporter reporter) : base(reporter) {
      Contract.Requires(reporter != null);
    }

    internal override void PostResolveIntermediate(ModuleDefinition m) {
      var forallvisiter = new ForAllStmtVisitor(Reporter);
      foreach (var decl in ModuleDefinition.AllCallables(m.TopLevelDecls)) {
        forallvisiter.Visit(decl, true);
        if (decl is ExtremeLemma) {
          var prefixLemma = ((ExtremeLemma)decl).PrefixLemma;
          if (prefixLemma != null) {
            forallvisiter.Visit(prefixLemma, true);
          }
        }
      }

    }

    internal class ForAllStmtVisitor : TopDownVisitor<bool> {
      readonly ErrorReporter reporter;
      public ForAllStmtVisitor(ErrorReporter reporter) {
        Contract.Requires(reporter != null);
        this.reporter = reporter;
      }
      protected override bool VisitOneStmt(Statement stmt, ref bool st) {
        if (stmt is ForallStmt && ((ForallStmt)stmt).CanConvert) {
          ForallStmt s = (ForallStmt)stmt;
          if (s.Kind == ForallStmt.BodyKind.Proof) {
            Expression term = s.Ens.Count != 0 ? s.Ens[0].E : Expression.CreateBoolLiteral(s.Tok, true);
            for (int i = 1; i < s.Ens.Count; i++) {
              term = new BinaryExpr(s.Tok, BinaryExpr.ResolvedOpcode.And, term, s.Ens[i].E);
            }
            List<Expression> exprList = new List<Expression>();
            ForallExpr expr = new ForallExpr(s.Tok, s.EndTok, s.BoundVars, s.Range, term, s.Attributes);
            expr.Type = Type.Bool; // resolve here
            expr.Bounds = s.Bounds;
            exprList.Add(expr);
            s.ForallExpressions = exprList;
          } else if (s.Kind == ForallStmt.BodyKind.Assign) {
            if (s.BoundVars.Count != 0) {
              var s0 = (AssignStmt)s.S0;
              if (s0.Rhs is ExprRhs) {
                List<Expression> exprList = new List<Expression>();
                Expression Fi = null;
                Func<Expression, Expression> lhsBuilder = null;
                var lhs = s0.Lhs.Resolved;
                var i = s.BoundVars[0];
                if (s.BoundVars.Count == 1) {
                  //var lhsContext = null;
                  // Detect the following cases:
                  //   0: forall i | R(i) { F(i).f := E(i); }
                  //   1: forall i | R(i) { A[F(i)] := E(i); }
                  //   2: forall i | R(i) { F(i)[N] := E(i); }
                  if (lhs is MemberSelectExpr) {
                    var ll = (MemberSelectExpr)lhs;
                    Fi = ll.Obj;
                    lhsBuilder = e => {
                      var l = new MemberSelectExpr(ll.tok, e, ll.MemberName);
                      l.Member = ll.Member;
                      l.TypeApplication_AtEnclosingClass = ll.TypeApplication_AtEnclosingClass;
                      l.TypeApplication_JustMember = ll.TypeApplication_JustMember;
                      l.Type = ll.Type;
                      return l;
                    };
                  } else if (lhs is SeqSelectExpr) {
                    var ll = (SeqSelectExpr)lhs;
                    Contract.Assert(ll.SelectOne);
                    if (!FreeVariablesUtil.ContainsFreeVariable(ll.Seq, false, i)) {
                      Fi = ll.E0;
                      lhsBuilder = e => { var l = new SeqSelectExpr(ll.tok, true, ll.Seq, e, null, ll.CloseParen); l.Type = ll.Type; return l; };
                    } else if (!FreeVariablesUtil.ContainsFreeVariable(ll.E0, false, i)) {
                      Fi = ll.Seq;
                      lhsBuilder = e => { var l = new SeqSelectExpr(ll.tok, true, e, ll.E0, null, ll.CloseParen); l.Type = ll.Type; return l; };
                    }
                  }
                }
                var rhs = ((ExprRhs)s0.Rhs).Expr;
                bool usedInversion = false;
                if (Fi != null) {
                  var j = new BoundVar(i.tok, i.Name + "#inv", Fi.Type);
                  var jj = Expression.CreateIdentExpr(j);
                  var jList = new List<BoundVar>() { j };
                  var range = Expression.CreateAnd(Resolver.GetImpliedTypeConstraint(i, i.Type), s.Range);
                  var vals = InvertExpression(i, j, range, Fi);
#if DEBUG_PRINT
          Console.WriteLine("DEBUG: Trying to invert:");
          Console.WriteLine("DEBUG:   " + Printer.ExprToString(s.Range) + " && " + j.Name + " == " + Printer.ExprToString(Fi));
          if (vals == null) {
            Console.WriteLine("DEBUG: Can't");
          } else {
            Console.WriteLine("DEBUG: The inverse is the disjunction of the following:");
            foreach (var val in vals) {
              Console.WriteLine("DEBUG:   " + Printer.ExprToString(val.Range) + " && " + Printer.ExprToString(val.FInverse) + " == " + i.Name);
            }
          }
#endif
                  if (vals != null) {
                    foreach (var val in vals) {
                      lhs = lhsBuilder(jj);
                      Attributes attributes = new Attributes("trigger", new List<Expression>() { lhs }, s.Attributes);
                      var newRhs = Substitute(rhs, i, val.FInverse);
                      var msg = string.Format("rewrite: forall {0}: {1} {2}| {3} {{ {4} := {5}; }}",
                        j.Name,
                        j.Type.ToString(),
                        Printer.AttributesToString(attributes),
                        Printer.ExprToString(val.Range),
                        Printer.ExprToString(lhs),
                        Printer.ExprToString(newRhs));
                      reporter.Info(MessageSource.Resolver, stmt.Tok, msg);

                      var expr = new ForallExpr(s.Tok, s.EndTok, jList, val.Range, new BinaryExpr(s.Tok, BinaryExpr.ResolvedOpcode.EqCommon, lhs, newRhs), attributes);
                      expr.Type = Type.Bool; //resolve here
                      exprList.Add(expr);
                    }
                    usedInversion = true;
                  }
                }
                if (!usedInversion) {
                  var expr = new ForallExpr(s.Tok, s.EndTok, s.BoundVars, s.Range, new BinaryExpr(s.Tok, BinaryExpr.ResolvedOpcode.EqCommon, lhs, rhs), s.Attributes);
                  expr.Type = Type.Bool; // resolve here
                  expr.Bounds = s.Bounds;
                  exprList.Add(expr);
                }
                s.ForallExpressions = exprList;
              }
            }
          } else if (s.Kind == ForallStmt.BodyKind.Call) {
            var s0 = (CallStmt)s.S0;
            var argsSubstMap = new Dictionary<IVariable, Expression>();  // maps formal arguments to actuals
            Contract.Assert(s0.Method.Ins.Count == s0.Args.Count);
            for (int i = 0; i < s0.Method.Ins.Count; i++) {
              argsSubstMap.Add(s0.Method.Ins[i], s0.Args[i]);
            }
            var substituter = new AlphaConvertingSubstituter(s0.Receiver, argsSubstMap, s0.MethodSelect.TypeArgumentSubstitutionsWithParents());
            // Strengthen the range of the "forall" statement with the precondition of the call, suitably substituted with the actual parameters.
            if (Attributes.Contains(s.Attributes, "_autorequires")) {
              var range = s.Range;
              foreach (var req in s0.Method.Req) {
                var p = substituter.Substitute(req.E);  // substitute the call's actuals for the method's formals
                range = Expression.CreateAnd(range, p);
              }
              s.Range = range;
            }
            // substitute the call's actuals for the method's formals
            Expression term = s0.Method.Ens.Count != 0 ? substituter.Substitute(s0.Method.Ens[0].E) : Expression.CreateBoolLiteral(s.Tok, true);
            for (int i = 1; i < s0.Method.Ens.Count; i++) {
              term = new BinaryExpr(s.Tok, BinaryExpr.ResolvedOpcode.And, term, substituter.Substitute(s0.Method.Ens[i].E));
            }
            List<Expression> exprList = new List<Expression>();
            ForallExpr expr = new ForallExpr(s.Tok, s.EndTok, s.BoundVars, s.Range, term, s.Attributes);
            expr.Type = Type.Bool; // resolve here
            expr.Bounds = s.Bounds;
            exprList.Add(expr);
            s.ForallExpressions = exprList;
          } else {
            Contract.Assert(false);  // unexpected kind
          }
        }
        return true;  //visit the sub-parts with the same "st"
      }

      internal class ForallStmtTranslationValues {
        public readonly Expression Range;
        public readonly Expression FInverse;
        public ForallStmtTranslationValues(Expression range, Expression fInverse) {
          Contract.Requires(range != null);
          Contract.Requires(fInverse != null);
          Range = range;
          FInverse = fInverse;
        }
        public ForallStmtTranslationValues Subst(IVariable j, Expression e) {
          Contract.Requires(j != null);
          Contract.Requires(e != null);
          Dictionary<TypeParameter, Type> typeMap = new Dictionary<TypeParameter, Type>();
          var substMap = new Dictionary<IVariable, Expression>();
          substMap.Add(j, e);
          Substituter sub = new Substituter(null, substMap, typeMap);
          var v = new ForallStmtTranslationValues(sub.Substitute(Range), sub.Substitute(FInverse));
          return v;
        }
      }

      /// <summary>
      /// Find piecewise inverse of F under R.  More precisely, find lists of expressions P and F-1
      /// such that
      ///     R(i) && j == F(i)
      /// holds iff the disjunction of the following predicates holds:
      ///     P_0(j) && F-1_0(j) == i
      ///     ...
      ///     P_{n-1}(j) && F-1_{n-1}(j) == i
      /// If no such disjunction is found, return null.
      /// If such a disjunction is found, return for each disjunct:
      ///     * The predicate P_k(j), which is an expression that may have free occurrences of j (but no free occurrences of i)
      ///     * The expression F-1_k(j), which also may have free occurrences of j but not of i
      /// </summary>
      private List<ForallStmtTranslationValues> InvertExpression(BoundVar i, BoundVar j, Expression R, Expression F) {
        Contract.Requires(i != null);
        Contract.Requires(j != null);
        Contract.Requires(R != null);
        Contract.Requires(F != null);
        var vals = new List<ForallStmtTranslationValues>(InvertExpressionIter(i, j, R, F));
        if (vals.Count == 0) {
          return null;
        } else {
          return vals;
        }
      }
      /// <summary>
      /// See InvertExpression.
      /// </summary>
      private IEnumerable<ForallStmtTranslationValues> InvertExpressionIter(BoundVar i, BoundVar j, Expression R, Expression F) {
        Contract.Requires(i != null);
        Contract.Requires(j != null);
        Contract.Requires(R != null);
        Contract.Requires(F != null);
        F = F.Resolved;
        if (!FreeVariablesUtil.ContainsFreeVariable(F, false, i)) {
          // We're looking at R(i) && j == K.
          // We cannot invert j == K, but if we're lucky, R(i) contains a conjunct i==G.
          Expression r = Expression.CreateBoolLiteral(R.tok, true);
          Expression G = null;
          foreach (var c in Expression.Conjuncts(R)) {
            if (G == null && c is BinaryExpr) {
              var bin = (BinaryExpr)c;
              if (BinaryExpr.IsEqualityOp(bin.ResolvedOp)) {
                var id = bin.E0.Resolved as IdentifierExpr;
                if (id != null && id.Var == i) {
                  G = bin.E1;
                  continue;
                }
                id = bin.E1.Resolved as IdentifierExpr;
                if (id != null && id.Var == i) {
                  G = bin.E0;
                  continue;
                }
              }
            }
            r = Expression.CreateAnd(r, c);
          }
          if (G != null) {
            var jIsK = Expression.CreateEq(Expression.CreateIdentExpr(j), F, j.Type);
            var rr = Substitute(r, i, G);
            yield return new ForallStmtTranslationValues(Expression.CreateAnd(rr, jIsK), G);
          }
        } else if (F is IdentifierExpr) {
          var e = (IdentifierExpr)F;
          if (e.Var == i) {
            // We're looking at R(i) && j == i, which is particularly easy to invert:  R(j) && j == i
            var jj = Expression.CreateIdentExpr(j);
            yield return new ForallStmtTranslationValues(Substitute(R, i, jj), jj);
          }
        } else if (F is BinaryExpr) {
          var bin = (BinaryExpr)F;
          if (bin.ResolvedOp == BinaryExpr.ResolvedOpcode.Add && (bin.E0.Type.IsIntegerType || bin.E0.Type.IsRealType)) {
            if (!FreeVariablesUtil.ContainsFreeVariable(bin.E1, false, i)) {
              // We're looking at:  R(i) && j == f(i) + K.
              // By a recursive call, we'll ask to invert:  R(i) && j' == f(i).
              // For each P_0(j') && f-1_0(j') == i we get back, we yield:
              // P_0(j - K) && f-1_0(j - K) == i
              var jMinusK = Expression.CreateSubtract(Expression.CreateIdentExpr(j), bin.E1);
              foreach (var val in InvertExpression(i, j, R, bin.E0)) {
                yield return val.Subst(j, jMinusK);
              }
            } else if (!FreeVariablesUtil.ContainsFreeVariable(bin.E0, false, i)) {
              // We're looking at:  R(i) && j == K + f(i)
              // Do as in previous case, but with operands reversed.
              var jMinusK = Expression.CreateSubtract(Expression.CreateIdentExpr(j), bin.E0);
              foreach (var val in InvertExpression(i, j, R, bin.E1)) {
                yield return val.Subst(j, jMinusK);
              }
            }
          } else if (bin.ResolvedOp == BinaryExpr.ResolvedOpcode.Sub && (bin.E0.Type.IsIntegerType || bin.E0.Type.IsRealType)) {
            if (!FreeVariablesUtil.ContainsFreeVariable(bin.E1, false, i)) {
              // We're looking at:  R(i) && j == f(i) - K
              // Recurse on f(i) and then replace j := j + K
              var jPlusK = Expression.CreateAdd(Expression.CreateIdentExpr(j), bin.E1);
              foreach (var val in InvertExpression(i, j, R, bin.E0)) {
                yield return val.Subst(j, jPlusK);
              }
            } else if (!FreeVariablesUtil.ContainsFreeVariable(bin.E0, false, i)) {
              // We're looking at:  R(i) && j == K - f(i)
              // Recurse on f(i) and then replace j := K - j
              var kMinusJ = Expression.CreateSubtract(bin.E0, Expression.CreateIdentExpr(j));
              foreach (var val in InvertExpression(i, j, R, bin.E1)) {
                yield return val.Subst(j, kMinusJ);
              }
            }
          }
        } else if (F is ITEExpr) {
          var ife = (ITEExpr)F;
          // We're looking at R(i) && j == if A(i) then B(i) else C(i), which is equivalent to the disjunction of:
          //   R(i) && A(i) && j == B(i)
          //   R(i) && !A(i) && j == C(i)
          // We recurse on each one, yielding the results
          var r = Expression.CreateAnd(R, ife.Test);
          var valsThen = InvertExpression(i, j, r, ife.Thn);
          if (valsThen != null) {
            r = Expression.CreateAnd(R, Expression.CreateNot(ife.tok, ife.Test));
            var valsElse = InvertExpression(i, j, r, ife.Els);
            if (valsElse != null) {
              foreach (var val in valsThen) { yield return val; }
              foreach (var val in valsElse) { yield return val; }
            }
          }
        }
      }

      Expression Substitute(Expression expr, IVariable v, Expression e) {
        Dictionary<IVariable, Expression/*!*/> substMap = new Dictionary<IVariable, Expression>();
        Dictionary<TypeParameter, Type> typeMap = new Dictionary<TypeParameter, Type>();
        substMap.Add(v, e);
        Substituter sub = new Substituter(null, substMap, typeMap);
        return sub.Substitute(expr);
      }
    }
  }

  /// <summary>
  /// AutoContracts is an experimental feature that will fill much of the dynamic-frames boilerplate
  /// into a class.  From the user's perspective, what needs to be done is simply:
  ///  - mark the class with {:autocontracts}
  ///  - declare a function (or predicate) called Valid()
  ///
  /// AutoContracts will then:
  ///
  /// Declare, unless there already exist members with these names:
  ///    ghost var Repr: set(object)
  ///    predicate Valid()
  ///
  /// For function/predicate Valid(), insert:
  ///    reads this, Repr
  ///    ensures Valid() ==> this in Repr
  /// Into body of Valid(), insert (at the beginning of the body):
  ///    this in Repr && null !in Repr
  /// and also insert, for every array-valued field A declared in the class:
  ///    (A != null ==> A in Repr) &&
  /// and for every field F of a class type T where T has a field called Repr, also insert:
  ///    (F != null ==> F in Repr && F.Repr SUBSET Repr && this !in Repr && F.Valid())
  /// Except, if A or F is declared with {:autocontracts false}, then the implication will not
  /// be added.
  ///
  /// For every constructor, add:
  ///    ensures Valid() && fresh(Repr)
  /// At the end of the body of the constructor, add:
  ///    Repr := {this};
  ///    if (A != null) { Repr := Repr + {A}; }
  ///    if (F != null) { Repr := Repr + {F} + F.Repr; }
  ///
  /// In all the following cases, no "modifies" clause or "reads" clause is added if the user
  /// has given one.
  ///
  /// For every non-static non-ghost method that is not a "simple query method",
  /// add:
  ///    requires Valid()
  ///    modifies Repr
  ///    ensures Valid() && fresh(Repr - old(Repr))
  /// At the end of the body of the method, add:
  ///    if (A != null && !(A in Repr)) { Repr := Repr + {A}; }
  ///    if (F != null && !(F in Repr && F.Repr SUBSET Repr)) { Repr := Repr + {F} + F.Repr; }
  /// For every non-static non-twostate method that is either ghost or is a "simple query method",
  /// add:
  ///    requires Valid()
  /// For every non-static twostate method, add:
  ///    requires old(Valid())
  ///
  /// For every non-"Valid" non-static function, add:
  ///    requires Valid()
  ///    reads Repr
  /// </summary>
  public class AutoContractsRewriter : IRewriter {
    readonly BuiltIns builtIns;
    public AutoContractsRewriter(ErrorReporter reporter, BuiltIns builtIns)
      : base(reporter) {
      Contract.Requires(reporter != null);
      Contract.Requires(builtIns != null);
      this.builtIns = builtIns;
    }

    internal override void PreResolve(ModuleDefinition m) {
      foreach (var d in m.TopLevelDecls) {
        bool sayYes = true;
        if (d is ClassDecl && Attributes.ContainsBool(d.Attributes, "autocontracts", ref sayYes) && sayYes) {
          ProcessClassPreResolve((ClassDecl)d);
        }
      }
    }

    void ProcessClassPreResolve(ClassDecl cl) {
      // Add:  ghost var Repr: set<object>
      // ...unless a field with that name is already present
      if (!cl.Members.Exists(member => member is Field && member.Name == "Repr")) {
        Type ty = new SetType(true, builtIns.ObjectQ());
        var repr = new Field(new AutoGeneratedToken(cl.tok), "Repr", true, ty, null);
        cl.Members.Add(repr);
        AddHoverText(cl.tok, "{0}", Printer.FieldToString(repr));
      }
      // Add:  predicate Valid()
      // ...unless an instance function with that name is already present
      if (!cl.Members.Exists(member => member is Function && member.Name == "Valid" && !member.IsStatic)) {
        var valid = new Predicate(cl.tok, "Valid", false, true, new List<TypeParameter>(), new List<Formal>(),
          new List<AttributedExpression>(), new List<FrameExpression>(), new List<AttributedExpression>(), new Specification<Expression>(new List<Expression>(), null),
          null, Predicate.BodyOriginKind.OriginalOrInherited, null, null, null, null);
        cl.Members.Add(valid);
        // It will be added to hover text later
      }

      foreach (var member in cl.Members) {
        bool sayYes = true;
        if (Attributes.ContainsBool(member.Attributes, "autocontracts", ref sayYes) && !sayYes) {
          // the user has excluded this member
          continue;
        }
        if (member.RefinementBase != null) {
          // member is inherited from a module where it was already processed
          continue;
        }
        IToken tok = new AutoGeneratedToken(member.tok);
        if (member is Function && member.Name == "Valid" && !member.IsStatic) {
          var valid = (Function)member;
          // reads this, Repr
          var r0 = new ThisExpr(tok);
          var r1 = new MemberSelectExpr(tok, new ImplicitThisExpr(tok), "Repr");
          valid.Reads.Add(new FrameExpression(tok, r0, null));
          valid.Reads.Add(new FrameExpression(tok, r1, null));
          // ensures Valid() ==> this in Repr
          var post = new BinaryExpr(tok, BinaryExpr.Opcode.Imp,
            new FunctionCallExpr(tok, "Valid", new ImplicitThisExpr(tok), tok, tok, new List<ActualBinding>()),
            new BinaryExpr(tok, BinaryExpr.Opcode.In,
              new ThisExpr(tok),
               new MemberSelectExpr(tok, new ImplicitThisExpr(tok), "Repr")));
          valid.Ens.Insert(0, new AttributedExpression(post));
          if (member.tok == cl.tok) {
            // We added this function above, so produce a hover text for the entire function signature
            AddHoverText(cl.tok, "{0}", Printer.FunctionSignatureToString(valid));
          } else {
            AddHoverText(member.tok, "reads {0}, {1}\nensures {2}", r0, r1, post);
          }
        } else if (member is Function && !member.IsStatic) {
          var f = (Function)member;
          // requires Valid()
          var valid = new FunctionCallExpr(tok, "Valid", new ImplicitThisExpr(tok), tok, tok, new List<ActualBinding>());
          f.Req.Insert(0, new AttributedExpression(valid));
          var format = "requires {0}";
          var repr = new MemberSelectExpr(tok, new ImplicitThisExpr(tok), "Repr");
          if (f.Reads.Count == 0) {
            // reads Repr
            f.Reads.Add(new FrameExpression(tok, repr, null));
            format += "\nreads {1}";
          }
          AddHoverText(member.tok, format, valid, repr);
        } else if (member is Constructor) {
          var ctor = (Constructor)member;
          // ensures Valid();
          var valid = new FunctionCallExpr(tok, "Valid", new ImplicitThisExpr(tok), tok, tok, new List<ActualBinding>());
          ctor.Ens.Insert(0, new AttributedExpression(valid));
          // ensures fresh(Repr);
          var freshness = new FreshExpr(tok,
            new MemberSelectExpr(tok, new ImplicitThisExpr(tok), "Repr"));
          ctor.Ens.Insert(1, new AttributedExpression(freshness));
          var m0 = new ThisExpr(tok);
          AddHoverText(member.tok, "modifies {0}\nensures {1} && {2}", m0, valid, freshness);
        }
      }
    }

    internal override void PostResolveIntermediate(ModuleDefinition m) {
      foreach (var d in m.TopLevelDecls) {
        bool sayYes = true;
        if (d is ClassDecl && Attributes.ContainsBool(d.Attributes, "autocontracts", ref sayYes) && sayYes) {
          ProcessClassPostResolve((ClassDecl)d);
        }
      }
    }

    void ProcessClassPostResolve(ClassDecl cl) {
      // Find all fields of a reference type, and make a note of whether or not the reference type has a Repr field.
      // Also, find the Repr field and the function Valid in class "cl"
      Field ReprField = null;
      Function Valid = null;
      var subobjects = new List<Tuple<Field, Field, Function>>();
      foreach (var member in cl.Members) {
        var field = member as Field;
        if (field != null) {
          bool sayYes = true;
          if (field.Name == "Repr") {
            ReprField = field;
          } else if (Attributes.ContainsBool(field.Attributes, "autocontracts", ref sayYes) && !sayYes) {
            // ignore this field
          } else if (field.Type.IsRefType) {
            var rcl = (ClassDecl)((UserDefinedType)field.Type.NormalizeExpand()).ResolvedClass;
            Field rRepr = null;
            Function rValid = null;
            foreach (var memb in rcl.Members) {
              if (memb is Field && memb.Name == "Repr") {
                var f = (Field)memb;
                var t = f.Type.AsSetType;
                if (t != null && t.Arg.IsObjectQ) {
                  rRepr = f;
                }
              } else if (memb is Function && memb.Name == "Valid" && !memb.IsStatic) {
                var f = (Function)memb;
                if (f.Formals.Count == 0 && f.ResultType.IsBoolType) {
                  rValid = f;
                }
              }
              if (rRepr != null && rValid != null) {
                break;
              }
            }
            subobjects.Add(new Tuple<Field, Field, Function>(field, rRepr, rValid));
          }
        } else if (member is Function && member.Name == "Valid" && !member.IsStatic) {
          var fn = (Function)member;
          if (fn.Formals.Count == 0 && fn.ResultType.IsBoolType) {
            Valid = fn;
          }
        }
      }
      Contract.Assert(ReprField != null);  // we expect there to be a "Repr" field, since we added one in PreResolve

      IToken clTok = new AutoGeneratedToken(cl.tok);
      Type ty = Resolver.GetThisType(clTok, cl);
      var self = new ThisExpr(clTok);
      self.Type = ty;
      var implicitSelf = new ImplicitThisExpr(clTok);
      implicitSelf.Type = ty;
      var Repr = new MemberSelectExpr(clTok, implicitSelf, ReprField);

      foreach (var member in cl.Members) {
        bool sayYes = true;
        if (Attributes.ContainsBool(member.Attributes, "autocontracts", ref sayYes) && !sayYes) {
          continue;
        }
        IToken tok = new AutoGeneratedToken(member.tok);
        if (member is Function && member.Name == "Valid" && !member.IsStatic) {
          var valid = (Function)member;
          var validConjuncts = new List<Expression>();
          if (valid.IsGhost && valid.ResultType.IsBoolType) {
            if (valid.RefinementBase == null) {
              var c0 = BinBoolExpr(tok, BinaryExpr.ResolvedOpcode.InSet, self, Repr);  // this in Repr
              var c1 = BinBoolExpr(tok, BinaryExpr.ResolvedOpcode.NotInSet, new LiteralExpr(tok) { Type = builtIns.ObjectQ() }, Repr);  // null !in Repr
              var c = BinBoolExpr(tok, BinaryExpr.ResolvedOpcode.And, c0, c1);
              validConjuncts.Add(c);
            }

            foreach (var ff in subobjects) {
              if (ff.Item1.RefinementBase != null) {
                // the field has been inherited from a refined module, so don't include it here
                continue;
              }
              var F = new MemberSelectExpr(tok, implicitSelf, ff.Item1);
              var c0 = IsNotNull(tok, F);
              var c1 = BinBoolExpr(tok, BinaryExpr.ResolvedOpcode.InSet, F, Repr);
              if (ff.Item2 == null) {
                // F != null ==> F in Repr  (so, nothing else to do)
              } else {
                // F != null ==> F in Repr && F.Repr <= Repr && this !in F.Repr && F.Valid()
                var FRepr = new MemberSelectExpr(tok, F, ff.Item2);
                var c2 = BinBoolExpr(tok, BinaryExpr.ResolvedOpcode.Subset, FRepr, Repr);
                var c3 = BinBoolExpr(tok, BinaryExpr.ResolvedOpcode.NotInSet, self, FRepr);
                c1 = BinBoolExpr(tok, BinaryExpr.ResolvedOpcode.And, c1,
                  BinBoolExpr(tok, BinaryExpr.ResolvedOpcode.And, c2, c3));
                if (ff.Item3 != null) {
                  // F.Valid()
                  c1 = BinBoolExpr(tok, BinaryExpr.ResolvedOpcode.And, c1,
                    ValidCall(tok, F, ff.Item3, valid));
                }
              }
              validConjuncts.Add(Expression.CreateImplies(c0, c1));
            }

            var hoverText = "";
            var sep = "";
            if (valid.Body == null) {
              valid.Body = Expression.CreateBoolLiteral(tok, true);
              if (validConjuncts.Count == 0) {
                hoverText = "true";
                sep = "\n";
              }
            }
            for (int i = validConjuncts.Count; 0 <= --i;) {
              var c = validConjuncts[i];
              valid.Body = BinBoolExpr(tok, BinaryExpr.ResolvedOpcode.And, c, valid.Body);
              hoverText = Printer.ExprToString(c) + sep + hoverText;
              sep = "\n";
            }
            AddHoverText(valid.tok, "{0}", hoverText);
          }

        } else if (member is Constructor) {
          var ctor = (Constructor)member;
          if (ctor.Body != null) {
            var sbs = (DividedBlockStmt)ctor.Body;
            var n = sbs.Body.Count;
            if (ctor.RefinementBase == null) {
              // Repr := {this};
              var e = new SetDisplayExpr(tok, true, new List<Expression>() { self });
              e.Type = new SetType(true, builtIns.ObjectQ());
              Statement s = new AssignStmt(tok, tok, Repr, new ExprRhs(e));
              s.IsGhost = true;
              sbs.AppendStmt(s);
            }
            AddSubobjectReprs(tok, ctor.BodyEndTok, subobjects, sbs, n, implicitSelf, Repr);
          }

        } else if (member is Method && !member.IsStatic && Valid != null) {
          var m = (Method)member;
          var addStatementsToUpdateRepr = false;
          if (member.IsGhost || IsSimpleQueryMethod(m)) {
            if (m.RefinementBase == null) {
              // requires Valid()
              var valid = ValidCall(tok, implicitSelf, Valid, m);
              if (m is TwoStateLemma) {
                // Instead use:  requires old(Valid())
                valid = new OldExpr(tok, valid);
                valid.Type = Type.Bool;
              }
              m.Req.Insert(0, new AttributedExpression(valid));
              AddHoverText(member.tok, "requires {0}", valid);
            }
          } else if (m.RefinementBase == null) {
            // requires Valid()
            var valid = ValidCall(tok, implicitSelf, Valid, m);
            m.Req.Insert(0, new AttributedExpression(valid));
            var format = "requires {0}";
            if (m.Mod.Expressions.Count == 0) {
              // modifies Repr
              m.Mod.Expressions.Add(new FrameExpression(Repr.tok, Repr, null));
              format += "\nmodifies {1}";
              addStatementsToUpdateRepr = true;
            }
            // ensures Valid()
            m.Ens.Insert(0, new AttributedExpression(valid));
            // ensures fresh(Repr - old(Repr));
            var e0 = new OldExpr(tok, Repr);
            e0.Type = Repr.Type;
            var e1 = new BinaryExpr(tok, BinaryExpr.Opcode.Sub, Repr, e0);
            e1.ResolvedOp = BinaryExpr.ResolvedOpcode.SetDifference;
            e1.Type = Repr.Type;
            var freshness = new FreshExpr(tok, e1);
            freshness.Type = Type.Bool;
            m.Ens.Insert(1, new AttributedExpression(freshness));
            AddHoverText(m.tok, format + "\nensures {0} && {2}", valid, Repr, freshness);
          } else {
            addStatementsToUpdateRepr = true;
          }

          if (addStatementsToUpdateRepr && m.Body != null) {
            var methodBody = (BlockStmt)m.Body;
            AddSubobjectReprs(tok, methodBody.EndTok, subobjects, methodBody, methodBody.Body.Count, implicitSelf, Repr);
          }
        }
      }
    }

    void AddSubobjectReprs(IToken tok, IToken endCurlyTok, List<Tuple<Field, Field, Function>> subobjects, BlockStmt block, int hoverTextFromHere,
      Expression implicitSelf, Expression Repr) {
      Contract.Requires(tok != null);
      Contract.Requires(endCurlyTok != null);
      Contract.Requires(subobjects != null);
      Contract.Requires(block != null);
      Contract.Requires(0 <= hoverTextFromHere && hoverTextFromHere <= block.Body.Count);
      Contract.Requires(implicitSelf != null);
      Contract.Requires(Repr != null);
      // TODO: these assignments should be included on every return path

      foreach (var ff in subobjects) {
        var F = new MemberSelectExpr(tok, implicitSelf, ff.Item1);  // create a resolved MemberSelectExpr
        Expression e = new SetDisplayExpr(tok, true, new List<Expression>() { F }) {
          Type = new SetType(true, builtIns.ObjectQ())  // resolve here
        };
        var rhs = new BinaryExpr(tok, BinaryExpr.Opcode.Add, Repr, e) {
          ResolvedOp = BinaryExpr.ResolvedOpcode.Union,
          Type = Repr.Type
        };
        Expression nguard = BinBoolExpr(tok, BinaryExpr.ResolvedOpcode.InSet, F, Repr);  // F in Repr
        if (ff.Item2 == null) {
          // Repr := Repr + {F}  (so, nothing else to do)
        } else {
          // Repr := Repr + {F} + F.Repr
          var FRepr = new MemberSelectExpr(tok, F, ff.Item2);  // create resolved MemberSelectExpr
          rhs = new BinaryExpr(tok, BinaryExpr.Opcode.Add, rhs, FRepr) {
            ResolvedOp = BinaryExpr.ResolvedOpcode.Union,
            Type = Repr.Type
          };
          var ng = BinBoolExpr(tok, BinaryExpr.ResolvedOpcode.Subset, FRepr, Repr);  // F.Repr <= Repr
          nguard = Expression.CreateAnd(nguard, ng);
        }
        // Repr := Repr + ...;
        Statement s = new AssignStmt(tok, tok, Repr, new ExprRhs(rhs));
        s.IsGhost = true;
        // wrap if statement around s
        e = Expression.CreateAnd(IsNotNull(tok, F), Expression.CreateNot(tok, nguard));
        var thn = new BlockStmt(tok, tok, new List<Statement>() { s });
        thn.IsGhost = true;
        s = new IfStmt(tok, tok, false, e, thn, null);
        s.IsGhost = true;
        // finally, add s to the block
        block.AppendStmt(s);
      }
      if (hoverTextFromHere != block.Body.Count) {
        var hoverText = "";
        var sep = "";
        for (int i = hoverTextFromHere; i < block.Body.Count; i++) {
          hoverText += sep + Printer.StatementToString(block.Body[i]);
          sep = "\n";
        }
        AddHoverText(endCurlyTok, "{0}", hoverText);
      }
    }

    /// <summary>
    /// Returns an expression denoting "expr != null".  If the type
    /// of "expr" already implies "expr" is non-null, then an expression
    /// denoting "true" is returned.
    /// </summary>
    Expression IsNotNull(IToken tok, Expression expr) {
      Contract.Requires(tok != null);
      Contract.Requires(expr != null);
      if (expr.Type.IsNonNullRefType) {
        return Expression.CreateBoolLiteral(tok, true);
      } else {
        var cNull = new LiteralExpr(tok);
        cNull.Type = expr.Type;
        return BinBoolExpr(tok, BinaryExpr.ResolvedOpcode.NeqCommon, expr, cNull);
      }
    }

    bool IsSimpleQueryMethod(Method m) {
      // A simple query method has out parameters, its body has no effect other than to assign to them,
      // and the postcondition does not explicitly mention the pre-state.
      return m.Outs.Count != 0 && m.Body != null && LocalAssignsOnly(m.Body) &&
        m.Ens.TrueForAll(mfe => !MentionsOldState(mfe.E));
    }

    bool LocalAssignsOnly(Statement s) {
      Contract.Requires(s != null);
      if (s is AssignStmt) {
        var ss = (AssignStmt)s;
        return ss.Lhs.Resolved is IdentifierExpr;
      } else if (s is ConcreteUpdateStatement) {
        var ss = (ConcreteUpdateStatement)s;
        return ss.Lhss.TrueForAll(e => e.Resolved is IdentifierExpr);
      } else if (s is CallStmt) {
        return false;
      } else {
        foreach (var ss in s.SubStatements) {
          if (!LocalAssignsOnly(ss)) {
            return false;
          }
        }
      }
      return true;
    }

    /// <summary>
    /// Returns true iff 'expr' is a two-state expression, that is, if it mentions "old/fresh/unchanged(...)".
    /// </summary>
    static bool MentionsOldState(Expression expr) {
      Contract.Requires(expr != null);
      if (expr is OldExpr || expr is UnchangedExpr || expr is FreshExpr) {
        return true;
      }
      foreach (var ee in expr.SubExpressions) {
        if (MentionsOldState(ee)) {
          return true;
        }
      }
      return false;
    }

    /// <summary>
    /// Returns a resolved expression of the form "receiver.Valid()"
    /// </summary>
    public static Expression ValidCall(IToken tok, Expression receiver, Function Valid, ICallable callingContext) {
      Contract.Requires(tok != null);
      Contract.Requires(receiver != null);
      Contract.Requires(Valid != null);
      Contract.Requires(callingContext != null);
      Contract.Requires(receiver.Type.NormalizeExpand() is UserDefinedType && ((UserDefinedType)receiver.Type.NormalizeExpand()).ResolvedClass == Valid.EnclosingClass);
      Contract.Requires(receiver.Type.NormalizeExpand().TypeArgs.Count == Valid.EnclosingClass.TypeArgs.Count);
      var call = new FunctionCallExpr(tok, Valid.Name, receiver, tok, tok, new List<Expression>());
      call.Function = Valid;
      call.Type = Type.Bool;
      call.TypeApplication_AtEnclosingClass = receiver.Type.TypeArgs;
      call.TypeApplication_JustFunction = new List<Type>();
      callingContext.EnclosingModule.CallGraph.AddEdge((ICallable)CodeContextWrapper.Unwrap(callingContext), Valid);
      return call;
    }

    public static BinaryExpr BinBoolExpr(IToken tok, BinaryExpr.ResolvedOpcode rop, Expression e0, Expression e1) {
      var p = new BinaryExpr(tok, BinaryExpr.ResolvedOp2SyntacticOp(rop), e0, e1);
      p.ResolvedOp = rop;  // resolve here
      p.Type = Type.Bool;  // resolve here
      return p;
    }

    void AddHoverText(IToken tok, string format, params object[] args) {
      Contract.Requires(tok != null);
      Contract.Requires(format != null);
      Contract.Requires(args != null);
      for (int i = 0; i < args.Length; i++) {
        if (args[i] is Expression) {
          args[i] = Printer.ExprToString((Expression)args[i]);
        }
      }
      var s = "autocontracts:\n" + string.Format(format, args);
      Reporter.Info(MessageSource.Rewriter, tok, s.Replace("\n", "\n  "));
    }
  }


  /// <summary>
  /// For any function foo() with the :opaque attribute,
  /// hide the body, so that it can only be seen within its
  /// recursive clique (if any), or if the programmer
  /// specifically asks to see it via the reveal_foo() lemma
  /// </summary>
  public class OpaqueFunctionRewriter : IRewriter {
    protected Dictionary<Method, Function> revealOriginal; // Map reveal_* lemmas (or two-state lemmas) back to their original functions

    public OpaqueFunctionRewriter(ErrorReporter reporter)
      : base(reporter) {
      Contract.Requires(reporter != null);

      revealOriginal = new Dictionary<Method, Function>();
    }

    internal override void PreResolve(ModuleDefinition m) {
      foreach (var d in m.TopLevelDecls) {
        if (d is TopLevelDeclWithMembers) {
          ProcessOpaqueClassFunctions((TopLevelDeclWithMembers)d);
        }
      }
    }

    internal override void PostResolveIntermediate(ModuleDefinition m) {
      foreach (var decl in ModuleDefinition.AllCallables(m.TopLevelDecls)) {
        if (decl is Lemma || decl is TwoStateLemma) {
          var lem = (Method)decl;
          if (revealOriginal.ContainsKey(lem)) {
            Function fn = revealOriginal[lem];
            AnnotateRevealFunction(lem, fn);
          }
        }
      }
    }

    protected void AnnotateRevealFunction(Method lemma, Function f) {
      Contract.Requires(lemma is Lemma || lemma is TwoStateLemma);
      Expression receiver;
      if (f.IsStatic) {
        receiver = new StaticReceiverExpr(f.tok, (TopLevelDeclWithMembers)f.EnclosingClass, true);
      } else {
        receiver = new ImplicitThisExpr(f.tok);
        //receiver.Type = GetThisType(expr.tok, (TopLevelDeclWithMembers)member.EnclosingClass);  // resolve here
      }
      var typeApplication = new List<Type>();
      var typeApplication_JustForMember = new List<Type>();
      for (int i = 0; i < f.TypeArgs.Count; i++) {
        // doesn't matter what type, just so we have it to make the resolver happy when resolving function member of
        // the fuel attribute. This might not be needed after fixing codeplex issue #172.
        typeApplication.Add(new IntType());
        typeApplication_JustForMember.Add(new IntType());
      }
      var nameSegment = new NameSegment(f.tok, f.Name, f.TypeArgs.Count == 0 ? null : typeApplication);
      var rr = new MemberSelectExpr(f.tok, receiver, f.Name);
      rr.Member = f;
      rr.TypeApplication_AtEnclosingClass = typeApplication;
      rr.TypeApplication_JustMember = typeApplication_JustForMember;
      List<Type> args = new List<Type>();
      for (int i = 0; i < f.Formals.Count; i++) {
        args.Add(new IntType());
      }
      rr.Type = new ArrowType(f.tok, args, new IntType());
      nameSegment.ResolvedExpression = rr;
      nameSegment.Type = rr.Type;
      LiteralExpr low = new LiteralExpr(f.tok, 1);
      LiteralExpr hi = new LiteralExpr(f.tok, 2);
      lemma.Attributes = new Attributes("fuel", new List<Expression>() { nameSegment, low, hi }, lemma.Attributes);
    }


    // Tells the function to use 0 fuel by default
    protected void ProcessOpaqueClassFunctions(TopLevelDeclWithMembers c) {
      Contract.Requires(c != null);
      List<MemberDecl> newDecls = new List<MemberDecl>();
      foreach (MemberDecl member in c.Members) {
        if (member is Function function) {
          if (!Attributes.Contains(function.Attributes, "opaque")) {
            // Nothing to do
          } else if (!RefinementToken.IsInherited(function.tok, c.EnclosingModuleDefinition)) {
            RewriteOpaqueFunctionUseFuel(function, newDecls);
          }
        }
      }
      c.Members.AddRange(newDecls);
    }

    private void RewriteOpaqueFunctionUseFuel(Function f, List<MemberDecl> newDecls) {
      // mark the opaque function with {:fuel 0, 0}
      LiteralExpr amount = new LiteralExpr(f.tok, 0);
      f.Attributes = new Attributes("fuel", new List<Expression>() { amount, amount }, f.Attributes);

      // That is, given:
      //   function {:opaque} foo(x:int, y:int) : int
      //     requires 0 <= x < 5;
      //     requires 0 <= y < 5;
      //     ensures foo(x, y) < 10;
      //   { x + y }
      // We produce:
      //   lemma {:axiom} {:auto_generated} {:fuel foo, 1, 2 } reveal_foo()
      //
      // If "foo" is a two-state function, then "reveal_foo" will be declared as a two-state lemma.
      //
      // The translator, in AddMethod, then adds ensures clauses to bump up the fuel parameters appropriately

      var cloner = new Cloner();

      List<TypeParameter> typeVars = new List<TypeParameter>();
      List<Type> optTypeArgs = new List<Type>();
      foreach (TypeParameter tp in f.TypeArgs) {
        typeVars.Add(cloner.CloneTypeParam(tp));
        // doesn't matter what type, just so we have it to make the resolver happy when resolving function member of
        // the fuel attribute. This might not be needed after fixing codeplex issue #172.
        optTypeArgs.Add(new IntType());
      }

      // Add an axiom attribute so that the compiler won't complain about the lemma's lack of a body
      Attributes lemma_attrs = BuiltIns.AxiomAttribute();
      lemma_attrs = new Attributes("auto_generated", new List<Expression>(), lemma_attrs);
      lemma_attrs = new Attributes("opaque_reveal", new List<Expression>(), lemma_attrs);
      lemma_attrs = new Attributes("verify", new List<Expression>() { new LiteralExpr(f.tok, false) }, lemma_attrs);
      Method reveal;
      if (f is TwoStateFunction) {
        reveal = new TwoStateLemma(f.tok, "reveal_" + f.Name, f.HasStaticKeyword, new List<TypeParameter>(), new List<Formal>(), new List<Formal>(), new List<AttributedExpression>(),
          new Specification<FrameExpression>(new List<FrameExpression>(), null), /* newEnsuresList*/new List<AttributedExpression>(),
          new Specification<Expression>(new List<Expression>(), null), null, lemma_attrs, null);
      } else {
        reveal = new Lemma(f.tok, "reveal_" + f.Name, f.HasStaticKeyword, new List<TypeParameter>(), new List<Formal>(), new List<Formal>(), new List<AttributedExpression>(),
          new Specification<FrameExpression>(new List<FrameExpression>(), null), /* newEnsuresList*/new List<AttributedExpression>(),
          new Specification<Expression>(new List<Expression>(), null), null, lemma_attrs, null);
      }
      newDecls.Add(reveal);
      revealOriginal[reveal] = f;
      reveal.InheritVisibility(f, true);
    }
  }


  /// <summary>
  /// Automatically accumulate requires for function calls within a function body,
  /// if requested via {:autoreq}
  /// </summary>
  public class AutoReqFunctionRewriter : IRewriter {
    Function parentFunction;
    bool containsMatch; // TODO: Track this per-requirement, rather than per-function

    public AutoReqFunctionRewriter(ErrorReporter reporter)
      : base(reporter) {
      Contract.Requires(reporter != null);
    }

    internal override void PostResolveIntermediate(ModuleDefinition m) {
      var components = m.CallGraph.TopologicallySortedComponents();

      foreach (var scComponent in components) {  // Visit the call graph bottom up, so anything we call already has its prequisites calculated
        if (scComponent is Function) {
          Function fn = (Function)scComponent;
          if (Attributes.ContainsBoolAtAnyLevel(fn, "autoReq")) {
            parentFunction = fn;  // Remember where the recursion started
            containsMatch = false;  // Assume no match statements are involved

            List<AttributedExpression> auto_reqs = new List<AttributedExpression>();

            // First handle all of the requirements' preconditions
            foreach (AttributedExpression req in fn.Req) {
              foreach (Expression e in generateAutoReqs(req.E)) {
                auto_reqs.Add(new AttributedExpression(e, req.Attributes));
              }
            }
            fn.Req.InsertRange(0, auto_reqs); // Need to come before the actual requires
            addAutoReqToolTipInfoToFunction("pre", fn, auto_reqs);

            // Then the body itself, if any
            if (fn.Body != null) {
              auto_reqs = new List<AttributedExpression>();
              foreach (Expression e in generateAutoReqs(fn.Body)) {
                auto_reqs.Add(new AttributedExpression(e));
              }
              fn.Req.AddRange(auto_reqs);
              addAutoReqToolTipInfoToFunction("post", fn, auto_reqs);
            }
          }
        } else if (scComponent is Method) {
          Method method = (Method)scComponent;
          if (Attributes.ContainsBoolAtAnyLevel(method, "autoReq")) {
            parentFunction = null;
            containsMatch = false; // Assume no match statements are involved

            List<AttributedExpression> auto_reqs = new List<AttributedExpression>();
            foreach (AttributedExpression req in method.Req) {
              List<Expression> local_auto_reqs = generateAutoReqs(req.E);
              foreach (Expression local_auto_req in local_auto_reqs) {
                auto_reqs.Add(new AttributedExpression(local_auto_req));
              }
            }
            method.Req.InsertRange(0, auto_reqs); // Need to come before the actual requires
            addAutoReqToolTipInfoToMethod("pre", method, auto_reqs);
          }
        }
      }
    }

    public void addAutoReqToolTipInfoToFunction(string label, Function f, List<AttributedExpression> reqs) {
      string prefix = "auto requires " + label + " ";
      string tip = "";

      string sep = "";
      foreach (var req in reqs) {
        if (containsMatch) {  // Pretty print the requirements
          tip += sep + prefix + Printer.ExtendedExprToString(req.E) + ";";
        } else {
          tip += sep + prefix + Printer.ExprToString(req.E) + ";";
        }
        sep = "\n";
      }

      if (!tip.Equals("")) {
        Reporter.Info(MessageSource.Rewriter, f.tok, tip);
        if (DafnyOptions.O.AutoReqPrintFile != null) {
          using (System.IO.TextWriter writer = new System.IO.StreamWriter(DafnyOptions.O.AutoReqPrintFile, true)) {
            writer.WriteLine(f.Name);
            writer.WriteLine("\t" + tip);
          }
        }
      }
    }

    public void addAutoReqToolTipInfoToMethod(string label, Method method, List<AttributedExpression> reqs) {
      string tip = "";

      foreach (var req in reqs) {
        string prefix = "auto ";
        prefix += " requires " + label + " ";
        if (containsMatch) {  // Pretty print the requirements
          tip += prefix + Printer.ExtendedExprToString(req.E) + ";\n";
        } else {
          tip += prefix + Printer.ExprToString(req.E) + ";\n";
        }
      }

      if (!tip.Equals("")) {
        Reporter.Info(MessageSource.Rewriter, method.tok, tip);
        if (DafnyOptions.O.AutoReqPrintFile != null) {
          using (System.IO.TextWriter writer = new System.IO.StreamWriter(DafnyOptions.O.AutoReqPrintFile, true)) {
            writer.WriteLine(method.Name);
            writer.WriteLine("\t" + tip);
          }
        }
      }
    }

    // Stitch a list of expressions together with logical ands
    Expression andify(IToken tok, List<Expression> exprs) {
      Expression ret = Expression.CreateBoolLiteral(tok, true);

      foreach (var expr in exprs) {
        ret = Expression.CreateAnd(ret, expr);
      }

      return ret;
    }

    List<Expression> gatherReqs(Function f, List<Expression> args, Expression f_this) {
      List<Expression> translated_f_reqs = new List<Expression>();

      if (f.Req.Count > 0) {
        Dictionary<IVariable, Expression/*!*/> substMap = new Dictionary<IVariable, Expression>();
        Dictionary<TypeParameter, Type> typeMap = new Dictionary<TypeParameter, Type>();

        for (int i = 0; i < f.Formals.Count; i++) {
          substMap.Add(f.Formals[i], args[i]);
        }

        foreach (var req in f.Req) {
          Substituter sub = new Substituter(f_this, substMap, typeMap);
          translated_f_reqs.Add(sub.Substitute(req.E));
        }
      }

      return translated_f_reqs;
    }

    List<Expression> generateAutoReqs(Expression expr) {
      List<Expression> reqs = new List<Expression>();

      if (expr is LiteralExpr) {
      } else if (expr is ThisExpr) {
      } else if (expr is IdentifierExpr) {
      } else if (expr is SetDisplayExpr) {
        SetDisplayExpr e = (SetDisplayExpr)expr;

        foreach (var elt in e.Elements) {
          reqs.AddRange(generateAutoReqs(elt));
        }
      } else if (expr is MultiSetDisplayExpr) {
        MultiSetDisplayExpr e = (MultiSetDisplayExpr)expr;
        foreach (var elt in e.Elements) {
          reqs.AddRange(generateAutoReqs(elt));
        }
      } else if (expr is SeqDisplayExpr) {
        SeqDisplayExpr e = (SeqDisplayExpr)expr;
        foreach (var elt in e.Elements) {
          reqs.AddRange(generateAutoReqs(elt));
        }
      } else if (expr is MapDisplayExpr) {
        MapDisplayExpr e = (MapDisplayExpr)expr;

        foreach (ExpressionPair p in e.Elements) {
          reqs.AddRange(generateAutoReqs(p.A));
          reqs.AddRange(generateAutoReqs(p.B));
        }
      } else if (expr is MemberSelectExpr) {
        MemberSelectExpr e = (MemberSelectExpr)expr;
        Contract.Assert(e.Member != null && e.Member is Field);

        reqs.AddRange(generateAutoReqs(e.Obj));
      } else if (expr is SeqSelectExpr) {
        SeqSelectExpr e = (SeqSelectExpr)expr;

        reqs.AddRange(generateAutoReqs(e.Seq));
        if (e.E0 != null) {
          reqs.AddRange(generateAutoReqs(e.E0));
        }

        if (e.E1 != null) {
          reqs.AddRange(generateAutoReqs(e.E1));
        }
      } else if (expr is SeqUpdateExpr) {
        SeqUpdateExpr e = (SeqUpdateExpr)expr;
        reqs.AddRange(generateAutoReqs(e.Seq));
        reqs.AddRange(generateAutoReqs(e.Index));
        reqs.AddRange(generateAutoReqs(e.Value));
      } else if (expr is DatatypeUpdateExpr) {
        foreach (var ee in expr.SubExpressions) {
          reqs.AddRange(generateAutoReqs(ee));
        }
      } else if (expr is FunctionCallExpr) {
        FunctionCallExpr e = (FunctionCallExpr)expr;

        // All of the arguments need to be satisfied
        foreach (var arg in e.Args) {
          reqs.AddRange(generateAutoReqs(arg));
        }

        if (parentFunction != null && ModuleDefinition.InSameSCC(e.Function, parentFunction)) {
          // We're making a call within the same SCC, so don't descend into this function
        } else {
          reqs.AddRange(gatherReqs(e.Function, e.Args, e.Receiver));
        }
      } else if (expr is DatatypeValue) {
        DatatypeValue dtv = (DatatypeValue)expr;
        Contract.Assert(dtv.Ctor != null);  // since dtv has been successfully resolved
        for (int i = 0; i < dtv.Arguments.Count; i++) {
          Expression arg = dtv.Arguments[i];
          reqs.AddRange(generateAutoReqs(arg));
        }
      } else if (expr is OldExpr) {
      } else if (expr is MatchExpr) {
        MatchExpr e = (MatchExpr)expr;
        containsMatch = true;
        reqs.AddRange(generateAutoReqs(e.Source));

        List<MatchCaseExpr> newMatches = new List<MatchCaseExpr>();
        foreach (MatchCaseExpr caseExpr in e.Cases) {
          //MatchCaseExpr c = new MatchCaseExpr(caseExpr.tok, caseExpr.Id, caseExpr.Arguments, andify(caseExpr.tok, generateAutoReqs(caseExpr.Body)));
          //c.Ctor = caseExpr.Ctor; // resolve here
          MatchCaseExpr c = Expression.CreateMatchCase(caseExpr, andify(caseExpr.tok, generateAutoReqs(caseExpr.Body)));
          newMatches.Add(c);
        }

        reqs.Add(Expression.CreateMatch(e.tok, e.Source, newMatches, e.Type));
      } else if (expr is SeqConstructionExpr) {
        var e = (SeqConstructionExpr)expr;
        reqs.AddRange(generateAutoReqs(e.N));
        reqs.AddRange(generateAutoReqs(e.Initializer));
      } else if (expr is MultiSetFormingExpr) {
        MultiSetFormingExpr e = (MultiSetFormingExpr)expr;
        reqs.AddRange(generateAutoReqs(e.E));
      } else if (expr is UnaryExpr) {
        UnaryExpr e = (UnaryExpr)expr;
        Expression arg = e.E;
        reqs.AddRange(generateAutoReqs(arg));
      } else if (expr is BinaryExpr) {
        BinaryExpr e = (BinaryExpr)expr;

        switch (e.ResolvedOp) {
          case BinaryExpr.ResolvedOpcode.Imp:
          case BinaryExpr.ResolvedOpcode.And:
            reqs.AddRange(generateAutoReqs(e.E0));
            foreach (var req in generateAutoReqs(e.E1)) {
              // We only care about this req if E0 is true, since And short-circuits
              reqs.Add(Expression.CreateImplies(e.E0, req));
            }
            break;

          case BinaryExpr.ResolvedOpcode.Or:
            reqs.AddRange(generateAutoReqs(e.E0));
            foreach (var req in generateAutoReqs(e.E1)) {
              // We only care about this req if E0 is false, since Or short-circuits
              reqs.Add(Expression.CreateImplies(Expression.CreateNot(e.E1.tok, e.E0), req));
            }
            break;

          default:
            reqs.AddRange(generateAutoReqs(e.E0));
            reqs.AddRange(generateAutoReqs(e.E1));
            break;
        }
      } else if (expr is TernaryExpr) {
        var e = (TernaryExpr)expr;

        reqs.AddRange(generateAutoReqs(e.E0));
        reqs.AddRange(generateAutoReqs(e.E1));
        reqs.AddRange(generateAutoReqs(e.E2));
      } else if (expr is LetExpr) {
        var e = (LetExpr)expr;

        if (e.Exact) {
          foreach (var rhs in e.RHSs) {
            reqs.AddRange(generateAutoReqs(rhs));
          }
          var new_reqs = generateAutoReqs(e.Body);
          if (new_reqs.Count > 0) {
            reqs.Add(Expression.CreateLet(e.tok, e.LHSs, e.RHSs, andify(e.tok, new_reqs), e.Exact));
          }
        } else {
          // TODO: Still need to figure out what the right choice is here:
          // Given: var x :| g(x); f(x, y) do we:
          //    1) Update the original statement to be: var x :| g(x) && WP(f(x,y)); f(x, y)
          //    2) Add forall x :: g(x) ==> WP(f(x, y)) to the function's requirements
          //    3) Current option -- do nothing.  Up to the spec writer to fix
        }
      } else if (expr is QuantifierExpr) {
        QuantifierExpr e = (QuantifierExpr)expr;

        // See LetExpr for issues with the e.Range

        var auto_reqs = generateAutoReqs(e.Term);
        if (auto_reqs.Count > 0) {
          Expression allReqsSatisfied = andify(e.Term.tok, auto_reqs);
          Expression allReqsSatisfiedAndTerm = Expression.CreateAnd(allReqsSatisfied, e.Term);
          e.UpdateTerm(allReqsSatisfiedAndTerm);
          Reporter.Info(MessageSource.Rewriter, e.tok, "autoreq added (" + Printer.ExtendedExprToString(allReqsSatisfied) + ") &&");
        }
      } else if (expr is SetComprehension) {
        var e = (SetComprehension)expr;
        // Translate "set xs | R :: T"

        // See LetExpr for issues with the e.Range
        //reqs.AddRange(generateAutoReqs(e.Range));
        var auto_reqs = generateAutoReqs(e.Term);
        if (auto_reqs.Count > 0) {
          reqs.Add(Expression.CreateQuantifier(new ForallExpr(e.tok, e.BodyEndTok, e.BoundVars, e.Range, andify(e.Term.tok, auto_reqs), e.Attributes), true));
        }
      } else if (expr is MapComprehension) {
        var e = (MapComprehension)expr;
        // Translate "map x | R :: T" into
        // See LetExpr for issues with the e.Range
        //reqs.AddRange(generateAutoReqs(e.Range));
        var auto_reqs = new List<Expression>();
        if (e.TermLeft != null) {
          auto_reqs.AddRange(generateAutoReqs(e.TermLeft));
        }
        auto_reqs.AddRange(generateAutoReqs(e.Term));
        if (auto_reqs.Count > 0) {
          reqs.Add(Expression.CreateQuantifier(new ForallExpr(e.tok, e.BodyEndTok, e.BoundVars, e.Range, andify(e.Term.tok, auto_reqs), e.Attributes), true));
        }
      } else if (expr is StmtExpr) {
        var e = (StmtExpr)expr;
        reqs.AddRange(generateAutoReqs(e.E));
      } else if (expr is ITEExpr) {
        ITEExpr e = (ITEExpr)expr;
        reqs.AddRange(generateAutoReqs(e.Test));
        reqs.Add(Expression.CreateITE(e.Test, andify(e.Thn.tok, generateAutoReqs(e.Thn)), andify(e.Els.tok, generateAutoReqs(e.Els))));
      } else if (expr is NestedMatchExpr) {
        // Generate autoReq on e.ResolvedExpression, but also on the unresolved body in case something (e.g. another cloner) clears the resolved expression
        var e = (NestedMatchExpr)expr;

        var autoReqs = generateAutoReqs(e.ResolvedExpression);
        var newMatch = new NestedMatchExpr(e.tok, e.Source, e.Cases, e.UsesOptionalBraces);
        newMatch.ResolvedExpression = andify(e.tok, autoReqs);
        reqs.Add(newMatch);
      } else if (expr is ConcreteSyntaxExpression) {
        var e = (ConcreteSyntaxExpression)expr;
        reqs.AddRange(generateAutoReqs(e.ResolvedExpression));
      } else {
        //Contract.Assert(false); throw new cce.UnreachableException();  // unexpected expression
      }

      return reqs;
    }
  }

  public class ProvideRevealAllRewriter : IRewriter {
    public ProvideRevealAllRewriter(ErrorReporter reporter)
      : base(reporter) {
      Contract.Requires(reporter != null);
    }

    internal override void PreResolve(ModuleDefinition m) {
      var declarations = m.TopLevelDecls;

      foreach (var d in declarations) {
        if (d is ModuleExportDecl me) {
          var revealAll = me.RevealAll || DafnyOptions.O.DisableScopes;

          HashSet<string> explicitlyRevealedTopLevelIDs = null;
          if (!revealAll) {
            explicitlyRevealedTopLevelIDs = new HashSet<string>();
            foreach (var esig in me.Exports) {
              if (esig.ClassId == null && !esig.Opaque) {
                explicitlyRevealedTopLevelIDs.Add(esig.Id);
              }
            }
          }

          if (revealAll || me.ProvideAll) {
            foreach (var newt in declarations) {
              if (!newt.CanBeExported()) {
                continue;
              }

              if (!(newt is DefaultClassDecl)) {
                me.Exports.Add(new ExportSignature(newt.tok, newt.Name, !revealAll || !newt.CanBeRevealed()));
              }

              if (newt is TopLevelDeclWithMembers) {
                var cl = (TopLevelDeclWithMembers)newt;
                var newtIsRevealed = revealAll || explicitlyRevealedTopLevelIDs.Contains(newt.Name);

                foreach (var mem in cl.Members) {
                  var opaque = !revealAll || !mem.CanBeRevealed();
                  if (newt is DefaultClassDecl) {
                    // add everything from the default class
                    me.Exports.Add(new ExportSignature(mem.tok, mem.Name, opaque));
                  } else if (mem is Constructor && !newtIsRevealed) {
                    // "provides *" does not pick up class constructors, unless the class is to be revealed
                  } else if (opaque && mem is Field field && !(mem is ConstantField) && !newtIsRevealed) {
                    // "provides *" does not pick up mutable fields, unless the class is to be revealed
                  } else {
                    me.Exports.Add(new ExportSignature(cl.tok, cl.Name, mem.tok, mem.Name, opaque));
                  }
                }
              }
            }
          }
        }
      }
    }
  }




  /// <summary>
  /// Replace all occurrences of attribute {:timeLimitMultiplier X} with {:timeLimit Y}
  /// where Y = X*default-time-limit or Y = X*command-line-time-limit
  /// </summary>
  public class TimeLimitRewriter : IRewriter {
    public TimeLimitRewriter(ErrorReporter reporter)
      : base(reporter) {
      Contract.Requires(reporter != null);
    }

    internal override void PreResolve(ModuleDefinition m) {
      foreach (var d in m.TopLevelDecls) {
        if (d is TopLevelDeclWithMembers tld) {
          foreach (MemberDecl member in tld.Members) {
            if (member is Function || member is Method) {
              // Check for the timeLimitMultiplier attribute
              if (Attributes.Contains(member.Attributes, "timeLimitMultiplier")) {
                Attributes attrs = member.Attributes;
                foreach (var attr in attrs.AsEnumerable()) {
                  if (attr.Name == "timeLimitMultiplier") {
                    if (attr.Args.Count == 1 && attr.Args[0] is LiteralExpr) {
                      var arg = attr.Args[0] as LiteralExpr;
                      System.Numerics.BigInteger value = (System.Numerics.BigInteger)arg.Value;
                      if (value.Sign > 0) {
                        uint current_limit = 0;
                        string name = "";
                        if (DafnyOptions.O.ResourceLimit > 0) {
                          // Interpret this as multiplying the resource limit
                          current_limit = DafnyOptions.O.ResourceLimit;
                          name = "rlimit";
                        } else {
                          // Interpret this as multiplying the time limit
                          current_limit = DafnyOptions.O.TimeLimit > 0 ? DafnyOptions.O.TimeLimit : 10;  // Default to 10 seconds
                          name = "timeLimit";
                        }
                        Expression newArg = new LiteralExpr(attr.Args[0].tok, value * current_limit);
                        member.Attributes = new Attributes("_" + name, new List<Expression>() { newArg }, attrs);
                        if (Attributes.Contains(attrs, name)) {
                          Reporter.Warning(MessageSource.Rewriter, member.tok, "timeLimitMultiplier annotation overrides " + name + " annotation");
                        }
                      }
                    }
                  }
                }
              }
            }
          }
        }
      }
    }
  }


  class MatchCaseExprSubstituteCloner : Cloner {
    private List<Tuple<CasePattern<BoundVar>, BoundVar>> patternSubst;
    private BoundVar oldvar;
    private BoundVar var;

    // the cloner is called after resolving the body of matchexpr, trying
    // to replace casepattern in the body that has been replaced by bv
    public MatchCaseExprSubstituteCloner(List<Tuple<CasePattern<BoundVar>, BoundVar>> subst) {
      this.patternSubst = subst;
      this.oldvar = null;
      this.var = null;
    }

    public MatchCaseExprSubstituteCloner(BoundVar oldvar, BoundVar var) {
      this.patternSubst = null;
      this.oldvar = oldvar;
      this.var = var;
    }

    public override BoundVar CloneBoundVar(BoundVar bv) {
      // replace bv with this.var if bv == oldvar
      BoundVar bvNew;
      if (oldvar != null && bv.Name.Equals(oldvar.Name)) {
        bvNew = new BoundVar(new AutoGeneratedToken(bv.tok), var.Name, CloneType(bv.Type));
      } else {
        bvNew = new BoundVar(Tok(bv.tok), bv.Name, CloneType(bv.Type));
      }
      bvNew.IsGhost = bv.IsGhost;
      return bvNew;
    }

    public override NameSegment CloneNameSegment(Expression expr) {
      var e = (NameSegment)expr;
      if (oldvar != null && e.Name.Equals(oldvar.Name)) {
        return new NameSegment(new AutoGeneratedToken(e.tok), var.Name, e.OptTypeArguments == null ? null : e.OptTypeArguments.ConvertAll(CloneType));
      } else {
        return new NameSegment(Tok(e.tok), e.Name, e.OptTypeArguments == null ? null : e.OptTypeArguments.ConvertAll(CloneType));
      }
    }

    public override Expression CloneApplySuffix(ApplySuffix e) {
      // if the ApplySuffix matches the CasePattern, then replace it with the BoundVar.
      CasePattern<BoundVar> cp = null;
      BoundVar bv = null;
      if (FindMatchingPattern(e, out cp, out bv)) {
        if (bv.tok is MatchCaseToken) {
          Contract.Assert(e.Args.Count == cp.Arguments.Count);
          for (int i = 0; i < e.Args.Count; i++) {
            ((MatchCaseToken)bv.tok).AddVar(e.Args[i].tok, cp.Arguments[i].Var, false);
          }
        }
        return new NameSegment(new AutoGeneratedToken(e.tok), bv.Name, null);
      } else {
        return new ApplySuffix(Tok(e.tok), e.AtTok == null ? null : Tok(e.AtTok), CloneExpr(e.Lhs), e.Bindings.ArgumentBindings.ConvertAll(CloneActualBinding), Tok(e.CloseParen));
      }
    }

    private bool FindMatchingPattern(ApplySuffix e, out CasePattern<BoundVar> pattern, out BoundVar bv) {
      pattern = null;
      bv = null;
      if (patternSubst == null) {
        return false;
      }
      Expression lhs = e.Lhs;
      if (!(lhs is NameSegment)) {
        return false;
      }
      string applyName = ((NameSegment)lhs).Name;
      foreach (Tuple<CasePattern<BoundVar>, BoundVar> pair in patternSubst) {
        var cp = pair.Item1;
        string ctorName = cp.Id;
        if (!(applyName.Equals(ctorName)) || (e.Args.Count != cp.Arguments.Count)) {
          continue;
        }
        bool found = true;
        for (int i = 0; i < e.Args.Count; i++) {
          var arg1 = e.Args[i];
          var arg2 = cp.Arguments[i];
          if (arg1.Resolved is IdentifierExpr) {
            var bv1 = ((IdentifierExpr)arg1.Resolved).Var;
            if (bv1 != arg2.Var) {
              found = false;
            }
          } else {
            found = false;
          }
        }
        if (found) {
          pattern = cp;
          bv = pair.Item2;
          return true;
        }
      }
      return false;
    }
  }

  // MatchCaseToken is used to record BoundVars that are consolidated due to rewrite of
  // nested match patterns. We want to record the original BoundVars that are consolidated
  // so that they will show up in the IDE correctly.
  public class MatchCaseToken : AutoGeneratedToken {
    public readonly List<Tuple<IToken, BoundVar, bool>> varList;
    public MatchCaseToken(IToken tok)
      : base(tok) {
      varList = new List<Tuple<IToken, BoundVar, bool>>();
    }

    public void AddVar(IToken tok, BoundVar var, bool isDefinition) {
      varList.Add(new Tuple<IToken, BoundVar, bool>(tok, var, isDefinition));
    }
  }

  // A cloner that replace the original token with AutoGeneratedToken.
  class AutoGeneratedTokenCloner : Cloner {
    public override IToken Tok(IToken tok) {
      return new AutoGeneratedToken(tok);
    }
  }

  // ===========================================================================================

  public class InductionRewriter : IRewriter {
    internal InductionRewriter(ErrorReporter reporter) : base(reporter) {
      Contract.Requires(reporter != null);
    }

    internal override void PostDecreasesResolve(ModuleDefinition m) {
      if (DafnyOptions.O.Induction == 0) {
        // Don't bother inferring :induction attributes.  This will also have the effect of not warning about malformed :induction attributes
      } else {
        foreach (var decl in m.TopLevelDecls) {
          if (decl is TopLevelDeclWithMembers) {
            var cl = (TopLevelDeclWithMembers)decl;
            foreach (var member in cl.Members) {
              if (member is ExtremeLemma) {
                var method = (ExtremeLemma)member;
                ProcessMethodExpressions(method);
                ComputeLemmaInduction(method.PrefixLemma);
                ProcessMethodExpressions(method.PrefixLemma);
              } else if (member is Method) {
                var method = (Method)member;
                ComputeLemmaInduction(method);
                ProcessMethodExpressions(method);
              } else if (member is ExtremePredicate) {
                var function = (ExtremePredicate)member;
                ProcessFunctionExpressions(function);
                ProcessFunctionExpressions(function.PrefixPredicate);
              } else if (member is Function) {
                var function = (Function)member;
                ProcessFunctionExpressions(function);
                if (function.ByMethodDecl != null) {
                  ProcessMethodExpressions(function.ByMethodDecl);
                }
              }
            }
          }
          if (decl is NewtypeDecl) {
            var nt = (NewtypeDecl)decl;
            if (nt.Constraint != null) {
              var visitor = new Induction_Visitor(this);
              visitor.Visit(nt.Constraint);
            }
          }
        }
      }
    }

    void ProcessMethodExpressions(Method method) {
      Contract.Requires(method != null);
      var visitor = new Induction_Visitor(this);
      method.Req.ForEach(mfe => visitor.Visit(mfe.E));
      method.Ens.ForEach(mfe => visitor.Visit(mfe.E));
      if (method.Body != null) {
        visitor.Visit(method.Body);
      }
    }

    void ProcessFunctionExpressions(Function function) {
      Contract.Requires(function != null);
      var visitor = new Induction_Visitor(this);
      function.Req.ForEach(visitor.Visit);
      function.Ens.ForEach(visitor.Visit);
      if (function.Body != null) {
        visitor.Visit(function.Body);
      }
    }

    void ComputeLemmaInduction(Method method) {
      Contract.Requires(method != null);
      if (method.Body != null && method.IsGhost && method.Mod.Expressions.Count == 0 && method.Outs.Count == 0 && !(method is ExtremeLemma)) {
        var specs = new List<Expression>();
        method.Req.ForEach(mfe => specs.Add(mfe.E));
        method.Ens.ForEach(mfe => specs.Add(mfe.E));
        ComputeInductionVariables(method.tok, method.Ins, specs, method, ref method.Attributes);
      }
    }

    void ComputeInductionVariables<VarType>(IToken tok, List<VarType> boundVars, List<Expression> searchExprs, Method lemma, ref Attributes attributes) where VarType : class, IVariable {
      Contract.Requires(tok != null);
      Contract.Requires(boundVars != null);
      Contract.Requires(searchExprs != null);
      Contract.Requires(DafnyOptions.O.Induction != 0);

      var args = Attributes.FindExpressions(attributes, "induction");  // we only look at the first one we find, since it overrides any other ones
      if (args == null) {
        if (DafnyOptions.O.Induction < 2) {
          // No explicit induction variables and we're asked not to infer anything, so we're done
          return;
        } else if (DafnyOptions.O.Induction == 2 && lemma != null) {
          // We're asked to infer induction variables only for quantifiers, not for lemmas
          return;
        } else if (DafnyOptions.O.Induction == 4 && lemma == null) {
          // We're asked to infer induction variables only for lemmas, not for quantifiers
          return;
        }
        // GO INFER below (only select boundVars)
      } else if (args.Count == 0) {
        // {:induction} is treated the same as {:induction true}, which says to automatically infer induction variables
        // GO INFER below (all boundVars)
      } else if (args.Count == 1 && args[0] is LiteralExpr && ((LiteralExpr)args[0]).Value is bool) {
        // {:induction false} or {:induction true}
        if (!(bool)((LiteralExpr)args[0]).Value) {
          // we're told not to infer anything
          return;
        }
        // GO INFER below (all boundVars)
      } else {
        // Here, we're expecting the arguments to {:induction args} to be a sublist of "this;boundVars", where "this" is allowed only
        // if "lemma" denotes an instance lemma.
        var goodArguments = new List<Expression>();
        var i = lemma != null && !lemma.IsStatic ? -1 : 0;  // -1 says it's okay to see "this" or any other parameter; 0 <= i says it's okay to see parameter i or higher
        foreach (var arg in args) {
          var ie = arg.Resolved as IdentifierExpr;
          if (ie != null) {
            var j = boundVars.FindIndex(v => v == ie.Var);
            if (0 <= j && i <= j) {
              goodArguments.Add(ie);
              i = j + 1;
              continue;
            }
            if (0 <= j) {
              Reporter.Warning(MessageSource.Rewriter, arg.tok, "{0}s given as :induction arguments must be given in the same order as in the {1}; ignoring attribute",
                lemma != null ? "lemma parameter" : "bound variable", lemma != null ? "lemma" : "quantifier");
              return;
            }
            // fall through for j < 0
          } else if (lemma != null && arg.Resolved is ThisExpr) {
            if (i < 0) {
              goodArguments.Add(arg.Resolved);
              i = 0;
              continue;
            }
            Reporter.Warning(MessageSource.Rewriter, arg.tok, "lemma parameters given as :induction arguments must be given in the same order as in the lemma; ignoring attribute");
            return;
          }
          Reporter.Warning(MessageSource.Rewriter, arg.tok, "invalid :induction attribute argument; expected {0}{1}; ignoring attribute",
            i == 0 ? "'false' or 'true' or " : "",
            lemma != null ? "lemma parameter" : "bound variable");
          return;
        }
        // The argument list was legal, so let's use it for the _induction attribute
        attributes = new Attributes("_induction", goodArguments, attributes);
        return;
      }

      // Okay, here we go, coming up with good induction setting for the given situation
      var inductionVariables = new List<Expression>();
      if (lemma != null && !lemma.IsStatic) {
        if (args != null || searchExprs.Exists(expr => FreeVariablesUtil.ContainsFreeVariable(expr, true, null))) {
          inductionVariables.Add(new ThisExpr(lemma));
        }
      }
      foreach (IVariable n in boundVars) {
        if (!(n.Type.IsTypeParameter || n.Type.IsOpaqueType || n.Type.IsInternalTypeSynonym) && (args != null || searchExprs.Exists(expr => VarOccursInArgumentToRecursiveFunction(expr, n)))) {
          inductionVariables.Add(new IdentifierExpr(n.Tok, n));
        }
      }
      if (inductionVariables.Count != 0) {
        // We found something usable, so let's record that in an attribute
        attributes = new Attributes("_induction", inductionVariables, attributes);
        // And since we're inferring something, let's also report that in a hover text.
        var s = Printer.OneAttributeToString(attributes, "induction");
        if (lemma is PrefixLemma) {
          s = lemma.Name + " " + s;
        }
        Reporter.Info(MessageSource.Rewriter, tok, s);
      }
    }
    class Induction_Visitor : BottomUpVisitor {
      readonly InductionRewriter IndRewriter;
      public Induction_Visitor(InductionRewriter inductionRewriter) {
        Contract.Requires(inductionRewriter != null);
        IndRewriter = inductionRewriter;
      }
      protected override void VisitOneExpr(Expression expr) {
        var q = expr as QuantifierExpr;
        if (q != null && q.SplitQuantifier == null) {
          IndRewriter.ComputeInductionVariables(q.tok, q.BoundVars, new List<Expression>() { q.LogicalBody() }, null, ref q.Attributes);
        }
      }
    }

    /// <summary>
    /// Returns 'true' iff by looking at 'expr' the Induction Heuristic determines that induction should be applied to 'n'.
    /// More precisely:
    ///   DafnyInductionHeuristic      Return 'true'
    ///   -----------------------      -------------
    ///        0                       always
    ///        1    if 'n' occurs as   any subexpression (of 'expr')
    ///        2    if 'n' occurs as   any subexpression of          any index argument of an array/sequence select expression or any                       argument to a recursive function
    ///        3    if 'n' occurs as   a prominent subexpression of  any index argument of an array/sequence select expression or any                       argument to a recursive function
    ///        4    if 'n' occurs as   any subexpression of                                                                       any                       argument to a recursive function
    ///        5    if 'n' occurs as   a prominent subexpression of                                                               any                       argument to a recursive function
    ///        6    if 'n' occurs as   a prominent subexpression of                                                               any decreases-influencing argument to a recursive function
    /// </summary>
    public static bool VarOccursInArgumentToRecursiveFunction(Expression expr, IVariable n) {
      switch (DafnyOptions.O.InductionHeuristic) {
        case 0: return true;
        case 1: return FreeVariablesUtil.ContainsFreeVariable(expr, false, n);
        default: return VarOccursInArgumentToRecursiveFunction(expr, n, false);
      }
    }

    /// <summary>
    /// Worker routine for VarOccursInArgumentToRecursiveFunction(expr,n), where the additional parameter 'exprIsProminent' says whether or
    /// not 'expr' has prominent status in its context.
    /// DafnyInductionHeuristic cases 0 and 1 are assumed to be handled elsewhere (i.e., a precondition of this method is DafnyInductionHeuristic is at least 2).
    /// </summary>
    static bool VarOccursInArgumentToRecursiveFunction(Expression expr, IVariable n, bool exprIsProminent) {
      Contract.Requires(expr != null);
      Contract.Requires(n != null);

      // The following variable is what gets passed down to recursive calls if the subexpression does not itself acquire prominent status.
      var subExprIsProminent = DafnyOptions.O.InductionHeuristic == 2 || DafnyOptions.O.InductionHeuristic == 4 ? /*once prominent, always prominent*/exprIsProminent : /*reset the prominent status*/false;

      if (expr is IdentifierExpr) {
        var e = (IdentifierExpr)expr;
        return exprIsProminent && e.Var == n;
      } else if (expr is SeqSelectExpr) {
        var e = (SeqSelectExpr)expr;
        var q = DafnyOptions.O.InductionHeuristic < 4 || subExprIsProminent;
        return VarOccursInArgumentToRecursiveFunction(e.Seq, n, subExprIsProminent) ||  // this subexpression does not acquire "prominent" status
          (e.E0 != null && VarOccursInArgumentToRecursiveFunction(e.E0, n, q)) ||  // this one does (unless arrays/sequences are excluded)
          (e.E1 != null && VarOccursInArgumentToRecursiveFunction(e.E1, n, q));    // ditto
      } else if (expr is MultiSelectExpr) {
        var e = (MultiSelectExpr)expr;
        var q = DafnyOptions.O.InductionHeuristic < 4 || subExprIsProminent;
        return VarOccursInArgumentToRecursiveFunction(e.Array, n, subExprIsProminent) ||
          e.Indices.Exists(exp => VarOccursInArgumentToRecursiveFunction(exp, n, q));
      } else if (expr is FunctionCallExpr) {
        var e = (FunctionCallExpr)expr;
        // For recursive functions:  arguments are "prominent"
        // For non-recursive function:  arguments are "prominent" if the call is
        var rec = e.Function.IsRecursive && e.CoCall != FunctionCallExpr.CoCallResolution.Yes;
        var decr = e.Function.Decreases.Expressions;
        bool variantArgument;
        if (DafnyOptions.O.InductionHeuristic < 6) {
          variantArgument = rec;
        } else {
          // The receiver is considered to be "variant" if the function is recursive and the receiver participates
          // in the effective decreases clause of the function.  The receiver participates if it's a free variable
          // of a term in the explicit decreases clause.
          variantArgument = rec && decr.Exists(ee => FreeVariablesUtil.ContainsFreeVariable(ee, true, null));
        }
        if (VarOccursInArgumentToRecursiveFunction(e.Receiver, n, variantArgument || subExprIsProminent)) {
          return true;
        }
        Contract.Assert(e.Function.Formals.Count == e.Args.Count);
        for (int i = 0; i < e.Function.Formals.Count; i++) {
          var f = e.Function.Formals[i];
          var exp = e.Args[i];
          if (DafnyOptions.O.InductionHeuristic < 6) {
            variantArgument = rec;
          } else if (rec) {
            // The argument position is considered to be "variant" if the function is recursive and...
            // ... it has something to do with why the callee is well-founded, which happens when...
            if (f is ImplicitFormal) {
              // ... it is the argument is the implicit _k parameter, which is always first in the effective decreases clause of a prefix lemma, or
              variantArgument = true;
            } else if (decr.Exists(ee => FreeVariablesUtil.ContainsFreeVariable(ee, false, f))) {
              // ... it participates in the effective decreases clause of the function, which happens when it is
              // a free variable of a term in the explicit decreases clause, or
              variantArgument = true;
            } else {
              // ... the callee is a prefix predicate.
              variantArgument = true;
            }
          }
          if (VarOccursInArgumentToRecursiveFunction(exp, n, variantArgument || subExprIsProminent)) {
            return true;
          }
        }
        return false;
      } else if (expr is TernaryExpr) {
        var e = (TernaryExpr)expr;
        switch (e.Op) {
          case TernaryExpr.Opcode.PrefixEqOp:
          case TernaryExpr.Opcode.PrefixNeqOp:
            return VarOccursInArgumentToRecursiveFunction(e.E0, n, true) ||
              VarOccursInArgumentToRecursiveFunction(e.E1, n, subExprIsProminent) ||
              VarOccursInArgumentToRecursiveFunction(e.E2, n, subExprIsProminent);
          default:
            Contract.Assert(false); throw new cce.UnreachableException();  // unexpected ternary expression
        }
      } else if (expr is DatatypeValue) {
        var e = (DatatypeValue)expr;
        var q = n.Type.IsDatatype ? exprIsProminent : subExprIsProminent;  // prominent status continues, if we're looking for a variable whose type is a datatype
        return e.Arguments.Exists(exp => VarOccursInArgumentToRecursiveFunction(exp, n, q));
      } else if (expr is UnaryExpr) {
        var e = (UnaryExpr)expr;
        // both Not and SeqLength preserve prominence
        return VarOccursInArgumentToRecursiveFunction(e.E, n, exprIsProminent);
      } else if (expr is BinaryExpr) {
        var e = (BinaryExpr)expr;
        bool q;
        switch (e.ResolvedOp) {
          case BinaryExpr.ResolvedOpcode.Add:
          case BinaryExpr.ResolvedOpcode.Sub:
          case BinaryExpr.ResolvedOpcode.Mul:
          case BinaryExpr.ResolvedOpcode.Div:
          case BinaryExpr.ResolvedOpcode.Mod:
          case BinaryExpr.ResolvedOpcode.LeftShift:
          case BinaryExpr.ResolvedOpcode.RightShift:
          case BinaryExpr.ResolvedOpcode.BitwiseAnd:
          case BinaryExpr.ResolvedOpcode.BitwiseOr:
          case BinaryExpr.ResolvedOpcode.BitwiseXor:
          case BinaryExpr.ResolvedOpcode.Union:
          case BinaryExpr.ResolvedOpcode.Intersection:
          case BinaryExpr.ResolvedOpcode.SetDifference:
          case BinaryExpr.ResolvedOpcode.Concat:
            // these operators preserve prominence
            q = exprIsProminent;
            break;
          default:
            // whereas all other binary operators do not
            q = subExprIsProminent;
            break;
        }
        return VarOccursInArgumentToRecursiveFunction(e.E0, n, q) ||
          VarOccursInArgumentToRecursiveFunction(e.E1, n, q);
      } else if (expr is StmtExpr) {
        var e = (StmtExpr)expr;
        // ignore the statement
        return VarOccursInArgumentToRecursiveFunction(e.E, n);

      } else if (expr is ITEExpr) {
        var e = (ITEExpr)expr;
        return VarOccursInArgumentToRecursiveFunction(e.Test, n, subExprIsProminent) ||  // test is not "prominent"
          VarOccursInArgumentToRecursiveFunction(e.Thn, n, exprIsProminent) ||  // but the two branches are
          VarOccursInArgumentToRecursiveFunction(e.Els, n, exprIsProminent);
      } else if (expr is OldExpr ||
                 expr is ConcreteSyntaxExpression ||
                 expr is BoxingCastExpr ||
                 expr is UnboxingCastExpr) {
        foreach (var exp in expr.SubExpressions) {
          if (VarOccursInArgumentToRecursiveFunction(exp, n, exprIsProminent)) {  // maintain prominence
            return true;
          }
        }
        return false;
      } else {
        // in all other cases, reset the prominence status and recurse on the subexpressions
        foreach (var exp in expr.SubExpressions) {
          if (VarOccursInArgumentToRecursiveFunction(exp, n, subExprIsProminent)) {
            return true;
          }
        }
        return false;
      }
    }
  }

  class PluginRewriter : IRewriter {
    private Plugins.Rewriter internalRewriter;

    public PluginRewriter(ErrorReporter reporter, Plugins.Rewriter internalRewriter) : base(reporter) {
      this.internalRewriter = internalRewriter;
    }

    internal override void PostResolve(ModuleDefinition moduleDefinition) {
      internalRewriter.PostResolve(moduleDefinition);
    }

    internal override void PostResolve(Program program) {
      internalRewriter.PostResolve(program);
    }
  }
}<|MERGE_RESOLUTION|>--- conflicted
+++ resolved
@@ -4,14 +4,9 @@
 using System;
 using System.Collections.Generic;
 using System.Diagnostics.Contracts;
-<<<<<<< HEAD
 using System.Linq;
 using System.Reactive;
-using Microsoft.Boogie;
 using Bpl = Microsoft.Boogie;
-using IToken = Microsoft.Boogie.IToken;
-=======
->>>>>>> dc6e7f08
 
 namespace Microsoft.Dafny {
   /// <summary>
