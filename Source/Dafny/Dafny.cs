using System.Threading.Tasks;
using Microsoft.Dafny;

namespace Dafny;

public class Dafny {
<<<<<<< HEAD
  public static Task<int> Main(string[] args) {
    return DafnyDriver.Main(args);
=======
  public static int Main(string[] args) {
    return DafnyCli.Main(args);
>>>>>>> 05f47103
  }
}<|MERGE_RESOLUTION|>--- conflicted
+++ resolved
@@ -4,12 +4,7 @@
 namespace Dafny;
 
 public class Dafny {
-<<<<<<< HEAD
   public static Task<int> Main(string[] args) {
-    return DafnyDriver.Main(args);
-=======
-  public static int Main(string[] args) {
     return DafnyCli.Main(args);
->>>>>>> 05f47103
   }
 }