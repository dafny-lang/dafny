using System;
using System.Collections.Generic;
using System.Diagnostics.Contracts;
using System.Linq;
using System.Text;
using Microsoft.Boogie;
using Bpl = Microsoft.Boogie;
using static Microsoft.Dafny.Util;
using PODesc = Microsoft.Dafny.ProofObligationDescription;

namespace Microsoft.Dafny {
  public partial class Translator {
    void AddClassMembers(TopLevelDeclWithMembers c, bool includeAllMethods, bool includeInformationAboutType) {
      Contract.Requires(sink != null && predef != null);
      Contract.Requires(c != null);
      Contract.Ensures(fuelContext == Contract.OldValue(fuelContext));
      Contract.Assert(VisibleInScope(c));

      if (includeInformationAboutType) {
        sink.AddTopLevelDeclaration(GetClass(c));
        if (c is ArrayClassDecl) {
          // classes.Add(c, predef.ClassDotArray);
          AddAllocationAxiom(null, null, (ArrayClassDecl)c, true);
        }

        AddIsAndIsAllocForClassLike(c);

        if (c is TraitDecl) {
          //this adds: function implements$J(Ty, typeArgs): bool;
          var arg_ref = new Bpl.Formal(c.tok, new Bpl.TypedIdent(c.tok, "ty", predef.Ty), true);
          var vars = new List<Bpl.Variable> { arg_ref };
          vars.AddRange(MkTyParamFormals(GetTypeParams(c), false));
          var res = new Bpl.Formal(c.tok, new Bpl.TypedIdent(c.tok, Bpl.TypedIdent.NoName, Bpl.Type.Bool), false);
          var implement_intr = new Bpl.Function(c.tok, "implements$" + c.FullSanitizedName, vars, res);
          sink.AddTopLevelDeclaration(implement_intr);
        } else if (c is ClassDecl classDecl) {
          AddImplementsAxioms(classDecl);
        }
      }

      foreach (MemberDecl member in c.Members.FindAll(VisibleInScope)) {
        Contract.Assert(isAllocContext == null);
        currentDeclaration = member;
        if (member is Field) {
          Field f = (Field)member;
          Boogie.Declaration fieldDeclaration;
          if (f is ConstantField) {
            // The following call has the side effect of idempotently creating and adding the function to the sink's top-level declarations
            Contract.Assert(currentModule == null);
            currentModule = f.EnclosingClass.EnclosingModuleDefinition;
            var oldFuelContext = fuelContext;
            fuelContext = FuelSetting.NewFuelContext(f);
            fieldDeclaration = GetReadonlyField(f);
            fuelContext = oldFuelContext;
            currentModule = null;
          } else {
            if (f.IsMutable) {
              fieldDeclaration = GetField(f);
              sink.AddTopLevelDeclaration(fieldDeclaration);
            } else {
              fieldDeclaration = GetReadonlyField(f);
              if (fieldDeclaration != predef.ArrayLength) {
                sink.AddTopLevelDeclaration(fieldDeclaration);
              }
            }
          }
          AddAllocationAxiom(fieldDeclaration, f, c);
        } else if (member is Function function) {
          AddFunction_Top(function, includeAllMethods);
        } else if (member is Method method) {
          AddMethod_Top(method, false, includeAllMethods);
        } else {
          Contract.Assert(false); throw new cce.UnreachableException();  // unexpected member
        }
      }
    }

    /**
      Add $Is and $IsAlloc for this class :
         axiom (forall p: ref, G: Ty ::
            { $Is(p, TClassA(G), h) }
            $Is(p, TClassA(G), h) <=> (p == null || dtype(p) == TClassA(G));
         axiom (forall p: ref, h: Heap, G: Ty ::
            { $IsAlloc(p, TClassA(G), h) }
            $IsAlloc(p, TClassA(G), h) => (p == null || h[p, alloc]);
     */
    private void AddIsAndIsAllocForClassLike(TopLevelDeclWithMembers c) {
      MapM(c is ClassDecl ? Bools : new List<bool>(), is_alloc => {
        var vars = MkTyParamBinders(GetTypeParams(c), out var tyexprs);

        var o = BplBoundVar("$o", predef.RefType, vars);

        Bpl.Expr body, is_o;
        Bpl.Expr o_null = Bpl.Expr.Eq(o, predef.Null);
        Bpl.Expr o_ty = ClassTyCon(c, tyexprs);
        string name;

        if (is_alloc) {
          name = c + ": Class $IsAlloc";
          var h = BplBoundVar("$h", predef.HeapType, vars);
          // $IsAlloc(o, ..)
          is_o = MkIsAlloc(o, o_ty, h);
          body = BplIff(is_o, BplOr(o_null, IsAlloced(c.tok, h, o)));
        } else {
          name = c + ": Class $Is";
          // $Is(o, ..)
          is_o = MkIs(o, o_ty);
          Bpl.Expr rhs;
          if (c == program.BuiltIns.ObjectDecl) {
            rhs = Bpl.Expr.True;
          } else if (c is TraitDecl) {
            //generating $o == null || implements$J(dtype(x), typeArgs)
            var t = (TraitDecl)c;
            var dtypeFunc = FunctionCall(o.tok, BuiltinFunction.DynamicType, null, o);
            var implementsJ_Arguments = new List<Expr> { dtypeFunc }; // TODO: also needs type parameters
            implementsJ_Arguments.AddRange(tyexprs);
            Bpl.Expr implementsFunc =
              FunctionCall(t.tok, "implements$" + t.FullSanitizedName, Bpl.Type.Bool, implementsJ_Arguments);
            rhs = BplOr(o_null, implementsFunc);
          } else {
            rhs = BplOr(o_null, DType(o, o_ty));
          }

          body = BplIff(is_o, rhs);
        }

        var axiom = new Boogie.Axiom(c.tok, BplForall(vars, BplTrigger(is_o), body), name);
        AddOtherDefinition(GetOrCreateTypeConstructor(c), axiom);
      });
    }

    void AddFunction_Top(Function f, bool includeAllMethods) {
      FuelContext oldFuelContext = this.fuelContext;
      this.fuelContext = FuelSetting.NewFuelContext(f);
      isAllocContext = new IsAllocContext(true);

      AddClassMember_Function(f);

      if (InVerificationScope(f)) {
        AddWellformednessCheck(f);
        if (f.OverriddenFunction != null) { //it means that f is overriding its associated parent function
          AddFunctionOverrideCheckImpl(f);
        }
      }
      if (f is ExtremePredicate cop) {
        AddClassMember_Function(cop.PrefixPredicate);
        // skip the well-formedness check, because it has already been done for the extreme predicate
      } else if (f.ByMethodDecl != null) {
        AddMethod_Top(f.ByMethodDecl, true, includeAllMethods);
      }

      this.fuelContext = oldFuelContext;
      isAllocContext = null;
    }

    void AddMethod_Top(Method m, bool isByMethod, bool includeAllMethods) {
      if (!includeAllMethods && !InVerificationScope(m) && !referencedMembers.Contains(m)) {
        // do nothing
        return;
      }

      FuelContext oldFuelContext = this.fuelContext;
      this.fuelContext = FuelSetting.NewFuelContext(m);

      // wellformedness check for method specification
      if (m.EnclosingClass is IteratorDecl && m == ((IteratorDecl)m.EnclosingClass).Member_MoveNext) {
        // skip the well-formedness check, because it has already been done for the iterator
      } else {
        if (!isByMethod) {
          var proc = AddMethod(m, MethodTranslationKind.SpecWellformedness);
          sink.AddTopLevelDeclaration(proc);
          if (InVerificationScope(m)) {
            AddMethodImpl(m, proc, true);
          }
        }
        if (m.OverriddenMethod != null && InVerificationScope(m)) //method has overrided a parent method
        {
          var procOverrideChk = AddMethod(m, MethodTranslationKind.OverrideCheck);
          sink.AddTopLevelDeclaration(procOverrideChk);
          AddMethodOverrideCheckImpl(m, procOverrideChk);
        }
      }
      // the method spec itself
      if (!isByMethod) {
        sink.AddTopLevelDeclaration(AddMethod(m, MethodTranslationKind.Call));
      }
      if (m is ExtremeLemma) {
        // Let the CoCall and Impl forms to use m.PrefixLemma signature and specification (and
        // note that m.PrefixLemma.Body == m.Body.
        m = ((ExtremeLemma)m).PrefixLemma;
        sink.AddTopLevelDeclaration(AddMethod(m, MethodTranslationKind.CoCall));
      }
      if (m.Body != null && InVerificationScope(m)) {
        // ...and its implementation
        assertionCount = 0;
        var proc = AddMethod(m, MethodTranslationKind.Implementation);
        sink.AddTopLevelDeclaration(proc);
        AddMethodImpl(m, proc, false);
      }
      Reset();
      this.fuelContext = oldFuelContext;
    }

    private void AddAllocationAxiom(Boogie.Declaration fieldDeclaration, Field f, TopLevelDeclWithMembers c, bool is_array = false) {
      Contract.Requires(c != null);
      // IFF you're adding the array axioms, then the field should be null
      Contract.Requires(is_array == (f == null));
      Contract.Requires(sink != null && predef != null);

      Bpl.Expr heightAntecedent = Bpl.Expr.True;
      if (f is ConstantField) {
        var cf = (ConstantField)f;
        AddWellformednessCheck(cf);
        if (InVerificationScope(cf)) {
          var etran = new ExpressionTranslator(this, predef, f.tok);
          heightAntecedent = Bpl.Expr.Lt(Bpl.Expr.Literal(cf.EnclosingModule.CallGraph.GetSCCRepresentativePredecessorCount(cf)), etran.FunctionContextHeight());
        }
      }

      if (f is ConstantField && f.IsStatic) {
        AddStaticConstFieldAllocationAxiom(fieldDeclaration, f, c, heightAntecedent);
      } else {
        AddInstanceFieldAllocationAxioms(fieldDeclaration, f, c, is_array, heightAntecedent);
      }
    }

    /// <summary>
    /// For a non-static field "f" in a class "c(G)", generate:
    ///     // type axiom:
    ///     // If "G" is empty, then TClassA(G) is omitted from trigger.
    ///     // If "c" is an array declaration, then the bound variables also include the index variables "ii" and "h[o, f]" has the form "h[o, Index(ii)]".
    ///     // If "f" is readonly, then "h[o, f]" has the form "f(o)" (for special fields) or "f(G,o)" (for programmer-declared const fields),
    ///     // so "h" and $IsHeap(h) are omitted.
    ///     axiom fh < FunctionContextHeight ==>
    ///       (forall o: ref, h: Heap, G : Ty ::
    ///         { h[o, f], TClassA(G) }  // if "f" is a const, omit TClassA(G) from the trigger and just use { f(G,o) }
    ///         $IsHeap(h) &&
    ///         o != null && $Is(o, TClassA(G))  // or dtype(o) = TClassA(G)
    ///         ==>
    ///         $Is(h[o, f], TT(PP)));
    ///
    ///     // allocation axiom:
    ///     // As above for "G" and "ii", but "h" is included no matter what.
    ///     axiom fh < FunctionContextHeight ==>
    ///       (forall o: ref, h: Heap, G : Ty ::
    ///         { h[o, f], TClassA(G) }  // if "f" is a const, use the trigger { f(G,o), h[o, alloc] }; for other readonly fields, use { f(o), h[o, alloc], TClassA(G) }
    ///         $IsHeap(h) &&
    ///         o != null && $Is(o, TClassA(G)) &&  // or dtype(o) = TClassA(G)
    ///         h[o, alloc]
    ///         ==>
    ///         $IsAlloc(h[o, f], TT(PP), h));
    /// </summary>
    private void AddInstanceFieldAllocationAxioms(Bpl.Declaration fieldDeclaration, Field f, TopLevelDeclWithMembers c,
      bool is_array, Expr heightAntecedent) {
      var bvsTypeAxiom = new List<Bpl.Variable>();
      var bvsAllocationAxiom = new List<Bpl.Variable>();

      var tyvars = MkTyParamBinders(GetTypeParams(c), out var tyexprs);
      bvsTypeAxiom.AddRange(tyvars);
      bvsAllocationAxiom.AddRange(tyvars);

      // This is the typical case (that is, f is not a static const field)

      var hVar = BplBoundVar("$h", predef.HeapType, out var h);
      var oVar = BplBoundVar("$o", TrType(Resolver.GetThisType(c.tok, c)), out var o);

      // TClassA(G)
      Bpl.Expr o_ty = ClassTyCon(c, tyexprs);

      var isGoodHeap = FunctionCall(c.tok, BuiltinFunction.IsGoodHeap, null, h);
      Bpl.Expr isalloc_o;
      if (!(c is ClassDecl)) {
        var udt = UserDefinedType.FromTopLevelDecl(c.tok, c);
        isalloc_o = MkIsAlloc(o, udt, h);
      } else if (RevealedInScope(c)) {
        isalloc_o = IsAlloced(c.tok, h, o);
      } else {
        // c is only provided, not revealed, in the scope. Use the non-null type decl's internal synonym
        var cl = (ClassDecl)c;
        Contract.Assert(cl.NonNullTypeDecl != null);
        var udt = UserDefinedType.FromTopLevelDecl(c.tok, cl.NonNullTypeDecl);
        isalloc_o = MkIsAlloc(o, udt, h);
      }

      Bpl.Expr indexBounds = Bpl.Expr.True;
      Bpl.Expr oDotF;
      if (is_array) {
        // generate h[o,Index(ii)]
        bvsTypeAxiom.Add(hVar);
        bvsTypeAxiom.Add(oVar);
        bvsAllocationAxiom.Add(hVar);
        bvsAllocationAxiom.Add(oVar);

        var ac = (ArrayClassDecl)c;
        var ixs = new List<Bpl.Expr>();
        for (int i = 0; i < ac.Dims; i++) {
          Bpl.Expr e;
          Bpl.Variable v = BplBoundVar("$i" + i, Bpl.Type.Int, out e);
          ixs.Add(e);
          bvsTypeAxiom.Add(v);
          bvsAllocationAxiom.Add(v);
        }

        oDotF = ReadHeap(c.tok, h, o, GetArrayIndexFieldName(c.tok, ixs));

        for (int i = 0; i < ac.Dims; i++) {
          // 0 <= i && i < _System.array.Length(o)
          var e1 = Bpl.Expr.Le(Bpl.Expr.Literal(0), ixs[i]);
          var ff = GetReadonlyField((Field)(ac.Members[i]));
          var e2 = Bpl.Expr.Lt(ixs[i], new Bpl.NAryExpr(c.tok, new Bpl.FunctionCall(ff), new List<Bpl.Expr> { o }));
          indexBounds = BplAnd(indexBounds, BplAnd(e1, e2));
        }
      } else if (f.IsMutable) {
        // generate h[o,f]
        oDotF = ReadHeap(c.tok, h, o, new Bpl.IdentifierExpr(c.tok, GetField(f)));
        bvsTypeAxiom.Add(hVar);
        bvsTypeAxiom.Add(oVar);
        bvsAllocationAxiom.Add(hVar);
        bvsAllocationAxiom.Add(oVar);
      } else {
        // generate f(G,o)
        var args = new List<Bpl.Expr> { o };
        if (f is ConstantField) {
          args = Concat(tyexprs, args);
        }

        oDotF = new Bpl.NAryExpr(c.tok, new Bpl.FunctionCall(GetReadonlyField(f)), args);
        bvsTypeAxiom.Add(oVar);
        bvsAllocationAxiom.Add(hVar);
        bvsAllocationAxiom.Add(oVar);
      }

      // antecedent: some subset of: $IsHeap(h) && o != null && $Is(o, TClassA(G)) && indexBounds
      Bpl.Expr ante = Bpl.Expr.True;
      if (is_array || f.IsMutable) {
        ante = BplAnd(ante, isGoodHeap);
        // Note: for the allocation axiom, isGoodHeap is added back in for !f.IsMutable below
      }

      if (!(f is ConstantField)) {
        Bpl.Expr is_o = BplAnd(
          ReceiverNotNull(o),
          c is TraitDecl ? MkIs(o, o_ty) : DType(o, o_ty)); // $Is(o, ..)  or  dtype(o) == o_ty
        ante = BplAnd(ante, is_o);
      }

      ante = BplAnd(ante, indexBounds);

      // trigger
      var t_es = new List<Bpl.Expr>();
      t_es.Add(oDotF);
      if (tyvars.Count > 0 && (is_array || !(f is ConstantField))) {
        t_es.Add(o_ty);
      }

      var tr = new Bpl.Trigger(c.tok, true, t_es);

      // Now for the conclusion of the axioms
      Bpl.Expr is_hf, isalloc_hf = null;
      if (is_array) {
        is_hf = MkIs(oDotF, tyexprs[0], true);
        if (CommonHeapUse || NonGhostsUseHeap) {
          isalloc_hf = MkIsAlloc(oDotF, tyexprs[0], h, true);
        }
      } else {
        is_hf = MkIs(oDotF, f.Type); // $Is(h[o, f], ..)
        if (CommonHeapUse || (NonGhostsUseHeap && !f.IsGhost)) {
          isalloc_hf = MkIsAlloc(oDotF, f.Type, h); // $IsAlloc(h[o, f], ..)
        }
      }

      Bpl.Expr ax = BplForall(bvsTypeAxiom, tr, BplImp(ante, is_hf));
      AddOtherDefinition(fieldDeclaration, new Bpl.Axiom(c.tok, BplImp(heightAntecedent, ax), string.Format("{0}.{1}: Type axiom", c, f)));

      if (isalloc_hf != null) {
        if (!is_array && !f.IsMutable) {
          // isGoodHeap wasn't added above, so add it now
          ante = BplAnd(isGoodHeap, ante);
        }

        ante = BplAnd(ante, isalloc_o);

        // compute a different trigger
        t_es = new List<Bpl.Expr>();
        t_es.Add(oDotF);
        if (!is_array && !f.IsMutable) {
          // since "h" is not part of oDotF, we add a separate term that mentions "h"
          t_es.Add(isalloc_o);
        }

        if (!(f is ConstantField) && tyvars.Count > 0) {
          t_es.Add(o_ty);
        }

        tr = new Bpl.Trigger(c.tok, true, t_es);

        ax = BplForall(bvsAllocationAxiom, tr, BplImp(ante, isalloc_hf));
        AddOtherDefinition(fieldDeclaration, new Boogie.Axiom(c.tok, BplImp(heightAntecedent, ax), $"{c}.{f}: Allocation axiom"));
      }
    }

    /// <summary>
    /// For a static (necessarily "const") field "f" in a class "c(G)", the expression corresponding to "h[o, f]" or "f(G,o)" above is "f(G)",
    /// so generate:
    ///     // type axiom:
    ///     axiom fh < FunctionContextHeight ==>
    ///       (forall G : Ty ::
    ///         { f(G) }
    ///         $Is(f(G), TT(PP)));
    ///     // Or in the case where G is empty:
    ///     axiom $Is(f(G), TT);
    ///
    ///     // allocation axiom:
    ///     axiom fh < FunctionContextHeight ==>
    ///       (forall h: Heap, G : Ty ::
    ///         { $IsAlloc(f(G), TT(PP), h) }
    ///         $IsHeap(h)
    ///       ==>
    ///         $IsAlloc(f(G), TT(PP), h));
    ///
    ///
    /// The axioms above could be optimised to something along the lines of:
    ///     axiom fh < FunctionContextHeight ==>
    ///       (forall o: ref, h: Heap ::
    ///         { h[o, f] }
    ///         $IsHeap(h) && o != null && Tag(dtype(o)) = TagClass
    ///         ==>
    ///         (h[o, alloc] ==> $IsAlloc(h[o, f], TT(TClassA_Inv_i(dtype(o)),..), h)) &&
    ///         $Is(h[o, f], TT(TClassA_Inv_i(dtype(o)),..), h);
    /// <summary>
    private void AddStaticConstFieldAllocationAxiom(Boogie.Declaration fieldDeclaration, Field f, TopLevelDeclWithMembers c, Expr heightAntecedent) {

      var bvsTypeAxiom = new List<Bpl.Variable>();
      var bvsAllocationAxiom = new List<Bpl.Variable>();

      var tyvars = MkTyParamBinders(GetTypeParams(c), out var tyexprs);
      bvsTypeAxiom.AddRange(tyvars);
      bvsAllocationAxiom.AddRange(tyvars);

      var oDotF = new Boogie.NAryExpr(c.tok, new Boogie.FunctionCall(GetReadonlyField(f)), tyexprs);
      var is_hf = MkIs(oDotF, f.Type); // $Is(h[o, f], ..)
      Boogie.Expr ax = bvsTypeAxiom.Count == 0 ? is_hf : BplForall(bvsTypeAxiom, BplTrigger(oDotF), is_hf);
      var isAxiom = new Boogie.Axiom(c.tok, BplImp(heightAntecedent, ax), $"{c}.{f}: Type axiom");
      AddOtherDefinition(fieldDeclaration, isAxiom);

      if (CommonHeapUse || (NonGhostsUseHeap && !f.IsGhost)) {
        Boogie.Expr h;
        var hVar = BplBoundVar("$h", predef.HeapType, out h);
        bvsAllocationAxiom.Add(hVar);
        var isGoodHeap = FunctionCall(c.tok, BuiltinFunction.IsGoodHeap, null, h);
        var isalloc_hf = MkIsAlloc(oDotF, f.Type, h); // $IsAlloc(h[o, f], ..)
        ax = BplForall(bvsAllocationAxiom, BplTrigger(isalloc_hf), BplImp(isGoodHeap, isalloc_hf));
        var isAllocAxiom = new Boogie.Axiom(c.tok, BplImp(heightAntecedent, ax), $"{c}.{f}: Allocation axiom");
        sink.AddTopLevelDeclaration(isAllocAxiom);
      }
    }

    private void AddImplementsAxioms(ClassDecl c) {
      //this adds: axiom implements$J(class.C, typeInstantiations);
      var vars = MkTyParamBinders(GetTypeParams(c), out var tyexprs);

      foreach (var parent in c.ParentTraits) {
        var trait = (TraitDecl)((NonNullTypeDecl)((UserDefinedType)parent).ResolvedClass).ViewAsClass;
        var arg = ClassTyCon(c, tyexprs);
        var args = new List<Bpl.Expr> { arg };
        foreach (var targ in parent.TypeArgs) {
          args.Add(TypeToTy(targ));
        }
        var expr = FunctionCall(c.tok, "implements$" + trait.FullSanitizedName, Bpl.Type.Bool, args);
        var implements_axiom = new Bpl.Axiom(c.tok, BplForall(vars, null, expr));
        AddOtherDefinition(GetOrCreateTypeConstructor(c), implements_axiom);
      }
    }

    private void AddClassMember_Function(Function f) {
      Contract.Ensures(currentModule == null && codeContext == null);
      Contract.Ensures(currentModule == null && codeContext == null);

      currentModule = f.EnclosingClass.EnclosingModuleDefinition;
      codeContext = f;

      // declare function
      var boogieFunction = GetOrCreateFunction(f);
      // add synonym axiom
      if (f.IsFuelAware()) {
        AddFuelSuccSynonymAxiom(f);
        AddFuelZeroSynonymAxiom(f);
      }
      // add frame axiom
      if (AlwaysUseHeap || f.ReadsHeap) {
        AddFrameAxiom(f);
      }
      // add consequence axiom
      AddFunctionConsequenceAxiom(boogieFunction, f, f.Ens);
      // add definition axioms, suitably specialized for literals
      if (f.Body != null && RevealedInScope(f)) {
        AddFunctionAxiom(boogieFunction, f, f.Body.Resolved);
      } else {
        // for body-less functions, at least generate its #requires function
        var b = GetFunctionAxiom(f, null, null);
        Contract.Assert(b == null);
      }
      // for a function in a class C that overrides a function in a trait J, add an axiom that connects J.F and C.F
      if (f.OverriddenFunction != null) {
        sink.AddTopLevelDeclaration(FunctionOverrideAxiom(f.OverriddenFunction, f));
      }

      // supply the connection between least/greatest predicates and prefix predicates
      if (f is ExtremePredicate) {
        AddPrefixPredicateAxioms(((ExtremePredicate)f).PrefixPredicate);
      }

      Reset();
    }

    private void AddMethodImpl(Method m, Boogie.Procedure proc, bool wellformednessProc) {
      Contract.Requires(m != null);
      Contract.Requires(proc != null);
      Contract.Requires(sink != null && predef != null);
      Contract.Requires(wellformednessProc || m.Body != null);
      Contract.Requires(currentModule == null && codeContext == null && _tmpIEs.Count == 0 && isAllocContext == null);
      Contract.Ensures(currentModule == null && codeContext == null && _tmpIEs.Count == 0 && isAllocContext == null);

      currentModule = m.EnclosingClass.EnclosingModuleDefinition;
      codeContext = m;
      isAllocContext = new IsAllocContext(m.IsGhost);

      List<Variable> inParams = Boogie.Formal.StripWhereClauses(proc.InParams);
      List<Variable> outParams = Boogie.Formal.StripWhereClauses(proc.OutParams);

      BoogieStmtListBuilder builder = new BoogieStmtListBuilder(this);
      builder.Add(new CommentCmd("AddMethodImpl: " + m + ", " + proc));
      var etran = new ExpressionTranslator(this, predef, m.tok);
      InitializeFuelConstant(m.tok, builder, etran);
      var localVariables = new List<Variable>();
      GenerateImplPrelude(m, wellformednessProc, inParams, outParams, builder, localVariables);

      if (UseOptimizationInZ3) {
        // We ask Z3 to minimize all parameters of type 'nat'.
        foreach (var f in m.Ins) {
          var udt = f.Type.NormalizeExpandKeepConstraints() as UserDefinedType;
          if (udt != null && udt.Name == "nat") {
            builder.Add(optimizeExpr(true, new IdentifierExpr(f.tok, f), f.Tok, etran));
          }
        }
      }

      Boogie.StmtList stmts;
      if (!wellformednessProc) {
        var inductionVars = ApplyInduction(m.Ins, m.Attributes);
        if (inductionVars.Count != 0) {
          // Let the parameters be this,x,y of the method M and suppose ApplyInduction returns this,y.
          // Also, let Pre be the precondition and VF be the decreases clause.
          // Then, insert into the method body what amounts to:
          //     assume case-analysis-on-parameter[[ y' ]];
          //     forall this',y' | Pre(this', x, y') && (VF(this', x, y') << VF(this', x, y)) {
          //       this'.M(x, y');
          //     }
          // Generate bound variables for the forall statement, and a substitution for the Pre and VF

          // assume case-analysis-on-parameter[[ y' ]];
          foreach (var inFormal in m.Ins) {
            var dt = inFormal.Type.AsDatatype;
            if (dt != null) {
              var funcID = new Boogie.FunctionCall(new Boogie.IdentifierExpr(inFormal.tok, "$IsA#" + dt.FullSanitizedName, Boogie.Type.Bool));
              var f = new Boogie.IdentifierExpr(inFormal.tok, inFormal.AssignUniqueName(m.IdGenerator), TrType(inFormal.Type));
              builder.Add(TrAssumeCmd(inFormal.tok, new Boogie.NAryExpr(inFormal.tok, funcID, new List<Boogie.Expr> { f })));
            }
          }

          var parBoundVars = new List<BoundVar>();
          var parBounds = new List<ComprehensionExpr.BoundedPool>();
          var substMap = new Dictionary<IVariable, Expression>();
          Expression receiverSubst = null;
          foreach (var iv in inductionVars) {
            BoundVar bv;
            if (iv == null) {
              // this corresponds to "this"
              Contract.Assert(!m.IsStatic);  // if "m" is static, "this" should never have gone into the _induction attribute
              Contract.Assert(receiverSubst == null);  // we expect at most one
              var receiverType = Resolver.GetThisType(m.tok, (TopLevelDeclWithMembers)m.EnclosingClass);
              bv = new BoundVar(m.tok, CurrentIdGenerator.FreshId("$ih#this"), receiverType); // use this temporary variable counter, but for a Dafny name (the idea being that the number and the initial "_" in the name might avoid name conflicts)
              var ie = new IdentifierExpr(m.tok, bv.Name);
              ie.Var = bv;  // resolve here
              ie.Type = bv.Type;  // resolve here
              receiverSubst = ie;
            } else {
              IdentifierExpr ie;
              CloneVariableAsBoundVar(iv.tok, iv, "$ih#" + iv.Name, out bv, out ie);
              substMap.Add(iv, ie);
            }
            parBoundVars.Add(bv);
            parBounds.Add(new ComprehensionExpr.SpecialAllocIndependenceAllocatedBoundedPool());  // record that we don't want alloc antecedents for these variables
          }

          // Generate a CallStmt to be used as the body of the 'forall' statement.
          RecursiveCallParameters(m.tok, m, m.TypeArgs, m.Ins, receiverSubst, substMap, out var recursiveCallReceiver, out var recursiveCallArgs);
          var methodSel = new MemberSelectExpr(m.tok, recursiveCallReceiver, m.Name);
          methodSel.Member = m;  // resolve here
          methodSel.TypeApplication_AtEnclosingClass = m.EnclosingClass.TypeArgs.ConvertAll(tp => (Type)new UserDefinedType(tp.tok, tp));
          methodSel.TypeApplication_JustMember = m.TypeArgs.ConvertAll(tp => (Type)new UserDefinedType(tp.tok, tp));
          methodSel.Type = new InferredTypeProxy();
          var recursiveCall = new CallStmt(m.tok, m.tok, new List<Expression>(), methodSel, recursiveCallArgs);
          recursiveCall.IsGhost = m.IsGhost;  // resolve here

          Expression parRange = new LiteralExpr(m.tok, true);
          parRange.Type = Type.Bool;  // resolve here
          foreach (var pre in m.Req) {
            parRange = Expression.CreateAnd(parRange, Substitute(pre.E, receiverSubst, substMap));
          }
          // construct an expression (generator) for:  VF' << VF
          ExpressionConverter decrCheck = delegate (Dictionary<IVariable, Expression> decrSubstMap, ExpressionTranslator exprTran) {
            var decrToks = new List<IToken>();
            var decrTypes = new List<Type>();
            var decrCallee = new List<Expr>();
            var decrCaller = new List<Expr>();
            foreach (var ee in m.Decreases.Expressions) {
              decrToks.Add(ee.tok);
              decrTypes.Add(ee.Type.NormalizeExpand());
              decrCaller.Add(exprTran.TrExpr(ee));
              Expression es = Substitute(ee, receiverSubst, substMap);
              es = Substitute(es, null, decrSubstMap);
              decrCallee.Add(exprTran.TrExpr(es));
            }
            return DecreasesCheck(decrToks, decrTypes, decrTypes, decrCallee, decrCaller, null, null, false, true);
          };

#if VERIFY_CORRECTNESS_OF_TRANSLATION_FORALL_STATEMENT_RANGE
          var definedness = new BoogieStmtListBuilder(this);
          var exporter = new BoogieStmtListBuilder(this);
          TrForallStmtCall(m.tok, parBoundVars, parRange, decrCheck, null, recursiveCall, definedness, exporter, localVariables, etran);
          // All done, so put the two pieces together
          builder.Add(new Bpl.IfCmd(m.tok, null, definedness.Collect(m.tok), null, exporter.Collect(m.tok)));
#else
          TrForallStmtCall(m.tok, parBoundVars, parBounds, parRange, decrCheck, null, recursiveCall, null, builder, localVariables, etran);
#endif
        }
        // translate the body of the method
        Contract.Assert(m.Body != null);  // follows from method precondition and the if guard

        // $_reverifyPost := false;
        builder.Add(Boogie.Cmd.SimpleAssign(m.tok, new Boogie.IdentifierExpr(m.tok, "$_reverifyPost", Boogie.Type.Bool), Boogie.Expr.False));
        // register output parameters with definite-assignment trackers
        Contract.Assert(definiteAssignmentTrackers.Count == 0);
        m.Outs.Iter(p => AddExistingDefiniteAssignmentTracker(p, m.IsGhost));
        // translate the body
        TrStmt(m.Body, builder, localVariables, etran);
        m.Outs.Iter(p => CheckDefiniteAssignmentReturn(m.BodyEndTok, p, builder));
        stmts = builder.Collect(m.Body.Tok);
        // tear down definite-assignment trackers
        m.Outs.Iter(RemoveDefiniteAssignmentTracker);
        Contract.Assert(definiteAssignmentTrackers.Count == 0);
      } else {
        // check well-formedness of any default-value expressions (before assuming preconditions)
        foreach (var formal in m.Ins.Where(formal => formal.DefaultValue != null)) {
          var e = formal.DefaultValue;
          CheckWellformed(e, new WFOptions(null, false, false, true), localVariables, builder, etran);
          builder.Add(new Boogie.AssumeCmd(e.tok, CanCallAssumption(e, etran)));
          CheckSubrange(e.tok, etran.TrExpr(e), e.Type, formal.Type, builder);

          if (formal.IsOld) {
            Boogie.Expr wh = GetWhereClause(e.tok, etran.TrExpr(e), e.Type, etran.Old, ISALLOC, true);
            if (wh != null) {
              var desc = new PODesc.IsAllocated("default value", "in the two-state lemma's previous state");
              builder.Add(Assert(e.tok, wh, desc));
            }
          }
        }
        // check well-formedness of the preconditions, and then assume each one of them
        foreach (AttributedExpression p in m.Req) {
          CheckWellformedAndAssume(p.E, new WFOptions(), localVariables, builder, etran);
        }
        // check well-formedness of the modifies clauses
        CheckFrameWellFormed(new WFOptions(), m.Mod.Expressions, localVariables, builder, etran);
        // check well-formedness of the decreases clauses
        foreach (Expression p in m.Decreases.Expressions) {
          CheckWellformed(p, new WFOptions(), localVariables, builder, etran);
        }

        if (!(m is TwoStateLemma)) {
          // play havoc with the heap according to the modifies clause
          builder.Add(new Boogie.HavocCmd(m.tok, new List<Boogie.IdentifierExpr> { (Boogie.IdentifierExpr/*TODO: this cast is rather dubious*/)etran.HeapExpr }));
          // assume the usual two-state boilerplate information
          foreach (BoilerplateTriple tri in GetTwoStateBoilerplate(m.tok, m.Mod.Expressions, m.IsGhost, m.AllowsAllocation, etran.Old, etran, etran.Old)) {
            if (tri.IsFree) {
              builder.Add(TrAssumeCmd(m.tok, tri.Expr));
            }
          }
        }

        // also play havoc with the out parameters
        if (outParams.Count != 0) {  // don't create an empty havoc statement
          List<Boogie.IdentifierExpr> outH = new List<Boogie.IdentifierExpr>();
          foreach (Boogie.Variable b in outParams) {
            Contract.Assert(b != null);
            outH.Add(new Boogie.IdentifierExpr(b.tok, b));
          }
          builder.Add(new Boogie.HavocCmd(m.tok, outH));
        }
        // mark the end of the modifles/out-parameter havocking with a CaptureState; make its location be the first ensures clause, if any (and just
        // omit the CaptureState if there's no ensures clause)
        if (m.Ens.Count != 0) {
          builder.AddCaptureState(m.Ens[0].E.tok, false, "post-state");
        }

        // check wellformedness of postconditions
        foreach (AttributedExpression p in m.Ens) {
          CheckWellformedAndAssume(p.E, new WFOptions(), localVariables, builder, etran);
        }

        stmts = builder.Collect(m.tok);
      }

      if (EmitImplementation(m.Attributes)) {
        // emit impl only when there are proof obligations.
        QKeyValue kv = etran.TrAttributes(m.Attributes, null);
<<<<<<< HEAD
        Boogie.Implementation impl = new Boogie.Implementation(m.tok, proc.Name,
          new List<Boogie.TypeVariable>(), inParams, outParams,
          localVariables, stmts, kv);
        CopyVerboseName(impl, proc);
        sink.AddTopLevelDeclaration(impl);
=======
        Boogie.Implementation impl = AddImplementationWithVerboseName(m.tok, proc,
           inParams, outParams, localVariables, stmts, kv);
>>>>>>> de4fdf99

        if (InsertChecksums) {
          InsertChecksum(m, impl);
        }
      }

      isAllocContext = null;
      Reset();
    }

    private void AddMethodOverrideCheckImpl(Method m, Boogie.Procedure proc) {
      Contract.Requires(m != null);
      Contract.Requires(proc != null);
      Contract.Requires(sink != null && predef != null);
      Contract.Requires(m.OverriddenMethod != null);
      Contract.Requires(m.Ins.Count == m.OverriddenMethod.Ins.Count);
      Contract.Requires(m.Outs.Count == m.OverriddenMethod.Outs.Count);
      //Contract.Requires(wellformednessProc || m.Body != null);
      Contract.Requires(currentModule == null && codeContext == null && _tmpIEs.Count == 0 && isAllocContext == null);
      Contract.Ensures(currentModule == null && codeContext == null && _tmpIEs.Count == 0 && isAllocContext == null);

      currentModule = m.EnclosingClass.EnclosingModuleDefinition;
      codeContext = m;
      isAllocContext = new IsAllocContext(m.IsGhost);

      List<Variable> inParams = Boogie.Formal.StripWhereClauses(proc.InParams);
      List<Variable> outParams = Boogie.Formal.StripWhereClauses(proc.OutParams);

      var builder = new BoogieStmtListBuilder(this);
      var etran = new ExpressionTranslator(this, predef, m.tok);
      var localVariables = new List<Variable>();

      // assume traitTypeParameter == G(overrideTypeParameters);
      AddOverrideCheckTypeArgumentInstantiations(m, builder, localVariables);

      if (m is TwoStateLemma) {
        // $Heap := current$Heap;
        var heap = (Boogie.IdentifierExpr /*TODO: this cast is somewhat dubious*/)new ExpressionTranslator(this, predef, m.tok).HeapExpr;
        builder.Add(Boogie.Cmd.SimpleAssign(m.tok, heap, new Boogie.IdentifierExpr(m.tok, "current$Heap", predef.HeapType)));
      }


      var substMap = new Dictionary<IVariable, Expression>();
      for (int i = 0; i < m.Ins.Count; i++) {
        //get corresponsing formal in the class
        var ie = new IdentifierExpr(m.Ins[i].tok, m.Ins[i].AssignUniqueName(m.IdGenerator));
        ie.Var = m.Ins[i]; ie.Type = ie.Var.Type;
        substMap.Add(m.OverriddenMethod.Ins[i], ie);
      }
      for (int i = 0; i < m.Outs.Count; i++) {
        //get corresponsing formal in the class
        var ie = new IdentifierExpr(m.Outs[i].tok, m.Outs[i].AssignUniqueName(m.IdGenerator));
        ie.Var = m.Outs[i]; ie.Type = ie.Var.Type;
        substMap.Add(m.OverriddenMethod.Outs[i], ie);
      }

      Boogie.StmtList stmts;
      //adding assume Pre’; assert P; // this checks that Pre’ implies P
      AddMethodOverrideReqsChk(m, builder, etran, substMap);

      //adding assert R <= Rank’;
      AddOverrideTerminationChk(m, m.OverriddenMethod, builder, etran, substMap);

      //adding assert W <= Frame’
      AddMethodOverrideSubsetChk(m, builder, etran, localVariables, substMap);

      if (!(m is TwoStateLemma)) {
        //change the heap at locations W
        HavocMethodFrameLocations(m, builder, etran, localVariables);
      }

      //adding assume Q; assert Post’;
      AddMethodOverrideEnsChk(m, builder, etran, substMap);

      stmts = builder.Collect(m.tok);

      if (EmitImplementation(m.Attributes)) {
        // emit the impl only when there are proof obligations.
        QKeyValue kv = etran.TrAttributes(m.Attributes, null);
<<<<<<< HEAD
        Boogie.Implementation impl = new Boogie.Implementation(m.tok, proc.Name, new List<Boogie.TypeVariable>(), inParams, outParams, localVariables, stmts, kv);
        CopyVerboseName(impl, proc);
        sink.AddTopLevelDeclaration(impl);
=======

        Boogie.Implementation impl = AddImplementationWithVerboseName(m.tok, proc, inParams, outParams, localVariables, stmts, kv);
>>>>>>> de4fdf99

        if (InsertChecksums) {
          InsertChecksum(m, impl);
        }
      }

      isAllocContext = null;
      Reset();
    }

    private void AddFunctionOverrideCheckImpl(Function f) {
      Contract.Requires(f != null);
      Contract.Requires(f.EnclosingClass is TopLevelDeclWithMembers);
      Contract.Requires(sink != null && predef != null);
      Contract.Requires(f.OverriddenFunction != null);
      Contract.Requires(f.Formals.Count == f.OverriddenFunction.Formals.Count);
      Contract.Requires(currentModule == null && codeContext == null && _tmpIEs.Count == 0 && isAllocContext != null);
      Contract.Ensures(currentModule == null && codeContext == null && _tmpIEs.Count == 0 && isAllocContext != null);

      #region first procedure, no impl yet
      //Function nf = new Function(f.tok, "OverrideCheck_" + f.Name, f.IsStatic, f.IsGhost, f.TypeArgs, f.OpenParen, f.Formals, f.ResultType, f.Req, f.Reads, f.Ens, f.Decreases, f.Body, f.Attributes, f.SignatureEllipsis);
      //AddFunction(f);
      currentModule = f.EnclosingClass.EnclosingModuleDefinition;
      codeContext = f;

      Boogie.Expr prevHeap = null;
      Boogie.Expr currHeap = null;
      var ordinaryEtran = new ExpressionTranslator(this, predef, f.tok);
      ExpressionTranslator etran;
      var inParams_Heap = new List<Boogie.Variable>();
      if (f is TwoStateFunction) {
        var prevHeapVar = new Boogie.Formal(f.tok, new Boogie.TypedIdent(f.tok, "previous$Heap", predef.HeapType), true);
        inParams_Heap.Add(prevHeapVar);
        prevHeap = new Boogie.IdentifierExpr(f.tok, prevHeapVar);
        if (f.ReadsHeap) {
          var currHeapVar = new Boogie.Formal(f.tok, new Boogie.TypedIdent(f.tok, "current$Heap", predef.HeapType), true);
          inParams_Heap.Add(currHeapVar);
          currHeap = new Boogie.IdentifierExpr(f.tok, currHeapVar);
        }
        etran = new ExpressionTranslator(this, predef, currHeap, prevHeap);
      } else {
        etran = ordinaryEtran;
      }

      // parameters of the procedure
      var typeInParams = MkTyParamFormals(GetTypeParams(f), true);
      var inParams = new List<Variable>();
      var outParams = new List<Boogie.Variable>();
      if (!f.IsStatic) {
        var th = new Boogie.IdentifierExpr(f.tok, "this", TrReceiverType(f));
        Boogie.Expr wh = Boogie.Expr.And(
          ReceiverNotNull(th),
          etran.GoodRef(f.tok, th, Resolver.GetReceiverType(f.tok, f)));
        Boogie.Formal thVar = new Boogie.Formal(f.tok, new Boogie.TypedIdent(f.tok, "this", TrReceiverType(f), wh), true);
        inParams.Add(thVar);
      }
      foreach (Formal p in f.Formals) {
        Boogie.Type varType = TrType(p.Type);
        Boogie.Expr wh = GetWhereClause(p.tok, new Boogie.IdentifierExpr(p.tok, p.AssignUniqueName(f.IdGenerator), varType), p.Type, etran, NOALLOC);
        inParams.Add(new Boogie.Formal(p.tok, new Boogie.TypedIdent(p.tok, p.AssignUniqueName(f.IdGenerator), varType, wh), true));
      }

      Formal pOut = null;
      if (f.Result != null || f.OverriddenFunction.Result != null) {
        if (f.Result != null) {
          pOut = f.Result;
          Contract.Assert(!pOut.IsOld);
        } else {
          var pp = f.OverriddenFunction.Result;
          Contract.Assert(!pp.IsOld);
          pOut = new Formal(pp.tok, pp.Name, f.ResultType, false, pp.IsGhost, null);
        }
        var varType = TrType(pOut.Type);
        var wh = GetWhereClause(pOut.tok, new Boogie.IdentifierExpr(pOut.tok, pOut.AssignUniqueName(f.IdGenerator), varType), pOut.Type, etran, NOALLOC);
        outParams.Add(new Boogie.Formal(pOut.tok, new Boogie.TypedIdent(pOut.tok, pOut.AssignUniqueName(f.IdGenerator), varType, wh), true));
      }
      // the procedure itself
      var req = new List<Boogie.Requires>();
      // free requires mh == ModuleContextHeight && fh == FunctionContextHeight;
      req.Add(Requires(f.tok, true, etran.HeightContext(f.OverriddenFunction), null, null));
      if (f is TwoStateFunction) {
        // free requires prevHeap == Heap && HeapSucc(prevHeap, currHeap) && IsHeap(currHeap)
        var a0 = Boogie.Expr.Eq(prevHeap, ordinaryEtran.HeapExpr);
        var a1 = HeapSucc(prevHeap, currHeap);
        var a2 = FunctionCall(f.tok, BuiltinFunction.IsGoodHeap, null, currHeap);
        req.Add(Requires(f.tok, true, BplAnd(a0, BplAnd(a1, a2)), null, null));
      }
      // modifies $Heap, $Tick
      var mod = new List<Boogie.IdentifierExpr> {
        (Boogie.IdentifierExpr/*TODO: this cast is rather dubious*/)ordinaryEtran.HeapExpr,
        etran.Tick()
      };
      var ens = new List<Boogie.Ensures>();

      var name = MethodName(f, MethodTranslationKind.OverrideCheck);
      var proc = new Boogie.Procedure(f.tok, name, new List<Boogie.TypeVariable>(),
        Util.Concat(Util.Concat(typeInParams, inParams_Heap), inParams), outParams,
        req, mod, ens, etran.TrAttributes(f.Attributes, null));
      AddVerboseName(proc, f.FullDafnyName, MethodTranslationKind.OverrideCheck);
      sink.AddTopLevelDeclaration(proc);
      var implInParams = Boogie.Formal.StripWhereClauses(inParams);
      var implOutParams = Boogie.Formal.StripWhereClauses(outParams);

      #endregion

      //List<Variable> outParams = Bpl.Formal.StripWhereClauses(proc.OutParams);

      BoogieStmtListBuilder builder = new BoogieStmtListBuilder(this);
      List<Variable> localVariables = new List<Variable>();

      // assume traitTypeParameter == G(overrideTypeParameters);
      AddOverrideCheckTypeArgumentInstantiations(f, builder, localVariables);

      if (f is TwoStateFunction) {
        // $Heap := current$Heap;
        var heap = (Boogie.IdentifierExpr /*TODO: this cast is somewhat dubious*/)ordinaryEtran.HeapExpr;
        builder.Add(Boogie.Cmd.SimpleAssign(f.tok, heap, etran.HeapExpr));
        etran = ordinaryEtran;  // we no longer need the special heap names
      }

      var substMap = new Dictionary<IVariable, Expression>();
      for (int i = 0; i < f.Formals.Count; i++) {
        //get corresponsing formal in the class
        var ie = new IdentifierExpr(f.Formals[i].tok, f.Formals[i].AssignUniqueName(f.IdGenerator));
        ie.Var = f.Formals[i]; ie.Type = ie.Var.Type;
        substMap.Add(f.OverriddenFunction.Formals[i], ie);
      }

      if (f.OverriddenFunction.Result != null) {
        Contract.Assert(pOut != null);
        //get corresponsing formal in the class
        var ie = new IdentifierExpr(pOut.tok, pOut.AssignUniqueName(f.IdGenerator));
        ie.Var = pOut; ie.Type = ie.Var.Type;
        substMap.Add(f.OverriddenFunction.Result, ie);
      }

      //adding assume Pre’; assert P; // this checks that Pre’ implies P
      AddFunctionOverrideReqsChk(f, builder, etran, substMap);

      //adding assert R <= Rank’;
      AddOverrideTerminationChk(f, f.OverriddenFunction, builder, etran, substMap);

      //adding assert W <= Frame’
      AddFunctionOverrideSubsetChk(f, builder, etran, localVariables, substMap);

      //adding assume Q; assert Post’;
      //adding assume J.F(ins) == C.F(ins);
      AddFunctionOverrideEnsChk(f, builder, etran, substMap, implInParams, implOutParams.Count == 0 ? null : implOutParams[0]);

      var stmts = builder.Collect(f.tok);

      if (EmitImplementation(f.Attributes)) {
        // emit the impl only when there are proof obligations.
        QKeyValue kv = etran.TrAttributes(f.Attributes, null);

<<<<<<< HEAD
        var impl = new Boogie.Implementation(f.tok, proc.Name, new List<Boogie.TypeVariable>(),
          Util.Concat(Util.Concat(typeInParams, inParams_Heap), implInParams), implOutParams, localVariables, stmts, kv);
        CopyVerboseName(impl, proc);
        sink.AddTopLevelDeclaration(impl);
=======
        var impl = AddImplementationWithVerboseName(f.tok, proc,
          Util.Concat(Util.Concat(typeInParams, inParams_Heap), implInParams),
          implOutParams, localVariables, stmts, kv);
>>>>>>> de4fdf99
      }

      if (InsertChecksums) {
        InsertChecksum(f, proc, true);
      }

      Reset();
    }

    private void AddOverrideCheckTypeArgumentInstantiations(MemberDecl member, BoogieStmtListBuilder builder, List<Variable> localVariables) {
      Contract.Requires(member is Function || member is Method);
      Contract.Requires(member.EnclosingClass is TopLevelDeclWithMembers);
      Contract.Requires(builder != null);
      Contract.Requires(localVariables != null);

      MemberDecl overriddenMember;
      List<TypeParameter> overriddenTypeParameters;
      if (member is Function) {
        var o = ((Function)member).OverriddenFunction;
        overriddenMember = o;
        overriddenTypeParameters = o.TypeArgs;
      } else {
        var o = ((Method)member).OverriddenMethod;
        overriddenMember = o;
        overriddenTypeParameters = o.TypeArgs;
      }
      var typeMap = GetTypeArgumentSubstitutionMap(overriddenMember, member);
      foreach (var tp in Util.Concat(overriddenMember.EnclosingClass.TypeArgs, overriddenTypeParameters)) {
        var local = BplLocalVar(nameTypeParam(tp), predef.Ty, out var lhs);
        localVariables.Add(local);
        var rhs = TypeToTy(typeMap[tp]);
        builder.Add(new Boogie.AssumeCmd(tp.tok, Boogie.Expr.Eq(lhs, rhs)));
      }
    }

    /// <summary>
    /// Essentially, the function override axiom looks like:
    ///   axiom (forall $heap: HeapType, typeArgs: Ty, this: ref, x#0: int, fuel: LayerType ::
    ///     { J.F(fuel, $heap, G(typeArgs), this, x#0), C.F(fuel, $heap, typeArgs, this, x#0) }
    ///     { J.F(fuel, $heap, G(typeArgs), this, x#0), $Is(this, C) }
    ///     this != null && $Is(this, C)
    ///     ==>
    ///     J.F(fuel, $heap, G(typeArgs), this, x#0) == C.F(fuel, $heap, typeArgs, this, x#0));
    /// (without the other usual antecedents).  Essentially, the override gives a part of the body of the
    /// trait's function, so we call FunctionAxiom to generate a conditional axiom (that is, we pass in the "overridingFunction"
    /// parameter to FunctionAxiom, which will add 'dtype(this) == class.C' as an additional antecedent) for a
    /// body of 'C.F(this, x#0)'.
    /// </summary>
    private Boogie.Axiom FunctionOverrideAxiom(Function f, Function overridingFunction) {
      Contract.Requires(f != null);
      Contract.Requires(overridingFunction != null);
      Contract.Requires(predef != null);
      Contract.Requires(f.EnclosingClass != null);
      Contract.Requires(!f.IsStatic);
      Contract.Requires(overridingFunction.EnclosingClass is TopLevelDeclWithMembers);
      Contract.Ensures(Contract.Result<Boogie.Axiom>() != null);

      bool readsHeap = AlwaysUseHeap || f.ReadsHeap || overridingFunction.ReadsHeap;

      ExpressionTranslator etran;
      Boogie.BoundVariable bvPrevHeap = null;
      if (f is TwoStateFunction) {
        bvPrevHeap = new Boogie.BoundVariable(f.tok, new Boogie.TypedIdent(f.tok, "$prevHeap", predef.HeapType));
        etran = new ExpressionTranslator(this, predef,
          f.ReadsHeap ? new Boogie.IdentifierExpr(f.tok, predef.HeapVarName, predef.HeapType) : null,
          new Boogie.IdentifierExpr(f.tok, bvPrevHeap));
      } else if (readsHeap) {
        etran = new ExpressionTranslator(this, predef, f.tok);
      } else {
        etran = new ExpressionTranslator(this, predef, (Boogie.Expr)null);
      }

      // "forallFormals" is built to hold the bound variables of the quantification
      // argsJF are the arguments to J.F (the function in the trait)
      // argsCF are the arguments to C.F (the overriding function)
      var forallFormals = new List<Boogie.Variable>();
      var argsJF = new List<Boogie.Expr>();
      var argsCF = new List<Boogie.Expr>();

      // Add type arguments
      forallFormals.AddRange(MkTyParamBinders(GetTypeParams(overridingFunction), out _));
      argsJF.AddRange(GetTypeArguments(f, overridingFunction).ConvertAll(TypeToTy));
      argsCF.AddRange(GetTypeArguments(overridingFunction, null).ConvertAll(TypeToTy));

      // Add the fuel argument
      if (f.IsFuelAware()) {
        Contract.Assert(overridingFunction.IsFuelAware());  // f.IsFuelAware() ==> overridingFunction.IsFuelAware()
        var fuel = new Boogie.BoundVariable(f.tok, new Boogie.TypedIdent(f.tok, "$fuel", predef.LayerType));
        forallFormals.Add(fuel);
        var ly = new Boogie.IdentifierExpr(f.tok, fuel);
        argsJF.Add(ly);
        argsCF.Add(ly);
      } else if (overridingFunction.IsFuelAware()) {
        // We can't use a bound variable $fuel, because then one of the triggers won't be mentioning this $fuel.
        // Instead, we do the next best thing: use the literal $LZ.
        var ly = new Boogie.IdentifierExpr(f.tok, "$LZ", predef.LayerType); // $LZ
        argsCF.Add(ly);
      }

      // Add heap arguments
      if (f is TwoStateFunction) {
        Contract.Assert(bvPrevHeap != null);
        forallFormals.Add(bvPrevHeap);
        argsJF.Add(etran.Old.HeapExpr);
        argsCF.Add(etran.Old.HeapExpr);
      }
      if (AlwaysUseHeap || f.ReadsHeap || overridingFunction.ReadsHeap) {
        var heap = new Boogie.BoundVariable(f.tok, new Boogie.TypedIdent(f.tok, predef.HeapVarName, predef.HeapType));
        forallFormals.Add(heap);
        if (AlwaysUseHeap || f.ReadsHeap) {
          argsJF.Add(new Boogie.IdentifierExpr(f.tok, heap));
        }
        if (AlwaysUseHeap || overridingFunction.ReadsHeap) {
          argsCF.Add(new Boogie.IdentifierExpr(overridingFunction.tok, heap));
        }
      }

      // Add receiver parameter
      Type thisType = Resolver.GetReceiverType(f.tok, overridingFunction);
      var bvThis = new Boogie.BoundVariable(f.tok, new Boogie.TypedIdent(f.tok, etran.This, TrType(thisType)));
      forallFormals.Add(bvThis);
      var bvThisExpr = new Boogie.IdentifierExpr(f.tok, bvThis);
      argsJF.Add(bvThisExpr);
      argsCF.Add(bvThisExpr);
      // $Is(this, C)
      var isOfSubtype = GetWhereClause(overridingFunction.tok, bvThisExpr, thisType, f is TwoStateFunction ? etran.Old : etran, IsAllocType.NEVERALLOC);

      // Add other arguments
      var typeMap = GetTypeArgumentSubstitutionMap(f, overridingFunction);
      foreach (Formal p in f.Formals) {
        var pType = Resolver.SubstType(p.Type, typeMap);
        var bv = new Boogie.BoundVariable(p.tok, new Boogie.TypedIdent(p.tok, p.AssignUniqueName(currentDeclaration.IdGenerator), TrType(pType)));
        forallFormals.Add(bv);
        var jfArg = new Boogie.IdentifierExpr(p.tok, bv);
        argsJF.Add(ModeledAsBoxType(p.Type) ? BoxIfUnboxed(jfArg, pType) : jfArg);
        argsCF.Add(new Boogie.IdentifierExpr(p.tok, bv));
      }

      // useViaContext: (mh != ModuleContextHeight || fh != FunctionContextHeight)
      ModuleDefinition mod = f.EnclosingClass.EnclosingModuleDefinition;
      Boogie.Expr useViaContext = !InVerificationScope(overridingFunction) ? (Boogie.Expr)Boogie.Expr.True :
        Boogie.Expr.Neq(Boogie.Expr.Literal(mod.CallGraph.GetSCCRepresentativePredecessorCount(overridingFunction)), etran.FunctionContextHeight());

      Boogie.Expr funcAppl;
      {
        var funcID = new Boogie.IdentifierExpr(f.tok, f.FullSanitizedName, TrType(f.ResultType));
        funcAppl = new Boogie.NAryExpr(f.tok, new Boogie.FunctionCall(funcID), argsJF);
      }
      Boogie.Expr overridingFuncAppl;
      {
        var funcID = new Boogie.IdentifierExpr(overridingFunction.tok, overridingFunction.FullSanitizedName, TrType(overridingFunction.ResultType));
        overridingFuncAppl = new Boogie.NAryExpr(overridingFunction.tok, new Boogie.FunctionCall(funcID), argsCF);
      }

      // Build the triggers
      // { f(Succ(s), args), f'(Succ(s), args') }
      Boogie.Trigger tr = BplTriggerHeap(this, overridingFunction.tok,
        funcAppl,
        readsHeap ? etran.HeapExpr : null,
        overridingFuncAppl);
      // { f(Succ(s), args), $Is(this, T') }
      var exprs = new List<Boogie.Expr>() { funcAppl, isOfSubtype };
      if (readsHeap) {
        exprs.Add(FunctionCall(overridingFunction.tok, BuiltinFunction.IsGoodHeap, null, etran.HeapExpr));
      }
      tr = new Boogie.Trigger(overridingFunction.tok, true, exprs, tr);

      // The equality that is what it's all about
      var synonyms = Boogie.Expr.Eq(
        funcAppl,
        ModeledAsBoxType(f.ResultType) ? BoxIfUnboxed(overridingFuncAppl, overridingFunction.ResultType) : overridingFuncAppl);

      // The axiom
      Boogie.Expr ax = BplForall(f.tok, new List<Boogie.TypeVariable>(), forallFormals, null, tr,
        Boogie.Expr.Imp(Boogie.Expr.And(ReceiverNotNull(bvThisExpr), isOfSubtype), synonyms));
      var activate = AxiomActivation(f, etran);
      string comment = "override axiom for " + f.FullSanitizedName + " in class " + overridingFunction.EnclosingClass.FullSanitizedName;
      return new Boogie.Axiom(f.tok, Boogie.Expr.Imp(activate, ax), comment);
    }

    /// <summary>
    /// Return a type-parameter substitution map for function "f", as instantiated by the context of "overridingFunction".
    ///
    /// In more symbols, suppose "f" is declared as follows:
    ///     class/trait Tr[A,B] {
    ///       function f[C,D](...): ...
    ///     }
    /// and "overridingFunction" is declared as follows:
    ///     class/trait Cl[G] extends Tr[X(G),Y(G)] {
    ///       function f[R,S](...): ...
    ///     }
    /// Then, return the following map:
    ///     A -> X(G)
    ///     B -> Y(G)
    ///     C -> R
    ///     D -> S
    ///
    /// See also GetTypeArguments.
    /// </summary>
    private static Dictionary<TypeParameter, Type> GetTypeArgumentSubstitutionMap(MemberDecl member, MemberDecl overridingMember) {
      Contract.Requires(member is Function || member is Method);
      Contract.Requires(overridingMember is Function || overridingMember is Method);
      Contract.Requires(overridingMember.EnclosingClass is TopLevelDeclWithMembers);
      Contract.Requires(((ICallable)member).TypeArgs.Count == ((ICallable)overridingMember).TypeArgs.Count);

      var typeMap = new Dictionary<TypeParameter, Type>();

      var cl = (TopLevelDeclWithMembers)overridingMember.EnclosingClass;
      var classTypeMap = cl.ParentFormalTypeParametersToActuals;
      member.EnclosingClass.TypeArgs.ForEach(tp => typeMap.Add(tp, classTypeMap[tp]));

      var origTypeArgs = ((ICallable)member).TypeArgs;
      var overridingTypeArgs = ((ICallable)overridingMember).TypeArgs;
      for (var i = 0; i < origTypeArgs.Count; i++) {
        var otp = overridingTypeArgs[i];
        typeMap.Add(origTypeArgs[i], new UserDefinedType(otp.tok, otp));
      }

      return typeMap;
    }

    private void AddMethodOverrideEnsChk(Method m, BoogieStmtListBuilder builder, ExpressionTranslator etran, Dictionary<IVariable, Expression> substMap) {
      Contract.Requires(m != null);
      Contract.Requires(builder != null);
      Contract.Requires(etran != null);
      Contract.Requires(substMap != null);
      //generating class post-conditions
      foreach (var en in m.Ens) {
        builder.Add(TrAssumeCmd(m.tok, etran.TrExpr(en.E)));
      }
      //generating trait post-conditions with class variables
      foreach (var en in m.OverriddenMethod.Ens) {
        Expression postcond = Substitute(en.E, null, substMap);
        bool splitHappened;  // we actually don't care
        foreach (var s in TrSplitExpr(postcond, etran, false, out splitHappened)) {
          if (s.IsChecked) {
            builder.Add(Assert(m.tok, s.E, new PODesc.EnsuresStronger()));
          }
        }
      }
    }

    private void AddMethodOverrideReqsChk(Method m, BoogieStmtListBuilder builder, ExpressionTranslator etran, Dictionary<IVariable, Expression> substMap) {
      Contract.Requires(m != null);
      Contract.Requires(builder != null);
      Contract.Requires(etran != null);
      Contract.Requires(substMap != null);
      //generating trait pre-conditions with class variables
      foreach (var req in m.OverriddenMethod.Req) {
        Expression precond = Substitute(req.E, null, substMap);
        builder.Add(TrAssumeCmd(m.tok, etran.TrExpr(precond)));
      }
      //generating class pre-conditions
      foreach (var req in m.Req) {
        bool splitHappened;  // we actually don't care
        foreach (var s in TrSplitExpr(req.E, etran, false, out splitHappened)) {
          if (s.IsChecked) {
            builder.Add(Assert(m.tok, s.E, new PODesc.RequiresWeaker()));
          }
        }
      }
    }

    private void AddOverrideTerminationChk(ICallable original, ICallable overryd, BoogieStmtListBuilder builder, ExpressionTranslator etran, Dictionary<IVariable, Expression> substMap) {
      Contract.Requires(original != null);
      Contract.Requires(overryd != null);
      Contract.Requires(builder != null);
      Contract.Requires(etran != null);
      Contract.Requires(substMap != null);
      // Note, it is as if the trait's method is calling the class's method.
      var contextDecreases = overryd.Decreases.Expressions;
      var calleeDecreases = original.Decreases.Expressions;
      // We want to check:  calleeDecreases <= contextDecreases (note, we can allow equality, since there is a bounded, namely 1, number of dynamic dispatches)
      if (Contract.Exists(contextDecreases, e => e is WildcardExpr)) {
        // no check needed
        return;
      }

      int N = Math.Min(contextDecreases.Count, calleeDecreases.Count);
      var toks = new List<IToken>();
      var types0 = new List<Type>();
      var types1 = new List<Type>();
      var callee = new List<Expr>();
      var caller = new List<Expr>();

      for (int i = 0; i < N; i++) {
        Expression e0 = calleeDecreases[i];
        Expression e1 = Substitute(contextDecreases[i], null, substMap);
        if (!CompatibleDecreasesTypes(e0.Type, e1.Type)) {
          N = i;
          break;
        }
        toks.Add(new NestedToken(original.Tok, e1.tok));
        types0.Add(e0.Type.NormalizeExpand());
        types1.Add(e1.Type.NormalizeExpand());
        callee.Add(etran.TrExpr(e0));
        caller.Add(etran.TrExpr(e1));
      }

      var decrCountT = contextDecreases.Count;
      var decrCountC = calleeDecreases.Count;
      // Generally, we want to produce a check "decrClass <= decrTrait", allowing (the common case where) they are equal.
      // * If N < decrCountC && N < decrCountT, then "decrClass <= decrTrait" if the comparison ever gets beyond the
      //   parts that survived truncation.  Thus, we compare with "allowNoChange" set to "false".
      // Otherwise:
      // * If decrCountC == decrCountT, then the truncation we did above had no effect and we pass in "allowNoChange" as "true".
      // * If decrCountC > decrCountT, then we will have truncated decrClass above.  Let x,y and x' denote decrClass and
      //   decrTrait, respectively, where x and x' have the same length.  Considering how Dafny in effect pads the end of
      //   decreases tuples with a \top, we were supposed to evaluate (x,(y,\top)) <= (x',\top), which by lexicographic pairs
      //   we can expand to:
      //       x <= x' && (x == x' ==> (y,\top) <= \top)
      //   which is equivalent to just x <= x'.  Thus, we called DecreasesCheck to compare x and x' and we pass in "allowNoChange"
      //   as "true".
      // * If decrCountC < decrCountT, then we will have truncated decrTrait above.  Let x and x',y' denote decrClass and
      //   decrTrait, respectively, where x and x' have the same length.  We then want to check (x,\top) <= (x',(y',\top)), which
      //   expands to:
      //       x <= x' && (x == x' ==> \top <= (y',\top))
      //    =      { \top is strictly larger than a pair }
      //       x <= x' && (x == x' ==> false)
      //    =
      //       x < x'
      //   So we perform our desired check by calling DecreasesCheck to strictly compare x and x', so we pass in "allowNoChange"
      //   as "false".
      bool allowNoChange = N == decrCountT && decrCountT <= decrCountC;
      var decrChk = DecreasesCheck(toks, types0, types1, callee, caller, null, null, allowNoChange, false);
      builder.Add(Assert(original.Tok, decrChk, new PODesc.TraitDecreases(original.WhatKind)));
    }

    private void AddMethodOverrideSubsetChk(Method m, BoogieStmtListBuilder builder, ExpressionTranslator etran, List<Variable> localVariables, Dictionary<IVariable, Expression> substMap) {
      //getting framePrime
      List<FrameExpression> traitFrameExps = new List<FrameExpression>();
      List<FrameExpression> classFrameExps = m.Mod != null ? m.Mod.Expressions : new List<FrameExpression>();
      if (m.OverriddenMethod.Mod != null) {
        foreach (var e in m.OverriddenMethod.Mod.Expressions) {
          var newE = Substitute(e.E, null, substMap);
          FrameExpression fe = new FrameExpression(e.tok, newE, e.FieldName);
          traitFrameExps.Add(fe);
        }
      }

      QKeyValue kv = etran.TrAttributes(m.Attributes, null);

      IToken tok = m.tok;
      // Declare a local variable $_Frame: <alpha>[ref, Field alpha]bool
      Boogie.IdentifierExpr traitFrame = etran.TheFrame(m.OverriddenMethod.tok);  // this is a throw-away expression, used only to extract the type and name of the $_Frame variable
      traitFrame.Name = m.EnclosingClass.Name + "_" + traitFrame.Name;
      Contract.Assert(traitFrame.Type != null);  // follows from the postcondition of TheFrame
      Boogie.LocalVariable frame = new Boogie.LocalVariable(tok, new Boogie.TypedIdent(tok, null ?? traitFrame.Name, traitFrame.Type));
      localVariables.Add(frame);
      // $_Frame := (lambda<alpha> $o: ref, $f: Field alpha :: $o != null && $Heap[$o,alloc] ==> ($o,$f) in Modifies/Reads-Clause);
      Boogie.TypeVariable alpha = new Boogie.TypeVariable(tok, "alpha");
      Boogie.BoundVariable oVar = new Boogie.BoundVariable(tok, new Boogie.TypedIdent(tok, "$o", predef.RefType));
      Boogie.IdentifierExpr o = new Boogie.IdentifierExpr(tok, oVar);
      Boogie.BoundVariable fVar = new Boogie.BoundVariable(tok, new Boogie.TypedIdent(tok, "$f", predef.FieldName(tok, alpha)));
      Boogie.IdentifierExpr f = new Boogie.IdentifierExpr(tok, fVar);
      Boogie.Expr ante = Boogie.Expr.And(Boogie.Expr.Neq(o, predef.Null), etran.IsAlloced(tok, o));
      Boogie.Expr consequent = InRWClause(tok, o, f, traitFrameExps, etran, null, null);
      Boogie.Expr lambda = new Boogie.LambdaExpr(tok, new List<TypeVariable> { alpha }, new List<Variable> { oVar, fVar }, null,
        Boogie.Expr.Imp(ante, consequent));

      //to initialize $_Frame variable to Frame'
      builder.Add(Boogie.Cmd.SimpleAssign(tok, new Boogie.IdentifierExpr(tok, frame), lambda));

      // emit: assert (forall<alpha> o: ref, f: Field alpha :: o != null && $Heap[o,alloc] && (o,f) in subFrame ==> $_Frame[o,f]);
      Boogie.Expr oInCallee = InRWClause(tok, o, f, classFrameExps, etran, null, null);
      Boogie.Expr consequent2 = InRWClause(tok, o, f, traitFrameExps, etran, null, null);
      Boogie.Expr q = new Boogie.ForallExpr(tok, new List<TypeVariable> { alpha }, new List<Variable> { oVar, fVar },
        Boogie.Expr.Imp(Boogie.Expr.And(ante, oInCallee), consequent2));
      builder.Add(Assert(tok, q, new PODesc.TraitFrame(true), kv));
    }

    /// <summary>
    /// This method is expected to be called at most once for each parameter combination, and in particular
    /// at most once for each value of "kind".
    /// </summary>
    private Boogie.Procedure AddMethod(Method m, MethodTranslationKind kind) {
      Contract.Requires(m != null);
      Contract.Requires(m.EnclosingClass != null);
      Contract.Requires(predef != null);
      Contract.Requires(currentModule == null && codeContext == null && isAllocContext == null);
      Contract.Ensures(currentModule == null && codeContext == null && isAllocContext == null);
      Contract.Ensures(Contract.Result<Boogie.Procedure>() != null);
      Contract.Assert(VisibleInScope(m));

      currentModule = m.EnclosingClass.EnclosingModuleDefinition;
      codeContext = m;
      isAllocContext = new IsAllocContext(m.IsGhost);

      Boogie.Expr prevHeap = null;
      Boogie.Expr currHeap = null;
      var ordinaryEtran = new ExpressionTranslator(this, predef, m.tok);
      ExpressionTranslator etran;
      var inParams = new List<Boogie.Variable>();
      if (m is TwoStateLemma) {
        var prevHeapVar = new Boogie.Formal(m.tok, new Boogie.TypedIdent(m.tok, "previous$Heap", predef.HeapType), true);
        var currHeapVar = new Boogie.Formal(m.tok, new Boogie.TypedIdent(m.tok, "current$Heap", predef.HeapType), true);
        inParams.Add(prevHeapVar);
        inParams.Add(currHeapVar);
        prevHeap = new Boogie.IdentifierExpr(m.tok, prevHeapVar);
        currHeap = new Boogie.IdentifierExpr(m.tok, currHeapVar);
        etran = new ExpressionTranslator(this, predef, currHeap, prevHeap);
      } else {
        etran = ordinaryEtran;
      }

      List<Variable> outParams;
      GenerateMethodParameters(m.tok, m, kind, etran, inParams, out outParams);

      var req = new List<Boogie.Requires>();
      var mod = new List<Boogie.IdentifierExpr>();
      var ens = new List<Boogie.Ensures>();
      // FREE PRECONDITIONS
      if (kind == MethodTranslationKind.SpecWellformedness || kind == MethodTranslationKind.Implementation || kind == MethodTranslationKind.OverrideCheck) {  // the other cases have no need for a free precondition
        // free requires mh == ModuleContextHeight && fh == FunctionContextHeight;
        req.Add(Requires(m.tok, true, etran.HeightContext(kind == MethodTranslationKind.OverrideCheck ? m.OverriddenMethod : m), null, null));
        if (m is TwoStateLemma) {
          // free requires prevHeap == Heap && HeapSucc(prevHeap, currHeap) && IsHeap(currHeap)
          var a0 = Boogie.Expr.Eq(prevHeap, ordinaryEtran.HeapExpr);
          var a1 = HeapSucc(prevHeap, currHeap);
          var a2 = FunctionCall(m.tok, BuiltinFunction.IsGoodHeap, null, currHeap);
          req.Add(Requires(m.tok, true, BplAnd(a0, BplAnd(a1, a2)), null, null));
        }
      }
      if (m is TwoStateLemma) {
        // Checked preconditions that old parameters really existed in previous state
        var index = 0;
        foreach (var formal in m.Ins) {
          if (formal.IsOld) {
            var dafnyFormalIdExpr = new IdentifierExpr(formal.tok, formal);
            var pIdx = m.Ins.Count == 1 ? "" : " at index " + index;
            var desc = new PODesc.IsAllocated($"parameter{pIdx} ('{formal.Name}')", "in the two-state lemma's previous state");
            var require = Requires(formal.tok, false, MkIsAlloc(etran.TrExpr(dafnyFormalIdExpr), formal.Type, prevHeap),
              desc.FailureDescription, null);
            require.Description = desc;
            req.Add(require);
          }
          index++;
        }
      }
      mod.Add((Boogie.IdentifierExpr/*TODO: this cast is somewhat dubious*/)ordinaryEtran.HeapExpr);
      mod.Add(etran.Tick());

      var bodyKind = kind == MethodTranslationKind.SpecWellformedness || kind == MethodTranslationKind.Implementation;

      if (kind != MethodTranslationKind.SpecWellformedness && kind != MethodTranslationKind.OverrideCheck) {
        // USER-DEFINED SPECIFICATIONS
        var comment = "user-defined preconditions";
        foreach (var p in m.Req) {
          string errorMessage = CustomErrorMessage(p.Attributes);
          if (p.Label != null && kind == MethodTranslationKind.Implementation) {
            // don't include this precondition here, but record it for later use
            p.Label.E = (m is TwoStateLemma ? ordinaryEtran : etran.Old).TrExpr(p.E);
          } else {
            foreach (var s in TrSplitExprForMethodSpec(p.E, etran, kind)) {
              if (s.IsOnlyChecked && bodyKind) {
                // don't include in split
              } else if (s.IsOnlyFree && !bodyKind) {
                // don't include in split -- it would be ignored, anyhow
              } else {
                req.Add(Requires(s.E.tok, s.IsOnlyFree, s.E, errorMessage, comment));
                comment = null;
                // the free here is not linked to the free on the original expression (this is free things generated in the splitting.)
              }
            }
          }
        }
        comment = "user-defined postconditions";
        foreach (var p in m.Ens) {
          string errorMessage = CustomErrorMessage(p.Attributes);
          AddEnsures(ens, Ensures(p.E.tok, true, CanCallAssumption(p.E, etran), errorMessage, comment));
          comment = null;
          foreach (var s in TrSplitExprForMethodSpec(p.E, etran, kind)) {
            var post = s.E;
            if (kind == MethodTranslationKind.Implementation && RefinementToken.IsInherited(s.E.tok, currentModule)) {
              // this postcondition was inherited into this module, so make it into the form "$_reverifyPost ==> s.E"
              post = Boogie.Expr.Imp(new Boogie.IdentifierExpr(s.E.tok, "$_reverifyPost", Boogie.Type.Bool), post);
            }
            if (s.IsOnlyFree && bodyKind) {
              // don't include in split -- it would be ignored, anyhow
            } else if (s.IsOnlyChecked && !bodyKind) {
              // don't include in split
            } else {
              AddEnsures(ens, Ensures(s.E.tok, s.IsOnlyFree, post, errorMessage, null));
            }
          }
        }
        if (m is Constructor && kind == MethodTranslationKind.Call) {
          var fresh = Boogie.Expr.Not(etran.Old.IsAlloced(m.tok, new Boogie.IdentifierExpr(m.tok, "this", TrReceiverType(m))));
          AddEnsures(ens, Ensures(m.tok, false, fresh, null, "constructor allocates the object"));
        }
        foreach (BoilerplateTriple tri in GetTwoStateBoilerplate(m.tok, m.Mod.Expressions, m.IsGhost, m.AllowsAllocation, ordinaryEtran.Old, ordinaryEtran, ordinaryEtran.Old)) {
          AddEnsures(ens, Ensures(tri.tok, tri.IsFree, tri.Expr, tri.ErrorMessage, tri.Comment));
        }

        // add the fuel assumption for the reveal method of a opaque method
        if (IsOpaqueRevealLemma(m)) {
          List<Expression> args = Attributes.FindExpressions(m.Attributes, "fuel");
          if (args != null) {
            MemberSelectExpr selectExpr = args[0].Resolved as MemberSelectExpr;
            if (selectExpr != null) {
              Function f = selectExpr.Member as Function;
              FuelConstant fuelConstant = this.functionFuel.Find(x => x.f == f);
              if (fuelConstant != null) {
                Boogie.Expr startFuel = fuelConstant.startFuel;
                Boogie.Expr startFuelAssert = fuelConstant.startFuelAssert;
                Boogie.Expr moreFuel_expr = fuelConstant.MoreFuel(sink, predef, f.IdGenerator);
                Boogie.Expr layer = etran.layerInterCluster.LayerN(1, moreFuel_expr);
                Boogie.Expr layerAssert = etran.layerInterCluster.LayerN(2, moreFuel_expr);

                AddEnsures(ens, Ensures(m.tok, true, Boogie.Expr.Eq(startFuel, layer), null, null));
                AddEnsures(ens, Ensures(m.tok, true, Boogie.Expr.Eq(startFuelAssert, layerAssert), null, null));

                AddEnsures(ens, Ensures(m.tok, true, Boogie.Expr.Eq(FunctionCall(f.tok, BuiltinFunction.AsFuelBottom, null, moreFuel_expr), moreFuel_expr), null, "Shortcut to LZ"));
              }
            }
          }
        }
      }

      var name = MethodName(m, kind);
      var proc = new Boogie.Procedure(m.tok, name, new List<Boogie.TypeVariable>(), inParams, outParams, req, mod, ens, etran.TrAttributes(m.Attributes, null));
      AddVerboseName(proc, m.FullDafnyName, kind);

      if (InsertChecksums) {
        InsertChecksum(m, proc, true);
      }

      currentModule = null;
      codeContext = null;
      isAllocContext = null;

      return proc;
    }

    private void InsertChecksum(Method m, Boogie.Declaration decl, bool specificationOnly = false) {
      Contract.Requires(VisibleInScope(m));
      byte[] data;
      using (var writer = new System.IO.StringWriter()) {
        var printer = new Printer(writer);
        printer.PrintAttributes(m.Attributes);
        printer.PrintFormals(m.Ins, m);
        if (m.Outs.Any()) {
          writer.Write("returns ");
          printer.PrintFormals(m.Outs, m);
        }
        printer.PrintSpec("", m.Req, 0);
        printer.PrintFrameSpecLine("", m.Mod.Expressions, 0, null);
        printer.PrintSpec("", m.Ens, 0);
        printer.PrintDecreasesSpec(m.Decreases, 0);
        writer.WriteLine();
        if (!specificationOnly && m.Body != null && RevealedInScope(m)) {
          printer.PrintStatement(m.Body, 0);
        }
        data = Encoding.UTF8.GetBytes(writer.ToString());
      }

      InsertChecksum(decl, data);
    }
  }
}<|MERGE_RESOLUTION|>--- conflicted
+++ resolved
@@ -714,16 +714,8 @@
       if (EmitImplementation(m.Attributes)) {
         // emit impl only when there are proof obligations.
         QKeyValue kv = etran.TrAttributes(m.Attributes, null);
-<<<<<<< HEAD
-        Boogie.Implementation impl = new Boogie.Implementation(m.tok, proc.Name,
-          new List<Boogie.TypeVariable>(), inParams, outParams,
-          localVariables, stmts, kv);
-        CopyVerboseName(impl, proc);
-        sink.AddTopLevelDeclaration(impl);
-=======
         Boogie.Implementation impl = AddImplementationWithVerboseName(m.tok, proc,
            inParams, outParams, localVariables, stmts, kv);
->>>>>>> de4fdf99
 
         if (InsertChecksums) {
           InsertChecksum(m, impl);
@@ -803,14 +795,8 @@
       if (EmitImplementation(m.Attributes)) {
         // emit the impl only when there are proof obligations.
         QKeyValue kv = etran.TrAttributes(m.Attributes, null);
-<<<<<<< HEAD
-        Boogie.Implementation impl = new Boogie.Implementation(m.tok, proc.Name, new List<Boogie.TypeVariable>(), inParams, outParams, localVariables, stmts, kv);
-        CopyVerboseName(impl, proc);
-        sink.AddTopLevelDeclaration(impl);
-=======
 
         Boogie.Implementation impl = AddImplementationWithVerboseName(m.tok, proc, inParams, outParams, localVariables, stmts, kv);
->>>>>>> de4fdf99
 
         if (InsertChecksums) {
           InsertChecksum(m, impl);
@@ -965,17 +951,10 @@
       if (EmitImplementation(f.Attributes)) {
         // emit the impl only when there are proof obligations.
         QKeyValue kv = etran.TrAttributes(f.Attributes, null);
-
-<<<<<<< HEAD
-        var impl = new Boogie.Implementation(f.tok, proc.Name, new List<Boogie.TypeVariable>(),
-          Util.Concat(Util.Concat(typeInParams, inParams_Heap), implInParams), implOutParams, localVariables, stmts, kv);
-        CopyVerboseName(impl, proc);
-        sink.AddTopLevelDeclaration(impl);
-=======
+        
         var impl = AddImplementationWithVerboseName(f.tok, proc,
           Util.Concat(Util.Concat(typeInParams, inParams_Heap), implInParams),
           implOutParams, localVariables, stmts, kv);
->>>>>>> de4fdf99
       }
 
       if (InsertChecksums) {
