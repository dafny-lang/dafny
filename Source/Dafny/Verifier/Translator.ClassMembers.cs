--- conflicted
+++ resolved
@@ -1384,11 +1384,7 @@
         foreach (var formal in m.Ins) {
           if (formal.IsOld) {
             var dafnyFormalIdExpr = new IdentifierExpr(formal.tok, formal);
-<<<<<<< HEAD
-            var pIdx = m.Ins.Count == 1 ? "" : " " + index;
-=======
             var pIdx = m.Ins.Count == 1 ? "" : " at index " + index;
->>>>>>> 53765c53
             var desc = new PODesc.IsAllocated($"parameter{pIdx} ('{formal.Name}')", "in the two-state lemma's previous state");
             var require = Requires(formal.tok, false, MkIsAlloc(etran.TrExpr(dafnyFormalIdExpr), formal.Type, prevHeap),
               desc.FailureDescription, null);
