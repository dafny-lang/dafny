--- conflicted
+++ resolved
@@ -586,23 +586,12 @@
         option.PostProcess(this);
       }
 
-<<<<<<< HEAD
       ApplyDefaultOptionsWithoutSettingsDefault();
     }
 
     public void ApplyDefaultOptionsWithoutSettingsDefault() {
       base.ApplyDefaultOptions();
-      if (VerificationLoggerConfigs.Any()) {
-        if (XmlSink != null) {
-          throw new Exception("The /verificationLogger and /xml options cannot be used at the same time.");
-        }
-
-        BoogieXmlFilename = Path.GetTempFileName();
-        XmlSink = new Bpl.XmlSink(this, BoogieXmlFilename);
-      }
-
-=======
->>>>>>> 9662c101
+      
       Compiler ??= new CsharpCompiler();
 
       // expand macros in filenames, now that LogPrefix is fully determined
