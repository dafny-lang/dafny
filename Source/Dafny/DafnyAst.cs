#define TI_DEBUG_PRINT
//-----------------------------------------------------------------------------
//
// Copyright (C) Microsoft Corporation.  All Rights Reserved.
//
//-----------------------------------------------------------------------------
using System;
using System.Text;
using System.Collections.Generic;
using System.Diagnostics.Contracts;
using System.Numerics;
using System.Linq;
using Microsoft.Boogie;
using System.Diagnostics;

namespace Microsoft.Dafny {
  public class Program {
    [ContractInvariantMethod]
    void ObjectInvariant() {
      Contract.Invariant(FullName != null);
      Contract.Invariant(DefaultModule != null);
    }

    public readonly string FullName;
    public Dictionary<ModuleDefinition,ModuleSignature> ModuleSigs; // filled in during resolution.
                                                     // Resolution essentially flattens the module hierarchy, for
                                                     // purposes of translation and compilation.
    public List<ModuleDefinition> CompileModules; // filled in during resolution.
                                                  // Contains the definitions to be used for compilation.

    public readonly ModuleDecl DefaultModule;
    public readonly ModuleDefinition DefaultModuleDef;
    public readonly BuiltIns BuiltIns;
    public readonly ErrorReporter reporter;

    public Program(string name, [Captured] ModuleDecl module, [Captured] BuiltIns builtIns, ErrorReporter reporter) {
      Contract.Requires(name != null);
      Contract.Requires(module != null);
      Contract.Requires(module is LiteralModuleDecl);
      Contract.Requires(reporter != null);
      FullName = name;
      DefaultModule = module;
      DefaultModuleDef = (DefaultModuleDecl)((LiteralModuleDecl)module).ModuleDef;
      BuiltIns = builtIns;
      this.reporter = reporter;
      ModuleSigs = new Dictionary<ModuleDefinition,ModuleSignature>();
      CompileModules = new List<ModuleDefinition>();
    }

    //Set appropriate visibilty before presenting module
    public IEnumerable<ModuleDefinition> Modules() {

      foreach (var msig in ModuleSigs) {
        Type.PushScope(msig.Value.VisibilityScope);
        yield return msig.Key;
        Type.PopScope(msig.Value.VisibilityScope);
      }

    }

    public IEnumerable<ModuleDefinition> RawModules() {
      return ModuleSigs.Keys;
    }

    public string Name
    {
      get
      {
        try
        {
          return System.IO.Path.GetFileName(FullName);
        }
        catch (ArgumentException)
        {
          return FullName;
        }
      }
    }
  }

  public class Include : IComparable
  {
    public readonly IToken tok;
    public readonly string includerFilename;
    public readonly string includedFilename;
    public readonly string includedFullPath;
    public bool ErrorReported;

    public Include(IToken tok, string includer, string theFilename, string fullPath) {
      this.tok = tok;
      this.includerFilename = includer;
      this.includedFilename = theFilename;
      this.includedFullPath = fullPath;
      this.ErrorReported = false;
    }

    public int CompareTo(object obj) {
      var i = obj as Include;
      if (i != null) {
        return this.includedFullPath.CompareTo(i.includedFullPath);
      } else {
        throw new NotImplementedException();
      }
    }
  }

  public class BuiltIns
  {
    public readonly ModuleDefinition SystemModule = new ModuleDefinition(Token.NoToken, "_System", new List<IToken>(), false, false, false, null, null, null, true, true, true);
    readonly Dictionary<int, ClassDecl> arrayTypeDecls = new Dictionary<int, ClassDecl>();
    public readonly Dictionary<int, ArrowTypeDecl> ArrowTypeDecls = new Dictionary<int, ArrowTypeDecl>();
    public readonly Dictionary<int, SubsetTypeDecl> PartialArrowTypeDecls = new Dictionary<int, SubsetTypeDecl>();  // same keys as arrowTypeDecl
    public readonly Dictionary<int, SubsetTypeDecl> TotalArrowTypeDecls = new Dictionary<int, SubsetTypeDecl>();  // same keys as arrowTypeDecl
    readonly Dictionary<int, TupleTypeDecl> tupleTypeDecls = new Dictionary<int, TupleTypeDecl>();
    public readonly ISet<int> Bitwidths = new HashSet<int>();
    public SpecialField ORDINAL_Offset;  // filled in by the resolver, used by the translator

    public readonly SubsetTypeDecl NatDecl;
    public UserDefinedType Nat() { return new UserDefinedType(Token.NoToken, "nat", NatDecl, new List<Type>()); }
    public readonly TraitDecl ObjectDecl;
    public UserDefinedType ObjectQ() {
      Contract.Assume(ObjectDecl != null);
      return new UserDefinedType(Token.NoToken, "object?", null) { ResolvedClass = ObjectDecl };
    }

    public BuiltIns() {
      SystemModule.Height = -1;  // the system module doesn't get a height assigned later, so we set it here to something below everything else
      // create type synonym 'string'
      var str = new TypeSynonymDecl(Token.NoToken, "string", new TypeParameter.TypeParameterCharacteristics(TypeParameter.EqualitySupportValue.InferredRequired, false, false), new List<TypeParameter>(), SystemModule, new SeqType(new CharType()), null);
      SystemModule.TopLevelDecls.Add(str);
      // create subset type 'nat'
      var bvNat = new BoundVar(Token.NoToken, "x", Type.Int);
      var natConstraint = Expression.CreateAtMost(Expression.CreateIntLiteral(Token.NoToken, 0), Expression.CreateIdentExpr(bvNat));
      var ax = AxiomAttribute();
      NatDecl = new SubsetTypeDecl(Token.NoToken, "nat", new TypeParameter.TypeParameterCharacteristics(TypeParameter.EqualitySupportValue.InferredRequired, false, false), new List<TypeParameter>(), SystemModule, bvNat, natConstraint, SubsetTypeDecl.WKind.None, null, ax);
      SystemModule.TopLevelDecls.Add(NatDecl);
      // create trait 'object'
      ObjectDecl = new TraitDecl(Token.NoToken, "object", SystemModule, new List<TypeParameter>(), new List<MemberDecl>(), DontCompile());
      SystemModule.TopLevelDecls.Add(ObjectDecl);
      // add one-dimensional arrays, since they may arise during type checking
      // Arrays of other dimensions may be added during parsing as the parser detects the need for these
      UserDefinedType tmp = ArrayType(1, Type.Int, true);
      // Arrow types of other dimensions may be added during parsing as the parser detects the need for these.  For the 0-arity
      // arrow type, the resolver adds a Valid() predicate for iterators, whose corresponding arrow type is conveniently created here.
      CreateArrowTypeDecl(0);
      // Note, in addition to these types, the _System module contains tuple types.  These tuple types are added to SystemModule
      // by the parser as the parser detects the need for these.
    }

    private Attributes DontCompile() {
      var flse = Expression.CreateBoolLiteral(Token.NoToken, false);
      return new Attributes("compile", new List<Expression>() { flse }, null);
    }

    public static Attributes AxiomAttribute() {
      return new Attributes("axiom", new List<Expression>(), null);
    }

    public UserDefinedType ArrayType(int dims, Type arg, bool allowCreationOfNewClass) {
      Contract.Requires(1 <= dims);
      Contract.Requires(arg != null);
      return ArrayType(Token.NoToken, dims, new List<Type>() { arg }, allowCreationOfNewClass);
    }
    public UserDefinedType ArrayType(IToken tok, int dims, List<Type> optTypeArgs, bool allowCreationOfNewClass, bool useClassNameType = false) {
      Contract.Requires(tok != null);
      Contract.Requires(1 <= dims);
      Contract.Requires(optTypeArgs == null || optTypeArgs.Count > 0);  // ideally, it is 1, but more will generate an error later, and null means it will be filled in automatically
      Contract.Ensures(Contract.Result<UserDefinedType>() != null);

      var arrayName = ArrayClassName(dims);
      if (useClassNameType) {
        arrayName = arrayName + "?";
      }
      if (allowCreationOfNewClass && !arrayTypeDecls.ContainsKey(dims)) {
        ArrayClassDecl arrayClass = new ArrayClassDecl(dims, SystemModule, DontCompile());
        for (int d = 0; d < dims; d++) {
          string name = dims == 1 ? "Length" : "Length" + d;
          Field len = new SpecialField(Token.NoToken, name, SpecialField.ID.ArrayLength, dims == 1 ? null : (object)d, false, false, false, Type.Int, null);
          len.EnclosingClass = arrayClass;  // resolve here
          arrayClass.Members.Add(len);
        }
        arrayTypeDecls.Add(dims, arrayClass);
        SystemModule.TopLevelDecls.Add(arrayClass);
        CreateArrowTypeDecl(dims);  // also create an arrow type with this arity, since it may be used in an initializing expression for the array
      }
      UserDefinedType udt = new UserDefinedType(tok, arrayName, optTypeArgs);
      return udt;
    }

    public static string ArrayClassName(int dims) {
      Contract.Requires(1 <= dims);
      if (dims == 1) {
        return "array";
      } else {
        return "array" + dims;
      }
    }

    /// <summary>
    /// Idempotently add an arrow type with arity 'arity' to the system module, and along
    /// with this arrow type, the two built-in subset types based on the arrow type.
    /// </summary>
    public void CreateArrowTypeDecl(int arity) {
      Contract.Requires(0 <= arity);
      if (!ArrowTypeDecls.ContainsKey(arity)) {
        IToken tok = Token.NoToken;
        var tps = Util.Map(Enumerable.Range(0, arity + 1), x => x < arity ?
          new TypeParameter(tok, "T" + x, TypeParameter.TPVarianceSyntax.Contravariance) :
          new TypeParameter(tok, "R", TypeParameter.TPVarianceSyntax.Covariant_Strict));
        var tys = tps.ConvertAll(tp => (Type)(new UserDefinedType(tp)));
        var args = Util.Map(Enumerable.Range(0, arity), i => new Formal(tok, "x" + i, tys[i], true, false));
        var argExprs = args.ConvertAll(a =>
              (Expression)new IdentifierExpr(tok, a.Name) { Var = a, Type = a.Type });
        var readsIS = new FunctionCallExpr(tok, "reads", new ImplicitThisExpr(tok), tok, argExprs) {
          Type = new SetType(true, ObjectQ()),
        };
        var readsFrame = new List<FrameExpression> { new FrameExpression(tok, readsIS, null) };
        var req = new Function(tok, "requires", false, false, true,
          new List<TypeParameter>(), args, null, Type.Bool,
          new List<MaybeFreeExpression>(), readsFrame, new List<MaybeFreeExpression>(),
          new Specification<Expression>(new List<Expression>(), null),
          null, null, null);
        var reads = new Function(tok, "reads", false, false, true,
          new List<TypeParameter>(), args, null, new SetType(true, ObjectQ()),
          new List<MaybeFreeExpression>(), readsFrame, new List<MaybeFreeExpression>(),
          new Specification<Expression>(new List<Expression>(), null),
          null, null, null);
        readsIS.Function = reads;  // just so we can really claim the member declarations are resolved
        readsIS.TypeArgumentSubstitutions = Util.Dict(tps, tys);  // ditto
        var arrowDecl = new ArrowTypeDecl(tps, req, reads, SystemModule, DontCompile());
        ArrowTypeDecls.Add(arity, arrowDecl);
        SystemModule.TopLevelDecls.Add(arrowDecl);

        // declaration of read-effect-free arrow-type, aka heap-independent arrow-type, aka partial-function arrow-type
        tps = Util.Map(Enumerable.Range(0, arity + 1), x => x < arity ?
          new TypeParameter(tok, "T" + x, TypeParameter.TPVarianceSyntax.Contravariance) :
          new TypeParameter(tok, "R", TypeParameter.TPVarianceSyntax.Covariant_Strict));
        tys = tps.ConvertAll(tp => (Type)(new UserDefinedType(tp)));
        var id = new BoundVar(tok, "f", new ArrowType(tok, arrowDecl, tys));
        var partialArrow = new SubsetTypeDecl(tok, ArrowType.PartialArrowTypeName(arity),
          new TypeParameter.TypeParameterCharacteristics(false), tps, SystemModule,
          id, ArrowSubtypeConstraint(tok, id, reads, tps, false), SubsetTypeDecl.WKind.Special, null, DontCompile());
        PartialArrowTypeDecls.Add(arity, partialArrow);
        SystemModule.TopLevelDecls.Add(partialArrow);

        // declaration of total arrow-type

        tps = Util.Map(Enumerable.Range(0, arity + 1), x => x < arity ?
          new TypeParameter(tok, "T" + x, TypeParameter.TPVarianceSyntax.Contravariance) :
          new TypeParameter(tok, "R", TypeParameter.TPVarianceSyntax.Covariant_Strict));
        tys = tps.ConvertAll(tp => (Type)(new UserDefinedType(tp)));
        id = new BoundVar(tok, "f", new UserDefinedType(tok, partialArrow.Name, partialArrow, tys));
        var totalArrow = new SubsetTypeDecl(tok, ArrowType.TotalArrowTypeName(arity),
          new TypeParameter.TypeParameterCharacteristics(false), tps, SystemModule,
          id, ArrowSubtypeConstraint(tok, id, req, tps, true), SubsetTypeDecl.WKind.Special, null, DontCompile());
        TotalArrowTypeDecls.Add(arity, totalArrow);
        SystemModule.TopLevelDecls.Add(totalArrow);
      }
    }

    /// <summary>
    /// Returns an expression that is the constraint of:
    /// the built-in partial-arrow type (if "!total", in which case "member" is expected to denote the "reads" member), or
    /// the built-in total-arrow type (if "total", in which case "member" is expected to denote the "requires" member).
    /// The given "id" is expected to be already resolved.
    /// </summary>
    private Expression ArrowSubtypeConstraint(IToken tok, BoundVar id, Function member, List<TypeParameter> tps, bool total) {
      Contract.Requires(tok != null);
      Contract.Requires(id != null);
      Contract.Requires(member != null);
      Contract.Requires(tps != null && 1 <= tps.Count);
      var f = new IdentifierExpr(tok, id);
      // forall x0,x1,x2 :: f.reads(x0,x1,x2) == {}
      // OR
      // forall x0,x1,x2 :: f.requires(x0,x1,x2)
      var bvs = new List<BoundVar>();
      var args = new List<Expression>();
      var bounds = new List<ComprehensionExpr.BoundedPool>();
      for (int i = 0; i < tps.Count - 1; i++) {
        var bv = new BoundVar(tok, "x" + i, new UserDefinedType(tps[i]));
        bvs.Add(bv);
        args.Add(new IdentifierExpr(tok, bv));
        bounds.Add(new ComprehensionExpr.SpecialAllocIndependenceAllocatedBoundedPool());
      }
      var fn = new MemberSelectExpr(tok, f, member.Name) {
        Member = member,
        TypeApplication = f.Type.TypeArgs,
        Type = member.Type
      };
      Expression body = new ApplyExpr(tok, fn, args);
      body.Type = member.ResultType;  // resolve here
      if (!total) {
        Expression emptySet = new SetDisplayExpr(tok, true, new List<Expression>());
        emptySet.Type = member.ResultType;  // resolve here
        body = Expression.CreateEq(body, emptySet, member.ResultType);
      }
      if (tps.Count > 1) {
        body = new ForallExpr(tok, bvs, null, body, null) { Type = Type.Bool, Bounds = bounds };
      }
      return body;
    }

    public TupleTypeDecl TupleType(IToken tok, int dims, bool allowCreationOfNewType) {
      Contract.Requires(tok != null);
      Contract.Requires(0 <= dims);
      Contract.Ensures(Contract.Result<TupleTypeDecl>() != null);

      TupleTypeDecl tt;
      if (!tupleTypeDecls.TryGetValue(dims, out tt)) {
        Contract.Assume(allowCreationOfNewType);  // the parser should ensure that all needed tuple types exist by the time of resolution
        if (dims == 2) {
          // tuple#2 is already defined in DafnyRuntime.cs
          tt = new TupleTypeDecl(dims, SystemModule, DontCompile());
        } else {
          tt = new TupleTypeDecl(dims, SystemModule, null);
        }
        tupleTypeDecls.Add(dims, tt);
        SystemModule.TopLevelDecls.Add(tt);
      }
      return tt;
    }

    public static string TupleTypeName(int dims) {
      Contract.Requires(0 <= dims);
      return "_tuple#" + dims;
    }
    public static bool IsTupleTypeName(string s) {
      Contract.Requires(s != null);
      return s.StartsWith("_tuple#");
    }
    public const string TupleTypeCtorNamePrefix = "_#Make";  // the printer wants this name prefix to be uniquely recognizable
  }

  /// <summary>
  /// A class implementing this interface is one that can carry attributes.
  /// </summary>
  public interface IAttributeBearingDeclaration
  {
  }

  public class Attributes {
    [ContractInvariantMethod]
    void ObjectInvariant() {
      Contract.Invariant(Name != null);
      Contract.Invariant(cce.NonNullElements(Args));
    }

    public string Name;
    /*Frozen*/
    public readonly List<Expression> Args;
    public readonly Attributes Prev;

    public Attributes(string name, [Captured] List<Expression> args, Attributes prev) {
      Contract.Requires(name != null);
      Contract.Requires(cce.NonNullElements(args));
      Name = name;
      Args = args;
      Prev = prev;
    }

    public static IEnumerable<Expression> SubExpressions(Attributes attrs) {
      return attrs.AsEnumerable().SelectMany(aa => aa.Args);
    }

    public static bool Contains(Attributes attrs, string nm) {
      Contract.Requires(nm != null);
      return attrs.AsEnumerable().Any(aa => aa.Name == nm);
    }

    /// <summary>
    /// Returns true if "nm" is a specified attribute.  If it is, then:
    /// - if the attribute is {:nm true}, then value==true
    /// - if the attribute is {:nm false}, then value==false
    /// - if the attribute is anything else, then value returns as whatever it was passed in as.
    /// </summary>
    [Pure]
    public static bool ContainsBool(Attributes attrs, string nm, ref bool value) {
      Contract.Requires(nm != null);
      foreach (var attr in attrs.AsEnumerable()) {
        if (attr.Name == nm) {
          if (attr.Args.Count == 1) {
            var arg = attr.Args[0] as LiteralExpr;
            if (arg != null && arg.Value is bool) {
              value = (bool)arg.Value;
            }
          }
          return true;
        }
      }
      return false;
    }

    /// <summary>
    /// Checks whether a Boolean attribute has been set on the declaration itself,
    /// the enclosing class, or any enclosing module.  Settings closer to the declaration
    /// override those further away.
    /// </summary>
    public static bool ContainsBoolAtAnyLevel(MemberDecl decl, string attribName) {
      bool setting = true;
      if (Attributes.ContainsBool(decl.Attributes, attribName, ref setting)) {
        return setting;
      }

      if (Attributes.ContainsBool(decl.EnclosingClass.Attributes, attribName, ref setting)) {
        return setting;
      }

      // Check the entire stack of modules
      var mod = decl.EnclosingClass.Module;
      while (mod != null) {
        if (Attributes.ContainsBool(mod.Attributes, attribName, ref setting)) {
          return setting;
        }
        mod = mod.Module;
      }

      return false;
    }

    /// <summary>
    /// Returns list of expressions if "nm" is a specified attribute:
    /// - if the attribute is {:nm e1,...,en}, then returns (e1,...,en)
    /// Otherwise, returns null.
    /// </summary>
    public static List<Expression> FindExpressions(Attributes attrs, string nm) {
      Contract.Requires(nm != null);
      foreach (var attr in attrs.AsEnumerable()) {
        if (attr.Name == nm) {
          return attr.Args;
        }
      }
      return null;
    }

    /// <summary>
    /// Same as FindExpressions, but returns all matches
    /// </summary>
    public static List<List<Expression>> FindAllExpressions(Attributes attrs, string nm) {
      Contract.Requires(nm != null);
      List<List<Expression>> ret = null;
      for (; attrs != null; attrs = attrs.Prev) {
        if (attrs.Name == nm) {
          ret = ret ?? new List<List<Expression>>();   // Avoid allocating the list in the common case where we don't find nm
          ret.Add(attrs.Args);
        }
      }
      return ret;
    }

    /// <summary>
    /// Returns true if "nm" is a specified attribute whose arguments match the "allowed" parameter.
    /// - if "nm" is not found in attrs, return false and leave value unmodified.  Otherwise,
    /// - if "allowed" contains Empty and the Args contains zero elements, return true and leave value unmodified.  Otherwise,
    /// - if "allowed" contains Bool and Args contains one bool literal, return true and set value to the bool literal.  Otherwise,
    /// - if "allowed" contains Int and Args contains one BigInteger literal, return true and set value to the BigInteger literal.  Otherwise,
    /// - if "allowed" contains String and Args contains one string literal, return true and set value to the string literal.  Otherwise,
    /// - if "allowed" contains Expression and Args contains one element, return true and set value to the one element (of type Expression).  Otherwise,
    /// - return false, leave value unmodified, and call reporter with an error string.
    /// </summary>
    public enum MatchingValueOption { Empty, Bool, Int, String, Expression }
    public static bool ContainsMatchingValue(Attributes attrs, string nm, ref object value, IEnumerable<MatchingValueOption> allowed, Action<string> reporter) {
      Contract.Requires(nm != null);
      Contract.Requires(allowed != null);
      Contract.Requires(reporter != null);
      List<Expression> args = FindExpressions(attrs, nm);
      if (args == null) {
        return false;
      } else if (args.Count == 0) {
        if (allowed.Contains(MatchingValueOption.Empty)) {
          return true;
        } else {
          reporter("Attribute " + nm + " requires one argument");
          return false;
        }
      } else if (args.Count == 1) {
        Expression arg = args[0];
        StringLiteralExpr stringLiteral = arg as StringLiteralExpr;
        LiteralExpr literal = arg as LiteralExpr;
        if (literal != null && literal.Value is bool && allowed.Contains(MatchingValueOption.Bool)) {
          value = literal.Value;
          return true;
        } else if (literal != null && literal.Value is BigInteger && allowed.Contains(MatchingValueOption.Int)) {
          value = literal.Value;
          return true;
        } else if (stringLiteral != null && stringLiteral.Value is string && allowed.Contains(MatchingValueOption.String)) {
          value = stringLiteral.Value;
          return true;
        } else if (allowed.Contains(MatchingValueOption.Expression)) {
          value = arg;
          return true;
        } else {
          reporter("Attribute " + nm + " expects an argument in one of the following categories: " + String.Join(", ", allowed));
          return false;
        }
      } else {
        reporter("Attribute " + nm + " cannot have more than one argument");
        return false;
      }
    }
  }

  public static class AttributesExtensions {
    /// <summary>
    /// By making this an extension method, it can also be invoked for a null receiver.
    /// </summary>
    public static IEnumerable<Attributes> AsEnumerable(this Attributes attr) {
      while (attr != null) {
        yield return attr;
        attr = attr.Prev;
      }
    }
  }

  public class UserSuppliedAttributes : Attributes
  {
    public readonly IToken tok;  // may be null, if the attribute was constructed internally
    public readonly IToken OpenBrace;
    public readonly IToken CloseBrace;
    public bool Recognized;  // set to true to indicate an attribute that is processed by some part of Dafny; this allows it to be colored in the IDE
    public UserSuppliedAttributes(IToken tok, IToken openBrace, IToken closeBrace, List<Expression> args, Attributes prev)
      : base(tok.val, args, prev) {
      Contract.Requires(tok != null);
      Contract.Requires(openBrace != null);
      Contract.Requires(closeBrace != null);
      Contract.Requires(args != null);
      this.tok = tok;
      OpenBrace = openBrace;
      CloseBrace = closeBrace;
    }
  }

  public class VisibilityScope {
    private static uint maxScopeID = 0;

    private SortedSet<uint> scopeTokens = new SortedSet<uint>();

    // Only for debugging
    private SortedSet<string> scopeIds = new SortedSet<string>();

    private bool overlaps(SortedSet<uint> set1, SortedSet<uint> set2) {
      if (set1.Count < set2.Count) {
        return set2.Overlaps(set1);
      } else {
        return set1.Overlaps(set2);
      }
    }

    private Dictionary<VisibilityScope, Tuple<int, bool>> cached = new Dictionary<VisibilityScope, Tuple<int, bool>>();

    //By convention, the "null" scope sees all
    public bool VisibleInScope(VisibilityScope other) {
      if (other != null) {
        Tuple<int, bool> result;
        if (cached.TryGetValue(other, out result)) {
          if (result.Item1 == other.scopeTokens.Count) {
            return result.Item2;
          } else {
            if (result.Item2) {
              return true;
            }
          }
        }
        var isoverlap = overlaps(other.scopeTokens, this.scopeTokens);
        cached[other] = new Tuple<int, bool>(other.scopeTokens.Count, isoverlap);
        return isoverlap;

      }
      return true;
    }

    [Pure]
    public bool IsEmpty() {
      return scopeTokens.Count == 0;
    }

    //However augmenting with a null scope does nothing
    public void Augment(VisibilityScope other) {
      if (other != null) {
        scopeTokens.UnionWith(other.scopeTokens);
        scopeIds.UnionWith(other.scopeIds);
        cached.Clear();
      }
    }

    public VisibilityScope(string name) {
      scopeTokens.Add(maxScopeID);
      scopeIds.Add(name);
      if (maxScopeID == uint.MaxValue) {
        Contract.Assert(false);
      }
      maxScopeID++;
    }

    public VisibilityScope() {
    }

  }

  // ------------------------------------------------------------------------------------------------------

  public abstract class Type {
    public static readonly BoolType Bool = new BoolType();
    public static readonly CharType Char = new CharType();
    public static readonly IntType Int = new IntType();
    public static readonly RealType Real = new RealType();
    public static Type Nat() { return new UserDefinedType(Token.NoToken, "nat", null); }  // note, this returns an unresolved type
    public static Type String() { return new UserDefinedType(Token.NoToken, "string", null); }  // note, this returns an unresolved type
    public static readonly BigOrdinalType BigOrdinal = new BigOrdinalType();

    [ThreadStatic]
    private static List<VisibilityScope> scopes = new List<VisibilityScope>();

    [ThreadStatic]
    private static bool scopesEnabled = false;

    public static void PushScope(VisibilityScope scope) {
      scopes.Add(scope);
    }

    public static void ResetScopes() {
      scopes = new List<VisibilityScope>();
      scopesEnabled = false;
    }

    public static void PopScope() {
      Contract.Assert(scopes.Count > 0);
      scopes.RemoveAt(scopes.Count - 1);
    }

    public static void PopScope(VisibilityScope expected) {
      Contract.Assert(scopes.Count > 0);
      Contract.Assert(scopes[scopes.Count - 1] == expected);
      PopScope();
    }

    public static VisibilityScope GetScope() {
      if (scopes.Count > 0 && scopesEnabled) {
        return scopes[scopes.Count - 1];
      }
      return null;
    }

    public static void EnableScopes() {
      Contract.Assert(!scopesEnabled);
      scopesEnabled = true;
    }

    public static void DisableScopes() {
      Contract.Assert(scopesEnabled);
      scopesEnabled = false;
    }

    public static string TypeArgsToString(ModuleDefinition/*?*/ context, List<Type> typeArgs, bool parseAble = false) {
      Contract.Requires(typeArgs == null ||
        (typeArgs.All(ty => ty != null && ty.TypeName(context, parseAble) != null) &&
         (typeArgs.All(ty => ty.TypeName(context, parseAble).StartsWith("_")) ||
          typeArgs.All(ty => !ty.TypeName(context, parseAble).StartsWith("_")))));

      if (typeArgs != null && typeArgs.Count > 0 &&
          (!parseAble || !typeArgs[0].TypeName(context, parseAble).StartsWith("_"))) {
        return string.Format("<{0}>",Util.Comma(", ", typeArgs, ty => ty.TypeName(context, parseAble)));
      }
      return "";
    }

    public static string TypeArgsToString(List<Type> typeArgs, bool parseAble = false) {
      return TypeArgsToString(null, typeArgs, parseAble);
    }

    public string TypeArgsToString(ModuleDefinition/*?*/ context, bool parseAble = false) {
      return Type.TypeArgsToString(context, this.TypeArgs, parseAble);
    }

    // Type arguments to the type
    public List<Type> TypeArgs = new List<Type>();

    [Pure]
    public abstract string TypeName(ModuleDefinition/*?*/ context, bool parseAble = false);
    [Pure]
    public override string ToString() {
      return TypeName(null, false);
    }

    /// <summary>
    /// Return the most constrained version of "this", getting to the bottom of proxies.
    /// </summary>
    public Type Normalize() {
      Contract.Ensures(Contract.Result<Type>() != null);
      Type type = this;
      while (true) {
        var pt = type as TypeProxy;
        if (pt != null && pt.T != null) {
          type = pt.T;
        } else {
          return type;
        }
      }
    }

    /// <summary>
    /// Return the type that "this" stands for, getting to the bottom of proxies and following type synonyms.
    /// </summary>
    [Pure]
    public Type NormalizeExpand(bool keepConstraints = false) {
      Contract.Ensures(Contract.Result<Type>() != null);
      Contract.Ensures(!(Contract.Result<Type>() is TypeProxy) || ((TypeProxy)Contract.Result<Type>()).T == null);  // return a proxy only if .T == null
      Type type = this;
      while (true) {

        var pt = type as TypeProxy;
        if (pt != null && pt.T != null) {
          type = pt.T;
          continue;
        }

        var scope = Type.GetScope();
        var rtd = type.AsRevealableType;
        if (rtd != null) {
          var udt = (UserDefinedType)type;

          if (!rtd.AsTopLevelDecl.IsVisibleInScope(scope)) {
            // This can only mean "rtd" is a class/trait that is only provided, not revealed. For a provided class/trait,
            // it is the non-null type declaration that is visible, not the class/trait declaration itself.
            var cl = rtd as ClassDecl;
            Contract.Assert(cl != null && cl.NonNullTypeDecl != null);
            Contract.Assert(cl.NonNullTypeDecl.IsVisibleInScope(scope));
          }

          if (rtd.IsRevealedInScope(scope)) {
            if (rtd is TypeSynonymDecl && (!(rtd is SubsetTypeDecl) || !keepConstraints)) {
              type = ((TypeSynonymDecl)rtd).RhsWithArgumentIgnoringScope(udt.TypeArgs);
              continue;
            } else {
              return type;
            }
          } else { // type is hidden, no more normalization is possible
            return rtd.SelfSynonym(type.TypeArgs);
          }
        }

        //A hidden type may become visible in another scope
        var isyn = type.AsInternalTypeSynonym;
        if (isyn != null) {
          var udt = (UserDefinedType)type;

          if (!isyn.IsVisibleInScope(scope)) {
            // This can only mean "isyn" refers to a class/trait that is only provided, not revealed. For a provided class/trait,
            // it is the non-null type declaration that is visible, not the class/trait declaration itself.
            var rhs = isyn.RhsWithArgumentIgnoringScope(udt.TypeArgs);
            Contract.Assert(rhs is UserDefinedType);
            var cl = ((UserDefinedType)rhs).ResolvedClass as ClassDecl;
            Contract.Assert(cl != null && cl.NonNullTypeDecl != null);
            Contract.Assert(cl.NonNullTypeDecl.IsVisibleInScope(scope));
          }

          if (isyn.IsRevealedInScope(scope)) {
            type = isyn.RhsWithArgument(udt.TypeArgs);
            continue;
          } else {
            return type;
          }
        }

        return type;
      }
    }

    /// <summary>
    /// Return the type that "this" stands for, getting to the bottom of proxies and following type synonyms, but does
    /// not follow subset types.
    /// </summary>
    [Pure]
    public Type NormalizeExpandKeepConstraints() {
      return NormalizeExpand(true);
    }

    /// <summary>
    /// Return "the type that "this" stands for, getting to the bottom of proxies and following type synonyms.
    /// </summary>
    public Type UseInternalSynonym() {
      Contract.Ensures(Contract.Result<Type>() != null);
      Contract.Ensures(!(Contract.Result<Type>() is TypeProxy) || ((TypeProxy)Contract.Result<Type>()).T == null);  // return a proxy only if .T == null

      Type type = Normalize();
      var scope = Type.GetScope();
      var rtd = type.AsRevealableType;
      if (rtd != null) {
        var udt = (UserDefinedType)type;
        if (!rtd.AsTopLevelDecl.IsVisibleInScope(scope)) {
          // This can only mean "rtd" is a class/trait that is only provided, not revealed. For a provided class/trait,
          // it is the non-null type declaration that is visible, not the class/trait declaration itself.
          var cl = rtd as ClassDecl;
          Contract.Assert(cl != null && cl.NonNullTypeDecl != null);
          Contract.Assert(cl.NonNullTypeDecl.IsVisibleInScope(scope));
        }
        if (!rtd.IsRevealedInScope(scope)) {
          return rtd.SelfSynonym(type.TypeArgs, udt.NamePath);
        }
      }

      return type;
    }

    /// <summary>
    /// Returns whether or not "this" and "that" denote the same type, module proxies and type synonyms and subset types.
    /// </summary>
    [Pure]
    public abstract bool Equals(Type that);

    public bool IsBoolType { get { return NormalizeExpand() is BoolType; } }
    public bool IsCharType { get { return NormalizeExpand() is CharType; } }
    public bool IsIntegerType { get { return NormalizeExpand() is IntType; } }
    public bool IsRealType { get { return NormalizeExpand() is RealType; } }
    public bool IsBigOrdinalType { get { return NormalizeExpand() is BigOrdinalType; } }
    public bool IsBitVectorType { get { return AsBitVectorType != null; } }
    public BitvectorType AsBitVectorType { get { return NormalizeExpand() as BitvectorType; } }
    public bool IsNumericBased() {
      var t = NormalizeExpand();
      return t.IsIntegerType || t.IsRealType || t.AsNewtype != null;
    }
    public enum NumericPersuation { Int, Real }
    [Pure]
    public bool IsNumericBased(NumericPersuation p) {
      Type t = this;
      while (true) {
        t = t.NormalizeExpand();
        if (t.IsIntegerType) {
          return p == NumericPersuation.Int;
        } else if (t.IsRealType) {
          return p == NumericPersuation.Real;
        }
        var d = t.AsNewtype;
        if (d == null) {
          return false;
        }
        t = d.BaseType;
      }
    }

    public bool HasFinitePossibleValues {
      get {
        if (IsBoolType || IsCharType || IsRefType) {
          return true;
        }
        var st = AsSetType;
        if (st != null && st.Arg.HasFinitePossibleValues) {
          return true;
        }
        var mt = AsMapType;
        if (mt != null && mt.Domain.HasFinitePossibleValues) {
          return true;
        }
        var dt = AsDatatype;
        if (dt != null && dt.HasFinitePossibleValues) {
          return true;
        }
        return false;
      }
    }

    public bool IsAllocFree {
      get {
        if (IsRefType) {
          return false;
        } else if (IsTypeParameter) {
          return AsTypeParameter.Characteristics.DisallowReferenceTypes;
        } else {
          return TypeArgs.All(ta => ta.IsAllocFree);
        }
      }
    }

    public CollectionType AsCollectionType { get { return NormalizeExpand() as CollectionType; } }
    public SetType AsSetType { get { return NormalizeExpand() as SetType; } }
    public MultiSetType AsMultiSetType { get { return NormalizeExpand() as MultiSetType; } }
    public SeqType AsSeqType { get { return NormalizeExpand() as SeqType; } }
    public MapType AsMapType { get { return NormalizeExpand() as MapType; } }

    public bool IsRefType {
      get {
        var udt = NormalizeExpand() as UserDefinedType;
        return udt != null && udt.ResolvedParam == null && udt.ResolvedClass is ClassDecl
          && !(udt.ResolvedClass is ArrowTypeDecl);
      }
    }
    public bool IsTopLevelTypeWithMembers {
      get {
        return AsTopLevelTypeWithMembers != null;
      }
    }
    public TopLevelDeclWithMembers/*?*/ AsTopLevelTypeWithMembers {
      get {
        var udt = NormalizeExpand() as UserDefinedType;
        return udt != null && udt.ResolvedParam == null ? udt.ResolvedClass as TopLevelDeclWithMembers : null;
      }
    }
    public TopLevelDeclWithMembers/*?*/ AsTopLevelTypeWithMembersBypassInternalSynonym {
      get {
        var udt = NormalizeExpand() as UserDefinedType;
        if (udt != null && udt.ResolvedClass is InternalTypeSynonymDecl isyn) {
          udt = isyn.RhsWithArgumentIgnoringScope(udt.TypeArgs) as UserDefinedType;
          if (udt?.ResolvedClass is NonNullTypeDecl nntd) {
            return nntd.Class;
          }
        }
        return udt?.ResolvedClass as TopLevelDeclWithMembers;
      }
    }
    /// <summary>
    /// Returns "true" if the type represents the "object?".
    /// </summary>
    public bool IsObjectQ {
      get {
        var udt = NormalizeExpandKeepConstraints() as UserDefinedType;
<<<<<<< HEAD
        return udt != null && udt.ResolvedClass is ClassDecl && ((ClassDecl)udt.ResolvedClass).IsObject;
=======
        return udt != null && udt.ResolvedClass is ClassDecl && ((ClassDecl)udt.ResolvedClass).IsObjectTrait;
>>>>>>> ed50d483
      }
    }
    /// <summary>
    /// Returns "true" if the type is a non-null type or any subset type thereof.
    /// </summary>
    public bool IsNonNullRefType {
      get {
        return AsNonNullRefType != null;
      }
    }
    /// <summary>
    /// If the type is a non-null type or any subset type thereof, return the UserDefinedType whose
    /// .ResolvedClass value is a NonNullTypeDecl.
    /// Otherwise, return "null".
    /// </summary>
    public UserDefinedType AsNonNullRefType {
      get {
        var t = this;
        while (true) {
          var udt = t.NormalizeExpandKeepConstraints() as UserDefinedType;
          if (udt == null) {
            return null;
          }
          if (udt.ResolvedClass is NonNullTypeDecl) {
            return udt;
          }
          var sst = udt.ResolvedClass as SubsetTypeDecl;
          if (sst != null) {
            t = sst.RhsWithArgument(udt.TypeArgs);  // continue the search up the chain of subset types
          } else {
            return null;
          }
        }
      }
    }
    /// <summary>
    /// Returns "true" if the type represents the "object?".
    /// </summary>
    public bool IsObject {
      get {
        if (IsNonNullRefType) {
          var nonNullRefDecl = (NonNullTypeDecl)AsNonNullRefType.ResolvedClass;
          return nonNullRefDecl.Class.IsObject;
        }
        return false;
      }
    }
    public bool IsTraitType {
      get {
        var udt = NormalizeExpand() as UserDefinedType;
        return udt != null && udt.ResolvedParam == null && udt.ResolvedClass is TraitDecl;
      }
    }
    public bool IsArrayType {
      get {
        return AsArrayType != null;
      }
    }
    public ArrayClassDecl/*?*/ AsArrayType {
      get {
        var t = NormalizeExpand();
        var udt = UserDefinedType.DenotesClass(t);
        return udt == null ? null : udt.ResolvedClass as ArrayClassDecl;
      }
    }
    /// <summary>
    /// Returns "true" if the type is one of the 3 built-in arrow types.
    /// </summary>
    public bool IsBuiltinArrowType {
      get {
        var t = Normalize();  // but don't expand synonyms or strip off constraints
        if (t is ArrowType) {
          return true;
        }
        var udt = t as UserDefinedType;
        return udt != null && (ArrowType.IsPartialArrowTypeName(udt.Name) || ArrowType.IsTotalArrowTypeName(udt.Name));
      }
    }
    /// <summary>
    /// Returns "true" if the type is a partial arrow or any subset type thereof.
    /// </summary>
    public bool IsArrowTypeWithoutReadEffects {
      get {
        var t = this;
        while (true) {
          var udt = t.NormalizeExpandKeepConstraints() as UserDefinedType;
          if (udt == null) {
            return false;
          } else if (ArrowType.IsPartialArrowTypeName(udt.Name)) {
            return true;
          }
          var sst = udt.ResolvedClass as SubsetTypeDecl;
          if (sst != null) {
            t = sst.RhsWithArgument(udt.TypeArgs);  // continue the search up the chain of subset types
          } else {
            return false;
          }
        }
      }
    }
    /// <summary>
    /// Returns "true" if the type is a total arrow or any subset type thereof.
    /// </summary>
    public bool IsArrowTypeWithoutPreconditions {
      get {
        var t = this;
        while (true) {
          var udt = t.NormalizeExpandKeepConstraints() as UserDefinedType;
          if (udt == null) {
            return false;
          } else if (ArrowType.IsTotalArrowTypeName(udt.Name)) {
            return true;
          }
          var sst = udt.ResolvedClass as SubsetTypeDecl;
          if (sst != null) {
            t = sst.RhsWithArgument(udt.TypeArgs);  // continue the search up the chain of subset types
          } else {
            return false;
          }
        }
      }
    }
    public bool IsArrowType {
      get { return AsArrowType != null; }
    }
    public ArrowType AsArrowType {
      get {
        var t = NormalizeExpand();
        return t as ArrowType;
      }
    }
    public bool IsMapType {
      get {
        var t = NormalizeExpand() as MapType;
        return t != null && t.Finite;
      }
    }

    public bool IsIMapType {
      get {
        var t = NormalizeExpand() as MapType;
        return t != null && !t.Finite;
      }
    }
    public bool IsISetType {
      get {
        var t = NormalizeExpand() as SetType;
        return t != null && !t.Finite;
      }
    }
    public NewtypeDecl AsNewtype {
      get {
        var udt = NormalizeExpand() as UserDefinedType;
        return udt == null ? null : udt.ResolvedClass as NewtypeDecl;
      }
    }
    public TypeSynonymDecl AsTypeSynonym {
      get {
        var udt = this as UserDefinedType;  // note, it is important to use 'this' here, not 'this.NormalizeExpand()'
        if (udt == null) {
          return null;
        } else {
          return udt.ResolvedClass as TypeSynonymDecl;
        }
      }
    }
    public InternalTypeSynonymDecl AsInternalTypeSynonym {
      get {
        var udt = this as UserDefinedType;  // note, it is important to use 'this' here, not 'this.NormalizeExpand()'
        if (udt == null) {
          return null;
        } else {
          return udt.ResolvedClass as InternalTypeSynonymDecl;
        }
      }
    }
    public RedirectingTypeDecl AsRedirectingType {
      get {
        var udt = this as UserDefinedType;  // Note, it is important to use 'this' here, not 'this.NormalizeExpand()'.  This property getter is intended to be used during resolution, or with care thereafter.
        if (udt == null) {
          return null;
        } else {
          return (RedirectingTypeDecl)(udt.ResolvedClass as TypeSynonymDecl) ?? udt.ResolvedClass as NewtypeDecl;
        }
      }
    }
    public RevealableTypeDecl AsRevealableType {
      get {
        var udt = this as UserDefinedType;
        if (udt == null) {
          return null;
        } else {
          return (udt.ResolvedClass as RevealableTypeDecl);
        }
      }
    }
    public bool IsRevealableType {
      get { return AsRevealableType != null; }
    }
    public bool IsDatatype {
      get {
        return AsDatatype != null;
      }
    }
    public DatatypeDecl AsDatatype {
      get {
        var udt = NormalizeExpand() as UserDefinedType;
        if (udt == null) {
          return null;
        } else {
          return udt.ResolvedClass as DatatypeDecl;
        }
      }
    }
    public bool IsIndDatatype {
      get {
        return AsIndDatatype != null;
      }
    }
    public IndDatatypeDecl AsIndDatatype {
      get {
        var udt = NormalizeExpand() as UserDefinedType;
        if (udt == null) {
          return null;
        } else {
          return udt.ResolvedClass as IndDatatypeDecl;
        }
      }
    }
    public bool IsCoDatatype {
      get {
        return AsCoDatatype != null;
      }
    }
    public CoDatatypeDecl AsCoDatatype {
      get {
        var udt = NormalizeExpand() as UserDefinedType;
        if (udt == null) {
          return null;
        } else {
          return udt.ResolvedClass as CoDatatypeDecl;
        }
      }
    }
    public bool InvolvesCoDatatype {
      get {
        return IsCoDatatype;  // TODO: should really check structure of the type recursively
      }
    }
    public bool IsTypeParameter {
      get {
        return AsTypeParameter != null;
      }
    }
    public bool IsInternalTypeSynonym {
      get { return AsInternalTypeSynonym != null; }
    }
    public TypeParameter AsTypeParameter {
      get {
        var ct = NormalizeExpandKeepConstraints() as UserDefinedType;
        return ct == null ? null : ct.ResolvedParam;
      }
    }
    public bool IsOpaqueType {
      get {
        var udt = this.Normalize() as UserDefinedType;  // note, it is important to use 'this.Normalize()' here, not 'this.NormalizeExpand()'
        return udt != null && udt.ResolvedClass is OpaqueTypeDecl;
      }
    }
    public virtual bool SupportsEquality {
      get {
        return true;
      }
    }
    public virtual bool MayInvolveReferences {
      get {
        return false;
      }
    }

    /// <summary>
    /// Returns true if it is known how to meaningfully compare the type's inhabitants.
    /// </summary>
    public bool IsOrdered {
      get {
        var ct = NormalizeExpand();
        return !ct.IsTypeParameter && !ct.IsInternalTypeSynonym && !ct.IsCoDatatype && !ct.IsArrowType && !ct.IsIMapType && !ct.IsISetType;
      }
    }

    /// <summary>
    /// Returns "true" iff "sub" is a subtype of "super".
    /// Expects that neither "super" nor "sub" is an unresolved proxy.
    /// </summary>
    public static bool IsSupertype(Type super, Type sub, bool ignoreTypeParameters = false) {
      Contract.Requires(super != null);
      Contract.Requires(sub != null);
      return sub.IsSubtypeOf(super, ignoreTypeParameters);
    }

    /// <summary>
    /// Expects that "type" has already been normalized.
    /// </summary>
    public static List<TypeParameter.TPVariance> GetPolarities(Type type) {
      Contract.Requires(type != null);
      if (type is BasicType || type is ArtificialType) {
        // there are no type parameters
        return new List<TypeParameter.TPVariance>();
      } else if (type is MapType) {
        return new List<TypeParameter.TPVariance> { TypeParameter.TPVariance.Co, TypeParameter.TPVariance.Co };
      } else if (type is CollectionType) {
        return new List<TypeParameter.TPVariance> { TypeParameter.TPVariance.Co };
      } else {
        var udf = (UserDefinedType)type;
        if (udf.TypeArgs.Count == 0) {
          return new List<TypeParameter.TPVariance>();
        }
        // look up the declaration of the formal type parameters
        var cl = udf.ResolvedClass;
        return cl.TypeArgs.ConvertAll(tp => tp.Variance);
      }
    }

    public static bool FromSameHead_Subtype(Type t, Type u, BuiltIns builtIns, out Type a, out Type b) {
      Contract.Requires(t != null);
      Contract.Requires(u != null);
      Contract.Requires(builtIns != null);
      if (FromSameHead(t, u, out a, out b)) {
        return true;
      }
      t = t.NormalizeExpand();
      u = u.NormalizeExpand();
      if (t.IsRefType && u.IsRefType) {
        if (t.IsObjectQ) {
          a = b = t;
          return true;
        } else if (u.IsObjectQ) {
          a = b = u;
          return true;
        }
        var tt = ((UserDefinedType)t).ResolvedClass as ClassDecl;
        var uu = ((UserDefinedType)u).ResolvedClass as ClassDecl;
        if (uu.DerivesFrom(tt)) {
          a = b = t;
          return true;
        } else if (tt.DerivesFrom(uu)) {
          a = b = u;
          return true;
        }
      }
      return false;
    }

    public static bool FromSameHead(Type t, Type u, out Type a, out Type b) {
      a = t;
      b = u;
      var towerA = GetTowerOfSubsetTypes(a);
      var towerB = GetTowerOfSubsetTypes(b);
      for (var n = Math.Min(towerA.Count, towerB.Count); 0 <= --n;) {
        a = towerA[n];
        b = towerB[n];
        if (SameHead(a, b)) {
          return true;
        }
      }
      return false;
    }

    /// <summary>
    /// Returns true if t and u have the same head type.
    /// It is assumed that t and u have been normalized and expanded by the caller, according
    /// to its purposes.
    /// </summary>
    public static bool SameHead(Type t, Type u) {
      Contract.Requires(t != null);
      Contract.Requires(u != null);
      if (t is TypeProxy) {
        return t == u;
      } else if (t.TypeArgs.Count == 0) {
        return Equal_Improved(t, u);
      } else if (t is SetType) {
        return u is SetType && t.IsISetType == u.IsISetType;
      } else if (t is SeqType) {
        return u is SeqType;
      } else if (t is MultiSetType) {
        return u is MultiSetType;
      } else if (t is MapType) {
        return u is MapType && t.IsIMapType == u.IsIMapType;
      } else {
        var udtT = (UserDefinedType)t;
        var udtU = u as UserDefinedType;
        return udtU != null && udtT.ResolvedClass == udtU.ResolvedClass;
      }
    }

    /// <summary>
    /// Returns "true" iff the head symbols of "sub" can be a subtype of the head symbol of "super".
    /// Expects that neither "super" nor "sub" is an unresolved proxy type (but their type arguments are
    /// allowed to be, since this method does not inspect the type arguments).
    /// </summary>
    public static bool IsHeadSupertypeOf(Type super, Type sub) {
      Contract.Requires(super != null);
      Contract.Requires(sub != null);
      super = super.NormalizeExpandKeepConstraints();  // expand type synonyms
      var origSub = sub;
      sub = sub.NormalizeExpand();  // expand type synonyms AND constraints
      if (super is TypeProxy) {
        return super == sub;
      } else if (super is BoolType) {
        return sub is BoolType;
      } else if (super is CharType) {
        return sub is CharType;
      } else if (super is IntType) {
        return sub is IntType;
      } else if (super is RealType) {
        return sub is RealType;
      } else if (super is BitvectorType) {
        var bitvectorSuper = (BitvectorType)super;
        var bitvectorSub = sub as BitvectorType;
        return bitvectorSub != null && bitvectorSuper.Width == bitvectorSub.Width;
      } else if (super is IntVarietiesSupertype) {
        while (sub.AsNewtype != null) {
          sub = sub.AsNewtype.BaseType.NormalizeExpand();
        }
        return sub.IsIntegerType || sub is BitvectorType || sub is BigOrdinalType;
      } else if (super is RealVarietiesSupertype) {
        while (sub.AsNewtype != null) {
          sub = sub.AsNewtype.BaseType.NormalizeExpand();
        }
        return sub is RealType;
      } else if (super is BigOrdinalType) {
        return sub is BigOrdinalType;
      } else if (super is SetType) {
        return sub is SetType && (super.IsISetType || !sub.IsISetType);
      } else if (super is SeqType) {
        return sub is SeqType;
      } else if (super is MultiSetType) {
        return sub is MultiSetType;
      } else if (super is MapType) {
        return sub is MapType && (super.IsIMapType || !sub.IsIMapType);
      } else if (super is ArrowType) {
        var asuper = (ArrowType)super;
        var asub = sub as ArrowType;
        return asub != null && asuper.Arity == asub.Arity;
      } else if (super.IsObjectQ) {
        var clSub = sub as UserDefinedType;
        return sub.IsObjectQ || (clSub != null && clSub.ResolvedClass is ClassDecl);
      } else if (super is UserDefinedType) {
        var udtSuper = (UserDefinedType)super;
        if (udtSuper.ResolvedParam != null) {
          return udtSuper.ResolvedParam == sub.AsTypeParameter;
        } else {
          Contract.Assert(udtSuper.ResolvedClass != null);
          sub = origSub;  // get back to the starting point
          while (true) {
            sub = sub.NormalizeExpandKeepConstraints();  // skip past proxies and type synonyms
            var udtSub = sub as UserDefinedType;
            if (udtSub == null) {
              return false;
            } else if (udtSuper.ResolvedClass == udtSub.ResolvedClass) {
              return true;
            } else if (udtSub.ResolvedClass is SubsetTypeDecl) {
              sub = ((SubsetTypeDecl)udtSub.ResolvedClass).RhsWithArgument(udtSub.TypeArgs);
              if (udtSub.ResolvedClass is NonNullTypeDecl && udtSuper.ResolvedClass is NonNullTypeDecl) {
                // move "super" up the base-type chain, as was done with "sub", because non-nullness is essentially a co-variant type constructor
                var possiblyNullSuper = ((SubsetTypeDecl)udtSuper.ResolvedClass).RhsWithArgument(udtSuper.TypeArgs);
                udtSuper = (UserDefinedType)possiblyNullSuper;  // applying .RhsWithArgument to a NonNullTypeDecl should always yield a UserDefinedType
                if (udtSuper.IsObjectQ) {
                  return true;
                }
              }
            } else if (udtSub.ResolvedClass is ClassDecl) {
              var cl = (ClassDecl)udtSub.ResolvedClass;
              return cl.DerivesFrom(udtSuper.ResolvedClass);
            } else {
              return false;
            }
          }
        }
      } else {
        Contract.Assert(false);  // unexpected kind of type
        return true;  // to please the compiler
      }
    }

    /// <summary>
    /// Returns "true" iff "a" and "b" denote the same type, expanding type synonyms (but treating types with
    /// constraints as being separate types).
    /// Expects that neither "a" nor "b" is or contains an unresolved proxy type.
    /// </summary>
    public static bool Equal_Improved(Type a, Type b) {
      Contract.Requires(a != null);
      Contract.Requires(b != null);
      a = a.NormalizeExpandKeepConstraints();  // expand type synonyms
      b = b.NormalizeExpandKeepConstraints();  // expand type synonyms
      if (a is BoolType) {
        return b is BoolType;
      } else if (a is CharType) {
        return b is CharType;
      } else if (a is IntType) {
        return b is IntType;
      } else if (a is RealType) {
        return b is RealType;
      } else if (a is BitvectorType) {
        var bitvectorSuper = (BitvectorType)a;
        var bitvectorSub = b as BitvectorType;
        return bitvectorSub != null && bitvectorSuper.Width == bitvectorSub.Width;
      } else if (a is BigOrdinalType) {
        return b is BigOrdinalType;
      } else if (a is SetType) {
        return b is SetType && Equal_Improved(a.TypeArgs[0], b.TypeArgs[0]) && (a.IsISetType == b.IsISetType);
      } else if (a is SeqType) {
        return b is SeqType && Equal_Improved(a.TypeArgs[0], b.TypeArgs[0]);
      } else if (a is MultiSetType) {
        return b is MultiSetType && Equal_Improved(a.TypeArgs[0], b.TypeArgs[0]);
      } else if (a is MapType) {
        return b is MapType && Equal_Improved(a.TypeArgs[0], b.TypeArgs[0]) && Equal_Improved(a.TypeArgs[1], b.TypeArgs[1]) && (a.IsIMapType == b.IsIMapType);
      } else if (a is ArrowType) {
        var asuper = (ArrowType)a;
        var asub = b as ArrowType;
        return asub != null && asuper.Arity == asub.Arity;
      } else if (a is UserDefinedType) {
        var udtA = (UserDefinedType)a;
        if (udtA.ResolvedClass != null) {
          while (true) {
            var udtB = b as UserDefinedType;
            if (udtB == null) {
              return false;
            } else if (udtA.ResolvedClass != udtB.ResolvedClass) {
              return false;
            } else {
              Contract.Assert(udtA.TypeArgs.Count == udtB.TypeArgs.Count);
              for (int i = 0; i < udtA.TypeArgs.Count; i++) {
                if (!Equal_Improved(udtA.TypeArgs[i], udtB.TypeArgs[i])) {
                  return false;
                }
              }
              return true;
            }
          }
        } else {
          Contract.Assert(udtA.ResolvedParam != null);
          Contract.Assert(udtA.TypeArgs.Count == 0);
          return udtA.ResolvedParam == b.AsTypeParameter;
        }
      } else if (a is Resolver_IdentifierExpr.ResolverType_Module) {
        return b is Resolver_IdentifierExpr.ResolverType_Module;
      } else if (a is Resolver_IdentifierExpr.ResolverType_Type) {
        return b is Resolver_IdentifierExpr.ResolverType_Type;
      } else {
        Contract.Assert(false);  // unexpected kind of type
        return true;  // to please the compiler
      }
    }

    public static Type HeadWithProxyArgs(Type t) {
      Contract.Requires(t != null);
      Contract.Requires(!(t is TypeProxy));
      if (t.TypeArgs.Count == 0) {
        return t;
      } else if (t is SetType) {
        var s = (SetType)t;
        return new SetType(s.Finite, new InferredTypeProxy());
      } else if (t is MultiSetType) {
        return new MultiSetType(new InferredTypeProxy());
      } else if (t is SeqType) {
        return new SeqType(new InferredTypeProxy());
      } else if (t is MapType) {
        var s = (MapType)t;
        return new MapType(s.Finite, new InferredTypeProxy(), new InferredTypeProxy());
      } else if (t is ArrowType) {
        var s = (ArrowType)t;
        var args = s.TypeArgs.ConvertAll(_ => (Type)new InferredTypeProxy());
        return new ArrowType(s.tok, (ArrowTypeDecl)s.ResolvedClass, args);
      } else {
        var s = (UserDefinedType)t;
        var args = s.TypeArgs.ConvertAll(_ => (Type)new InferredTypeProxy());
        return new UserDefinedType(s.tok, s.Name, s.ResolvedClass, args);
      }
    }

    /// <summary>
    /// Returns a stack of base types leading to "type".  More precisely, of the tower returned,
    ///     tower[0] == type.NormalizeExpand()
    ///     tower.Last == type.NormalizeExpandKeepConstraints()
    /// In between, for consecutive indices i and i+1:
    ///     tower[i] is the base type (that is, .Rhs) of the subset type tower[i+1]
    /// The tower thus has the property that:
    ///     tower[0] is not a UserDefinedType with .ResolvedClass being a SubsetTypeDecl,
    ///     but all other tower[i] (for i > 0) are.
    /// </summary>
    public static List<Type> GetTowerOfSubsetTypes(Type type) {
      Contract.Requires(type != null);
      type = type.NormalizeExpandKeepConstraints();
      List<Type> tower;
      var udt = type as UserDefinedType;
      if (udt != null && udt.ResolvedClass is SubsetTypeDecl) {
        var sst = (SubsetTypeDecl)udt.ResolvedClass;
        var parent = sst.RhsWithArgument(udt.TypeArgs);
        tower = GetTowerOfSubsetTypes(parent);
      } else {
        tower = new List<Type>();
      }
      tower.Add(type);
      return tower;
    }

    /// <summary>
    /// For each i, computes some combination of a[i] and b[i], according to direction[i].
    /// For a negative direction (Contra), computes Meet(a[i], b[i]), provided this meet exists.
    /// For a zero direction (Inv), uses a[i], provided a[i] and b[i] are equal.
    /// For a positive direction (Co), computes Join(a[i], b[i]), provided this join exists.
    /// Returns null if any operation fails.
    /// </summary>
    public static List<Type> ComputeExtrema(List<TypeParameter.TPVariance> directions, List<Type> a, List<Type> b, BuiltIns builtIns) {
      Contract.Requires(directions != null);
      Contract.Requires(a != null);
      Contract.Requires(b != null);
      Contract.Requires(directions.Count == a.Count);
      Contract.Requires(directions.Count == b.Count);
      Contract.Requires(builtIns != null);
      var n = directions.Count;
      var r = new List<Type>(n);
      for (int i = 0; i < n; i++) {
        if (a[i].Normalize() is TypeProxy) {
          r.Add(b[i]);
        } else if (b[i].Normalize() is TypeProxy) {
          r.Add(a[i]);
        } else if (directions[i] == TypeParameter.TPVariance.Non) {
          if (a[i].Equals(b[i])) {
            r.Add(a[i]);
          } else {
            return null;
          }
        } else {
          var t = directions[i] == TypeParameter.TPVariance.Contra ? Meet(a[i], b[i], builtIns) : Join(a[i], b[i], builtIns);
          if (t == null) {
            return null;
          }
          r.Add(t);
        }
      }
      return r;
    }

    /// <summary>
    /// Does a best-effort to compute the meet of "a" and "b", returning "null" if not successful.
    /// </summary>
    public static Type Meet(Type a, Type b, BuiltIns builtIns) {
      Contract.Requires(a != null);
      Contract.Requires(b != null);
      Contract.Requires(builtIns != null);
      var j = MeetX(a, b, builtIns);
      if (DafnyOptions.O.TypeInferenceDebug) {
        Console.WriteLine("DEBUG: Meet( {0}, {1} ) = {2}", a, b, j);
      }
      return j;
    }
    public static Type MeetX(Type a, Type b, BuiltIns builtIns) {
      Contract.Requires(a != null);
      Contract.Requires(b != null);
      Contract.Requires(builtIns != null);

      // Before we do anything else, make a note of whether or not both "a" and "b" are non-null types.
      var abNonNullTypes = a.IsNonNullRefType && b.IsNonNullRefType;

      var towerA = GetTowerOfSubsetTypes(a);
      var towerB = GetTowerOfSubsetTypes(b);
      for (var n = Math.Min(towerA.Count, towerB.Count); 1 <= --n; ) {
        a = towerA[n];
        b = towerB[n];
        var udtA = (UserDefinedType)a;
        var udtB = (UserDefinedType)b;
        if (udtA.ResolvedClass == udtB.ResolvedClass) {
          // We have two subset types with equal heads
          if (a.Equals(b)) {  // optimization for a special case, which applies for example when there are no arguments or when the types happen to be the same
            return a;
          }
          Contract.Assert(a.TypeArgs.Count == b.TypeArgs.Count);
          var directions = udtA.ResolvedClass.TypeArgs.ConvertAll(tp => TypeParameter.Negate(tp.Variance));
          var typeArgs = ComputeExtrema(directions, a.TypeArgs, b.TypeArgs, builtIns);
          if (typeArgs == null) {
            return null;
          }
          return new UserDefinedType(udtA.tok, udtA.Name, udtA.ResolvedClass, typeArgs);
        }
      }
      // We exhausted all possibilities of subset types being equal, so use the base-most types.
      a = towerA[0];
      b = towerB[0];

      if (a is IntVarietiesSupertype) {
        return b is IntVarietiesSupertype || b.IsNumericBased(NumericPersuation.Int) || b.IsBigOrdinalType || b.IsBitVectorType ? b : null;
      } else if (b is IntVarietiesSupertype) {
        return a.IsNumericBased(NumericPersuation.Int) || a.IsBigOrdinalType || a.IsBitVectorType ? a : null;
      } else if (a.IsBoolType || a.IsCharType || a.IsBitVectorType || a.IsBigOrdinalType || a.IsTypeParameter || a.IsInternalTypeSynonym || a is TypeProxy) {
        return a.Equals(b) ? a : null;
      } else if (a is RealVarietiesSupertype) {
        return b is RealVarietiesSupertype || b.IsNumericBased(NumericPersuation.Real) ? b : null;
      } else if (b is RealVarietiesSupertype) {
        return a.IsNumericBased(NumericPersuation.Real) ? a : null;
      } else if (a.IsNumericBased()) {
        // Note, for meet, we choose not to step down to IntVarietiesSupertype or RealVarietiesSupertype
        return a.Equals(b) ? a : null;
      } else if (a is SetType) {
        var aa = (SetType)a;
        var bb = b as SetType;
        if (bb == null || aa.Finite != bb.Finite) {
          return null;
        }
        // sets are co-variant in their argument type
        var typeArg = Meet(a.TypeArgs[0], b.TypeArgs[0], builtIns);
        return typeArg == null ? null : new SetType(aa.Finite, typeArg);
      } else if (a is MultiSetType) {
        var aa = (MultiSetType)a;
        var bb = b as MultiSetType;
        if (bb == null) {
          return null;
        }
        // multisets are co-variant in their argument type
        var typeArg = Meet(a.TypeArgs[0], b.TypeArgs[0], builtIns);
        return typeArg == null ? null : new MultiSetType(typeArg);
      } else if (a is SeqType) {
        var aa = (SeqType)a;
        var bb = b as SeqType;
        if (bb == null) {
          return null;
        }
        // sequences are co-variant in their argument type
        var typeArg = Meet(a.TypeArgs[0], b.TypeArgs[0], builtIns);
        return typeArg == null ? null : new SeqType(typeArg);
      } else if (a is MapType) {
        var aa = (MapType)a;
        var bb = b as MapType;
        if (bb == null || aa.Finite != bb.Finite) {
          return null;
        }
        // maps are co-variant in both argument types
        var typeArgDomain = Meet(a.TypeArgs[0], b.TypeArgs[0], builtIns);
        var typeArgRange = Meet(a.TypeArgs[1], b.TypeArgs[1], builtIns);
        return typeArgDomain == null || typeArgRange == null ? null : new MapType(aa.Finite, typeArgDomain, typeArgRange);
      } else if (a.IsDatatype) {
        var aa = a.AsDatatype;
        if (aa != b.AsDatatype) {
          return null;
        }
        if (a.Equals(b)) {  // optimization for a special case, which applies for example when there are no arguments or when the types happen to be the same
          return a;
        }
        Contract.Assert(a.TypeArgs.Count == b.TypeArgs.Count);
        var directions = aa.TypeArgs.ConvertAll(tp => TypeParameter.Negate(tp.Variance));
        var typeArgs = ComputeExtrema(directions, a.TypeArgs, b.TypeArgs, builtIns);
        if (typeArgs == null) {
          return null;
        }
        var udt = (UserDefinedType)a;
        return new UserDefinedType(udt.tok, udt.Name, aa, typeArgs);
      } else if (a.AsArrowType != null) {
        var aa = a.AsArrowType;
        var bb = b.AsArrowType;
        if (bb == null || aa.Arity != bb.Arity) {
          return null;
        }
        int arity = aa.Arity;
        Contract.Assert(a.TypeArgs.Count == arity + 1);
        Contract.Assert(b.TypeArgs.Count == arity + 1);
        Contract.Assert(((ArrowType)a).ResolvedClass == ((ArrowType)b).ResolvedClass);
        var directions = new List<TypeParameter.TPVariance>();
        for (int i = 0; i < arity; i++) {
          directions.Add(TypeParameter.Negate(TypeParameter.TPVariance.Contra));  // arrow types are contra-variant in the argument types, so compute joins of these
        }
        directions.Add(TypeParameter.Negate(TypeParameter.TPVariance.Co));  // arrow types are co-variant in the result type, so compute the meet of these
        var typeArgs = ComputeExtrema(directions, a.TypeArgs, b.TypeArgs, builtIns);
        if (typeArgs == null) {
          return null;
        }
        var arr = (ArrowType)aa;
        return new ArrowType(arr.tok, (ArrowTypeDecl)arr.ResolvedClass, typeArgs);
      } else if (b.IsObjectQ) {
        var udtB = (UserDefinedType)b;
        return !a.IsRefType ? null : abNonNullTypes ? UserDefinedType.CreateNonNullType(udtB) : udtB;
      } else if (a.IsObjectQ) {
        var udtA = (UserDefinedType)a;
        return !b.IsRefType ? null : abNonNullTypes ? UserDefinedType.CreateNonNullType(udtA) : udtA;
      } else {
        // "a" is a class, trait, or opaque type
        var aa = ((UserDefinedType)a).ResolvedClass;
        Contract.Assert(aa != null);
        if (!(b is UserDefinedType)) {
          return null;
        }
        var bb = ((UserDefinedType)b).ResolvedClass;
        if (a.Equals(b)) {  // optimization for a special case, which applies for example when there are no arguments or when the types happen to be the same
          return a;
        } else if (aa == bb) {
          Contract.Assert(a.TypeArgs.Count == b.TypeArgs.Count);
          var directions = aa.TypeArgs.ConvertAll(tp => TypeParameter.Negate(tp.Variance));
          var typeArgs = ComputeExtrema(directions, a.TypeArgs, b.TypeArgs, builtIns);
          if (typeArgs == null) {
            return null;
          }
          var udt = (UserDefinedType)a;
          var xx = new UserDefinedType(udt.tok, udt.Name, aa, typeArgs);
          return abNonNullTypes ? UserDefinedType.CreateNonNullType(xx) : xx;
        } else if (aa is ClassDecl && bb is ClassDecl) {
          var A = (ClassDecl)aa;
          var B = (ClassDecl)bb;
          if (A.DerivesFrom(B)) {
            var udtB = (UserDefinedType)b;
            return abNonNullTypes ? UserDefinedType.CreateNonNullType(udtB) : udtB;
          } else if (B.DerivesFrom(A)) {
            var udtA = (UserDefinedType)a;
            return abNonNullTypes ? UserDefinedType.CreateNonNullType(udtA) : udtA;
          } else if (A is TraitDecl || B is TraitDecl) {
            return abNonNullTypes ? UserDefinedType.CreateNonNullType(builtIns.ObjectQ()) : builtIns.ObjectQ();
          }
          // A and B are classes. They always have object as a common supertype, but they may also both be extending some other
          // trait.  If such a trait is unique, pick it. (Unfortunately, this makes the meet operation not associative.)
          var commonTraits = new List<Type>();
          foreach (var at in A.TraitsTyp) {
            if (B.TraitsTyp.Exists(bt => at.Equals(bt))) {
              commonTraits.Add(at);
            }
          }
          if (commonTraits.Count == 1) {
            var udtTrait = (UserDefinedType)commonTraits[0];  // in a successfully resolved program, we expect all .TraitsTyp to be a UserDefinedType
            Contract.Assert(udtTrait.ResolvedClass is NonNullTypeDecl);  // in fact, we expect it to be the non-null version of the trait type
            return abNonNullTypes ? udtTrait : udtTrait.NormalizeExpand();
          } else {
            // the unfortunate part is when commonTraits.Count > 1 here :(
            return abNonNullTypes ? UserDefinedType.CreateNonNullType(builtIns.ObjectQ()) : builtIns.ObjectQ();
          }
        } else {
          return null;
        }
      }
    }

    /// <summary>
    /// Does a best-effort to compute the join of "a" and "b", returning "null" if not successful.
    /// </summary>
    public static Type Join(Type a, Type b, BuiltIns builtIns) {
      Contract.Requires(a != null);
      Contract.Requires(b != null);
      Contract.Requires(builtIns != null);
      a = a.NormalizeExpandKeepConstraints();
      b = b.NormalizeExpandKeepConstraints();

      var joinNeedsNonNullConstraint = false;
      Type j;
      if (a is UserDefinedType && ((UserDefinedType)a).ResolvedClass is NonNullTypeDecl) {
        joinNeedsNonNullConstraint = true;
        var nnt = (NonNullTypeDecl)((UserDefinedType)a).ResolvedClass;
        j = JoinX(nnt.RhsWithArgument(a.TypeArgs), b, builtIns);
      } else if (b is UserDefinedType && ((UserDefinedType)b).ResolvedClass is NonNullTypeDecl) {
        joinNeedsNonNullConstraint = true;
        var nnt = (NonNullTypeDecl)((UserDefinedType)b).ResolvedClass;
        j = JoinX(a, nnt.RhsWithArgument(b.TypeArgs), builtIns);
      } else {
        j = JoinX(a, b, builtIns);
      }
      if (j != null && joinNeedsNonNullConstraint && !j.IsNonNullRefType) {
        // try to make j into a non-null type; if that's not possible, then there is no join
        var udt = j as UserDefinedType;
        if (udt != null && udt.ResolvedClass is ClassDecl) {
          // add the non-null constraint back in
          j = UserDefinedType.CreateNonNullType(udt);
        } else {
          // the original a and b have no join
          j = null;
        }
      }
      if (DafnyOptions.O.TypeInferenceDebug) {
        Console.WriteLine("DEBUG: Join( {0}, {1} ) = {2}", a, b, j);
      }
      return j;
    }
    public static Type JoinX(Type a, Type b, BuiltIns builtIns) {
      Contract.Requires(a != null);
      Contract.Requires(b != null);
      Contract.Requires(builtIns != null);

      var towerA = GetTowerOfSubsetTypes(a);
      var towerB = GetTowerOfSubsetTypes(b);
      if (towerB.Count < towerA.Count) {
      // make A be the shorter tower
        var tmp0 = a; a = b; b = tmp0;
        var tmp1 = towerA; towerA = towerB; towerB = tmp1;
      }
      var n = towerA.Count;
      Contract.Assert(1 <= n);  // guaranteed by GetTowerOfSubsetTypes
      if (towerA.Count < towerB.Count) {
        // B is strictly taller. The join exists only if towerA[n-1] is a supertype of towerB[n-1], and
        // then the join is "b".
        return Type.IsSupertype(towerA[n - 1], towerB[n - 1]) ? b : null;
      }
      Contract.Assert(towerA.Count == towerB.Count);
      a = towerA[n - 1];
      b = towerB[n - 1];
      if (2 <= n) {
        var udtA = (UserDefinedType)a;
        var udtB = (UserDefinedType)b;
        if (udtA.ResolvedClass == udtB.ResolvedClass) {
          // We have two subset types with equal heads
          if (a.Equals(b)) {  // optimization for a special case, which applies for example when there are no arguments or when the types happen to be the same
            return a;
          }
          Contract.Assert(a.TypeArgs.Count == b.TypeArgs.Count);
          var directions = udtA.ResolvedClass.TypeArgs.ConvertAll(tp => tp.Variance);
          var typeArgs = ComputeExtrema(directions, a.TypeArgs, b.TypeArgs, builtIns);
          if (typeArgs == null) {
            return null;
          }
          return new UserDefinedType(udtA.tok, udtA.Name, udtA.ResolvedClass, typeArgs);
        } else {
          // The two subset types do not have the same head, so there is no join
          return null;
        }
      }
      Contract.Assert(towerA.Count == 1 && towerB.Count == 1);

      if (a is IntVarietiesSupertype) {
        return b is IntVarietiesSupertype || b.IsNumericBased(NumericPersuation.Int) || b.IsBigOrdinalType || b.IsBitVectorType ? b : null;
      } else if (b is IntVarietiesSupertype) {
        return a.IsNumericBased(NumericPersuation.Int) || a.IsBigOrdinalType || a.IsBitVectorType ? a : null;
      } else if (a.IsBoolType || a.IsCharType || a.IsBigOrdinalType || a.IsTypeParameter || a.IsInternalTypeSynonym || a is TypeProxy) {
        return a.Equals(b) ? a : null;
      } else if (a is RealVarietiesSupertype) {
        return b is RealVarietiesSupertype || b.IsNumericBased(NumericPersuation.Real) ? b : null;
      } else if (b is RealVarietiesSupertype) {
        return a.IsNumericBased(NumericPersuation.Real) ? a : null;
      } else if (a.IsNumericBased()) {
        return a.Equals(b) ? a : null;
      } else if (a is SetType) {
        var aa = (SetType)a;
        var bb = b as SetType;
        if (bb == null || aa.Finite != bb.Finite) {
          return null;
        }
        // sets are co-variant in their argument type
        var typeArg = Join(a.TypeArgs[0], b.TypeArgs[0], builtIns);
        return typeArg == null ? null : new SetType(aa.Finite, typeArg);
      } else if (a is MultiSetType) {
        var aa = (MultiSetType)a;
        var bb = b as MultiSetType;
        if (bb == null) {
          return null;
        }
        // multisets are co-variant in their argument type
        var typeArg = Join(a.TypeArgs[0], b.TypeArgs[0], builtIns);
        return typeArg == null ? null : new MultiSetType(typeArg);
      } else if (a is SeqType) {
        var aa = (SeqType)a;
        var bb = b as SeqType;
        if (bb == null) {
          return null;
        }
        // sequences are co-variant in their argument type
        var typeArg = Join(a.TypeArgs[0], b.TypeArgs[0], builtIns);
        return typeArg == null ? null : new SeqType(typeArg);
      } else if (a is MapType) {
        var aa = (MapType)a;
        var bb = b as MapType;
        if (bb == null || aa.Finite != bb.Finite) {
          return null;
        }
        // maps are co-variant in both argument types
        var typeArgDomain = Join(a.TypeArgs[0], b.TypeArgs[0], builtIns);
        var typeArgRange = Join(a.TypeArgs[1], b.TypeArgs[1], builtIns);
        return typeArgDomain == null || typeArgRange == null ? null : new MapType(aa.Finite, typeArgDomain, typeArgRange);
      } else if (a.IsDatatype) {
        var aa = a.AsDatatype;
        if (aa != b.AsDatatype) {
          return null;
        }
        if (a.Equals(b)) {  // optimization for a special case, which applies for example when there are no arguments or when the types happen to be the same
          return a;
        }
        Contract.Assert(a.TypeArgs.Count == b.TypeArgs.Count);
        var directions = aa.TypeArgs.ConvertAll(tp => tp.Variance);
        var typeArgs = ComputeExtrema(directions, a.TypeArgs, b.TypeArgs, builtIns);
        if (typeArgs == null) {
          return null;
        }
        var udt = (UserDefinedType)a;
        return new UserDefinedType(udt.tok, udt.Name, aa, typeArgs);
      } else if (a.AsArrowType != null) {
        var aa = a.AsArrowType;
        var bb = b.AsArrowType;
        if (bb == null || aa.Arity != bb.Arity) {
          return null;
        }
        int arity = aa.Arity;
        Contract.Assert(a.TypeArgs.Count == arity + 1);
        Contract.Assert(b.TypeArgs.Count == arity + 1);
        Contract.Assert(((ArrowType)a).ResolvedClass == ((ArrowType)b).ResolvedClass);
        var directions = new List<TypeParameter.TPVariance>();
        for (int i = 0; i < arity; i++) {
          directions.Add(TypeParameter.TPVariance.Contra);  // arrow types are contra-variant in the argument types, so compute meets of these
        }
        directions.Add(TypeParameter.TPVariance.Co);  // arrow types are co-variant in the result type, so compute the join of these
        var typeArgs = ComputeExtrema(directions, a.TypeArgs, b.TypeArgs, builtIns);
        if (typeArgs == null) {
          return null;
        }
        var arr = (ArrowType)aa;
        return new ArrowType(arr.tok, (ArrowTypeDecl)arr.ResolvedClass, typeArgs);
      } else if (b.IsObjectQ) {
        return a.IsRefType ? a : null;
      } else if (a.IsObjectQ) {
        return b.IsRefType ? b : null;
      } else {
        // "a" is a class, trait, or opaque type
        var aa = ((UserDefinedType)a).ResolvedClass;
        Contract.Assert(aa != null);
        if (!(b is UserDefinedType)) {
          return null;
        }
        var bb = ((UserDefinedType)b).ResolvedClass;
        if (a.Equals(b)) {  // optimization for a special case, which applies for example when there are no arguments or when the types happen to be the same
          return a;
        } else if (aa == bb) {
          Contract.Assert(a.TypeArgs.Count == b.TypeArgs.Count);
          var directions = aa.TypeArgs.ConvertAll(tp => tp.Variance);
          var typeArgs = ComputeExtrema(directions, a.TypeArgs, b.TypeArgs, builtIns);
          if (typeArgs == null) {
            return null;
          }
          var udt = (UserDefinedType)a;
          return new UserDefinedType(udt.tok, udt.Name, aa, typeArgs);
        } else if (aa is ClassDecl && bb is ClassDecl) {
          var A = (ClassDecl)aa;
          var B = (ClassDecl)bb;
          if (A.DerivesFrom(B)) {
            Contract.Assert(B is TraitDecl && b.TypeArgs.Count == 0);
            return a;
          } else if (B.DerivesFrom(A)) {
            Contract.Assert(A is TraitDecl && a.TypeArgs.Count == 0);
            return b;
          } else {
            return null;
          }
        } else {
          return null;
        }
      }
    }

    public void ForeachTypeComponent(Action<Type> action) {
      action(this);
      TypeArgs.ForEach(x => x.ForeachTypeComponent(action));
    }

    public bool ContainsProxy(TypeProxy proxy) {
      Contract.Requires(proxy != null && proxy.T == null);
      if (this == proxy) {
        return true;
      } else {
        return TypeArgs.Exists(t => t.ContainsProxy(proxy));
      }
    }
    
    public virtual List<Type> ParentTypes() {
      return new List<Type>();
    }

    public virtual bool IsSubtypeOf(Type super, bool ignoreTypeArguments) {
      Contract.Requires(super != null);

      super = super.NormalizeExpandKeepConstraints();
      var sub = NormalizeExpandKeepConstraints();
      if (SameHead(sub, super)) {
        return ignoreTypeArguments || CompatibleTypeArgs(super, sub);
      }

      return ParentTypes().Any(parentType => parentType.IsSubtypeOf(super, ignoreTypeArguments));
    }

    public static bool CompatibleTypeArgs(Type super, Type sub) {
      var polarities = GetPolarities(super);
      Contract.Assert(polarities.Count == super.TypeArgs.Count && polarities.Count == sub.TypeArgs.Count);
      var allGood = true;
      for (int i = 0; allGood && i < polarities.Count; i++) {
        switch (polarities[i]) {
          case TypeParameter.TPVariance.Co:
            allGood = IsSupertype(super.TypeArgs[i], sub.TypeArgs[i]);
            break;
          case TypeParameter.TPVariance.Contra:
            allGood = IsSupertype(sub.TypeArgs[i], super.TypeArgs[i]);
            break;
          case TypeParameter.TPVariance.Non:
          default:  // "default" shouldn't ever happen
            allGood = Equal_Improved(super.TypeArgs[i], sub.TypeArgs[i]);
            break;
        }
      }
      return allGood;
    }
  }

  /// <summary>
  /// An ArtificialType is only used during type checking. It should never be assigned as the type of any expression.
  /// </summary>
  public abstract class ArtificialType : Type
  {
  }
  /// <summary>
  /// The type "IntVarietiesSupertype" is used to denote a decimal-less number type, namely an int-based type
  /// or a bitvector type.
  /// </summary>
  public class IntVarietiesSupertype : ArtificialType
  {
    [Pure]
    public override string TypeName(ModuleDefinition context, bool parseAble) {
      return "int";
    }
    public override bool Equals(Type that) {
      return that is IntVarietiesSupertype;
    }
  }
  public class RealVarietiesSupertype : ArtificialType
  {
    [Pure]
    public override string TypeName(ModuleDefinition context, bool parseAble) {
      return "real";
    }
    public override bool Equals(Type that) {
      return that is RealVarietiesSupertype;
    }
  }

  /// <summary>
  /// A NonProxy type is a fully constrained type.  It may contain members.
  /// </summary>
  public abstract class NonProxyType : Type
  {
  }

  public abstract class BasicType : NonProxyType
  {
  }

  public class BoolType : BasicType {
    [Pure]
    public override string TypeName(ModuleDefinition context, bool parseAble) {
      return "bool";
    }
    public override bool Equals(Type that) {
      return that.IsBoolType;
    }
  }

  public class CharType : BasicType
  {
    [Pure]
    public override string TypeName(ModuleDefinition context, bool parseAble) {
      return "char";
    }
    public override bool Equals(Type that) {
      return that.IsCharType;
    }
  }

  public class IntType : BasicType
  {
    [Pure]
    public override string TypeName(ModuleDefinition context, bool parseAble) {
      return "int";
    }
    public override bool Equals(Type that) {
      return that.IsIntegerType;
    }
    public override bool IsSubtypeOf(Type super, bool ignoreTypeArguments) {
      if (super is IntVarietiesSupertype) {
        return true;
      }
      return base.IsSubtypeOf(super, ignoreTypeArguments);
    }
  }

  public class RealType : BasicType {
    [Pure]
    public override string TypeName(ModuleDefinition context, bool parseAble) {
      return "real";
    }
    public override bool Equals(Type that) {
      return that.IsRealType;
    }
    public override bool IsSubtypeOf(Type super, bool ignoreTypeArguments) {
      if (super is RealVarietiesSupertype) {
        return true;
      }
      return base.IsSubtypeOf(super, ignoreTypeArguments);
    }
  }

  public class BigOrdinalType : BasicType
  {
    [Pure]
    public override string TypeName(ModuleDefinition context, bool parseAble) {
      return "ORDINAL";
    }
    public override bool Equals(Type that) {
      return that.IsBigOrdinalType;
    }
    public override bool IsSubtypeOf(Type super, bool ignoreTypeArguments) {
      if (super is IntVarietiesSupertype) {
        return true;
      }
      return base.IsSubtypeOf(super, ignoreTypeArguments);
    }
  }

  public class BitvectorType : BasicType
  {
    public readonly int Width;
    public readonly NativeType NativeType;
    public BitvectorType(int width)
      : base() {
      Contract.Requires(0 <= width);
      Width = width;
      foreach (var nativeType in Resolver.NativeTypes) {
        if ((nativeType.CompilationTargets & DafnyOptions.O.CompileTarget) != 0 && width <= nativeType.Bitwidth) {
          NativeType = nativeType;
          break;
        }
      }
    }

    [Pure]
    public override string TypeName(ModuleDefinition context, bool parseAble) {
      return "bv" + Width;
    }
    public override bool Equals(Type that) {
      var bv = that.NormalizeExpand() as BitvectorType;
      return bv != null && bv.Width == Width;
    }
    public override bool IsSubtypeOf(Type super, bool ignoreTypeArguments) {
      if (super is IntVarietiesSupertype) {
        return true;
      }
      return base.IsSubtypeOf(super, ignoreTypeArguments);
    }
  }

  public class SelfType : NonProxyType
  {
    public TypeParameter TypeArg;
    public Type ResolvedType;
    public SelfType() : base() {
      TypeArg = new TypeParameter(Token.NoToken, "selfType", TypeParameter.TPVarianceSyntax.NonVariant_Strict);
    }

    [Pure]
    public override string TypeName(ModuleDefinition context, bool parseAble) {
      return "selftype";
    }
    public override bool Equals(Type that) {
      return that.NormalizeExpand() is SelfType;
    }
  }

  public class ArrowType : UserDefinedType
  {
    public List<Type> Args {
      get { return TypeArgs.GetRange(0, Arity); }
    }

    public Type Result {
      get { return TypeArgs[Arity]; }
    }

    public int Arity {
      get { return TypeArgs.Count - 1; }
    }

    /// <summary>
    /// Constructs a(n unresolved) arrow type.
    /// </summary>
    public ArrowType(IToken tok, List<Type> args, Type result)
      :  base(tok, ArrowTypeName(args.Count), Util.Snoc(args, result)) {
      Contract.Requires(tok != null);
      Contract.Requires(args != null);
      Contract.Requires(result != null);
    }
    /// <summary>
    /// Constructs and returns a resolved arrow type.
    /// </summary>
    public ArrowType(IToken tok, ArrowTypeDecl atd, List<Type> typeArgsAndResult)
      : base(tok, ArrowTypeName(atd.Arity), atd, typeArgsAndResult) {
      Contract.Requires(tok != null);
      Contract.Requires(atd != null);
      Contract.Requires(typeArgsAndResult != null);
      Contract.Requires(typeArgsAndResult.Count == atd.Arity + 1);
    }
    /// <summary>
    /// Constructs and returns a resolved arrow type.
    /// </summary>
    public ArrowType(IToken tok, ArrowTypeDecl atd, List<Type> typeArgs, Type result)
      : this(tok, atd, Util.Snoc(typeArgs, result)) {
      Contract.Requires(tok != null);
      Contract.Requires(atd != null);
      Contract.Requires(typeArgs!= null);
      Contract.Requires(typeArgs.Count == atd.Arity);
      Contract.Requires(result != null);
    }

    public const string Arrow_FullCompileName = "Func";  // this is the same for all arities

    public static string ArrowTypeName(int arity) {
      return "_#Func" + arity;
    }

    [Pure]
    public static bool IsArrowTypeName(string s) {
      return s.StartsWith("_#Func");
    }

    public static string PartialArrowTypeName(int arity) {
      return "_#PartialFunc" + arity;
    }

    [Pure]
    public static bool IsPartialArrowTypeName(string s) {
      return s.StartsWith("_#PartialFunc");
    }

    public static string TotalArrowTypeName(int arity) {
      return "_#TotalFunc" + arity;
    }

    [Pure]
    public static bool IsTotalArrowTypeName(string s) {
      return s.StartsWith("_#TotalFunc");
    }

    public const string ANY_ARROW = "~>";
    public const string PARTIAL_ARROW = "-->";
    public const string TOTAL_ARROW = "->";

    public override string TypeName(ModuleDefinition context, bool parseAble) {
      return PrettyArrowTypeName(ANY_ARROW, Args, Result, context, parseAble);
    }

    /// <summary>
    /// Pretty prints an arrow type.  If "result" is null, then all arguments, including the result type are expected in "typeArgs".
    /// If "result" is non-null, then only the in-arguments are in "typeArgs".
    /// </summary>
    public static string PrettyArrowTypeName(string arrow, List<Type> typeArgs, Type result, ModuleDefinition context, bool parseAble) {
      Contract.Requires(arrow != null);
      Contract.Requires(typeArgs != null);
      Contract.Requires(result != null || 1 <= typeArgs.Count);

      int arity = result == null ? typeArgs.Count - 1 : typeArgs.Count;
      var domainNeedsParens = false;
      if (arity != 1) {
        // 0 or 2-or-more arguments:  need parentheses
        domainNeedsParens = true;
      } else if (typeArgs[0].IsBuiltinArrowType) {
        // arrows are right associative, so we need parentheses around the domain type
        domainNeedsParens = true;
      } else {
        // if the domain type consists of a single tuple type, then an extra set of parentheses is needed
        // Note, we do NOT call .AsDatatype or .AsIndDatatype here, because those calls will do a NormalizeExpand().  Instead, we do the check manually.
        var udt = typeArgs[0].Normalize() as UserDefinedType;  // note, we do Normalize(), not NormalizeExpand(), since the TypeName will use any synonym
        if (udt != null && udt.ResolvedClass is TupleTypeDecl) {
          domainNeedsParens = true;
        }
      }
      string s = "";
      if (domainNeedsParens) { s += "("; }
      s += Util.Comma(", ", typeArgs.Take(arity), arg => arg.TypeName(context, parseAble));
      if (domainNeedsParens) { s += ")"; }
      s += " " + arrow + " ";
      s += (result ?? typeArgs.Last()).TypeName(context, parseAble);
      return s;
    }

    public override bool SupportsEquality {
      get {
        return false;
      }
    }
  }

  public abstract class CollectionType : NonProxyType
  {
    public abstract string CollectionTypeName { get; }
    public override string TypeName(ModuleDefinition context, bool parseAble) {
      Contract.Ensures(Contract.Result<string>() != null);
      var targs = HasTypeArg() ? this.TypeArgsToString(context, parseAble) : "";
      return CollectionTypeName + targs;
    }
    public Type Arg {
      get {
        Contract.Ensures(Contract.Result<Type>() != null);  // this is true only after "arg" has really been set (i.e., it follows from the precondition)
        Contract.Assume(arg != null);  // This is really a precondition.  Don't call Arg until "arg" has been set.
        return arg;
      }
    }  // denotes the Domain type for a Map
    private Type arg;
    // The following methods, HasTypeArg and SetTypeArg/SetTypeArgs, are to be called during resolution to make sure that "arg" becomes set.
    public bool HasTypeArg() {
      return arg != null;
    }
    public void SetTypeArg(Type arg) {
      Contract.Requires(arg != null);
      Contract.Requires(1 <= this.TypeArgs.Count);  // this is actually an invariant of all collection types
      Contract.Assume(this.arg == null);  // Can only set it once.  This is really a precondition.
      this.arg = arg;
      this.TypeArgs[0] = arg;
    }
    public virtual void SetTypeArgs(Type arg, Type other) {
      Contract.Requires(arg != null);
      Contract.Requires(other != null);
      Contract.Requires(this.TypeArgs.Count == 2);
      Contract.Assume(this.arg == null);  // Can only set it once.  This is really a precondition.
      this.arg = arg;
      this.TypeArgs[0] = arg;
      this.TypeArgs[1] = other;
    }
    [ContractInvariantMethod]
    void ObjectInvariant() {
      // Contract.Invariant(Contract.ForAll(TypeArgs, tp => tp != null));
      // After resolution, the following is invariant:  Contract.Invariant(Arg != null);
      // However, it may not be true until then.
    }
    /// <summary>
    /// This constructor is a collection types with 1 type argument
    /// </summary>
    protected CollectionType(Type arg) {
      this.arg = arg;
      this.TypeArgs = new List<Type> { arg };
    }
    /// <summary>
    /// This constructor is a collection types with 2 type arguments
    /// </summary>
    protected CollectionType(Type arg, Type other) {
      this.arg = arg;
      this.TypeArgs = new List<Type> { arg, other };
    }

    public override bool MayInvolveReferences {
      get {
        return Arg.MayInvolveReferences;
      }
    }
  }

  public class SetType : CollectionType {
    private bool finite;

    public bool Finite {
      get { return finite; }
      set { finite = value; }
    }

    public SetType(bool finite, Type arg) : base(arg) {
      this.finite = finite;
    }
    public override string CollectionTypeName { get { return finite ? "set" : "iset"; } }
    [Pure]
    public override bool Equals(Type that) {
      var t = that.NormalizeExpand() as SetType;
      return t != null && Finite == t.Finite && Arg.Equals(t.Arg);
    }
    public override bool SupportsEquality {
      get {
        // Sets always support equality, because there is a check that the set element type always does.
        return true;
      }
    }
  }

  public class MultiSetType : CollectionType
  {
    public MultiSetType(Type arg) : base(arg) {
    }
    public override string CollectionTypeName { get { return "multiset"; } }
    public override bool Equals(Type that) {
      var t = that.NormalizeExpand() as MultiSetType;
      return t != null && Arg.Equals(t.Arg);
    }
    public override bool SupportsEquality {
      get {
        // Multisets always support equality, because there is a check that the set element type always does.
        return true;
      }
    }
  }

  public class SeqType : CollectionType {
    public SeqType(Type arg) : base(arg) {
    }
    public override string CollectionTypeName { get { return "seq"; } }
    public override bool Equals(Type that) {
      var t = that.NormalizeExpand() as SeqType;
      return t != null && Arg.Equals(t.Arg);
    }
    public override bool SupportsEquality {
      get {
        // The sequence type supports equality if its element type does
        return Arg.SupportsEquality;
      }
    }
  }
  public class MapType : CollectionType
  {
    public bool Finite {
      get { return finite; }
      set { finite = value; }
    }
    private bool finite;
    public Type Range {
      get { return range; }
    }
    private Type range;
    public override void SetTypeArgs(Type domain, Type range) {
      base.SetTypeArgs(domain, range);
      Contract.Assume(this.range == null);  // Can only set once.  This is really a precondition.
      this.range = range;
    }
    public MapType(bool finite, Type domain, Type range) : base(domain, range) {
      Contract.Requires((domain == null && range == null) || (domain != null && range != null));
      this.finite = finite;
      this.range = range;
    }
    public Type Domain {
      get { return Arg; }
    }
    public override string CollectionTypeName { get { return finite ? "map" : "imap"; } }
    [Pure]
    public override string TypeName(ModuleDefinition context, bool parseAble) {
      Contract.Ensures(Contract.Result<string>() != null);
      var targs = HasTypeArg() ? this.TypeArgsToString(context, parseAble) : "";
      return CollectionTypeName + targs;
    }
    public override bool Equals(Type that) {
      var t = that.NormalizeExpand() as MapType;
      return t != null && Finite == t.Finite && Arg.Equals(t.Arg) && Range.Equals(t.Range);
    }
    public override bool SupportsEquality {
      get {
        // A map type supports equality if both its Keys type and Values type does.  It is checked
        // that the Keys type always supports equality, so we only need to check the Values type here.
        return range.SupportsEquality;
      }
    }
    public override bool MayInvolveReferences {
      get {
        return Domain.MayInvolveReferences || Range.MayInvolveReferences;
      }
    }
  }

  public class UserDefinedType : NonProxyType
  {
    [ContractInvariantMethod]
    void ObjectInvariant() {
      Contract.Invariant(tok != null);
      Contract.Invariant(Name != null);
      Contract.Invariant(cce.NonNullElements(TypeArgs));
      Contract.Invariant(NamePath is NameSegment || NamePath is ExprDotName);
      Contract.Invariant(!ArrowType.IsArrowTypeName(Name) || this is ArrowType);
    }

    public readonly Expression NamePath;  // either NameSegment or ExprDotName (with the inner expression satisfying this same constraint)
    public readonly IToken tok;  // token of the Name
    public readonly string Name;
    [Rep]

    public string FullName {
      get {
        if (ResolvedClass != null && !ResolvedClass.Module.IsDefaultModule) {
          return ResolvedClass.Module.Name + "." + Name;
        } else {
          return Name;
        }
      }
    }

    string compileName;
    public string CompileName {
      get {
        if (compileName == null) {
          compileName = NonglobalVariable.CompilerizeName(Name);
        }
        return compileName;
      }
    }
    public string FullCompanionCompileName {
      get {
        Contract.Requires(ResolvedClass is TraitDecl);
        var m = ResolvedClass.Module;
        var s = m.IsDefaultModule ? "" : m.CompileName + ".";
        return s + "_Companion_" + ResolvedClass.CompileName;
      }
    }

    public TopLevelDecl ResolvedClass;  // filled in by resolution, if Name denotes a class/datatype/iterator and TypeArgs match the type parameters of that class/datatype/iterator
    public TypeParameter ResolvedParam;  // filled in by resolution, if Name denotes an enclosing type parameter and TypeArgs is the empty list

    public UserDefinedType(IToken tok, string name, List<Type> optTypeArgs)
      : this(tok, new NameSegment(tok, name, optTypeArgs))
    {
      Contract.Requires(tok != null);
      Contract.Requires(name != null);
      Contract.Requires(optTypeArgs == null || optTypeArgs.Count > 0);  // this is what it means to be syntactically optional
    }

    public UserDefinedType(IToken tok, Expression namePath) {
      Contract.Requires(tok != null);
      Contract.Requires(namePath is NameSegment || namePath is ExprDotName);
      this.tok = tok;
      if (namePath is NameSegment) {
        var n = (NameSegment)namePath;
        this.Name = n.Name;
        this.TypeArgs = n.OptTypeArguments;
      } else {
        var n = (ExprDotName)namePath;
        this.Name = n.SuffixName;
        this.TypeArgs = n.OptTypeArguments;
      }
      if (this.TypeArgs == null) {
        this.TypeArgs = new List<Type>();  // TODO: is this really the thing to do?
      }
      this.NamePath = namePath;
    }

    /// <summary>
    /// Constructs a Type (in particular, a UserDefinedType) from a TopLevelDecl denoting a type declaration.  If
    /// the given declaration takes type parameters, these are filled as references to the formal type parameters
    /// themselves.  (Usually, this method is called when the type parameters in the result don't matter, other
    /// than that they need to be filled in, so as to make a properly resolved UserDefinedType.)
    /// If "typeArgs" is non-null, then its type parameters are used in constructing the returned type.
    /// If "typeArgs" is null, then the formal type parameters of "cd" are used.
    /// </summary>
    public static UserDefinedType FromTopLevelDecl(IToken tok, TopLevelDecl cd, List<TypeParameter> typeArgs = null) {
      Contract.Requires(tok != null);
      Contract.Requires(cd != null);
      Contract.Assert((cd is ArrowTypeDecl) == ArrowType.IsArrowTypeName(cd.Name));
      var args = (typeArgs ?? cd.TypeArgs).ConvertAll(tp => (Type)new UserDefinedType(tp));
      if (cd is ArrowTypeDecl) {
        return new ArrowType(tok, (ArrowTypeDecl)cd, args);
      } else if (cd is ClassDecl && !(cd is DefaultClassDecl)) {
        return new UserDefinedType(tok, cd.Name + "?", cd, args);
      } else {
        return new UserDefinedType(tok, cd.Name, cd, args);
      }
    }

    /// <summary>
    /// This constructor constructs a resolved class/datatype/iterator/subset-type/newtype type
    /// </summary>
    public UserDefinedType(IToken tok, string name, TopLevelDecl cd, [Captured] List<Type> typeArgs, Expression/*?*/ namePath = null) {
      Contract.Requires(tok != null);
      Contract.Requires(name != null);
      Contract.Requires(cd != null);
      Contract.Requires(cce.NonNullElements(typeArgs));
      Contract.Requires(cd.TypeArgs.Count == typeArgs.Count);
      Contract.Requires(namePath == null || namePath is NameSegment || namePath is ExprDotName);
      // The following is almost a precondition. In a few places, the source program names a class, not a type,
      // and in then name==cd.Name for a ClassDecl.
      //Contract.Requires(!(cd is ClassDecl) || cd is DefaultClassDecl || cd is ArrowTypeDecl || name == cd.Name + "?");
      Contract.Requires(!(cd is ArrowTypeDecl) || name == cd.Name);
      Contract.Requires(!(cd is DefaultClassDecl) || name == cd.Name);
      this.tok = tok;
      this.Name = name;
      this.ResolvedClass = cd;
      this.TypeArgs = typeArgs;
      if (namePath == null) {
        var ns = new NameSegment(tok, name, typeArgs.Count == 0 ? null : typeArgs);
        var r = new Resolver_IdentifierExpr(tok, cd, typeArgs);
        ns.ResolvedExpression = r;
        ns.Type = r.Type;
        this.NamePath = ns;
      } else {
        this.NamePath = namePath;
      }
    }

    public static UserDefinedType CreateNonNullType(UserDefinedType udtNullableType) {
      Contract.Requires(udtNullableType != null);
      Contract.Requires(udtNullableType.ResolvedClass is ClassDecl);
      var cl = (ClassDecl)udtNullableType.ResolvedClass;
      return new UserDefinedType(udtNullableType.tok, cl.NonNullTypeDecl.Name, cl.NonNullTypeDecl, udtNullableType.TypeArgs);
    }

    /// <summary>
    /// This constructor constructs a resolved type parameter
    /// </summary>
    public UserDefinedType(TypeParameter tp)
      : this(tp.tok, tp) {
      Contract.Requires(tp != null);
    }

    /// <summary>
    /// This constructor constructs a resolved type parameter (but shouldn't be called if "tp" denotes
    /// the .TheType of an opaque type -- use the (OpaqueType_AsParameter, OpaqueTypeDecl, List(Type))
    /// constructor for that).
    /// </summary>
    public UserDefinedType(IToken tok, TypeParameter tp) {
      Contract.Requires(tok != null);
      Contract.Requires(tp != null);
      Contract.Requires(!(tp is OpaqueType_AsParameter));
      this.tok = tok;
      this.Name = tp.Name;
      this.TypeArgs = new List<Type>();
      this.ResolvedParam = tp;
      var ns = new NameSegment(tok, tp.Name, null);
      var r = new Resolver_IdentifierExpr(tok, tp);
      ns.ResolvedExpression = r;
      ns.Type = r.Type;
      this.NamePath = ns;
    }

    /// <summary>
    /// Constructs a resolved type for an opaque type.
    /// </summary>
    public UserDefinedType(OpaqueType_AsParameter tp, OpaqueTypeDecl decl, List<Type> typeArgs) {
      Contract.Requires(tp != null);
      Contract.Requires(decl != null && decl.TheType == tp);
      Contract.Requires(typeArgs != null);
      this.tok = tp.tok;
      this.Name = tp.Name;
      this.ResolvedParam = tp;
      this.ResolvedClass = decl;
      this.TypeArgs = typeArgs;
      var ns = new NameSegment(tok, tp.Name, null);
      var r = new Resolver_IdentifierExpr(tok, tp);
      ns.ResolvedExpression = r;
      ns.Type = r.Type;
      this.NamePath = ns;
    }

    public override bool Equals(Type that) {
      var i = NormalizeExpand();
      if (i is UserDefinedType) {
        var ii = (UserDefinedType)i;
        var t = that.NormalizeExpand() as UserDefinedType;
        if (t == null || ii.ResolvedParam != t.ResolvedParam || ii.ResolvedClass != t.ResolvedClass || ii.TypeArgs.Count != t.TypeArgs.Count) {
          return false;
        } else {
          for (int j = 0; j < ii.TypeArgs.Count; j++) {
            if (!ii.TypeArgs[j].Equals(t.TypeArgs[j])) {
              return false;
            }
          }
          return true;
        }
      } else {
        return i.Equals(that);
      }
    }

    /// <summary>
    /// If type denotes a resolved class type, then return that class type.
    /// Otherwise, return null.
    /// </summary>
    public static UserDefinedType DenotesClass(Type type) {
      Contract.Requires(type != null);
      Contract.Ensures(Contract.Result<UserDefinedType>() == null || Contract.Result<UserDefinedType>().ResolvedClass is ClassDecl);
      type = type.NormalizeExpand();
      UserDefinedType ct = type as UserDefinedType;
      if (ct != null && ct.ResolvedClass is ClassDecl) {
        return ct;
      } else {
        return null;
      }
    }

    public static Type ArrayElementType(Type type) {
      Contract.Requires(type.IsArrayType);

      Contract.Requires(type != null);
      Contract.Ensures(Contract.Result<Type>() != null);

      UserDefinedType udt = DenotesClass(type);
      Contract.Assert(udt != null);
      Contract.Assert(udt.TypeArgs.Count == 1);  // holds true of all array types
      return udt.TypeArgs[0];
    }

    [Pure]
    public override string TypeName(ModuleDefinition context, bool parseAble) {
      Contract.Ensures(Contract.Result<string>() != null);
      if (BuiltIns.IsTupleTypeName(Name)) {
        return "(" + Util.Comma(", ", TypeArgs, ty => ty.TypeName(context, parseAble)) + ")";
      } else if (ArrowType.IsPartialArrowTypeName(Name)) {
        return ArrowType.PrettyArrowTypeName(ArrowType.PARTIAL_ARROW, TypeArgs, null, context, parseAble);
      } else if (ArrowType.IsTotalArrowTypeName(Name)) {
        return ArrowType.PrettyArrowTypeName(ArrowType.TOTAL_ARROW, TypeArgs, null, context, parseAble);
      } else {
#if TEST_TYPE_SYNONYM_TRANSPARENCY
        if (Name == "type#synonym#transparency#test" && ResolvedClass is TypeSynonymDecl) {
          return ((TypeSynonymDecl)ResolvedClass).Rhs.TypeName(context);
        }
#endif
        var s = Printer.ExprToString(NamePath);
        if (ResolvedClass != null) {
          var optionalTypeArgs = NamePath is NameSegment ? ((NameSegment)NamePath).OptTypeArguments : ((ExprDotName)NamePath).OptTypeArguments;
          if (optionalTypeArgs == null && TypeArgs != null && TypeArgs.Count != 0) {
            s += this.TypeArgsToString(context, parseAble);
          }
        }
        return s;
      }
    }

    public override bool SupportsEquality {
      get {
        if (ResolvedClass is ClassDecl || ResolvedClass is NewtypeDecl) {
          return ResolvedClass.IsRevealedInScope(Type.GetScope());
        } else if (ResolvedClass is CoDatatypeDecl) {
          return false;
        } else if (ResolvedClass is IndDatatypeDecl) {
          var dt = (IndDatatypeDecl)ResolvedClass;
          Contract.Assume(dt.EqualitySupport != IndDatatypeDecl.ES.NotYetComputed);
          if (!dt.IsRevealedInScope(Type.GetScope())) {
            return false;
          }
          if (dt.EqualitySupport == IndDatatypeDecl.ES.Never) {
            return false;
          }
          Contract.Assert(dt.TypeArgs.Count == TypeArgs.Count);
          var i = 0;
          foreach (var tp in dt.TypeArgs) {
            if (tp.NecessaryForEqualitySupportOfSurroundingInductiveDatatype && !TypeArgs[i].SupportsEquality) {
              return false;
            }
            i++;
          }
          return true;
        } else if (ResolvedClass is TypeSynonymDeclBase) {
          var t = (TypeSynonymDeclBase)ResolvedClass;
          if (t.MustSupportEquality) {
            return true;
          } else if (t.IsRevealedInScope(Type.GetScope())) {
            return t.RhsWithArgument(TypeArgs).SupportsEquality;
          } else {
            return false;
          }
        } else if (ResolvedParam != null) {
          return ResolvedParam.MustSupportEquality;
        }
        Contract.Assume(false);  // the SupportsEquality getter requires the Type to have been successfully resolved
        return true;
      }
    }

    public override bool MayInvolveReferences {
      get {
        if (ResolvedClass is ClassDecl) {
          return true;
        } else if (ResolvedClass is NewtypeDecl) {
          return false;
        } else if (ResolvedClass is DatatypeDecl) {
          var dt = (DatatypeDecl)ResolvedClass;
          if (!dt.IsRevealedInScope(Type.GetScope())) {
            return true;
          }
          Contract.Assert(dt.TypeArgs.Count == TypeArgs.Count);
          return TypeArgs.TrueForAll(ta => ta.MayInvolveReferences);
        } else if (ResolvedClass is TypeSynonymDeclBase) {
          var t = (TypeSynonymDeclBase)ResolvedClass;
          // (Note, if type parameters/opaque types could have a may-involve-references characteristic, then it would be consulted here)
          if (t.IsRevealedInScope(Type.GetScope())) {
            return t.RhsWithArgument(TypeArgs).MayInvolveReferences;
          } else {
            return true;
          }
        } else if (ResolvedParam != null) {
          // (Note, if type parameters/opaque types could have a may-involve-references characteristic, then it would be consulted here)
          return true;
        }
        Contract.Assume(false);  // the MayInvolveReferences getter requires the Type to have been successfully resolved
        return true;
      }
    }

    public override List<Type> ParentTypes() {
      return ResolvedClass != null ? ResolvedClass.ParentTypes(TypeArgs) : base.ParentTypes();
    }

    public override bool IsSubtypeOf(Type super, bool ignoreTypeArguments) {
      Contract.Requires(super != null);

      super = super.NormalizeExpandKeepConstraints();

      // Specifically handle object as the implicit supertype of classes and traits.
      // "object?" is handled by Builtins rather than the Type hierarchy, so unfortunately
      // it can't be returned in ParentTypes().
      if (IsRefType && super.IsObjectQ) {
        return true;
      } else if (IsNonNullRefType && super.IsObject) {
        return true;
      }
      
      return base.IsSubtypeOf(super, ignoreTypeArguments);
    }
  }

  public abstract class TypeProxy : Type {
    public Type T;  // filled in during resolution
    public readonly List<Resolver.TypeConstraint> SupertypeConstraints = new List<Resolver.TypeConstraint>();
    public readonly List<Resolver.TypeConstraint> SubtypeConstraints = new List<Resolver.TypeConstraint>();
    public IEnumerable<Type> Supertypes {
      get {
        foreach (var c in SupertypeConstraints) {
          if (c.KeepConstraints) {
            yield return c.Super.NormalizeExpandKeepConstraints();
          } else {
            yield return c.Super.NormalizeExpand();
          }
        }
      }
    }
    public IEnumerable<Type> SupertypesKeepConstraints {
      get {
        foreach (var c in SupertypeConstraints) {
          yield return c.Super.NormalizeExpandKeepConstraints();
        }
      }
    }
    public void AddSupertype(Resolver.TypeConstraint c) {
      Contract.Requires(c != null);
      Contract.Requires(c.Sub == this);
      SupertypeConstraints.Add(c);
    }
    public IEnumerable<Type> Subtypes {
      get {
        foreach (var c in SubtypeConstraints) {
          if (c.KeepConstraints) {
            yield return c.Sub.NormalizeExpandKeepConstraints();
          } else {
            yield return c.Sub.NormalizeExpand();
          }
        }
      }
    }

    public IEnumerable<Type> SubtypesKeepConstraints {
      get {
        foreach (var c in SubtypeConstraints) {
          yield return c.Sub.NormalizeExpandKeepConstraints();
        }
      }
    }

    public IEnumerable<Type> SubtypesKeepConstraints_WithAssignable(List<Resolver.XConstraint> allXConstraints) {
      Contract.Requires(allXConstraints != null);
      foreach (var c in SubtypeConstraints) {
        yield return c.Sub.NormalizeExpandKeepConstraints();
      }
      foreach (var xc in allXConstraints) {
        if (xc.ConstraintName == "Assignable") {
          if (xc.Types[0].Normalize() == this) {
            yield return xc.Types[1].NormalizeExpandKeepConstraints();
          }
        }
      }
    }

    public void AddSubtype(Resolver.TypeConstraint c) {
      Contract.Requires(c != null);
      Contract.Requires(c.Super == this);
      SubtypeConstraints.Add(c);
    }

    public enum Family { Unknown, Bool, Char, IntLike, RealLike, Ordinal, BitVector, ValueType, Ref, Opaque }
    public Family family = Family.Unknown;
    public static Family GetFamily(Type t) {
      Contract.Ensures(Contract.Result<Family>() != Family.Unknown || t is TypeProxy || t is Resolver_IdentifierExpr.ResolverType);  // return Unknown ==> t is TypeProxy || t is ResolverType
      if (t.IsBoolType) {
        return Family.Bool;
      } else if (t.IsCharType) {
        return Family.Char;
      } else if (t.IsNumericBased(NumericPersuation.Int) || t is IntVarietiesSupertype) {
        return Family.IntLike;
      } else if (t.IsNumericBased(NumericPersuation.Real) || t is RealVarietiesSupertype) {
        return Family.RealLike;
      } else if (t.IsBigOrdinalType) {
        return Family.Ordinal;
      } else if (t.IsBitVectorType) {
        return Family.BitVector;
      } else if (t.AsCollectionType != null || t.AsArrowType != null || t.IsDatatype) {
        return Family.ValueType;
      } else if (t.IsRefType) {
        return Family.Ref;
      } else if (t.IsTypeParameter || t.IsOpaqueType || t.IsInternalTypeSynonym) {
        return Family.Opaque;
      } else if (t is TypeProxy) {
        return ((TypeProxy)t).family;
      } else {
        return Family.Unknown;
      }
    }

    internal TypeProxy() {
    }

#if TI_DEBUG_PRINT
    static int _id = 0;
    int id = _id++;
#endif
    [Pure]
    public override string TypeName(ModuleDefinition context, bool parseAble) {
      Contract.Ensures(Contract.Result<string>() != null);
#if TI_DEBUG_PRINT
      if (DafnyOptions.O.TypeInferenceDebug) {
        return T == null ? "?" + id : T.TypeName(context);
      }
#endif
      return T == null ? "?" : T.TypeName(context, parseAble);
    }
    public override bool SupportsEquality {
      get {
        if (T != null) {
          return T.SupportsEquality;
        } else {
          return base.SupportsEquality;
        }
      }
    }
    public override bool MayInvolveReferences {
      get {
        if (T != null) {
          return T.MayInvolveReferences;
        } else {
          return true;
        }
      }
    }
    public override bool Equals(Type that) {
      var i = NormalizeExpand();
      if (i is TypeProxy) {
        var u = that.NormalizeExpand() as TypeProxy;
        return u != null && object.ReferenceEquals(i, u);
      } else {
        return i.Equals(that);
      }
    }

    [Pure]
    internal static bool IsSupertypeOfLiteral(Type t) {
      Contract.Requires(t != null);
      return t is ArtificialType;
    }
    internal Type InClusterOfArtificial(List<Resolver.XConstraint> allXConstraints) {
      Contract.Requires(allXConstraints != null);
      return InClusterOfArtificial_aux(new HashSet<TypeProxy>(), allXConstraints);
    }
    private Type InClusterOfArtificial_aux(ISet<TypeProxy> visitedProxies, List<Resolver.XConstraint> allXConstraints) {
      Contract.Requires(visitedProxies != null);
      Contract.Requires(allXConstraints != null);
      if (visitedProxies.Contains(this)) {
        return null;
      }
      visitedProxies.Add(this);
      foreach (var c in SupertypeConstraints) {
        var sup = c.Super.Normalize();
        if (sup is IntVarietiesSupertype) {
          return Type.Int;
        } else if (sup is RealVarietiesSupertype) {
          return Type.Real;
        } else if (sup is TypeProxy) {
          var a = ((TypeProxy)sup).InClusterOfArtificial_aux(visitedProxies, allXConstraints);
          if (a != null) {
            return a;
          }
        }
      }
      foreach (var su in SubtypesKeepConstraints_WithAssignable(allXConstraints)) {
        var pr = su as TypeProxy;
        if (pr != null) {
          var a = pr.InClusterOfArtificial_aux(visitedProxies, allXConstraints);
          if (a != null) {
            return a;
          }
        }
      }
      return null;
    }
  }

  /// <summary>
  /// This proxy stands for any type.
  /// </summary>
  public class InferredTypeProxy : TypeProxy {
    public bool KeepConstraints;
    public InferredTypeProxy() : base() {
      KeepConstraints = false; // whether the typeProxy should be inferred to base type or as subset type
    }
  }

  /// <summary>
  /// This proxy stands for any type, but it originates from an instantiated type parameter.
  /// </summary>
  public class ParamTypeProxy : TypeProxy {
    public TypeParameter orig;
    [ContractInvariantMethod]
    void ObjectInvariant() {
      Contract.Invariant(orig != null);
    }

    public ParamTypeProxy(TypeParameter orig) {
      Contract.Requires(orig != null);
      this.orig = orig;
    }
  }

  // ------------------------------------------------------------------------------------------------------

  /// <summary>
  /// This interface is used by the Dafny IDE.
  /// </summary>
  public interface INamedRegion
  {
    IToken BodyStartTok { get; }
    IToken BodyEndTok { get; }
    string Name { get; }
  }

  public abstract class Declaration : INamedRegion, IAttributeBearingDeclaration
  {
    [ContractInvariantMethod]
    void ObjectInvariant() {
      Contract.Invariant(tok != null);
      Contract.Invariant(Name != null);
    }

    public static string IdProtect(string name) {
      switch (DafnyOptions.O.CompileTarget) {
        case DafnyOptions.CompilationTarget.Csharp:
          return CsharpCompiler.PublicIdProtect(name);
        case DafnyOptions.CompilationTarget.JavaScript:
          return JavaScriptCompiler.PublicIdProtect(name);
        case DafnyOptions.CompilationTarget.Go:
          return GoCompiler.PublicIdProtect(name);
        case DafnyOptions.CompilationTarget.Java:
          return GoCompiler.PublicIdProtect(name);
        default:
          Contract.Assert(false);  // unexpected compile target
          return name;
      }
    }

    public IToken tok;
    public IToken BodyStartTok = Token.NoToken;
    public IToken BodyEndTok = Token.NoToken;
    public readonly string Name;
    IToken INamedRegion.BodyStartTok { get { return BodyStartTok; } }
    IToken INamedRegion.BodyEndTok { get { return BodyEndTok; } }
    string INamedRegion.Name { get { return Name; } }
    string compileName;

    private VisibilityScope opaqueScope = new VisibilityScope();
    private VisibilityScope revealScope = new VisibilityScope();

    private bool scopeIsInherited = false;

    public virtual bool CanBeExported() {
      return true;
    }

    public virtual bool CanBeRevealed() {
      return false;
    }

    public bool ScopeIsInherited { get { return scopeIsInherited; } }

    public void AddVisibilityScope(VisibilityScope scope, bool IsOpaque) {
      Contract.Requires(!ScopeIsInherited); //pragmatically we should only augment the visibility of the parent

      if (IsOpaque) {
        opaqueScope.Augment(scope);
      } else {
        revealScope.Augment(scope);
      }
    }

    public void InheritVisibility(Declaration d, bool onlyRevealed = true) {
      Contract.Assert(opaqueScope.IsEmpty());
      Contract.Assert(revealScope.IsEmpty());
      scopeIsInherited = false;

      revealScope = d.revealScope;

      if (!onlyRevealed) {
        opaqueScope = d.opaqueScope;
      }
      scopeIsInherited = true;

    }

    public bool IsRevealedInScope(VisibilityScope scope) {
      return revealScope.VisibleInScope(scope);
    }

    public bool IsVisibleInScope(VisibilityScope scope) {
      return IsRevealedInScope(scope) || opaqueScope.VisibleInScope(scope);
    }

    public virtual string CompileName {
      get {
        if (compileName == null) {
          string qual;
          IsExtern(out qual, out compileName);
          if (compileName == null) {
            // this is the usual name
            compileName = NonglobalVariable.CompilerizeName(Name);
          }
        }
        return compileName;
      }
    }
    public bool IsExtern(out string/*?*/ qualification, out string/*?*/ name) {
      // ensures result==false ==> qualification == null && name == null
      Contract.Ensures(Contract.Result<bool>() || (Contract.ValueAtReturn(out qualification) == null && Contract.ValueAtReturn(out name) == null));
      // ensures result==true ==> qualification != null ==> name != null
      Contract.Ensures(!Contract.Result<bool>() || Contract.ValueAtReturn(out qualification) == null || Contract.ValueAtReturn(out name) != null);

      qualification = null;
      name = null;
      if (!DafnyOptions.O.DisallowExterns) {
        var externArgs = Attributes.FindExpressions(this.Attributes, "extern");
        if (externArgs != null) {
          if (externArgs.Count == 0) {
            return true;
          } else if (externArgs.Count == 1 && externArgs[0] is StringLiteralExpr) {
            name = externArgs[0].AsStringLiteral();
            return true;
          } else if (externArgs.Count == 2 && externArgs[0] is StringLiteralExpr && externArgs[1] is StringLiteralExpr) {
            qualification = externArgs[0].AsStringLiteral();
            name = externArgs[1].AsStringLiteral();
            return true;
          }
        }
      }
      return false;
    }
    public Attributes Attributes;  // readonly, except during class merging in the refinement transformations and when changed by Compiler.MarkCapitalizationConflict

    public Declaration(IToken tok, string name, Attributes attributes) {
      Contract.Requires(tok != null);
      Contract.Requires(name != null);
      this.tok = tok;
      this.Name = name;
      this.Attributes = attributes;
    }

    [Pure]
    public override string ToString() {
      Contract.Ensures(Contract.Result<string>() != null);
      return Name;
    }

    internal FreshIdGenerator IdGenerator = new FreshIdGenerator();
  }

  public class OpaqueType_AsParameter : TypeParameter {
    public readonly List<TypeParameter> TypeArgs;
    public OpaqueType_AsParameter(IToken tok, string name, TypeParameterCharacteristics characteristics, List<TypeParameter> typeArgs)
      : base(tok, name, TypeParameter.TPVarianceSyntax.NonVariant_Strict, characteristics) {
      Contract.Requires(tok != null);
      Contract.Requires(name != null);
      Contract.Requires(typeArgs != null);
      TypeArgs = typeArgs;
    }
  }

  public class TypeParameter : Declaration {
    public interface ParentType {
      string FullName {
        get;
      }
    }
    [Peer]
    ParentType parent;
    public ParentType Parent {
      get {
        return parent;
      }
      [param: Captured]
      set {
        Contract.Requires(Parent == null);  // set it only once
        Contract.Requires(value != null);
        parent = value;
      }
    }

    /// <summary>
    /// NonVariant_Strict     (default) - non-variant, no uses left of an arrow
    /// NonVariant_Permissive    !      - non-variant
    /// Covariant_Strict         +      - co-variant, no uses left of an arrow
    /// Covariant_Permissive     *      - co-variant
    /// Contravariant            -      - contra-variant
    /// </summary>
    public enum TPVarianceSyntax { NonVariant_Strict, NonVariant_Permissive, Covariant_Strict, Covariant_Permissive, Contravariance }
    public enum TPVariance { Co, Non, Contra }
    public static TPVariance Negate(TPVariance v) {
      switch (v) {
        case TPVariance.Co:
          return TPVariance.Contra;
        case TPVariance.Contra:
          return TPVariance.Co;
        default:
          return v;
      }
    }
    public static int Direction(TPVariance v) {
      switch (v) {
        case TPVariance.Co:
          return 1;
        case TPVariance.Contra:
          return -1;
        default:
          return 0;
      }
    }
    public TPVarianceSyntax VarianceSyntax;
    public TPVariance Variance {
      get {
        switch (VarianceSyntax) {
          case TPVarianceSyntax.Covariant_Strict:
          case TPVarianceSyntax.Covariant_Permissive:
            return TPVariance.Co;
          case TPVarianceSyntax.NonVariant_Strict:
          case TPVarianceSyntax.NonVariant_Permissive:
            return TPVariance.Non;
          case TPVarianceSyntax.Contravariance:
            return TPVariance.Contra;
          default:
            Contract.Assert(false);  // unexpected VarianceSyntax
            throw new cce.UnreachableException();
        }
      }
    }
    public bool StrictVariance {
      get {
        switch (VarianceSyntax) {
          case TPVarianceSyntax.Covariant_Strict:
          case TPVarianceSyntax.NonVariant_Strict:
            return true;
          case TPVarianceSyntax.Covariant_Permissive:
          case TPVarianceSyntax.NonVariant_Permissive:
          case TPVarianceSyntax.Contravariance:
            return false;
          default:
            Contract.Assert(false);  // unexpected VarianceSyntax
            throw new cce.UnreachableException();
        }
      }
    }

    public enum EqualitySupportValue { Required, InferredRequired, Unspecified }
    public struct TypeParameterCharacteristics
    {
      public EqualitySupportValue EqualitySupport;  // the resolver may change this value from Unspecified to InferredRequired (for some signatures that may immediately imply that equality support is required)
      public bool MustSupportZeroInitialization;
      public bool DisallowReferenceTypes;
      public TypeParameterCharacteristics(bool dummy) {
        EqualitySupport = EqualitySupportValue.Unspecified;
        MustSupportZeroInitialization = false;
        DisallowReferenceTypes = false;
      }
      public TypeParameterCharacteristics(EqualitySupportValue eqSupport, bool mustSupportZeroInitialization, bool disallowReferenceTypes) {
        EqualitySupport = eqSupport;
        MustSupportZeroInitialization = mustSupportZeroInitialization;
        DisallowReferenceTypes = disallowReferenceTypes;
      }
    }
    public TypeParameterCharacteristics Characteristics;
    public bool MustSupportEquality {
      get { return Characteristics.EqualitySupport != EqualitySupportValue.Unspecified; }
    }

    public bool NecessaryForEqualitySupportOfSurroundingInductiveDatatype = false;  // computed during resolution; relevant only when Parent denotes an IndDatatypeDecl

    public bool IsAbstractTypeDeclaration { // true if this type parameter represents t in type t;
      get { return parent == null; }
    }
    public bool IsToplevelScope { // true if this type parameter is on a toplevel (ie. class C<T>), and false if it is on a member (ie. method m<T>(...))
      get { return parent is TopLevelDecl; }
    }
    public int PositionalIndex; // which type parameter this is (ie. in C<S, T, U>, S is 0, T is 1 and U is 2).

    public TypeParameter(IToken tok, string name, TPVarianceSyntax varianceS, TypeParameterCharacteristics characteristics)
      : base(tok, name, null) {
      Contract.Requires(tok != null);
      Contract.Requires(name != null);
      Characteristics = characteristics;
      VarianceSyntax = varianceS;
    }

    public TypeParameter(IToken tok, string name, TPVarianceSyntax varianceS)
      : this(tok, name, varianceS, new TypeParameterCharacteristics(false)) {
      Contract.Requires(tok != null);
      Contract.Requires(name != null);
    }

    public TypeParameter(IToken tok, string name, int positionalIndex, ParentType parent)
       : this(tok, name, TPVarianceSyntax.NonVariant_Strict)
    {
      PositionalIndex = positionalIndex;
      Parent = parent;
    }

    public string FullName() {
      // when debugging, print it all:
      return /* Parent.FullName + "." + */ Name;
    }

    public static TypeParameterCharacteristics GetExplicitCharacteristics(TopLevelDecl d) {
      Contract.Requires(d != null);
      TypeParameterCharacteristics characteristics = new TypeParameterCharacteristics(false);
      if (d is OpaqueTypeDecl) {
        var dd = (OpaqueTypeDecl)d;
        characteristics = dd.Characteristics;
      } else if (d is TypeSynonymDecl) {
        var dd = (TypeSynonymDecl)d;
        characteristics = dd.Characteristics;
      }
      if (characteristics.EqualitySupport == EqualitySupportValue.InferredRequired) {
        return new TypeParameterCharacteristics(EqualitySupportValue.Unspecified, characteristics.MustSupportZeroInitialization, characteristics.DisallowReferenceTypes);
      } else {
        return characteristics;
      }
    }
  }

  // Represents a submodule declaration at module level scope
  abstract public class ModuleDecl : TopLevelDecl
  {
    public override string WhatKind { get { return "module"; } }
    public ModuleSignature Signature; // filled in by resolution, in topological order.
    public virtual ModuleSignature AccessibleSignature(bool ignoreExports) {
      Contract.Requires(Signature != null);
      return Signature;
    }
    public virtual ModuleSignature AccessibleSignature() {
      Contract.Requires(Signature != null);
      return Signature;
    }
    public int Height;

    public readonly bool Opened;

    public ModuleDecl(IToken tok, string name, ModuleDefinition parent, bool opened)
      : base(tok, name, parent, new List<TypeParameter>(), null) {
        Height = -1;
      Signature = null;
      Opened = opened;
    }
    public abstract object Dereference();

    public int? ResolvedHash { get; set; }
  }
  // Represents module X { ... }
  public class LiteralModuleDecl : ModuleDecl
  {
    public readonly ModuleDefinition ModuleDef;
    public ModuleSignature DefaultExport;  // the default export set of the module. fill in by the resolver.

    private ModuleSignature emptySignature;
    public override ModuleSignature AccessibleSignature(bool ignoreExports) {
      if (ignoreExports) {
        return Signature;
      }
      return this.AccessibleSignature();
    }
    public override ModuleSignature AccessibleSignature() {
      if (DefaultExport == null) {
        if (emptySignature == null) {
          emptySignature = new ModuleSignature();
        }
        return emptySignature;
      }
      return DefaultExport;
    }

    public LiteralModuleDecl(ModuleDefinition module, ModuleDefinition parent)
      : base(module.tok, module.Name, parent, false) {
      ModuleDef = module;
    }
    public override object Dereference() { return ModuleDef; }
  }
  // Represents "module name = path;", where name is an identifier and path is a possibly qualified name.
  public class AliasModuleDecl : ModuleDecl
  {
    public readonly List<IToken> Path; // generated by the parser, this is looked up
    public readonly List<IToken> Exports; // list of exports sets
    public ModuleDecl Root; // the moduleDecl that Path[0] refers to.
    public bool ShadowsLiteralModule;  // initialized early during Resolution (and used not long after that); true for "import opened A = A" where "A" is a literal module in the same scope

    public AliasModuleDecl(List<IToken> path, IToken name, ModuleDefinition parent, bool opened, List<IToken> exports)
      : base(name, name.val, parent, opened) {
       Contract.Requires(path != null && path.Count > 0);
       Contract.Requires(exports != null);
       Contract.Requires(exports.Count == 0 || path.Count == 1);
       Path = path;
       Exports = exports;
    }
    public override object Dereference() { return Signature.ModuleDef; }
  }

  // Represents "module name as path [ = compilePath];", where name is a identifier and path is a possibly qualified name.
  public class ModuleFacadeDecl : ModuleDecl
  {
    public ModuleDecl Root;
    public readonly List<IToken> Path;
    public readonly List<IToken> Exports; // list of exports sets
    public ModuleDecl CompileRoot;
    public ModuleSignature OriginalSignature;

    public ModuleFacadeDecl(List<IToken> path, IToken name, ModuleDefinition parent, bool opened, List<IToken> exports)
      : base(name, name.val, parent, opened) {
      Contract.Requires(path != null && path.Count > 0);
      Contract.Requires(exports != null);
      Contract.Requires(exports.Count == 0 || path.Count == 1);

      Path = path;
      Exports = exports;
      Root = null;
    }
    public override object Dereference() { return this; }
  }

  // Represents the exports of a module.
  public class ModuleExportDecl : ModuleDecl
  {
    public readonly bool IsDefault;
    public List<ExportSignature> Exports; // list of TopLevelDecl that are included in the export
    public List<string> Extends; // list of exports that are extended
    public readonly List<ModuleExportDecl> ExtendDecls = new List<ModuleExportDecl>(); // fill in by the resolver
    public readonly HashSet<Tuple<Declaration, bool>> ExportDecls = new HashSet<Tuple<Declaration, bool>>(); // fill in by the resolver
    public bool RevealAll; // only kept for initial rewriting, then discarded
    public bool ProvideAll;

    public readonly VisibilityScope ThisScope;
    public ModuleExportDecl(IToken tok, ModuleDefinition parent,
      List<ExportSignature> exports, List<string> extends, bool provideAll, bool revealAll, bool isDefault)
      : base(tok, isDefault ? parent.Name : tok.val, parent, false) {
      Contract.Requires(exports != null);
      IsDefault = isDefault;
      Exports = exports;
      Extends = extends;
      ProvideAll = provideAll;
      RevealAll = revealAll;
      ThisScope = new VisibilityScope(this.FullCompileName);
    }

    public void SetupDefaultSignature() {
      Contract.Requires(this.Signature == null);
      var sig = new ModuleSignature();
      sig.ModuleDef = this.Module;
      sig.IsAbstract = this.Module.IsAbstract;
      sig.VisibilityScope = new VisibilityScope();
      sig.VisibilityScope.Augment(ThisScope);
      this.Signature = sig;
    }

    public override object Dereference() { return this; }
    public override bool CanBeExported() {
      return false;
    }

  }

  public class ExportSignature
  {
    public readonly IToken Tok;
    public readonly IToken ClassIdTok;
    public readonly bool Opaque;
    public readonly string ClassId;
    public readonly string Id;

    public Declaration Decl;  // filled in by the resolver

    [ContractInvariantMethod]
    void ObjectInvariant() {
      Contract.Invariant(Tok != null);
      Contract.Invariant(Id != null);
      Contract.Invariant((ClassId != null) == (ClassIdTok != null));
    }

    public ExportSignature(IToken prefixTok, string prefix, IToken idTok, string id, bool opaque) {
      Contract.Requires(prefixTok != null);
      Contract.Requires(prefix != null);
      Contract.Requires(idTok != null);
      Contract.Requires(id != null);
      Tok = idTok;
      ClassIdTok = prefixTok;
      ClassId = prefix;
      Id = id;
      Opaque = opaque;
    }

    public ExportSignature(IToken idTok, string id, bool opaque) {
      Contract.Requires(idTok != null);
      Contract.Requires(id != null);
      Tok = idTok;
      Id = id;
      Opaque = opaque;
    }

    public override string ToString() {
      if (ClassId != null) {
        return ClassId + "." + Id;
      }
      return Id;
    }
  }

  public class ModuleSignature {
    public  VisibilityScope VisibilityScope = null;
    public readonly Dictionary<string, TopLevelDecl> TopLevels = new Dictionary<string, TopLevelDecl>();
    public readonly Dictionary<string, ModuleExportDecl> ExportSets = new Dictionary<string, ModuleExportDecl>();
    public readonly Dictionary<string, Tuple<DatatypeCtor, bool>> Ctors = new Dictionary<string, Tuple<DatatypeCtor, bool>>();
    public readonly Dictionary<string, MemberDecl> StaticMembers = new Dictionary<string, MemberDecl>();
    public ModuleDefinition ModuleDef = null; // Note: this is null if this signature does not correspond to a specific definition (i.e.
                                              // it is abstract). Otherwise, it points to that definition.
    public ModuleSignature CompileSignature = null; // This is the version of the signature that should be used at compile time.
    public ModuleSignature Refines = null;
    public bool IsAbstract = false;
    public ModuleSignature() {}
    public int? ResolvedHash { get; set; }

    // Qualified accesses follow module imports
    public bool FindImport(string name, out ModuleSignature pp) {
      TopLevelDecl top;
      if (TopLevels.TryGetValue(name, out top) && top is ModuleDecl) {
          pp = ((ModuleDecl)top).AccessibleSignature();
        return true;
      } else {
        pp = null;
        return false;
      }
    }
  }

  public class ModuleDefinition : INamedRegion, IAttributeBearingDeclaration
  {
    public readonly IToken tok;
    public IToken BodyStartTok = Token.NoToken;
    public IToken BodyEndTok = Token.NoToken;
    public readonly string Name;
    public string FullName {
      get {
        if (Module == null || Module.IsDefaultModule) {
          return Name;
        } else {
          return Module.FullName + "." + Name;
        }
      }
    }
    public readonly List<IToken> PrefixIds;
    IToken INamedRegion.BodyStartTok { get { return BodyStartTok; } }
    IToken INamedRegion.BodyEndTok { get { return BodyEndTok; } }
    string INamedRegion.Name { get { return Name; } }
    public ModuleDefinition Module;  // readonly, except can be changed by resolver for prefix-named modules when the real parent is discovered
    public readonly Attributes Attributes;
    public readonly IToken RefinementBaseName;  // null if no refinement base
    public ModuleDecl RefinementBaseRoot; // filled in early during resolution, corresponds to RefinementBaseName[0]
    public bool SuccessfullyResolved;  // set to true upon successful resolution; modules that import an unsuccessfully resolved module are not themselves resolved

    public List<Include> Includes;

    public readonly List<TopLevelDecl> TopLevelDecls = new List<TopLevelDecl>();  // filled in by the parser; readonly after that, except for the addition of prefix-named modules, which happens in the resolver
    public readonly List<Tuple<List<IToken>, LiteralModuleDecl>> PrefixNamedModules = new List<Tuple<List<IToken>, LiteralModuleDecl>>();  // filled in by the parser; emptied by the resolver
    public readonly Graph<ICallable> CallGraph = new Graph<ICallable>();  // filled in during resolution
    public int Height;  // height in the topological sorting of modules; filled in during resolution
    public readonly bool IsAbstract;
    public readonly bool IsProtected;
    public readonly bool IsFacade; // True iff this module represents a module facade (that is, an abstract interface)
    private readonly bool IsBuiltinName; // true if this is something like _System that shouldn't have it's name mangled.
    public readonly bool IsToBeVerified;
    public readonly bool IsToBeCompiled;

    private ModuleSignature refinementBaseSig; // module signature of the refinementBase.
    public ModuleSignature RefinementBaseSig {
      get {
        return refinementBaseSig;
      }

      set {
        // the refinementBase member may only be changed once.
        if (null != refinementBaseSig) {
          throw new InvalidOperationException(string.Format("This module ({0}) already has a refinement base ({1}).", Name, refinementBase.Name));
        }
        refinementBaseSig = value;
      }
    }

    private ModuleDefinition refinementBase; // filled in during resolution via RefinementBase property (null if no refinement base yet or at all).

    public ModuleDefinition RefinementBase {
        get {
           return refinementBase;
        }

        set {
          // the refinementBase member may only be changed once.
          if (null != refinementBase) {
              throw new InvalidOperationException(string.Format("This module ({0}) already has a refinement base ({1}).", Name, refinementBase.Name));
          }
          refinementBase = value;
        }
    }

    public int? ResolvedHash { get; set; }

    [ContractInvariantMethod]
    void ObjectInvariant() {
      Contract.Invariant(cce.NonNullElements(TopLevelDecls));
      Contract.Invariant(CallGraph != null);
    }

    public ModuleDefinition(IToken tok, string name, List<IToken> prefixIds, bool isAbstract, bool isProtected, bool isFacade, IToken refinementBase, ModuleDefinition parent, Attributes attributes, bool isBuiltinName, bool isToBeVerified, bool isToBeCompiled)
    {
      Contract.Requires(tok != null);
      Contract.Requires(name != null);
      this.tok = tok;
      this.Name = name;
      this.PrefixIds = prefixIds;
      this.Attributes = attributes;
      this.Module = parent;
      RefinementBaseName = refinementBase;
      IsAbstract = isAbstract;
      IsProtected = isProtected;
      IsFacade = isFacade;
      RefinementBaseRoot = null;
      this.refinementBase = null;
      Includes = new List<Include>();
      IsBuiltinName = isBuiltinName;
      IsToBeVerified = isToBeVerified;
      IsToBeCompiled = isToBeCompiled;
    }

    VisibilityScope visibilityScope;

    public VisibilityScope VisibilityScope {
      get {
        if (visibilityScope == null) {
          visibilityScope = new VisibilityScope(this.CompileName);
        }
        return visibilityScope;
      }
    }

    public virtual bool IsDefaultModule {
      get {
        return false;
      }
    }
    string compileName;
    public string CompileName {
      get {
        if (compileName == null) {
          var externArgs = DafnyOptions.O.DisallowExterns ? null : Attributes.FindExpressions(this.Attributes, "extern");
          if (externArgs != null && 1 <= externArgs.Count && externArgs[0] is StringLiteralExpr) {
            compileName = (string)((StringLiteralExpr)externArgs[0]).Value;
          } else if (IsBuiltinName || externArgs != null) {
            compileName = Name;
          } else {
            if (Module != null && Module.Name != "_module") {
              // Include all names in the module tree path, to disambiguate when compiling
              // a flat list of modules.
              // Use an "underscore-escaped" character as a module name separator, since
              // underscores are already used as escape characters in CompilerizeName()
              compileName = Module.CompileName + "_m" + NonglobalVariable.CompilerizeName(Name);
            } else {
              compileName = NonglobalVariable.CompilerizeName(Name);
            }
          }
        }
        return compileName;
      }
    }

    public string RefinementCompileName {
      get {
        return this.CompileName;
      }
    }

    /// <summary>
    /// Determines if "a" and "b" are in the same strongly connected component of the call graph, that is,
    /// if "a" and "b" are mutually recursive.
    /// Assumes that CallGraph has already been filled in for the modules containing "a" and "b".
    /// </summary>
    public static bool InSameSCC(ICallable a, ICallable b) {
      Contract.Requires(a != null);
      Contract.Requires(b != null);
      if (a is SpecialFunction || b is SpecialFunction) { return false; }
      var module = a.EnclosingModule;
      return module == b.EnclosingModule && module.CallGraph.GetSCCRepresentative(a) == module.CallGraph.GetSCCRepresentative(b);
    }

    /// <summary>
    /// Return the representative elements of the SCCs that contain any member declaration in a
    /// class in "declarations".
    /// Note, the representative element may in some cases be a Method, not necessarily a Function.
    /// </summary>
    public static IEnumerable<ICallable> AllFunctionSCCs(List<TopLevelDecl> declarations) {
      var set = new HashSet<ICallable>();
      foreach (var d in declarations) {
        var cl = d as TopLevelDeclWithMembers;
        if (cl != null) {
          var module = cl.Module;
          foreach (var member in cl.Members) {
            var fn = member as Function;
            if (fn != null) {
              var repr = module.CallGraph.GetSCCRepresentative(fn);
              set.Add(repr);
            }
          }
        }
      }
      return set;
    }

    public static IEnumerable<Function> AllFunctions(List<TopLevelDecl> declarations) {
      foreach (var d in declarations) {
        var cl = d as TopLevelDeclWithMembers;
        if (cl != null) {
          foreach (var member in cl.Members) {
            var fn = member as Function;
            if (fn != null) {
              yield return fn;
            }
          }
        }
      }
    }

    public static IEnumerable<Field> AllFields(List<TopLevelDecl> declarations) {
      foreach (var d in declarations) {
        var cl = d as TopLevelDeclWithMembers;
        if (cl != null) {
          foreach (var member in cl.Members) {
            var fn = member as Field;
            if (fn != null) {
              yield return fn;
            }
          }
        }
      }
    }

    public static IEnumerable<ClassDecl> AllClasses(List<TopLevelDecl> declarations) {
      foreach (var d in declarations) {
        var cl = d as ClassDecl;
        if (cl != null) {
          yield return cl;
        }
      }
    }

    /// <summary>
    /// Yields all functions and methods that are members of some type in the given list of
    /// declarations.
    /// Note, an iterator declaration is a type, in this sense.
    /// Note, if the given list are the top-level declarations of a module, the yield will include
    /// colemmas but not their associated prefix lemmas (which are tucked into the colemma's
    /// .PrefixLemma field).
    /// </summary>
    public static IEnumerable<ICallable> AllCallables(List<TopLevelDecl> declarations) {
      foreach (var d in declarations) {
        var cl = d as TopLevelDeclWithMembers;
        if (cl != null) {
          foreach (var member in cl.Members) {
            var clbl = member as ICallable;
            if (clbl != null && !(member is ConstantField)) {
              yield return clbl;
            }
          }
        }
      }
    }

    /// <summary>
    /// Yields all functions and methods that are members of some non-iterator type in the given
    /// list of declarations, as well as any IteratorDecl's in that list.
    /// </summary>
    public static IEnumerable<ICallable> AllItersAndCallables(List<TopLevelDecl> declarations) {
      foreach (var d in declarations) {
        if (d is IteratorDecl) {
          var iter = (IteratorDecl)d;
          yield return iter;
        } else if (d is TopLevelDeclWithMembers) {
          var cl = (TopLevelDeclWithMembers)d;
          foreach (var member in cl.Members) {
            var clbl = member as ICallable;
            if (clbl != null) {
              yield return clbl;
            }
          }
        }
      }
    }

    public static IEnumerable<IteratorDecl> AllIteratorDecls(List<TopLevelDecl> declarations) {
      foreach (var d in declarations) {
        var iter = d as IteratorDecl;
        if (iter != null) {
          yield return iter;
        }
      }
    }

    /// <summary>
    /// Emits the declarations in "declarations", but for each such declaration that is a class with
    /// a corresponding non-null type, also emits that non-null type *after* the class declaration.
    /// </summary>
    public static IEnumerable<TopLevelDecl> AllDeclarationsAndNonNullTypeDecls(List<TopLevelDecl> declarations) {
      foreach (var d in declarations) {
        yield return d;
        var cl = d as ClassDecl;
        if (cl != null && cl.NonNullTypeDecl != null) {
          yield return cl.NonNullTypeDecl;
        }
      }
    }

    public static IEnumerable<FixpointLemma> AllFixpointLemmas(List<TopLevelDecl> declarations) {
      foreach (var d in declarations) {
        var cl = d as TopLevelDeclWithMembers;
        if (cl != null) {
          foreach (var member in cl.Members) {
            var m = member as FixpointLemma;
            if (m != null) {
              yield return m;
            }
          }
        }
      }
    }

    public bool IsEssentiallyEmptyModuleBody() {
      foreach (var d in TopLevelDecls) {
        if (d is ModuleDecl) {
          // modules don't count
          continue;
        } else if (d is ClassDecl) {
          var cl = (ClassDecl)d;
          if (cl.Members.Count == 0) {
            // the class is empty, so it doesn't count
            continue;
          }
        }
        return false;
      }
      return true;
    }
  }

  public class DefaultModuleDecl : ModuleDefinition {
    public DefaultModuleDecl()
      : base(Token.NoToken, "_module", new List<IToken>(), false, false, false, null, null, null, true, true, true) {
    }
    public override bool IsDefaultModule {
      get {
        return true;
      }
    }
  }

  public abstract class TopLevelDecl : Declaration, TypeParameter.ParentType {
    public abstract string WhatKind { get; }
    public readonly ModuleDefinition Module;
    public readonly List<TypeParameter> TypeArgs;
    [ContractInvariantMethod]
    void ObjectInvariant() {
      Contract.Invariant(cce.NonNullElements(TypeArgs));
    }

    public TopLevelDecl(IToken tok, string name, ModuleDefinition module, List<TypeParameter> typeArgs, Attributes attributes)
      : base(tok, name, attributes) {
      Contract.Requires(tok != null);
      Contract.Requires(name != null);
      Contract.Requires(cce.NonNullElements(typeArgs));
      Module = module;
      TypeArgs = typeArgs;
    }

    public string FullName {
      get {
        return Module.FullName + "." + Name;
      }
    }
    public string FullSanitizedName {
      get {
        return Module.CompileName + "." + CompileName;
      }
    }

    public string FullSanitizedRefinementName {
      get {
        return Module.RefinementCompileName + "." + CompileName;
      }
    }

    public string FullNameInContext(ModuleDefinition context) {
      if (Module == context) {
        return Name;
      } else {
        return Module.Name + "." + Name;
      }
    }
    public string FullCompileName {
      get {
        var externArgs = Attributes.FindExpressions(this.Attributes, "extern");
        if (!DafnyOptions.O.DisallowExterns && externArgs != null) {
          if (externArgs.Count == 2 && externArgs[0] is StringLiteralExpr && externArgs[1] is StringLiteralExpr) {
            return externArgs[0].AsStringLiteral() + "." + externArgs[1].AsStringLiteral();
          }
        }
        if (Module.IsDefaultModule && DafnyOptions.O.CompileTarget == DafnyOptions.CompilationTarget.Csharp) {
          return Declaration.IdProtect(CompileName);
        } else {
          return Declaration.IdProtect(Module.CompileName) + "." + Declaration.IdProtect(CompileName);
        }
      }
    }

    public TopLevelDecl ViewAsClass {
      get {
        if (this is NonNullTypeDecl) {
          return ((NonNullTypeDecl)this).Class;
        } else {
          return this;
        }
      }
    }

    public virtual List<Type> ParentTypes(List<Type> typeArgs) {
      return new List<Type>();
    }
  }

  public abstract class TopLevelDeclWithMembers : TopLevelDecl {
    public readonly List<MemberDecl> Members;
    public TopLevelDeclWithMembers(IToken tok, string name, ModuleDefinition module, List<TypeParameter> typeArgs, List<MemberDecl> members, Attributes attributes)
      : base(tok, name, module, typeArgs, attributes) {
      Contract.Requires(tok != null);
      Contract.Requires(name != null);
      Contract.Requires(cce.NonNullElements(typeArgs));
      Contract.Requires(cce.NonNullElements(members));
      Members = members;
    }
  }

  public class TraitDecl : ClassDecl {
    public override string WhatKind { get { return "trait"; } }
    public bool IsParent { set; get; }
    public TraitDecl(IToken tok, string name, ModuleDefinition module,
      List<TypeParameter> typeArgs, [Captured] List<MemberDecl> members, Attributes attributes)
      : base(tok, name, module, typeArgs, members, attributes, null) { }
  }

  public class ClassDecl : TopLevelDeclWithMembers, RevealableTypeDecl {
    public override string WhatKind { get { return "class"; } }
    public override bool CanBeRevealed() { return true; }
    public readonly List<MemberDecl> InheritedMembers = new List<MemberDecl>();  // these are instance fields and instance members defined with bodies in traits
    public readonly List<Type> TraitsTyp;  // these are the types that are parsed after the keyword 'extends'
    public readonly List<TraitDecl> TraitsObj = new List<TraitDecl>();  // populated during resolution
    public bool HasConstructor;  // filled in (early) during resolution; true iff there exists a member that is a Constructor
    public readonly NonNullTypeDecl NonNullTypeDecl;
    [ContractInvariantMethod]
    void ObjectInvariant() {
      Contract.Invariant(cce.NonNullElements(Members));
      Contract.Invariant(TraitsTyp != null);
      Contract.Invariant(TraitsObj != null);
    }

    public ClassDecl(IToken tok, string name, ModuleDefinition module,
      List<TypeParameter> typeArgs, [Captured] List<MemberDecl> members, Attributes attributes, List<Type> traits)
      : base(tok, name, module, typeArgs, members, attributes) {
      Contract.Requires(tok != null);
      Contract.Requires(name != null);
      Contract.Requires(module != null);
      Contract.Requires(cce.NonNullElements(typeArgs));
      Contract.Requires(cce.NonNullElements(members));
      TraitsTyp = traits ?? new List<Type>();
      if (!IsDefaultClass && !(this is ArrowTypeDecl)) {
        NonNullTypeDecl = new NonNullTypeDecl(this);
      }
      this.NewSelfSynonym();
    }
    public virtual bool IsDefaultClass {
      get {
        return false;
      }
    }

<<<<<<< HEAD
    // TODO-RS: This needs to go away, since it ignores trait type parameters
    // and therefore will lead to errors later.
=======
    public bool IsObjectTrait {
      get => Name == "object";
    }

>>>>>>> ed50d483
    internal bool DerivesFrom(TopLevelDecl b) {
      Contract.Requires(b != null);
      return this == b || this.TraitsObj.Exists(tr => tr.DerivesFrom(b));
    }

<<<<<<< HEAD
    public List<Type> TraitsWithArgument(List<Type> typeArgs) {
      Contract.Requires(typeArgs != null);
      Contract.Requires(typeArgs.Count == TypeArgs.Count);
      // Instantiate with the actual type arguments
      if (typeArgs.Count == 0) {
        // this optimization seems worthwhile
        return TraitsTyp;
      } else {
        var subst = Resolver.TypeSubstitutionMap(TypeArgs, typeArgs);
        return TraitsTyp.ConvertAll(traitType => Resolver.SubstType(traitType, subst));
      }
    }

    public override List<Type> ParentTypes(List<Type> typeArgs) {
      return TraitsWithArgument(typeArgs);
    }

    public bool IsObject {
      get {
        return Name == "object";
      }
    }
=======
    TopLevelDecl RevealableTypeDecl.AsTopLevelDecl { get => this; }
>>>>>>> ed50d483
  }

  public class DefaultClassDecl : ClassDecl {
    public DefaultClassDecl(ModuleDefinition module, [Captured] List<MemberDecl> members)
      : base(Token.NoToken, "_default", module, new List<TypeParameter>(), members, null, null) {
      Contract.Requires(module != null);
      Contract.Requires(cce.NonNullElements(members));
    }
    public override bool IsDefaultClass {
      get {
        return true;
      }
    }
  }

  public class ArrayClassDecl : ClassDecl {
    public override string WhatKind { get { return "array type"; } }
    public readonly int Dims;
    public ArrayClassDecl(int dims, ModuleDefinition module, Attributes attrs)
    : base(Token.NoToken, BuiltIns.ArrayClassName(dims), module,
      new List<TypeParameter>(new TypeParameter[]{ new TypeParameter(Token.NoToken, "arg", TypeParameter.TPVarianceSyntax.NonVariant_Strict) }),
      new List<MemberDecl>(), attrs, null)
    {
      Contract.Requires(1 <= dims);
      Contract.Requires(module != null);

      Dims = dims;
    }
  }

  public class ArrowTypeDecl : ClassDecl
  {
    public override string WhatKind { get { return "function type"; } }
    public readonly int Arity;
    public readonly Function Requires;
    public readonly Function Reads;

    public ArrowTypeDecl(List<TypeParameter> tps, Function req, Function reads, ModuleDefinition module, Attributes attributes)
      : base(Token.NoToken, ArrowType.ArrowTypeName(tps.Count - 1), module, tps,
             new List<MemberDecl> { req, reads }, attributes, null) {
      Contract.Requires(tps != null && 1 <= tps.Count);
      Contract.Requires(req != null);
      Contract.Requires(reads != null);
      Contract.Requires(module != null);
      Arity = tps.Count - 1;
      Requires = req;
      Reads = reads;
      Requires.EnclosingClass = this;
      Reads.EnclosingClass = this;
    }
  }

  public abstract class DatatypeDecl : TopLevelDeclWithMembers, RevealableTypeDecl, ICallable
  {
    public override bool CanBeRevealed() { return true; }
    public readonly List<DatatypeCtor> Ctors;
    [ContractInvariantMethod]
    void ObjectInvariant() {
      Contract.Invariant(cce.NonNullElements(Ctors));
      Contract.Invariant(1 <= Ctors.Count);
    }

    public DatatypeDecl(IToken tok, string name, ModuleDefinition module, List<TypeParameter> typeArgs,
      [Captured] List<DatatypeCtor> ctors, List<MemberDecl> members, Attributes attributes)
      : base(tok, name, module, typeArgs, members, attributes) {
      Contract.Requires(tok != null);
      Contract.Requires(name != null);
      Contract.Requires(module != null);
      Contract.Requires(cce.NonNullElements(typeArgs));
      Contract.Requires(cce.NonNullElements(ctors));
      Contract.Requires(cce.NonNullElements(members));
      Contract.Requires(1 <= ctors.Count);
      Ctors = ctors;
      this.NewSelfSynonym();
    }
    public bool HasFinitePossibleValues {
      get {
        return (TypeArgs.Count == 0 && Ctors.TrueForAll(ctr => ctr.Formals.Count == 0));
      }
    }

    public bool IsRecordType {
      get { return this is IndDatatypeDecl && Ctors.Count == 1; }
    }

    TopLevelDecl RevealableTypeDecl.AsTopLevelDecl { get { return this; } }

    bool ICodeContext.IsGhost { get { return true; } }
    List<TypeParameter> ICodeContext.TypeArgs { get { return TypeArgs; } }
    List<Formal> ICodeContext.Ins { get { return new List<Formal>(); } }
    ModuleDefinition ICodeContext.EnclosingModule { get { return Module; } }
    bool ICodeContext.MustReverify { get { return false; } }
    bool ICodeContext.AllowsNontermination { get { return false; } }
    IToken ICallable.Tok { get { return tok; } }
    string ICallable.NameRelativeToModule { get { return Name; } }
    Specification<Expression> ICallable.Decreases {
      get {
        // The resolver checks that a NewtypeDecl sits in its own SSC in the call graph.  Therefore,
        // the question of what its Decreases clause is should never arise.
        throw new cce.UnreachableException();
      }
    }
    bool ICallable.InferredDecreases {
      get { throw new cce.UnreachableException(); }  // see comment above about ICallable.Decreases
      set { throw new cce.UnreachableException(); }  // see comment above about ICallable.Decreases
    }
  }

  public class IndDatatypeDecl : DatatypeDecl, RevealableTypeDecl
  {
    public override string WhatKind { get { return "datatype"; } }
    public DatatypeCtor DefaultCtor;  // set during resolution
    public bool[] TypeParametersUsedInConstructionByDefaultCtor;  // set during resolution; has same length as the number of type arguments

    public enum ES { NotYetComputed, Never, ConsultTypeArguments }
    public ES EqualitySupport = ES.NotYetComputed;

    public IndDatatypeDecl(IToken tok, string name, ModuleDefinition module, List<TypeParameter> typeArgs,
      [Captured] List<DatatypeCtor> ctors, List<MemberDecl> members, Attributes attributes)
      : base(tok, name, module, typeArgs, ctors, members, attributes) {
      Contract.Requires(tok != null);
      Contract.Requires(name != null);
      Contract.Requires(module != null);
      Contract.Requires(cce.NonNullElements(typeArgs));
      Contract.Requires(cce.NonNullElements(ctors));
      Contract.Requires(cce.NonNullElements(members));
      Contract.Requires(1 <= ctors.Count);
    }
  }

  public class TupleTypeDecl : IndDatatypeDecl
  {
    public readonly int Dims;
    /// <summary>
    /// Construct a resolved built-in tuple type with "dim" arguments.  "systemModule" is expected to be the _System module.
    /// </summary>
    public TupleTypeDecl(int dims, ModuleDefinition systemModule, Attributes attributes)
      : this(systemModule, CreateCovariantTypeParameters(dims), attributes) {
      Contract.Requires(0 <= dims);
      Contract.Requires(systemModule != null);
    }

    private TupleTypeDecl(ModuleDefinition systemModule, List<TypeParameter> typeArgs, Attributes attributes)
      : base(Token.NoToken, BuiltIns.TupleTypeName(typeArgs.Count), systemModule, typeArgs, CreateConstructors(typeArgs), new List<MemberDecl>(), attributes) {
      Contract.Requires(systemModule != null);
      Contract.Requires(typeArgs != null);
      Dims = typeArgs.Count;
      foreach (var ctor in Ctors) {
        ctor.EnclosingDatatype = this;  // resolve here
        DefaultCtor = ctor;
        TypeParametersUsedInConstructionByDefaultCtor = new bool[typeArgs.Count];
        for (int i = 0; i < typeArgs.Count; i++) {
          TypeParametersUsedInConstructionByDefaultCtor[i] = true;
        }
      }
      this.EqualitySupport = ES.ConsultTypeArguments;
    }
    private static List<TypeParameter> CreateCovariantTypeParameters(int dims) {
      Contract.Requires(0 <= dims);
      var ts = new List<TypeParameter>();
      for (int i = 0; i < dims; i++) {
        var tp = new TypeParameter(Token.NoToken, "T" + i, TypeParameter.TPVarianceSyntax.Covariant_Strict);
        tp.NecessaryForEqualitySupportOfSurroundingInductiveDatatype = true;
        ts.Add(tp);
      }
      return ts;
    }
    private static List<DatatypeCtor> CreateConstructors(List<TypeParameter> typeArgs) {
      Contract.Requires(typeArgs != null);
      var formals = new List<Formal>();
      for (int i = 0; i < typeArgs.Count; i++) {
        var tp = typeArgs[i];
        var f = new Formal(Token.NoToken, i.ToString(), new UserDefinedType(Token.NoToken, tp), true, false);
        formals.Add(f);
      }
      var ctor = new DatatypeCtor(Token.NoToken, BuiltIns.TupleTypeCtorNamePrefix + typeArgs.Count, formals, null);
      return new List<DatatypeCtor>() { ctor };
    }

    public override string CompileName {
      get {
        return "Tuple" + Dims;
      }
    }
  }

  public class CoDatatypeDecl : DatatypeDecl
  {
    public override string WhatKind { get { return "codatatype"; } }
    public CoDatatypeDecl SscRepr;  // filled in during resolution

    public CoDatatypeDecl(IToken tok, string name, ModuleDefinition module, List<TypeParameter> typeArgs,
      [Captured] List<DatatypeCtor> ctors, List<MemberDecl> members, Attributes attributes)
      : base(tok, name, module, typeArgs, ctors, members, attributes) {
      Contract.Requires(tok != null);
      Contract.Requires(name != null);
      Contract.Requires(module != null);
      Contract.Requires(cce.NonNullElements(typeArgs));
      Contract.Requires(cce.NonNullElements(ctors));
      Contract.Requires(cce.NonNullElements(members));
      Contract.Requires(1 <= ctors.Count);
    }
  }

  /// <summary>
  /// The "ValuetypeDecl" class models the built-in value types (like bool, int, set, and seq.
  /// Its primary function is to hold the formal type parameters and built-in members of these types.
  /// </summary>
  public class ValuetypeDecl : TopLevelDecl
  {
    public override string WhatKind { get { return Name; } }
    public readonly Dictionary<string, MemberDecl> Members = new Dictionary<string, MemberDecl>();
    readonly Func<Type, bool> typeTester;
    readonly Func<List<Type>, Type>/*?*/ typeCreator;

    public ValuetypeDecl(string name, ModuleDefinition module, int typeParameterCount, Func<Type, bool> typeTester, Func<List<Type>, Type>/*?*/ typeCreator)
      : base(Token.NoToken, name, module, new List<TypeParameter>(), null) {
      Contract.Requires(name != null);
      Contract.Requires(module != null);
      Contract.Requires(0 <= typeParameterCount);
      Contract.Requires(typeTester != null);
      // fill in the type parameters
      for (int i = 0; i < typeParameterCount; i++) {
        TypeArgs.Add(new TypeParameter(Token.NoToken, ((char)('T' + i)).ToString(), i, this));
      }
      this.typeTester = typeTester;
      this.typeCreator = typeCreator;
    }

    public bool IsThisType(Type t) {
      Contract.Assert(t != null);
      return typeTester(t);
    }

    public Type CreateType(List<Type> typeArgs) {
      Contract.Requires(typeArgs != null);
      Contract.Requires(typeArgs.Count == TypeArgs.Count);
      Contract.Assume(typeCreator != null);  // can only call CreateType for a ValuetypeDecl with a type creator (this is up to the caller to ensure)
      return typeCreator(typeArgs);
    }
  }

  public class DatatypeCtor : Declaration, TypeParameter.ParentType
  {
    public readonly List<Formal> Formals;
    [ContractInvariantMethod]
    void ObjectInvariant() {
      Contract.Invariant(cce.NonNullElements(Formals));
      Contract.Invariant(Destructors != null);
      Contract.Invariant(
        Destructors.Count == 0 || // this is until resolution
        Destructors.Count == Formals.Count);  // after resolution
    }

    // TODO: One could imagine having a precondition on datatype constructors
    public DatatypeDecl EnclosingDatatype;  // filled in during resolution
    public SpecialField QueryField;  // filled in during resolution
    public List<DatatypeDestructor> Destructors = new List<DatatypeDestructor>();  // contents filled in during resolution; includes both implicit (not mentionable in source) and explicit destructors

    public DatatypeCtor(IToken tok, string name, [Captured] List<Formal> formals, Attributes attributes)
      : base(tok, name, attributes) {
      Contract.Requires(tok != null);
      Contract.Requires(name != null);
      Contract.Requires(cce.NonNullElements(formals));
      this.Formals = formals;
    }

    public string FullName {
      get {
        Contract.Ensures(Contract.Result<string>() != null);
        Contract.Assume(EnclosingDatatype != null);

        return "#" + EnclosingDatatype.FullName + "." + Name;
      }
    }
  }

  /// <summary>
  /// An ICodeContext is an ICallable or a NoContext.
  /// </summary>
  public interface ICodeContext
  {
    bool IsGhost { get; }
    List<TypeParameter> TypeArgs { get; }
    List<Formal> Ins { get; }
    ModuleDefinition EnclosingModule { get; }  // to be called only after signature-resolution is complete
    bool MustReverify { get; }
    string FullSanitizedName { get; }
    bool AllowsNontermination { get; }
  }
  /// <summary>
  /// An ICallable is a Function, Method, IteratorDecl, or (less fitting for the name ICallable) RedirectingTypeDecl or DatatypeDecl.
  /// </summary>
  public interface ICallable : ICodeContext
  {
    IToken Tok { get; }
    string WhatKind { get; }
    string NameRelativeToModule { get; }
    Specification<Expression> Decreases { get; }
    /// <summary>
    /// The InferredDecreases property says whether or not a process was attempted to provide a default decreases
    /// clause.  If such a process was attempted, even if the resulting decreases clause turned out to be empty,
    /// the property will get the value "true".  This is so that a useful error message can be provided.
    /// </summary>
    bool InferredDecreases { get; set; }
  }

  public class DontUseICallable : ICallable
  {
    public string WhatKind { get { throw new cce.UnreachableException(); } }
    public bool IsGhost { get { throw new cce.UnreachableException(); } }
    public List<TypeParameter> TypeArgs { get { throw new cce.UnreachableException(); } }
    public List<Formal> Ins { get { throw new cce.UnreachableException(); } }
    public ModuleDefinition EnclosingModule { get { throw new cce.UnreachableException(); } }
    public bool MustReverify { get { throw new cce.UnreachableException(); } }
    public string FullSanitizedName { get { throw new cce.UnreachableException(); } }
    public bool AllowsNontermination { get { throw new cce.UnreachableException(); } }
    public IToken Tok { get { throw new cce.UnreachableException(); } }
    public string NameRelativeToModule { get { throw new cce.UnreachableException(); } }
    public Specification<Expression> Decreases { get { throw new cce.UnreachableException(); } }
    public bool InferredDecreases {
      get { throw new cce.UnreachableException(); }
      set { throw new cce.UnreachableException(); }
    }
  }
  /// <summary>
  /// An IMethodCodeContext is a Method or IteratorDecl.
  /// </summary>
  public interface IMethodCodeContext : ICallable
  {
    List<Formal> Outs { get; }
    Specification<FrameExpression> Modifies { get; }
  }

  /// <summary>
  /// Applies when we are not inside an ICallable.  In particular, a NoContext is used to resolve the attributes of declarations with no other context.
  /// </summary>
  public class NoContext : ICodeContext
  {
    public readonly ModuleDefinition Module;
    public NoContext(ModuleDefinition module)
    {
      this.Module = module;
    }
    bool ICodeContext.IsGhost { get { return true; } }
    List<TypeParameter> ICodeContext.TypeArgs { get { return new List<TypeParameter>(); } }
    List<Formal> ICodeContext.Ins { get { return new List<Formal>(); } }
    Specification<Expression> Decreases { get { return new Specification<Expression>(null, null); } }
    ModuleDefinition ICodeContext.EnclosingModule { get { return Module; } }
    bool ICodeContext.MustReverify { get { Contract.Assume(false, "should not be called on NoContext"); throw new cce.UnreachableException(); } }
    public string FullSanitizedName { get { Contract.Assume(false, "should not be called on NoContext"); throw new cce.UnreachableException(); } }
    public bool AllowsNontermination { get { Contract.Assume(false, "should not be called on NoContext"); throw new cce.UnreachableException(); } }
  }

  public class IteratorDecl : ClassDecl, IMethodCodeContext
  {
    public override string WhatKind { get { return "iterator"; } }
    public readonly List<Formal> Ins;
    public readonly List<Formal> Outs;
    public readonly Specification<FrameExpression> Reads;
    public readonly Specification<FrameExpression> Modifies;
    public readonly Specification<Expression> Decreases;
    public readonly List<MaybeFreeExpression> Requires;
    public readonly List<MaybeFreeExpression> Ensures;
    public readonly List<MaybeFreeExpression> YieldRequires;
    public readonly List<MaybeFreeExpression> YieldEnsures;
    public readonly BlockStmt Body;
    public bool SignatureIsOmitted { get { return SignatureEllipsis != null; } }
    public readonly IToken SignatureEllipsis;
    public readonly List<Field> OutsFields;
    public readonly List<Field> OutsHistoryFields;  // these are the 'xs' variables
    public readonly List<Field> DecreasesFields;  // filled in during resolution
    public SpecialField Member_Modifies;  // filled in during resolution
    public SpecialField Member_Reads;  // filled in during resolution
    public SpecialField Member_New;  // filled in during resolution
    public Constructor Member_Init;  // created during registration phase of resolution; its specification is filled in during resolution
    public Predicate Member_Valid;  // created during registration phase of resolution; its specification is filled in during resolution
    public Method Member_MoveNext;  // created during registration phase of resolution; its specification is filled in during resolution
    public readonly LocalVariable YieldCountVariable;

    public IteratorDecl(IToken tok, string name, ModuleDefinition module, List<TypeParameter> typeArgs,
                        List<Formal> ins, List<Formal> outs,
                        Specification<FrameExpression> reads, Specification<FrameExpression> mod, Specification<Expression> decreases,
                        List<MaybeFreeExpression> requires,
                        List<MaybeFreeExpression> ensures,
                        List<MaybeFreeExpression> yieldRequires,
                        List<MaybeFreeExpression> yieldEnsures,
                        BlockStmt body, Attributes attributes, IToken signatureEllipsis)
      : base(tok, name, module, MutateIntoRequiringZeroInitBit(typeArgs), new List<MemberDecl>(), attributes, null)
    {
      Contract.Requires(tok != null);
      Contract.Requires(name != null);
      Contract.Requires(module != null);
      Contract.Requires(typeArgs != null);
      Contract.Requires(ins != null);
      Contract.Requires(outs != null);
      Contract.Requires(reads != null);
      Contract.Requires(mod != null);
      Contract.Requires(decreases != null);
      Contract.Requires(requires != null);
      Contract.Requires(ensures != null);
      Contract.Requires(yieldRequires != null);
      Contract.Requires(yieldEnsures != null);
      Ins = ins;
      Outs = outs;
      Reads = reads;
      Modifies = mod;
      Decreases = decreases;
      Requires = requires;
      Ensures = ensures;
      YieldRequires = yieldRequires;
      YieldEnsures = yieldEnsures;
      Body = body;
      SignatureEllipsis = signatureEllipsis;

      OutsFields = new List<Field>();
      OutsHistoryFields = new List<Field>();
      DecreasesFields = new List<Field>();

      YieldCountVariable = new LocalVariable(tok, tok, "_yieldCount", new EverIncreasingType(), true);
      YieldCountVariable.type = YieldCountVariable.OptionalType;  // resolve YieldCountVariable here
    }

    private static List<TypeParameter> MutateIntoRequiringZeroInitBit(List<TypeParameter> typeArgs) {
      Contract.Requires(typeArgs != null);
      Contract.Ensures(Contract.Result<List<TypeParameter>>() == typeArgs);
      // Note! This is not the only place where IteratorDecl type parameters come through.  Some may
      // be created by "FillInTypeArguments".
      foreach (var tp in typeArgs) {
        tp.Characteristics.MustSupportZeroInitialization = true;
      }
      return typeArgs;
    }

    /// <summary>
    /// Returns the non-null expressions of this declaration proper (that is, do not include the expressions of substatements).
    /// Does not include the generated class members.
    /// </summary>
    public virtual IEnumerable<Expression> SubExpressions {
      get {
        foreach (var e in Attributes.SubExpressions(Attributes)) {
          yield return e;
        }
        foreach (var e in Attributes.SubExpressions(Reads.Attributes)) {
          yield return e;
        }
        foreach (var e in Reads.Expressions) {
          yield return e.E;
        }
        foreach (var e in Attributes.SubExpressions(Modifies.Attributes)) {
          yield return e;
        }
        foreach (var e in Modifies.Expressions) {
          yield return e.E;
        }
        foreach (var e in Attributes.SubExpressions(Decreases.Attributes)) {
          yield return e;
        }
        foreach (var e in Decreases.Expressions) {
          yield return e;
        }
        foreach (var e in Requires) {
          yield return e.E;
        }
        foreach (var e in Ensures) {
          yield return e.E;
        }
        foreach (var e in YieldRequires) {
          yield return e.E;
        }
        foreach (var e in YieldEnsures) {
          yield return e.E;
        }
      }
    }

    /// <summary>
    /// This Dafny type exists only for the purpose of giving the yield-count variable a type, so
    /// that the type can be recognized during translation of Dafny into Boogie.  It represents
    /// an integer component in a "decreases" clause whose order is (\lambda x,y :: x GREATER y),
    /// not the usual (\lambda x,y :: x LESS y AND 0 ATMOST y).
    /// </summary>
    public class EverIncreasingType : BasicType
    {
      [Pure]
      public override string TypeName(ModuleDefinition context, bool parseAble) {
        Contract.Assert(parseAble == false);

        return "_increasingInt";
      }
      public override bool Equals(Type that) {
        return that.NormalizeExpand() is EverIncreasingType;
      }
    }

    bool ICodeContext.IsGhost { get { return false; } }
    List<TypeParameter> ICodeContext.TypeArgs { get { return this.TypeArgs; } }
    List<Formal> ICodeContext.Ins { get { return this.Ins; } }
    List<Formal> IMethodCodeContext.Outs { get { return this.Outs; } }
    Specification<FrameExpression> IMethodCodeContext.Modifies { get { return this.Modifies; } }
    IToken ICallable.Tok { get { return this.tok; } }
    string ICallable.NameRelativeToModule { get { return this.Name; } }
    Specification<Expression> ICallable.Decreases { get { return this.Decreases; } }
    bool _inferredDecr;
    bool ICallable.InferredDecreases {
      set { _inferredDecr = value; }
      get { return _inferredDecr; }
    }

    ModuleDefinition ICodeContext.EnclosingModule { get { return this.Module; } }
    bool ICodeContext.MustReverify { get { return false; } }
    public bool AllowsNontermination {
      get {
        return Contract.Exists(Decreases.Expressions, e => e is WildcardExpr);
      }
    }
  }

  public abstract class MemberDecl : Declaration {
    public abstract string WhatKind { get; }
    public readonly bool HasStaticKeyword;
    public virtual bool IsStatic {
      get {
        return HasStaticKeyword || (EnclosingClass is ClassDecl && ((ClassDecl)EnclosingClass).IsDefaultClass);
      }
    }
    protected readonly bool isGhost;
    public bool IsGhost { get { return isGhost; } }
    public bool IsInstanceIndependentConstant {
      get {
        var cf = this as ConstantField;
        return cf != null && cf.Rhs != null;
      }
    }

    public TopLevelDecl EnclosingClass;  // filled in during resolution
    public MemberDecl RefinementBase;  // filled in during the pre-resolution refinement transformation; null if the member is new here
    public MemberDecl(IToken tok, string name, bool hasStaticKeyword, bool isGhost, Attributes attributes)
      : base(tok, name, attributes) {
      Contract.Requires(tok != null);
      Contract.Requires(name != null);
      HasStaticKeyword = hasStaticKeyword;
      this.isGhost = isGhost;
    }
    /// <summary>
    /// Returns className+"."+memberName.  Available only after resolution.
    /// </summary>
    public virtual string FullName {
      get {
        Contract.Requires(EnclosingClass != null);
        Contract.Ensures(Contract.Result<string>() != null);

        return EnclosingClass.FullName + "." + Name;
      }
    }
    public virtual string FullSanitizedName {
      get {
        Contract.Requires(EnclosingClass != null);
        Contract.Ensures(Contract.Result<string>() != null);

        if (Name == "requires") {
          return Translator.Requires(((ArrowTypeDecl)EnclosingClass).Arity);
        } else if (Name == "reads") {
          return Translator.Reads(((ArrowTypeDecl)EnclosingClass).Arity);
        } else {
          return EnclosingClass.FullSanitizedName + "." + CompileName;
        }
      }
    }
    public virtual string FullSanitizedRefinementName {
      get {
        Contract.Requires(EnclosingClass != null);
        Contract.Ensures(Contract.Result<string>() != null);

        if (Name == "requires") {
          return Translator.Requires(((ArrowTypeDecl)EnclosingClass).Arity);
        } else if (Name == "reads") {
          return Translator.Reads(((ArrowTypeDecl)EnclosingClass).Arity);
        } else {
          return EnclosingClass.FullSanitizedRefinementName + "." + CompileName;
        }
      }
    }
    public virtual string FullNameInContext(ModuleDefinition context) {
      Contract.Requires(EnclosingClass != null);
      Contract.Ensures(Contract.Result<string>() != null);

      return EnclosingClass.FullNameInContext(context) + "." + Name;
    }
    public override string CompileName {
      get {
        var nm = base.CompileName;
        if (this.Name == EnclosingClass.Name) {
          nm = "_" + nm;
        }
        return nm;
      }
    }
    public virtual string FullCompileName {
      get {
        Contract.Requires(EnclosingClass != null);
        Contract.Ensures(Contract.Result<string>() != null);

        return EnclosingClass.FullCompileName + "." + Declaration.IdProtect(CompileName);
      }
    }
    public virtual IEnumerable<Expression> SubExpressions {
      get {
        yield break;
      }
    }
  }

  public class Field : MemberDecl {
    public override string WhatKind { get { return "field"; } }
    public readonly bool IsMutable;  // says whether or not the field can ever change values
    public readonly bool IsUserMutable;  // says whether or not code is allowed to assign to the field (IsUserMutable implies IsMutable)
    public readonly Type Type;
    [ContractInvariantMethod]
    void ObjectInvariant() {
      Contract.Invariant(Type != null);
      Contract.Invariant(!IsUserMutable || IsMutable);  // IsUserMutable ==> IsMutable
    }

    public Field(IToken tok, string name, bool isGhost, Type type, Attributes attributes)
      : this(tok, name, false, isGhost, true, true, type, attributes) {
      Contract.Requires(tok != null);
      Contract.Requires(name != null);
      Contract.Requires(type != null);
    }

    public Field(IToken tok, string name, bool hasStaticKeyword, bool isGhost, bool isMutable, bool isUserMutable, Type type, Attributes attributes)
      : base(tok, name, hasStaticKeyword, isGhost, attributes) {
      Contract.Requires(tok != null);
      Contract.Requires(name != null);
      Contract.Requires(type != null);
      Contract.Requires(!isUserMutable || isMutable);
      IsMutable = isMutable;
      IsUserMutable = isUserMutable;
      Type = type;
    }
  }

  public class SpecialFunction : Function, ICodeContext, ICallable
  {
    readonly ModuleDefinition Module;
    public SpecialFunction(IToken tok, string name, ModuleDefinition module, bool hasStaticKeyword, bool isProtected, bool isGhost,
                    List<TypeParameter> typeArgs, List<Formal> formals, Type resultType,
                    List<MaybeFreeExpression> req, List<FrameExpression> reads, List<MaybeFreeExpression> ens, Specification<Expression> decreases,
                    Expression body, Attributes attributes, IToken signatureEllipsis)
      : base(tok, name, hasStaticKeyword, isProtected, isGhost, typeArgs, formals, null, resultType, req, reads, ens, decreases, body, attributes, signatureEllipsis)
    {
      Module = module;
    }
    ModuleDefinition ICodeContext.EnclosingModule { get { return this.Module; } }
    string ICallable.NameRelativeToModule { get { return Name; } }
  }

  public class SpecialField : Field
  {
    public enum ID {
      UseIdParam,  // IdParam is a string
      ArrayLength,  // IdParam is null for .Length; IdParam is an int "x" for GetLength(x)
      ArrayLengthInt,  // same as ArrayLength, but produces int instead of BigInteger
      Floor,
      IsLimit,
      IsSucc,
      Offset,
      IsNat,
      Keys,
      Values,
      Items,
      Reads,
      Modifies,
      New,
    }
    public readonly ID SpecialId;
    public readonly object IdParam;
    public SpecialField(IToken tok, string name, ID specialId, object idParam, bool isGhost, bool isMutable, bool isUserMutable, Type type, Attributes attributes)
      : this(tok, name, specialId, idParam, false, isGhost, isMutable, isUserMutable, type, attributes) {
      Contract.Requires(tok != null);
      Contract.Requires(name != null);
      Contract.Requires(!isUserMutable || isMutable);
      Contract.Requires(type != null);
    }

    public SpecialField(IToken tok, string name, ID specialId, object idParam, bool hasStaticKeyword, bool isGhost, bool isMutable, bool isUserMutable, Type type, Attributes attributes)
      : base(tok, name, hasStaticKeyword, isGhost, isMutable, isUserMutable, type, attributes) {
      Contract.Requires(tok != null);
      Contract.Requires(name != null);
      Contract.Requires(!isUserMutable || isMutable);
      Contract.Requires(type != null);

      SpecialId = specialId;
      IdParam = idParam;
    }

    public override string FullName {
      get {
        Contract.Ensures(Contract.Result<string>() != null);
        return EnclosingClass != null ? EnclosingClass.FullName + "." + Name : Name;
      }
    }

    public override string FullSanitizedName {
      get {
        Contract.Ensures(Contract.Result<string>() != null);
        return EnclosingClass != null ? EnclosingClass.FullSanitizedName + "." + CompileName : CompileName;
      }
    }

    public override string FullSanitizedRefinementName {
      get{
        Contract.Ensures(Contract.Result<string>() != null);
        return EnclosingClass != null ? EnclosingClass.FullSanitizedRefinementName + "." + CompileName : CompileName;
      }
    }

    public override string FullNameInContext(ModuleDefinition context) {
      Contract.Ensures(Contract.Result<string>() != null);
      return EnclosingClass != null ? EnclosingClass.FullNameInContext(context) + "." + Name : Name;
    }

    public override string CompileName {
      get {
        Contract.Ensures(Contract.Result<string>() != null);
        return EnclosingClass != null ? base.CompileName : Name;
      }
    }

    public override string FullCompileName {
      get {
        Contract.Ensures(Contract.Result<string>() != null);
        var cn = Declaration.IdProtect(CompileName);
        return EnclosingClass != null ? EnclosingClass.FullCompileName + "." + cn : cn;
      }
    }
  }

  public class DatatypeDestructor : SpecialField
  {
    public readonly List<DatatypeCtor> EnclosingCtors = new List<DatatypeCtor>();  // is always a nonempty list
    public readonly List<Formal> CorrespondingFormals = new List<Formal>();  // is always a nonempty list
    [ContractInvariantMethod]
    void ObjectInvariant() {
      Contract.Invariant(EnclosingCtors != null);
      Contract.Invariant(CorrespondingFormals != null);
      Contract.Invariant(EnclosingCtors.Count > 0);
      Contract.Invariant(EnclosingCtors.Count == CorrespondingFormals.Count);
    }

    public DatatypeDestructor(IToken tok, DatatypeCtor enclosingCtor, Formal correspondingFormal, string name, string compiledName, bool isGhost, Type type, Attributes attributes)
      : base(tok, name, SpecialField.ID.UseIdParam, compiledName, isGhost, false, false, type, attributes)
    {
      Contract.Requires(tok != null);
      Contract.Requires(enclosingCtor != null);
      Contract.Requires(correspondingFormal != null);
      Contract.Requires(name != null);
      Contract.Requires(type != null);
      EnclosingCtors.Add(enclosingCtor);  // more enclosing constructors may be added later during resolution
      CorrespondingFormals.Add(correspondingFormal);  // more corresponding formals may be added later during resolution
    }

    /// <summary>
    /// To be called only by the resolver. Called to share this datatype destructor between multiple constructors
    /// of the same datatype.
    /// </summary>
    internal void AddAnotherEnclosingCtor(DatatypeCtor ctor, Formal formal) {
      Contract.Requires(ctor != null);
      Contract.Requires(formal != null);
      EnclosingCtors.Add(ctor);  // more enclosing constructors may be added later during resolution
      CorrespondingFormals.Add(formal);  // more corresponding formals may be added later during resolution
    }

    internal string EnclosingCtorNames(string grammaticalConjunction) {
      Contract.Requires(grammaticalConjunction != null);
      return PrintableCtorNameList(EnclosingCtors, grammaticalConjunction);
    }

    static internal string PrintableCtorNameList(List<DatatypeCtor> ctors, string grammaticalConjunction) {
      Contract.Requires(ctors != null);
      Contract.Requires(grammaticalConjunction != null);
      var n = ctors.Count;
      if (n == 1) {
        return string.Format("'{0}'", ctors[0].Name);
      } else if (n == 2) {
        return string.Format("'{0}' {1} '{2}'", ctors[0].Name, grammaticalConjunction, ctors[1].Name);
      } else {
        var s = "";
        for (int i = 0; i < n - 1; i++) {
          s += string.Format("'{0}', ", ctors[i].Name);
        }
        return s + string.Format("{0} '{1}'", grammaticalConjunction, ctors[n - 1].Name);
      }
    }
  }

  public class ConstantField : SpecialField, ICallable
  {
    public override string WhatKind { get { return "const field"; } }
    public readonly Expression Rhs;
    public ConstantField(IToken tok, string name, Expression/*?*/ rhs, bool hasStaticKeyword, bool isGhost, Type type, Attributes attributes)
      : base(tok, name, SpecialField.ID.UseIdParam, NonglobalVariable.CompilerizeName(name), hasStaticKeyword, isGhost, false, false, type, attributes)
    {
      Contract.Requires(tok != null);
      Contract.Requires(name != null);
      Contract.Requires(type != null);
      this.Rhs = rhs;
    }

    public override bool CanBeRevealed() {
      return true;
    }

    //
    public new bool IsGhost { get { return this.isGhost; } }
    public List<TypeParameter> TypeArgs { get { return new List<TypeParameter>(); } }
    public List<Formal> Ins { get { return new List<Formal>(); } }
    public ModuleDefinition EnclosingModule { get { return this.EnclosingClass.Module; } }
    public bool MustReverify { get { return false; } }
    public bool AllowsNontermination { get { throw new cce.UnreachableException(); } }
    public IToken Tok { get { return tok; } }
    public string NameRelativeToModule {
      get {
        if (EnclosingClass is DefaultClassDecl) {
          return Name;
        } else {
          return EnclosingClass.Name + "." + Name;
        }
      }
    }
    public Specification<Expression> Decreases { get { throw new cce.UnreachableException(); } }
    public bool InferredDecreases
    {
      get { throw new cce.UnreachableException(); }
      set { throw new cce.UnreachableException(); }
    }
  }

  public class OpaqueTypeDecl : TopLevelDeclWithMembers, TypeParameter.ParentType, RevealableTypeDecl
  {
    public override string WhatKind { get { return "opaque type"; } }
    public override bool CanBeRevealed() { return true; }
    public readonly TypeParameter TheType;
    public TypeParameter.TypeParameterCharacteristics Characteristics {
      get { return TheType.Characteristics; }
    }
    public bool MustSupportEquality {
      get { return TheType.MustSupportEquality; }
    }
    [ContractInvariantMethod]
    void ObjectInvariant() {
      Contract.Invariant(TheType != null && Name == TheType.Name);
    }

    public OpaqueTypeDecl(IToken tok, string name, ModuleDefinition module, TypeParameter.TypeParameterCharacteristics characteristics, List<TypeParameter> typeArgs, List<MemberDecl> members, Attributes attributes)
      : base(tok, name, module, typeArgs, members, attributes) {
      Contract.Requires(tok != null);
      Contract.Requires(name != null);
      Contract.Requires(module != null);
      Contract.Requires(typeArgs != null);
      TheType = new OpaqueType_AsParameter(tok, name, characteristics, TypeArgs);
      this.NewSelfSynonym();
    }

    public TopLevelDecl AsTopLevelDecl {
      get { return this; }
    }

    public bool SupportsEquality {
      get { return this.MustSupportEquality; }
    }
  }

  public interface RedirectingTypeDecl : ICallable
  {
    string Name { get; }

    IToken tok { get; }
    Attributes Attributes { get; }
    ModuleDefinition Module { get; }
    BoundVar/*?*/ Var { get; }
    Expression/*?*/ Constraint { get; }
    SubsetTypeDecl.WKind WitnessKind { get; }
    Expression/*?*/ Witness { get; }  // non-null iff WitnessKind is Compiled or Ghost
    FreshIdGenerator IdGenerator { get; }
  }

  public class NativeType
  {
    public readonly string Name;
    public readonly BigInteger LowerBound;
    public readonly BigInteger UpperBound;
    public readonly int Bitwidth;  // for unasigned types, this shows the number of bits in the type; else is 0
    public enum Selection { Byte, SByte, UShort, Short, UInt, Int, Number, ULong, Long }
    public readonly Selection Sel;
    public readonly DafnyOptions.CompilationTarget CompilationTargets;
    public NativeType(string Name, BigInteger LowerBound, BigInteger UpperBound, int bitwidth, Selection sel, DafnyOptions.CompilationTarget compilationTargets) {
      Contract.Requires(Name != null);
      Contract.Requires(LowerBound != null);
      Contract.Requires(UpperBound != null);
      Contract.Requires(0 <= bitwidth && (bitwidth == 0 || LowerBound == 0));
      this.Name = Name;
      this.LowerBound = LowerBound;
      this.UpperBound = UpperBound;
      this.Bitwidth = bitwidth;
      this.Sel = sel;
      this.CompilationTargets = compilationTargets;
    }
  }

  public static class RevealableTypeDeclHelper {
    private static Dictionary<TopLevelDecl, InternalTypeSynonymDecl> tsdMap = new Dictionary<TopLevelDecl, InternalTypeSynonymDecl>();

    public static void NewSelfSynonym(this RevealableTypeDecl rtd) {
      var d = rtd.AsTopLevelDecl;
      Contract.Assert(!tsdMap.ContainsKey(d));

      var thisType = UserDefinedType.FromTopLevelDecl(d.tok, d);
      if (d is OpaqueTypeDecl) {
        thisType.ResolvedParam = ((OpaqueTypeDecl)d).TheType;
      }

      var tsd = new InternalTypeSynonymDecl(d.tok, d.Name, TypeParameter.GetExplicitCharacteristics(d), d.TypeArgs, d.Module, thisType, d.Attributes);
      tsd.InheritVisibility(d, false);

      tsdMap.Add(d, tsd);
    }

    public static UserDefinedType SelfSynonym(this RevealableTypeDecl rtd, List<Type> args, Expression/*?*/ namePath = null) {
      Contract.Requires(args != null);
      Contract.Requires(namePath == null || namePath is NameSegment || namePath is ExprDotName);
      var d = rtd.AsTopLevelDecl;
      Contract.Assert(tsdMap.ContainsKey(d));
      var typeSynonym = tsdMap[d];
      Contract.Assert(typeSynonym.TypeArgs.Count == args.Count);
      return new UserDefinedType(typeSynonym.tok, typeSynonym.Name, typeSynonym, args, namePath);
    }

    public static InternalTypeSynonymDecl SelfSynonymDecl(this RevealableTypeDecl rtd) {
      var d = rtd.AsTopLevelDecl;
      Contract.Assert(tsdMap.ContainsKey(d));
      return tsdMap[d];
    }

    public static TopLevelDecl AccessibleDecl(this RevealableTypeDecl rtd, VisibilityScope scope) {
      var d = rtd.AsTopLevelDecl;
      if (d.IsRevealedInScope(scope)) {
        return d;
      } else {
        return rtd.SelfSynonymDecl();
      }
    }

    //Internal implementations are called before extensions, so this is safe
    public static bool IsRevealedInScope(this RevealableTypeDecl rtd, VisibilityScope scope) {
      var d = rtd.AsTopLevelDecl;
      return d.IsRevealedInScope(scope);
    }
  }

  public interface RevealableTypeDecl {
    TopLevelDecl AsTopLevelDecl {get; }
  }

  public class NewtypeDecl : TopLevelDeclWithMembers, RevealableTypeDecl, RedirectingTypeDecl
  {
    public override string WhatKind { get { return "newtype"; } }
    public override bool CanBeRevealed() { return true; }
    public readonly Type BaseType;
    public readonly BoundVar Var;  // can be null (if non-null, then object.ReferenceEquals(Var.Type, BaseType))
    public readonly Expression Constraint;  // is null iff Var is
    public readonly SubsetTypeDecl.WKind WitnessKind = SubsetTypeDecl.WKind.None;
    public readonly Expression/*?*/ Witness;  // non-null iff WitnessKind is Compiled or Ghost
    public NativeType NativeType; // non-null for fixed-size representations (otherwise, use BigIntegers for integers)
    public NewtypeDecl(IToken tok, string name, ModuleDefinition module, Type baseType, List<MemberDecl> members, Attributes attributes)
      : base(tok, name, module, new List<TypeParameter>(), members, attributes) {
      Contract.Requires(tok != null);
      Contract.Requires(name != null);
      Contract.Requires(module != null);
      Contract.Requires(baseType != null);
      Contract.Requires(members != null);
      BaseType = baseType;
    }
    public NewtypeDecl(IToken tok, string name, ModuleDefinition module, BoundVar bv, Expression constraint, SubsetTypeDecl.WKind witnessKind, Expression witness, List<MemberDecl> members, Attributes attributes)
      : base(tok, name, module, new List<TypeParameter>(), members, attributes) {
      Contract.Requires(tok != null);
      Contract.Requires(name != null);
      Contract.Requires(module != null);
      Contract.Requires(bv != null && bv.Type != null);
      Contract.Requires((witnessKind == SubsetTypeDecl.WKind.Compiled || witnessKind == SubsetTypeDecl.WKind.Ghost) == (witness != null));
      Contract.Requires(members != null);
      BaseType = bv.Type;
      Var = bv;
      Constraint = constraint;
      Witness = witness;
      WitnessKind = witnessKind;
      this.NewSelfSynonym();
    }

    TopLevelDecl RevealableTypeDecl.AsTopLevelDecl { get { return this; } }
    public TypeParameter.EqualitySupportValue EqualitySupport {
      get {
        if (this.BaseType.SupportsEquality) {
          return TypeParameter.EqualitySupportValue.Required;
        } else {
          return TypeParameter.EqualitySupportValue.Unspecified;
        }
      }
    }

    string RedirectingTypeDecl.Name { get { return Name; } }
    IToken RedirectingTypeDecl.tok { get { return tok; } }
    Attributes RedirectingTypeDecl.Attributes { get { return Attributes; } }
    ModuleDefinition RedirectingTypeDecl.Module { get { return Module; } }
    BoundVar RedirectingTypeDecl.Var { get { return Var; } }
    Expression RedirectingTypeDecl.Constraint { get { return Constraint; } }
    SubsetTypeDecl.WKind RedirectingTypeDecl.WitnessKind { get { return WitnessKind; } }
    Expression RedirectingTypeDecl.Witness { get { return Witness; } }
    FreshIdGenerator RedirectingTypeDecl.IdGenerator { get { return IdGenerator; } }

    bool ICodeContext.IsGhost { get { return true; } }
    List<TypeParameter> ICodeContext.TypeArgs { get { return new List<TypeParameter>(); } }
    List<Formal> ICodeContext.Ins { get { return new List<Formal>(); } }
    ModuleDefinition ICodeContext.EnclosingModule { get { return Module; } }
    bool ICodeContext.MustReverify { get { return false; } }
    bool ICodeContext.AllowsNontermination { get { return false; } }
    IToken ICallable.Tok { get { return tok; } }
    string ICallable.NameRelativeToModule { get { return Name; } }
    Specification<Expression> ICallable.Decreases {
      get {
        // The resolver checks that a NewtypeDecl sits in its own SSC in the call graph.  Therefore,
        // the question of what its Decreases clause is should never arise.
        throw new cce.UnreachableException();
      }
    }
    bool ICallable.InferredDecreases {
      get { throw new cce.UnreachableException(); }  // see comment above about ICallable.Decreases
      set { throw new cce.UnreachableException(); }  // see comment above about ICallable.Decreases
    }
  }

  public abstract class TypeSynonymDeclBase : TopLevelDecl, RedirectingTypeDecl
  {
    public override string WhatKind { get { return "type synonym"; } }
    public TypeParameter.TypeParameterCharacteristics Characteristics;  // the resolver may change the .EqualitySupport component of this value from Unspecified to InferredRequired (for some signatures that may immediately imply that equality support is required)
    public bool MustSupportEquality {
      get { return Characteristics.EqualitySupport != TypeParameter.EqualitySupportValue.Unspecified; }
    }
    public readonly Type Rhs;
    public TypeSynonymDeclBase(IToken tok, string name, TypeParameter.TypeParameterCharacteristics characteristics, List<TypeParameter> typeArgs, ModuleDefinition module, Type rhs, Attributes attributes)
      : base(tok, name, module, typeArgs, attributes) {
      Contract.Requires(tok != null);
      Contract.Requires(name != null);
      Contract.Requires(typeArgs != null);
      Contract.Requires(module != null);
      Contract.Requires(rhs != null);
      Characteristics = characteristics;
      Rhs = rhs;
    }
    /// <summary>
    /// Return .Rhs instantiated with "typeArgs", but only look at the part of .Rhs that is in scope.
    /// </summary>
    public Type RhsWithArgument(List<Type> typeArgs) {
      Contract.Requires(typeArgs != null);
      Contract.Requires(typeArgs.Count == TypeArgs.Count);
      var scope = Type.GetScope();
      var rtd = Rhs.AsRevealableType;
      if (rtd != null) {
        Contract.Assume(rtd.AsTopLevelDecl.IsVisibleInScope(scope));
        if (!rtd.IsRevealedInScope(scope)) {
          // type is actually hidden in this scope
          return rtd.SelfSynonym(typeArgs);
        }
      }
      return RhsWithArgumentIgnoringScope(typeArgs);
    }
    /// <summary>
    /// Returns the declared .Rhs but with formal type arguments replaced by the given actuals.
    /// </summary>
    public Type RhsWithArgumentIgnoringScope(List<Type> typeArgs) {
      Contract.Requires(typeArgs != null);
      Contract.Requires(typeArgs.Count == TypeArgs.Count);
      // Instantiate with the actual type arguments
      if (typeArgs.Count == 0) {
        // this optimization seems worthwhile
        return Rhs;
      } else {
        var subst = Resolver.TypeSubstitutionMap(TypeArgs, typeArgs);
        return Resolver.SubstType(Rhs, subst);
      }
    }

    string RedirectingTypeDecl.Name { get { return Name; } }
    IToken RedirectingTypeDecl.tok { get { return tok; } }
    Attributes RedirectingTypeDecl.Attributes { get { return Attributes; } }
    ModuleDefinition RedirectingTypeDecl.Module { get { return Module; } }
    BoundVar RedirectingTypeDecl.Var { get { return null; } }
    Expression RedirectingTypeDecl.Constraint { get { return null; } }
    SubsetTypeDecl.WKind RedirectingTypeDecl.WitnessKind { get { return SubsetTypeDecl.WKind.None; } }
    Expression RedirectingTypeDecl.Witness { get { return null; } }
    FreshIdGenerator RedirectingTypeDecl.IdGenerator { get { return IdGenerator; } }

    bool ICodeContext.IsGhost { get { return false; } }
    List<TypeParameter> ICodeContext.TypeArgs { get { return TypeArgs; } }
    List<Formal> ICodeContext.Ins { get { return new List<Formal>(); } }
    ModuleDefinition ICodeContext.EnclosingModule { get { return Module; } }
    bool ICodeContext.MustReverify {get { return false; } }
    bool ICodeContext.AllowsNontermination { get { return false; } }
    IToken ICallable.Tok { get { return tok; } }
    string ICallable.NameRelativeToModule { get { return Name; } }
    Specification<Expression> ICallable.Decreases {
      get {
        // The resolver checks that a NewtypeDecl sits in its own SSC in the call graph.  Therefore,
        // the question of what its Decreases clause is should never arise.
        throw new cce.UnreachableException();
      }
    }
    bool ICallable.InferredDecreases {
      get { throw new cce.UnreachableException(); }  // see comment above about ICallable.Decreases
      set { throw new cce.UnreachableException(); }  // see comment above about ICallable.Decreases
    }
    public override bool CanBeRevealed() {
      return true;
    }
  }

  public class TypeSynonymDecl : TypeSynonymDeclBase, RedirectingTypeDecl, RevealableTypeDecl {
    public TypeSynonymDecl(IToken tok, string name, TypeParameter.TypeParameterCharacteristics characteristics, List<TypeParameter> typeArgs, ModuleDefinition module, Type rhs, Attributes attributes)
      : base(tok, name, characteristics, typeArgs, module, rhs, attributes) {
        this.NewSelfSynonym();
    }
    TopLevelDecl RevealableTypeDecl.AsTopLevelDecl { get { return this; } }
  }

  public class InternalTypeSynonymDecl : TypeSynonymDeclBase, RedirectingTypeDecl {
    public InternalTypeSynonymDecl(IToken tok, string name, TypeParameter.TypeParameterCharacteristics characteristics, List<TypeParameter> typeArgs, ModuleDefinition module, Type rhs, Attributes attributes)
      : base(tok, name, characteristics, typeArgs, module, rhs, attributes) {
    }
  }


  public class SubsetTypeDecl : TypeSynonymDecl, RedirectingTypeDecl
  {
    public override string WhatKind { get { return "subset type"; } }
    public readonly BoundVar Var;
    public readonly Expression Constraint;
    public enum WKind { None, Compiled, Ghost, Special }
    public readonly SubsetTypeDecl.WKind WitnessKind;
    public readonly Expression/*?*/ Witness;  // non-null iff WitnessKind is Compiled or Ghost
    public SubsetTypeDecl(IToken tok, string name, TypeParameter.TypeParameterCharacteristics characteristics, List<TypeParameter> typeArgs, ModuleDefinition module,
      BoundVar id, Expression constraint, WKind witnessKind, Expression witness,
      Attributes attributes)
      : base(tok, name, characteristics, typeArgs, module, id.Type, attributes) {
      Contract.Requires(tok != null);
      Contract.Requires(name != null);
      Contract.Requires(typeArgs != null);
      Contract.Requires(module != null);
      Contract.Requires(id != null && id.Type != null);
      Contract.Requires(constraint != null);
      Contract.Requires((witnessKind == WKind.Compiled || witnessKind == WKind.Ghost) == (witness != null));
      Var = id;
      Constraint = constraint;
      Witness = witness;
      WitnessKind = witnessKind;
    }
    BoundVar RedirectingTypeDecl.Var { get { return Var; } }
    Expression RedirectingTypeDecl.Constraint { get { return Constraint; } }
    WKind RedirectingTypeDecl.WitnessKind { get { return WitnessKind; } }
    Expression RedirectingTypeDecl.Witness { get { return Witness; } }
    
    public override List<Type> ParentTypes(List<Type> typeArgs) {
      return new List<Type>{ RhsWithArgument((typeArgs)) };
    }
  }

  public class NonNullTypeDecl : SubsetTypeDecl
  {
    public readonly ClassDecl Class;
    /// <summary>
    /// The public constructor is NonNullTypeDecl(ClassDecl cl). The rest is pretty crazy: There are stages of "this"-constructor calls
    /// in order to build values that depend on previously computed parameters.
    /// </summary>
    public NonNullTypeDecl(ClassDecl cl)
      : this(cl, cl.TypeArgs.ConvertAll(tp => new TypeParameter(tp.tok, tp.Name, tp.VarianceSyntax, tp.Characteristics)))
    {
      Contract.Requires(cl != null);
    }

    private NonNullTypeDecl(ClassDecl cl, List<TypeParameter> tps)
      : this(cl, tps,
      new BoundVar(cl.tok, "c", new UserDefinedType(cl.tok, cl.Name + "?", tps.Count == 0 ? null : tps.ConvertAll(tp => (Type)new UserDefinedType(tp)))))
    {
      Contract.Requires(cl != null);
      Contract.Requires(tps != null);
    }

    private NonNullTypeDecl(ClassDecl cl, List<TypeParameter> tps, BoundVar id)
      : base(cl.tok, cl.Name, new TypeParameter.TypeParameterCharacteristics(), tps, cl.Module, id,
      new BinaryExpr(cl.tok, BinaryExpr.Opcode.Neq, new IdentifierExpr(cl.tok, id), new LiteralExpr(cl.tok)),
      SubsetTypeDecl.WKind.Special, null, BuiltIns.AxiomAttribute())
    {
      Contract.Requires(cl != null);
      Contract.Requires(tps != null);
      Contract.Requires(id != null);
      Class = cl;
    }
   
    public override List<Type> ParentTypes(List<Type> typeArgs) {
      List<Type> result = new List<Type>(base.ParentTypes(typeArgs));
      
      foreach (var rhsParentType in Class.ParentTypes(typeArgs)) {
        var rhsParentUdt = rhsParentType as UserDefinedType;
        if (rhsParentUdt != null && rhsParentUdt.ResolvedClass is ClassDecl) {
          result.Add(UserDefinedType.CreateNonNullType(rhsParentUdt));
        }
      }

      return result;
    }
  }

  [ContractClass(typeof(IVariableContracts))]
  public interface IVariable {
    string Name {
      get;
    }
    string DisplayName {  // what the user thinks he wrote
      get;
    }
    string UniqueName {
      get;
    }
    bool HasBeenAssignedUniqueName {  // unique names are not assigned until the Translator; if you don't already know if that stage has run, this boolean method will tell you
      get;
    }
    string AssignUniqueName(FreshIdGenerator generator);
    string CompileName {
      get;
    }
    Type Type {
      get;
    }
    Type OptionalType {
      get;
    }
    bool IsMutable {
      get;
    }
    bool IsGhost {
      get;
    }
    IToken Tok {
      get;
    }
  }
  [ContractClassFor(typeof(IVariable))]
  public abstract class IVariableContracts : IVariable {
    public string Name {
      get {
        Contract.Ensures(Contract.Result<string>() != null);
        throw new NotImplementedException();  // this getter implementation is here only so that the Ensures contract can be given here
      }
    }
    public string DisplayName {
      get {
        Contract.Ensures(Contract.Result<string>() != null);
        throw new NotImplementedException();  // this getter implementation is here only so that the Ensures contract can be given here
      }
    }
    public string UniqueName {
      get {
        Contract.Ensures(Contract.Result<string>() != null);
        throw new NotImplementedException();  // this getter implementation is here only so that the Ensures contract can be given here
      }
    }
    public bool HasBeenAssignedUniqueName {
      get {
        throw new NotImplementedException();  // this getter implementation is here only so that the Ensures contract can be given here
      }
    }
    public string CompileName {
      get {
        Contract.Ensures(Contract.Result<string>() != null);
        throw new NotImplementedException();  // this getter implementation is here only so that the Ensures contract can be given here
      }
    }
    public Type Type {
      get {
        Contract.Ensures(Contract.Result<Type>() != null);
        throw new NotImplementedException();  // this getter implementation is here only so that the Ensures contract can be given here
      }
    }
    public Type OptionalType {
      get {
        Contract.Ensures(Contract.Result<Type>() != null);
        throw new NotImplementedException();  // this getter implementation is here only so that the Ensures contract can be given here
      }
    }
    public bool IsMutable {
      get {
        throw new NotImplementedException();
      }
    }
    public bool IsGhost {
      get {
        throw new NotImplementedException();
      }
    }
    public IToken Tok {
      get {
        Contract.Ensures(Contract.Result<IToken>() != null);
        throw new NotImplementedException();
      }
    }
    public string AssignUniqueName(FreshIdGenerator generator)
    {
      Contract.Ensures(Contract.Result<string>() != null);
      throw new NotImplementedException();
    }
  }

  public abstract class NonglobalVariable : IVariable {
    public readonly IToken tok;
    readonly string name;

    [ContractInvariantMethod]
    void ObjectInvariant() {
      Contract.Invariant(tok != null);
      Contract.Invariant(name != null);
      Contract.Invariant(type != null);
    }

    public string Name {
      get {
        Contract.Ensures(Contract.Result<string>() != null);
        return name;
      }
    }
    public string DisplayName {
      get { return LocalVariable.DisplayNameHelper(this); }
    }
    private string uniqueName;
    public string UniqueName {
      get {
        return uniqueName;
      }
    }
    public bool HasBeenAssignedUniqueName {
      get {
        return uniqueName != null;
      }
    }
    public string AssignUniqueName(FreshIdGenerator generator)
    {
      if (uniqueName == null)
      {
        uniqueName = generator.FreshId(Name + "#");
        compileName = string.Format("_{0}_{1}", Compiler.FreshId(), CompilerizeName(name));
      }
      return UniqueName;
    }
    static char[] specialChars = new char[] { '\'', '_', '?', '\\', '#' };
    public static string CompilerizeName(string nm) {
      if ('0' <= nm[0] && nm[0] <= '9') {
        // the identifier is one that consists of just digits
        return "_" + nm;
      }
      string name = null;
      int i = 0;
      while (true) {
        int j = nm.IndexOfAny(specialChars, i);
        if (j == -1) {
          if (i == 0) {
            return nm;  // this is the common case
          } else {
            return name + nm.Substring(i);
          }
        } else {
          string nxt = nm.Substring(i, j - i);
          name = name == null ? nxt : name + nxt;
          switch (nm[j]) {
            case '\'': name += "_k"; break;
            case '_': name += "__"; break;
            case '?': name += "_q"; break;
            case '\\': name += "_b"; break;
            case '#': name += "_h"; break;
            default:
              Contract.Assume(false);  // unexpected character
              break;
          }
          i = j + 1;
          if (i == nm.Length) {
            return name;
          }
        }
      }
    }
    protected string compileName;
    public virtual string CompileName {
      get {
        if (compileName == null)
        {
          compileName = string.Format("_{0}_{1}", Compiler.FreshId(), CompilerizeName(name));
        }
        return compileName;
      }
    }
    Type type;
    public Type SyntacticType { get { return type; } }  // returns the non-normalized type
    public Type Type {
      get {
        Contract.Ensures(Contract.Result<Type>() != null);
        return type.Normalize();
      }
    }
    Type IVariable.OptionalType {
      get { return Type; }  // same as Type for NonglobalVariable
    }
    public abstract bool IsMutable {
      get;
    }
    bool isGhost;  // readonly after resolution
    public bool IsGhost {
      get {
        return isGhost;
      }
      set {
        isGhost = value;
      }
    }
    public IToken Tok {
      get {
        return tok;
      }
    }

    public NonglobalVariable(IToken tok, string name, Type type, bool isGhost) {
      Contract.Requires(tok != null);
      Contract.Requires(name != null);
      Contract.Requires(type != null);
      this.tok = tok;
      this.name = name;
      this.type = type;
      this.isGhost = isGhost;
    }
  }

  public class Formal : NonglobalVariable {
    public readonly bool InParam;  // true to in-parameter, false for out-parameter
    public override bool IsMutable {
      get {
        return !InParam;
      }
    }
    public readonly bool IsOld;

    public Formal(IToken tok, string name, Type type, bool inParam, bool isGhost, bool isOld = false)
      : base(tok, name, type, isGhost) {
      Contract.Requires(tok != null);
      Contract.Requires(name != null);
      Contract.Requires(type != null);
      InParam = inParam;
      IsOld = isOld;
    }

    public bool HasName {
      get {
        return !Name.StartsWith("#");
      }
    }
    public override string CompileName {
      get {
        if (compileName == null) {
          compileName = CompilerizeName(Name);
        }
        return compileName;
      }
    }
  }

  /// <summary>
  /// An ImplicitFormal is a parameter that is declared implicitly, in particular the "_k" depth parameter
  /// of each colemma (for use in the comethod body only, not the specification).
  /// </summary>
  public class ImplicitFormal : Formal {
    public ImplicitFormal(IToken tok, string name, Type type, bool inParam, bool isGhost)
      : base(tok, name, type, inParam, isGhost) {
      Contract.Requires(tok != null);
      Contract.Requires(name != null);
      Contract.Requires(type != null);
    }
  }

  /// <summary>
  /// ThisSurrogate represents the implicit parameter "this". It is used to allow more uniform handling of
  /// parameters. A pointer value of a ThisSurrogate object is not important, only the fact that it is
  /// a ThisSurrogate is. ThisSurrogate objects are only used in specially marked places in the Dafny
  /// implementation.
  /// </summary>
  public class ThisSurrogate : ImplicitFormal {
    public ThisSurrogate(IToken tok, Type type)
      : base(tok, "this", type, true, false) {
      Contract.Requires(tok != null);
      Contract.Requires(type != null);
    }
  }

  [DebuggerDisplay("Bound<{name}>")]
  public class BoundVar : NonglobalVariable {
    public override bool IsMutable {
      get {
        return false;
      }
    }

    public BoundVar(IToken tok, string name, Type type)
      : base(tok, name, type, false) {
      Contract.Requires(tok != null);
      Contract.Requires(name != null);
      Contract.Requires(type != null);
    }
  }

  public class Function : MemberDecl, TypeParameter.ParentType, ICallable {
    public override string WhatKind { get { return "function"; } }
    public override bool CanBeRevealed() { return true; }
    public readonly bool IsProtected;
    public bool IsRecursive;  // filled in during resolution
    public TailStatus TailRecursion = TailStatus.NotTailRecursive;  // filled in during resolution; NotTailRecursive = no tail recursion; TriviallyTailRecursive is never used here
    public bool IsTailRecursive => TailRecursion != TailStatus.NotTailRecursive;
    public bool IsAccumulatorTailRecursive => IsTailRecursive && TailRecursion != Function.TailStatus.TailRecursive;
    public bool IsFueled;  // filled in during resolution if anyone tries to adjust this function's fuel
    public readonly List<TypeParameter> TypeArgs;
    public readonly List<Formal> Formals;
    public readonly Formal Result;
    public readonly Type ResultType;
    public readonly List<MaybeFreeExpression> Req;
    public readonly List<FrameExpression> Reads;
    public readonly List<MaybeFreeExpression> Ens;
    public readonly Specification<Expression> Decreases;
    public Expression Body;  // an extended expression; Body is readonly after construction, except for any kind of rewrite that may take place around the time of resolution
    public bool SignatureIsOmitted { get { return SignatureEllipsis != null; } }  // is "false" for all Function objects that survive into resolution
    public readonly IToken SignatureEllipsis;
    public bool IsBuiltin;
    public Function OverriddenFunction;
    public bool containsQuantifier;
    public bool ContainsQuantifier {
      set { containsQuantifier = value; }
      get { return containsQuantifier;  }
    }

    public enum TailStatus
    {
      TriviallyTailRecursive, // contains no recursive calls (in non-ghost expressions)
      TailRecursive, // all recursive calls (in non-ghost expressions) are tail calls
      NotTailRecursive, // contains some non-ghost recursive call outside of a tail-call position
      // E + F or F + E, where E has no tail call and F is a tail call
      Accumulate_Add,
      AccumulateRight_Sub,
      Accumulate_Mul,
      Accumulate_SetUnion,
      AccumulateRight_SetDifference,
      Accumulate_MultiSetUnion,
      AccumulateRight_MultiSetDifference,
      AccumulateLeft_Concat,
      AccumulateRight_Concat,
    }

    public override IEnumerable<Expression> SubExpressions {
      get {
        foreach (var e in Req) {
          yield return e.E;
        }
        foreach (var e in Reads) {
          yield return e.E;
        }
        foreach (var e in Ens) {
          yield return e.E;
        }
        foreach (var e in Decreases.Expressions) {
          yield return e;
        }
        if (Body != null) {
          yield return Body;
        }
      }
    }

    public Type Type {
      get {
        // Note, the following returned type can contain type parameters from the function and its enclosing class
        return new ArrowType(tok, Formals.ConvertAll(f => f.Type), ResultType);
      }
    }

    public bool AllowsNontermination {
      get {
        return Contract.Exists(Decreases.Expressions, e => e is WildcardExpr);
      }
    }

    /// <summary>
    /// The "AllCalls" field is used for non-FixpointPredicate, non-PrefixPredicate functions only (so its value should not be relied upon for FixpointPredicate and PrefixPredicate functions).
    /// It records all function calls made by the Function, including calls made in the body as well as in the specification.
    /// The field is filled in during resolution (and used toward the end of resolution, to attach a helpful "decreases" prefix to functions in clusters
    /// with co-recursive calls.
    /// </summary>
    public readonly List<FunctionCallExpr> AllCalls = new List<FunctionCallExpr>();
    public enum CoCallClusterInvolvement {
      None,  // the SCC containing the function does not involve any co-recursive calls
      IsMutuallyRecursiveTarget,  // the SCC contains co-recursive calls, and this function is the target of some non-self recursive call
      CoRecursiveTargetAllTheWay,  // the SCC contains co-recursive calls, and this function is the target only of self-recursive calls and co-recursive calls
    }
    public CoCallClusterInvolvement CoClusterTarget = CoCallClusterInvolvement.None;

    [ContractInvariantMethod]
    void ObjectInvariant() {
      Contract.Invariant(cce.NonNullElements(TypeArgs));
      Contract.Invariant(cce.NonNullElements(Formals));
      Contract.Invariant(ResultType != null);
      Contract.Invariant(cce.NonNullElements(Req));
      Contract.Invariant(cce.NonNullElements(Reads));
      Contract.Invariant(cce.NonNullElements(Ens));
      Contract.Invariant(Decreases != null);
    }

    /// <summary>
    /// Note, functions are "ghost" by default; a non-ghost function is called a "function method".
    /// </summary>
    public Function(IToken tok, string name, bool hasStaticKeyword, bool isProtected, bool isGhost,
                    List<TypeParameter> typeArgs, List<Formal> formals, Formal result, Type resultType,
                    List<MaybeFreeExpression> req, List<FrameExpression> reads, List<MaybeFreeExpression> ens, Specification<Expression> decreases,
                    Expression body, Attributes attributes, IToken signatureEllipsis)
      : base(tok, name, hasStaticKeyword, isGhost, attributes) {

      Contract.Requires(tok != null);
      Contract.Requires(name != null);
      Contract.Requires(cce.NonNullElements(typeArgs));
      Contract.Requires(cce.NonNullElements(formals));
      Contract.Requires(resultType != null);
      Contract.Requires(cce.NonNullElements(req));
      Contract.Requires(cce.NonNullElements(reads));
      Contract.Requires(cce.NonNullElements(ens));
      Contract.Requires(decreases != null);
      this.IsProtected = isProtected;
      this.IsFueled = false;  // Defaults to false.  Only set to true if someone mentions this function in a fuel annotation
      this.TypeArgs = typeArgs;
      this.Formals = formals;
      this.Result = result;
      this.ResultType = result != null ? result.Type : resultType;
      this.Req = req;
      this.Reads = reads;
      this.Ens = ens;
      this.Decreases = decreases;
      this.Body = body;
      this.SignatureEllipsis = signatureEllipsis;

      if (attributes != null) {
        List<Expression> args = Attributes.FindExpressions(attributes, "fuel");
        if (args != null) {
          if (args.Count == 1) {
            LiteralExpr literal = args[0] as LiteralExpr;
            if (literal != null && literal.Value is BigInteger) {
              this.IsFueled = true;
            }
          } else if (args.Count == 2) {
            LiteralExpr literalLow = args[0] as LiteralExpr;
            LiteralExpr literalHigh = args[1] as LiteralExpr;

            if (literalLow != null && literalLow.Value is BigInteger && literalHigh != null && literalHigh.Value is BigInteger) {
              this.IsFueled = true;
            }
          }
        }
      }
    }

    bool ICodeContext.IsGhost { get { return this.IsGhost; } }
    List<TypeParameter> ICodeContext.TypeArgs { get { return this.TypeArgs; } }
    List<Formal> ICodeContext.Ins { get { return this.Formals; } }
    IToken ICallable.Tok { get { return this.tok; } }
    string ICallable.NameRelativeToModule {
      get {
        if (EnclosingClass is DefaultClassDecl) {
          return Name;
        } else {
          return EnclosingClass.Name + "." + Name;
        }
      }
    }
    Specification<Expression> ICallable.Decreases { get { return this.Decreases; } }
    bool _inferredDecr;
    bool ICallable.InferredDecreases {
      set { _inferredDecr = value; }
      get { return _inferredDecr; }
    }
    ModuleDefinition ICodeContext.EnclosingModule { get { return this.EnclosingClass.Module; } }
    bool ICodeContext.MustReverify { get { return false; } }

    [Pure]
    public bool IsFuelAware() { return IsRecursive || IsFueled; }
    public virtual bool ReadsHeap { get { return Reads.Count != 0; } }
  }

  public class Predicate : Function
  {
    public override string WhatKind { get { return "predicate"; } }
    public enum BodyOriginKind
    {
      OriginalOrInherited,  // this predicate definition is new (and the predicate may or may not have a body), or the predicate's body (whether or not it exists) is being inherited unmodified (from the previous refinement--it may be that the inherited body was itself an extension, for example)
      DelayedDefinition,  // this predicate declaration provides, for the first time, a body--the declaration refines a previously declared predicate, but the previous one had no body
      Extension  // this predicate extends the definition of a predicate with a body in a module being refined
    }
    public readonly BodyOriginKind BodyOrigin;
    public Predicate(IToken tok, string name, bool hasStaticKeyword, bool isProtected, bool isGhost,
                     List<TypeParameter> typeArgs, List<Formal> formals,
                     List<MaybeFreeExpression> req, List<FrameExpression> reads, List<MaybeFreeExpression> ens, Specification<Expression> decreases,
                     Expression body, BodyOriginKind bodyOrigin, Attributes attributes, IToken signatureEllipsis)
      : base(tok, name, hasStaticKeyword, isProtected, isGhost, typeArgs, formals, null, Type.Bool, req, reads, ens, decreases, body, attributes, signatureEllipsis) {
      Contract.Requires(bodyOrigin == Predicate.BodyOriginKind.OriginalOrInherited || body != null);
      BodyOrigin = bodyOrigin;
    }
  }

  /// <summary>
  /// An PrefixPredicate is the inductive unrolling P# implicitly declared for every fixpoint-predicate P.
  /// </summary>
  public class PrefixPredicate : Function
  {
    public override string WhatKind { get { return "prefix predicate"; } }
    public readonly Formal K;
    public readonly FixpointPredicate FixpointPred;
    public PrefixPredicate(IToken tok, string name, bool hasStaticKeyword, bool isProtected,
                     List<TypeParameter> typeArgs, Formal k, List<Formal> formals,
                     List<MaybeFreeExpression> req, List<FrameExpression> reads, List<MaybeFreeExpression> ens, Specification<Expression> decreases,
                     Expression body, Attributes attributes, FixpointPredicate fixpointPred)
      : base(tok, name, hasStaticKeyword, isProtected, true, typeArgs, formals, null, Type.Bool, req, reads, ens, decreases, body, attributes, null) {
      Contract.Requires(k != null);
      Contract.Requires(fixpointPred != null);
      Contract.Requires(formals != null && 1 <= formals.Count && formals[0] == k);
      K = k;
      FixpointPred = fixpointPred;
    }
  }

  public abstract class FixpointPredicate : Function
  {
    public enum KType { Unspecified, Nat, ORDINAL }
    public readonly KType TypeOfK;
    public bool KNat {
      get {
        return TypeOfK == KType.Nat;
      }
    }
    public readonly List<FunctionCallExpr> Uses = new List<FunctionCallExpr>();  // filled in during resolution, used by verifier
    public PrefixPredicate PrefixPredicate;  // filled in during resolution (name registration)

    public FixpointPredicate(IToken tok, string name, bool hasStaticKeyword, bool isProtected, KType typeOfK,
                             List<TypeParameter> typeArgs, List<Formal> formals,
                             List<MaybeFreeExpression> req, List<FrameExpression> reads, List<MaybeFreeExpression> ens,
                             Expression body, Attributes attributes, IToken signatureEllipsis)
      : base(tok, name, hasStaticKeyword, isProtected, true, typeArgs, formals, null, Type.Bool,
             req, reads, ens, new Specification<Expression>(new List<Expression>(), null), body, attributes, signatureEllipsis) {
      TypeOfK = typeOfK;
    }

    /// <summary>
    /// For the given call P(s), return P#[depth](s).  The resulting expression shares some of the subexpressions
    /// with 'fexp' (that is, what is returned is not necessarily a clone).
    /// </summary>
    public FunctionCallExpr CreatePrefixPredicateCall(FunctionCallExpr fexp, Expression depth) {
      Contract.Requires(fexp != null);
      Contract.Requires(fexp.Function == this);
      Contract.Requires(depth != null);
      Contract.Ensures(Contract.Result<FunctionCallExpr>() != null);

      var args = new List<Expression>() { depth };
      args.AddRange(fexp.Args);
      var prefixPredCall = new FunctionCallExpr(fexp.tok, this.PrefixPredicate.Name, fexp.Receiver, fexp.OpenParen, args);
      prefixPredCall.Function = this.PrefixPredicate;  // resolve here

      prefixPredCall.TypeArgumentSubstitutions = new Dictionary<TypeParameter, Type>();
      var old_to_new = new Dictionary<TypeParameter, TypeParameter>();
      for (int i = 0; i < this.TypeArgs.Count; i++) {
        old_to_new[this.TypeArgs[i]] = this.PrefixPredicate.TypeArgs[i];
      }
      foreach (var p in fexp.TypeArgumentSubstitutions) {
        TypeParameter tp;
        if (old_to_new.TryGetValue(p.Key, out tp)) {
          // p.Key denotes a type parameter of the predicate
          prefixPredCall.TypeArgumentSubstitutions[tp] = p.Value;
        } else {
          // p.Key denotes a type parameter of the enclosing class; it is the same for the prefix predicate
          prefixPredCall.TypeArgumentSubstitutions[p.Key] = p.Value;
        }
      }  // resolved here.

      prefixPredCall.Type = fexp.Type;  // resolve here
      prefixPredCall.CoCall = fexp.CoCall;  // resolve here
      return prefixPredCall;
    }
  }

  public class InductivePredicate : FixpointPredicate
  {
    public override string WhatKind { get { return "inductive predicate"; } }
    public InductivePredicate(IToken tok, string name, bool hasStaticKeyword, bool isProtected, KType typeOfK,
                              List<TypeParameter> typeArgs, List<Formal> formals,
                              List<MaybeFreeExpression> req, List<FrameExpression> reads, List<MaybeFreeExpression> ens,
                              Expression body, Attributes attributes, IToken signatureEllipsis)
      : base(tok, name, hasStaticKeyword, isProtected, typeOfK, typeArgs, formals,
             req, reads, ens, body, attributes, signatureEllipsis) {
    }
  }

  public class CoPredicate : FixpointPredicate
  {
    public override string WhatKind { get { return "copredicate"; } }
    public CoPredicate(IToken tok, string name, bool hasStaticKeyword, bool isProtected, KType typeOfK,
                       List<TypeParameter> typeArgs, List<Formal> formals,
                       List<MaybeFreeExpression> req, List<FrameExpression> reads, List<MaybeFreeExpression> ens,
                       Expression body, Attributes attributes, IToken signatureEllipsis)
      : base(tok, name, hasStaticKeyword, isProtected, typeOfK, typeArgs, formals,
             req, reads, ens, body, attributes, signatureEllipsis) {
    }
  }

  public class TwoStateFunction : Function
  {
    public override string WhatKind { get { return "twostate function"; } }
    public TwoStateFunction(IToken tok, string name, bool hasStaticKeyword,
                     List<TypeParameter> typeArgs, List<Formal> formals, Formal result, Type resultType,
                     List<MaybeFreeExpression> req, List<FrameExpression> reads, List<MaybeFreeExpression> ens, Specification<Expression> decreases,
                     Expression body, Attributes attributes, IToken signatureEllipsis)
      : base(tok, name, hasStaticKeyword, false, true, typeArgs, formals, result, resultType, req, reads, ens, decreases, body, attributes, signatureEllipsis) {
      Contract.Requires(tok != null);
      Contract.Requires(name != null);
      Contract.Requires(typeArgs != null);
      Contract.Requires(formals != null);
      Contract.Requires(resultType != null);
      Contract.Requires(req != null);
      Contract.Requires(reads != null);
      Contract.Requires(ens != null);
      Contract.Requires(decreases != null);
    }
    public override bool ReadsHeap { get { return true; } }
  }

  public class TwoStatePredicate : TwoStateFunction
  {
    public override string WhatKind { get { return "twostate predicate"; } }
    public TwoStatePredicate(IToken tok, string name, bool hasStaticKeyword,
                     List<TypeParameter> typeArgs, List<Formal> formals,
                     List<MaybeFreeExpression> req, List<FrameExpression> reads, List<MaybeFreeExpression> ens, Specification<Expression> decreases,
                     Expression body, Attributes attributes, IToken signatureEllipsis)
      : base(tok, name, hasStaticKeyword, typeArgs, formals, null, Type.Bool, req, reads, ens, decreases, body, attributes, signatureEllipsis) {
      Contract.Requires(tok != null);
      Contract.Requires(name != null);
      Contract.Requires(typeArgs != null);
      Contract.Requires(formals != null);
      Contract.Requires(req != null);
      Contract.Requires(reads != null);
      Contract.Requires(ens != null);
      Contract.Requires(decreases != null);
    }
  }

  public class Method : MemberDecl, TypeParameter.ParentType, IMethodCodeContext
  {
    public override string WhatKind { get { return "method"; } }
    public bool SignatureIsOmitted { get { return SignatureEllipsis != null; } }
    public readonly IToken SignatureEllipsis;
    public bool MustReverify;
    public readonly List<TypeParameter> TypeArgs;
    public readonly List<Formal> Ins;
    public readonly List<Formal> Outs;
    public readonly List<MaybeFreeExpression> Req;
    public readonly Specification<FrameExpression> Mod;
    public readonly List<MaybeFreeExpression> Ens;
    public readonly Specification<Expression> Decreases;
    private BlockStmt methodBody;  // Body is readonly after construction, except for any kind of rewrite that may take place around the time of resolution (note that "methodBody" is a "DividedBlockStmt" for any "Method" that is a "Constructor")
    public bool IsRecursive;  // filled in during resolution
    public bool IsTailRecursive;  // filled in during resolution
    public readonly ISet<IVariable> AssignedAssumptionVariables = new HashSet<IVariable>();
    public Method OverriddenMethod;
    private static BlockStmt emptyBody = new BlockStmt(Token.NoToken, Token.NoToken, new List<Statement>());

    public override IEnumerable<Expression> SubExpressions {
      get {
        foreach (var e in Req) {
          yield return e.E;
        }
        foreach (var e in Mod.Expressions) {
          yield return e.E;
        }
        foreach (var e in Ens) {
          yield return e.E;
        }
        foreach (var e in Decreases.Expressions) {
          yield return e;
        }
      }
    }

    [ContractInvariantMethod]
    void ObjectInvariant() {
      Contract.Invariant(cce.NonNullElements(TypeArgs));
      Contract.Invariant(cce.NonNullElements(Ins));
      Contract.Invariant(cce.NonNullElements(Outs));
      Contract.Invariant(cce.NonNullElements(Req));
      Contract.Invariant(Mod != null);
      Contract.Invariant(cce.NonNullElements(Ens));
      Contract.Invariant(Decreases != null);
    }

    public Method(IToken tok, string name,
                  bool hasStaticKeyword, bool isGhost,
                  [Captured] List<TypeParameter> typeArgs,
                  [Captured] List<Formal> ins, [Captured] List<Formal> outs,
                  [Captured] List<MaybeFreeExpression> req, [Captured] Specification<FrameExpression> mod,
                  [Captured] List<MaybeFreeExpression> ens,
                  [Captured] Specification<Expression> decreases,
                  [Captured] BlockStmt body,
                  Attributes attributes, IToken signatureEllipsis)
      : base(tok, name, hasStaticKeyword, isGhost, attributes) {
      Contract.Requires(tok != null);
      Contract.Requires(name != null);
      Contract.Requires(cce.NonNullElements(typeArgs));
      Contract.Requires(cce.NonNullElements(ins));
      Contract.Requires(cce.NonNullElements(outs));
      Contract.Requires(cce.NonNullElements(req));
      Contract.Requires(mod != null);
      Contract.Requires(cce.NonNullElements(ens));
      Contract.Requires(decreases != null);
      this.TypeArgs = typeArgs;
      this.Ins = ins;
      this.Outs = outs;
      this.Req = req;
      this.Mod = mod;
      this.Ens = ens;
      this.Decreases = decreases;
      this.methodBody = body;
      this.SignatureEllipsis = signatureEllipsis;
      MustReverify = false;
    }

    bool ICodeContext.IsGhost { get { return this.IsGhost; } }
    List<TypeParameter> ICodeContext.TypeArgs { get { return this.TypeArgs; } }
    List<Formal> ICodeContext.Ins { get { return this.Ins; } }
    List<Formal> IMethodCodeContext.Outs { get { return this.Outs; } }
    Specification<FrameExpression> IMethodCodeContext.Modifies { get { return Mod; } }
    IToken ICallable.Tok { get { return this.tok; } }
    string ICallable.NameRelativeToModule {
      get {
        if (EnclosingClass is DefaultClassDecl) {
          return Name;
        } else {
          return EnclosingClass.Name + "." + Name;
        }
      }
    }
    Specification<Expression> ICallable.Decreases { get { return this.Decreases; } }
    bool _inferredDecr;
    bool ICallable.InferredDecreases {
      set { _inferredDecr = value; }
      get { return _inferredDecr; }
    }

    ModuleDefinition ICodeContext.EnclosingModule {
      get {
        Contract.Assert(this.EnclosingClass != null);  // this getter is supposed to be called only after signature-resolution is complete
        return this.EnclosingClass.Module;
      }
    }
    bool ICodeContext.MustReverify { get { return this.MustReverify; } }
    public bool AllowsNontermination {
      get {
        return Contract.Exists(Decreases.Expressions, e => e is WildcardExpr);
      }
    }

    public override string CompileName {
      get {
        var nm = base.CompileName;
        if (IsStatic && nm == "Main" && !Dafny.Compiler.IsMain(this)) {
          // for a static method that is named "Main" but is not a legal "Main" method,
          // change its name.
          nm = EnclosingClass.Name + "_" + nm;
        }
        return nm;
      }
    }

    public BlockStmt Body {
      get {
        // Lemma from included files do not need to be resolved and translated
        // so we return emptyBody. This is to speed up resolvor and translator.
        if (methodBody != null && (this is Lemma || this is TwoStateLemma) && this.tok is IncludeToken && !DafnyOptions.O.VerifyAllModules) {
          return Method.emptyBody;
        } else {
          return methodBody;
        }
      }
      set {
        methodBody = value;
      }
    }

    public BlockStmt BodyForRefinement {
      // For refinement, we still need to merge in the body
      // a lemma that is in the refinement base that is defined
      // in a include file.
      get {
        return methodBody;
      }
    }
  }

  public class Lemma : Method
  {
    public override string WhatKind { get { return "lemma"; } }
    public Lemma(IToken tok, string name,
                 bool hasStaticKeyword,
                 [Captured] List<TypeParameter> typeArgs,
                 [Captured] List<Formal> ins, [Captured] List<Formal> outs,
                 [Captured] List<MaybeFreeExpression> req, [Captured] Specification<FrameExpression> mod,
                 [Captured] List<MaybeFreeExpression> ens,
                 [Captured] Specification<Expression> decreases,
                 [Captured] BlockStmt body,
                 Attributes attributes, IToken signatureEllipsis)
      : base(tok, name, hasStaticKeyword, true, typeArgs, ins, outs, req, mod, ens, decreases, body, attributes, signatureEllipsis) {
    }
  }

  public class TwoStateLemma : Method
  {
    public override string WhatKind { get { return "twostate lemma"; } }
    public TwoStateLemma(IToken tok, string name,
                 bool hasStaticKeyword,
                 [Captured] List<TypeParameter> typeArgs,
                 [Captured] List<Formal> ins, [Captured] List<Formal> outs,
                 [Captured] List<MaybeFreeExpression> req,
                 [Captured] Specification<FrameExpression> mod,
                 [Captured] List<MaybeFreeExpression> ens,
                 [Captured] Specification<Expression> decreases,
                 [Captured] BlockStmt body,
                 Attributes attributes, IToken signatureEllipsis)
      : base(tok, name, hasStaticKeyword, true, typeArgs, ins, outs, req, mod, ens, decreases, body, attributes, signatureEllipsis) {
      Contract.Requires(tok != null);
      Contract.Requires(name != null);
      Contract.Requires(typeArgs != null);
      Contract.Requires(ins != null);
      Contract.Requires(outs != null);
      Contract.Requires(req != null);
      Contract.Requires(mod != null);
      Contract.Requires(ens != null);
      Contract.Requires(decreases != null);
    }
  }

  public class Constructor : Method
  {
    public override string WhatKind { get { return "constructor"; } }
    [ContractInvariantMethod]
    void ObjectInvariant() {
      Contract.Invariant(Body == null || Body is DividedBlockStmt);
    }
    public List<Statement> BodyInit {  // first part of Body's statements
      get {
        if (Body == null) {
          return null;
        } else {
          return ((DividedBlockStmt)Body).BodyInit;
        }
      }
    }
    public List<Statement> BodyProper {  // second part of Body's statements
      get {
        if (Body == null) {
          return null;
        } else {
          return ((DividedBlockStmt)Body).BodyProper;
        }
      }
    }
    public Constructor(IToken tok, string name,
                  List<TypeParameter> typeArgs,
                  List<Formal> ins,
                  List<MaybeFreeExpression> req, [Captured] Specification<FrameExpression> mod,
                  List<MaybeFreeExpression> ens,
                  Specification<Expression> decreases,
                  DividedBlockStmt body,
                  Attributes attributes, IToken signatureEllipsis)
      : base(tok, name, false, false, typeArgs, ins, new List<Formal>(), req, mod, ens, decreases, body, attributes, signatureEllipsis) {
      Contract.Requires(tok != null);
      Contract.Requires(name != null);
      Contract.Requires(cce.NonNullElements(typeArgs));
      Contract.Requires(cce.NonNullElements(ins));
      Contract.Requires(cce.NonNullElements(req));
      Contract.Requires(mod != null);
      Contract.Requires(cce.NonNullElements(ens));
      Contract.Requires(decreases != null);
    }

    public bool HasName {
      get {
        return Name != "_ctor";
      }
    }
  }

  /// <summary>
  /// A PrefixLemma is the inductive unrolling M# implicitly declared for every colemma M.
  /// </summary>
  public class PrefixLemma : Method
  {
    public override string WhatKind { get { return "prefix lemma"; } }
    public readonly Formal K;
    public readonly FixpointLemma FixpointLemma;
    public PrefixLemma(IToken tok, string name, bool hasStaticKeyword,
                       List<TypeParameter> typeArgs, Formal k, List<Formal> ins, List<Formal> outs,
                       List<MaybeFreeExpression> req, Specification<FrameExpression> mod, List<MaybeFreeExpression> ens, Specification<Expression> decreases,
                       BlockStmt body, Attributes attributes, FixpointLemma fixpointLemma)
      : base(tok, name, hasStaticKeyword, true, typeArgs, ins, outs, req, mod, ens, decreases, body, attributes, null) {
      Contract.Requires(k != null);
      Contract.Requires(ins != null && 1 <= ins.Count && ins[0] == k);
      Contract.Requires(fixpointLemma != null);
      K = k;
      FixpointLemma = fixpointLemma;
    }
  }

  public abstract class FixpointLemma : Method
  {
    public readonly FixpointPredicate.KType TypeOfK;
    public bool KNat {
      get {
        return TypeOfK == FixpointPredicate.KType.Nat;
      }
    }
    public PrefixLemma PrefixLemma;  // filled in during resolution (name registration)

    public FixpointLemma(IToken tok, string name,
                         bool hasStaticKeyword, FixpointPredicate.KType typeOfK,
                         List<TypeParameter> typeArgs,
                         List<Formal> ins, [Captured] List<Formal> outs,
                         List<MaybeFreeExpression> req, [Captured] Specification<FrameExpression> mod,
                         List<MaybeFreeExpression> ens,
                         Specification<Expression> decreases,
                         BlockStmt body,
                         Attributes attributes, IToken signatureEllipsis)
      : base(tok, name, hasStaticKeyword, true, typeArgs, ins, outs, req, mod, ens, decreases, body, attributes, signatureEllipsis) {
      Contract.Requires(tok != null);
      Contract.Requires(name != null);
      Contract.Requires(cce.NonNullElements(typeArgs));
      Contract.Requires(cce.NonNullElements(ins));
      Contract.Requires(cce.NonNullElements(outs));
      Contract.Requires(cce.NonNullElements(req));
      Contract.Requires(mod != null);
      Contract.Requires(cce.NonNullElements(ens));
      Contract.Requires(decreases != null);
      TypeOfK = typeOfK;
    }
  }

  public class InductiveLemma : FixpointLemma
  {
    public override string WhatKind { get { return "inductive lemma"; } }

    public InductiveLemma(IToken tok, string name,
                          bool hasStaticKeyword, FixpointPredicate.KType typeOfK,
                          List<TypeParameter> typeArgs,
                          List<Formal> ins, [Captured] List<Formal> outs,
                          List<MaybeFreeExpression> req, [Captured] Specification<FrameExpression> mod,
                          List<MaybeFreeExpression> ens,
                          Specification<Expression> decreases,
                          BlockStmt body,
                          Attributes attributes, IToken signatureEllipsis)
      : base(tok, name, hasStaticKeyword, typeOfK, typeArgs, ins, outs, req, mod, ens, decreases, body, attributes, signatureEllipsis) {
      Contract.Requires(tok != null);
      Contract.Requires(name != null);
      Contract.Requires(cce.NonNullElements(typeArgs));
      Contract.Requires(cce.NonNullElements(ins));
      Contract.Requires(cce.NonNullElements(outs));
      Contract.Requires(cce.NonNullElements(req));
      Contract.Requires(mod != null);
      Contract.Requires(cce.NonNullElements(ens));
      Contract.Requires(decreases != null);
    }
  }

  public class CoLemma : FixpointLemma
  {
    public override string WhatKind { get { return "colemma"; } }

    public CoLemma(IToken tok, string name,
                   bool hasStaticKeyword, FixpointPredicate.KType typeOfK,
                   List<TypeParameter> typeArgs,
                   List<Formal> ins, [Captured] List<Formal> outs,
                   List<MaybeFreeExpression> req, [Captured] Specification<FrameExpression> mod,
                   List<MaybeFreeExpression> ens,
                   Specification<Expression> decreases,
                   BlockStmt body,
                   Attributes attributes, IToken signatureEllipsis)
      : base(tok, name, hasStaticKeyword, typeOfK, typeArgs, ins, outs, req, mod, ens, decreases, body, attributes, signatureEllipsis) {
      Contract.Requires(tok != null);
      Contract.Requires(name != null);
      Contract.Requires(cce.NonNullElements(typeArgs));
      Contract.Requires(cce.NonNullElements(ins));
      Contract.Requires(cce.NonNullElements(outs));
      Contract.Requires(cce.NonNullElements(req));
      Contract.Requires(mod != null);
      Contract.Requires(cce.NonNullElements(ens));
      Contract.Requires(decreases != null);
    }
  }

  // ------------------------------------------------------------------------------------------------------

  public abstract class Statement : IAttributeBearingDeclaration
  {
    public readonly IToken Tok;
    public readonly IToken EndTok;  // typically a terminating semi-colon or end-curly-brace
    public LList<Label> Labels;  // mutable during resolution

    private Attributes attributes;
    public Attributes Attributes {
      get {
        return attributes;
      }
      set {
        attributes = value;
      }
    }

    [ContractInvariantMethod]
    void ObjectInvariant() {
      Contract.Invariant(Tok != null);
      Contract.Invariant(EndTok != null);
    }

    public bool IsGhost;  // filled in by resolution

    public Statement(IToken tok, IToken endTok, Attributes attrs) {
      Contract.Requires(tok != null);
      Contract.Requires(endTok != null);
      this.Tok = tok;
      this.EndTok = endTok;
      this.attributes = attrs;
    }

    public Statement(IToken tok, IToken endTok)
      : this(tok, endTok, null) {
      Contract.Requires(tok != null);
      Contract.Requires(endTok != null);
    }

    /// <summary>
    /// Returns the non-null substatements of the Statements.
    /// </summary>
    public virtual IEnumerable<Statement> SubStatements {
      get { yield break; }
    }

    /// <summary>
    /// Returns the non-null expressions of this statement proper (that is, do not include the expressions of substatements).
    /// </summary>
    public virtual IEnumerable<Expression> SubExpressions {
      get {
        foreach (var e in Attributes.SubExpressions(Attributes)) {
          yield return e;
        }
      }
    }
  }

  public class LList<T>
  {
    public readonly T Data;
    public readonly LList<T> Next;
    const LList<T> Empty = null;

    public LList(T d, LList<T> next) {
      Data = d;
      Next = next;
    }

    public static LList<T> Append(LList<T> a, LList<T> b) {
      if (a == null) return b;
      return new LList<T>(a.Data, Append(a.Next, b));
      // pretend this is ML
    }
    public static int Count(LList<T> n) {
      int count = 0;
      while (n != null) {
        count++;
        n = n.Next;
      }
      return count;
    }
  }

  public class Label
  {
    public readonly IToken Tok;
    public readonly string Name;
    string uniqueId = null;
    public string AssignUniqueId(FreshIdGenerator idGen)
    {
      if (uniqueId == null)
      {
        uniqueId = idGen.FreshNumericId("label");
      }
      return uniqueId;
    }
    public Label(IToken tok, string/*?*/ label) {
      Contract.Requires(tok != null);
      Tok = tok;
      Name = label;
    }
  }

  public class AssertLabel : Label
  {
    public Boogie.Expr E;  // filled in during translation
    public AssertLabel(IToken tok, string label)
      : base(tok, label) {
      Contract.Requires(tok != null);
      Contract.Requires(label != null);
    }
  }

  public abstract class PredicateStmt : Statement
  {
    public readonly Expression Expr;
    [ContractInvariantMethod]
    void ObjectInvariant() {
      Contract.Invariant(Expr != null);
    }

    public PredicateStmt(IToken tok, IToken endTok, Expression expr, Attributes attrs)
      : base(tok, endTok, attrs) {
      Contract.Requires(tok != null);
      Contract.Requires(endTok != null);
      Contract.Requires(expr != null);
      this.Expr = expr;
    }

    public PredicateStmt(IToken tok, IToken endTok, Expression expr)
      : this(tok, endTok, expr, null) {
      Contract.Requires(tok != null);
      Contract.Requires(endTok != null);
      Contract.Requires(expr != null);
      this.Expr = expr;
    }
    public override IEnumerable<Expression> SubExpressions {
      get {
        foreach (var e in base.SubExpressions) { yield return e; }
        yield return Expr;
      }
    }
  }

  public class AssertStmt : PredicateStmt {
    public readonly BlockStmt Proof;
    public readonly AssertLabel Label;
    public AssertStmt(IToken tok, IToken endTok, Expression expr, BlockStmt/*?*/ proof, AssertLabel/*?*/ label, Attributes attrs)
      : base(tok, endTok, expr, attrs) {
      Contract.Requires(tok != null);
      Contract.Requires(endTok != null);
      Contract.Requires(expr != null);
      Proof = proof;
      Label = label;
    }
    public override IEnumerable<Statement> SubStatements {
      get {
        if (Proof != null) {
          yield return Proof;
        }
      }
    }
    public void AddCustomizedErrorMessage(IToken tok, string s) {
      var args = new List<Expression>() { new StringLiteralExpr(tok, s, true) };
      IToken openBrace = tok;
      IToken closeBrace = new Token(tok.line, tok.col + 7 + s.Length + 1); // where 7 = length(":error ")
      this.Attributes = new UserSuppliedAttributes(tok, openBrace, closeBrace, args, this.Attributes);
    }
  }

  public class ExpectStmt : PredicateStmt
  {
    public Expression Message;
    public ExpectStmt(IToken tok, IToken endTok, Expression expr, Expression message, Attributes attrs)
      : base(tok, endTok, expr, attrs) {
      Contract.Requires(tok != null);
      Contract.Requires(endTok != null);
      Contract.Requires(expr != null);
      this.Message = message;
    }

    public override IEnumerable<Expression> SubExpressions {
      get {
        foreach (var e in base.SubExpressions) { yield return e; }
        if (Message != null) {
          yield return Message;
        }
      }
    }
  }

  public class AssumeStmt : PredicateStmt {
    public AssumeStmt(IToken tok, IToken endTok, Expression expr, Attributes attrs)
      : base(tok, endTok, expr, attrs) {
      Contract.Requires(tok != null);
      Contract.Requires(endTok != null);
      Contract.Requires(expr != null);
    }
  }

  public class PrintStmt : Statement {
    public readonly List<Expression> Args;
    [ContractInvariantMethod]
    void ObjectInvariant() {
      Contract.Invariant(cce.NonNullElements(Args));
    }

    public PrintStmt(IToken tok, IToken endTok, List<Expression> args)
      : base(tok, endTok) {
      Contract.Requires(tok != null);
      Contract.Requires(endTok != null);
      Contract.Requires(cce.NonNullElements(args));

      Args = args;
    }
    public override IEnumerable<Expression> SubExpressions {
      get {
        foreach (var e in base.SubExpressions) { yield return e; }
        foreach (var arg in Args) {
          yield return arg;
        }
      }
    }
  }

  public class RevealStmt : Statement
  {
    public readonly List<Expression> Exprs;
    public readonly List<AssertLabel> LabeledAsserts = new List<AssertLabel>();  // contents filled in during resolution to indicate that "Expr" denotes a labeled assertion
    public readonly List<Statement> ResolvedStatements = new List<Statement>(); // contents filled in during resolution

    public override IEnumerable<Statement> SubStatements {
      get { return ResolvedStatements; }
    }

    [ContractInvariantMethod]
    void ObjectInvariant() {
      Contract.Invariant(Exprs != null);
      Contract.Invariant(LabeledAsserts.Count <= Exprs.Count);
    }

    public RevealStmt(IToken tok, IToken endTok, List<Expression> exprs)
      : base(tok, endTok) {
      Contract.Requires(tok != null);
      Contract.Requires(endTok != null);
      Contract.Requires(exprs != null);
      this.Exprs = exprs;
    }

    public static string SingleName(Expression e) {
      Contract.Requires(e != null);
      if (e is NameSegment || e is LiteralExpr) {
        return e.tok.val;
      } else {
        return null;
      }
    }
  }

  public class BreakStmt : Statement {
    public readonly string TargetLabel;
    public readonly int BreakCount;
    public Statement TargetStmt;  // filled in during resolution
    [ContractInvariantMethod]
    void ObjectInvariant() {
      Contract.Invariant(TargetLabel != null || 1 <= BreakCount);
    }

    public BreakStmt(IToken tok, IToken endTok, string targetLabel)
      : base(tok, endTok) {
      Contract.Requires(tok != null);
      Contract.Requires(endTok != null);
      Contract.Requires(targetLabel != null);
      this.TargetLabel = targetLabel;
    }
    public BreakStmt(IToken tok, IToken endTok, int breakCount)
      : base(tok, endTok) {
      Contract.Requires(tok != null);
      Contract.Requires(endTok != null);
      Contract.Requires(1 <= breakCount);
      this.BreakCount = breakCount;
    }
  }

  public abstract class ProduceStmt : Statement
  {
    public List<AssignmentRhs> rhss;
    public UpdateStmt hiddenUpdate;
    public ProduceStmt(IToken tok, IToken endTok, List<AssignmentRhs> rhss)
      : base(tok, endTok) {
      Contract.Requires(tok != null);
      Contract.Requires(endTok != null);
      this.rhss = rhss;
      hiddenUpdate = null;
    }
    public override IEnumerable<Expression> SubExpressions {
      get {
        foreach (var e in base.SubExpressions) { yield return e; }
        if (rhss != null) {
          foreach (var rhs in rhss) {
            foreach (var ee in rhs.SubExpressions) {
              yield return ee;
            }
          }
        }
      }
    }
    public override IEnumerable<Statement> SubStatements {
      get {
        if (rhss != null) {
          foreach (var rhs in rhss) {
            foreach (var s in rhs.SubStatements) {
              yield return s;
            }
          }
        }
      }
    }
  }

  public class ReturnStmt : ProduceStmt
  {
    public bool ReverifyPost;  // set during pre-resolution refinement transformation
    public ReturnStmt(IToken tok, IToken endTok, List<AssignmentRhs> rhss)
      : base(tok, endTok, rhss) {
      Contract.Requires(tok != null);
      Contract.Requires(endTok != null);
    }
  }

  public class YieldStmt : ProduceStmt
  {
    public YieldStmt(IToken tok, IToken endTok, List<AssignmentRhs> rhss)
      : base(tok, endTok, rhss) {
      Contract.Requires(tok != null);
      Contract.Requires(endTok != null);
    }
  }

  public abstract class AssignmentRhs
  {
    public readonly IToken Tok;

    private Attributes attributes;
    public Attributes Attributes
    {
      get
      {
        return attributes;
      }
      set
      {
        attributes = value;
      }
    }

    public bool HasAttributes()
    {
      return Attributes != null;
    }

    internal AssignmentRhs(IToken tok, Attributes attrs = null) {
      Tok = tok;
      Attributes = attrs;
    }
    public abstract bool CanAffectPreviouslyKnownExpressions { get; }
    /// <summary>
    /// Returns the non-null subexpressions of the AssignmentRhs.
    /// </summary>
    public virtual IEnumerable<Expression> SubExpressions {
      get {
        foreach (var e in Attributes.SubExpressions(Attributes)) {
          yield return e;
        }
      }
    }
    /// <summary>
    /// Returns the non-null sub-statements of the AssignmentRhs.
    /// </summary>
    public virtual IEnumerable<Statement> SubStatements{
      get { yield break; }
    }
  }

  public class ExprRhs : AssignmentRhs
  {
    public readonly Expression Expr;
    [ContractInvariantMethod]
    void ObjectInvariant() {
      Contract.Invariant(Expr != null);
    }

    public ExprRhs(Expression expr, Attributes attrs = null)  // TODO: these 'attrs' apparently aren't handled correctly in the Cloner, and perhaps not in various visitors either (for example, CheckIsCompilable should not go into attributes)
      : base(expr.tok, attrs)
    {
      Contract.Requires(expr != null);
      Expr = expr;
    }
    public override bool CanAffectPreviouslyKnownExpressions { get { return false; } }
    public override IEnumerable<Expression> SubExpressions {
      get {
        yield return Expr;
      }
    }
  }

  /// <summary>
  /// A TypeRhs represents one of five things, each having to do with allocating something in the heap:
  ///  * new T[EE]
  ///    This allocates an array of objects of type T (where EE is a list of expression)
  ///  * new T[EE] (elementInit)
  ///    This is like the previous, but uses "elementInit" to initialize the elements of the new array.
  ///  * new T[E] [EE]
  ///    This is like the first one, but uses the elements displayed in the list EE as the initial
  ///    elements of the array.  Only a 1-dimensional array may be used in this case.  The size denoted
  ///    by E must equal the length of EE.
  ///  * new C
  ///    This allocates an object of type C
  ///  * new C.Init(EE)
  ///    This allocates an object of type C and then invokes the method/constructor Init on it
  /// There are three ways to construct a TypeRhs syntactically:
  ///  * TypeRhs(T, EE, initExpr)
  ///      -- represents "new T[EE]" (with "elementInit" being "null") and "new T[EE] (elementInit)"
  ///  * TypeRhs(T, E, EE)
  ///      -- represents "new T[E] [EE]"
  ///  * TypeRhs(C)
  ///      -- represents new C
  ///  * TypeRhs(Path, EE)
  ///    Here, Path may either be of the form C.Init
  ///      -- represents new C.Init(EE)
  ///    or all of Path denotes a type
  ///      -- represents new C._ctor(EE), where _ctor is the anonymous constructor for class C
  /// </summary>
  public class TypeRhs : AssignmentRhs
  {
    /// <summary>
    /// If ArrayDimensions != null, then the TypeRhs represents "new EType[ArrayDimensions]",
    ///     ElementInit is non-null to represent "new EType[ArrayDimensions] (elementInit)",
    ///     InitDisplay is non-null to represent "new EType[ArrayDimensions] [InitDisplay]",
    ///     and Arguments, Path, and InitCall are all null.
    /// If ArrayDimentions == null && Arguments == null, then the TypeRhs represents "new EType"
    ///     and ElementInit, Path, and InitCall are all null.
    /// If Arguments != null, then the TypeRhs represents "new Path(Arguments)"
    ///     and EType and InitCall is filled in by resolution, and ArrayDimensions == null and ElementInit == null.
    /// If OptionalNameComponent == null and Arguments != null, then the TypeRHS has not been resolved yet;
    ///   resolution will either produce an error or will chop off the last part of "EType" and move it to
    ///   OptionalNameComponent, after which the case above applies.
    /// </summary>
    public Type EType;  // in the case of Arguments != null, EType is filled in during resolution
    public readonly List<Expression> ArrayDimensions;
    public readonly Expression ElementInit;
    public readonly List<Expression> InitDisplay;
    public readonly List<Expression> Arguments;
    public Type Path;
    public CallStmt InitCall;  // may be null (and is definitely null for arrays), may be filled in during resolution
    public Type Type;  // filled in during resolution
    [ContractInvariantMethod]
    void ObjectInvariant() {
      Contract.Invariant(EType != null || Arguments != null);
      Contract.Invariant(ElementInit == null || InitDisplay == null);
      Contract.Invariant(InitDisplay == null || ArrayDimensions.Count == 1);
      Contract.Invariant(ArrayDimensions == null || (Arguments == null && Path == null && InitCall == null && 1 <= ArrayDimensions.Count));
      Contract.Invariant(Arguments == null || (Path != null && ArrayDimensions == null && ElementInit == null && InitDisplay == null));
      Contract.Invariant(!(ArrayDimensions == null && Arguments == null) || (Path == null && InitCall == null && ElementInit == null && InitDisplay == null));
    }

    public TypeRhs(IToken tok, Type type, List<Expression> arrayDimensions, Expression elementInit)
      : base(tok) {
      Contract.Requires(tok != null);
      Contract.Requires(type != null);
      Contract.Requires(arrayDimensions != null && 1 <= arrayDimensions.Count);
      EType = type;
      ArrayDimensions = arrayDimensions;
      ElementInit = elementInit;
    }
    public TypeRhs(IToken tok, Type type, Expression dim, List<Expression> initDisplay)
      : base(tok) {
      Contract.Requires(tok != null);
      Contract.Requires(type != null);
      Contract.Requires(dim != null);
      Contract.Requires(initDisplay != null);
      EType = type;
      ArrayDimensions = new List<Expression> { dim };
      InitDisplay = initDisplay;
    }
    public TypeRhs(IToken tok, Type type)
      : base(tok)
    {
      Contract.Requires(tok != null);
      Contract.Requires(type != null);
      EType = type;
    }
    public TypeRhs(IToken tok, Type path, List<Expression> arguments, bool disambiguatingDummy)
      : base(tok)
    {
      Contract.Requires(tok != null);
      Contract.Requires(path != null);
      Contract.Requires(arguments != null);
      Path = path;
      Arguments = arguments;
    }
    public override bool CanAffectPreviouslyKnownExpressions {
      get {
        if (InitCall != null) {
          foreach (var mod in InitCall.Method.Mod.Expressions) {
            if (!(mod.E is ThisExpr)) {
              return true;
            }
          }
        }
        return false;
      }
    }

    public override IEnumerable<Expression> SubExpressions {
      get {
        if (ArrayDimensions != null) {
          foreach (var e in ArrayDimensions) {
            yield return e;
          }
          if (ElementInit != null) {
            yield return ElementInit;
          }
          if (InitDisplay != null) {
            foreach (var e in InitDisplay) {
              yield return e;
            }
          }
        }
      }
    }
    public override IEnumerable<Statement> SubStatements {
      get {
        if (InitCall != null) {
          yield return InitCall;
        }
      }
    }
  }

  public class HavocRhs : AssignmentRhs {
    public HavocRhs(IToken tok)
      : base(tok)
    {
    }
    public override bool CanAffectPreviouslyKnownExpressions { get { return false; } }
  }

  public class VarDeclStmt : Statement
  {
    public readonly List<LocalVariable> Locals;
    public readonly ConcreteUpdateStatement Update;
    [ContractInvariantMethod]
    void ObjectInvariant() {
      Contract.Invariant(cce.NonNullElements(Locals));
      Contract.Invariant(Locals.Count != 0);
    }

    public VarDeclStmt(IToken tok, IToken endTok, List<LocalVariable> locals, ConcreteUpdateStatement update)
      : base(tok, endTok)
    {
      Contract.Requires(tok != null);
      Contract.Requires(endTok != null);
      Contract.Requires(locals != null);
      Contract.Requires(locals.Count != 0);

      Locals = locals;
      Update = update;
    }

    public override IEnumerable<Statement> SubStatements {
      get { if (Update != null) { yield return Update; } }
    }

    public override IEnumerable<Expression> SubExpressions {
      get {
        foreach (var e in base.SubExpressions) { yield return e; }
        foreach (var v in Locals) {
          foreach (var e in Attributes.SubExpressions(v.Attributes)) {
            yield return e;
          }
        }
      }
    }
  }

  public class LetStmt : Statement
  {
    public readonly CasePattern<LocalVariable> LHS;
    public readonly Expression RHS;

    public LetStmt(IToken tok, IToken endTok, CasePattern<LocalVariable> lhs, Expression rhs)
      : base(tok, endTok) {
      LHS = lhs;
      RHS = rhs;
    }

    public override IEnumerable<Expression> SubExpressions {
      get {
        foreach (var e in Attributes.SubExpressions(Attributes)) {
          yield return e;
        }
        yield return RHS;
      }
    }

    public IEnumerable<LocalVariable> LocalVars {
      get {
        foreach (var bv in LHS.Vars) {
          yield return bv;
        }
      }
    }
  }

  /// <summary>
  /// Common superclass of UpdateStmt, AssignSuchThatStmt and AssignOrReturnStmt
  /// </summary>
  public abstract class ConcreteUpdateStatement : Statement
  {
    public readonly List<Expression> Lhss;
    public ConcreteUpdateStatement(IToken tok, IToken endTok, List<Expression> lhss, Attributes attrs = null)
      : base(tok, endTok, attrs) {
      Contract.Requires(tok != null);
      Contract.Requires(endTok != null);
      Contract.Requires(cce.NonNullElements(lhss));
      Lhss = lhss;
    }
  }

  public class AssignSuchThatStmt : ConcreteUpdateStatement
  {
    public readonly Expression Expr;
    public readonly IToken AssumeToken;

    public List<ComprehensionExpr.BoundedPool> Bounds;  // initialized and filled in by resolver; null for a ghost statement
    // invariant Bounds == null || Bounds.Count == BoundVars.Count;
    public List<IVariable> MissingBounds;  // filled in during resolution; remains "null" if bounds can be found
    // invariant Bounds == null || MissingBounds == null;
    public class WiggleWaggleBound : ComprehensionExpr.BoundedPool
    {
      public override PoolVirtues Virtues => PoolVirtues.Enumerable | PoolVirtues.IndependentOfAlloc | PoolVirtues.IndependentOfAlloc_or_ExplicitAlloc;
      public override int Preference() => 1;
    }

    /// <summary>
    /// "assumeToken" is allowed to be "null", in which case the verifier will check that a RHS value exists.
    /// If "assumeToken" is non-null, then it should denote the "assume" keyword used in the statement.
    /// </summary>
    public AssignSuchThatStmt(IToken tok, IToken endTok, List<Expression> lhss, Expression expr, IToken assumeToken, Attributes attrs)
      : base(tok, endTok, lhss, attrs) {
      Contract.Requires(tok != null);
      Contract.Requires(endTok != null);
      Contract.Requires(cce.NonNullElements(lhss));
      Contract.Requires(lhss.Count != 0);
      Contract.Requires(expr != null);
      Expr = expr;
      if (assumeToken != null) {
        AssumeToken = assumeToken;
      }
    }
    public override IEnumerable<Expression> SubExpressions {
      get {
        foreach (var e in base.SubExpressions) { yield return e; }
        yield return Expr;
        foreach (var lhs in Lhss) {
          yield return lhs;
        }
      }
    }
  }

  public class UpdateStmt : ConcreteUpdateStatement
  {
    public readonly List<AssignmentRhs> Rhss;
    public readonly bool CanMutateKnownState;

    public readonly List<Statement> ResolvedStatements = new List<Statement>();  // contents filled in during resolution
    public override IEnumerable<Statement> SubStatements {
      get { return ResolvedStatements; }
    }

    [ContractInvariantMethod]
    void ObjectInvariant() {
      Contract.Invariant(cce.NonNullElements(Lhss));
      Contract.Invariant(cce.NonNullElements(Rhss));
    }
    public UpdateStmt(IToken tok, IToken endTok, List<Expression> lhss, List<AssignmentRhs> rhss)
      : base(tok, endTok, lhss)
    {
      Contract.Requires(tok != null);
      Contract.Requires(endTok != null);
      Contract.Requires(cce.NonNullElements(lhss));
      Contract.Requires(cce.NonNullElements(rhss));
      Contract.Requires(lhss.Count != 0 || rhss.Count == 1);
      Rhss = rhss;
      CanMutateKnownState = false;
    }
    public UpdateStmt(IToken tok, IToken endTok, List<Expression> lhss, List<AssignmentRhs> rhss, bool mutate)
      : base(tok, endTok, lhss)
    {
      Contract.Requires(tok != null);
      Contract.Requires(endTok != null);
      Contract.Requires(cce.NonNullElements(lhss));
      Contract.Requires(cce.NonNullElements(rhss));
      Contract.Requires(lhss.Count != 0 || rhss.Count == 1);
      Rhss = rhss;
      CanMutateKnownState = mutate;
    }
  }

  public class AssignOrReturnStmt : ConcreteUpdateStatement
  {
    public readonly Expression Rhs; // this is the unresolved RHS, and thus can also be a method call
    public readonly IToken ExpectToken;
    public readonly List<Statement> ResolvedStatements = new List<Statement>();  // contents filled in during resolution
    public override IEnumerable<Statement> SubStatements {
      get { return ResolvedStatements; }
    }

    [ContractInvariantMethod]
    void ObjectInvariant() {
      Contract.Invariant(Lhss != null);
      Contract.Invariant(
          Lhss.Count == 0 ||                   // ":- MethodOrExpresion;" which returns void success or an error
          Lhss.Count == 1 && Lhss[0] != null   // "y :- MethodOrExpression;"
      );
      Contract.Invariant(Rhs != null);
    }

    public AssignOrReturnStmt(IToken tok, IToken endTok, List<Expression> lhss, Expression rhs, IToken expectToken)
      : base(tok, endTok, lhss)
    {
      Contract.Requires(tok != null);
      Contract.Requires(endTok != null);
      Contract.Requires(lhss != null);
      Contract.Requires(lhss.Count <= 1);
      Contract.Requires(rhs != null);
      Rhs = rhs;
      ExpectToken = expectToken;
    }
  }

  public class AssignStmt : Statement {
    public readonly Expression Lhs;
    public readonly AssignmentRhs Rhs;
    [ContractInvariantMethod]
    void ObjectInvariant() {
      Contract.Invariant(Lhs != null);
      Contract.Invariant(Rhs != null);
    }

    public AssignStmt(IToken tok, IToken endTok, Expression lhs, AssignmentRhs rhs)
      : base(tok, endTok) {
      Contract.Requires(tok != null);
      Contract.Requires(endTok != null);
      Contract.Requires(lhs != null);
      Contract.Requires(rhs != null);
      this.Lhs = lhs;
      this.Rhs = rhs;
    }

    public override IEnumerable<Statement> SubStatements {
      get {
        foreach (var s in Rhs.SubStatements) {
          yield return s;
        }
      }
    }

    public override IEnumerable<Expression> SubExpressions {
      get {
        foreach (var e in base.SubExpressions) { yield return e; }
        yield return Lhs;
        foreach (var ee in Rhs.SubExpressions) {
          yield return ee;
        }
      }
    }

    /// <summary>
    /// This method assumes "lhs" has been successfully resolved.
    /// </summary>
    public static bool LhsIsToGhost(Expression lhs) {
      Contract.Requires(lhs != null);
      return LhsIsToGhost_Which(lhs) == NonGhostKind.IsGhost;
    }
    public enum NonGhostKind { IsGhost, Variable, Field, ArrayElement }
    public static string NonGhostKind_To_String(NonGhostKind gk) {
      Contract.Requires(gk != NonGhostKind.IsGhost);
      switch (gk) {
        case NonGhostKind.Variable: return "non-ghost variable";
        case NonGhostKind.Field: return "non-ghost field";
        case NonGhostKind.ArrayElement: return "array element";
        default:
          Contract.Assume(false);  // unexpected NonGhostKind
          throw new cce.UnreachableException();  // please compiler
      }
    }
    /// <summary>
    /// This method assumes "lhs" has been successfully resolved.
    /// </summary>
    public static NonGhostKind LhsIsToGhost_Which(Expression lhs) {
      Contract.Requires(lhs != null);
      lhs = lhs.Resolved;
      if (lhs is IdentifierExpr) {
        var x = (IdentifierExpr)lhs;
        if (!x.Var.IsGhost) {
          return NonGhostKind.Variable;
        }
      } else if (lhs is MemberSelectExpr) {
        var x = (MemberSelectExpr)lhs;
        if (!x.Member.IsGhost) {
          return NonGhostKind.Field;
        }
      } else {
        // LHS denotes an array element, which is always non-ghost
        return NonGhostKind.ArrayElement;
      }
      return NonGhostKind.IsGhost;
    }
  }

  public class LocalVariable : IVariable, IAttributeBearingDeclaration {
    public readonly IToken Tok;
    public readonly IToken EndTok;  // typically a terminating semi-colon or end-curly-brace
    readonly string name;
    public Attributes Attributes;
    public bool IsGhost;
    [ContractInvariantMethod]
    void ObjectInvariant() {
      Contract.Invariant(name != null);
      Contract.Invariant(OptionalType != null);
    }

    public LocalVariable(IToken tok, IToken endTok, string name, Type type, bool isGhost) {
      Contract.Requires(tok != null);
      Contract.Requires(endTok != null);
      Contract.Requires(name != null);
      Contract.Requires(type != null);  // can be a proxy, though

      this.Tok = tok;
      this.EndTok = endTok;
      this.name = name;
      this.OptionalType = type;
      if (type is InferredTypeProxy) {
        ((InferredTypeProxy)type).KeepConstraints = true;
      }
      this.IsGhost = isGhost;
    }

    public string Name {
      get {
        Contract.Ensures(Contract.Result<string>() != null);
        return name;
      }
    }
    public static bool HasWildcardName(IVariable v) {
      Contract.Requires(v != null);
      return v.Name.StartsWith("_v");
    }
    public static string DisplayNameHelper(IVariable v) {
      Contract.Requires(v != null);
      return HasWildcardName(v) ? "_" : v.Name;
    }
    public string DisplayName {
      get { return DisplayNameHelper(this); }
    }
    private string uniqueName;
    public string UniqueName {
      get {
        return uniqueName;
      }
    }
    public bool HasBeenAssignedUniqueName {
      get {
        return uniqueName != null;
      }
    }
    public string AssignUniqueName(FreshIdGenerator generator)
    {
      if (uniqueName == null)
      {
        uniqueName = generator.FreshId(Name + "#");
        compileName = string.Format("_{0}_{1}", Compiler.FreshId(), NonglobalVariable.CompilerizeName(name));
      }
      return UniqueName;
    }
    string compileName;
    public string CompileName {
      get {
        if (compileName == null)
        {
          compileName = string.Format("_{0}_{1}", Compiler.FreshId(), NonglobalVariable.CompilerizeName(name));
        }
        return compileName;
      }
    }
    public readonly Type OptionalType;  // this is the type mentioned in the declaration, if any
    Type IVariable.OptionalType { get { return this.OptionalType; } }
    internal Type type;  // this is the declared or inferred type of the variable; it is non-null after resolution (even if resolution fails)
    public Type Type {
      get {
        Contract.Ensures(Contract.Result<Type>() != null);

        Contract.Assume(type != null);  /* we assume object has been resolved */
        return type.Normalize();
      }
    }
    public bool IsMutable {
      get {
        return true;
      }
    }
    bool IVariable.IsGhost {
      get {
        return this.IsGhost;
      }
    }
    /// <summary>
    /// This method retrospectively makes the LocalVariable a ghost.  It is to be used only during resolution.
    /// </summary>
    public void MakeGhost() {
      this.IsGhost = true;
    }
    IToken IVariable.Tok {
      get {
        return Tok;
      }
    }
  }

  /// <summary>
  /// A CallStmt is always resolved.  It is typically produced as a resolved counterpart of the syntactic AST note ApplySuffix.
  /// </summary>
  public class CallStmt : Statement {
    [ContractInvariantMethod]
    void ObjectInvariant() {
      Contract.Invariant(MethodSelect.Member is Method);
      Contract.Invariant(cce.NonNullElements(Lhs));
      Contract.Invariant(cce.NonNullElements(Args));
    }

    public readonly List<Expression> Lhs;
    public readonly MemberSelectExpr MethodSelect;
    public readonly List<Expression> Args;

    public Expression Receiver { get { return MethodSelect.Obj; } }
    public Method Method { get { return (Method)MethodSelect.Member; } }

    public CallStmt(IToken tok, IToken endTok, List<Expression> lhs, MemberSelectExpr memSel, List<Expression> args)
      : base(tok, endTok) {
      Contract.Requires(tok != null);
      Contract.Requires(endTok != null);
      Contract.Requires(cce.NonNullElements(lhs));
      Contract.Requires(memSel != null);
      Contract.Requires(memSel.Member is Method);
      Contract.Requires(cce.NonNullElements(args));

      this.Lhs = lhs;
      this.MethodSelect = memSel;
      this.Args = args;
    }

    public override IEnumerable<Expression> SubExpressions {
      get {
        foreach (var e in base.SubExpressions) { yield return e; }
        foreach (var ee in Lhs) {
          yield return ee;
        }
        yield return MethodSelect;
        foreach (var ee in Args) {
          yield return ee;
        }
      }
    }
  }

  public class BlockStmt : Statement {
    public readonly List<Statement> Body;
    public BlockStmt(IToken tok, IToken endTok, [Captured] List<Statement> body)
      : base(tok, endTok) {
      Contract.Requires(tok != null);
      Contract.Requires(endTok != null);
      Contract.Requires(cce.NonNullElements(body));
      this.Body = body;
    }

    public override IEnumerable<Statement> SubStatements {
      get { return Body; }
    }

    public virtual void AppendStmt(Statement s) {
      Contract.Requires(s != null);
      Body.Add(s);
    }
  }

  public class DividedBlockStmt : BlockStmt
  {
    public readonly List<Statement> BodyInit;  // first part of Body's statements
    public readonly IToken SeparatorTok;  // token that separates the two parts, if any
    public readonly List<Statement> BodyProper;  // second part of Body's statements
    public DividedBlockStmt(IToken tok, IToken endTok, List<Statement> bodyInit, IToken/*?*/ separatorTok, List<Statement> bodyProper)
      : base(tok, endTok, Util.Concat(bodyInit, bodyProper)) {
      Contract.Requires(tok != null);
      Contract.Requires(endTok != null);
      Contract.Requires(cce.NonNullElements(bodyInit));
      Contract.Requires(cce.NonNullElements(bodyProper));
      this.BodyInit = bodyInit;
      this.SeparatorTok = separatorTok;
      this.BodyProper = bodyProper;
    }
    public override void AppendStmt(Statement s) {
      BodyProper.Add(s);
      base.AppendStmt(s);
    }
  }

  public class IfStmt : Statement {
    public readonly bool IsBindingGuard;
    public readonly Expression Guard;
    public readonly BlockStmt Thn;
    public readonly Statement Els;
    [ContractInvariantMethod]
    void ObjectInvariant() {
      Contract.Invariant(!IsBindingGuard || (Guard is ExistsExpr && ((ExistsExpr)Guard).Range == null));
      Contract.Invariant(Thn != null);
      Contract.Invariant(Els == null || Els is BlockStmt || Els is IfStmt || Els is SkeletonStatement);
    }
    public IfStmt(IToken tok, IToken endTok, bool isBindingGuard, Expression guard, BlockStmt thn, Statement els)
      : base(tok, endTok) {
      Contract.Requires(tok != null);
      Contract.Requires(endTok != null);
      Contract.Requires(!isBindingGuard || (guard is ExistsExpr && ((ExistsExpr)guard).Range == null));
      Contract.Requires(thn != null);
      Contract.Requires(els == null || els is BlockStmt || els is IfStmt || els is SkeletonStatement);
      this.IsBindingGuard = isBindingGuard;
      this.Guard = guard;
      this.Thn = thn;
      this.Els = els;
    }
    public override IEnumerable<Statement> SubStatements {
      get {
        yield return Thn;
        if (Els != null) {
          yield return Els;
        }
      }
    }
    public override IEnumerable<Expression> SubExpressions {
      get {
        foreach (var e in base.SubExpressions) { yield return e; }
        if (Guard != null) {
          yield return Guard;
        }
      }
    }
  }

  public class GuardedAlternative
  {
    public readonly IToken Tok;
    public readonly bool IsBindingGuard;
    public readonly Expression Guard;
    public readonly List<Statement> Body;
    [ContractInvariantMethod]
    void ObjectInvariant() {
      Contract.Invariant(Tok != null);
      Contract.Invariant(Guard != null);
      Contract.Invariant(!IsBindingGuard || (Guard is ExistsExpr && ((ExistsExpr)Guard).Range == null));
      Contract.Invariant(Body != null);
    }
    public GuardedAlternative(IToken tok, bool isBindingGuard, Expression guard, List<Statement> body)
    {
      Contract.Requires(tok != null);
      Contract.Requires(guard != null);
      Contract.Requires(!isBindingGuard || (guard is ExistsExpr && ((ExistsExpr)guard).Range == null));
      Contract.Requires(body != null);
      this.Tok = tok;
      this.IsBindingGuard = isBindingGuard;
      this.Guard = guard;
      this.Body = body;
    }
  }

  public class AlternativeStmt : Statement
  {
    public readonly bool UsesOptionalBraces;
    public readonly List<GuardedAlternative> Alternatives;
    [ContractInvariantMethod]
    void ObjectInvariant() {
      Contract.Invariant(Alternatives != null);
    }
    public AlternativeStmt(IToken tok, IToken endTok, List<GuardedAlternative> alternatives, bool usesOptionalBraces)
      : base(tok, endTok) {
      Contract.Requires(tok != null);
      Contract.Requires(endTok != null);
      Contract.Requires(alternatives != null);
      this.Alternatives = alternatives;
      this.UsesOptionalBraces = usesOptionalBraces;
    }
    public override IEnumerable<Statement> SubStatements {
      get {
        foreach (var alt in Alternatives) {
          foreach (var s in alt.Body) {
            yield return s;
          }
        }
      }
    }
    public override IEnumerable<Expression> SubExpressions {
      get {
        foreach (var e in base.SubExpressions) { yield return e; }
        foreach (var alt in Alternatives) {
          yield return alt.Guard;
        }
      }
    }
  }

  public abstract class LoopStmt : Statement
  {
    public readonly List<MaybeFreeExpression> Invariants;
    public readonly Specification<Expression> Decreases;
    public bool InferredDecreases;  // filled in by resolution
    public readonly Specification<FrameExpression> Mod;
    [ContractInvariantMethod]
    void ObjectInvariant() {
      Contract.Invariant(cce.NonNullElements(Invariants));
      Contract.Invariant(Decreases != null);
      Contract.Invariant(Mod != null);
    }
    public LoopStmt(IToken tok, IToken endTok, List<MaybeFreeExpression> invariants, Specification<Expression> decreases, Specification<FrameExpression> mod)
    : base(tok, endTok)
    {
      Contract.Requires(tok != null);
      Contract.Requires(endTok != null);
      Contract.Requires(cce.NonNullElements(invariants));
      Contract.Requires(decreases != null);
      Contract.Requires(mod != null);

      this.Invariants = invariants;
      this.Decreases = decreases;
      this.Mod = mod;
      if (DafnyOptions.O.Dafnycc) {
        Decreases = new Specification<Expression>(
          new List<Expression>() { new WildcardExpr(tok) }, null);
      }
    }
    public override IEnumerable<Expression> SubExpressions {
      get {
        foreach (var e in base.SubExpressions) { yield return e; }
        foreach (var mfe in Invariants) {
          foreach (var e in Attributes.SubExpressions(mfe.Attributes)) { yield return e; }
          yield return mfe.E;
        }
        foreach (var e in Attributes.SubExpressions(Decreases.Attributes)) { yield return e; }
        if (Decreases.Expressions != null) {
          foreach (var e in Decreases.Expressions) {
            yield return e;
          }
        }
        foreach (var e in Attributes.SubExpressions(Mod.Attributes)) { yield return e; }
        if (Mod.Expressions != null) {
          foreach (var fe in Mod.Expressions) {
            yield return fe.E;
          }
        }
      }
    }
  }

  public class WhileStmt : LoopStmt
  {
    public readonly Expression/*?*/ Guard;
    public readonly BlockStmt/*?*/ Body;
    public LoopBodySurrogate/*?*/ BodySurrogate;  // set by Resolver; remains null unless Body==null

    public class LoopBodySurrogate
    {
      public readonly List<IVariable> LocalLoopTargets;
      public readonly bool UsesHeap;

      public LoopBodySurrogate(List<IVariable> localLoopTargets, bool usesHeap) {
        LocalLoopTargets = localLoopTargets;
        UsesHeap = usesHeap;
      }
    }

    public WhileStmt(IToken tok, IToken endTok, Expression guard,
                     List<MaybeFreeExpression> invariants, Specification<Expression> decreases, Specification<FrameExpression> mod,
                     BlockStmt body)
      : base(tok, endTok, invariants, decreases, mod) {
      Contract.Requires(tok != null);
      Contract.Requires(endTok != null);
      this.Guard = guard;
      this.Body = body;
    }

    public override IEnumerable<Statement> SubStatements {
      get {
        if (Body != null) {
          yield return Body;
        }
      }
    }
    public override IEnumerable<Expression> SubExpressions {
      get {
        foreach (var e in base.SubExpressions) { yield return e; }
        if (Guard != null) {
          yield return Guard;
        }
      }
    }
  }

  /// <summary>
  /// This class is really just a WhileStmt, except that it serves the purpose of remembering if the object was created as the result of a refinement
  /// merge.
  /// </summary>
  public class RefinedWhileStmt : WhileStmt
  {
    public RefinedWhileStmt(IToken tok, IToken endTok, Expression guard,
                            List<MaybeFreeExpression> invariants, Specification<Expression> decreases, Specification<FrameExpression> mod,
                            BlockStmt body)
      : base(tok, endTok, guard, invariants, decreases, mod, body) {
      Contract.Requires(tok != null);
      Contract.Requires(endTok != null);
      Contract.Requires(body != null);
    }
  }

  public class AlternativeLoopStmt : LoopStmt
  {
    public readonly bool UsesOptionalBraces;
    public readonly List<GuardedAlternative> Alternatives;
    [ContractInvariantMethod]
    void ObjectInvariant() {
      Contract.Invariant(Alternatives != null);
    }
    public AlternativeLoopStmt(IToken tok, IToken endTok,
                               List<MaybeFreeExpression> invariants, Specification<Expression> decreases, Specification<FrameExpression> mod,
                               List<GuardedAlternative> alternatives, bool usesOptionalBraces)
      : base(tok, endTok, invariants, decreases, mod) {
      Contract.Requires(tok != null);
      Contract.Requires(endTok != null);
      Contract.Requires(alternatives != null);
      this.Alternatives = alternatives;
      this.UsesOptionalBraces = usesOptionalBraces;
    }
    public override IEnumerable<Statement> SubStatements {
      get {
        foreach (var alt in Alternatives) {
          foreach (var s in alt.Body) {
            yield return s;
          }
        }
      }
    }
    public override IEnumerable<Expression> SubExpressions {
      get {
        foreach (var e in base.SubExpressions) { yield return e; }
        foreach (var alt in Alternatives) {
          yield return alt.Guard;
        }
      }
    }
  }

  public class ForallStmt : Statement
  {
    public readonly List<BoundVar> BoundVars;  // note, can be the empty list, in which case Range denotes "true"
    public Expression Range;  // mostly readonly, except that it may in some cases be updated during resolution to conjoin the precondition of the call in the body
    public readonly List<MaybeFreeExpression> Ens;
    public readonly Statement Body;
    public List<Expression> ForallExpressions;   // fill in by rewriter.
    public bool CanConvert = true; //  can convert to ForallExpressions

    public List<ComprehensionExpr.BoundedPool> Bounds;  // initialized and filled in by resolver
    // invariant: if successfully resolved, Bounds.Count == BoundVars.Count;

    /// <summary>
    /// Assign means there are no ensures clauses and the body consists of one update statement,
    ///   either to an object field or to an array.
    /// Call means there are no ensures clauses and the body consists of a single call to a (presumably
    ///   ghost, but non-ghost is also allowed) method with no out-parameters and an empty modifies
    ///   clause.
    /// Proof means there is at least one ensures clause, and the body consists of any (presumably ghost,
    ///   but non-ghost is also allowed) code without side effects on variables (including fields and array
    ///   elements) declared outside the body itself.
    /// Notes:
    /// * More kinds may be allowed in the future.
    /// * One could also allow Call to call non-ghost methods without side effects.  However, that
    ///   would seem pointless in the program, so they are disallowed (to avoid any confusion that
    ///   such use of the forall statement might actually have a point).
    /// * One could allow Proof even without ensures clauses that "export" what was learned.
    ///   However, that might give the false impression that the body is nevertheless exported.
    /// </summary>
    public enum BodyKind { Assign, Call, Proof }
    public BodyKind Kind;  // filled in during resolution

    [ContractInvariantMethod]
    void ObjectInvariant() {
      Contract.Invariant(BoundVars != null);
      Contract.Invariant(Range != null);
      Contract.Invariant(BoundVars.Count != 0 || LiteralExpr.IsTrue(Range));
      Contract.Invariant(Ens != null);
    }

    public ForallStmt(IToken tok, IToken endTok, List<BoundVar> boundVars, Attributes attrs, Expression range, List<MaybeFreeExpression> ens, Statement body)
      : base(tok, endTok) {
      Contract.Requires(tok != null);
      Contract.Requires(endTok != null);
      Contract.Requires(cce.NonNullElements(boundVars));
      Contract.Requires(range != null);
      Contract.Requires(boundVars.Count != 0 || LiteralExpr.IsTrue(range));
      Contract.Requires(cce.NonNullElements(ens));
      this.BoundVars = boundVars;
      this.Attributes = attrs;
      this.Range = range;
      this.Ens = ens;
      this.Body = body;
    }

    public Statement S0 {
      get {
        // dig into Body to find a single statement
        Statement s = this.Body;
        while (true) {
          var block = s as BlockStmt;
          if (block != null && block.Body.Count == 1) {
            s = block.Body[0];
            // dig further into s
          } else if (s is UpdateStmt) {
            var update = (UpdateStmt)s;
            if (update.ResolvedStatements.Count == 1) {
              s = update.ResolvedStatements[0];
              // dig further into s
            } else {
              return s;
            }
          } else {
            return s;
          }
        }
      }
    }

    public override IEnumerable<Statement> SubStatements {
      get {
        if (Body != null) {
          yield return Body;
        }
      }
    }
    public override IEnumerable<Expression> SubExpressions {
      get {
        foreach (var e in base.SubExpressions) { yield return e; }
        yield return Range;
        foreach (var ee in Ens) {
          foreach (var e in Attributes.SubExpressions(ee.Attributes)) { yield return e; }
          yield return ee.E;
        }
      }
    }

    public List<BoundVar> UncompilableBoundVars() {
      Contract.Ensures(Contract.Result<List<BoundVar>>() != null);
      var v = ComprehensionExpr.BoundedPool.PoolVirtues.Finite | ComprehensionExpr.BoundedPool.PoolVirtues.Enumerable;
      return ComprehensionExpr.BoundedPool.MissingBounds(BoundVars, Bounds, v);
    }
  }

  public class ModifyStmt : Statement
  {
    public readonly Specification<FrameExpression> Mod;
    public readonly BlockStmt Body;

    public ModifyStmt(IToken tok, IToken endTok, List<FrameExpression> mod, Attributes attrs, BlockStmt body)
      : base(tok, endTok)
    {
      Contract.Requires(tok != null);
      Contract.Requires(endTok != null);
      Contract.Requires(mod != null);
      Mod = new Specification<FrameExpression>(mod, attrs);
      Body = body;
    }

    public override IEnumerable<Statement> SubStatements {
      get {
        if (Body != null) {
          yield return Body;
        }
      }
    }
    public override IEnumerable<Expression> SubExpressions {
      get {
        foreach (var e in base.SubExpressions) { yield return e; }
        foreach (var e in Attributes.SubExpressions(Mod.Attributes)) { yield return e; }
        foreach (var fe in Mod.Expressions) {
          yield return fe.E;
        }
      }
    }
  }

  public class CalcStmt : Statement
  {
    public abstract class CalcOp {
      /// <summary>
      /// Resulting operator "x op z" if "x this y" and "y other z".
      /// Returns null if this and other are incompatible.
      /// </summary>
      [Pure]
      public abstract CalcOp ResultOp(CalcOp other);

      /// <summary>
      /// Returns an expression "line0 this line1".
      /// </summary>
      [Pure]
      public abstract Expression StepExpr(Expression line0, Expression line1);
    }

    public class BinaryCalcOp : CalcOp {
      public readonly BinaryExpr.Opcode Op;

      [ContractInvariantMethod]
      void ObjectInvariant()
      {
        Contract.Invariant(ValidOp(Op));
      }

      /// <summary>
      /// Is op a valid calculation operator?
      /// </summary>
      [Pure]
      public static bool ValidOp(BinaryExpr.Opcode op) {
        return
             op == BinaryExpr.Opcode.Eq || op == BinaryExpr.Opcode.Neq
          || op == BinaryExpr.Opcode.Lt || op == BinaryExpr.Opcode.Le
          || op == BinaryExpr.Opcode.Gt || op == BinaryExpr.Opcode.Ge
          || LogicOp(op);
      }

      /// <summary>
      /// Is op a valid operator only for Boolean lines?
      /// </summary>
      [Pure]
      public static bool LogicOp(BinaryExpr.Opcode op) {
        return op == BinaryExpr.Opcode.Iff || op == BinaryExpr.Opcode.Imp || op == BinaryExpr.Opcode.Exp;
      }

      public BinaryCalcOp(BinaryExpr.Opcode op) {
        Contract.Requires(ValidOp(op));
        Op = op;
      }

      /// <summary>
      /// Does this subsume other (this . other == other . this == this)?
      /// </summary>
      private bool Subsumes(BinaryCalcOp other) {
        Contract.Requires(other != null);
        var op1 = Op;
        var op2 = other.Op;
        if (op1 == BinaryExpr.Opcode.Neq || op2 == BinaryExpr.Opcode.Neq)
          return op2 == BinaryExpr.Opcode.Eq;
        if (op1 == op2)
          return true;
        if (LogicOp(op1) || LogicOp(op2))
          return op2 == BinaryExpr.Opcode.Eq ||
            (op1 == BinaryExpr.Opcode.Imp && op2 == BinaryExpr.Opcode.Iff) ||
            (op1 == BinaryExpr.Opcode.Exp && op2 == BinaryExpr.Opcode.Iff) ||
            (op1 == BinaryExpr.Opcode.Eq && op2 == BinaryExpr.Opcode.Iff);
        return op2 == BinaryExpr.Opcode.Eq ||
          (op1 == BinaryExpr.Opcode.Lt && op2 == BinaryExpr.Opcode.Le) ||
          (op1 == BinaryExpr.Opcode.Gt && op2 == BinaryExpr.Opcode.Ge);
      }

      public override CalcOp ResultOp(CalcOp other) {
        if (other is BinaryCalcOp) {
          var o = (BinaryCalcOp) other;
          if (this.Subsumes(o)) {
            return this;
          } else if (o.Subsumes(this)) {
            return other;
          }
          return null;
        } else if (other is TernaryCalcOp) {
          return other.ResultOp(this);
        } else {
          Contract.Assert(false);
          throw new cce.UnreachableException();
        }
      }

      public override Expression StepExpr(Expression line0, Expression line1)
      {
        if (Op == BinaryExpr.Opcode.Exp) {
          // The order of operands is reversed so that it can be turned into implication during resolution
          return new BinaryExpr(line0.tok, Op, line1, line0);
        } else {
          return new BinaryExpr(line0.tok, Op, line0, line1);
        }
      }

      public override string ToString()
      {
        return BinaryExpr.OpcodeString(Op);
      }

    }

    public class TernaryCalcOp : CalcOp {
      public readonly Expression Index; // the only allowed ternary operator is ==#, so we only store the index

      [ContractInvariantMethod]
      void ObjectInvariant()
      {
        Contract.Invariant(Index != null);
      }

      public TernaryCalcOp(Expression idx) {
        Contract.Requires(idx != null);
        Index = idx;
      }

      public override CalcOp ResultOp(CalcOp other) {
        if (other is BinaryCalcOp) {
          if (((BinaryCalcOp) other).Op == BinaryExpr.Opcode.Eq) {
            return this;
          }
          return null;
        } else if (other is TernaryCalcOp) {
          var a = Index;
          var b = ((TernaryCalcOp) other).Index;
          var minIndex = new ITEExpr(a.tok, false, new BinaryExpr(a.tok, BinaryExpr.Opcode.Le, a, b), a, b);
          return new TernaryCalcOp(minIndex); // ToDo: if we could compare expressions for syntactic equalty, we could use this here to optimize
        } else {
          Contract.Assert(false);
          throw new cce.UnreachableException();
        }
      }

      public override Expression StepExpr(Expression line0, Expression line1)
      {
        return new TernaryExpr(line0.tok, TernaryExpr.Opcode.PrefixEqOp, Index, line0, line1);
      }

      public override string ToString()
      {
        return "==#";
      }

    }

    public readonly List<Expression> Lines;    // Last line is dummy, in order to form a proper step with the dangling hint
    public readonly List<BlockStmt> Hints;     // Hints[i] comes after line i; block statement is used as a container for multiple sub-hints
    public readonly CalcOp UserSuppliedOp;     // may be null, if omitted by the user
    public CalcOp Op;                          // main operator of the calculation (either UserSuppliedOp or (after resolution) an inferred CalcOp)
    public readonly List<CalcOp/*?*/> StepOps; // StepOps[i] comes after line i
    public readonly List<Expression> Steps;    // expressions li op l<i + 1>, filled in during resolution (last step is dummy)
    public Expression Result;                  // expression l0 ResultOp ln, filled in during resolution

    public static readonly CalcOp DefaultOp = new BinaryCalcOp(BinaryExpr.Opcode.Eq);

    [ContractInvariantMethod]
    void ObjectInvariant()
    {
      Contract.Invariant(Lines != null);
      Contract.Invariant(cce.NonNullElements(Lines));
      Contract.Invariant(Hints != null);
      Contract.Invariant(cce.NonNullElements(Hints));
      Contract.Invariant(StepOps != null);
      Contract.Invariant(Steps != null);
      Contract.Invariant(cce.NonNullElements(Steps));
      Contract.Invariant(Hints.Count == Math.Max(Lines.Count - 1, 0));
      Contract.Invariant(StepOps.Count == Hints.Count);
    }

    public CalcStmt(IToken tok, IToken endTok, CalcOp userSuppliedOp, List<Expression> lines, List<BlockStmt> hints, List<CalcOp/*?*/> stepOps, Attributes attrs)
      : base(tok, endTok)
    {
      Contract.Requires(tok != null);
      Contract.Requires(endTok != null);
      Contract.Requires(lines != null);
      Contract.Requires(hints != null);
      Contract.Requires(stepOps != null);
      Contract.Requires(cce.NonNullElements(lines));
      Contract.Requires(cce.NonNullElements(hints));
      Contract.Requires(hints.Count == Math.Max(lines.Count - 1, 0));
      Contract.Requires(stepOps.Count == hints.Count);
      this.UserSuppliedOp = userSuppliedOp;
      this.Lines = lines;
      this.Hints = hints;
      this.StepOps = stepOps;
      this.Steps = new List<Expression>();
      this.Result = null;
      this.Attributes = attrs;
    }

    public override IEnumerable<Statement> SubStatements
    {
      get {
        foreach (var h in Hints) {
          yield return h;
        }
      }
    }
    public override IEnumerable<Expression> SubExpressions
    {
      get {
        foreach (var e in base.SubExpressions) { yield return e; }
        foreach (var e in Attributes.SubExpressions(Attributes)) { yield return e; }

        for (int i = 0; i < Lines.Count - 1; i++) {  // note, we skip the duplicated line at the end
          yield return Lines[i];
        }
        foreach (var calcop in AllCalcOps) {
          var o3 = calcop as TernaryCalcOp;
          if (o3 != null) {
            yield return o3.Index;
          }
        }
      }
    }

    IEnumerable<CalcOp> AllCalcOps {
      get {
        if (UserSuppliedOp != null) {
          yield return UserSuppliedOp;
        }
        foreach (var stepop in StepOps) {
          if (stepop != null) {
            yield return stepop;
          }
        }
      }
    }

    /// <summary>
    /// Left-hand side of a step expression.
    /// Note that Lhs(op.StepExpr(line0, line1)) != line0 when op is <==.
    /// </summary>
    public static Expression Lhs(Expression step)
    {
      Contract.Requires(step is BinaryExpr || step is TernaryExpr);
      if (step is BinaryExpr) {
        return ((BinaryExpr) step).E0;
      } else {
        return ((TernaryExpr) step).E1;
      }
    }

    /// <summary>
    /// Right-hand side of a step expression.
    /// Note that Rhs(op.StepExpr(line0, line1)) != line1 when op is REVERSE-IMPLICATION.
    /// </summary>
    public static Expression Rhs(Expression step)
    {
      Contract.Requires(step is BinaryExpr || step is TernaryExpr);
      if (step is BinaryExpr) {
        return ((BinaryExpr) step).E1;
      } else {
        return ((TernaryExpr) step).E2;
      }
    }
  }

  public class MatchStmt : Statement
  {
    [ContractInvariantMethod]
    void ObjectInvariant() {
      Contract.Invariant(Source != null);
      Contract.Invariant(cce.NonNullElements(Cases));
      Contract.Invariant(cce.NonNullElements(MissingCases));
    }

    private Expression source;
    private List<MatchCaseStmt> cases;
    public readonly MatchingContext Context;
    public readonly List<DatatypeCtor> MissingCases = new List<DatatypeCtor>();  // filled in during resolution
    public readonly bool UsesOptionalBraces;
    public MatchStmt OrigUnresolved;  // the resolver makes this clone of the MatchStmt before it starts desugaring it

    public MatchStmt(IToken tok, IToken endTok, Expression source, [Captured] List<MatchCaseStmt> cases, bool usesOptionalBraces, MatchingContext context = null)
      : base(tok, endTok) {
      Contract.Requires(tok != null);
      Contract.Requires(endTok != null);
      Contract.Requires(source != null);
      Contract.Requires(cce.NonNullElements(cases));
      this.source = source;
      this.cases = cases;
      this.UsesOptionalBraces = usesOptionalBraces;
      this.Context = context is null? new HoleCtx() : context;
    }

    public Expression Source {
      get { return source; }
    }

    public List<MatchCaseStmt> Cases {
      get { return cases; }
    }

    // should only be used in desugar in resolve to change the cases of the matchexpr
    public void UpdateSource(Expression source) {
      this.source = source;
    }

    public void UpdateCases(List<MatchCaseStmt> cases) {
      this.cases = cases;
    }

    public override IEnumerable<Statement> SubStatements {
      get {
        foreach (var kase in cases) {
          foreach (var s in kase.Body) {
            yield return s;
          }
        }
      }
    }
    public override IEnumerable<Expression> SubExpressions {
      get {
        foreach (var e in base.SubExpressions) { yield return e; }
        yield return Source;
      }
    }
  }

  public class MatchCaseStmt : MatchCase
  {
    private List<Statement> body;

    [ContractInvariantMethod]
    void ObjectInvariant() {
      Contract.Invariant(cce.NonNullElements(Body));
    }

    public MatchCaseStmt(IToken tok, DatatypeCtor ctor, [Captured] List<BoundVar> arguments, [Captured] List<Statement> body)
      : base(tok, ctor, arguments)
    {
      Contract.Requires(tok != null);
      Contract.Requires(ctor != null);
      Contract.Requires(cce.NonNullElements(arguments));
      Contract.Requires(cce.NonNullElements(body));
      this.body = body;
    }

    public List<Statement> Body {
      get { return body; }
    }

    // should only be called by resolve to reset the body of the MatchCaseExpr
    public void UpdateBody(List<Statement> body) {
      this.body = body;
    }
  }

  /// <summary>
  /// The class represents several possible scenarios:
  /// * ...;
  ///   S == null
  /// * assert ...
  ///   ConditionOmitted == true
  /// * assume ...
  ///   ConditionOmitted == true
  /// * if ... { Stmt }
  ///   if ... { Stmt } else ElseStmt
  ///   ConditionOmitted == true
  /// * while ... invariant J;
  ///   ConditionOmitted == true && BodyOmitted == true
  /// * while ... invariant J; { Stmt }
  ///   ConditionOmitted == true && BodyOmitted == false
  /// * modify ...;
  ///   ConditionOmitted == true && BodyOmitted == false
  /// * modify ... { Stmt }
  ///   ConditionOmitted == true && BodyOmitted == false
  /// </summary>
  public class SkeletonStatement : Statement
  {
    public readonly Statement S;
    public bool ConditionOmitted { get { return ConditionEllipsis != null; } }
    public readonly IToken ConditionEllipsis;
    public bool BodyOmitted { get { return BodyEllipsis != null; } }
    public readonly IToken BodyEllipsis;
    public readonly List<IToken> NameReplacements;
    public readonly List<Expression> ExprReplacements;
    public SkeletonStatement(IToken tok, IToken endTok)
      : base(tok, endTok)
    {
      Contract.Requires(tok != null);
      Contract.Requires(endTok != null);
      S = null;
    }
    public SkeletonStatement(Statement s, IToken conditionEllipsis, IToken bodyEllipsis)
      : base(s.Tok, s.EndTok)
    {
      Contract.Requires(s != null);
      S = s;
      ConditionEllipsis = conditionEllipsis;
      BodyEllipsis = bodyEllipsis;
    }
    public SkeletonStatement(IToken tok, IToken endTok, List<IToken> nameReplacements, List<Expression> exprReplacements)
      : base(tok, endTok) {
      Contract.Requires(tok != null);
      Contract.Requires(endTok != null);
      NameReplacements = nameReplacements;
      ExprReplacements = exprReplacements;

    }
    public override IEnumerable<Statement> SubStatements {
      get {
        // The SkeletonStatement is really a modification of its inner statement S.  Therefore,
        // we don't consider S to be a substatement.  Instead, the substatements of S are the
        // substatements of the SkeletonStatement.  In the case the SkeletonStatement modifies
        // S by omitting its body (which is true only for loops), there are no substatements.
        if (!BodyOmitted) {
          foreach (var s in S.SubStatements) {
            yield return s;
          }
        }
      }
    }
  }

  // ------------------------------------------------------------------------------------------------------

  public abstract class TokenWrapper : IToken
  {
    protected readonly IToken WrappedToken;
    protected TokenWrapper(IToken wrappedToken) {
      Contract.Requires(wrappedToken != null);
      WrappedToken = wrappedToken;
    }

    public int col {
      get { return WrappedToken.col; }
      set { throw new NotSupportedException(); }
    }
    public virtual string filename {
      get { return WrappedToken.filename; }
      set { throw new NotSupportedException(); }
    }
    public bool IsValid {
      get { return WrappedToken.IsValid; }
    }
    public int kind {
      get { return WrappedToken.kind; }
      set { throw new NotSupportedException(); }
    }
    public int line {
      get { return WrappedToken.line; }
      set { throw new NotSupportedException(); }
    }
    public int pos {
      get { return WrappedToken.pos; }
      set { throw new NotSupportedException(); }
    }
    public virtual string val {
      get { return WrappedToken.val; }
      set { throw new NotSupportedException(); }
    }
  }

  public class NestedToken : TokenWrapper
  {
    public NestedToken(IToken outer, IToken inner)
      : base(outer)
    {
      Contract.Requires(outer != null);
      Contract.Requires(inner != null);
      Inner = inner;
    }
    public IToken Outer { get { return WrappedToken; } }
    public readonly IToken Inner;
  }

  /// <summary>
  /// An IncludeToken is a wrapper that indicates that the function/method was
  /// declared in a file that was included. Any proof obligations from such an
  /// included file are to be ignored.
  /// </summary>
  public class IncludeToken : TokenWrapper
  {
    public Include Include;
    public IncludeToken(Include include, IToken wrappedToken)
      : base(wrappedToken) {
      Contract.Requires(wrappedToken != null);
      this.Include = include;
    }

    public override string val {
      get { return WrappedToken.val; }
      set { WrappedToken.val = value; }
    }
  }

  // ------------------------------------------------------------------------------------------------------
  [DebuggerDisplay("{Printer.ExprToString(this)}")]
  public abstract class Expression
  {
    public readonly IToken tok;
    [ContractInvariantMethod]
    void ObjectInvariant() {
      Contract.Invariant(tok != null);
    }

    [Pure]
    public bool WasResolved()
    {
      return Type != null;
    }

    public Expression Resolved {
      get {
        Contract.Requires(WasResolved());  // should be called only on resolved expressions; this approximates that precondition
        Expression r = this;
        while (true) {
          Contract.Assert(r.WasResolved());  // this.WasResolved() implies anything it reaches is also resolved
          var rr = r as ConcreteSyntaxExpression;
          if (rr == null) {
            return r;
          }
          r = rr.ResolvedExpression;
          if (r == null) {
            // for a NegationExpression, we're willing to return its non-ResolveExpression form (since it is filled in
            // during a resolution phase after type checking and we may be called here during type checking)
            return rr is NegationExpression ? rr : null;
          }
        }
      }
    }

    protected Type type;
    public Type Type {  // filled in during resolution
      get {
        Contract.Ensures(type != null || Contract.Result<Type>() == null);  // useful in conjunction with postcondition of constructor
        return type == null ? null : type.Normalize();
      }
      set {
        Contract.Requires(!WasResolved());  // set it only once
        Contract.Requires(value != null);

        //modifies type;
        type = value.Normalize();
      }
    }
    /// <summary>
    /// This method can be used when .Type has been found to be erroneous and its current value
    /// would be unexpected by the rest of the resolver. This method then sets .Type to a neutral
    /// value.
    /// </summary>
    public void ResetTypeAssignment() {
      Contract.Requires(WasResolved());
      type = new InferredTypeProxy();
    }
#if TEST_TYPE_SYNONYM_TRANSPARENCY
    public void DebugTest_ChangeType(Type ty) {
      Contract.Requires(WasResolved());  // we're here to set it again
      Contract.Requires(ty != null);
      type = ty;
    }
#endif

    public Expression(IToken tok) {
      Contract.Requires(tok != null);
      Contract.Ensures(type == null);  // we would have liked to have written Type==null, but that's not admissible or provable

      this.tok = tok;
    }

    /// <summary>
    /// Returns the non-null subexpressions of the Expression.  To be called after the expression has been resolved; this
    /// means, for example, that any concrete syntax that resolves to some other expression will return the subexpressions
    /// of the resolved expression.
    /// </summary>
    public virtual IEnumerable<Expression> SubExpressions {
      get { yield break; }
    }

    public virtual bool IsImplicit {
      get { return false; }
    }

    public static IEnumerable<Expression> Conjuncts(Expression expr) {
      Contract.Requires(expr != null);
      Contract.Requires(expr.Type.IsBoolType);
      Contract.Ensures(cce.NonNullElements(Contract.Result<IEnumerable<Expression>>()));

      expr = StripParens(expr);

      var bin = expr as BinaryExpr;
      if (bin != null && bin.ResolvedOp == BinaryExpr.ResolvedOpcode.And) {
        foreach (Expression e in Conjuncts(bin.E0)) {
          yield return e;
        }
        foreach (Expression e in Conjuncts(bin.E1)) {
          yield return e;
        }
        yield break;
      }
      yield return expr;
    }

    /// <summary>
    /// Create a resolved expression of the form "e0 + e1"
    /// </summary>
    public static Expression CreateAdd(Expression e0, Expression e1) {
      Contract.Requires(e0 != null);
      Contract.Requires(e1 != null);
      Contract.Requires(
        (e0.Type.IsNumericBased(Type.NumericPersuation.Int) && e1.Type.IsNumericBased(Type.NumericPersuation.Int)) ||
        (e0.Type.IsNumericBased(Type.NumericPersuation.Real) && e1.Type.IsNumericBased(Type.NumericPersuation.Real)));
      Contract.Ensures(Contract.Result<Expression>() != null);
      var s = new BinaryExpr(e0.tok, BinaryExpr.Opcode.Add, e0, e1);
      s.ResolvedOp = BinaryExpr.ResolvedOpcode.Add;  // resolve here
      s.Type = e0.Type.NormalizeExpand();  // resolve here
      return s;
    }

    /// <summary>
    /// Create a resolved expression of the form "e0 * e1"
    /// </summary>
    public static Expression CreateMul(Expression e0, Expression e1) {
      Contract.Requires(e0 != null);
      Contract.Requires(e1 != null);
      Contract.Requires(
        (e0.Type.IsNumericBased(Type.NumericPersuation.Int) && e1.Type.IsNumericBased(Type.NumericPersuation.Int)) ||
        (e0.Type.IsNumericBased(Type.NumericPersuation.Real) && e1.Type.IsNumericBased(Type.NumericPersuation.Real)));
      Contract.Ensures(Contract.Result<Expression>() != null);
      var s = new BinaryExpr(e0.tok, BinaryExpr.Opcode.Mul, e0, e1);
      s.ResolvedOp = BinaryExpr.ResolvedOpcode.Mul;  // resolve here
      s.Type = e0.Type.NormalizeExpand();  // resolve here
      return s;
    }

    /// <summary>
    /// Create a resolved expression of the form "CVT(e0) - CVT(e1)", where "CVT" is either "int" (if
    /// e0.Type is an integer-based numeric type) or "real" (if e0.Type is a real-based numeric type).
    /// </summary>
    public static Expression CreateSubtract_TypeConvert(Expression e0, Expression e1) {
      Contract.Requires(e0 != null);
      Contract.Requires(e1 != null);
      Contract.Requires(
        (e0.Type.IsNumericBased(Type.NumericPersuation.Int) && e1.Type.IsNumericBased(Type.NumericPersuation.Int)) ||
        (e0.Type.IsNumericBased(Type.NumericPersuation.Real) && e1.Type.IsNumericBased(Type.NumericPersuation.Real)));
      Contract.Ensures(Contract.Result<Expression>() != null);

      Type toType = e0.Type.IsNumericBased(Type.NumericPersuation.Int) ? (Type)Type.Int : Type.Real;
      e0 = CastIfNeeded(e0, toType);
      e1 = CastIfNeeded(e1, toType);
      return CreateSubtract(e0, e1);
    }

    private static Expression CastIfNeeded(Expression expr, Type toType) {
      if (!expr.Type.Equals(toType)) {
        var cast = new ConversionExpr(expr.tok, expr, toType);
        cast.Type = toType;
        return cast;
      } else {
        return expr;
      }
    }

    /// <summary>
    /// Create a resolved expression of the form "e0 - e1"
    /// </summary>
    public static Expression CreateSubtract(Expression e0, Expression e1) {
      Contract.Requires(e0 != null);
      Contract.Requires(e0.Type != null);
      Contract.Requires(e1 != null);
      Contract.Requires(e1.Type != null);
      Contract.Requires(
        (e0.Type.IsNumericBased(Type.NumericPersuation.Int) && e1.Type.IsNumericBased(Type.NumericPersuation.Int)) ||
        (e0.Type.IsNumericBased(Type.NumericPersuation.Real) && e1.Type.IsNumericBased(Type.NumericPersuation.Real)) ||
        (e0.Type.IsBigOrdinalType && e1.Type.IsBigOrdinalType));
      Contract.Ensures(Contract.Result<Expression>() != null);
      var s = new BinaryExpr(e0.tok, BinaryExpr.Opcode.Sub, e0, e1);
      s.ResolvedOp = BinaryExpr.ResolvedOpcode.Sub;  // resolve here
      s.Type = e0.Type.NormalizeExpand();  // resolve here
      return s;
    }

    /// <summary>
    /// Create a resolved expression of the form "e + n"
    /// </summary>
    public static Expression CreateIncrement(Expression e, int n) {
      Contract.Requires(e != null);
      Contract.Requires(e.Type != null);
      Contract.Requires(e.Type.IsNumericBased(Type.NumericPersuation.Int));
      Contract.Requires(0 <= n);
      Contract.Ensures(Contract.Result<Expression>() != null);
      if (n == 0) {
        return e;
      }
      var nn = CreateIntLiteral(e.tok, n);
      return CreateAdd(e, nn);
    }

    /// <summary>
    /// Create a resolved expression of the form "e - n"
    /// </summary>
    public static Expression CreateDecrement(Expression e, int n) {
      Contract.Requires(e != null);
      Contract.Requires(e.Type.IsNumericBased(Type.NumericPersuation.Int));
      Contract.Requires(0 <= n);
      Contract.Ensures(Contract.Result<Expression>() != null);
      if (n == 0) {
        return e;
      }
      var nn = CreateIntLiteral(e.tok, n);
      return CreateSubtract(e, nn);
    }

    /// <summary>
    /// Create a resolved expression of the form "n"
    /// </summary>
    public static Expression CreateIntLiteral(IToken tok, int n) {
      Contract.Requires(tok != null);
      Contract.Requires(n != int.MinValue);
      if (0 <= n) {
        var nn = new LiteralExpr(tok, n);
        nn.Type = Type.Int;
        return nn;
      } else {
        return CreateDecrement(CreateIntLiteral(tok, 0), -n);
      }
    }

    /// <summary>
    /// Create a resolved expression of the form "x"
    /// </summary>
    public static Expression CreateRealLiteral(IToken tok, Basetypes.BigDec x) {
      Contract.Requires(tok != null);
      var nn = new LiteralExpr(tok, x);
      nn.Type = Type.Real;
      return nn;
    }

    /// <summary>
    /// Create a resolved expression of the form "n", for either type "int" or type "ORDINAL".
    /// </summary>
    public static Expression CreateNatLiteral(IToken tok, int n, Type ty) {
      Contract.Requires(tok != null);
      Contract.Requires(0 <= n);
      Contract.Requires(ty.IsNumericBased(Type.NumericPersuation.Int) || ty is BigOrdinalType);
      var nn = new LiteralExpr(tok, n);
      nn.Type = ty;
      return nn;
    }

    /// <summary>
    /// Create a resolved expression for a bool b
    /// </summary>
    public static Expression CreateBoolLiteral(IToken tok, bool b) {
      Contract.Requires(tok != null);
      var lit = new LiteralExpr(tok, b);
      lit.Type = Type.Bool;  // resolve here
      return lit;
    }

    /// <summary>
    /// Returns "expr", but with all outer layers of parentheses removed.
    /// This method can be called before resolution.
    /// </summary>
    public static Expression StripParens(Expression expr) {
      while (true) {
        var e = expr as ParensExpression;
        if (e == null) {
          return expr;
        }
        expr = e.E;
      }
    }

    public static ThisExpr AsThis(Expression expr) {
      Contract.Requires(expr != null);
      return StripParens(expr) as ThisExpr;
    }

    /// <summary>
    /// If "expr" denotes a boolean literal "b", then return "true" and set "value" to "b".
    /// Otherwise, return "false" (and the value of "value" should not be used by the caller).
    /// This method can be called before resolution.
    /// </summary>
    public static bool IsBoolLiteral(Expression expr, out bool value) {
      Contract.Requires(expr != null);
      var e = StripParens(expr) as LiteralExpr;
      if (e != null && e.Value is bool) {
        value = (bool)e.Value;
        return true;
      } else {
        value = false;  // to please compiler
        return false;
      }
    }

    /// <summary>
    /// Returns "true" if "expr" denotes the empty set (for "iset", "set", or "multiset").
    /// This method can be called before resolution.
    /// </summary>
    public static bool IsEmptySetOrMultiset(Expression expr) {
      Contract.Requires(expr != null);
      expr = StripParens(expr);
      return (expr is SetDisplayExpr && ((SetDisplayExpr)expr).Elements.Count == 0) ||
        (expr is MultiSetDisplayExpr && ((MultiSetDisplayExpr)expr).Elements.Count == 0);
    }

    public static Expression CreateNot(IToken tok, Expression e) {
      Contract.Requires(tok != null);
      Contract.Requires(e.Type.IsBoolType);
      var un = new UnaryOpExpr(tok, UnaryOpExpr.Opcode.Not, e);
      un.Type = Type.Bool;  // resolve here
      return un;
    }

    /// <summary>
    /// Create a resolved expression of the form "e0 LESS e1"
    /// </summary>
    public static Expression CreateLess(Expression e0, Expression e1) {
      Contract.Requires(e0 != null);
      Contract.Requires(e1 != null);
      Contract.Requires(
        (e0.Type.IsNumericBased(Type.NumericPersuation.Int) && e1.Type.IsNumericBased(Type.NumericPersuation.Int)) ||
        (e0.Type.IsBigOrdinalType && e1.Type.IsBigOrdinalType));
      Contract.Ensures(Contract.Result<Expression>() != null);
      var s = new BinaryExpr(e0.tok, BinaryExpr.Opcode.Lt, e0, e1);
      s.ResolvedOp = BinaryExpr.ResolvedOpcode.Lt;  // resolve here
      s.Type = Type.Bool;  // resolve here
      return s;
    }

    /// <summary>
    /// Create a resolved expression of the form "e0 ATMOST e1"
    /// </summary>
    public static Expression CreateAtMost(Expression e0, Expression e1) {
      Contract.Requires(e0 != null);
      Contract.Requires(e1 != null);
      Contract.Requires(
        (e0.Type.IsNumericBased(Type.NumericPersuation.Int) && e1.Type.IsNumericBased(Type.NumericPersuation.Int)) ||
        (e0.Type.IsNumericBased(Type.NumericPersuation.Real) && e1.Type.IsNumericBased(Type.NumericPersuation.Real)));
      Contract.Ensures(Contract.Result<Expression>() != null);
      var s = new BinaryExpr(e0.tok, BinaryExpr.Opcode.Le, e0, e1);
      s.ResolvedOp = BinaryExpr.ResolvedOpcode.Le;  // resolve here
      s.Type = Type.Bool;  // resolve here
      return s;
    }

    public static Expression CreateEq(Expression e0, Expression e1, Type ty) {
      Contract.Requires(e0 != null);
      Contract.Requires(e1 != null);
      Contract.Requires(ty != null);
      var eq = new BinaryExpr(e0.tok, BinaryExpr.Opcode.Eq, e0, e1);
      if (ty is SetType) {
        eq.ResolvedOp = BinaryExpr.ResolvedOpcode.SetEq;
      } else if (ty is SeqType) {
        eq.ResolvedOp = BinaryExpr.ResolvedOpcode.SeqEq;
      } else if (ty is MultiSetType) {
        eq.ResolvedOp = BinaryExpr.ResolvedOpcode.MultiSetEq;
      } else if (ty is MapType) {
        eq.ResolvedOp = BinaryExpr.ResolvedOpcode.MapEq;
      } else {
        eq.ResolvedOp = BinaryExpr.ResolvedOpcode.EqCommon;
      }
      eq.type = Type.Bool;
      return eq;
    }

    /// <summary>
    /// Create a resolved expression of the form "e0 && e1"
    /// </summary>
    public static Expression CreateAnd(Expression a, Expression b) {
      Contract.Requires(a != null);
      Contract.Requires(b != null);
      Contract.Requires(a.Type.IsBoolType && b.Type.IsBoolType);
      Contract.Ensures(Contract.Result<Expression>() != null);
      if (LiteralExpr.IsTrue(a)) {
        return b;
      } else if (LiteralExpr.IsTrue(b)) {
        return a;
      } else {
        var and = new BinaryExpr(a.tok, BinaryExpr.Opcode.And, a, b);
        and.ResolvedOp = BinaryExpr.ResolvedOpcode.And;  // resolve here
        and.Type = Type.Bool;  // resolve here
        return and;
      }
    }

    /// <summary>
    /// Create a resolved expression of the form "e0 ==> e1"
    /// </summary>
    public static Expression CreateImplies(Expression a, Expression b) {
      Contract.Requires(a != null);
      Contract.Requires(b != null);
      Contract.Requires(a.Type.IsBoolType && b.Type.IsBoolType);
      Contract.Ensures(Contract.Result<Expression>() != null);
      if (LiteralExpr.IsTrue(a) || LiteralExpr.IsTrue(b)) {
        return b;
      } else {
        var imp = new BinaryExpr(a.tok, BinaryExpr.Opcode.Imp, a, b);
        imp.ResolvedOp = BinaryExpr.ResolvedOpcode.Imp;  // resolve here
        imp.Type = Type.Bool;  // resolve here
        return imp;
      }
    }

    /// <summary>
    /// Create a resolved expression of the form "if test then e0 else e1"
    /// </summary>
    public static Expression CreateITE(Expression test, Expression e0, Expression e1) {
      Contract.Requires(test != null);
      Contract.Requires(e0 != null);
      Contract.Requires(e1 != null);
      Contract.Requires(test.Type.IsBoolType && e0.Type.Equals(e1.Type));
      Contract.Ensures(Contract.Result<Expression>() != null);
      var ite = new ITEExpr(test.tok, false, test, e0, e1);
      ite.Type = e0.type;  // resolve here
      return ite;
    }

    /// <summary>
    /// Create a resolved case expression for a match expression
    /// </summary>
    public static MatchCaseExpr CreateMatchCase(MatchCaseExpr old_case, Expression new_body) {
      Contract.Requires(old_case != null);
      Contract.Requires(new_body != null);
      Contract.Ensures(Contract.Result<MatchCaseExpr>() != null);

      ResolvedCloner cloner = new ResolvedCloner();
      var newVars = old_case.Arguments.ConvertAll(cloner.CloneBoundVar);
      new_body = VarSubstituter(old_case.Arguments.ConvertAll<NonglobalVariable>(x=>(NonglobalVariable)x), newVars, new_body);

      var new_case = new MatchCaseExpr(old_case.tok, old_case.Ctor, newVars, new_body);

      new_case.Ctor = old_case.Ctor; // resolve here
      return new_case;
    }

    /// <summary>
    /// Create a match expression with a resolved type
    /// </summary>
    public static Expression CreateMatch(IToken tok, Expression src, List<MatchCaseExpr> cases, Type type) {
      MatchExpr e = new MatchExpr(tok, src, cases, false);
      e.Type = type;  // resolve here

      return e;
    }

    /// <summary>
    /// Create a let expression with a resolved type and fresh variables
    /// </summary>
    public static Expression CreateLet(IToken tok, List<CasePattern<BoundVar>> LHSs, List<Expression> RHSs, Expression body, bool exact) {
      Contract.Requires(tok  != null);
      Contract.Requires(LHSs != null && RHSs != null);
      Contract.Requires(LHSs.Count == RHSs.Count);
      Contract.Requires(body != null);

      ResolvedCloner cloner = new ResolvedCloner();
      var newLHSs = LHSs.ConvertAll(cloner.CloneCasePattern);

      var oldVars = new List<BoundVar>();
      LHSs.Iter(p => oldVars.AddRange(p.Vars));
      var newVars = new List<BoundVar>();
      newLHSs.Iter(p => newVars.AddRange(p.Vars));
      body = VarSubstituter(oldVars.ConvertAll<NonglobalVariable>(x => (NonglobalVariable)x), newVars, body);

      var let = new LetExpr(tok, newLHSs, RHSs, body, exact);
      let.Type = body.Type;  // resolve here
      return let;
    }

    /// <summary>
    /// Create a quantifier expression with a resolved type and fresh variables
    /// Optionally replace the old body with the supplied argument
    /// </summary>
    public static Expression CreateQuantifier(QuantifierExpr expr, bool forall,  Expression body = null) {
      //(IToken tok, List<BoundVar> vars, Expression range, Expression body, Attributes attribs, Qu) {
      Contract.Requires(expr != null);

      ResolvedCloner cloner = new ResolvedCloner();
      var newVars = expr.BoundVars.ConvertAll(cloner.CloneBoundVar);

      if (body == null) {
        body = expr.Term;
      }

      body = VarSubstituter(expr.BoundVars.ConvertAll<NonglobalVariable>(x=>(NonglobalVariable)x), newVars, body);

      QuantifierExpr q;
      if (forall) {
        q = new ForallExpr(expr.tok, new List<TypeParameter>(), newVars, expr.Range, body, expr.Attributes);
      } else {
        q = new ExistsExpr(expr.tok, new List<TypeParameter>(), newVars, expr.Range, body, expr.Attributes);
      }
      q.Type = Type.Bool;

      return q;
    }

    /// <summary>
    /// Create a resolved IdentifierExpr (whose token is that of the variable)
    /// </summary>
    public static Expression CreateIdentExpr(IVariable v) {
      Contract.Requires(v != null);
      var e = new IdentifierExpr(v.Tok, v.Name);
      e.Var = v;  // resolve here
      e.type = v.Type;  // resolve here
      return e;
    }

    public static Expression VarSubstituter(List<NonglobalVariable> oldVars, List<BoundVar> newVars, Expression e, Dictionary<TypeParameter, Type> typeMap=null) {
      Contract.Requires(oldVars != null && newVars != null);
      Contract.Requires(oldVars.Count == newVars.Count);

      Dictionary<IVariable, Expression/*!*/> substMap = new Dictionary<IVariable, Expression>();
      if (typeMap == null) {
        typeMap = new Dictionary<TypeParameter, Type>();
      }

      for (int i = 0; i < oldVars.Count; i++) {
        var id = new IdentifierExpr(newVars[i].tok, newVars[i].Name);
        id.Var = newVars[i];    // Resolve here manually
        id.Type = newVars[i].Type;  // Resolve here manually
        substMap.Add(oldVars[i], id);
      }

      Translator.Substituter sub = new Translator.Substituter(null, substMap, typeMap);
      return sub.Substitute(e);
    }

    /// <summary>
    /// Returns the string literal underlying an actual string literal (not as a sequence display of characters)
    /// </summary>
    /// <returns></returns>
    public string AsStringLiteral() {
      var le = this as StringLiteralExpr;
      return le == null ? null : le.Value as string;
    }
  }

  /// <summary>
  /// Instances of this class are introduced during resolution to indicate that a static method or function has
  /// been invoked without specifying a receiver (that is, by just giving the name of the enclosing class).
  /// </summary>
  public class StaticReceiverExpr : LiteralExpr
  {
    public readonly Type UnresolvedType;
    private bool Implicit;

    public StaticReceiverExpr(IToken tok, Type t, bool isImplicit)
      : base(tok) {
      Contract.Requires(tok != null);
      Contract.Requires(t != null);
      UnresolvedType = t;
      Implicit = isImplicit;
    }

    /// <summary>
    /// Constructs a resolved LiteralExpr representing the fictitious static-receiver literal whose type is
    /// "cl" parameterized by the type arguments of "cl" itself.
    /// </summary>
    public StaticReceiverExpr(IToken tok, TopLevelDeclWithMembers cl, bool isImplicit)
      : base(tok)
    {
      Contract.Requires(tok != null);
      Contract.Requires(cl != null);
      var typeArgs = cl.TypeArgs.ConvertAll(tp => (Type)new UserDefinedType(tp));
      Type = new UserDefinedType(tok, cl is ClassDecl klass && klass.IsDefaultClass ? cl.Name : cl.Name + "?", cl, typeArgs);
      UnresolvedType = Type;
      Implicit = isImplicit;
    }

    /// <summary>
    /// Constructs a resolved LiteralExpr representing the fictitious literal whose type is
    /// "cl" parameterized according to the type arguments to "t".  It is assumed that "t" denotes
    /// a class or trait that (possibly reflexively or transitively) extends "cl".
    /// Examples:
    /// * If "t" denotes "C(G)" and "cl" denotes "C", then the type of the StaticReceiverExpr
    ///   will be "C(G)".
    /// * Suppose "C" is a class that extends a trait "T"; then, if "t" denotes "C" and "cl" denotes
    ///   "T", then the type of the StaticReceiverExpr will be "T".
    /// * In the future, Dafny will support type parameters for traits and for classes that implement
    ///   traits.  Then, suppose "C(X)" is a class that extends "T(f(X))", and that "T(Y)" is
    ///   a trait that in turn extends trait "W(g(Y))".  If "t" denotes type "C(G)" and "cl" denotes "W",
    ///   then type of the StaticReceiverExpr will be "T(g(f(G)))".
    /// </summary>
    public StaticReceiverExpr(IToken tok, UserDefinedType t, TopLevelDeclWithMembers cl, bool isImplicit)
      : base(tok) {
      Contract.Requires(tok != null);
      Contract.Requires(t.ResolvedClass != null);
      Contract.Requires(cl != null);
      Contract.Requires(t.TypeArgs.Count == cl.TypeArgs.Count());
      if (t.ResolvedClass != cl || t.Name != cl.Name) {  // t may be using the name "C?", and we'd prefer it read "C"
        if (t.ResolvedClass != cl && t.ResolvedClass is ClassDecl) {
          var orig = (ClassDecl)t.ResolvedClass;
          Contract.Assert(orig.TraitsObj.Contains(cl));  // Dafny currently supports only one level of inheritance from traits
          Contract.Assert(orig.TypeArgs.Count == 0);  // Dafny currently only allows type-parameter-less classes to extend traits
        }
        t = new UserDefinedType(tok, cl.Name, cl, t.TypeArgs);
      }
      Type = t;
      UnresolvedType = Type;
      Implicit = isImplicit;
    }

    public override bool IsImplicit {
      get { return Implicit; }
    }
  }

  public class LiteralExpr : Expression {
    /// <summary>
    /// One of the following:
    ///   * 'null' for the 'null' literal (a special case of which is the subclass StaticReceiverExpr)
    ///   * a bool for a bool literal
    ///   * a BigInteger for int literal
    ///   * a Basetypes.BigDec for a (rational) real literal
    ///   * a string for a char literal
    ///     This case always uses the subclass CharLiteralExpr.
    ///     Note, a string is stored to keep any escape sequence, since this simplifies printing of the character
    ///     literal, both when pretty printed as a Dafny expression and when being compiled into C# code.  The
    ///     parser checks the validity of any escape sequence and the verifier deals with turning such into a
    ///     single character value.
    ///   * a string for a string literal
    ///     This case always uses the subclass StringLiteralExpr.
    ///     Note, the string is stored with all escapes as characters.  For example, the input string "hello\n" is
    ///     stored in a LiteralExpr has being 7 characters long, whereas the Dafny (and C#) length of this string is 6.
    ///     This simplifies printing of the string, both when pretty printed as a Dafny expression and when being
    ///     compiled into C# code.  The parser checks the validity of the escape sequences and the verifier deals
    ///     with turning them into single characters.
    /// </summary>
    public readonly object Value;

    [Pure]
    public static bool IsTrue(Expression e) {
      Contract.Requires(e != null);
      if (e is LiteralExpr) {
        LiteralExpr le = (LiteralExpr)e;
        return le.Value is bool && (bool)le.Value;
      } else {
        return false;
      }
    }

    public LiteralExpr(IToken tok)
      : base(tok) {  // represents the Dafny literal "null"
      Contract.Requires(tok != null);
      this.Value = null;
    }

    public LiteralExpr(IToken tok, BigInteger n)
      : base(tok) {
      Contract.Requires(tok != null);
      Contract.Requires(0 <= n.Sign);
      this.Value = n;
    }

    public LiteralExpr(IToken tok, Basetypes.BigDec n)
      : base(tok) {
      Contract.Requires(0 <= n.Mantissa.Sign);
      Contract.Requires(tok != null);
      this.Value = n;
    }

    public LiteralExpr(IToken tok, int n)
      :base(tok) {
      Contract.Requires(tok != null);
      Contract.Requires(0 <= n);
      this.Value = new BigInteger(n);
    }

    public LiteralExpr(IToken tok, bool b)
      : base(tok) {
      Contract.Requires(tok != null);
      this.Value = b;
    }

    /// <summary>
    /// This constructor is to be used only with the StringLiteralExpr and CharLiteralExpr subclasses, for
    /// two reasons:  both of these literals store a string in .Value, and string literals also carry an
    /// additional field.
    /// </summary>
    protected LiteralExpr(IToken tok, string s)
      : base(tok) {
      Contract.Requires(tok != null);
      Contract.Requires(s != null);
      this.Value = s;
    }
  }

  public class CharLiteralExpr : LiteralExpr
  {
    public CharLiteralExpr(IToken tok, string s)
      : base(tok, s) {
      Contract.Requires(s != null);
    }
  }

  public class StringLiteralExpr : LiteralExpr
  {
    public readonly bool IsVerbatim;
    public StringLiteralExpr(IToken tok, string s, bool isVerbatim)
      : base(tok, s) {
      Contract.Requires(s != null);
      IsVerbatim = isVerbatim;
    }
  }

  public class DatatypeValue : Expression {
    public readonly string DatatypeName;
    public readonly string MemberName;
    public readonly List<Expression> Arguments;
    public DatatypeCtor Ctor;  // filled in by resolution
    public List<Type> InferredTypeArgs = new List<Type>();  // filled in by resolution
    public bool IsCoCall;  // filled in by resolution
    [ContractInvariantMethod]
    void ObjectInvariant() {
      Contract.Invariant(DatatypeName != null);
      Contract.Invariant(MemberName != null);
      Contract.Invariant(cce.NonNullElements(Arguments));
      Contract.Invariant(cce.NonNullElements(InferredTypeArgs));
      Contract.Invariant(Ctor == null || InferredTypeArgs.Count == Ctor.EnclosingDatatype.TypeArgs.Count);
    }

    public DatatypeValue(IToken tok, string datatypeName, string memberName, [Captured] List<Expression> arguments)
      : base(tok) {
      Contract.Requires(cce.NonNullElements(arguments));
      Contract.Requires(tok != null);
      Contract.Requires(datatypeName != null);
      Contract.Requires(memberName != null);
      this.DatatypeName = datatypeName;
      this.MemberName = memberName;
      this.Arguments = arguments;
    }

    public override IEnumerable<Expression> SubExpressions {
      get { return Arguments; }
    }
  }

  public class ThisExpr : Expression {
    public ThisExpr(IToken tok)
      : base(tok) {
      Contract.Requires(tok != null);
    }

    /// <summary>
    /// This constructor creates a ThisExpr and sets its Type field to denote the receiver type
    /// of member "m". This constructor is intended to be used by post-resolution code that needs
    /// to obtain a Dafny "this" expression.
    /// </summary>
    public ThisExpr(MemberDecl m)
      : base(m.tok) {
      Contract.Requires(m != null);
      Contract.Requires(m.tok != null);
      Contract.Requires(m.EnclosingClass != null);
      Contract.Requires(!m.IsStatic);
      Type = Resolver.GetReceiverType(m.tok, m);
    }

    /// <summary>
    /// This constructor creates a ThisExpr and sets its Type field to denote the receiver type
    /// of member "m". This constructor is intended to be used by post-resolution code that needs
    /// to obtain a Dafny "this" expression.
    /// </summary>
    public ThisExpr(TopLevelDeclWithMembers cl)
      : base(cl.tok) {
      Contract.Requires(cl != null);
      Contract.Requires(cl.tok != null);
      Type = Resolver.GetThisType(cl.tok, cl);
    }
  }
  public class ExpressionPair {
    public Expression A, B;
    public ExpressionPair(Expression a, Expression b) {
      Contract.Requires(a != null);
      Contract.Requires(b != null);
      A = a;
      B = b;
    }
  }

  public class ImplicitThisExpr : ThisExpr {
    public ImplicitThisExpr(IToken tok)
      : base(tok) {
      Contract.Requires(tok != null);
    }

    public override bool IsImplicit {
      get { return true; }
    }
  }

  /// <summary>
  /// An ImplicitThisExpr_ConstructorCall is used in the .InitCall of a TypeRhs,
  /// which has a need for a "throw-away receiver".  Using a different type
  /// gives a way to distinguish this receiver from other receivers, which
  /// plays a role in checking the restrictions on divided block statements.
  /// </summary>
  public class ImplicitThisExpr_ConstructorCall : ImplicitThisExpr
  {
    public ImplicitThisExpr_ConstructorCall(IToken tok)
      : base(tok) {
      Contract.Requires(tok != null);
    }
  }

  public class IdentifierExpr : Expression
  {
    [ContractInvariantMethod]
    void ObjectInvariant() {
      Contract.Invariant(Name != null);
    }

    public readonly string Name;
    public IVariable Var;  // filled in by resolution

    public IdentifierExpr(IToken tok, string name)
      : base(tok) {
      Contract.Requires(tok != null);
      Contract.Requires(name != null);
      Name = name;
    }
    /// <summary>
    /// Constructs a resolved IdentifierExpr.
    /// </summary>
    public IdentifierExpr(IToken tok, IVariable v)
      : base(tok) {
      Contract.Requires(tok != null);
      Contract.Requires(v != null);
      Name = v.Name;
      Var = v;
      Type = v.Type;
    }
  }

  /// <summary>
  /// If an "AutoGhostIdentifierExpr" is used as the out-parameter of a ghost method or
  /// a method with a ghost parameter, resolution will change the .Var's .IsGhost to true
  /// automatically.  This class is intended to be used only as a communicate between the
  /// parser and parts of the resolver.
  /// </summary>
  public class AutoGhostIdentifierExpr : IdentifierExpr
  {
    public AutoGhostIdentifierExpr(IToken tok, string name)
      : base(tok, name) { }
  }

  /// <summary>
  /// This class is used only inside the resolver itself. It gets hung in the AST in uncompleted name segments.
  /// </summary>
  class Resolver_IdentifierExpr : Expression
  {
    // The Resolver_IdentifierExpr either uses Decl and TypeArgs:
    public readonly TopLevelDecl Decl;
    public readonly List<Type> TypeArgs;
    // ... or it uses TypeParamDecl:
    public readonly TypeParameter TypeParamDecl;
    [ContractInvariantMethod]
    void ObjectInvariant() {
      Contract.Invariant((Decl != null) != (TypeParamDecl != null));  // The Decl / TypeParamDecl fields are exclusive
      Contract.Invariant((Decl != null) == (TypeArgs != null));  // The Decl / TypeArgs fields are used together
      Contract.Invariant(TypeArgs == null || TypeArgs.Count == Decl.TypeArgs.Count);
      Contract.Invariant(Type == null || (Type is ResolverType_Module && TypeParamDecl == null) || Type is ResolverType_Type);
    }

    public abstract class ResolverType : Type
    {
    }
    public class ResolverType_Module : ResolverType
    {
      [Pure]
      public override string TypeName(ModuleDefinition context, bool parseAble) {
        Contract.Assert(parseAble == false);
        return "#module";
      }
      public override bool Equals(Type that) {
        return that.NormalizeExpand() is ResolverType_Module;
      }
    }
    public class ResolverType_Type : ResolverType {
      [Pure]
      public override string TypeName(ModuleDefinition context, bool parseAble) {
        Contract.Assert(parseAble == false);
        return "#type";
      }
      public override bool Equals(Type that) {
        return that.NormalizeExpand() is ResolverType_Type;
      }
    }

    public Resolver_IdentifierExpr(IToken tok, TopLevelDecl decl, List<Type> typeArgs)
      : base(tok) {
      Contract.Requires(tok != null);
      Contract.Requires(decl != null);
      Contract.Requires(typeArgs != null && typeArgs.Count == decl.TypeArgs.Count);
      Decl = decl;
      TypeArgs = typeArgs;
      Type = decl is ModuleDecl ? (Type)new ResolverType_Module() : new ResolverType_Type();
    }
    public Resolver_IdentifierExpr(IToken tok, TypeParameter tp)
      : base(tok) {
      Contract.Requires(tok != null);
      Contract.Requires(tp != null);
      TypeParamDecl = tp;
      Type = new ResolverType_Type();
    }
  }

  public abstract class DisplayExpression : Expression {
    public readonly List<Expression> Elements;
    [ContractInvariantMethod]
    void ObjectInvariant() {
      Contract.Invariant(cce.NonNullElements(Elements));
    }

    public DisplayExpression(IToken tok, List<Expression> elements)
      : base(tok) {
      Contract.Requires(cce.NonNullElements(elements));
      Elements = elements;
    }

    public override IEnumerable<Expression> SubExpressions {
      get { return Elements; }
    }
  }

  public class SetDisplayExpr : DisplayExpression {
    public bool Finite;
    public SetDisplayExpr(IToken tok, bool finite, List<Expression> elements)
      : base(tok, elements) {
      Contract.Requires(tok != null);
      Contract.Requires(cce.NonNullElements(elements));
      Finite = finite;
    }
  }

  public class MultiSetDisplayExpr : DisplayExpression {
    public MultiSetDisplayExpr(IToken tok, List<Expression> elements) : base(tok, elements) {
      Contract.Requires(tok != null);
      Contract.Requires(cce.NonNullElements(elements));
    }
  }

  public class MapDisplayExpr : Expression {
    public bool Finite;
    public List<ExpressionPair> Elements;
    public MapDisplayExpr(IToken tok, bool finite, List<ExpressionPair> elements)
      : base(tok) {
      Contract.Requires(tok != null);
      Contract.Requires(cce.NonNullElements(elements));
      Finite = finite;
      Elements = elements;
    }
    public override IEnumerable<Expression> SubExpressions {
      get {
        foreach (var ep in Elements) {
          yield return ep.A;
          yield return ep.B;
        }
      }
    }
  }
  public class SeqDisplayExpr : DisplayExpression {
    public SeqDisplayExpr(IToken tok, List<Expression> elements)
      : base(tok, elements) {
      Contract.Requires(cce.NonNullElements(elements));
      Contract.Requires(tok != null);
    }
  }

  public class MemberSelectExpr : Expression {
    public readonly Expression Obj;
    public readonly string MemberName;
    public MemberDecl Member;          // filled in by resolution, will be a Field or Function
    public List<Type> TypeApplication; // If Member is a Function or Method, then TypeApplication is the list of type arguments used with the enclosing class and the function/method itself; if it is a Field, then TypeApplication is the list of type arguments used with the enclosing class

    public Dictionary<TypeParameter, Type> TypeArgumentSubstitutions() {
      Contract.Requires(WasResolved());
      Contract.Ensures(Contract.Result<Dictionary<TypeParameter, Type>>() != null);
      Contract.Ensures(Contract.Result<Dictionary<TypeParameter, Type>>().Count == TypeApplication.Count);

      var icallable = Member as ICallable;
      Contract.Assert(Member.EnclosingClass.TypeArgs.Count + (icallable == null ? 0 : icallable.TypeArgs.Count) == TypeApplication.Count);  // a consequence of proper resolution
      var subst = new Dictionary<TypeParameter, Type>();
      var i = 0;
      foreach (var tp in Member.EnclosingClass.TypeArgs) {
        subst.Add(tp, TypeApplication[i]);
        i++;
      }
      if (icallable != null) {
        foreach (var tp in icallable.TypeArgs) {
          subst.Add(tp, TypeApplication[i]);
          i++;
        }
      }
      return subst;
    }

    [ContractInvariantMethod]
    void ObjectInvariant() {
      Contract.Invariant(Obj != null);
      Contract.Invariant(MemberName != null);
      Contract.Invariant((Member != null) == (TypeApplication != null));  // TypeApplication is set whenever Member is set
    }

    public MemberSelectExpr(IToken tok, Expression obj, string memberName)
      : base(tok) {
      Contract.Requires(tok != null);
      Contract.Requires(obj != null);
      Contract.Requires(memberName != null);
      this.Obj = obj;
      this.MemberName = memberName;
    }

    /// <summary>
    /// Returns a resolved MemberSelectExpr for a field.
    /// </summary>
    public MemberSelectExpr(IToken tok, Expression obj, Field field)
      : this(tok, obj, field.Name)
    {
      Contract.Requires(tok != null);
      Contract.Requires(obj != null);
      Contract.Requires(field != null);
      Contract.Requires(obj.Type != null);  // "obj" is required to be resolved
      this.Member = field;  // resolve here
      var receiverType = obj.Type.NormalizeExpand();
      if (field.EnclosingClass is TraitDecl) {
        var traitDecl = ((ClassDecl) field.EnclosingClass).NonNullTypeDecl;
        var traitType = receiverType.ParentTypes().Find(t =>
          t is UserDefinedType && ((UserDefinedType)t).ResolvedClass == traitDecl);
        this.TypeApplication = traitType.TypeArgs;
      } else {
        this.TypeApplication = receiverType.TypeArgs;  // resolve here
      }
      Contract.Assert(field.EnclosingClass == null || this.TypeApplication.Count == field.EnclosingClass.TypeArgs.Count);
      var subst = new Dictionary<TypeParameter, Type>();
      for (int i = 0; i < this.TypeApplication.Count; i++) {
        subst.Add(field.EnclosingClass.TypeArgs[i], this.TypeApplication[i]);
      }
      this.Type = Resolver.SubstType(field.Type, subst);  // resolve here
    }

    public void MemberSelectCase(Action<Field> fieldK, Action<Function> functionK) {
      MemberSelectCase<bool>(
        f => {
          fieldK(f);
          return true;
        },
        f => {
          functionK(f);
          return true;
        });
    }

    public A MemberSelectCase<A>(Func<Field,A> fieldK, Func<Function,A> functionK) {
      var field = Member as Field;
      var function = Member as Function;
      if (field != null) {
        return fieldK(field);
      } else {
        Contract.Assert(function != null);
        return functionK(function);
      }
    }

    public override IEnumerable<Expression> SubExpressions {
      get { yield return Obj; }
    }
  }

  public class SeqSelectExpr : Expression {
    public readonly bool SelectOne;  // false means select a range
    public readonly Expression Seq;
    public readonly Expression E0;
    public readonly Expression E1;
    [ContractInvariantMethod]
    void ObjectInvariant() {
      Contract.Invariant(Seq != null);
      Contract.Invariant(!SelectOne || E1 == null);
    }

    public SeqSelectExpr(IToken tok, bool selectOne, Expression seq, Expression e0, Expression e1)
      : base(tok) {
      Contract.Requires(tok != null);
      Contract.Requires(seq != null);
      Contract.Requires(!selectOne || e1 == null);

      SelectOne = selectOne;
      Seq = seq;
      E0 = e0;
      E1 = e1;
    }

    public override IEnumerable<Expression> SubExpressions {
      get {
        yield return Seq;
        if (E0 != null) yield return E0;
        if (E1 != null) yield return E1;
      }
    }
  }

  public class MultiSelectExpr : Expression {
    public readonly Expression Array;
    public readonly List<Expression> Indices;
    [ContractInvariantMethod]
    void ObjectInvariant() {
      Contract.Invariant(Array != null);
      Contract.Invariant(cce.NonNullElements(Indices));
      Contract.Invariant(1 <= Indices.Count);
    }

    public MultiSelectExpr(IToken tok, Expression array, List<Expression> indices)
      : base(tok) {
      Contract.Requires(tok != null);
      Contract.Requires(array != null);
      Contract.Requires(cce.NonNullElements(indices) && 1 <= indices.Count);

      Array = array;
      Indices = indices;
    }

    public override IEnumerable<Expression> SubExpressions {
      get {
        yield return Array;
        foreach (var e in Indices) {
          yield return e;
        }
      }
    }
  }

  /// <summary>
  /// Represents an expression of the form A[B := C], where, syntactically, A, B, and C are expressions.
  /// Successfully resolved, the expression stands for one of the following:
  /// * if A is a sequence, then B is an integer-based index into the sequence and C's type is the sequence element type
  /// * if A is a map(T,U), then B is a key of type T and C is a value of type U
  /// * if A is a multiset, then B's type is the multiset element type and C is an integer-based numeric
  /// * if A is a datatype, then B is the name of a destructor of A's type and C's type is the type of that destructor -- in
  ///   this case, the resolver will set the ResolvedUpdateExpr to an expression that constructs an appropriate datatype value
  /// </summary>
  public class SeqUpdateExpr : Expression {
    public readonly Expression Seq;
    public readonly Expression Index;
    public readonly Expression Value;
    public Expression ResolvedUpdateExpr;       // filled in during resolution, if the SeqUpdateExpr corresponds to a datatype update
    [ContractInvariantMethod]
    void ObjectInvariant() {
      Contract.Invariant(Seq != null);
      Contract.Invariant(Index != null);
      Contract.Invariant(Value != null);
    }

    public SeqUpdateExpr(IToken tok, Expression seq, Expression index, Expression val)
      : base(tok) {
      Contract.Requires(tok != null);
      Contract.Requires(seq != null);
      Contract.Requires(index != null);
      Contract.Requires(val != null);
      Seq = seq;
      Index = index;
      Value = val;
    }

    public override IEnumerable<Expression> SubExpressions {
      get {
        if (ResolvedUpdateExpr == null)
        {
          yield return Seq;
          yield return Index;
          yield return Value;
        }
        else
        {
          foreach (var e in ResolvedUpdateExpr.SubExpressions)
          {
            yield return e;
          }
        }
      }
    }
  }

  public class ApplyExpr : Expression {
    // The idea is that this apply expression does not need a type argument substitution,
    // since lambda functions and anonymous functions are never polymorphic.
    // Make a FunctionCallExpr otherwise, to call a resolvable anonymous function.
    public readonly Expression Function;
    public readonly List<Expression> Args;

    public override IEnumerable<Expression> SubExpressions {
      get {
        yield return Function;
        foreach (var e in Args) {
          yield return e;
        }
      }
    }

    public ApplyExpr(IToken tok, Expression fn, List<Expression> args)
      : base(tok)
    {
      Function = fn;
      Args = args;
    }
  }

  public class FunctionCallExpr : Expression {
    public readonly string Name;
    public readonly Expression Receiver;
    public readonly IToken OpenParen;  // can be null if Args.Count == 0
    public readonly List<Expression> Args;
    public Dictionary<TypeParameter, Type> TypeArgumentSubstitutions;  // created, initialized, and used by resolution (and also used by translation)
    public enum CoCallResolution {
      No,
      Yes,
      NoBecauseFunctionHasSideEffects,
      NoBecauseFunctionHasPostcondition,
      NoBecauseRecursiveCallsAreNotAllowedInThisContext,
      NoBecauseIsNotGuarded,
      NoBecauseRecursiveCallsInDestructiveContext
    }
    public CoCallResolution CoCall = CoCallResolution.No;  // indicates whether or not the call is a co-recursive call; filled in by resolution
    public string CoCallHint = null;  // possible additional hint that can be used in verifier error message, filled in by resolver

    [ContractInvariantMethod]
    void ObjectInvariant() {
      Contract.Invariant(Name != null);
      Contract.Invariant(Receiver != null);
      Contract.Invariant(cce.NonNullElements(Args));
      Contract.Invariant(
        Function == null || TypeArgumentSubstitutions == null ||
        Contract.ForAll(
          Function.TypeArgs,
            a => TypeArgumentSubstitutions.ContainsKey(a)) &&
        Contract.ForAll(
          TypeArgumentSubstitutions.Keys,
            a => Function.TypeArgs.Contains(a) || Function.EnclosingClass.TypeArgs.Contains(a)));
    }

    public Function Function;  // filled in by resolution

    [Captured]
    public FunctionCallExpr(IToken tok, string fn, Expression receiver, IToken openParen, [Captured] List<Expression> args)
      : base(tok) {
      Contract.Requires(tok != null);
      Contract.Requires(fn != null);
      Contract.Requires(receiver != null);
      Contract.Requires(cce.NonNullElements(args));
      Contract.Requires(openParen != null || args.Count == 0);
      Contract.Ensures(type == null);
      Contract.Ensures(cce.Owner.Same(this, receiver));

      this.Name = fn;
      cce.Owner.AssignSame(this, receiver);
      this.Receiver = receiver;
      this.OpenParen = openParen;
      this.Args = args;
    }

    public override IEnumerable<Expression> SubExpressions {
      get {
        yield return Receiver;
        foreach (var e in Args) {
          yield return e;
        }
      }
    }
  }

  public class SeqConstructionExpr : Expression
  {
    public Type/*?*/ ExplicitElementType;
    public Expression N;
    public Expression Initializer;
    public SeqConstructionExpr(IToken tok, Type/*?*/ elementType, Expression length, Expression initializer)
      : base(tok) {
      Contract.Requires(tok != null);
      Contract.Requires(length != null);
      Contract.Requires(initializer != null);
      ExplicitElementType = elementType;
      N = length;
      Initializer = initializer;
    }
    public override IEnumerable<Expression> SubExpressions {
      get {
        yield return N;
        yield return Initializer;
      }
    }
  }

  public class MultiSetFormingExpr : Expression
  {
    [Peer]
    public readonly Expression E;
    [ContractInvariantMethod]
    void ObjectInvariant() {
      Contract.Invariant(E != null);
    }

    [Captured]
    public MultiSetFormingExpr(IToken tok, Expression expr)
      : base(tok) {
      Contract.Requires(tok != null);
      Contract.Requires(expr != null);
      cce.Owner.AssignSame(this, expr);
      E = expr;
    }

    public override IEnumerable<Expression> SubExpressions {
      get { yield return E; }
    }
  }

  public class OldExpr : Expression
  {
    [Peer]
    public readonly Expression E;
    public readonly string/*?*/ At;
    public Label AtLabel;  // filled in during resolution; after that, At==null iff AtLabel==null
    [ContractInvariantMethod]
    void ObjectInvariant() {
      Contract.Invariant(E != null);
    }

    [Captured]
    public OldExpr(IToken tok, Expression expr, string at = null)
      : base(tok) {
      Contract.Requires(tok != null);
      Contract.Requires(expr != null);
      cce.Owner.AssignSame(this, expr);
      E = expr;
      At = at;
    }

    public override IEnumerable<Expression> SubExpressions {
      get { yield return E; }
    }
  }

  public class UnchangedExpr : Expression
  {
    public readonly List<FrameExpression> Frame;
    public readonly string/*?*/ At;
    public Label AtLabel;  // filled in during resolution; after that, At==null iff AtLabel==null
    [ContractInvariantMethod]
    void ObjectInvariant() {
      Contract.Invariant(Frame != null);
    }

    public UnchangedExpr(IToken tok, List<FrameExpression> frame, string/*?*/ at)
      : base(tok) {
      Contract.Requires(tok != null);
      Contract.Requires(frame != null);
      this.Frame = frame;
      this.At = at;
    }

    public override IEnumerable<Expression> SubExpressions {
      get {
        foreach (var fe in Frame) {
          yield return fe.E;
        }
      }
    }
  }

  public abstract class UnaryExpr : Expression
  {
    public readonly Expression E;
    [ContractInvariantMethod]
    void ObjectInvariant() {
      Contract.Invariant(E != null);
    }

    public UnaryExpr(IToken tok, Expression e)
      : base(tok) {
      Contract.Requires(tok != null);
      Contract.Requires(e != null);
      this.E = e;
    }

    public override IEnumerable<Expression> SubExpressions {
      get { yield return E; }
    }
  }

  public class UnaryOpExpr : UnaryExpr
  {
    public enum Opcode {
      Not,  // boolean negation or bitwise negation
      Cardinality,
      Fresh,
      Allocated,
      Lit,  // there is no syntax for this operator, but it is sometimes introduced during translation
    }
    public readonly Opcode Op;

    public UnaryOpExpr(IToken tok, Opcode op, Expression e)
      : base(tok, e) {
      Contract.Requires(tok != null);
      Contract.Requires(e != null);
      this.Op = op;
    }
  }

  public class ConversionExpr : UnaryExpr
  {
    public readonly Type ToType;
    public ConversionExpr(IToken tok, Expression expr, Type toType)
      : base(tok, expr) {
      Contract.Requires(tok != null);
      Contract.Requires(expr != null);
      Contract.Requires(toType != null);
      ToType = toType;
    }
  }

  public class BinaryExpr : Expression
  {
    public enum Opcode {
      Iff,
      Imp,
      Exp, // turned into Imp during resolution
      And,
      Or,
      Eq,
      Neq,
      Lt,
      Le,
      Ge,
      Gt,
      Disjoint,
      In,
      NotIn,
      LeftShift,
      RightShift,
      Add,
      Sub,
      Mul,
      Div,
      Mod,
      BitwiseAnd,
      BitwiseOr,
      BitwiseXor
    }
    public readonly Opcode Op;
    public enum ResolvedOpcode {
      YetUndetermined,  // the value before resolution has determined the value; .ResolvedOp should never be read in this state

      // logical operators
      Iff,
      Imp,
      And,
      Or,
      // non-collection types
      EqCommon,
      NeqCommon,
      // integers, reals, bitvectors
      Lt,
      LessThanLimit,  // a synonym for Lt for ORDINAL, used only during translation
      Le,
      Ge,
      Gt,
      Add,
      Sub,
      Mul,
      Div,
      Mod,
      // bitvectors
      LeftShift,
      RightShift,
      BitwiseAnd,
      BitwiseOr,
      BitwiseXor,
      // char
      LtChar,
      LeChar,
      GeChar,
      GtChar,
      // sets
      SetEq,
      SetNeq,
      ProperSubset,
      Subset,
      Superset,
      ProperSuperset,
      Disjoint,
      InSet,
      NotInSet,
      Union,
      Intersection,
      SetDifference,
      // multi-sets
      MultiSetEq,
      MultiSetNeq,
      MultiSubset,
      MultiSuperset,
      ProperMultiSubset,
      ProperMultiSuperset,
      MultiSetDisjoint,
      InMultiSet,
      NotInMultiSet,
      MultiSetUnion,
      MultiSetIntersection,
      MultiSetDifference,
      // Sequences
      SeqEq,
      SeqNeq,
      ProperPrefix,
      Prefix,
      Concat,
      InSeq,
      NotInSeq,
      // Maps
      MapEq,
      MapNeq,
      InMap,
      NotInMap,
      MapUnion,
      // datatypes
      RankLt,
      RankGt
    }
    private ResolvedOpcode _theResolvedOp = ResolvedOpcode.YetUndetermined;
    public ResolvedOpcode ResolvedOp {
      set {
        Contract.Assume(_theResolvedOp == ResolvedOpcode.YetUndetermined || _theResolvedOp == value);  // there's never a reason for resolution to change its mind, is there?
        _theResolvedOp = value;
      }
      get {
        Contract.Assume(_theResolvedOp != ResolvedOpcode.YetUndetermined);  // shouldn't read it until it has been properly initialized
        return _theResolvedOp;
      }
    }
    public ResolvedOpcode ResolvedOp_PossiblyStillUndetermined {  // offer a way to return _theResolveOp -- for experts only!
      get { return _theResolvedOp; }
    }
    public static bool IsEqualityOp(ResolvedOpcode op) {
      switch (op) {
        case ResolvedOpcode.EqCommon:
        case ResolvedOpcode.SetEq:
        case ResolvedOpcode.SeqEq:
        case ResolvedOpcode.MultiSetEq:
        case ResolvedOpcode.MapEq:
          return true;
        default:
          return false;
      }
    }

    public static Opcode ResolvedOp2SyntacticOp(ResolvedOpcode rop) {
      switch (rop) {
        case ResolvedOpcode.Iff: return Opcode.Iff;
        case ResolvedOpcode.Imp: return Opcode.Imp;
        case ResolvedOpcode.And: return Opcode.And;
        case ResolvedOpcode.Or: return Opcode.Or;

        case ResolvedOpcode.EqCommon:
        case ResolvedOpcode.SetEq:
        case ResolvedOpcode.MultiSetEq:
        case ResolvedOpcode.SeqEq:
        case ResolvedOpcode.MapEq:
          return Opcode.Eq;

        case ResolvedOpcode.NeqCommon:
        case ResolvedOpcode.SetNeq:
        case ResolvedOpcode.MultiSetNeq:
        case ResolvedOpcode.SeqNeq:
        case ResolvedOpcode.MapNeq:
          return Opcode.Neq;

        case ResolvedOpcode.Lt:
        case ResolvedOpcode.LtChar:
        case ResolvedOpcode.ProperSubset:
        case ResolvedOpcode.ProperMultiSuperset:
        case ResolvedOpcode.ProperPrefix:
        case ResolvedOpcode.RankLt:
          return Opcode.Lt;

        case ResolvedOpcode.Le:
        case ResolvedOpcode.LeChar:
        case ResolvedOpcode.Subset:
        case ResolvedOpcode.MultiSubset:
        case ResolvedOpcode.Prefix:
          return Opcode.Le;

        case ResolvedOpcode.Ge:
        case ResolvedOpcode.GeChar:
        case ResolvedOpcode.Superset:
        case ResolvedOpcode.MultiSuperset:
          return Opcode.Ge;

        case ResolvedOpcode.Gt:
        case ResolvedOpcode.GtChar:
        case ResolvedOpcode.ProperSuperset:
        case ResolvedOpcode.ProperMultiSubset:
        case ResolvedOpcode.RankGt:
          return Opcode.Gt;

        case ResolvedOpcode.LeftShift:
          return Opcode.LeftShift;

        case ResolvedOpcode.RightShift:
          return Opcode.RightShift;

        case ResolvedOpcode.Add:
        case ResolvedOpcode.Union:
        case ResolvedOpcode.MultiSetUnion:
        case ResolvedOpcode.MapUnion:
        case ResolvedOpcode.Concat:
          return Opcode.Add;

        case ResolvedOpcode.Sub:
        case ResolvedOpcode.SetDifference:
        case ResolvedOpcode.MultiSetDifference:
          return Opcode.Sub;

        case ResolvedOpcode.Mul:
        case ResolvedOpcode.Intersection:
        case ResolvedOpcode.MultiSetIntersection:
          return Opcode.Mul;

        case ResolvedOpcode.Div: return Opcode.Div;
        case ResolvedOpcode.Mod: return Opcode.Mod;

        case ResolvedOpcode.BitwiseAnd: return Opcode.BitwiseAnd;
        case ResolvedOpcode.BitwiseOr: return Opcode.BitwiseOr;
        case ResolvedOpcode.BitwiseXor: return Opcode.BitwiseXor;

        case ResolvedOpcode.Disjoint:
        case ResolvedOpcode.MultiSetDisjoint:
          return Opcode.Disjoint;

        case ResolvedOpcode.InSet:
        case ResolvedOpcode.InMultiSet:
        case ResolvedOpcode.InSeq:
        case ResolvedOpcode.InMap:
          return Opcode.In;

        case ResolvedOpcode.NotInSet:
        case ResolvedOpcode.NotInMultiSet:
        case ResolvedOpcode.NotInSeq:
        case ResolvedOpcode.NotInMap:
          return Opcode.NotIn;

        case ResolvedOpcode.LessThanLimit:  // not expected here (but if it were, the same case as Lt could perhaps be used)
        default:
          Contract.Assert(false);  // unexpected ResolvedOpcode
          return Opcode.Add;  // please compiler
      }
    }

    public static string OpcodeString(Opcode op) {
      Contract.Ensures(Contract.Result<string>() != null);

      switch (op) {
        case Opcode.Iff:
          return "<==>";
        case Opcode.Imp:
          return "==>";
        case Opcode.Exp:
          return "<==";
        case Opcode.And:
          return "&&";
        case Opcode.Or:
          return "||";
        case Opcode.Eq:
          return "==";
        case Opcode.Lt:
          return "<";
        case Opcode.Gt:
          return ">";
        case Opcode.Le:
          return "<=";
        case Opcode.Ge:
          return ">=";
        case Opcode.Neq:
          return "!=";
        case Opcode.Disjoint:
          return "!!";
        case Opcode.In:
          return "in";
        case Opcode.NotIn:
          return "!in";
        case Opcode.LeftShift:
          return "<<";
        case Opcode.RightShift:
          return ">>";
        case Opcode.Add:
          return "+";
        case Opcode.Sub:
          return "-";
        case Opcode.Mul:
          return "*";
        case Opcode.Div:
          return "/";
        case Opcode.Mod:
          return "%";
        case Opcode.BitwiseAnd:
          return "&";
        case Opcode.BitwiseOr:
          return "|";
        case Opcode.BitwiseXor:
          return "^";
        default:
          Contract.Assert(false);
          throw new cce.UnreachableException();  // unexpected operator
      }
    }
    public readonly Expression E0;
    public readonly Expression E1;
    public enum AccumulationOperand { None, Left, Right }
    public AccumulationOperand AccumulatesForTailRecursion = AccumulationOperand.None; // set by Resolver
    [ContractInvariantMethod]
    void ObjectInvariant() {
      Contract.Invariant(E0 != null);
      Contract.Invariant(E1 != null);
    }

    public BinaryExpr(IToken tok, Opcode op, Expression e0, Expression e1)
      : base(tok) {
      Contract.Requires(tok != null);
      Contract.Requires(e0 != null);
      Contract.Requires(e1 != null);
      this.Op = op;
      this.E0 = e0;
      this.E1 = e1;
    }

    /// <summary>
    /// Returns a resolved binary expression
    /// </summary>
    public BinaryExpr(Boogie.IToken tok, BinaryExpr.ResolvedOpcode rop, Expression e0, Expression e1)
    : this(tok, BinaryExpr.ResolvedOp2SyntacticOp(rop), e0, e1) {
      ResolvedOp = rop;
      Type = Type.Bool;
    }

    public override IEnumerable<Expression> SubExpressions {
      get {
        yield return E0;
        yield return E1;
      }
    }
  }

  public class TernaryExpr : Expression
  {
    public readonly Opcode Op;
    public readonly Expression E0;
    public readonly Expression E1;
    public readonly Expression E2;
    public enum Opcode { /*SOON: IfOp,*/ PrefixEqOp, PrefixNeqOp }
    public static readonly bool PrefixEqUsesNat = false;  // "k" is either a "nat" or an "ORDINAL"
    public TernaryExpr(IToken tok, Opcode op, Expression e0, Expression e1, Expression e2)
      : base(tok) {
      Contract.Requires(tok != null);
      Contract.Requires(e0 != null);
      Contract.Requires(e1 != null);
      Contract.Requires(e2 != null);
      Op = op;
      E0 = e0;
      E1 = e1;
      E2 = e2;
    }

    public override IEnumerable<Expression> SubExpressions {
      get {
        yield return E0;
        yield return E1;
        yield return E2;
      }
    }
  }

  public class LetExpr : Expression, IAttributeBearingDeclaration
  {
    public readonly List<CasePattern<BoundVar>> LHSs;
    public readonly List<Expression> RHSs;
    public readonly Expression Body;
    public readonly bool Exact;  // Exact==true means a regular let expression; Exact==false means an assign-such-that expression
    public readonly Attributes Attributes;
    public List<ComprehensionExpr.BoundedPool> Constraint_Bounds;  // initialized and filled in by resolver; null for Exact=true and for when expression is in a ghost context
    // invariant Constraint_Bounds == null || Constraint_Bounds.Count == BoundVars.Count;
    private Expression translationDesugaring;  // filled in during translation, lazily; to be accessed only via Translation.LetDesugaring; always null when Exact==true
    private Translator lastTranslatorUsed; // avoid clashing desugaring between translators

    public void setTranslationDesugaring(Translator trans, Expression expr) {
      lastTranslatorUsed = trans;
      translationDesugaring = expr;
    }

    public Expression getTranslationDesugaring(Translator trans) {
      if (lastTranslatorUsed == trans) {
        return translationDesugaring;
      } else {
        return null;
      }
    }

    public LetExpr(IToken tok, List<CasePattern<BoundVar>> lhss, List<Expression> rhss, Expression body, bool exact, Attributes attrs = null)
      : base(tok) {
      LHSs = lhss;
      RHSs = rhss;
      Body = body;
      Exact = exact;
      Attributes = attrs;
    }
    public override IEnumerable<Expression> SubExpressions {
      get {
        foreach (var e in Attributes.SubExpressions(Attributes)) {
          yield return e;
        }
        foreach (var rhs in RHSs) {
          yield return rhs;
        }
        yield return Body;
      }
    }
    public IEnumerable<BoundVar> BoundVars {
      get {
        foreach (var lhs in LHSs) {
          foreach (var bv in lhs.Vars) {
            yield return bv;
          }
        }
      }
    }
  }

  public class LetOrFailExpr : ConcreteSyntaxExpression
  {
    public readonly CasePattern<BoundVar>/*?*/ Lhs; // null means void-error handling: ":- E; F", non-null means "var pat :- E; F"
    public readonly Expression Rhs;
    public readonly Expression Body;

    public LetOrFailExpr(IToken tok, CasePattern<BoundVar>/*?*/ lhs, Expression rhs, Expression body): base(tok) {
      Lhs = lhs;
      Rhs = rhs;
      Body = body;
    }
  }

  // Represents expr Name: Body
  //         or expr Name: (assert Body == Contract; Body)
  public class NamedExpr : Expression
  {
    public readonly string Name;
    public readonly Expression Body;
    public readonly Expression Contract;
    public readonly IToken ReplacerToken;

    public NamedExpr(IToken tok, string p, Expression body)
      : base(tok) {
      Name = p;
      Body = body;
    }
    public NamedExpr(IToken tok, string p, Expression body, Expression contract, IToken token)
      : base(tok) {
      Name = p;
      Body = body;
      Contract = contract;
      ReplacerToken = token;
    }
    public override IEnumerable<Expression> SubExpressions {
      get {
        yield return Body;
        if (Contract != null) yield return Contract;
      }
    }
  }

  /// <summary>
  /// A ComprehensionExpr has the form:
  ///   BINDER x Attributes | Range(x) :: Term(x)
  /// When BINDER is "forall" or "exists", the range may be "null" (which stands for the logical value "true").
  /// For other BINDERs (currently, "set"), the range is non-null.
  /// where "Attributes" is optional, and "| Range(x)" is optional and defaults to "true".
  /// Currently, BINDER is one of the logical quantifiers "exists" or "forall".
  /// </summary>
  public abstract class ComprehensionExpr : Expression, IAttributeBearingDeclaration
  {
    public readonly List<BoundVar> BoundVars;
    public readonly Expression Range;
    private Expression term;
    public Expression Term { get { return term; } }

    public void UpdateTerm(Expression newTerm) {
      term = newTerm;
    }

    [ContractInvariantMethod]
    void ObjectInvariant() {
      Contract.Invariant(BoundVars != null);
      Contract.Invariant(Term != null);
    }

    public Attributes Attributes;

    public abstract class BoundedPool {
      [Flags]
      public enum PoolVirtues { None = 0, Finite = 1, Enumerable = 2, IndependentOfAlloc = 4, IndependentOfAlloc_or_ExplicitAlloc = 8 }
      public abstract PoolVirtues Virtues { get; }
      /// <summary>
      /// A higher preference is better.
      /// A preference below 2 is a last-resort bounded pool. Bounds discovery will not consider
      /// such a pool to be final until there are no other choices.
      ///
      /// For easy reference, here is the BoundedPool hierarchy and their preference levels:
      ///
      /// 0: AllocFreeBoundedPool
      /// 0: ExplicitAllocatedBoundedPool
      /// 0: SpecialAllocIndependenceAllocatedBoundedPool
      ///
      /// 1: WiggleWaggleBound
      ///
      /// 2: SuperSetBoundedPool
      /// 2: DatatypeInclusionBoundedPool
      ///
      /// 3: SubSetBoundedPool
      ///
      /// 4: IntBoundedPool with one bound
      /// 5: IntBoundedPool with both bounds
      /// 5: CharBoundedPool
      ///
      /// 8: DatatypeBoundedPool
      ///
      /// 10: CollectionBoundedPool
      ///     - SetBoundedPool
      ///     - MapBoundedPool
      ///     - SeqBoundedPool
      ///
      /// 14: BoolBoundedPool
      ///
      /// 15: ExactBoundedPool
      /// </summary>
      public abstract int Preference(); // higher is better

      public static BoundedPool GetBest(List<BoundedPool> bounds, PoolVirtues requiredVirtues) {
        Contract.Requires(bounds != null);
        bounds = CombineIntegerBounds(bounds);
        BoundedPool best = null;
        foreach (var bound in bounds) {
          if ((bound.Virtues & requiredVirtues) == requiredVirtues) {
            if (best == null || bound.Preference() > best.Preference()) {
              best = bound;
            }
          }
        }
        return best;
      }
      public static List<VT> MissingBounds<VT>(List<VT> vars, List<BoundedPool> bounds, PoolVirtues requiredVirtues = PoolVirtues.None) where VT : IVariable {
        Contract.Requires(vars != null);
        Contract.Requires(bounds != null);
        Contract.Requires(vars.Count == bounds.Count);
        Contract.Ensures(Contract.Result<List<VT>>() != null);
        var missing = new List<VT>();
        for (var i = 0; i < vars.Count; i++) {
          if (bounds[i] == null || (bounds[i].Virtues & requiredVirtues) != requiredVirtues) {
            missing.Add(vars[i]);
          }
        }
        return missing;
      }
      public static List<bool> HasBounds(List<BoundedPool> bounds, PoolVirtues requiredVirtues = PoolVirtues.None) {
        Contract.Requires(bounds != null);
        Contract.Ensures(Contract.Result<List<bool>>() != null);
        Contract.Ensures(Contract.Result<List<bool>>().Count == bounds.Count);
        return bounds.ConvertAll(bound => bound != null && (bound.Virtues & requiredVirtues) == requiredVirtues);
      }
      static List<BoundedPool> CombineIntegerBounds(List<BoundedPool> bounds) {
        var lowerBounds = new List<IntBoundedPool>();
        var upperBounds = new List<IntBoundedPool>();
        var others = new List<BoundedPool>();
        foreach (var b in bounds) {
          var ib = b as IntBoundedPool;
          if (ib != null && ib.UpperBound == null) {
            lowerBounds.Add(ib);
          } else if (ib != null && ib.LowerBound == null) {
            upperBounds.Add(ib);
          } else {
            others.Add(b);
          }
        }
        // pair up the bounds
        var n = Math.Min(lowerBounds.Count, upperBounds.Count);
        for (var i = 0; i < n; i++) {
          others.Add(new IntBoundedPool(lowerBounds[i].LowerBound, upperBounds[i].UpperBound));
        }
        for (var i = n; i < lowerBounds.Count; i++) {
          others.Add(lowerBounds[i]);
        }
        for (var i = n; i < upperBounds.Count; i++) {
          others.Add(upperBounds[i]);
        }
        return others;
      }
    }
    public class ExactBoundedPool : BoundedPool
    {
      public readonly Expression E;
      public ExactBoundedPool(Expression e) {
        Contract.Requires(e != null);
        E = e;
      }
      public override PoolVirtues Virtues => PoolVirtues.Finite | PoolVirtues.Enumerable | PoolVirtues.IndependentOfAlloc | PoolVirtues.IndependentOfAlloc_or_ExplicitAlloc;
      public override int Preference() => 15;  // the best of all bounds
    }
    public class BoolBoundedPool : BoundedPool
    {
      public override PoolVirtues Virtues => PoolVirtues.Finite | PoolVirtues.Enumerable | PoolVirtues.IndependentOfAlloc | PoolVirtues.IndependentOfAlloc_or_ExplicitAlloc;
      public override int Preference() => 14;
    }
    public class CharBoundedPool : BoundedPool
    {
      public override PoolVirtues Virtues => PoolVirtues.Finite | PoolVirtues.Enumerable | PoolVirtues.IndependentOfAlloc | PoolVirtues.IndependentOfAlloc_or_ExplicitAlloc;
      public override int Preference() => 5;
    }
    public class AllocFreeBoundedPool : BoundedPool
    {
      public Type Type;
      public AllocFreeBoundedPool(Type t) {
        Type = t;
      }
      public override PoolVirtues Virtues {
        get {
          if (Type.IsRefType) {
            return PoolVirtues.Finite | PoolVirtues.IndependentOfAlloc | PoolVirtues.IndependentOfAlloc_or_ExplicitAlloc;
          } else {
            return PoolVirtues.IndependentOfAlloc | PoolVirtues.IndependentOfAlloc_or_ExplicitAlloc;
          }
        }
      }
      public override int Preference() => 0;
    }
    public class ExplicitAllocatedBoundedPool : BoundedPool
    {
      public ExplicitAllocatedBoundedPool() {
      }
      public override PoolVirtues Virtues => PoolVirtues.Finite | PoolVirtues.IndependentOfAlloc_or_ExplicitAlloc;
      public override int Preference() => 0;
    }
    public class SpecialAllocIndependenceAllocatedBoundedPool : BoundedPool
    {
      public SpecialAllocIndependenceAllocatedBoundedPool() {
      }
      public override PoolVirtues Virtues => PoolVirtues.IndependentOfAlloc_or_ExplicitAlloc;
      public override int Preference() => 0;
    }
    public class IntBoundedPool : BoundedPool
    {
      public readonly Expression LowerBound;
      public readonly Expression UpperBound;
      public IntBoundedPool(Expression lowerBound, Expression upperBound) {
        Contract.Requires(lowerBound != null || upperBound != null);
        LowerBound = lowerBound;
        UpperBound = upperBound;
      }
      public override PoolVirtues Virtues {
        get {
          if (LowerBound != null && UpperBound != null) {
            return PoolVirtues.Finite | PoolVirtues.Enumerable | PoolVirtues.IndependentOfAlloc | PoolVirtues.IndependentOfAlloc_or_ExplicitAlloc;
          } else {
            return PoolVirtues.Enumerable | PoolVirtues.IndependentOfAlloc | PoolVirtues.IndependentOfAlloc_or_ExplicitAlloc;
          }
        }
      }
      public override int Preference() => LowerBound != null && UpperBound != null ? 5 : 4;
    }
    public abstract class CollectionBoundedPool : BoundedPool
    {
      public readonly bool ExactTypes;
      public readonly bool IsFiniteCollection;
      public CollectionBoundedPool(bool exactTypes, bool isFiniteCollection) {
        ExactTypes = exactTypes;
        IsFiniteCollection = isFiniteCollection;
      }
      public override PoolVirtues Virtues {
        get {
          var v = PoolVirtues.IndependentOfAlloc;
          if (IsFiniteCollection) {
            v |= PoolVirtues.Finite;
            if (ExactTypes) {
              v |= PoolVirtues.Enumerable | PoolVirtues.IndependentOfAlloc_or_ExplicitAlloc;
            }
          }
          return v;
        }
      }
      public override int Preference() => 10;
    }
    public class SetBoundedPool : CollectionBoundedPool
    {
      public readonly Expression Set;
      public SetBoundedPool(Expression set, bool exactTypes, bool isFiniteCollection) : base(exactTypes, isFiniteCollection) { Set = set; }
    }
    public class SubSetBoundedPool : BoundedPool
    {
      public readonly Expression UpperBound;
      public readonly bool IsFiniteCollection;
      public SubSetBoundedPool(Expression set, bool isFiniteCollection) {
        UpperBound = set;
        IsFiniteCollection = isFiniteCollection;
      }
      public override PoolVirtues Virtues {
        get {
          if (IsFiniteCollection) {
            return PoolVirtues.Finite | PoolVirtues.Enumerable | PoolVirtues.IndependentOfAlloc | PoolVirtues.IndependentOfAlloc_or_ExplicitAlloc;
          } else {
            // it's still enumerable, because at run time, all sets are finite after all
            return PoolVirtues.Enumerable | PoolVirtues.IndependentOfAlloc | PoolVirtues.IndependentOfAlloc_or_ExplicitAlloc;
          }
        }
      }
      public override int Preference() => 3;
    }
    public class SuperSetBoundedPool : BoundedPool
    {
      public readonly Expression LowerBound;
      public SuperSetBoundedPool(Expression set) { LowerBound = set; }
      public override int Preference() => 2;
      public override PoolVirtues Virtues {
        get {
          if (LowerBound.Type.IsAllocFree) {
            return PoolVirtues.IndependentOfAlloc | PoolVirtues.IndependentOfAlloc_or_ExplicitAlloc;
          } else {
            return PoolVirtues.None;
          }
        }
      }
    }
    public class MultiSetBoundedPool : CollectionBoundedPool
    {
      public readonly Expression MultiSet;
      public MultiSetBoundedPool(Expression multiset, bool exactTypes) : base(exactTypes, true) { MultiSet = multiset; }
    }
    public class MapBoundedPool : CollectionBoundedPool
    {
      public readonly Expression Map;
      public MapBoundedPool(Expression map, bool exactTypes, bool isFiniteCollection) : base(exactTypes, isFiniteCollection) { Map = map; }
    }
    public class SeqBoundedPool : CollectionBoundedPool
    {
      public readonly Expression Seq;
      public SeqBoundedPool(Expression seq, bool exactTypes) : base(exactTypes, true) { Seq = seq; }
    }
    public class DatatypeBoundedPool : BoundedPool
    {
      public readonly DatatypeDecl Decl;
      public DatatypeBoundedPool(DatatypeDecl d) { Decl = d; }
      public override PoolVirtues Virtues => PoolVirtues.Finite | PoolVirtues.Enumerable | PoolVirtues.IndependentOfAlloc | PoolVirtues.IndependentOfAlloc_or_ExplicitAlloc;
      public override int Preference() => 8;
    }
    public class DatatypeInclusionBoundedPool : BoundedPool
    {
      public readonly bool IsIndDatatype;
      public DatatypeInclusionBoundedPool(bool isIndDatatype) : base() { IsIndDatatype = isIndDatatype; }
      public override PoolVirtues Virtues => (IsIndDatatype ? PoolVirtues.Finite : PoolVirtues.None) | PoolVirtues.IndependentOfAlloc | PoolVirtues.IndependentOfAlloc_or_ExplicitAlloc;
      public override int Preference() => 2;
    }

    public List<BoundedPool> Bounds;  // initialized and filled in by resolver
    // invariant Bounds == null || Bounds.Count == BoundVars.Count;

    public List<BoundVar> UncompilableBoundVars() {
      Contract.Ensures(Contract.Result<List<BoundVar>>() != null);
      var v = BoundedPool.PoolVirtues.Finite | BoundedPool.PoolVirtues.Enumerable;
      return ComprehensionExpr.BoundedPool.MissingBounds(BoundVars, Bounds, v);
    }

    public ComprehensionExpr(IToken tok, List<BoundVar> bvars, Expression range, Expression term, Attributes attrs)
      : base(tok) {
      Contract.Requires(tok != null);
      Contract.Requires(cce.NonNullElements(bvars));
      Contract.Requires(term != null);

      this.BoundVars = bvars;
      this.Range = range;
      this.UpdateTerm(term);
      this.Attributes = attrs;
    }

    public override IEnumerable<Expression> SubExpressions {
      get {
        foreach (var e in Attributes.SubExpressions(Attributes)) {
          yield return e;
        }
        if (Range != null) { yield return Range; }
        yield return Term;
      }
    }
  }

  public abstract class QuantifierExpr : ComprehensionExpr, TypeParameter.ParentType {
    private readonly int UniqueId;
    public List<TypeParameter> TypeArgs;
    private static int currentQuantId = -1;

    protected virtual BinaryExpr.ResolvedOpcode SplitResolvedOp { get { return BinaryExpr.ResolvedOpcode.Or; } }

    private Expression SplitQuantifierToExpression() {
      Contract.Requires(SplitQuantifier != null && SplitQuantifier.Any());
      Expression accumulator = SplitQuantifier[0];
      for (int tid = 1; tid < SplitQuantifier.Count; tid++) {
        accumulator = new BinaryExpr(Term.tok, SplitResolvedOp, accumulator, SplitQuantifier[tid]);
      }
      return accumulator;
    }

    private List<Expression> _SplitQuantifier;
    public List<Expression> SplitQuantifier {
      get {
        return _SplitQuantifier;
      }
      set {
        Contract.Assert(!value.Contains(this)); // don't let it put into its own split quantifiers.
        _SplitQuantifier = value;
        SplitQuantifierExpression = SplitQuantifierToExpression();
      }
    }

    internal Expression SplitQuantifierExpression { get; private set; }

    static int FreshQuantId() {
      return System.Threading.Interlocked.Increment(ref currentQuantId);
    }

    public string FullName {
      get {
        return "q$" + UniqueId;
      }
    }

    public String Refresh(string prefix, FreshIdGenerator idGen) {
      return idGen.FreshId(prefix);
    }

    public TypeParameter Refresh(TypeParameter p, FreshIdGenerator idGen) {
      var cp = new TypeParameter(p.tok, idGen.FreshId(p.Name + "#"), p.VarianceSyntax, p.Characteristics);
      cp.Parent = this;
      return cp;
    }
    [ContractInvariantMethod]
    void ObjectInvariant() {
      var _scratch = true;
      Contract.Invariant(Attributes.ContainsBool(Attributes, "typeQuantifier", ref _scratch) || TypeArgs.Count == 0);
    }
    public QuantifierExpr(IToken tok, List<TypeParameter> tvars, List<BoundVar> bvars, Expression range, Expression term, Attributes attrs)
      : base(tok, bvars, range, term, attrs) {
      Contract.Requires(tok != null);
      Contract.Requires(cce.NonNullElements(bvars));
      Contract.Requires(term != null);
      this.TypeArgs = tvars;
      this.UniqueId = FreshQuantId();
    }

    public virtual Expression LogicalBody(bool bypassSplitQuantifier = false) {
      // Don't call this on a quantifier with a Split clause: it's not a real quantifier. The only exception is the Compiler.
      Contract.Requires(bypassSplitQuantifier || SplitQuantifier == null);
      throw new cce.UnreachableException(); // This body is just here for the "Requires" clause
    }

    public override IEnumerable<Expression> SubExpressions {
      get {
        if (SplitQuantifier == null) {
          foreach (var e in base.SubExpressions) {
            yield return e;
          }
        } else {
          foreach (var e in Attributes.SubExpressions(Attributes)) {
            yield return e;
          }
          foreach (var e in SplitQuantifier) {
            yield return e;
          }
        }
      }
    }
  }

  public class ForallExpr : QuantifierExpr {
    protected override BinaryExpr.ResolvedOpcode SplitResolvedOp { get { return BinaryExpr.ResolvedOpcode.And; } }

    public ForallExpr(IToken tok, List<BoundVar> bvars, Expression range, Expression term, Attributes attrs)
      : this(tok, new List<TypeParameter>(), bvars, range, term, attrs) {
      Contract.Requires(cce.NonNullElements(bvars));
      Contract.Requires(tok != null);
      Contract.Requires(term != null);
    }
    public ForallExpr(IToken tok, List<TypeParameter> tvars, List<BoundVar> bvars, Expression range, Expression term, Attributes attrs)
      : base(tok, tvars, bvars, range, term, attrs) {
      Contract.Requires(cce.NonNullElements(bvars));
      Contract.Requires(tok != null);
      Contract.Requires(term != null);
    }
    public override Expression LogicalBody(bool bypassSplitQuantifier = false) {
      if (Range == null) {
        return Term;
      }
      var body = new BinaryExpr(Term.tok, BinaryExpr.Opcode.Imp, Range, Term);
      body.ResolvedOp = BinaryExpr.ResolvedOpcode.Imp;
      body.Type = Term.Type;
      return body;
    }
  }

  public class ExistsExpr : QuantifierExpr {
    protected override BinaryExpr.ResolvedOpcode SplitResolvedOp { get { return BinaryExpr.ResolvedOpcode.Or; } }

    public ExistsExpr(IToken tok, List<BoundVar> bvars, Expression range, Expression term, Attributes attrs)
      : this(tok, new List<TypeParameter>(), bvars, range, term, attrs) {
      Contract.Requires(cce.NonNullElements(bvars));
      Contract.Requires(tok != null);
      Contract.Requires(term != null);
    }
    public ExistsExpr(IToken tok, List<TypeParameter> tvars, List<BoundVar> bvars, Expression range, Expression term, Attributes attrs)
      : base(tok, tvars, bvars, range, term, attrs) {
      Contract.Requires(cce.NonNullElements(bvars));
      Contract.Requires(tok != null);
      Contract.Requires(term != null);
    }
    public override Expression LogicalBody(bool bypassSplitQuantifier = false) {
      if (Range == null) {
        return Term;
      }
      var body = new BinaryExpr(Term.tok, BinaryExpr.Opcode.And, Range, Term);
      body.ResolvedOp = BinaryExpr.ResolvedOpcode.And;
      body.Type = Term.Type;
      return body;
    }
  }

  public class SetComprehension : ComprehensionExpr
  {
    public readonly bool Finite;
    public readonly bool TermIsImplicit;  // records the given syntactic form
    public bool TermIsSimple {
      get {
        var term = Term as IdentifierExpr;
        var r = term != null && BoundVars.Count == 1 && BoundVars[0].Name == term.Name;
        Contract.Assert(!TermIsImplicit || r);  // TermIsImplicit ==> r
        Contract.Assert(!r || term.Var == null || term.Var == BoundVars[0]);  // if the term is simple and it has been resolved, then it should have resolved to BoundVars[0]
        return r;
      }
    }

    public SetComprehension(IToken tok, bool finite, List<BoundVar> bvars, Expression range, Expression/*?*/ term, Attributes attrs)
      : base(tok, bvars, range, term ?? new IdentifierExpr(tok, bvars[0].Name), attrs) {
      Contract.Requires(tok != null);
      Contract.Requires(cce.NonNullElements(bvars));
      Contract.Requires(1 <= bvars.Count);
      Contract.Requires(range != null);
      Contract.Requires(term != null || bvars.Count == 1);

      TermIsImplicit = term == null;
      Finite = finite;
    }
  }
  public class MapComprehension : ComprehensionExpr
  {
    public readonly bool Finite;
    public readonly Expression TermLeft;

    public List<Boogie.Function> ProjectionFunctions;  // filled in during translation (and only for general map comprehensions where "TermLeft != null")

    public MapComprehension(IToken tok, bool finite, List<BoundVar> bvars, Expression range, Expression/*?*/ termLeft, Expression termRight, Attributes attrs)
      : base(tok, bvars, range, termRight, attrs) {
      Contract.Requires(tok != null);
      Contract.Requires(cce.NonNullElements(bvars));
      Contract.Requires(1 <= bvars.Count);
      Contract.Requires(range != null);
      Contract.Requires(termRight != null);
      Contract.Requires(termLeft != null || bvars.Count == 1);

      Finite = finite;
      TermLeft = termLeft;
    }

    /// <summary>
    /// IsGeneralMapComprehension returns true for general map comprehensions.
    /// In other words, it returns false if either no TermLeft was given or if
    /// the given TermLeft is the sole bound variable.
    /// This property getter requires that the expression has been successfully
    /// resolved.
    /// </summary>
    public bool IsGeneralMapComprehension {
      get {
        Contract.Requires(WasResolved());
        if (TermLeft == null) {
          return false;
        } else if (BoundVars.Count != 1) {
          return true;
        }
        var lhs = StripParens(TermLeft).Resolved;
        if (lhs is IdentifierExpr ide && ide.Var == BoundVars[0]) {
          // TermLeft is the sole bound variable, so this is the same as
          // if TermLeft wasn't given at all
          return false;
        }
        return true;
      }
    }

    public override IEnumerable<Expression> SubExpressions {
      get {
        foreach (var e in Attributes.SubExpressions(Attributes)) {
          yield return e;
        }
        if (Range != null) { yield return Range; }
        if (TermLeft != null) { yield return TermLeft; }
        yield return Term;
      }
    }
  }

  public class LambdaExpr : ComprehensionExpr
  {
    public readonly List<FrameExpression> Reads;

    public LambdaExpr(IToken tok, List<BoundVar> bvars, Expression requires, List<FrameExpression> reads, Expression body)
      : base(tok, bvars, requires, body, null)
    {
      Contract.Requires(reads != null);
      Reads = reads;
    }

    // Synonym
    public Expression Body {
      get {
        return Term;
      }
    }

    public override IEnumerable<Expression> SubExpressions {
      get {
        yield return Term;
        if (Range != null) {
          yield return Range;
        }
        foreach (var read in Reads) {
          yield return read.E;
        }
      }
    }

  }

  public class WildcardExpr : Expression
  {  // a WildcardExpr can occur only in reads clauses and a loop's decreases clauses (with different meanings)
    public WildcardExpr(IToken tok)
      : base(tok) {
      Contract.Requires(tok != null);
    }
  }

  /// <summary>
  /// A StmtExpr has the form S;E where S is a statement (from a restricted set) and E is an expression.
  /// The expression S;E evaluates to whatever E evaluates to, but its well-formedness comes down to
  /// executing S (which itself must be well-formed) and then checking the well-formedness of E.
  /// </summary>
  public class StmtExpr : Expression
  {
    public readonly Statement S;
    public readonly Expression E;
    [ContractInvariantMethod]
    void ObjectInvariant() {
      Contract.Invariant(S != null);
      Contract.Invariant(E != null);
    }

    public StmtExpr(IToken tok, Statement stmt, Expression expr)
      : base(tok)
    {
      Contract.Requires(tok != null);
      Contract.Requires(stmt != null);
      Contract.Requires(expr != null);
      S = stmt;
      E = expr;
    }
    public override IEnumerable<Expression> SubExpressions {
      get {
        // Note:  A StmtExpr is unusual in that it contains a statement.  For now, callers
        // of SubExpressions need to be aware of this and handle it specially.
        yield return E;
      }
    }

    /// <summary>
    /// Returns a conclusion that S gives rise to, that is, something that is known after
    /// S is executed.
    /// This method should be called only after successful resolution of the expression.
    /// </summary>
    public Expression GetSConclusion() {
      // this is one place where we actually investigate what kind of statement .S is
      if (S is PredicateStmt) {
        var s = (PredicateStmt)S;
        return s.Expr;
      } else if (S is CalcStmt) {
        var s = (CalcStmt)S;
        return s.Result;
      } else if (S is RevealStmt) {
        return new LiteralExpr(tok, true);  // one could use the definition axiom or the referenced labeled assertions, but "true" is conservative and much simpler :)
      } else if (S is UpdateStmt) {
        return new LiteralExpr(tok, true);  // one could use the postcondition of the method, suitably instantiated, but "true" is conservative and much simpler :)
      } else {
        Contract.Assert(false); throw new cce.UnreachableException();  // unexpected statement
      }
    }
  }

  public class ITEExpr : Expression
  {
    public readonly bool IsBindingGuard;
    public readonly Expression Test;
    public readonly Expression Thn;
    public readonly Expression Els;
    [ContractInvariantMethod]
    void ObjectInvariant() {
      Contract.Invariant(Test != null);
      Contract.Invariant(Thn != null);
      Contract.Invariant(Els != null);
    }

    public ITEExpr(IToken tok, bool isBindingGuard, Expression test, Expression thn, Expression els)
      : base(tok) {
      Contract.Requires(tok != null);
      Contract.Requires(test != null);
      Contract.Requires(thn != null);
      Contract.Requires(els != null);
      this.IsBindingGuard = isBindingGuard;
      this.Test = test;
      this.Thn = thn;
      this.Els = els;
    }

    public override IEnumerable<Expression> SubExpressions {
      get {
        yield return Test;
        yield return Thn;
        yield return Els;
      }
    }
  }

  public class MatchExpr : Expression {  // a MatchExpr is an "extended expression" and is only allowed in certain places
    private Expression source;
    private List<MatchCaseExpr> cases;
    public readonly MatchingContext Context;
    public readonly List<DatatypeCtor> MissingCases = new List<DatatypeCtor>();  // filled in during resolution
    public readonly bool UsesOptionalBraces;
    public MatchExpr OrigUnresolved;  // the resolver makes this clone of the MatchExpr before it starts desugaring it

    [ContractInvariantMethod]
    void ObjectInvariant() {
      Contract.Invariant(Source != null);
      Contract.Invariant(cce.NonNullElements(Cases));
      Contract.Invariant(cce.NonNullElements(MissingCases));
    }

    public MatchExpr(IToken tok, Expression source, [Captured] List<MatchCaseExpr> cases, bool usesOptionalBraces, MatchingContext context = null)
      : base(tok) {
      Contract.Requires(tok != null);
      Contract.Requires(source != null);
      Contract.Requires(cce.NonNullElements(cases));
      this.source = source;
      this.cases = cases;
      this.UsesOptionalBraces = usesOptionalBraces;
      this.Context = context is null? new HoleCtx() : context;
    }

    public Expression Source {
      get { return source; }
    }

    public List<MatchCaseExpr> Cases {
      get { return cases; }
    }

    // should only be used in desugar in resolve to change the source and cases of the matchexpr
    public void UpdateSource(Expression source) {
      this.source = source;
    }

    public void UpdateCases(List<MatchCaseExpr> cases) {
      this.cases = cases;
    }

    public override IEnumerable<Expression> SubExpressions {
      get {
        yield return Source;
        foreach (var mc in cases) {
          yield return mc.Body;
        }
      }
    }
  }

  /// <summary>
  /// A CasePattern is either a BoundVar or a datatype constructor with optional arguments.
  /// Lexically, the CasePattern starts with an identifier.  If it continues with an open paren (as
  /// indicated by Arguments being non-null), then the CasePattern is a datatype constructor.  If
  /// it continues with a colon (which is indicated by Var.Type not being a proxy type), then it is
  /// a BoundVar.  But if it ends with just the identifier, then resolution is required to figure out
  /// which it is; in this case, Var is non-null, because this is the only place where Var.IsGhost
  /// is recorded by the parser.
  /// </summary>
  public class CasePattern<VT> where VT : IVariable
  {
    public readonly IToken tok;
    public readonly string Id;
    // After successful resolution, exactly one of the following two fields is non-null.
    public DatatypeCtor Ctor;  // finalized by resolution (null if the pattern is a bound variable)
    public VT Var;  // finalized by resolution (null if the pattern is a constructor)  Invariant:  Var != null ==> Arguments == null
    public readonly List<CasePattern<VT>> Arguments;

    public Expression Expr;  // an r-value version of the CasePattern; filled in by resolution

    public CasePattern(IToken tok, string id, [Captured] List<CasePattern<VT>> arguments) {
      Contract.Requires(tok != null);
      Contract.Requires(id != null);
      this.tok = tok;
      Id = id;
      Arguments = arguments;
    }

    public CasePattern(IToken tok, VT bv) {
      Contract.Requires(tok != null);
      Contract.Requires(bv != null);
      this.tok = tok;
      Id = bv.Name;
      Var = bv;
    }

    /// <summary>
    /// Sets the Expr field.  Assumes the CasePattern and its arguments to have been successfully resolved, except for assigning
    /// to Expr.
    /// </summary>
    public void AssembleExpr(List<Type> dtvTypeArgs) {
      Contract.Requires(Var != null || dtvTypeArgs != null);
      if (Var != null) {
        Contract.Assert(this.Id == this.Var.Name);
        this.Expr = new IdentifierExpr(this.tok, this.Var);
      } else {
        var dtValue = new DatatypeValue(this.tok, this.Ctor.EnclosingDatatype.Name, this.Id, this.Arguments == null ? new List<Expression>() : this.Arguments.ConvertAll(arg => arg.Expr));
        dtValue.Ctor = this.Ctor;  // resolve here
        dtValue.InferredTypeArgs.AddRange(dtvTypeArgs);  // resolve here
        dtValue.Type = new UserDefinedType(this.tok, this.Ctor.EnclosingDatatype.Name, this.Ctor.EnclosingDatatype, dtvTypeArgs);
        this.Expr = dtValue;
      }
    }

    public IEnumerable<VT> Vars {
      get {
        if (Var != null) {
          yield return Var;
        } else {
          if (Arguments != null) {
            foreach (var arg in Arguments) {
              foreach (var bv in arg.Vars) {
                yield return bv;
              }
            }
          }
        }
      }
    }
  }

  public abstract class MatchCase
  {
    public readonly IToken tok;
    public DatatypeCtor Ctor;  // filled in by resolution
    public List<BoundVar> Arguments; // created by the resolver.
    [ContractInvariantMethod]
    void ObjectInvariant() {
      Contract.Invariant(tok != null);
      Contract.Invariant(Ctor != null);
      Contract.Invariant(cce.NonNullElements(Arguments));
    }

    public MatchCase(IToken tok, DatatypeCtor ctor, [Captured] List<BoundVar> arguments) {
      Contract.Requires(tok != null);
      Contract.Requires(ctor != null);
      Contract.Requires(cce.NonNullElements(arguments));
      this.tok = tok;
      this.Ctor = ctor;
      this.Arguments = arguments;
    }
  }

  public class MatchCaseExpr : MatchCase
  {
    private Expression body;
    [ContractInvariantMethod]
    void ObjectInvariant() {
      Contract.Invariant(body != null);
    }

    public MatchCaseExpr(IToken tok, DatatypeCtor ctor, [Captured] List<BoundVar> arguments, Expression body)
      : base(tok, ctor, arguments) {
      Contract.Requires(tok != null);
      Contract.Requires(ctor != null);
      Contract.Requires(cce.NonNullElements(arguments));
      Contract.Requires(body != null);
      this.body = body;
    }

    public Expression Body {
      get { return body; }
    }

    // should only be called by resolve to reset the body of the MatchCaseExpr
    public void UpdateBody(Expression body) {
      this.body = body;
    }
  }
  /*
  MatchingContext represents the context
  in which a pattern-match takes place during pattern-matching compilation

  MatchingContext is either:
  1 - a HoleCtx
      standing for one of the current selectors in pattern-matching compilation
  2 - A ForallCtx
      standing for a pattern-match over any expression
  3 - an IdCtx of a string and a list of MatchingContext
      standing for a pattern-match over a constructor
  4 - a LitCtx
      standing for a pattern-match over a constant
  */
  public abstract class MatchingContext
  {
    public virtual MatchingContext AbstractAllHoles() {
      return this;
    }

    public MatchingContext AbstractHole() {
      return this.FillHole(new ForallCtx());
    }

    public virtual MatchingContext FillHole(MatchingContext curr) {
      return this;
    }
  }

  public class LitCtx : MatchingContext
  {
    public readonly LiteralExpr Lit;

    public LitCtx(LiteralExpr lit) {
      Contract.Requires(lit != null);
      this.Lit = lit;
    }

    public override string ToString() {
      return Printer.ExprToString(Lit);
    }
  }

  public class HoleCtx : MatchingContext
  {
    public HoleCtx() {}

    public override string ToString() {
      return "*";
    }

    public override MatchingContext AbstractAllHoles() {
      return new ForallCtx();
    }

    public override MatchingContext FillHole(MatchingContext curr) {
      return curr;
    }
  }

  public class ForallCtx : MatchingContext
  {
    public ForallCtx() {}

    public override string ToString() {
      return "_";
    }
  }

  public class IdCtx : MatchingContext
  {
    public readonly String Id;
    public readonly List<MatchingContext> Arguments;

    public IdCtx(String id, List<MatchingContext> arguments) {
      Contract.Requires(id != null);
      Contract.Requires(arguments != null); // Arguments can be empty, but shouldn't be null
      this.Id = id;
      this.Arguments = arguments;
    }

    public IdCtx(KeyValuePair<string, DatatypeCtor> ctor) {
      List<MatchingContext> arguments = Enumerable.Repeat((MatchingContext)new HoleCtx(), ctor.Value.Formals.Count).ToList();
      this.Id = ctor.Key;
      this.Arguments = arguments;
    }

    public override string ToString() {
      if (Arguments.Count == 0) {
        return Id;
      } else {
        List<string> cps = Arguments.ConvertAll<string>(x => x.ToString());
        return string.Format("{0}({1})",Id, String.Join(",", cps));
      }
    }

    public override MatchingContext AbstractAllHoles() {
      return new IdCtx(this.Id, this.Arguments.ConvertAll<MatchingContext>(x => x.AbstractAllHoles()));
    }

    // Find the first (leftmost) occurrence of HoleCtx and replace it with curr
    // Returns false if no HoleCtx is found
    private bool ReplaceLeftmost(MatchingContext curr, out MatchingContext newcontext) {
      var newArguments = new List<MatchingContext>();
      bool foundHole = false;
      int currArgIndex = 0;

      while (!foundHole && currArgIndex < this.Arguments.Count) {
        var arg = this.Arguments.ElementAt(currArgIndex);
        switch (arg) {
          case HoleCtx _:
            foundHole = true;
            newArguments.Add(curr);
            break;
          case IdCtx argId:
            MatchingContext newarg;
            foundHole = argId.ReplaceLeftmost(curr, out newarg);
            newArguments.Add(newarg);
            break;
          default:
            newArguments.Add(arg);
            break;
        }
        currArgIndex++;
      }

      if (foundHole) {
        while (currArgIndex < this.Arguments.Count) {
          newArguments.Add(this.Arguments.ElementAt(currArgIndex));
          currArgIndex++;
        }
      }

      newcontext = new IdCtx(this.Id, newArguments);
      return foundHole;
    }

    public override MatchingContext FillHole(MatchingContext curr) {
      MatchingContext newcontext;
      ReplaceLeftmost(curr, out newcontext);
      return newcontext;
    }
  }

  /*
  ExtendedPattern is either:
  1 - A LitPattern of a LiteralExpr, representing a constant pattern
  2 - An IdPattern of a string and a list of ExtendedPattern, representing either a bound variable or a constructor applied to n arguments
  */
  public abstract class ExtendedPattern
  {
    public readonly IToken Tok;
    public bool IsGhost;

    public ExtendedPattern(IToken tok, bool isGhost = false) {
      Contract.Requires(tok != null);
      this.Tok = tok;
      this.IsGhost = isGhost;
    }
  }
  public class LitPattern : ExtendedPattern
  {
    public readonly LiteralExpr Lit;

    public LitPattern(IToken tok, LiteralExpr lit, bool isGhost = false) : base(tok, isGhost) {
      Contract.Requires(lit != null);
      this.Lit = lit;
    }

    public override string ToString() {
      return Printer.ExprToString(Lit);
    }
  }

  public class IdPattern : ExtendedPattern
  {
    public readonly String Id;
    public readonly Type Type; // This is the syntactic type, ExtendedPatterns dissapear during resolution.
    public readonly List<ExtendedPattern> Arguments;

    public IdPattern(IToken tok, String id, List<ExtendedPattern> arguments, bool isGhost = false) : base(tok, isGhost) {
      Contract.Requires(id != null);
      Contract.Requires(arguments != null); // Arguments can be empty, but shouldn't be null
      this.Id = id;
      this.Type = new InferredTypeProxy();
      this.Arguments = arguments;
    }

    public IdPattern(IToken tok, String id, Type type, List<ExtendedPattern> arguments, bool isGhost = false) : base(tok, isGhost) {
      Contract.Requires(id != null);
      Contract.Requires(arguments != null); // Arguments can be empty, but shouldn't be null
      this.Id = id;
      this.Type = type == null? new InferredTypeProxy(): type ;
      this.Arguments = arguments;
      this.IsGhost = isGhost;
    }

    public override string ToString() {
      if (Arguments.Count == 0) {
        return Id;
      } else {
        List<string> cps = Arguments.ConvertAll<string>(x => x.ToString());
        return string.Format("{0}({1})", Id, String.Join(",", cps));
      }
    }
  }

  public abstract class NestedMatchCase
  {
    public readonly IToken Tok;
    public readonly ExtendedPattern Pat;

    public NestedMatchCase(IToken tok, ExtendedPattern pat) {
      Contract.Requires(tok != null);
      Contract.Requires(pat != null);
      this.Tok = tok;
      this.Pat = pat;
    }
  }

  public class NestedMatchCaseExpr : NestedMatchCase
  {
    public readonly Expression Body;

    public NestedMatchCaseExpr(IToken tok, ExtendedPattern pat, Expression body): base(tok, pat) {
      Contract.Requires(body != null);
      this.Body = body;
    }
  }

  public class NestedMatchCaseStmt : NestedMatchCase
  {
    public readonly List<Statement> Body;

    public NestedMatchCaseStmt(IToken tok, ExtendedPattern pat, List<Statement> body) : base(tok, pat) {
      Contract.Requires(body != null);
      this.Body = body;
    }
  }

  public class NestedMatchStmt : ConcreteSyntaxStatement
  {
    public readonly Expression Source;
    public readonly List<NestedMatchCaseStmt> Cases;
    public readonly bool UsesOptionalBraces;

    public override IEnumerable<Expression> SubExpressions {
      get {
        if (this.ResolvedStatement == null) {
          yield return Source;
        }
      }
    }

    public NestedMatchStmt(IToken tok, IToken endTok, Expression source, [Captured] List<NestedMatchCaseStmt> cases, bool usesOptionalBraces): base(tok, endTok) {
      Contract.Requires(source != null);
      Contract.Requires(cce.NonNullElements(cases));
      this.Source = source;
      this.Cases = cases;
      this.UsesOptionalBraces = usesOptionalBraces;
    }
  }

  public class NestedMatchExpr : ConcreteSyntaxExpression
  {
    public readonly Expression Source;
    public readonly List<NestedMatchCaseExpr> Cases;
    public readonly bool UsesOptionalBraces;

    public NestedMatchExpr(IToken tok, Expression source, [Captured] List<NestedMatchCaseExpr> cases, bool usesOptionalBraces): base(tok) {
      Contract.Requires(source != null);
      Contract.Requires(cce.NonNullElements(cases));
      this.Source = source;
      this.Cases = cases;
      this.UsesOptionalBraces = usesOptionalBraces;
    }
  }

  public class BoxingCastExpr : Expression {  // a BoxingCastExpr is used only as a temporary placeholding during translation
    public readonly Expression E;
    public readonly Type FromType;
    public readonly Type ToType;
    [ContractInvariantMethod]
    void ObjectInvariant() {
      Contract.Invariant(E != null);
      Contract.Invariant(FromType != null);
      Contract.Invariant(ToType != null);
    }

    public BoxingCastExpr(Expression e, Type fromType, Type toType)
      : base(e.tok) {
      Contract.Requires(e != null);
      Contract.Requires(fromType != null);
      Contract.Requires(toType != null);

      E = e;
      FromType = fromType;
      ToType = toType;
    }

    public override IEnumerable<Expression> SubExpressions {
      get { yield return E; }
    }
  }

  public class UnboxingCastExpr : Expression {  // an UnboxingCastExpr is used only as a temporary placeholding during translation
    public readonly Expression E;
    public readonly Type FromType;
    public readonly Type ToType;
    [ContractInvariantMethod]
    void ObjectInvariant() {
      Contract.Invariant(E != null);
      Contract.Invariant(FromType != null);
      Contract.Invariant(ToType != null);
    }

    public UnboxingCastExpr(Expression e, Type fromType, Type toType)
      : base(e.tok) {
      Contract.Requires(e != null);
      Contract.Requires(fromType != null);
      Contract.Requires(toType != null);

      E = e;
      FromType = fromType;
      ToType = toType;
    }

    public override IEnumerable<Expression> SubExpressions {
      get { yield return E; }
    }
  }

  public class MaybeFreeExpression {
    public readonly Expression E;
    public readonly bool IsFree;
    public readonly AssertLabel/*?*/ Label;

    [ContractInvariantMethod]
    void ObjectInvariant() {
      Contract.Invariant(E != null);
    }

    private Attributes attributes;
    public Attributes Attributes {
      get {
        return attributes;
      }
      set {
        attributes = value;
      }
    }

    public bool HasAttributes() {
      return Attributes != null;
    }

    public MaybeFreeExpression(Expression e)
      : this(e, false, null)
    {
      Contract.Requires(e != null);
    }

    public MaybeFreeExpression(Expression e, bool isFree)
      : this(e, isFree, null)
    {
      Contract.Requires(e != null);
    }

    public MaybeFreeExpression(Expression e, bool isFree, Attributes attrs) {
      Contract.Requires(e != null);
      E = e;
      IsFree = isFree;
      Attributes = attrs;
    }

    public MaybeFreeExpression(Expression e, bool isFree, AssertLabel/*?*/ label, Attributes attrs) {
      Contract.Requires(e != null);
      E = e;
      IsFree = isFree;
      Label = label;
      Attributes = attrs;
    }

    public void AddCustomizedErrorMessage(IToken tok, string s) {
      var args = new List<Expression>() { new StringLiteralExpr(tok, s, true) };
      IToken openBrace = tok;
      IToken closeBrace = new Token(tok.line, tok.col + 7 + s.Length + 1); // where 7 = length(":error ")
      this.Attributes = new UserSuppliedAttributes(tok, openBrace, closeBrace, args, this.Attributes);
    }
  }

  public class FrameExpression {
    public readonly IToken tok;
    public readonly Expression E;  // may be a WildcardExpr
    [ContractInvariantMethod]
    void ObjectInvariant() {
      Contract.Invariant(E != null);
      Contract.Invariant(!(E is WildcardExpr) || FieldName == null && Field == null);
    }

    public readonly string FieldName;
    public Field Field;  // filled in during resolution (but is null if FieldName is)

    /// <summary>
    /// If a "fieldName" is given, then "tok" denotes its source location.  Otherwise, "tok"
    /// denotes the source location of "e".
    /// </summary>
    public FrameExpression(IToken tok, Expression e, string fieldName) {
      Contract.Requires(tok != null);
      Contract.Requires(e != null);
      Contract.Requires(!(e is WildcardExpr) || fieldName == null);
      this.tok = tok;
      E = e;
      FieldName = fieldName;
    }
  }

  /// <summary>
  /// This class represents a piece of concrete syntax in the parse tree.  During resolution,
  /// it gets "replaced" by the expression in "ResolvedExpression".
  /// </summary>
  public abstract class ConcreteSyntaxExpression : Expression
  {
    public Expression ResolvedExpression;  // filled in during resolution; after resolution, manipulation of "this" should proceed as with manipulating "this.ResolvedExpression"
    public ConcreteSyntaxExpression(IToken tok)
      : base(tok) {
    }
    public override IEnumerable<Expression> SubExpressions {
      get {
        if (ResolvedExpression != null) {
          yield return ResolvedExpression;
        }
      }
    }
  }

  /// <summary>
  /// This class represents a piece of concrete syntax in the parse tree.  During resolution,
  /// it gets "replaced" by the statement in "ResolvedStatement".
  /// Adapted from ConcreteSyntaxStatement
  /// </summary>
  public abstract class ConcreteSyntaxStatement : Statement
  {
    public Statement ResolvedStatement;  // filled in during resolution; after resolution, manipulation of "this" should proceed as with manipulating "this.ResolvedExpression"
    public ConcreteSyntaxStatement(IToken tok, IToken endtok)
      : base(tok, endtok) {
    }
    public override IEnumerable<Statement> SubStatements {
      get {
          yield return ResolvedStatement;
      }
    }
  }
  public class ParensExpression : ConcreteSyntaxExpression
  {
    public readonly Expression E;
    public ParensExpression(IToken tok, Expression e)
      : base(tok) {
      E = e;
    }
  }

  public class TypeExpr : ParensExpression
  {
    public readonly Type T;
    public TypeExpr(IToken tok, Expression e, Type t)
      : base(tok, e)
    {
      Contract.Requires(t != null);
      T = t;
    }

    public static Expression MaybeTypeExpr(Expression e, Type t) {
      if (t == null) {
        return e;
      } else {
        return new TypeExpr(e.tok, e, t);
      }
    }
  }

  public class DatatypeUpdateExpr : ConcreteSyntaxExpression
  {
    public readonly Expression Root;
    public readonly List<Tuple<IToken, string, Expression>> Updates;
    public List<DatatypeCtor> LegalSourceConstructors;  // filled in by resolution
    public DatatypeUpdateExpr(IToken tok, Expression root, List<Tuple<IToken, string, Expression>> updates)
      : base(tok) {
      Contract.Requires(tok != null);
      Contract.Requires(root != null);
      Contract.Requires(updates != null);
      Contract.Requires(updates.Count != 0);
      Root = root;
      Updates = updates;
    }

    public override IEnumerable<Expression> SubExpressions {
      get {
        if (ResolvedExpression == null) {
          yield return Root;
          foreach (var update in Updates) {
            yield return update.Item3;
          }
        } else {
          foreach (var e in ResolvedExpression.SubExpressions) {
            yield return e;
          }
        }
      }
    }
  }

  /// <summary>
  /// An AutoGeneratedExpression is simply a wrapper around an expression.  This expression tells the generation of hover text (in the Dafny IDE)
  /// that the expression was no supplied directly in the program text and should therefore be ignored.  In other places, an AutoGeneratedExpression
  /// is just a parenthesized expression, which means that it works just the like expression .E that it contains.
  /// (Ironically, AutoGeneratedExpression, which is like the antithesis of concrete syntax, inherits from ConcreteSyntaxExpression, which perhaps
  /// should rather have been called SemanticsNeutralExpressionWrapper.)
  /// </summary>
  public class AutoGeneratedExpression : ParensExpression
  {
    public AutoGeneratedExpression(IToken tok, Expression e)
      : base(tok, e) {
      Contract.Requires(tok != null);
      Contract.Requires(e != null);
    }

    /// <summary>
    /// This maker method takes a resolved expression "e" and wraps a resolved AutoGeneratedExpression
    /// around it.
    /// </summary>
    public static AutoGeneratedExpression Create(Expression e) {
      Contract.Requires(e != null);
      var a = new AutoGeneratedExpression(e.tok, e);
      a.type = e.Type;
      a.ResolvedExpression = e;
      return a;
    }
  }

  /// <summary>
  /// A NegationExpression e represents the value -e and is syntactic shorthand
  /// for 0-e (for integers) or 0.0-e (for reals).
  /// </summary>
  public class NegationExpression : ConcreteSyntaxExpression
  {
    public readonly Expression E;
    public NegationExpression(IToken tok, Expression e)
      : base(tok) {
      Contract.Requires(tok != null);
      Contract.Requires(e != null);
      E = e;
    }
    public override IEnumerable<Expression> SubExpressions {
      get {
        if (ResolvedExpression == null) {
          // the expression hasn't yet been turned into a resolved expression, so use .E as the subexpression
          yield return E;
        } else {
          foreach (var ee in base.SubExpressions) {
            yield return ee;
          }
        }
      }
    }
  }

  public class ChainingExpression : ConcreteSyntaxExpression
  {
    public readonly List<Expression> Operands;
    public readonly List<BinaryExpr.Opcode> Operators;
    public readonly List<IToken> OperatorLocs;
    public readonly List<Expression/*?*/> PrefixLimits;
    public readonly Expression E;
    public ChainingExpression(IToken tok, List<Expression> operands, List<BinaryExpr.Opcode> operators, List<IToken> operatorLocs, List<Expression/*?*/> prefixLimits)
      : base(tok) {
      Contract.Requires(tok != null);
      Contract.Requires(operands != null);
      Contract.Requires(operators != null);
      Contract.Requires(operatorLocs != null);
      Contract.Requires(prefixLimits != null);
      Contract.Requires(1 <= operators.Count);
      Contract.Requires(operands.Count == operators.Count + 1);
      Contract.Requires(operatorLocs.Count == operators.Count);
      Contract.Requires(prefixLimits.Count == operators.Count);
      // Additional preconditions apply, see Contract.Assume's below

      Operands = operands;
      Operators = operators;
      OperatorLocs = operatorLocs;
      PrefixLimits = prefixLimits;
      Expression desugaring;
      // Compute the desugaring
      if (operators[0] == BinaryExpr.Opcode.Disjoint) {
        Expression acc = operands[0];  // invariant:  "acc" is the union of all operands[j] where j <= i
        desugaring = new BinaryExpr(operatorLocs[0], operators[0], operands[0], operands[1]);
        for (int i = 0; i < operators.Count; i++) {
          Contract.Assume(operators[i] == BinaryExpr.Opcode.Disjoint);
          var opTok = operatorLocs[i];
          var e = new BinaryExpr(opTok, BinaryExpr.Opcode.Disjoint, acc, operands[i + 1]);
          desugaring = new BinaryExpr(opTok, BinaryExpr.Opcode.And, desugaring, e);
          acc = new BinaryExpr(opTok, BinaryExpr.Opcode.Add, acc, operands[i + 1]);
        }
      } else {
        desugaring = null;
        for (int i = 0; i < operators.Count; i++) {
          var opTok = operatorLocs[i];
          var op = operators[i];
          Contract.Assume(op != BinaryExpr.Opcode.Disjoint);
          var k = prefixLimits[i];
          Contract.Assume(k == null || op == BinaryExpr.Opcode.Eq || op == BinaryExpr.Opcode.Neq);
          var e0 = operands[i];
          var e1 = operands[i + 1];
          Expression e;
          if (k == null) {
            e = new BinaryExpr(opTok, op, e0, e1);
          } else {
            e = new TernaryExpr(opTok, op == BinaryExpr.Opcode.Eq ? TernaryExpr.Opcode.PrefixEqOp : TernaryExpr.Opcode.PrefixNeqOp, k, e0, e1);
          }
          desugaring = desugaring == null ? e : new BinaryExpr(opTok, BinaryExpr.Opcode.And, desugaring, e);
        }
      }
      E = desugaring;
    }
  }

  /// <summary>
  /// The parsing and resolution/type checking of expressions of the forms
  ///   0. ident &lt; Types &gt;
  ///   1. Expr . ident &lt; Types &gt;
  ///   2. Expr ( Exprs )
  ///   3. Expr [ Exprs ]
  ///   4. Expr [ Expr .. Expr ]
  /// is done as follows.  These forms are parsed into the following AST classes:
  ///   0. NameSegment
  ///   1. ExprDotName
  ///   2. ApplySuffix
  ///   3. SeqSelectExpr or MultiSelectExpr
  ///   4. SeqSelectExpr
  ///
  /// The first three of these inherit from ConcreteSyntaxExpression.  The resolver will resolve
  /// these into:
  ///   0. IdentifierExpr or MemberSelectExpr (with .Lhs set to ImplicitThisExpr or StaticReceiverExpr)
  ///   1. IdentifierExpr or MemberSelectExpr
  ///   2. FuncionCallExpr or ApplyExpr
  ///
  /// The IdentifierExpr's that forms 0 and 1 can turn into sometimes denote the name of a module or
  /// type.  The .Type field of the corresponding resolved expressions are then the special Type subclasses
  /// ResolutionType_Module and ResolutionType_Type, respectively.  These will not be seen by the
  /// verifier or compiler, since, in a well-formed program, the verifier and compiler will use the
  /// .ResolvedExpr field of whatever form-1 expression contains these.
  ///
  /// Notes:
  ///   * IdentifierExpr and FunctionCallExpr are resolved-only expressions (that is, they don't contain
  ///     all the syntactic components that were used to parse them).
  ///   * Rather than the current SeqSelectExpr/MultiSelectExpr split of forms 3 and 4, it would
  ///     seem more natural to refactor these into 3: IndexSuffixExpr and 4: RangeSuffixExpr.
  /// </summary>
  abstract public class SuffixExpr : ConcreteSyntaxExpression {
    public readonly Expression Lhs;
    public SuffixExpr(IToken tok, Expression lhs)
      : base(tok) {
      Contract.Requires(tok != null);
      Contract.Requires(lhs != null);
      Lhs = lhs;
    }
  }

  public class NameSegment : ConcreteSyntaxExpression
  {
    public readonly string Name;
    public readonly List<Type> OptTypeArguments;
    public NameSegment(IToken tok, string name, List<Type> optTypeArguments)
      : base(tok) {
      Contract.Requires(tok != null);
      Contract.Requires(name != null);
      Contract.Requires(optTypeArguments == null || optTypeArguments.Count > 0);
      Name = name;
      OptTypeArguments = optTypeArguments;
    }
  }

  /// <summary>
  /// An ExprDotName desugars into either an IdentifierExpr (if the Lhs is a static name) or a MemberSelectExpr (if the Lhs is a computed expression).
  /// </summary>
  public class ExprDotName : SuffixExpr
  {
    public readonly string SuffixName;
    public readonly List<Type> OptTypeArguments;

    [ContractInvariantMethod]
    void ObjectInvariant() {
      Contract.Invariant(SuffixName != null);
    }

    public ExprDotName(IToken tok, Expression obj, string suffixName, List<Type> optTypeArguments)
      : base(tok, obj) {
      Contract.Requires(tok != null);
      Contract.Requires(obj != null);
      Contract.Requires(suffixName != null);
      this.SuffixName = suffixName;
      OptTypeArguments = optTypeArguments;
    }
  }

  /// <summary>
  /// An ApplySuffix desugars into either an ApplyExpr or a FunctionCallExpr
  /// </summary>
  public class ApplySuffix : SuffixExpr
  {
    public readonly List<Expression> Args;

    [ContractInvariantMethod]
    void ObjectInvariant() {
      Contract.Invariant(Args != null);
    }

    public ApplySuffix(IToken tok, Expression lhs, List<Expression> args)
      : base(tok, lhs) {
      Contract.Requires(tok != null);
      Contract.Requires(lhs != null);
      Contract.Requires(cce.NonNullElements(args));
      Args = args;
    }
  }

  public class Specification<T> where T : class
  {
    public readonly List<T> Expressions;

    [ContractInvariantMethod]
    private void ObjectInvariant()
    {
      Contract.Invariant(Expressions == null || cce.NonNullElements<T>(Expressions));
    }

    public Specification(List<T> exprs, Attributes attrs)
    {
      Contract.Requires(exprs == null || cce.NonNullElements<T>(exprs));
      Expressions = exprs;
      Attributes = attrs;
    }

    private Attributes attributes;
    public Attributes Attributes
    {
      get
      {
        return attributes;
      }
      set
      {
        attributes = value;
      }
    }

    public bool HasAttributes()
    {
      return Attributes != null;
    }
  }

  public class BottomUpVisitor
  {
    public void Visit(IEnumerable<Expression> exprs) {
      exprs.Iter(Visit);
    }
    public void Visit(IEnumerable<Statement> stmts) {
      stmts.Iter(Visit);
    }
    public void Visit(MaybeFreeExpression expr) {
      Visit(expr.E);
    }
    public void Visit(FrameExpression expr) {
      Visit(expr.E);
    }
    public void Visit(IEnumerable<MaybeFreeExpression> exprs) {
      exprs.Iter(Visit);
    }
    public void Visit(IEnumerable<FrameExpression> exprs) {
      exprs.Iter(Visit);
    }
    public void Visit(ICallable decl) {
      if (decl is Function) {
        Visit((Function)decl);
      } else if (decl is Method) {
        Visit((Method)decl);
      }
      //TODO More?
    }
    public void Visit(Method method) {
      Visit(method.Ens);
      Visit(method.Req);
      Visit(method.Mod.Expressions);
      Visit(method.Decreases.Expressions);
      if (method.Body != null) { Visit(method.Body); }
      //TODO More?
    }
    public void Visit(Function function) {
      Visit(function.Ens);
      Visit(function.Req);
      Visit(function.Reads);
      Visit(function.Decreases.Expressions);
      if (function.Body != null) { Visit(function.Body); }
      //TODO More?
    }
    public void Visit(Expression expr) {
      Contract.Requires(expr != null);
      // recursively visit all subexpressions and all substatements
      expr.SubExpressions.Iter(Visit);
      if (expr is StmtExpr) {
        // a StmtExpr also has a sub-statement
        var e = (StmtExpr)expr;
        Visit(e.S);
      }
      VisitOneExpr(expr);
    }
    public void Visit(Statement stmt) {
      Contract.Requires(stmt != null);
      // recursively visit all subexpressions and all substatements
      stmt.SubExpressions.Iter(Visit);
      stmt.SubStatements.Iter(Visit);
      VisitOneStmt(stmt);
    }
    protected virtual void VisitOneExpr(Expression expr) {
      Contract.Requires(expr != null);
      // by default, do nothing
    }
    protected virtual void VisitOneStmt(Statement stmt) {
      Contract.Requires(stmt != null);
      // by default, do nothing
    }
  }
  public class TopDownVisitor<State>
  {
    public void Visit(Expression expr, State st) {
      Contract.Requires(expr != null);
      if (VisitOneExpr(expr, ref st)) {
        // recursively visit all subexpressions and all substatements
        expr.SubExpressions.Iter(e => Visit(e, st));
        if (expr is StmtExpr) {
          // a StmtExpr also has a sub-statement
          var e = (StmtExpr)expr;
          Visit(e.S, st);
        }
      }
    }
    public void Visit(Statement stmt, State st) {
      Contract.Requires(stmt != null);
      if (VisitOneStmt(stmt, ref st)) {
        // recursively visit all subexpressions and all substatements
        stmt.SubExpressions.Iter(e => Visit(e, st));
        stmt.SubStatements.Iter(s => Visit(s, st));
      }
    }
    public void Visit(IEnumerable<Expression> exprs, State st) {
      exprs.Iter(e => Visit(e, st));
    }
    public void Visit(IEnumerable<Statement> stmts, State st) {
      stmts.Iter(e => Visit(e, st));
    }
    public void Visit(MaybeFreeExpression expr, State st) {
      Visit(expr.E, st);
    }
    public void Visit(FrameExpression expr, State st) {
      Visit(expr.E, st);
    }
    public void Visit(IEnumerable<MaybeFreeExpression> exprs, State st) {
      exprs.Iter(e => Visit(e, st));
    }
    public void Visit(IEnumerable<FrameExpression> exprs, State st) {
      exprs.Iter(e => Visit(e, st));
    }
    public void Visit(ICallable decl, State st) {
      if (decl is Function) {
        Visit((Function)decl, st);
      } else if (decl is Method) {
        Visit((Method)decl, st);
      }
      //TODO More?
    }
    public void Visit(Method method, State st) {
      Visit(method.Ens, st);
      Visit(method.Req, st);
      Visit(method.Mod.Expressions, st);
      Visit(method.Decreases.Expressions, st);
      if (method.Body != null) { Visit(method.Body, st); }
      //TODO More?
    }
    public void Visit(Function function, State st) {
      Visit(function.Ens, st);
      Visit(function.Req, st);
      Visit(function.Reads, st);
      Visit(function.Decreases.Expressions, st);
      if (function.Body != null) { Visit(function.Body, st); }
      //TODO More?
    }
    /// <summary>
    /// Visit one expression proper.  This method is invoked before it is invoked on the
    /// sub-parts (sub-expressions and sub-statements).  A return value of "true" says to
    /// continue invoking the method on sub-parts, whereas "false" says not to do so.
    /// The on-return value of "st" is the value that is passed to sub-parts.
    /// </summary>
    protected virtual bool VisitOneExpr(Expression expr, ref State st) {
      Contract.Requires(expr != null);
      return true;  // by default, visit the sub-parts with the same "st"
    }
    /// <summary>
    /// Visit one statement proper.  For the rest of the description of what this method
    /// does, see VisitOneExpr.
    /// </summary>
    protected virtual bool VisitOneStmt(Statement stmt, ref State st) {
      Contract.Requires(stmt != null);
      return true;  // by default, visit the sub-parts with the same "st"
    }
  }
}<|MERGE_RESOLUTION|>--- conflicted
+++ resolved
@@ -907,16 +907,25 @@
       }
     }
     /// <summary>
-    /// Returns "true" if the type represents the "object?".
+    /// Returns "true" if the type represents the type "object?".
     /// </summary>
     public bool IsObjectQ {
       get {
         var udt = NormalizeExpandKeepConstraints() as UserDefinedType;
-<<<<<<< HEAD
-        return udt != null && udt.ResolvedClass is ClassDecl && ((ClassDecl)udt.ResolvedClass).IsObject;
-=======
         return udt != null && udt.ResolvedClass is ClassDecl && ((ClassDecl)udt.ResolvedClass).IsObjectTrait;
->>>>>>> ed50d483
+      }
+    }
+    /// <summary>
+    /// Returns "true" if the type represents the type "object".
+    /// </summary>
+    public bool IsObject {
+      get {
+        var nn = AsNonNullRefType;
+        if (nn != null) {
+          var nonNullRefDecl = (NonNullTypeDecl)nn.ResolvedClass;
+          return nonNullRefDecl.Class.IsObjectTrait;
+        }
+        return false;
       }
     }
     /// <summary>
@@ -950,18 +959,6 @@
             return null;
           }
         }
-      }
-    }
-    /// <summary>
-    /// Returns "true" if the type represents the "object?".
-    /// </summary>
-    public bool IsObject {
-      get {
-        if (IsNonNullRefType) {
-          var nonNullRefDecl = (NonNullTypeDecl)AsNonNullRefType.ResolvedClass;
-          return nonNullRefDecl.Class.IsObject;
-        }
-        return false;
       }
     }
     public bool IsTraitType {
@@ -1978,7 +1975,7 @@
         return TypeArgs.Exists(t => t.ContainsProxy(proxy));
       }
     }
-    
+
     public virtual List<Type> ParentTypes() {
       return new List<Type>();
     }
@@ -2814,7 +2811,7 @@
       } else if (IsNonNullRefType && super.IsObject) {
         return true;
       }
-      
+
       return base.IsSubtypeOf(super, ignoreTypeArguments);
     }
   }
@@ -4013,21 +4010,17 @@
       }
     }
 
-<<<<<<< HEAD
+    public bool IsObjectTrait {
+      get => Name == "object";
+    }
+
     // TODO-RS: This needs to go away, since it ignores trait type parameters
     // and therefore will lead to errors later.
-=======
-    public bool IsObjectTrait {
-      get => Name == "object";
-    }
-
->>>>>>> ed50d483
     internal bool DerivesFrom(TopLevelDecl b) {
       Contract.Requires(b != null);
       return this == b || this.TraitsObj.Exists(tr => tr.DerivesFrom(b));
     }
 
-<<<<<<< HEAD
     public List<Type> TraitsWithArgument(List<Type> typeArgs) {
       Contract.Requires(typeArgs != null);
       Contract.Requires(typeArgs.Count == TypeArgs.Count);
@@ -4045,14 +4038,7 @@
       return TraitsWithArgument(typeArgs);
     }
 
-    public bool IsObject {
-      get {
-        return Name == "object";
-      }
-    }
-=======
     TopLevelDecl RevealableTypeDecl.AsTopLevelDecl { get => this; }
->>>>>>> ed50d483
   }
 
   public class DefaultClassDecl : ClassDecl {
@@ -5223,7 +5209,7 @@
     Expression RedirectingTypeDecl.Constraint { get { return Constraint; } }
     WKind RedirectingTypeDecl.WitnessKind { get { return WitnessKind; } }
     Expression RedirectingTypeDecl.Witness { get { return Witness; } }
-    
+
     public override List<Type> ParentTypes(List<Type> typeArgs) {
       return new List<Type>{ RhsWithArgument((typeArgs)) };
     }
@@ -5260,10 +5246,10 @@
       Contract.Requires(id != null);
       Class = cl;
     }
-   
+
     public override List<Type> ParentTypes(List<Type> typeArgs) {
       List<Type> result = new List<Type>(base.ParentTypes(typeArgs));
-      
+
       foreach (var rhsParentType in Class.ParentTypes(typeArgs)) {
         var rhsParentUdt = rhsParentType as UserDefinedType;
         if (rhsParentUdt != null && rhsParentUdt.ResolvedClass is ClassDecl) {
