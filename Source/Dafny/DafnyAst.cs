#define TI_DEBUG_PRINT
//-----------------------------------------------------------------------------
//
// Copyright (C) Microsoft Corporation.  All Rights Reserved.
//
//-----------------------------------------------------------------------------
using System;
using System.Text;
using System.Collections.Generic;
using System.Diagnostics.Contracts;
using System.Numerics;
using System.Linq;
using Microsoft.Boogie;
using System.Diagnostics;

namespace Microsoft.Dafny {
  public class Program {
    [ContractInvariantMethod]
    void ObjectInvariant() {
      Contract.Invariant(FullName != null);
      Contract.Invariant(DefaultModule != null);
    }

    public readonly string FullName;
    public Dictionary<ModuleDefinition,ModuleSignature> ModuleSigs; // filled in during resolution.
                                                     // Resolution essentially flattens the module hierarchy, for
                                                     // purposes of translation and compilation.
    public List<ModuleDefinition> CompileModules; // filled in during resolution.
                                                  // Contains the definitions to be used for compilation.

    public readonly ModuleDecl DefaultModule;
    public readonly ModuleDefinition DefaultModuleDef;
    public readonly BuiltIns BuiltIns;
    public readonly ErrorReporter reporter;

    public Program(string name, [Captured] ModuleDecl module, [Captured] BuiltIns builtIns, ErrorReporter reporter) {
      Contract.Requires(name != null);
      Contract.Requires(module != null);
      Contract.Requires(module is LiteralModuleDecl);
      Contract.Requires(reporter != null);
      FullName = name;
      DefaultModule = module;
      DefaultModuleDef = (DefaultModuleDecl)((LiteralModuleDecl)module).ModuleDef;
      BuiltIns = builtIns;
      this.reporter = reporter;
      ModuleSigs = new Dictionary<ModuleDefinition,ModuleSignature>();
      CompileModules = new List<ModuleDefinition>();
    }

    //Set appropriate visibilty before presenting module
    public IEnumerable<ModuleDefinition> Modules() {

      foreach (var msig in ModuleSigs) {
        Type.PushScope(msig.Value.VisibilityScope);
        yield return msig.Key;
        Type.PopScope(msig.Value.VisibilityScope);
      }

    }

    public IEnumerable<ModuleDefinition> RawModules() {
      return ModuleSigs.Keys;
    }

    public string Name
    {
      get
      {
        try
        {
          return System.IO.Path.GetFileName(FullName);
        }
        catch (ArgumentException)
        {
          return FullName;
        }
      }
    }
  }

  public class Include : IComparable
  {
    public readonly IToken tok;
    public readonly string includerFilename;
    public readonly string includedFilename;
    public readonly string canonicalPath;
    public bool ErrorReported;

    public Include(IToken tok, string includer, string theFilename) {
      this.tok = tok;
      this.includerFilename = includer;
      this.includedFilename = theFilename;
      this.canonicalPath = DafnyFile.Canonicalize(theFilename);
      this.ErrorReported = false;
    }

    public int CompareTo(object obj) {
      var i = obj as Include;
      if (i != null) {
        return this.canonicalPath.CompareTo(i.canonicalPath);
      } else {
        throw new NotImplementedException();
      }
    }
  }

  public class BuiltIns
  {
    public readonly ModuleDefinition SystemModule = new ModuleDefinition(Token.NoToken, "_System", new List<IToken>(), false, false, null, null, null, true, true, true);
    readonly Dictionary<int, ClassDecl> arrayTypeDecls = new Dictionary<int, ClassDecl>();
    public readonly Dictionary<int, ArrowTypeDecl> ArrowTypeDecls = new Dictionary<int, ArrowTypeDecl>();
    public readonly Dictionary<int, SubsetTypeDecl> PartialArrowTypeDecls = new Dictionary<int, SubsetTypeDecl>();  // same keys as arrowTypeDecl
    public readonly Dictionary<int, SubsetTypeDecl> TotalArrowTypeDecls = new Dictionary<int, SubsetTypeDecl>();  // same keys as arrowTypeDecl
    readonly Dictionary<int, TupleTypeDecl> tupleTypeDecls = new Dictionary<int, TupleTypeDecl>();
    public readonly ISet<int> Bitwidths = new HashSet<int>();
    public SpecialField ORDINAL_Offset;  // filled in by the resolver, used by the translator

    public readonly SubsetTypeDecl NatDecl;
    public UserDefinedType Nat() { return new UserDefinedType(Token.NoToken, "nat", NatDecl, new List<Type>()); }
    public readonly TraitDecl ObjectDecl;
    public UserDefinedType ObjectQ() {
      Contract.Assume(ObjectDecl != null);
      return new UserDefinedType(Token.NoToken, "object?", null) { ResolvedClass = ObjectDecl };
    }

    public BuiltIns() {
      SystemModule.Height = -1;  // the system module doesn't get a height assigned later, so we set it here to something below everything else
      // create type synonym 'string'
      var str = new TypeSynonymDecl(Token.NoToken, "string", new TypeParameter.TypeParameterCharacteristics(TypeParameter.EqualitySupportValue.InferredRequired, false, false), new List<TypeParameter>(), SystemModule, new SeqType(new CharType()), null);
      SystemModule.TopLevelDecls.Add(str);
      // create subset type 'nat'
      var bvNat = new BoundVar(Token.NoToken, "x", Type.Int);
      var natConstraint = Expression.CreateAtMost(Expression.CreateIntLiteral(Token.NoToken, 0), Expression.CreateIdentExpr(bvNat));
      var ax = AxiomAttribute();
      NatDecl = new SubsetTypeDecl(Token.NoToken, "nat", new TypeParameter.TypeParameterCharacteristics(TypeParameter.EqualitySupportValue.InferredRequired, false, false), new List<TypeParameter>(), SystemModule, bvNat, natConstraint, SubsetTypeDecl.WKind.None, null, ax);
      SystemModule.TopLevelDecls.Add(NatDecl);
      // create trait 'object'
      ObjectDecl = new TraitDecl(Token.NoToken, "object", SystemModule, new List<TypeParameter>(), new List<MemberDecl>(), DontCompile(), false, null);
      SystemModule.TopLevelDecls.Add(ObjectDecl);
      // add one-dimensional arrays, since they may arise during type checking
      // Arrays of other dimensions may be added during parsing as the parser detects the need for these
      UserDefinedType tmp = ArrayType(1, Type.Int, true);
      // Arrow types of other dimensions may be added during parsing as the parser detects the need for these.  For the 0-arity
      // arrow type, the resolver adds a Valid() predicate for iterators, whose corresponding arrow type is conveniently created here.
      CreateArrowTypeDecl(0);
      // Note, in addition to these types, the _System module contains tuple types.  These tuple types are added to SystemModule
      // by the parser as the parser detects the need for these.
    }

    private Attributes DontCompile() {
      var flse = Expression.CreateBoolLiteral(Token.NoToken, false);
      return new Attributes("compile", new List<Expression>() { flse }, null);
    }

    public static Attributes AxiomAttribute() {
      return new Attributes("axiom", new List<Expression>(), null);
    }

    public UserDefinedType ArrayType(int dims, Type arg, bool allowCreationOfNewClass) {
      Contract.Requires(1 <= dims);
      Contract.Requires(arg != null);
      return ArrayType(Token.NoToken, dims, new List<Type>() { arg }, allowCreationOfNewClass);
    }
    public UserDefinedType ArrayType(IToken tok, int dims, List<Type> optTypeArgs, bool allowCreationOfNewClass, bool useClassNameType = false) {
      Contract.Requires(tok != null);
      Contract.Requires(1 <= dims);
      Contract.Requires(optTypeArgs == null || optTypeArgs.Count > 0);  // ideally, it is 1, but more will generate an error later, and null means it will be filled in automatically
      Contract.Ensures(Contract.Result<UserDefinedType>() != null);

      var arrayName = ArrayClassName(dims);
      if (useClassNameType) {
        arrayName = arrayName + "?";
      }
      if (allowCreationOfNewClass && !arrayTypeDecls.ContainsKey(dims)) {
        ArrayClassDecl arrayClass = new ArrayClassDecl(dims, SystemModule, DontCompile());
        for (int d = 0; d < dims; d++) {
          string name = dims == 1 ? "Length" : "Length" + d;
          Field len = new SpecialField(Token.NoToken, name, SpecialField.ID.ArrayLength, dims == 1 ? null : (object)d, false, false, false, Type.Int, null);
          len.EnclosingClass = arrayClass;  // resolve here
          arrayClass.Members.Add(len);
        }
        arrayTypeDecls.Add(dims, arrayClass);
        SystemModule.TopLevelDecls.Add(arrayClass);
        CreateArrowTypeDecl(dims);  // also create an arrow type with this arity, since it may be used in an initializing expression for the array
      }
      UserDefinedType udt = new UserDefinedType(tok, arrayName, optTypeArgs);
      return udt;
    }

    public static string ArrayClassName(int dims) {
      Contract.Requires(1 <= dims);
      if (dims == 1) {
        return "array";
      } else {
        return "array" + dims;
      }
    }

    /// <summary>
    /// Idempotently add an arrow type with arity 'arity' to the system module, and along
    /// with this arrow type, the two built-in subset types based on the arrow type.
    /// </summary>
    public void CreateArrowTypeDecl(int arity) {
      Contract.Requires(0 <= arity);
      if (!ArrowTypeDecls.ContainsKey(arity)) {
        IToken tok = Token.NoToken;
        var tps = Util.Map(Enumerable.Range(0, arity + 1), x => x < arity ?
          new TypeParameter(tok, "T" + x, TypeParameter.TPVarianceSyntax.Contravariance) :
          new TypeParameter(tok, "R", TypeParameter.TPVarianceSyntax.Covariant_Strict));
        var tys = tps.ConvertAll(tp => (Type)(new UserDefinedType(tp)));
        var args = Util.Map(Enumerable.Range(0, arity), i => new Formal(tok, "x" + i, tys[i], true, false));
        var argExprs = args.ConvertAll(a =>
              (Expression)new IdentifierExpr(tok, a.Name) { Var = a, Type = a.Type });
        var readsIS = new FunctionCallExpr(tok, "reads", new ImplicitThisExpr(tok), tok, argExprs) {
          Type = new SetType(true, ObjectQ()),
        };
        var readsFrame = new List<FrameExpression> { new FrameExpression(tok, readsIS, null) };
        var req = new Function(tok, "requires", false, true,
          new List<TypeParameter>(), args, null, Type.Bool,
          new List<AttributedExpression>(), readsFrame, new List<AttributedExpression>(),
          new Specification<Expression>(new List<Expression>(), null),
          null, null, null);
        var reads = new Function(tok, "reads", false, true,
          new List<TypeParameter>(), args, null, new SetType(true, ObjectQ()),
          new List<AttributedExpression>(), readsFrame, new List<AttributedExpression>(),
          new Specification<Expression>(new List<Expression>(), null),
          null, null, null);
        readsIS.Function = reads;  // just so we can really claim the member declarations are resolved
        readsIS.TypeApplication_AtEnclosingClass = tys;  // ditto
        readsIS.TypeApplication_JustFunction = new List<Type>();  // ditto
        var arrowDecl = new ArrowTypeDecl(tps, req, reads, SystemModule, DontCompile());
        ArrowTypeDecls.Add(arity, arrowDecl);
        SystemModule.TopLevelDecls.Add(arrowDecl);

        // declaration of read-effect-free arrow-type, aka heap-independent arrow-type, aka partial-function arrow-type
        tps = Util.Map(Enumerable.Range(0, arity + 1), x => x < arity ?
          new TypeParameter(tok, "T" + x, TypeParameter.TPVarianceSyntax.Contravariance) :
          new TypeParameter(tok, "R", TypeParameter.TPVarianceSyntax.Covariant_Strict));
        tys = tps.ConvertAll(tp => (Type)(new UserDefinedType(tp)));
        var id = new BoundVar(tok, "f", new ArrowType(tok, arrowDecl, tys));
        var partialArrow = new SubsetTypeDecl(tok, ArrowType.PartialArrowTypeName(arity),
          new TypeParameter.TypeParameterCharacteristics(false), tps, SystemModule,
          id, ArrowSubtypeConstraint(tok, id, reads, tps, false), SubsetTypeDecl.WKind.Special, null, DontCompile());
        PartialArrowTypeDecls.Add(arity, partialArrow);
        SystemModule.TopLevelDecls.Add(partialArrow);

        // declaration of total arrow-type

        tps = Util.Map(Enumerable.Range(0, arity + 1), x => x < arity ?
          new TypeParameter(tok, "T" + x, TypeParameter.TPVarianceSyntax.Contravariance) :
          new TypeParameter(tok, "R", TypeParameter.TPVarianceSyntax.Covariant_Strict));
        tys = tps.ConvertAll(tp => (Type)(new UserDefinedType(tp)));
        id = new BoundVar(tok, "f", new UserDefinedType(tok, partialArrow.Name, partialArrow, tys));
        var totalArrow = new SubsetTypeDecl(tok, ArrowType.TotalArrowTypeName(arity),
          new TypeParameter.TypeParameterCharacteristics(false), tps, SystemModule,
          id, ArrowSubtypeConstraint(tok, id, req, tps, true), SubsetTypeDecl.WKind.Special, null, DontCompile());
        TotalArrowTypeDecls.Add(arity, totalArrow);
        SystemModule.TopLevelDecls.Add(totalArrow);
      }
    }

    /// <summary>
    /// Returns an expression that is the constraint of:
    /// the built-in partial-arrow type (if "!total", in which case "member" is expected to denote the "reads" member), or
    /// the built-in total-arrow type (if "total", in which case "member" is expected to denote the "requires" member).
    /// The given "id" is expected to be already resolved.
    /// </summary>
    private Expression ArrowSubtypeConstraint(IToken tok, BoundVar id, Function member, List<TypeParameter> tps, bool total) {
      Contract.Requires(tok != null);
      Contract.Requires(id != null);
      Contract.Requires(member != null);
      Contract.Requires(tps != null && 1 <= tps.Count);
      var f = new IdentifierExpr(tok, id);
      // forall x0,x1,x2 :: f.reads(x0,x1,x2) == {}
      // OR
      // forall x0,x1,x2 :: f.requires(x0,x1,x2)
      var bvs = new List<BoundVar>();
      var args = new List<Expression>();
      var bounds = new List<ComprehensionExpr.BoundedPool>();
      for (int i = 0; i < tps.Count - 1; i++) {
        var bv = new BoundVar(tok, "x" + i, new UserDefinedType(tps[i]));
        bvs.Add(bv);
        args.Add(new IdentifierExpr(tok, bv));
        bounds.Add(new ComprehensionExpr.SpecialAllocIndependenceAllocatedBoundedPool());
      }
      var fn = new MemberSelectExpr(tok, f, member.Name) {
        Member = member,
        TypeApplication_AtEnclosingClass = f.Type.TypeArgs,
        TypeApplication_JustMember = new List<Type>(),
        Type = GetTypeOfFunction(member, tps.ConvertAll(tp => (Type)new UserDefinedType(tp)), new List<Type>())
      };
      Expression body = new ApplyExpr(tok, fn, args);
      body.Type = member.ResultType;  // resolve here
      if (!total) {
        Expression emptySet = new SetDisplayExpr(tok, true, new List<Expression>());
        emptySet.Type = member.ResultType;  // resolve here
        body = Expression.CreateEq(body, emptySet, member.ResultType);
      }
      if (tps.Count > 1) {
        body = new ForallExpr(tok, bvs, null, body, null) { Type = Type.Bool, Bounds = bounds };
      }
      return body;
    }

    Type GetTypeOfFunction(Function f, List<Type> typeArgumentsClass, List<Type> typeArgumentsMember) {
      Contract.Requires(f != null);
      Contract.Requires(f.EnclosingClass != null);
      Contract.Requires(typeArgumentsClass != null);
      Contract.Requires(typeArgumentsMember != null);
      Contract.Requires(typeArgumentsClass.Count == f.EnclosingClass.TypeArgs.Count);
      Contract.Requires(typeArgumentsMember.Count == f.TypeArgs.Count);

      var atd = ArrowTypeDecls[f.Formals.Count];

      var formals = Util.Concat(f.EnclosingClass.TypeArgs, f.TypeArgs);
      var actuals = Util.Concat(typeArgumentsClass, typeArgumentsMember);
      var typeMap = Resolver.TypeSubstitutionMap(formals, actuals);
      return new ArrowType(f.tok, atd, f.Formals.ConvertAll(arg => Resolver.SubstType(arg.Type, typeMap)), Resolver.SubstType(f.ResultType, typeMap));
    }

    public TupleTypeDecl TupleType(IToken tok, int dims, bool allowCreationOfNewType) {
      Contract.Requires(tok != null);
      Contract.Requires(0 <= dims);
      Contract.Ensures(Contract.Result<TupleTypeDecl>() != null);

      TupleTypeDecl tt;
      if (!tupleTypeDecls.TryGetValue(dims, out tt)) {
        Contract.Assume(allowCreationOfNewType);  // the parser should ensure that all needed tuple types exist by the time of resolution
        if (dims == 2) {
          // tuple#2 is already defined in DafnyRuntime.cs
          tt = new TupleTypeDecl(dims, SystemModule, DontCompile());
        } else {
          tt = new TupleTypeDecl(dims, SystemModule, null);
        }
        tupleTypeDecls.Add(dims, tt);
        SystemModule.TopLevelDecls.Add(tt);
      }
      return tt;
    }

    public static string TupleTypeName(int dims) {
      Contract.Requires(0 <= dims);
      return "_tuple#" + dims;
    }
    public static bool IsTupleTypeName(string s) {
      Contract.Requires(s != null);
      return s.StartsWith("_tuple#");
    }
    public const string TupleTypeCtorNamePrefix = "_#Make";  // the printer wants this name prefix to be uniquely recognizable
  }

  /// <summary>
  /// A class implementing this interface is one that can carry attributes.
  /// </summary>
  public interface IAttributeBearingDeclaration
  {
  }

  public class Attributes {
    [ContractInvariantMethod]
    void ObjectInvariant() {
      Contract.Invariant(Name != null);
      Contract.Invariant(cce.NonNullElements(Args));
    }

    public string Name;
    /*Frozen*/
    public readonly List<Expression> Args;
    public readonly Attributes Prev;

    public Attributes(string name, [Captured] List<Expression> args, Attributes prev) {
      Contract.Requires(name != null);
      Contract.Requires(cce.NonNullElements(args));
      Name = name;
      Args = args;
      Prev = prev;
    }

    public static IEnumerable<Expression> SubExpressions(Attributes attrs) {
      return attrs.AsEnumerable().SelectMany(aa => aa.Args);
    }

    public static bool Contains(Attributes attrs, string nm) {
      Contract.Requires(nm != null);
      return attrs.AsEnumerable().Any(aa => aa.Name == nm);
    }

    /// <summary>
    /// Returns true if "nm" is a specified attribute.  If it is, then:
    /// - if the attribute is {:nm true}, then value==true
    /// - if the attribute is {:nm false}, then value==false
    /// - if the attribute is anything else, then value returns as whatever it was passed in as.
    /// </summary>
    [Pure]
    public static bool ContainsBool(Attributes attrs, string nm, ref bool value) {
      Contract.Requires(nm != null);
      foreach (var attr in attrs.AsEnumerable()) {
        if (attr.Name == nm) {
          if (attr.Args.Count == 1) {
            var arg = attr.Args[0] as LiteralExpr;
            if (arg != null && arg.Value is bool) {
              value = (bool)arg.Value;
            }
          }
          return true;
        }
      }
      return false;
    }

    /// <summary>
    /// Checks whether a Boolean attribute has been set on the declaration itself,
    /// the enclosing class, or any enclosing module.  Settings closer to the declaration
    /// override those further away.
    /// </summary>
    public static bool ContainsBoolAtAnyLevel(MemberDecl decl, string attribName) {
      bool setting = true;
      if (Attributes.ContainsBool(decl.Attributes, attribName, ref setting)) {
        return setting;
      }

      if (Attributes.ContainsBool(decl.EnclosingClass.Attributes, attribName, ref setting)) {
        return setting;
      }

      // Check the entire stack of modules
      var mod = decl.EnclosingClass.EnclosingModuleDefinition;
      while (mod != null) {
        if (Attributes.ContainsBool(mod.Attributes, attribName, ref setting)) {
          return setting;
        }
        mod = mod.EnclosingModule;
      }

      return false;
    }

    /// <summary>
    /// Returns list of expressions if "nm" is a specified attribute:
    /// - if the attribute is {:nm e1,...,en}, then returns (e1,...,en)
    /// Otherwise, returns null.
    /// </summary>
    public static List<Expression> FindExpressions(Attributes attrs, string nm) {
      Contract.Requires(nm != null);
      foreach (var attr in attrs.AsEnumerable()) {
        if (attr.Name == nm) {
          return attr.Args;
        }
      }
      return null;
    }

    /// <summary>
    /// Same as FindExpressions, but returns all matches
    /// </summary>
    public static List<List<Expression>> FindAllExpressions(Attributes attrs, string nm) {
      Contract.Requires(nm != null);
      List<List<Expression>> ret = null;
      for (; attrs != null; attrs = attrs.Prev) {
        if (attrs.Name == nm) {
          ret = ret ?? new List<List<Expression>>();   // Avoid allocating the list in the common case where we don't find nm
          ret.Add(attrs.Args);
        }
      }
      return ret;
    }

    /// <summary>
    /// Returns true if "nm" is a specified attribute whose arguments match the "allowed" parameter.
    /// - if "nm" is not found in attrs, return false and leave value unmodified.  Otherwise,
    /// - if "allowed" contains Empty and the Args contains zero elements, return true and leave value unmodified.  Otherwise,
    /// - if "allowed" contains Bool and Args contains one bool literal, return true and set value to the bool literal.  Otherwise,
    /// - if "allowed" contains Int and Args contains one BigInteger literal, return true and set value to the BigInteger literal.  Otherwise,
    /// - if "allowed" contains String and Args contains one string literal, return true and set value to the string literal.  Otherwise,
    /// - if "allowed" contains Expression and Args contains one element, return true and set value to the one element (of type Expression).  Otherwise,
    /// - return false, leave value unmodified, and call reporter with an error string.
    /// </summary>
    public enum MatchingValueOption { Empty, Bool, Int, String, Expression }
    public static bool ContainsMatchingValue(Attributes attrs, string nm, ref object value, IEnumerable<MatchingValueOption> allowed, Action<string> reporter) {
      Contract.Requires(nm != null);
      Contract.Requires(allowed != null);
      Contract.Requires(reporter != null);
      List<Expression> args = FindExpressions(attrs, nm);
      if (args == null) {
        return false;
      } else if (args.Count == 0) {
        if (allowed.Contains(MatchingValueOption.Empty)) {
          return true;
        } else {
          reporter("Attribute " + nm + " requires one argument");
          return false;
        }
      } else if (args.Count == 1) {
        Expression arg = args[0];
        StringLiteralExpr stringLiteral = arg as StringLiteralExpr;
        LiteralExpr literal = arg as LiteralExpr;
        if (literal != null && literal.Value is bool && allowed.Contains(MatchingValueOption.Bool)) {
          value = literal.Value;
          return true;
        } else if (literal != null && literal.Value is BigInteger && allowed.Contains(MatchingValueOption.Int)) {
          value = literal.Value;
          return true;
        } else if (stringLiteral != null && stringLiteral.Value is string && allowed.Contains(MatchingValueOption.String)) {
          value = stringLiteral.Value;
          return true;
        } else if (allowed.Contains(MatchingValueOption.Expression)) {
          value = arg;
          return true;
        } else {
          reporter("Attribute " + nm + " expects an argument in one of the following categories: " + String.Join(", ", allowed));
          return false;
        }
      } else {
        reporter("Attribute " + nm + " cannot have more than one argument");
        return false;
      }
    }
  }

  public static class AttributesExtensions {
    /// <summary>
    /// By making this an extension method, it can also be invoked for a null receiver.
    /// </summary>
    public static IEnumerable<Attributes> AsEnumerable(this Attributes attr) {
      while (attr != null) {
        yield return attr;
        attr = attr.Prev;
      }
    }
  }

  public class UserSuppliedAttributes : Attributes
  {
    public readonly IToken tok;  // may be null, if the attribute was constructed internally
    public readonly IToken OpenBrace;
    public readonly IToken CloseBrace;
    public bool Recognized;  // set to true to indicate an attribute that is processed by some part of Dafny; this allows it to be colored in the IDE
    public UserSuppliedAttributes(IToken tok, IToken openBrace, IToken closeBrace, List<Expression> args, Attributes prev)
      : base(tok.val, args, prev) {
      Contract.Requires(tok != null);
      Contract.Requires(openBrace != null);
      Contract.Requires(closeBrace != null);
      Contract.Requires(args != null);
      this.tok = tok;
      OpenBrace = openBrace;
      CloseBrace = closeBrace;
    }
  }

  public class VisibilityScope {
    private static uint maxScopeID = 0;

    private SortedSet<uint> scopeTokens = new SortedSet<uint>();

    // Only for debugging
    private SortedSet<string> scopeIds = new SortedSet<string>();

    private bool overlaps(SortedSet<uint> set1, SortedSet<uint> set2) {
      if (set1.Count < set2.Count) {
        return set2.Overlaps(set1);
      } else {
        return set1.Overlaps(set2);
      }
    }

    private Dictionary<VisibilityScope, Tuple<int, bool>> cached = new Dictionary<VisibilityScope, Tuple<int, bool>>();

    //By convention, the "null" scope sees all
    public bool VisibleInScope(VisibilityScope other) {
      if (other != null) {
        Tuple<int, bool> result;
        if (cached.TryGetValue(other, out result)) {
          if (result.Item1 == other.scopeTokens.Count) {
            return result.Item2;
          } else {
            if (result.Item2) {
              return true;
            }
          }
        }
        var isoverlap = overlaps(other.scopeTokens, this.scopeTokens);
        cached[other] = new Tuple<int, bool>(other.scopeTokens.Count, isoverlap);
        return isoverlap;

      }
      return true;
    }

    [Pure]
    public bool IsEmpty() {
      return scopeTokens.Count == 0;
    }

    //However augmenting with a null scope does nothing
    public void Augment(VisibilityScope other) {
      if (other != null) {
        scopeTokens.UnionWith(other.scopeTokens);
        scopeIds.UnionWith(other.scopeIds);
        cached.Clear();
      }
    }

    public VisibilityScope(string name) {
      scopeTokens.Add(maxScopeID);
      scopeIds.Add(name);
      if (maxScopeID == uint.MaxValue) {
        Contract.Assert(false);
      }
      maxScopeID++;
    }

    public VisibilityScope() {
    }

  }

  // ------------------------------------------------------------------------------------------------------

  public abstract class Type {
    public static readonly BoolType Bool = new BoolType();
    public static readonly CharType Char = new CharType();
    public static readonly IntType Int = new IntType();
    public static readonly RealType Real = new RealType();
    public static Type Nat() { return new UserDefinedType(Token.NoToken, "nat", null); }  // note, this returns an unresolved type
    public static Type String() { return new UserDefinedType(Token.NoToken, "string", null); }  // note, this returns an unresolved type
    public static readonly BigOrdinalType BigOrdinal = new BigOrdinalType();

    [ThreadStatic]
    private static List<VisibilityScope> scopes = new List<VisibilityScope>();

    [ThreadStatic]
    private static bool scopesEnabled = false;

    public static void PushScope(VisibilityScope scope) {
      scopes.Add(scope);
    }

    public static void ResetScopes() {
      scopes = new List<VisibilityScope>();
      scopesEnabled = false;
    }

    public static void PopScope() {
      Contract.Assert(scopes.Count > 0);
      scopes.RemoveAt(scopes.Count - 1);
    }

    public static void PopScope(VisibilityScope expected) {
      Contract.Assert(scopes.Count > 0);
      Contract.Assert(scopes[scopes.Count - 1] == expected);
      PopScope();
    }

    public static VisibilityScope GetScope() {
      if (scopes.Count > 0 && scopesEnabled) {
        return scopes[scopes.Count - 1];
      }
      return null;
    }

    public static void EnableScopes() {
      Contract.Assert(!scopesEnabled);
      scopesEnabled = true;
    }

    public static void DisableScopes() {
      Contract.Assert(scopesEnabled);
      scopesEnabled = false;
    }

    public static string TypeArgsToString(ModuleDefinition/*?*/ context, List<Type> typeArgs, bool parseAble = false) {
      Contract.Requires(typeArgs == null ||
        (typeArgs.All(ty => ty != null && ty.TypeName(context, parseAble) != null) &&
         (typeArgs.All(ty => ty.TypeName(context, parseAble).StartsWith("_")) ||
          typeArgs.All(ty => !ty.TypeName(context, parseAble).StartsWith("_")))));

      if (typeArgs != null && typeArgs.Count > 0 &&
          (!parseAble || !typeArgs[0].TypeName(context, parseAble).StartsWith("_"))) {
        return string.Format("<{0}>",Util.Comma(typeArgs, ty => ty.TypeName(context, parseAble)));
      }
      return "";
    }

    public static string TypeArgsToString(List<Type> typeArgs, bool parseAble = false) {
      return TypeArgsToString(null, typeArgs, parseAble);
    }

    public string TypeArgsToString(ModuleDefinition/*?*/ context, bool parseAble = false) {
      return Type.TypeArgsToString(context, this.TypeArgs, parseAble);
    }

    // Type arguments to the type
    public List<Type> TypeArgs = new List<Type>();

    /// <summary>
    /// Add to "tps" the free type parameters in "this".
    /// Requires the type to be resolved.
    /// </summary>
    public void AddFreeTypeParameters(List<TypeParameter> tps) {
      Contract.Requires(tps != null);
      var ty = this.NormalizeExpandKeepConstraints();
      var tp = ty.AsTypeParameter;
      if (tp != null) {
        tps.Add(tp);
      }
      foreach (var ta in ty.TypeArgs) {
        ta.AddFreeTypeParameters(tps);
      }
    }

    [Pure]
    public abstract string TypeName(ModuleDefinition/*?*/ context, bool parseAble = false);
    [Pure]
    public override string ToString() {
      return TypeName(null, false);
    }

    /// <summary>
    /// Return the most constrained version of "this", getting to the bottom of proxies.
    /// </summary>
    public Type Normalize() {
      Contract.Ensures(Contract.Result<Type>() != null);
      Type type = this;
      while (true) {
        var pt = type as TypeProxy;
        if (pt != null && pt.T != null) {
          type = pt.T;
        } else {
          return type;
        }
      }
    }

    /// <summary>
    /// Return the type that "this" stands for, getting to the bottom of proxies and following type synonyms.
    /// </summary>
    [Pure]
    public Type NormalizeExpand(bool keepConstraints = false) {
      Contract.Ensures(Contract.Result<Type>() != null);
      Contract.Ensures(!(Contract.Result<Type>() is TypeProxy) || ((TypeProxy)Contract.Result<Type>()).T == null);  // return a proxy only if .T == null
      Type type = this;
      while (true) {

        var pt = type as TypeProxy;
        if (pt != null && pt.T != null) {
          type = pt.T;
          continue;
        }

        var scope = Type.GetScope();
        var rtd = type.AsRevealableType;
        if (rtd != null) {
          var udt = (UserDefinedType)type;

          if (!rtd.AsTopLevelDecl.IsVisibleInScope(scope)) {
            // This can only mean "rtd" is a class/trait that is only provided, not revealed. For a provided class/trait,
            // it is the non-null type declaration that is visible, not the class/trait declaration itself.
            if (rtd is ClassDecl cl) {
              Contract.Assert(cl.NonNullTypeDecl != null);
              Contract.Assert(cl.NonNullTypeDecl.IsVisibleInScope(scope));
            } else {
              Contract.Assert(rtd is OpaqueTypeDecl);
            }
          }

          if (rtd.IsRevealedInScope(scope)) {
            if (rtd is TypeSynonymDecl && (!(rtd is SubsetTypeDecl) || !keepConstraints)) {
              type = ((TypeSynonymDecl)rtd).RhsWithArgumentIgnoringScope(udt.TypeArgs);
              continue;
            } else {
              return type;
            }
          } else { // type is hidden, no more normalization is possible
            return rtd.SelfSynonym(type.TypeArgs);
          }
        }

        //A hidden type may become visible in another scope
        var isyn = type.AsInternalTypeSynonym;
        if (isyn != null) {
          var udt = (UserDefinedType)type;

          if (!isyn.IsVisibleInScope(scope)) {
            // This can only mean "isyn" refers to a class/trait that is only provided, not revealed. For a provided class/trait,
            // it is the non-null type declaration that is visible, not the class/trait declaration itself.
            var rhs = isyn.RhsWithArgumentIgnoringScope(udt.TypeArgs);
            Contract.Assert(rhs is UserDefinedType);
            var cl = ((UserDefinedType)rhs).ResolvedClass as ClassDecl;
            Contract.Assert(cl != null && cl.NonNullTypeDecl != null);
            Contract.Assert(cl.NonNullTypeDecl.IsVisibleInScope(scope));
          }

          if (isyn.IsRevealedInScope(scope)) {
            type = isyn.RhsWithArgument(udt.TypeArgs);
            continue;
          } else {
            return type;
          }
        }

        return type;
      }
    }

    /// <summary>
    /// Return the type that "this" stands for, getting to the bottom of proxies and following type synonyms, but does
    /// not follow subset types.
    /// </summary>
    [Pure]
    public Type NormalizeExpandKeepConstraints() {
      return NormalizeExpand(true);
    }

    /// <summary>
    /// Return "the type that "this" stands for, getting to the bottom of proxies and following type synonyms.
    /// </summary>
    public Type UseInternalSynonym() {
      Contract.Ensures(Contract.Result<Type>() != null);
      Contract.Ensures(!(Contract.Result<Type>() is TypeProxy) || ((TypeProxy)Contract.Result<Type>()).T == null);  // return a proxy only if .T == null

      Type type = Normalize();
      var scope = Type.GetScope();
      var rtd = type.AsRevealableType;
      if (rtd != null) {
        var udt = (UserDefinedType)type;
        if (!rtd.AsTopLevelDecl.IsVisibleInScope(scope)) {
          // This can only mean "rtd" is a class/trait that is only provided, not revealed. For a provided class/trait,
          // it is the non-null type declaration that is visible, not the class/trait declaration itself.
          var cl = rtd as ClassDecl;
          Contract.Assert(cl != null && cl.NonNullTypeDecl != null);
          Contract.Assert(cl.NonNullTypeDecl.IsVisibleInScope(scope));
        }
        if (!rtd.IsRevealedInScope(scope)) {
          return rtd.SelfSynonym(type.TypeArgs, udt.NamePath);
        }
      }

      return type;
    }

    /// <summary>
    /// Returns whether or not "this" and "that" denote the same type, module proxies and type synonyms and subset types.
    /// </summary>
    [Pure]
    public abstract bool Equals(Type that, bool keepConstraints = false);

    public bool IsBoolType { get { return NormalizeExpand() is BoolType; } }
    public bool IsCharType { get { return NormalizeExpand() is CharType; } }
    public bool IsIntegerType { get { return NormalizeExpand() is IntType; } }
    public bool IsRealType { get { return NormalizeExpand() is RealType; } }
    public bool IsBigOrdinalType { get { return NormalizeExpand() is BigOrdinalType; } }
    public bool IsBitVectorType { get { return AsBitVectorType != null; } }
    public BitvectorType AsBitVectorType { get { return NormalizeExpand() as BitvectorType; } }
    public bool IsNumericBased() {
      var t = NormalizeExpand();
      return t.IsIntegerType || t.IsRealType || t.AsNewtype != null;
    }
    public enum NumericPersuasion { Int, Real }
    [Pure]
    public bool IsNumericBased(NumericPersuasion p) {
      Type t = this;
      while (true) {
        t = t.NormalizeExpand();
        if (t.IsIntegerType) {
          return p == NumericPersuasion.Int;
        } else if (t.IsRealType) {
          return p == NumericPersuasion.Real;
        }
        var d = t.AsNewtype;
        if (d == null) {
          return false;
        }
        t = d.BaseType;
      }
    }

    /// <summary>
    /// This property returns true if the type is known to be nonempty.
    /// This property should be used only after successful resolution. It is assumed that all type proxies have
    /// been resolved and that all recursion through types comes to an end.
    /// Note, HasCompilableValue ==> IsNonEmpty.
    /// </summary>
    public bool IsNonempty => GetAutoInit() != AutoInitInfo.MaybeEmpty;

    /// <summary>
    /// This property returns true if the type has a known compilable value.
    /// This property should be used only after successful resolution. It is assumed that all type proxies have
    /// been resolved and that all recursion through types comes to an end.
    /// Note, HasCompilableValue ==> IsNonEmpty.
    /// </summary>
    public bool HasCompilableValue => GetAutoInit() == AutoInitInfo.CompilableValue;

    public bool KnownToHaveToAValue(bool ghostContext) {
      return ghostContext ? IsNonempty : HasCompilableValue;
    }
    
    public enum AutoInitInfo { MaybeEmpty, Nonempty, CompilableValue }
    
    /// <summary>
    /// This property returns
    ///     - CompilableValue, if the type has a known compilable value
    ///     - Nonempty,        if the type is known to contain some value
    ///     - MaybeEmpty,      otherwise
    /// This property should be used only after successful resolution. It is assumed that all type proxies have
    /// been resolved and that all recursion through types comes to an end.
    /// </summary>
    public AutoInitInfo GetAutoInit(List<UserDefinedType>/*?*/ coDatatypesBeingVisited = null) {
      var t = NormalizeExpandKeepConstraints();
      Contract.Assume(t is NonProxyType); // precondition

      AutoInitInfo CharacteristicToAutoInitInfo(TypeParameter.TypeParameterCharacteristics c) {
        if (c.MustSupportZeroInitialization) {
          return AutoInitInfo.CompilableValue;
        } else if (c.MustBeNonempty) {
          return AutoInitInfo.Nonempty;
        } else {
          return AutoInitInfo.MaybeEmpty;
        }
      }

      if (t is BoolType || t is CharType || t is IntType || t is BigOrdinalType || t is RealType || t is BitvectorType) {
        return AutoInitInfo.CompilableValue;
      } else if (t is CollectionType) {
        return AutoInitInfo.CompilableValue;
      }

      var udt = (UserDefinedType)t;
      if (udt.ResolvedParam != null) {
        return CharacteristicToAutoInitInfo(udt.ResolvedParam.Characteristics);
      }
      var cl = udt.ResolvedClass;
      Contract.Assert(cl != null);
      if (cl is OpaqueTypeDecl) {
        var otd = (OpaqueTypeDecl)cl;
        return CharacteristicToAutoInitInfo(otd.Characteristics);
      } else if (cl is InternalTypeSynonymDecl) {
        var isyn = (InternalTypeSynonymDecl)cl;
        return CharacteristicToAutoInitInfo(isyn.Characteristics);
      } else if (cl is NewtypeDecl) {
        var td = (NewtypeDecl)cl;
        switch (td.WitnessKind) {
          case SubsetTypeDecl.WKind.None:
          case SubsetTypeDecl.WKind.Compiled:
            return AutoInitInfo.CompilableValue;
          case SubsetTypeDecl.WKind.Ghost:
            return AutoInitInfo.Nonempty;
          case SubsetTypeDecl.WKind.Special:
          default:
            Contract.Assert(false); // unexpected case
            throw new cce.UnreachableException();
        }
      } else if (cl is SubsetTypeDecl) {
        var td = (SubsetTypeDecl)cl;
        switch (td.WitnessKind) {
          case SubsetTypeDecl.WKind.None:
          case SubsetTypeDecl.WKind.Compiled:
            return AutoInitInfo.CompilableValue;
          case SubsetTypeDecl.WKind.Ghost:
            return AutoInitInfo.Nonempty;
          case SubsetTypeDecl.WKind.Special:
            // WKind.Special is only used with -->, ->, and non-null types:
            Contract.Assert(ArrowType.IsPartialArrowTypeName(td.Name) || ArrowType.IsTotalArrowTypeName(td.Name) || td is NonNullTypeDecl);
            if (ArrowType.IsPartialArrowTypeName(td.Name)) {
              // partial arrow
              return AutoInitInfo.CompilableValue;
            } else if (ArrowType.IsTotalArrowTypeName(td.Name)) {
              // total arrow
              return udt.TypeArgs.Last().GetAutoInit(coDatatypesBeingVisited);
            } else if (((NonNullTypeDecl)td).Class is ArrayClassDecl) {
              // non-null array type; we know how to initialize them
              return AutoInitInfo.CompilableValue;
            } else {
              // non-null (non-array) type
              return AutoInitInfo.MaybeEmpty;
            }
          default:
            Contract.Assert(false); // unexpected case
            throw new cce.UnreachableException();
        }
      } else if (cl is ClassDecl) {
        return AutoInitInfo.CompilableValue; // null is a value of this type
      } else if (cl is DatatypeDecl) {
        var dt = (DatatypeDecl)cl;
        var subst = Resolver.TypeSubstitutionMap(dt.TypeArgs, udt.TypeArgs);
        var r = AutoInitInfo.CompilableValue;  // assume it's compilable, until we find out otherwise
        if (cl is CoDatatypeDecl) {
          if (coDatatypesBeingVisited != null) {
            if (coDatatypesBeingVisited.Exists(coType => udt.Equals(coType))) {
              // This can be compiled into a lazy constructor call
              return AutoInitInfo.CompilableValue;
            } else if (coDatatypesBeingVisited.Exists(coType => dt == coType.ResolvedClass)) {
              // This requires more recursion and bookkeeping than we care to try out
              return AutoInitInfo.MaybeEmpty;
            }
            coDatatypesBeingVisited = new List<UserDefinedType>(coDatatypesBeingVisited);
          } else {
            coDatatypesBeingVisited = new List<UserDefinedType>();
          }
          coDatatypesBeingVisited.Add(udt);
        }
        foreach (var formal in dt.GetGroundingCtor().Formals) {
          var autoInit = Resolver.SubstType(formal.Type, subst).GetAutoInit(coDatatypesBeingVisited);
          if (autoInit == AutoInitInfo.MaybeEmpty) {
            return AutoInitInfo.MaybeEmpty;
          } else if (formal.IsGhost) {
            // cool
          } else if (autoInit == AutoInitInfo.CompilableValue) {
            // cool
          } else {
            r = AutoInitInfo.Nonempty;
          }
        }
        return r;
      } else {
        Contract.Assert(false); // unexpected type
        throw new cce.UnreachableException();
      }
    }

    public bool HasFinitePossibleValues {
      get {
        if (IsBoolType || IsCharType || IsRefType) {
          return true;
        }
        var st = AsSetType;
        if (st != null && st.Arg.HasFinitePossibleValues) {
          return true;
        }
        var mt = AsMapType;
        if (mt != null && mt.Domain.HasFinitePossibleValues) {
          return true;
        }
        var dt = AsDatatype;
        if (dt != null && dt.HasFinitePossibleValues) {
          return true;
        }
        return false;
      }
    }

    public bool IsAllocFree {
      get {
        if (IsRefType) {
          return false;
        } else if (IsTypeParameter) {
          return AsTypeParameter.Characteristics.DisallowReferenceTypes;
        } else {
          return TypeArgs.All(ta => ta.IsAllocFree);
        }
      }
    }

    public CollectionType AsCollectionType { get { return NormalizeExpand() as CollectionType; } }
    public SetType AsSetType { get { return NormalizeExpand() as SetType; } }
    public MultiSetType AsMultiSetType { get { return NormalizeExpand() as MultiSetType; } }
    public SeqType AsSeqType { get { return NormalizeExpand() as SeqType; } }
    public MapType AsMapType { get { return NormalizeExpand() as MapType; } }

    public bool IsRefType {
      get {
        var udt = NormalizeExpand() as UserDefinedType;
        return udt != null && udt.ResolvedParam == null && udt.ResolvedClass is ClassDecl
          && !(udt.ResolvedClass is ArrowTypeDecl);
      }
    }

    public bool IsTopLevelTypeWithMembers {
      get {
        return AsTopLevelTypeWithMembers != null;
      }
    }
    public TopLevelDeclWithMembers/*?*/ AsTopLevelTypeWithMembers {
      get {
        var udt = NormalizeExpand() as UserDefinedType;
        return udt != null && udt.ResolvedParam == null ? udt.ResolvedClass as TopLevelDeclWithMembers : null;
      }
    }
    public TopLevelDeclWithMembers/*?*/ AsTopLevelTypeWithMembersBypassInternalSynonym {
      get {
        var udt = NormalizeExpand() as UserDefinedType;
        if (udt != null && udt.ResolvedClass is InternalTypeSynonymDecl isyn) {
          udt = isyn.RhsWithArgumentIgnoringScope(udt.TypeArgs) as UserDefinedType;
          if (udt?.ResolvedClass is NonNullTypeDecl nntd) {
            return nntd.Class;
          }
        }
        return udt?.ResolvedClass as TopLevelDeclWithMembers;
      }
    }
    /// <summary>
    /// Returns "true" if the type represents the type "object?".
    /// </summary>
    public bool IsObjectQ {
      get {
        var udt = NormalizeExpandKeepConstraints() as UserDefinedType;
        return udt != null && udt.ResolvedClass is ClassDecl && ((ClassDecl)udt.ResolvedClass).IsObjectTrait;
      }
    }
    /// <summary>
    /// Returns "true" if the type represents the type "object".
    /// </summary>
    public bool IsObject {
      get {
        var nn = AsNonNullRefType;
        if (nn != null) {
          var nonNullRefDecl = (NonNullTypeDecl)nn.ResolvedClass;
          return nonNullRefDecl.Class.IsObjectTrait;
        }
        return false;
      }
    }
    /// <summary>
    /// Returns "true" if the type is a non-null type or any subset type thereof.
    /// </summary>
    public bool IsNonNullRefType {
      get {
        return AsNonNullRefType != null;
      }
    }
    /// <summary>
    /// If the type is a non-null type or any subset type thereof, return the UserDefinedType whose
    /// .ResolvedClass value is a NonNullTypeDecl.
    /// Otherwise, return "null".
    /// </summary>
    public UserDefinedType AsNonNullRefType {
      get {
        var t = this;
        while (true) {
          var udt = t.NormalizeExpandKeepConstraints() as UserDefinedType;
          if (udt == null) {
            return null;
          }
          if (udt.ResolvedClass is NonNullTypeDecl) {
            return udt;
          }
          var sst = udt.ResolvedClass as SubsetTypeDecl;
          if (sst != null) {
            t = sst.RhsWithArgument(udt.TypeArgs);  // continue the search up the chain of subset types
          } else {
            return null;
          }
        }
      }
    }
    /// <summary>
    /// Returns the type "parent<X>", where "X" is a list of type parameters that makes "parent<X>" a supertype of "this".
    /// Requires "this" to be some type "C<Y>" and "parent" to be among the reflexive, transitive parent traits of "C".
    /// </summary>
    public UserDefinedType AsParentType(TopLevelDecl parent) {
      Contract.Requires(parent != null);

      var udt = (UserDefinedType)NormalizeExpand();
      if (udt.ResolvedClass is InternalTypeSynonymDecl isyn) {
        udt = isyn.RhsWithArgumentIgnoringScope(udt.TypeArgs) as UserDefinedType;
      }
      TopLevelDeclWithMembers cl;
      if (udt.ResolvedClass is NonNullTypeDecl nntd) {
        cl = (TopLevelDeclWithMembers)nntd.ViewAsClass;
      } else {
        cl = (TopLevelDeclWithMembers)udt.ResolvedClass;
      }
      if (cl == parent) {
        return udt;
      }
      var typeMapParents = cl.ParentFormalTypeParametersToActuals;
      var typeMapUdt = Resolver.TypeSubstitutionMap(cl.TypeArgs, udt.TypeArgs);
      var typeArgs = parent.TypeArgs.ConvertAll(tp => Resolver.SubstType(typeMapParents[tp], typeMapUdt));
      return new UserDefinedType(udt.tok, parent.Name, parent, typeArgs);
    }
    public bool IsTraitType {
      get {
        return AsTraitType != null;
      }
    }
    public TraitDecl/*?*/ AsTraitType {
      get {
        var udt = NormalizeExpand() as UserDefinedType;
        return udt?.ResolvedClass as TraitDecl;
      }
    }
    public bool IsArrayType {
      get {
        return AsArrayType != null;
      }
    }
    public ArrayClassDecl/*?*/ AsArrayType {
      get {
        var t = NormalizeExpand();
        var udt = UserDefinedType.DenotesClass(t);
        return udt?.ResolvedClass as ArrayClassDecl;
      }
    }
    /// <summary>
    /// Returns "true" if the type is one of the 3 built-in arrow types.
    /// </summary>
    public bool IsBuiltinArrowType {
      get {
        var t = Normalize();  // but don't expand synonyms or strip off constraints
        if (t is ArrowType) {
          return true;
        }
        var udt = t as UserDefinedType;
        return udt != null && (ArrowType.IsPartialArrowTypeName(udt.Name) || ArrowType.IsTotalArrowTypeName(udt.Name));
      }
    }
    /// <summary>
    /// Returns "true" if the type is a partial arrow or any subset type thereof.
    /// </summary>
    public bool IsArrowTypeWithoutReadEffects {
      get {
        var t = this;
        while (true) {
          var udt = t.NormalizeExpandKeepConstraints() as UserDefinedType;
          if (udt == null) {
            return false;
          } else if (ArrowType.IsPartialArrowTypeName(udt.Name)) {
            return true;
          }
          var sst = udt.ResolvedClass as SubsetTypeDecl;
          if (sst != null) {
            t = sst.RhsWithArgument(udt.TypeArgs);  // continue the search up the chain of subset types
          } else {
            return false;
          }
        }
      }
    }
    /// <summary>
    /// Returns "true" if the type is a total arrow or any subset type thereof.
    /// </summary>
    public bool IsArrowTypeWithoutPreconditions {
      get {
        var t = this;
        while (true) {
          var udt = t.NormalizeExpandKeepConstraints() as UserDefinedType;
          if (udt == null) {
            return false;
          } else if (ArrowType.IsTotalArrowTypeName(udt.Name)) {
            return true;
          }
          var sst = udt.ResolvedClass as SubsetTypeDecl;
          if (sst != null) {
            t = sst.RhsWithArgument(udt.TypeArgs);  // continue the search up the chain of subset types
          } else {
            return false;
          }
        }
      }
    }
    public bool IsArrowType {
      get { return AsArrowType != null; }
    }
    public ArrowType AsArrowType {
      get {
        var t = NormalizeExpand();
        return t as ArrowType;
      }
    }
    
    public bool IsMapType {
      get {
        var t = NormalizeExpand() as MapType;
        return t != null && t.Finite;
      }
    }
    public bool IsIMapType {
      get {
        var t = NormalizeExpand() as MapType;
        return t != null && !t.Finite;
      }
    }
    public bool IsISetType {
      get {
        var t = NormalizeExpand() as SetType;
        return t != null && !t.Finite;
      }
    }
    public NewtypeDecl AsNewtype {
      get {
        var udt = NormalizeExpand() as UserDefinedType;
        return udt == null ? null : udt.ResolvedClass as NewtypeDecl;
      }
    }
    public TypeSynonymDecl AsTypeSynonym {
      get {
        var udt = this as UserDefinedType;  // note, it is important to use 'this' here, not 'this.NormalizeExpand()'
        if (udt == null) {
          return null;
        } else {
          return udt.ResolvedClass as TypeSynonymDecl;
        }
      }
    }
    public InternalTypeSynonymDecl AsInternalTypeSynonym {
      get {
        var udt = this as UserDefinedType;  // note, it is important to use 'this' here, not 'this.NormalizeExpand()'
        if (udt == null) {
          return null;
        } else {
          return udt.ResolvedClass as InternalTypeSynonymDecl;
        }
      }
    }
    public RedirectingTypeDecl AsRedirectingType {
      get {
        var udt = this as UserDefinedType;  // Note, it is important to use 'this' here, not 'this.NormalizeExpand()'.  This property getter is intended to be used during resolution, or with care thereafter.
        if (udt == null) {
          return null;
        } else {
          return (RedirectingTypeDecl)(udt.ResolvedClass as TypeSynonymDecl) ?? udt.ResolvedClass as NewtypeDecl;
        }
      }
    }
    public RevealableTypeDecl AsRevealableType {
      get {
        var udt = this as UserDefinedType;
        if (udt == null) {
          return null;
        } else {
          return (udt.ResolvedClass as RevealableTypeDecl);
        }
      }
    }
    public bool IsRevealableType {
      get { return AsRevealableType != null; }
    }
    public bool IsDatatype {
      get {
        return AsDatatype != null;
      }
    }
    public DatatypeDecl AsDatatype {
      get {
        var udt = NormalizeExpand() as UserDefinedType;
        if (udt == null) {
          return null;
        } else {
          return udt.ResolvedClass as DatatypeDecl;
        }
      }
    }
    public bool IsIndDatatype {
      get {
        return AsIndDatatype != null;
      }
    }
    public IndDatatypeDecl AsIndDatatype {
      get {
        var udt = NormalizeExpand() as UserDefinedType;
        if (udt == null) {
          return null;
        } else {
          return udt.ResolvedClass as IndDatatypeDecl;
        }
      }
    }
    public bool IsCoDatatype {
      get {
        return AsCoDatatype != null;
      }
    }
    public CoDatatypeDecl AsCoDatatype {
      get {
        var udt = NormalizeExpand() as UserDefinedType;
        if (udt == null) {
          return null;
        } else {
          return udt.ResolvedClass as CoDatatypeDecl;
        }
      }
    }
    public bool InvolvesCoDatatype {
      get {
        return IsCoDatatype;  // TODO: should really check structure of the type recursively
      }
    }
    public bool IsTypeParameter {
      get {
        return AsTypeParameter != null;
      }
    }
    public bool IsInternalTypeSynonym {
      get { return AsInternalTypeSynonym != null; }
    }
    public TypeParameter AsTypeParameter {
      get {
        var ct = NormalizeExpandKeepConstraints() as UserDefinedType;
        return ct == null ? null : ct.ResolvedParam;
      }
    }
    public bool IsOpaqueType {
      get {
        var udt = this.Normalize() as UserDefinedType;  // note, it is important to use 'this.Normalize()' here, not 'this.NormalizeExpand()'
        return udt != null && udt.ResolvedClass is OpaqueTypeDecl;
      }
    }
    public virtual bool SupportsEquality {
      get {
        return true;
      }
    }
    public virtual bool MayInvolveReferences {
      get {
        return false;
      }
    }

    /// <summary>
    /// Returns true if it is known how to meaningfully compare the type's inhabitants.
    /// </summary>
    public bool IsOrdered {
      get {
        var ct = NormalizeExpand();
        return !ct.IsTypeParameter && !ct.IsOpaqueType && !ct.IsInternalTypeSynonym && !ct.IsCoDatatype && !ct.IsArrowType && !ct.IsIMapType && !ct.IsISetType;
      }
    }

    /// <summary>
    /// Returns "true" if:  Given a value of type "this", can we determine at run time if the
    /// value is a member of type "target"?
    /// </summary>
    public bool IsTestableToBe(Type target) {
      Contract.Requires(target != null);

      // First up, we know how to check for null, so let's expand "target" and "source"
      // past any type synonyms and also past any (built-in) non-null constraint.
      var source = this.NormalizeExpandKeepConstraints();
      if (source is UserDefinedType && ((UserDefinedType)source).ResolvedClass is NonNullTypeDecl) {
        source = source.NormalizeExpand(); // also lop off non-null constraint
      }
      target = target.NormalizeExpandKeepConstraints();
      if (target is UserDefinedType && ((UserDefinedType)target).ResolvedClass is NonNullTypeDecl) {
        target = target.NormalizeExpand(); // also lop off non-null constraint
      }

      if (source.IsSubtypeOf(target, false)) {
        // Every value of "source" is also a member of type "target", so no run-time test is needed.
        return true;
#if SOON  // include in a coming PR that sorts this one in the compilers
      } else if (target is UserDefinedType udt && (udt.ResolvedClass is SubsetTypeDecl || udt.ResolvedClass is NewtypeDecl)) {
        // The type of the bound variable has a constraint. Such a constraint is a ghost expression, so it cannot
        // (in general) by checked at run time. (A possible enhancement here would be to look at the type constraint
        // to if it is compilable after all.)
        var constraints = target.GetTypeConstraints();
        return false;
#endif
      } else if (target.TypeArgs.Count == 0) {
        // No type parameters. So, we just need to check the run-time class/interface type.
        return true;
      } else {
        // We give up.
        return false;
      }
    }

    /// <summary>
    /// Returns "true" iff "sub" is a subtype of "super".
    /// Expects that neither "super" nor "sub" is an unresolved proxy.
    /// </summary>
    public static bool IsSupertype(Type super, Type sub, bool ignoreTypeParameters = false) {
      Contract.Requires(super != null);
      Contract.Requires(sub != null);
      return sub.IsSubtypeOf(super, ignoreTypeParameters);
    }

    /// <summary>
    /// Expects that "type" has already been normalized.
    /// </summary>
    public static List<TypeParameter.TPVariance> GetPolarities(Type type) {
      Contract.Requires(type != null);
      if (type is BasicType || type is ArtificialType) {
        // there are no type parameters
        return new List<TypeParameter.TPVariance>();
      } else if (type is MapType) {
        return new List<TypeParameter.TPVariance> { TypeParameter.TPVariance.Co, TypeParameter.TPVariance.Co };
      } else if (type is CollectionType) {
        return new List<TypeParameter.TPVariance> { TypeParameter.TPVariance.Co };
      } else {
        var udf = (UserDefinedType)type;
        if (udf.TypeArgs.Count == 0) {
          return new List<TypeParameter.TPVariance>();
        }
        // look up the declaration of the formal type parameters
        var cl = udf.ResolvedClass;
        return cl.TypeArgs.ConvertAll(tp => tp.Variance);
      }
    }

    public static bool FromSameHead_Subtype(Type t, Type u, BuiltIns builtIns, out Type a, out Type b) {
      Contract.Requires(t != null);
      Contract.Requires(u != null);
      Contract.Requires(builtIns != null);
      if (FromSameHead(t, u, out a, out b)) {
        return true;
      }
      t = t.NormalizeExpand();
      u = u.NormalizeExpand();
      if (t.IsRefType && u.IsRefType) {
        if (t.IsObjectQ) {
          a = b = t;
          return true;
        } else if (u.IsObjectQ) {
          a = b = u;
          return true;
        }
        var tt = ((UserDefinedType)t).ResolvedClass as ClassDecl;
        var uu = ((UserDefinedType)u).ResolvedClass as ClassDecl;
        if (uu.HeadDerivesFrom(tt)) {
          a = b = t;
          return true;
        } else if (tt.HeadDerivesFrom(uu)) {
          a = b = u;
          return true;
        }
      }
      return false;
    }

    public static bool FromSameHead(Type t, Type u, out Type a, out Type b) {
      a = t;
      b = u;
      var towerA = GetTowerOfSubsetTypes(a);
      var towerB = GetTowerOfSubsetTypes(b);
      for (var n = Math.Min(towerA.Count, towerB.Count); 0 <= --n;) {
        a = towerA[n];
        b = towerB[n];
        if (SameHead(a, b)) {
          return true;
        }
      }
      return false;
    }

    /// <summary>
    /// Returns true if t and u have the same head type.
    /// It is assumed that t and u have been normalized and expanded by the caller, according
    /// to its purposes.
    /// </summary>
    public static bool SameHead(Type t, Type u, bool allowNonNull = false) {
      Contract.Requires(t != null);
      Contract.Requires(u != null);
      if (t is TypeProxy) {
        return t == u;
      } else if (t.TypeArgs.Count == 0) {
        return Equal_Improved(t, u);
      } else if (t is SetType) {
        return u is SetType && t.IsISetType == u.IsISetType;
      } else if (t is SeqType) {
        return u is SeqType;
      } else if (t is MultiSetType) {
        return u is MultiSetType;
      } else if (t is MapType) {
        return u is MapType && t.IsIMapType == u.IsIMapType;
      } else {
        var udtT = (UserDefinedType)t;
        var udtU = u as UserDefinedType;
        return udtU != null && (udtT.ResolvedClass == udtU.ResolvedClass
                   || (allowNonNull && udtU.ResolvedClass is NonNullTypeDecl nudtU && udtT.ResolvedClass == nudtU.Class));
      }
    }

    /// <summary>
    /// Returns "true" iff the head symbols of "sub" can be a subtype of the head symbol of "super".
    /// Expects that neither "super" nor "sub" is an unresolved proxy type (but their type arguments are
    /// allowed to be, since this method does not inspect the type arguments).
    /// </summary>
    public static bool IsHeadSupertypeOf(Type super, Type sub) {
      Contract.Requires(super != null);
      Contract.Requires(sub != null);
      super = super.NormalizeExpandKeepConstraints();  // expand type synonyms
      var origSub = sub;
      sub = sub.NormalizeExpand();  // expand type synonyms AND constraints
      if (super is TypeProxy) {
        return super == sub;
      } else if (super is BoolType) {
        return sub is BoolType;
      } else if (super is CharType) {
        return sub is CharType;
      } else if (super is IntType) {
        return sub is IntType;
      } else if (super is RealType) {
        return sub is RealType;
      } else if (super is BitvectorType) {
        var bitvectorSuper = (BitvectorType)super;
        var bitvectorSub = sub as BitvectorType;
        return bitvectorSub != null && bitvectorSuper.Width == bitvectorSub.Width;
      } else if (super is IntVarietiesSupertype) {
        while (sub.AsNewtype != null) {
          sub = sub.AsNewtype.BaseType.NormalizeExpand();
        }
        return sub.IsIntegerType || sub is BitvectorType || sub is BigOrdinalType;
      } else if (super is RealVarietiesSupertype) {
        while (sub.AsNewtype != null) {
          sub = sub.AsNewtype.BaseType.NormalizeExpand();
        }
        return sub is RealType;
      } else if (super is BigOrdinalType) {
        return sub is BigOrdinalType;
      } else if (super is SetType) {
        return sub is SetType && (super.IsISetType || !sub.IsISetType);
      } else if (super is SeqType) {
        return sub is SeqType;
      } else if (super is MultiSetType) {
        return sub is MultiSetType;
      } else if (super is MapType) {
        return sub is MapType && (super.IsIMapType || !sub.IsIMapType);
      } else if (super is ArrowType) {
        var asuper = (ArrowType)super;
        var asub = sub as ArrowType;
        return asub != null && asuper.Arity == asub.Arity;
      } else if (super.IsObjectQ) {
        var clSub = sub as UserDefinedType;
        return sub.IsObjectQ || (clSub != null && clSub.ResolvedClass is ClassDecl);
      } else if (super is UserDefinedType) {
        var udtSuper = (UserDefinedType)super;
        if (udtSuper.ResolvedParam != null) {
          return udtSuper.ResolvedParam == sub.AsTypeParameter;
        } else {
          Contract.Assert(udtSuper.ResolvedClass != null);
          sub = origSub;  // get back to the starting point
          while (true) {
            sub = sub.NormalizeExpandKeepConstraints();  // skip past proxies and type synonyms
            var udtSub = sub as UserDefinedType;
            if (udtSub == null) {
              return false;
            } else if (udtSuper.ResolvedClass == udtSub.ResolvedClass) {
              return true;
            } else if (udtSub.ResolvedClass is SubsetTypeDecl) {
              sub = ((SubsetTypeDecl)udtSub.ResolvedClass).RhsWithArgument(udtSub.TypeArgs);
              if (udtSub.ResolvedClass is NonNullTypeDecl && udtSuper.ResolvedClass is NonNullTypeDecl) {
                // move "super" up the base-type chain, as was done with "sub", because non-nullness is essentially a co-variant type constructor
                var possiblyNullSuper = ((SubsetTypeDecl)udtSuper.ResolvedClass).RhsWithArgument(udtSuper.TypeArgs);
                udtSuper = (UserDefinedType)possiblyNullSuper;  // applying .RhsWithArgument to a NonNullTypeDecl should always yield a UserDefinedType
                if (udtSuper.IsObjectQ) {
                  return true;
                }
              }
            } else if (udtSub.ResolvedClass is ClassDecl) {
              var cl = (ClassDecl)udtSub.ResolvedClass;
              return cl.HeadDerivesFrom(udtSuper.ResolvedClass);
            } else {
              return false;
            }
          }
        }
      } else {
        Contract.Assert(false);  // unexpected kind of type
        return true;  // to please the compiler
      }
    }

    /// <summary>
    /// Returns "true" iff "a" and "b" denote the same type, expanding type synonyms (but treating types with
    /// constraints as being separate types).
    /// Expects that neither "a" nor "b" is or contains an unresolved proxy type.
    /// </summary>
    public static bool Equal_Improved(Type a, Type b) {
      Contract.Requires(a != null);
      Contract.Requires(b != null);
      a = a.NormalizeExpandKeepConstraints();  // expand type synonyms
      b = b.NormalizeExpandKeepConstraints();  // expand type synonyms
      if (a is BoolType) {
        return b is BoolType;
      } else if (a is CharType) {
        return b is CharType;
      } else if (a is IntType) {
        return b is IntType;
      } else if (a is RealType) {
        return b is RealType;
      } else if (a is BitvectorType) {
        var bitvectorSuper = (BitvectorType)a;
        var bitvectorSub = b as BitvectorType;
        return bitvectorSub != null && bitvectorSuper.Width == bitvectorSub.Width;
      } else if (a is BigOrdinalType) {
        return b is BigOrdinalType;
      } else if (a is SetType) {
        return b is SetType && Equal_Improved(a.TypeArgs[0], b.TypeArgs[0]) && (a.IsISetType == b.IsISetType);
      } else if (a is SeqType) {
        return b is SeqType && Equal_Improved(a.TypeArgs[0], b.TypeArgs[0]);
      } else if (a is MultiSetType) {
        return b is MultiSetType && Equal_Improved(a.TypeArgs[0], b.TypeArgs[0]);
      } else if (a is MapType) {
        return b is MapType && Equal_Improved(a.TypeArgs[0], b.TypeArgs[0]) && Equal_Improved(a.TypeArgs[1], b.TypeArgs[1]) && (a.IsIMapType == b.IsIMapType);
      } else if (a is ArrowType) {
        var asuper = (ArrowType)a;
        var asub = b as ArrowType;
        return asub != null && asuper.Arity == asub.Arity;
      } else if (a is UserDefinedType) {
        var udtA = (UserDefinedType)a;
        if (udtA.ResolvedClass != null) {
          while (true) {
            var udtB = b as UserDefinedType;
            if (udtB == null) {
              return false;
            } else if (udtA.ResolvedClass != udtB.ResolvedClass) {
              return false;
            } else {
              Contract.Assert(udtA.TypeArgs.Count == udtB.TypeArgs.Count);
              for (int i = 0; i < udtA.TypeArgs.Count; i++) {
                if (!Equal_Improved(udtA.TypeArgs[i], udtB.TypeArgs[i])) {
                  return false;
                }
              }
              return true;
            }
          }
        } else {
          Contract.Assert(udtA.ResolvedParam != null);
          Contract.Assert(udtA.TypeArgs.Count == 0);
          return udtA.ResolvedParam == b.AsTypeParameter;
        }
      } else if (a is Resolver_IdentifierExpr.ResolverType_Module) {
        return b is Resolver_IdentifierExpr.ResolverType_Module;
      } else if (a is Resolver_IdentifierExpr.ResolverType_Type) {
        return b is Resolver_IdentifierExpr.ResolverType_Type;
      } else {
        // this is an unexpected type; however, it may be that we get here during the resolution of an erroneous
        // program, so we'll just return false
        return false;
      }
    }

    public static Type HeadWithProxyArgs(Type t) {
      Contract.Requires(t != null);
      Contract.Requires(!(t is TypeProxy));
      if (t.TypeArgs.Count == 0) {
        return t;
      } else if (t is SetType) {
        var s = (SetType)t;
        return new SetType(s.Finite, new InferredTypeProxy());
      } else if (t is MultiSetType) {
        return new MultiSetType(new InferredTypeProxy());
      } else if (t is SeqType) {
        return new SeqType(new InferredTypeProxy());
      } else if (t is MapType) {
        var s = (MapType)t;
        return new MapType(s.Finite, new InferredTypeProxy(), new InferredTypeProxy());
      } else if (t is ArrowType) {
        var s = (ArrowType)t;
        var args = s.TypeArgs.ConvertAll(_ => (Type)new InferredTypeProxy());
        return new ArrowType(s.tok, (ArrowTypeDecl)s.ResolvedClass, args);
      } else {
        var s = (UserDefinedType)t;
        var args = s.TypeArgs.ConvertAll(_ => (Type)new InferredTypeProxy());
        return new UserDefinedType(s.tok, s.Name, s.ResolvedClass, args);
      }
    }

    /// <summary>
    /// Returns a stack of base types leading to "type".  More precisely, of the tower returned,
    ///     tower[0] == type.NormalizeExpand()
    ///     tower.Last == type.NormalizeExpandKeepConstraints()
    /// In between, for consecutive indices i and i+1:
    ///     tower[i] is the base type (that is, .Rhs) of the subset type tower[i+1]
    /// The tower thus has the property that:
    ///     tower[0] is not a UserDefinedType with .ResolvedClass being a SubsetTypeDecl,
    ///     but all other tower[i] (for i > 0) are.
    /// </summary>
    public static List<Type> GetTowerOfSubsetTypes(Type type) {
      Contract.Requires(type != null);
      type = type.NormalizeExpandKeepConstraints();
      List<Type> tower;
      var udt = type as UserDefinedType;
      if (udt != null && udt.ResolvedClass is SubsetTypeDecl) {
        var sst = (SubsetTypeDecl)udt.ResolvedClass;
        var parent = sst.RhsWithArgument(udt.TypeArgs);
        tower = GetTowerOfSubsetTypes(parent);
      } else {
        tower = new List<Type>();
      }
      tower.Add(type);
      return tower;
    }

    /// <summary>
    /// For each i, computes some combination of a[i] and b[i], according to direction[i].
    /// For a negative direction (Contra), computes Meet(a[i], b[i]), provided this meet exists.
    /// For a zero direction (Inv), uses a[i], provided a[i] and b[i] are equal.
    /// For a positive direction (Co), computes Join(a[i], b[i]), provided this join exists.
    /// Returns null if any operation fails.
    /// </summary>
    public static List<Type> ComputeExtrema(List<TypeParameter.TPVariance> directions, List<Type> a, List<Type> b, BuiltIns builtIns) {
      Contract.Requires(directions != null);
      Contract.Requires(a != null);
      Contract.Requires(b != null);
      Contract.Requires(directions.Count == a.Count);
      Contract.Requires(directions.Count == b.Count);
      Contract.Requires(builtIns != null);
      var n = directions.Count;
      var r = new List<Type>(n);
      for (int i = 0; i < n; i++) {
        if (a[i].Normalize() is TypeProxy) {
          r.Add(b[i]);
        } else if (b[i].Normalize() is TypeProxy) {
          r.Add(a[i]);
        } else if (directions[i] == TypeParameter.TPVariance.Non) {
          if (a[i].Equals(b[i])) {
            r.Add(a[i]);
          } else {
            return null;
          }
        } else {
          var t = directions[i] == TypeParameter.TPVariance.Contra ? Meet(a[i], b[i], builtIns) : Join(a[i], b[i], builtIns);
          if (t == null) {
            return null;
          }
          r.Add(t);
        }
      }
      return r;
    }

    /// <summary>
    /// Does a best-effort to compute the meet of "a" and "b", returning "null" if not successful.
    ///
    /// Since some type parameters may still be proxies, it could be that the returned type is not
    /// really a meet, so the caller should set up additional constraints that the result is
    /// assignable to both a and b.
    /// </summary>
    public static Type Meet(Type a, Type b, BuiltIns builtIns) {
      Contract.Requires(a != null);
      Contract.Requires(b != null);
      Contract.Requires(builtIns != null);
      var j = MeetX(a, b, builtIns);
      if (DafnyOptions.O.TypeInferenceDebug) {
        Console.WriteLine("DEBUG: Meet( {0}, {1} ) = {2}", a, b, j);
      }
      return j;
    }
    public static Type MeetX(Type a, Type b, BuiltIns builtIns) {
      Contract.Requires(a != null);
      Contract.Requires(b != null);
      Contract.Requires(builtIns != null);

      // Before we do anything else, make a note of whether or not both "a" and "b" are non-null types.
      var abNonNullTypes = a.IsNonNullRefType && b.IsNonNullRefType;

      var towerA = GetTowerOfSubsetTypes(a);
      var towerB = GetTowerOfSubsetTypes(b);
      for (var n = Math.Min(towerA.Count, towerB.Count); 1 <= --n; ) {
        a = towerA[n];
        b = towerB[n];
        var udtA = (UserDefinedType)a;
        var udtB = (UserDefinedType)b;
        if (udtA.ResolvedClass == udtB.ResolvedClass) {
          // We have two subset types with equal heads
          if (a.Equals(b)) {  // optimization for a special case, which applies for example when there are no arguments or when the types happen to be the same
            return a;
          }
          Contract.Assert(a.TypeArgs.Count == b.TypeArgs.Count);
          var directions = udtA.ResolvedClass.TypeArgs.ConvertAll(tp => TypeParameter.Negate(tp.Variance));
          var typeArgs = ComputeExtrema(directions, a.TypeArgs, b.TypeArgs, builtIns);
          if (typeArgs == null) {
            return null;
          }
          return new UserDefinedType(udtA.tok, udtA.Name, udtA.ResolvedClass, typeArgs);
        }
      }
      // We exhausted all possibilities of subset types being equal, so use the base-most types.
      a = towerA[0];
      b = towerB[0];

      if (a is IntVarietiesSupertype) {
        return b is IntVarietiesSupertype || b.IsNumericBased(NumericPersuasion.Int) || b.IsBigOrdinalType || b.IsBitVectorType ? b : null;
      } else if (b is IntVarietiesSupertype) {
        return a.IsNumericBased(NumericPersuasion.Int) || a.IsBigOrdinalType || a.IsBitVectorType ? a : null;
      } else if (a.IsBoolType || a.IsCharType || a.IsBitVectorType || a.IsBigOrdinalType || a.IsTypeParameter || a.IsInternalTypeSynonym || a is TypeProxy) {
        return a.Equals(b) ? a : null;
      } else if (a is RealVarietiesSupertype) {
        return b is RealVarietiesSupertype || b.IsNumericBased(NumericPersuasion.Real) ? b : null;
      } else if (b is RealVarietiesSupertype) {
        return a.IsNumericBased(NumericPersuasion.Real) ? a : null;
      } else if (a.IsNumericBased()) {
        // Note, for meet, we choose not to step down to IntVarietiesSupertype or RealVarietiesSupertype
        return a.Equals(b) ? a : null;
      } else if (a is SetType) {
        var aa = (SetType)a;
        var bb = b as SetType;
        if (bb == null || aa.Finite != bb.Finite) {
          return null;
        }
        // sets are co-variant in their argument type
        var typeArg = Meet(a.TypeArgs[0], b.TypeArgs[0], builtIns);
        return typeArg == null ? null : new SetType(aa.Finite, typeArg);
      } else if (a is MultiSetType) {
        var aa = (MultiSetType)a;
        var bb = b as MultiSetType;
        if (bb == null) {
          return null;
        }
        // multisets are co-variant in their argument type
        var typeArg = Meet(a.TypeArgs[0], b.TypeArgs[0], builtIns);
        return typeArg == null ? null : new MultiSetType(typeArg);
      } else if (a is SeqType) {
        var aa = (SeqType)a;
        var bb = b as SeqType;
        if (bb == null) {
          return null;
        }
        // sequences are co-variant in their argument type
        var typeArg = Meet(a.TypeArgs[0], b.TypeArgs[0], builtIns);
        return typeArg == null ? null : new SeqType(typeArg);
      } else if (a is MapType) {
        var aa = (MapType)a;
        var bb = b as MapType;
        if (bb == null || aa.Finite != bb.Finite) {
          return null;
        }
        // maps are co-variant in both argument types
        var typeArgDomain = Meet(a.TypeArgs[0], b.TypeArgs[0], builtIns);
        var typeArgRange = Meet(a.TypeArgs[1], b.TypeArgs[1], builtIns);
        return typeArgDomain == null || typeArgRange == null ? null : new MapType(aa.Finite, typeArgDomain, typeArgRange);
      } else if (a.IsDatatype) {
        var aa = a.AsDatatype;
        if (aa != b.AsDatatype) {
          return null;
        }
        if (a.Equals(b)) {  // optimization for a special case, which applies for example when there are no arguments or when the types happen to be the same
          return a;
        }
        Contract.Assert(a.TypeArgs.Count == b.TypeArgs.Count);
        var directions = aa.TypeArgs.ConvertAll(tp => TypeParameter.Negate(tp.Variance));
        var typeArgs = ComputeExtrema(directions, a.TypeArgs, b.TypeArgs, builtIns);
        if (typeArgs == null) {
          return null;
        }
        var udt = (UserDefinedType)a;
        return new UserDefinedType(udt.tok, udt.Name, aa, typeArgs);
      } else if (a.AsArrowType != null) {
        var aa = a.AsArrowType;
        var bb = b.AsArrowType;
        if (bb == null || aa.Arity != bb.Arity) {
          return null;
        }
        int arity = aa.Arity;
        Contract.Assert(a.TypeArgs.Count == arity + 1);
        Contract.Assert(b.TypeArgs.Count == arity + 1);
        Contract.Assert(((ArrowType)a).ResolvedClass == ((ArrowType)b).ResolvedClass);
        var directions = new List<TypeParameter.TPVariance>();
        for (int i = 0; i < arity; i++) {
          directions.Add(TypeParameter.Negate(TypeParameter.TPVariance.Contra));  // arrow types are contra-variant in the argument types, so compute joins of these
        }
        directions.Add(TypeParameter.Negate(TypeParameter.TPVariance.Co));  // arrow types are co-variant in the result type, so compute the meet of these
        var typeArgs = ComputeExtrema(directions, a.TypeArgs, b.TypeArgs, builtIns);
        if (typeArgs == null) {
          return null;
        }
        var arr = (ArrowType)aa;
        return new ArrowType(arr.tok, (ArrowTypeDecl)arr.ResolvedClass, typeArgs);
      } else if (b.IsObjectQ) {
        var udtB = (UserDefinedType)b;
        return !a.IsRefType ? null : abNonNullTypes ? UserDefinedType.CreateNonNullType(udtB) : udtB;
      } else if (a.IsObjectQ) {
        var udtA = (UserDefinedType)a;
        return !b.IsRefType ? null : abNonNullTypes ? UserDefinedType.CreateNonNullType(udtA) : udtA;
      } else {
        // "a" is a class, trait, or opaque type
        var aa = ((UserDefinedType)a).ResolvedClass;
        Contract.Assert(aa != null);
        if (!(b is UserDefinedType)) {
          return null;
        }
        var bb = ((UserDefinedType)b).ResolvedClass;
        if (a.Equals(b)) {  // optimization for a special case, which applies for example when there are no arguments or when the types happen to be the same
          return a;
        } else if (aa == bb) {
          Contract.Assert(a.TypeArgs.Count == b.TypeArgs.Count);
          var directions = aa.TypeArgs.ConvertAll(tp => TypeParameter.Negate(tp.Variance));
          var typeArgs = ComputeExtrema(directions, a.TypeArgs, b.TypeArgs, builtIns);
          if (typeArgs == null) {
            return null;
          }
          var udt = (UserDefinedType)a;
          var xx = new UserDefinedType(udt.tok, udt.Name, aa, typeArgs);
          return abNonNullTypes ? UserDefinedType.CreateNonNullType(xx) : xx;
        } else if (aa is ClassDecl && bb is ClassDecl) {
          var A = (ClassDecl)aa;
          var B = (ClassDecl)bb;
          if (A.HeadDerivesFrom(B)) {
            var udtB = (UserDefinedType)b;
            return abNonNullTypes ? UserDefinedType.CreateNonNullType(udtB) : udtB;
          } else if (B.HeadDerivesFrom(A)) {
            var udtA = (UserDefinedType)a;
            return abNonNullTypes ? UserDefinedType.CreateNonNullType(udtA) : udtA;
          }
          // A and B are classes or traits. They always have object as a common supertype, but they may also both be extending some other
          // trait.  If such a trait is unique, pick it. (Unfortunately, this makes the meet operation not associative.)
          var commonTraits = TopLevelDeclWithMembers.CommonTraits(A, B);
          if (commonTraits.Count == 1) {
            var typeMap = Resolver.TypeSubstitutionMap(A.TypeArgs, a.TypeArgs);
            var r = (UserDefinedType)Resolver.SubstType(commonTraits[0], typeMap);
            return abNonNullTypes ? UserDefinedType.CreateNonNullType(r) : r;
          } else {
            // the unfortunate part is when commonTraits.Count > 1 here :(
            return abNonNullTypes ? UserDefinedType.CreateNonNullType(builtIns.ObjectQ()) : builtIns.ObjectQ();
          }
        } else {
          return null;
        }
      }
    }

    /// <summary>
    /// Does a best-effort to compute the join of "a" and "b", returning "null" if not successful.
    ///
    /// Since some type parameters may still be proxies, it could be that the returned type is not
    /// really a join, so the caller should set up additional constraints that the result is
    /// assignable to both a and b.
    /// </summary>
    public static Type Join(Type a, Type b, BuiltIns builtIns) {
      Contract.Requires(a != null);
      Contract.Requires(b != null);
      Contract.Requires(builtIns != null);
      a = a.NormalizeExpandKeepConstraints();
      b = b.NormalizeExpandKeepConstraints();

      var joinNeedsNonNullConstraint = false;
      Type j;
      if (a is UserDefinedType && ((UserDefinedType)a).ResolvedClass is NonNullTypeDecl) {
        joinNeedsNonNullConstraint = true;
        var nnt = (NonNullTypeDecl)((UserDefinedType)a).ResolvedClass;
        j = JoinX(nnt.RhsWithArgument(a.TypeArgs), b, builtIns);
      } else if (b is UserDefinedType && ((UserDefinedType)b).ResolvedClass is NonNullTypeDecl) {
        joinNeedsNonNullConstraint = true;
        var nnt = (NonNullTypeDecl)((UserDefinedType)b).ResolvedClass;
        j = JoinX(a, nnt.RhsWithArgument(b.TypeArgs), builtIns);
      } else {
        j = JoinX(a, b, builtIns);
      }
      if (j != null && joinNeedsNonNullConstraint && !j.IsNonNullRefType) {
        // try to make j into a non-null type; if that's not possible, then there is no join
        var udt = j as UserDefinedType;
        if (udt != null && udt.ResolvedClass is ClassDecl) {
          // add the non-null constraint back in
          j = UserDefinedType.CreateNonNullType(udt);
        } else {
          // the original a and b have no join
          j = null;
        }
      }
      if (DafnyOptions.O.TypeInferenceDebug) {
        Console.WriteLine("DEBUG: Join( {0}, {1} ) = {2}", a, b, j);
      }
      return j;
    }
    public static Type JoinX(Type a, Type b, BuiltIns builtIns) {
      Contract.Requires(a != null);
      Contract.Requires(b != null);
      Contract.Requires(builtIns != null);

      var towerA = GetTowerOfSubsetTypes(a);
      var towerB = GetTowerOfSubsetTypes(b);
      if (towerB.Count < towerA.Count) {
      // make A be the shorter tower
        var tmp0 = a; a = b; b = tmp0;
        var tmp1 = towerA; towerA = towerB; towerB = tmp1;
      }
      var n = towerA.Count;
      Contract.Assert(1 <= n);  // guaranteed by GetTowerOfSubsetTypes
      if (towerA.Count < towerB.Count) {
        // B is strictly taller. The join exists only if towerA[n-1] is a supertype of towerB[n-1], and
        // then the join is "b".
        return Type.IsSupertype(towerA[n - 1], towerB[n - 1]) ? b : null;
      }
      Contract.Assert(towerA.Count == towerB.Count);
      a = towerA[n - 1];
      b = towerB[n - 1];
      if (2 <= n) {
        var udtA = (UserDefinedType)a;
        var udtB = (UserDefinedType)b;
        if (udtA.ResolvedClass == udtB.ResolvedClass) {
          // We have two subset types with equal heads
          if (a.Equals(b)) {  // optimization for a special case, which applies for example when there are no arguments or when the types happen to be the same
            return a;
          }
          Contract.Assert(a.TypeArgs.Count == b.TypeArgs.Count);
          var directions = udtA.ResolvedClass.TypeArgs.ConvertAll(tp => tp.Variance);
          var typeArgs = ComputeExtrema(directions, a.TypeArgs, b.TypeArgs, builtIns);
          if (typeArgs == null) {
            return null;
          }
          return new UserDefinedType(udtA.tok, udtA.Name, udtA.ResolvedClass, typeArgs);
        } else {
          // The two subset types do not have the same head, so there is no join
          return null;
        }
      }
      Contract.Assert(towerA.Count == 1 && towerB.Count == 1);

      if (a is IntVarietiesSupertype) {
        return b is IntVarietiesSupertype || b.IsNumericBased(NumericPersuasion.Int) || b.IsBigOrdinalType || b.IsBitVectorType ? b : null;
      } else if (b is IntVarietiesSupertype) {
        return a.IsNumericBased(NumericPersuasion.Int) || a.IsBigOrdinalType || a.IsBitVectorType ? a : null;
      } else if (a.IsBoolType || a.IsCharType || a.IsBigOrdinalType || a.IsTypeParameter || a.IsInternalTypeSynonym || a is TypeProxy) {
        return a.Equals(b) ? a : null;
      } else if (a is RealVarietiesSupertype) {
        return b is RealVarietiesSupertype || b.IsNumericBased(NumericPersuasion.Real) ? b : null;
      } else if (b is RealVarietiesSupertype) {
        return a.IsNumericBased(NumericPersuasion.Real) ? a : null;
      } else if (a.IsNumericBased()) {
        return a.Equals(b) ? a : null;
      } else if (a is SetType) {
        var aa = (SetType)a;
        var bb = b as SetType;
        if (bb == null || aa.Finite != bb.Finite) {
          return null;
        }
        // sets are co-variant in their argument type
        var typeArg = Join(a.TypeArgs[0], b.TypeArgs[0], builtIns);
        return typeArg == null ? null : new SetType(aa.Finite, typeArg);
      } else if (a is MultiSetType) {
        var aa = (MultiSetType)a;
        var bb = b as MultiSetType;
        if (bb == null) {
          return null;
        }
        // multisets are co-variant in their argument type
        var typeArg = Join(a.TypeArgs[0], b.TypeArgs[0], builtIns);
        return typeArg == null ? null : new MultiSetType(typeArg);
      } else if (a is SeqType) {
        var aa = (SeqType)a;
        var bb = b as SeqType;
        if (bb == null) {
          return null;
        }
        // sequences are co-variant in their argument type
        var typeArg = Join(a.TypeArgs[0], b.TypeArgs[0], builtIns);
        return typeArg == null ? null : new SeqType(typeArg);
      } else if (a is MapType) {
        var aa = (MapType)a;
        var bb = b as MapType;
        if (bb == null || aa.Finite != bb.Finite) {
          return null;
        }
        // maps are co-variant in both argument types
        var typeArgDomain = Join(a.TypeArgs[0], b.TypeArgs[0], builtIns);
        var typeArgRange = Join(a.TypeArgs[1], b.TypeArgs[1], builtIns);
        return typeArgDomain == null || typeArgRange == null ? null : new MapType(aa.Finite, typeArgDomain, typeArgRange);
      } else if (a.IsDatatype) {
        var aa = a.AsDatatype;
        if (aa != b.AsDatatype) {
          return null;
        }
        if (a.Equals(b)) {  // optimization for a special case, which applies for example when there are no arguments or when the types happen to be the same
          return a;
        }
        Contract.Assert(a.TypeArgs.Count == b.TypeArgs.Count);
        var directions = aa.TypeArgs.ConvertAll(tp => tp.Variance);
        var typeArgs = ComputeExtrema(directions, a.TypeArgs, b.TypeArgs, builtIns);
        if (typeArgs == null) {
          return null;
        }
        var udt = (UserDefinedType)a;
        return new UserDefinedType(udt.tok, udt.Name, aa, typeArgs);
      } else if (a.AsArrowType != null) {
        var aa = a.AsArrowType;
        var bb = b.AsArrowType;
        if (bb == null || aa.Arity != bb.Arity) {
          return null;
        }
        int arity = aa.Arity;
        Contract.Assert(a.TypeArgs.Count == arity + 1);
        Contract.Assert(b.TypeArgs.Count == arity + 1);
        Contract.Assert(((ArrowType)a).ResolvedClass == ((ArrowType)b).ResolvedClass);
        var directions = new List<TypeParameter.TPVariance>();
        for (int i = 0; i < arity; i++) {
          directions.Add(TypeParameter.TPVariance.Contra);  // arrow types are contra-variant in the argument types, so compute meets of these
        }
        directions.Add(TypeParameter.TPVariance.Co);  // arrow types are co-variant in the result type, so compute the join of these
        var typeArgs = ComputeExtrema(directions, a.TypeArgs, b.TypeArgs, builtIns);
        if (typeArgs == null) {
          return null;
        }
        var arr = (ArrowType)aa;
        return new ArrowType(arr.tok, (ArrowTypeDecl)arr.ResolvedClass, typeArgs);
      } else if (b.IsObjectQ) {
        return a.IsRefType ? a : null;
      } else if (a.IsObjectQ) {
        return b.IsRefType ? b : null;
      } else {
        // "a" is a class, trait, or opaque type
        var aa = ((UserDefinedType)a).ResolvedClass;
        Contract.Assert(aa != null);
        if (!(b is UserDefinedType)) {
          return null;
        }
        var bb = ((UserDefinedType)b).ResolvedClass;
        if (a.Equals(b)) {  // optimization for a special case, which applies for example when there are no arguments or when the types happen to be the same
          return a;
        } else if (aa == bb) {
          Contract.Assert(a.TypeArgs.Count == b.TypeArgs.Count);
          var directions = aa.TypeArgs.ConvertAll(tp => tp.Variance);
          var typeArgs = ComputeExtrema(directions, a.TypeArgs, b.TypeArgs, builtIns);
          if (typeArgs == null) {
            return null;
          }
          var udt = (UserDefinedType)a;
          return new UserDefinedType(udt.tok, udt.Name, aa, typeArgs);
        } else if (aa is ClassDecl && bb is ClassDecl) {
          var A = (ClassDecl)aa;
          var B = (ClassDecl)bb;
          if (A.HeadDerivesFrom(B)) {
            Contract.Assert(B is TraitDecl && b.TypeArgs.Count == 0);
            return a;
          } else if (B.HeadDerivesFrom(A)) {
            Contract.Assert(A is TraitDecl && a.TypeArgs.Count == 0);
            return b;
          } else {
            return null;
          }
        } else {
          return null;
        }
      }
    }

    public void ForeachTypeComponent(Action<Type> action) {
      action(this);
      TypeArgs.ForEach(x => x.ForeachTypeComponent(action));
    }

    public bool ContainsProxy(TypeProxy proxy) {
      Contract.Requires(proxy != null && proxy.T == null);
      if (this == proxy) {
        return true;
      } else {
        return TypeArgs.Exists(t => t.ContainsProxy(proxy));
      }
    }

    public virtual List<Type> ParentTypes() {
      return new List<Type>();
    }

    public virtual bool IsSubtypeOf(Type super, bool ignoreTypeArguments) {
      Contract.Requires(super != null);

      super = super.NormalizeExpandKeepConstraints();
      var sub = NormalizeExpandKeepConstraints();
      if (SameHead(sub, super)) {
        return ignoreTypeArguments || CompatibleTypeArgs(super, sub);
      }

      return ParentTypes().Any(parentType => parentType.IsSubtypeOf(super, ignoreTypeArguments));
    }

    public static bool CompatibleTypeArgs(Type super, Type sub) {
      var polarities = GetPolarities(super);
      Contract.Assert(polarities.Count == super.TypeArgs.Count && polarities.Count == sub.TypeArgs.Count);
      var allGood = true;
      for (int i = 0; allGood && i < polarities.Count; i++) {
        switch (polarities[i]) {
          case TypeParameter.TPVariance.Co:
            allGood = IsSupertype(super.TypeArgs[i], sub.TypeArgs[i]);
            break;
          case TypeParameter.TPVariance.Contra:
            allGood = IsSupertype(sub.TypeArgs[i], super.TypeArgs[i]);
            break;
          case TypeParameter.TPVariance.Non:
          default:  // "default" shouldn't ever happen
            allGood = Equal_Improved(super.TypeArgs[i], sub.TypeArgs[i]);
            break;
        }
      }
      return allGood;
    }
  }

  /// <summary>
  /// An ArtificialType is only used during type checking. It should never be assigned as the type of any expression.
  /// </summary>
  public abstract class ArtificialType : Type
  {
  }
  /// <summary>
  /// The type "IntVarietiesSupertype" is used to denote a decimal-less number type, namely an int-based type
  /// or a bitvector type.
  /// </summary>
  public class IntVarietiesSupertype : ArtificialType
  {
    [Pure]
    public override string TypeName(ModuleDefinition context, bool parseAble) {
      return "int";
    }
    public override bool Equals(Type that, bool keepConstraints = false) {
      return keepConstraints ? this.GetType() == that.GetType() : that is IntVarietiesSupertype;
    }
  }
  public class RealVarietiesSupertype : ArtificialType
  {
    [Pure]
    public override string TypeName(ModuleDefinition context, bool parseAble) {
      return "real";
    }
    public override bool Equals(Type that, bool keepConstraints = false) {
      return keepConstraints ? this.GetType() == that.GetType() : that is RealVarietiesSupertype;
    }
  }

  /// <summary>
  /// A NonProxy type is a fully constrained type.  It may contain members.
  /// </summary>
  public abstract class NonProxyType : Type
  {
  }

  public abstract class BasicType : NonProxyType
  {
  }

  public class BoolType : BasicType {
    [Pure]
    public override string TypeName(ModuleDefinition context, bool parseAble) {
      return "bool";
    }
    public override bool Equals(Type that, bool keepConstraints = false) {
      return that.IsBoolType;
    }
  }

  public class CharType : BasicType
  {
    public const char DefaultValue = 'D';
    public const string DefaultValueAsString = "'D'";
    [Pure]
    public override string TypeName(ModuleDefinition context, bool parseAble) {
      return "char";
    }
    public override bool Equals(Type that, bool keepConstraints = false) {
      return that.IsCharType;
    }
  }

  public class IntType : BasicType
  {
    [Pure]
    public override string TypeName(ModuleDefinition context, bool parseAble) {
      return "int";
    }
    public override bool Equals(Type that, bool keepConstraints = false) {
      return that.NormalizeExpand(keepConstraints) is IntType;
    }
    public override bool IsSubtypeOf(Type super, bool ignoreTypeArguments) {
      if (super is IntVarietiesSupertype) {
        return true;
      }
      return base.IsSubtypeOf(super, ignoreTypeArguments);
    }
  }

  public class RealType : BasicType {
    [Pure]
    public override string TypeName(ModuleDefinition context, bool parseAble) {
      return "real";
    }
    public override bool Equals(Type that, bool keepConstraints = false) {
      return that.NormalizeExpand(keepConstraints) is RealType;
    }
    public override bool IsSubtypeOf(Type super, bool ignoreTypeArguments) {
      if (super is RealVarietiesSupertype) {
        return true;
      }
      return base.IsSubtypeOf(super, ignoreTypeArguments);
    }
  }

  public class BigOrdinalType : BasicType
  {
    [Pure]
    public override string TypeName(ModuleDefinition context, bool parseAble) {
      return "ORDINAL";
    }
    public override bool Equals(Type that, bool keepConstraints = false) {
      return that.NormalizeExpand(keepConstraints) is BigOrdinalType;
    }
    public override bool IsSubtypeOf(Type super, bool ignoreTypeArguments) {
      if (super is IntVarietiesSupertype) {
        return true;
      }
      return base.IsSubtypeOf(super, ignoreTypeArguments);
    }
  }

  public class BitvectorType : BasicType
  {
    public readonly int Width;
    public readonly NativeType NativeType;
    public BitvectorType(int width)
      : base() {
      Contract.Requires(0 <= width);
      Width = width;
      foreach (var nativeType in Resolver.NativeTypes) {
        if ((nativeType.CompilationTargets & DafnyOptions.O.CompileTarget) != 0 && width <= nativeType.Bitwidth) {
          NativeType = nativeType;
          break;
        }
      }
    }

    [Pure]
    public override string TypeName(ModuleDefinition context, bool parseAble) {
      return "bv" + Width;
    }
    public override bool Equals(Type that, bool keepConstraints = false) {
      var bv = that.NormalizeExpand(keepConstraints) as BitvectorType;
      return bv != null && bv.Width == Width;
    }
    public override bool IsSubtypeOf(Type super, bool ignoreTypeArguments) {
      if (super is IntVarietiesSupertype) {
        return true;
      }
      return base.IsSubtypeOf(super, ignoreTypeArguments);
    }
  }

  public class SelfType : NonProxyType
  {
    public TypeParameter TypeArg;
    public Type ResolvedType;
    public SelfType() : base() {
      TypeArg = new TypeParameter(Token.NoToken, "selfType", TypeParameter.TPVarianceSyntax.NonVariant_Strict);
    }

    [Pure]
    public override string TypeName(ModuleDefinition context, bool parseAble) {
      return "selftype";
    }
    public override bool Equals(Type that, bool keepConstraints = false) {
      return that.NormalizeExpand(keepConstraints) is SelfType;
    }
  }

  public class ArrowType : UserDefinedType
  {
    public List<Type> Args {
      get { return TypeArgs.GetRange(0, Arity); }
    }

    public Type Result {
      get { return TypeArgs[Arity]; }
    }

    public int Arity {
      get { return TypeArgs.Count - 1; }
    }

    /// <summary>
    /// Constructs a(n unresolved) arrow type.
    /// </summary>
    public ArrowType(IToken tok, List<Type> args, Type result)
      :  base(tok, ArrowTypeName(args.Count), Util.Snoc(args, result)) {
      Contract.Requires(tok != null);
      Contract.Requires(args != null);
      Contract.Requires(result != null);
    }
    /// <summary>
    /// Constructs and returns a resolved arrow type.
    /// </summary>
    public ArrowType(IToken tok, ArrowTypeDecl atd, List<Type> typeArgsAndResult)
      : base(tok, ArrowTypeName(atd.Arity), atd, typeArgsAndResult) {
      Contract.Requires(tok != null);
      Contract.Requires(atd != null);
      Contract.Requires(typeArgsAndResult != null);
      Contract.Requires(typeArgsAndResult.Count == atd.Arity + 1);
    }
    /// <summary>
    /// Constructs and returns a resolved arrow type.
    /// </summary>
    public ArrowType(IToken tok, ArrowTypeDecl atd, List<Type> typeArgs, Type result)
      : this(tok, atd, Util.Snoc(typeArgs, result)) {
      Contract.Requires(tok != null);
      Contract.Requires(atd != null);
      Contract.Requires(typeArgs!= null);
      Contract.Requires(typeArgs.Count == atd.Arity);
      Contract.Requires(result != null);
    }

    public const string Arrow_FullCompileName = "Func";  // this is the same for all arities

    public static string ArrowTypeName(int arity) {
      return "_#Func" + arity;
    }

    [Pure]
    public static bool IsArrowTypeName(string s) {
      return s.StartsWith("_#Func");
    }

    public static string PartialArrowTypeName(int arity) {
      return "_#PartialFunc" + arity;
    }

    [Pure]
    public static bool IsPartialArrowTypeName(string s) {
      return s.StartsWith("_#PartialFunc");
    }

    public static string TotalArrowTypeName(int arity) {
      return "_#TotalFunc" + arity;
    }

    [Pure]
    public static bool IsTotalArrowTypeName(string s) {
      return s.StartsWith("_#TotalFunc");
    }

    public const string ANY_ARROW = "~>";
    public const string PARTIAL_ARROW = "-->";
    public const string TOTAL_ARROW = "->";

    public override string TypeName(ModuleDefinition context, bool parseAble) {
      return PrettyArrowTypeName(ANY_ARROW, Args, Result, context, parseAble);
    }

    /// <summary>
    /// Pretty prints an arrow type.  If "result" is null, then all arguments, including the result type are expected in "typeArgs".
    /// If "result" is non-null, then only the in-arguments are in "typeArgs".
    /// </summary>
    public static string PrettyArrowTypeName(string arrow, List<Type> typeArgs, Type result, ModuleDefinition context, bool parseAble) {
      Contract.Requires(arrow != null);
      Contract.Requires(typeArgs != null);
      Contract.Requires(result != null || 1 <= typeArgs.Count);

      int arity = result == null ? typeArgs.Count - 1 : typeArgs.Count;
      var domainNeedsParens = false;
      if (arity != 1) {
        // 0 or 2-or-more arguments:  need parentheses
        domainNeedsParens = true;
      } else if (typeArgs[0].IsBuiltinArrowType) {
        // arrows are right associative, so we need parentheses around the domain type
        domainNeedsParens = true;
      } else {
        // if the domain type consists of a single tuple type, then an extra set of parentheses is needed
        // Note, we do NOT call .AsDatatype or .AsIndDatatype here, because those calls will do a NormalizeExpand().  Instead, we do the check manually.
        var udt = typeArgs[0].Normalize() as UserDefinedType;  // note, we do Normalize(), not NormalizeExpand(), since the TypeName will use any synonym
        if (udt != null && udt.ResolvedClass is TupleTypeDecl) {
          domainNeedsParens = true;
        }
      }
      string s = "";
      if (domainNeedsParens) { s += "("; }
      s += Util.Comma(typeArgs.Take(arity), arg => arg.TypeName(context, parseAble));
      if (domainNeedsParens) { s += ")"; }
      s += " " + arrow + " ";
      s += (result ?? typeArgs.Last()).TypeName(context, parseAble);
      return s;
    }

    public override bool SupportsEquality {
      get {
        return false;
      }
    }
  }

  public abstract class CollectionType : NonProxyType
  {
    public abstract string CollectionTypeName { get; }
    public override string TypeName(ModuleDefinition context, bool parseAble) {
      Contract.Ensures(Contract.Result<string>() != null);
      var targs = HasTypeArg() ? this.TypeArgsToString(context, parseAble) : "";
      return CollectionTypeName + targs;
    }
    public Type Arg {
      get {
        Contract.Ensures(Contract.Result<Type>() != null);  // this is true only after "arg" has really been set (i.e., it follows from the precondition)
        Contract.Assume(arg != null);  // This is really a precondition.  Don't call Arg until "arg" has been set.
        return arg;
      }
    }  // denotes the Domain type for a Map
    private Type arg;
    // The following methods, HasTypeArg and SetTypeArg/SetTypeArgs, are to be called during resolution to make sure that "arg" becomes set.
    public bool HasTypeArg() {
      return arg != null;
    }
    public void SetTypeArg(Type arg) {
      Contract.Requires(arg != null);
      Contract.Requires(1 <= this.TypeArgs.Count);  // this is actually an invariant of all collection types
      Contract.Assume(this.arg == null);  // Can only set it once.  This is really a precondition.
      this.arg = arg;
      this.TypeArgs[0] = arg;
    }
    public virtual void SetTypeArgs(Type arg, Type other) {
      Contract.Requires(arg != null);
      Contract.Requires(other != null);
      Contract.Requires(this.TypeArgs.Count == 2);
      Contract.Assume(this.arg == null);  // Can only set it once.  This is really a precondition.
      this.arg = arg;
      this.TypeArgs[0] = arg;
      this.TypeArgs[1] = other;
    }
    [ContractInvariantMethod]
    void ObjectInvariant() {
      // Contract.Invariant(Contract.ForAll(TypeArgs, tp => tp != null));
      // After resolution, the following is invariant:  Contract.Invariant(Arg != null);
      // However, it may not be true until then.
    }
    /// <summary>
    /// This constructor is a collection types with 1 type argument
    /// </summary>
    protected CollectionType(Type arg) {
      this.arg = arg;
      this.TypeArgs = new List<Type> { arg };
    }
    /// <summary>
    /// This constructor is a collection types with 2 type arguments
    /// </summary>
    protected CollectionType(Type arg, Type other) {
      this.arg = arg;
      this.TypeArgs = new List<Type> { arg, other };
    }

    public override bool MayInvolveReferences {
      get {
        return Arg.MayInvolveReferences;
      }
    }
  }

  public class SetType : CollectionType {
    private bool finite;

    public bool Finite {
      get { return finite; }
      set { finite = value; }
    }

    public SetType(bool finite, Type arg) : base(arg) {
      this.finite = finite;
    }
    public override string CollectionTypeName { get { return finite ? "set" : "iset"; } }
    [Pure]
    public override bool Equals(Type that, bool keepConstraints = false) {
      var t = that.NormalizeExpand(keepConstraints) as SetType;
      return t != null && Finite == t.Finite && Arg.Equals(t.Arg, keepConstraints);
    }
    public override bool SupportsEquality {
      get {
        // Sets always support equality, because there is a check that the set element type always does.
        return true;
      }
    }
  }

  public class MultiSetType : CollectionType
  {
    public MultiSetType(Type arg) : base(arg) {
    }
    public override string CollectionTypeName { get { return "multiset"; } }
    public override bool Equals(Type that, bool keepConstraints = false) {
      var t = that.NormalizeExpand(keepConstraints) as MultiSetType;
      return t != null && Arg.Equals(t.Arg, keepConstraints);
    }
    public override bool SupportsEquality {
      get {
        // Multisets always support equality, because there is a check that the set element type always does.
        return true;
      }
    }
  }

  public class SeqType : CollectionType {
    public SeqType(Type arg) : base(arg) {
    }
    public override string CollectionTypeName { get { return "seq"; } }
    public override bool Equals(Type that, bool keepConstraints = false) {
      var t = that.NormalizeExpand(keepConstraints) as SeqType;
      return t != null && Arg.Equals(t.Arg, keepConstraints);
    }
    public override bool SupportsEquality {
      get {
        // The sequence type supports equality if its element type does
        return Arg.SupportsEquality;
      }
    }
  }
  public class MapType : CollectionType
  {
    public bool Finite {
      get { return finite; }
      set { finite = value; }
    }
    private bool finite;
    public Type Range {
      get { return range; }
    }
    private Type range;
    public override void SetTypeArgs(Type domain, Type range) {
      base.SetTypeArgs(domain, range);
      Contract.Assume(this.range == null);  // Can only set once.  This is really a precondition.
      this.range = range;
    }
    public MapType(bool finite, Type domain, Type range) : base(domain, range) {
      Contract.Requires((domain == null && range == null) || (domain != null && range != null));
      this.finite = finite;
      this.range = range;
    }
    public Type Domain {
      get { return Arg; }
    }
    public override string CollectionTypeName { get { return finite ? "map" : "imap"; } }
    [Pure]
    public override string TypeName(ModuleDefinition context, bool parseAble) {
      Contract.Ensures(Contract.Result<string>() != null);
      var targs = HasTypeArg() ? this.TypeArgsToString(context, parseAble) : "";
      return CollectionTypeName + targs;
    }
    public override bool Equals(Type that, bool keepConstraints = false) {
      var t = that.NormalizeExpand(keepConstraints) as MapType;
      return t != null && Finite == t.Finite && Arg.Equals(t.Arg, keepConstraints) && Range.Equals(t.Range, keepConstraints);
    }
    public override bool SupportsEquality {
      get {
        // A map type supports equality if both its Keys type and Values type does.  It is checked
        // that the Keys type always supports equality, so we only need to check the Values type here.
        return range.SupportsEquality;
      }
    }
    public override bool MayInvolveReferences {
      get {
        return Domain.MayInvolveReferences || Range.MayInvolveReferences;
      }
    }
  }

  public class UserDefinedType : NonProxyType
  {
    [ContractInvariantMethod]
    void ObjectInvariant() {
      Contract.Invariant(tok != null);
      Contract.Invariant(Name != null);
      Contract.Invariant(cce.NonNullElements(TypeArgs));
      Contract.Invariant(NamePath is NameSegment || NamePath is ExprDotName);
      Contract.Invariant(!ArrowType.IsArrowTypeName(Name) || this is ArrowType);
    }

    public readonly Expression NamePath;  // either NameSegment or ExprDotName (with the inner expression satisfying this same constraint)
    public readonly IToken tok;  // token of the Name
    public readonly string Name;
    [Rep]

    public string FullName {
      get {
        if (ResolvedClass != null && !ResolvedClass.EnclosingModuleDefinition.IsDefaultModule) {
          return ResolvedClass.EnclosingModuleDefinition.Name + "." + Name;
        } else {
          return Name;
        }
      }
    }

    string compileName;
    public string CompileName {
      get {
        if (compileName == null) {
          compileName = ResolvedParam != null ? ResolvedParam.CompileName : ResolvedClass.CompileName;
        }
        return compileName;
      }
    }
    public string FullCompanionCompileName {
      get {
        Contract.Requires(ResolvedClass is TraitDecl || (ResolvedClass is NonNullTypeDecl nntd && nntd.Class is TraitDecl));
        var m = ResolvedClass.EnclosingModuleDefinition;
        var s = m.IsDefaultModule ? "" : m.CompileName + ".";
        return s + "_Companion_" + ResolvedClass.CompileName;
      }
    }

    public TopLevelDecl ResolvedClass;  // filled in by resolution, if Name denotes a class/datatype/iterator and TypeArgs match the type parameters of that class/datatype/iterator
    public TypeParameter ResolvedParam;  // filled in by resolution, if Name denotes an enclosing type parameter and TypeArgs is the empty list

    public UserDefinedType(IToken tok, string name, List<Type> optTypeArgs)
      : this(tok, new NameSegment(tok, name, optTypeArgs))
    {
      Contract.Requires(tok != null);
      Contract.Requires(name != null);
      Contract.Requires(optTypeArgs == null || optTypeArgs.Count > 0);  // this is what it means to be syntactically optional
    }

    public UserDefinedType(IToken tok, Expression namePath) {
      Contract.Requires(tok != null);
      Contract.Requires(namePath is NameSegment || namePath is ExprDotName);
      this.tok = tok;
      if (namePath is NameSegment) {
        var n = (NameSegment)namePath;
        this.Name = n.Name;
        this.TypeArgs = n.OptTypeArguments;
      } else {
        var n = (ExprDotName)namePath;
        this.Name = n.SuffixName;
        this.TypeArgs = n.OptTypeArguments;
      }
      if (this.TypeArgs == null) {
        this.TypeArgs = new List<Type>();  // TODO: is this really the thing to do?
      }
      this.NamePath = namePath;
    }

    /// <summary>
    /// Constructs a Type (in particular, a UserDefinedType) from a TopLevelDecl denoting a type declaration.  If
    /// the given declaration takes type parameters, these are filled as references to the formal type parameters
    /// themselves.  (Usually, this method is called when the type parameters in the result don't matter, other
    /// than that they need to be filled in, so as to make a properly resolved UserDefinedType.)
    /// If "typeArgs" is non-null, then its type parameters are used in constructing the returned type.
    /// If "typeArgs" is null, then the formal type parameters of "cd" are used.
    /// </summary>
    public static UserDefinedType FromTopLevelDecl(IToken tok, TopLevelDecl cd, List<TypeParameter> typeArgs = null) {
      Contract.Requires(tok != null);
      Contract.Requires(cd != null);
      Contract.Assert((cd is ArrowTypeDecl) == ArrowType.IsArrowTypeName(cd.Name));
      var args = (typeArgs ?? cd.TypeArgs).ConvertAll(tp => (Type)new UserDefinedType(tp));
      if (cd is ArrowTypeDecl) {
        return new ArrowType(tok, (ArrowTypeDecl)cd, args);
      } else if (cd is ClassDecl && !(cd is DefaultClassDecl)) {
        return new UserDefinedType(tok, cd.Name + "?", cd, args);
      } else {
        return new UserDefinedType(tok, cd.Name, cd, args);
      }
    }

    /// <summary>
    /// If "member" is non-null, then:
    ///   Return the upcast of "receiverType" that has base type "member.EnclosingClass".
    ///   Assumes that "receiverType" normalizes to a UserDefinedFunction with a .ResolveClass that is a subtype
    ///   of "member.EnclosingClass".
    /// Otherwise:
    ///   Return "receiverType" (expanded).
    /// </summary>
    public static Type UpcastToMemberEnclosingType(Type receiverType, MemberDecl/*?*/ member) {
      Contract.Requires(receiverType != null);
      if (member != null && member.EnclosingClass != null && !(member.EnclosingClass is ValuetypeDecl)) {
        return receiverType.AsParentType(member.EnclosingClass);
      }
      return receiverType.NormalizeExpandKeepConstraints();
    }

    /// <summary>
    /// This constructor constructs a resolved class/datatype/iterator/subset-type/newtype type
    /// </summary>
    public UserDefinedType(IToken tok, string name, TopLevelDecl cd, [Captured] List<Type> typeArgs, Expression/*?*/ namePath = null) {
      Contract.Requires(tok != null);
      Contract.Requires(name != null);
      Contract.Requires(cd != null);
      Contract.Requires(cce.NonNullElements(typeArgs));
      Contract.Requires(cd.TypeArgs.Count == typeArgs.Count);
      Contract.Requires(namePath == null || namePath is NameSegment || namePath is ExprDotName);
      // The following is almost a precondition. In a few places, the source program names a class, not a type,
      // and in then name==cd.Name for a ClassDecl.
      //Contract.Requires(!(cd is ClassDecl) || cd is DefaultClassDecl || cd is ArrowTypeDecl || name == cd.Name + "?");
      Contract.Requires(!(cd is ArrowTypeDecl) || name == cd.Name);
      Contract.Requires(!(cd is DefaultClassDecl) || name == cd.Name);
      this.tok = tok;
      this.Name = name;
      this.ResolvedClass = cd;
      this.TypeArgs = typeArgs;
      if (namePath == null) {
        var ns = new NameSegment(tok, name, typeArgs.Count == 0 ? null : typeArgs);
        var r = new Resolver_IdentifierExpr(tok, cd, typeArgs);
        ns.ResolvedExpression = r;
        ns.Type = r.Type;
        this.NamePath = ns;
      } else {
        this.NamePath = namePath;
      }
    }

    public static UserDefinedType CreateNonNullType(UserDefinedType udtNullableType) {
      Contract.Requires(udtNullableType != null);
      Contract.Requires(udtNullableType.ResolvedClass is ClassDecl);
      var cl = (ClassDecl)udtNullableType.ResolvedClass;
      return new UserDefinedType(udtNullableType.tok, cl.NonNullTypeDecl.Name, cl.NonNullTypeDecl, udtNullableType.TypeArgs);
    }

    public static UserDefinedType CreateNullableType(UserDefinedType udtNonNullType) {
      Contract.Requires(udtNonNullType != null);
      Contract.Requires(udtNonNullType.ResolvedClass is NonNullTypeDecl);
      var nntd = (NonNullTypeDecl)udtNonNullType.ResolvedClass;
      return new UserDefinedType(udtNonNullType.tok, nntd.Class.Name + "?", nntd.Class, udtNonNullType.TypeArgs);
    }

    /// <summary>
    /// This constructor constructs a resolved type parameter
    /// </summary>
    public UserDefinedType(TypeParameter tp)
      : this(tp.tok, tp) {
      Contract.Requires(tp != null);
    }

    /// <summary>
    /// This constructor constructs a resolved type parameter (but shouldn't be called if "tp" denotes
    /// the .TheType of an opaque type -- use the (OpaqueType_AsParameter, OpaqueTypeDecl, List(Type))
    /// constructor for that).
    /// </summary>
    public UserDefinedType(IToken tok, TypeParameter tp) {
      Contract.Requires(tok != null);
      Contract.Requires(tp != null);
      Contract.Requires(!(tp is OpaqueType_AsParameter));
      this.tok = tok;
      this.Name = tp.Name;
      this.TypeArgs = new List<Type>();
      this.ResolvedParam = tp;
      var ns = new NameSegment(tok, tp.Name, null);
      var r = new Resolver_IdentifierExpr(tok, tp);
      ns.ResolvedExpression = r;
      ns.Type = r.Type;
      this.NamePath = ns;
    }

    /// <summary>
    /// Constructs a resolved type for an opaque type.
    /// </summary>
    public UserDefinedType(OpaqueType_AsParameter tp, OpaqueTypeDecl decl, List<Type> typeArgs) {
      Contract.Requires(tp != null);
      Contract.Requires(decl != null && decl.TheType == tp);
      Contract.Requires(typeArgs != null);
      this.tok = tp.tok;
      this.Name = tp.Name;
      this.ResolvedParam = tp;
      this.ResolvedClass = decl;
      this.TypeArgs = typeArgs;
      var ns = new NameSegment(tok, tp.Name, null);
      var r = new Resolver_IdentifierExpr(tok, tp);
      ns.ResolvedExpression = r;
      ns.Type = r.Type;
      this.NamePath = ns;
    }

    public override bool Equals(Type that, bool keepConstraints = false) {
      var i = NormalizeExpand(keepConstraints);
      if (i is UserDefinedType) {
        var ii = (UserDefinedType)i;
        var t = that.NormalizeExpand(keepConstraints) as UserDefinedType;
        if (t == null || ii.ResolvedClass != t.ResolvedClass || ii.TypeArgs.Count != t.TypeArgs.Count) {
          return false;
        } else if (ii.TypeArgs.Count == 0 && ii.ResolvedClass is OpaqueTypeDecl) {
          // Check for the special case in which ResolvedParam holds a (non-unique) copy of
          // the type, for OpaqueTypeDecl, likely a hold over from prior to adding ResolvedClass
          if (ii.ResolvedParam == t.ResolvedParam) return true;
          if (ii.ResolvedParam == null || ii.ResolvedParam == ((OpaqueTypeDecl)ii.ResolvedClass).TheType) {
            if (t.ResolvedParam == null || t.ResolvedParam == ((OpaqueTypeDecl)t.ResolvedClass).TheType) return true;
          }
          return false;
        } else if (ii.ResolvedParam != t.ResolvedParam) {
          return false;
        } else {
          for (int j = 0; j < ii.TypeArgs.Count; j++) {
            if (!ii.TypeArgs[j].Equals(t.TypeArgs[j], keepConstraints)) {
              return false;
            }
          }
          return true;
        }
      } else {
<<<<<<< HEAD
        return i.Equals(that.NormalizeExpand());
=======
        return i.Equals(that, keepConstraints);
>>>>>>> 4e477a54
      }
    }

    /// <summary>
    /// If type denotes a resolved class type, then return that class type.
    /// Otherwise, return null.
    /// </summary>
    public static UserDefinedType DenotesClass(Type type) {
      Contract.Requires(type != null);
      Contract.Ensures(Contract.Result<UserDefinedType>() == null || Contract.Result<UserDefinedType>().ResolvedClass is ClassDecl);
      type = type.NormalizeExpand();
      UserDefinedType ct = type as UserDefinedType;
      if (ct != null && ct.ResolvedClass is ClassDecl) {
        return ct;
      } else {
        return null;
      }
    }

    public static Type ArrayElementType(Type type) {
      Contract.Requires(type != null);
      Contract.Requires(type.IsArrayType);
      Contract.Ensures(Contract.Result<Type>() != null);

      UserDefinedType udt = DenotesClass(type);
      Contract.Assert(udt != null);
      Contract.Assert(udt.TypeArgs.Count == 1);  // holds true of all array types
      return udt.TypeArgs[0];
    }

    [Pure]
    public override string TypeName(ModuleDefinition context, bool parseAble) {
      Contract.Ensures(Contract.Result<string>() != null);
      if (BuiltIns.IsTupleTypeName(Name)) {
        return "(" + Util.Comma(TypeArgs, ty => ty.TypeName(context, parseAble)) + ")";
      } else if (ArrowType.IsPartialArrowTypeName(Name)) {
        return ArrowType.PrettyArrowTypeName(ArrowType.PARTIAL_ARROW, TypeArgs, null, context, parseAble);
      } else if (ArrowType.IsTotalArrowTypeName(Name)) {
        return ArrowType.PrettyArrowTypeName(ArrowType.TOTAL_ARROW, TypeArgs, null, context, parseAble);
      } else {
#if TEST_TYPE_SYNONYM_TRANSPARENCY
        if (Name == "type#synonym#transparency#test" && ResolvedClass is TypeSynonymDecl) {
          return ((TypeSynonymDecl)ResolvedClass).Rhs.TypeName(context);
        }
#endif
        var s = Printer.ExprToString(NamePath);
        if (ResolvedClass != null) {
          var optionalTypeArgs = NamePath is NameSegment ? ((NameSegment)NamePath).OptTypeArguments : ((ExprDotName)NamePath).OptTypeArguments;
          if (optionalTypeArgs == null && TypeArgs != null && TypeArgs.Count != 0) {
            s += this.TypeArgsToString(context, parseAble);
          }
        }
        return s;
      }
    }

    public override bool SupportsEquality {
      get {
        if (ResolvedClass is ClassDecl || ResolvedClass is NewtypeDecl) {
          return ResolvedClass.IsRevealedInScope(Type.GetScope());
        } else if (ResolvedClass is CoDatatypeDecl) {
          return false;
        } else if (ResolvedClass is IndDatatypeDecl) {
          var dt = (IndDatatypeDecl)ResolvedClass;
          Contract.Assume(dt.EqualitySupport != IndDatatypeDecl.ES.NotYetComputed);
          if (!dt.IsRevealedInScope(Type.GetScope())) {
            return false;
          }
          if (dt.EqualitySupport == IndDatatypeDecl.ES.Never) {
            return false;
          }
          Contract.Assert(dt.TypeArgs.Count == TypeArgs.Count);
          var i = 0;
          foreach (var tp in dt.TypeArgs) {
            if (tp.NecessaryForEqualitySupportOfSurroundingInductiveDatatype && !TypeArgs[i].SupportsEquality) {
              return false;
            }
            i++;
          }
          return true;
        } else if (ResolvedClass is TypeSynonymDeclBase) {
          var t = (TypeSynonymDeclBase)ResolvedClass;
          if (t.MustSupportEquality) {
            return true;
          } else if (t.IsRevealedInScope(Type.GetScope())) {
            return t.RhsWithArgument(TypeArgs).SupportsEquality;
          } else {
            return false;
          }
        } else if (ResolvedParam != null) {
          return ResolvedParam.MustSupportEquality;
        }
        Contract.Assume(false);  // the SupportsEquality getter requires the Type to have been successfully resolved
        return true;
      }
    }

    public override bool MayInvolveReferences {
      get {
        if (ResolvedClass is ClassDecl) {
          return true;
        } else if (ResolvedClass is NewtypeDecl) {
          return false;
        } else if (ResolvedClass is DatatypeDecl) {
          var dt = (DatatypeDecl)ResolvedClass;
          if (!dt.IsRevealedInScope(Type.GetScope())) {
            return true;
          }
          Contract.Assert(dt.TypeArgs.Count == TypeArgs.Count);
          return TypeArgs.TrueForAll(ta => ta.MayInvolveReferences);
        } else if (ResolvedClass is TypeSynonymDeclBase) {
          var t = (TypeSynonymDeclBase)ResolvedClass;
          // (Note, if type parameters/opaque types could have a may-involve-references characteristic, then it would be consulted here)
          if (t.IsRevealedInScope(Type.GetScope())) {
            return t.RhsWithArgument(TypeArgs).MayInvolveReferences;
          } else {
            return true;
          }
        } else if (ResolvedParam != null) {
          // (Note, if type parameters/opaque types could have a may-involve-references characteristic, then it would be consulted here)
          return true;
        }
        Contract.Assume(false);  // the MayInvolveReferences getter requires the Type to have been successfully resolved
        return true;
      }
    }

    public override List<Type> ParentTypes() {
      return ResolvedClass != null ? ResolvedClass.ParentTypes(TypeArgs) : base.ParentTypes();
    }

    public override bool IsSubtypeOf(Type super, bool ignoreTypeArguments) {
      super = super.NormalizeExpandKeepConstraints();

      // Specifically handle object as the implicit supertype of classes and traits.
      // "object?" is handled by Builtins rather than the Type hierarchy, so unfortunately
      // it can't be returned in ParentTypes().
      if (IsRefType && super.IsObjectQ) {
        return true;
      } else if (IsNonNullRefType && super.IsObject) {
        return true;
      }

      return base.IsSubtypeOf(super, ignoreTypeArguments);
    }
  }

  public abstract class TypeProxy : Type {
    public Type T;  // filled in during resolution
    public readonly List<Resolver.TypeConstraint> SupertypeConstraints = new List<Resolver.TypeConstraint>();
    public readonly List<Resolver.TypeConstraint> SubtypeConstraints = new List<Resolver.TypeConstraint>();
    public IEnumerable<Type> Supertypes {
      get {
        foreach (var c in SupertypeConstraints) {
          if (c.KeepConstraints) {
            yield return c.Super.NormalizeExpandKeepConstraints();
          } else {
            yield return c.Super.NormalizeExpand();
          }
        }
      }
    }
    public IEnumerable<Type> SupertypesKeepConstraints {
      get {
        foreach (var c in SupertypeConstraints) {
          yield return c.Super.NormalizeExpandKeepConstraints();
        }
      }
    }
    public void AddSupertype(Resolver.TypeConstraint c) {
      Contract.Requires(c != null);
      Contract.Requires(c.Sub == this);
      SupertypeConstraints.Add(c);
    }
    public IEnumerable<Type> Subtypes {
      get {
        foreach (var c in SubtypeConstraints) {
          if (c.KeepConstraints) {
            yield return c.Sub.NormalizeExpandKeepConstraints();
          } else {
            yield return c.Sub.NormalizeExpand();
          }
        }
      }
    }

    public IEnumerable<Type> SubtypesKeepConstraints {
      get {
        foreach (var c in SubtypeConstraints) {
          yield return c.Sub.NormalizeExpandKeepConstraints();
        }
      }
    }

    public IEnumerable<Type> SubtypesKeepConstraints_WithAssignable(List<Resolver.XConstraint> allXConstraints) {
      Contract.Requires(allXConstraints != null);
      foreach (var c in SubtypeConstraints) {
        yield return c.Sub.NormalizeExpandKeepConstraints();
      }
      foreach (var xc in allXConstraints) {
        if (xc.ConstraintName == "Assignable") {
          if (xc.Types[0].Normalize() == this) {
            yield return xc.Types[1].NormalizeExpandKeepConstraints();
          }
        }
      }
    }

    public void AddSubtype(Resolver.TypeConstraint c) {
      Contract.Requires(c != null);
      Contract.Requires(c.Super == this);
      SubtypeConstraints.Add(c);
    }

    public enum Family { Unknown, Bool, Char, IntLike, RealLike, Ordinal, BitVector, ValueType, Ref, Opaque }
    public Family family = Family.Unknown;
    public static Family GetFamily(Type t) {
      Contract.Ensures(Contract.Result<Family>() != Family.Unknown || t is TypeProxy || t is Resolver_IdentifierExpr.ResolverType);  // return Unknown ==> t is TypeProxy || t is ResolverType
      if (t.IsBoolType) {
        return Family.Bool;
      } else if (t.IsCharType) {
        return Family.Char;
      } else if (t.IsNumericBased(NumericPersuasion.Int) || t is IntVarietiesSupertype) {
        return Family.IntLike;
      } else if (t.IsNumericBased(NumericPersuasion.Real) || t is RealVarietiesSupertype) {
        return Family.RealLike;
      } else if (t.IsBigOrdinalType) {
        return Family.Ordinal;
      } else if (t.IsBitVectorType) {
        return Family.BitVector;
      } else if (t.AsCollectionType != null || t.AsArrowType != null || t.IsDatatype) {
        return Family.ValueType;
      } else if (t.IsRefType) {
        return Family.Ref;
      } else if (t.IsTypeParameter || t.IsOpaqueType || t.IsInternalTypeSynonym) {
        return Family.Opaque;
      } else if (t is TypeProxy) {
        return ((TypeProxy)t).family;
      } else {
        return Family.Unknown;
      }
    }

    internal TypeProxy() {
    }

#if TI_DEBUG_PRINT
    static int _id = 0;
    int id = _id++;
#endif
    [Pure]
    public override string TypeName(ModuleDefinition context, bool parseAble) {
      Contract.Ensures(Contract.Result<string>() != null);
#if TI_DEBUG_PRINT
      if (DafnyOptions.O.TypeInferenceDebug) {
        return T == null ? "?" + id : T.TypeName(context);
      }
#endif
      return T == null ? "?" : T.TypeName(context, parseAble);
    }
    public override bool SupportsEquality {
      get {
        if (T != null) {
          return T.SupportsEquality;
        } else {
          return base.SupportsEquality;
        }
      }
    }
    public override bool MayInvolveReferences {
      get {
        if (T != null) {
          return T.MayInvolveReferences;
        } else {
          return true;
        }
      }
    }
    public override bool Equals(Type that, bool keepConstraints = false) {
      var i = NormalizeExpand(keepConstraints);
      if (i is TypeProxy) {
        var u = that.NormalizeExpand(keepConstraints) as TypeProxy;
        return u != null && object.ReferenceEquals(i, u);
      } else {
        return i.Equals(that,keepConstraints);
      }
    }

    [Pure]
    internal static bool IsSupertypeOfLiteral(Type t) {
      Contract.Requires(t != null);
      return t is ArtificialType;
    }
    internal Type InClusterOfArtificial(List<Resolver.XConstraint> allXConstraints) {
      Contract.Requires(allXConstraints != null);
      return InClusterOfArtificial_aux(new HashSet<TypeProxy>(), allXConstraints);
    }
    private Type InClusterOfArtificial_aux(ISet<TypeProxy> visitedProxies, List<Resolver.XConstraint> allXConstraints) {
      Contract.Requires(visitedProxies != null);
      Contract.Requires(allXConstraints != null);
      if (visitedProxies.Contains(this)) {
        return null;
      }
      visitedProxies.Add(this);
      foreach (var c in SupertypeConstraints) {
        var sup = c.Super.Normalize();
        if (sup is IntVarietiesSupertype) {
          return Type.Int;
        } else if (sup is RealVarietiesSupertype) {
          return Type.Real;
        } else if (sup is TypeProxy) {
          var a = ((TypeProxy)sup).InClusterOfArtificial_aux(visitedProxies, allXConstraints);
          if (a != null) {
            return a;
          }
        }
      }
      foreach (var su in SubtypesKeepConstraints_WithAssignable(allXConstraints)) {
        var pr = su as TypeProxy;
        if (pr != null) {
          var a = pr.InClusterOfArtificial_aux(visitedProxies, allXConstraints);
          if (a != null) {
            return a;
          }
        }
      }
      return null;
    }
  }

  /// <summary>
  /// This proxy stands for any type.
  /// </summary>
  public class InferredTypeProxy : TypeProxy {
    public bool KeepConstraints;
    public InferredTypeProxy() : base() {
      KeepConstraints = false; // whether the typeProxy should be inferred to base type or as subset type
    }
  }

  /// <summary>
  /// This proxy stands for any type, but it originates from an instantiated type parameter.
  /// </summary>
  public class ParamTypeProxy : TypeProxy {
    public TypeParameter orig;
    [ContractInvariantMethod]
    void ObjectInvariant() {
      Contract.Invariant(orig != null);
    }

    public ParamTypeProxy(TypeParameter orig) {
      Contract.Requires(orig != null);
      this.orig = orig;
    }
  }

  // ------------------------------------------------------------------------------------------------------

  /// <summary>
  /// This interface is used by the Dafny IDE.
  /// </summary>
  public interface INamedRegion
  {
    IToken BodyStartTok { get; }
    IToken BodyEndTok { get; }
    string Name { get; }
  }

  public abstract class Declaration : INamedRegion, IAttributeBearingDeclaration
  {
    [ContractInvariantMethod]
    void ObjectInvariant() {
      Contract.Invariant(tok != null);
      Contract.Invariant(Name != null);
    }

    public static string IdProtect(string name) {
      switch (DafnyOptions.O.CompileTarget) {
        case DafnyOptions.CompilationTarget.Csharp:
          return CsharpCompiler.PublicIdProtect(name);
        case DafnyOptions.CompilationTarget.JavaScript:
          return JavaScriptCompiler.PublicIdProtect(name);
        case DafnyOptions.CompilationTarget.Go:
          return GoCompiler.PublicIdProtect(name);
        case DafnyOptions.CompilationTarget.Java:
          return JavaCompiler.PublicIdProtect(name);
        case DafnyOptions.CompilationTarget.Cpp:
          return CppCompiler.PublicIdProtect(name);
        default:
          Contract.Assert(false);  // unexpected compile target
          return name;
      }
    }

    public IToken tok;
    public IToken BodyStartTok = Token.NoToken;
    public IToken BodyEndTok = Token.NoToken;
    public readonly string Name;
    public bool IsRefining;
    IToken INamedRegion.BodyStartTok { get { return BodyStartTok; } }
    IToken INamedRegion.BodyEndTok { get { return BodyEndTok; } }
    string INamedRegion.Name { get { return Name; } }
    protected string compileName;

    private VisibilityScope opaqueScope = new VisibilityScope();
    private VisibilityScope revealScope = new VisibilityScope();

    private bool scopeIsInherited = false;

    public virtual bool CanBeExported() {
      return true;
    }

    public virtual bool CanBeRevealed() {
      return false;
    }

    public bool ScopeIsInherited { get { return scopeIsInherited; } }

    public void AddVisibilityScope(VisibilityScope scope, bool IsOpaque) {
      if (IsOpaque) {
        opaqueScope.Augment(scope);
      } else {
        revealScope.Augment(scope);
      }
    }

    public void InheritVisibility(Declaration d, bool onlyRevealed = true) {
      Contract.Assert(opaqueScope.IsEmpty());
      Contract.Assert(revealScope.IsEmpty());
      scopeIsInherited = false;

      revealScope = d.revealScope;

      if (!onlyRevealed) {
        opaqueScope = d.opaqueScope;
      }
      scopeIsInherited = true;

    }

    public bool IsRevealedInScope(VisibilityScope scope) {
      return revealScope.VisibleInScope(scope);
    }

    public bool IsVisibleInScope(VisibilityScope scope) {
      return IsRevealedInScope(scope) || opaqueScope.VisibleInScope(scope);
    }

    public virtual string CompileName {
      get {
        if (compileName == null) {
          string qual;
          IsExtern(out qual, out compileName);
          if (compileName == null) {
            // this is the usual name
            compileName = NonglobalVariable.CompilerizeName(Name);
          }
        }
        return compileName;
      }
    }
    public bool IsExtern(out string/*?*/ qualification, out string/*?*/ name) {
      // ensures result==false ==> qualification == null && name == null
      Contract.Ensures(Contract.Result<bool>() || (Contract.ValueAtReturn(out qualification) == null && Contract.ValueAtReturn(out name) == null));
      // ensures result==true ==> qualification != null ==> name != null
      Contract.Ensures(!Contract.Result<bool>() || Contract.ValueAtReturn(out qualification) == null || Contract.ValueAtReturn(out name) != null);

      qualification = null;
      name = null;
      if (!DafnyOptions.O.DisallowExterns) {
        var externArgs = Attributes.FindExpressions(this.Attributes, "extern");
        if (externArgs != null) {
          if (externArgs.Count == 0) {
            return true;
          } else if (externArgs.Count == 1 && externArgs[0] is StringLiteralExpr) {
            name = externArgs[0].AsStringLiteral();
            return true;
          } else if (externArgs.Count == 2 && externArgs[0] is StringLiteralExpr && externArgs[1] is StringLiteralExpr) {
            qualification = externArgs[0].AsStringLiteral();
            name = externArgs[1].AsStringLiteral();
            return true;
          }
        }
      }
      return false;
    }
    public Attributes Attributes;  // readonly, except during class merging in the refinement transformations and when changed by Compiler.MarkCapitalizationConflict

    public Declaration(IToken tok, string name, Attributes attributes, bool isRefining) {
      Contract.Requires(tok != null);
      Contract.Requires(name != null);
      this.tok = tok;
      this.Name = name;
      this.Attributes = attributes;
      this.IsRefining = isRefining;
    }

    [Pure]
    public override string ToString() {
      Contract.Ensures(Contract.Result<string>() != null);
      return Name;
    }

    internal FreshIdGenerator IdGenerator = new FreshIdGenerator();
  }

  public class OpaqueType_AsParameter : TypeParameter {
    public readonly List<TypeParameter> TypeArgs;
    public OpaqueType_AsParameter(IToken tok, string name, TypeParameterCharacteristics characteristics, List<TypeParameter> typeArgs)
      : base(tok, name, TypeParameter.TPVarianceSyntax.NonVariant_Strict, characteristics) {
      Contract.Requires(tok != null);
      Contract.Requires(name != null);
      Contract.Requires(typeArgs != null);
      TypeArgs = typeArgs;
    }
  }

  public class TypeParameter : Declaration {
    public interface ParentType {
      string FullName { get; }
    }
    ParentType parent;
    public ParentType Parent {
      get {
        return parent;
      }
      set {
        Contract.Requires(Parent == null);  // set it only once
        Contract.Requires(value != null);
        parent = value;
      }
    }

    public override string CompileName {
      get {
        if (compileName == null) {
          var name = Name;
          if (parent is MemberDecl && !name.StartsWith("_")) {
            // prepend "_" to type parameters of functions and methods, to ensure they don't clash with type parameters of the enclosing type
            name = "_" + name;
          }
          compileName = NonglobalVariable.CompilerizeName(name);
        }
        return compileName;
      }
    }

    /// <summary>
    /// NonVariant_Strict     (default) - non-variant, no uses left of an arrow
    /// NonVariant_Permissive    !      - non-variant
    /// Covariant_Strict         +      - co-variant, no uses left of an arrow
    /// Covariant_Permissive     *      - co-variant
    /// Contravariant            -      - contra-variant
    /// </summary>
    public enum TPVarianceSyntax { NonVariant_Strict, NonVariant_Permissive, Covariant_Strict, Covariant_Permissive, Contravariance }
    public enum TPVariance { Co, Non, Contra }
    public static TPVariance Negate(TPVariance v) {
      switch (v) {
        case TPVariance.Co:
          return TPVariance.Contra;
        case TPVariance.Contra:
          return TPVariance.Co;
        default:
          return v;
      }
    }
    public static int Direction(TPVariance v) {
      switch (v) {
        case TPVariance.Co:
          return 1;
        case TPVariance.Contra:
          return -1;
        default:
          return 0;
      }
    }
    public TPVarianceSyntax VarianceSyntax;
    public TPVariance Variance {
      get {
        switch (VarianceSyntax) {
          case TPVarianceSyntax.Covariant_Strict:
          case TPVarianceSyntax.Covariant_Permissive:
            return TPVariance.Co;
          case TPVarianceSyntax.NonVariant_Strict:
          case TPVarianceSyntax.NonVariant_Permissive:
            return TPVariance.Non;
          case TPVarianceSyntax.Contravariance:
            return TPVariance.Contra;
          default:
            Contract.Assert(false);  // unexpected VarianceSyntax
            throw new cce.UnreachableException();
        }
      }
    }
    public bool StrictVariance {
      get {
        switch (VarianceSyntax) {
          case TPVarianceSyntax.Covariant_Strict:
          case TPVarianceSyntax.NonVariant_Strict:
            return true;
          case TPVarianceSyntax.Covariant_Permissive:
          case TPVarianceSyntax.NonVariant_Permissive:
          case TPVarianceSyntax.Contravariance:
            return false;
          default:
            Contract.Assert(false);  // unexpected VarianceSyntax
            throw new cce.UnreachableException();
        }
      }
    }

    public enum EqualitySupportValue { Required, InferredRequired, Unspecified }
    public struct TypeParameterCharacteristics
    {
      public EqualitySupportValue EqualitySupport;  // the resolver may change this value from Unspecified to InferredRequired (for some signatures that may immediately imply that equality support is required)
      public bool MustSupportZeroInitialization;
      public bool MustBeNonempty => false;  // TODO: make this an independent characteristic
      public bool DisallowReferenceTypes;
      public TypeParameterCharacteristics(bool dummy) {
        EqualitySupport = EqualitySupportValue.Unspecified;
        MustSupportZeroInitialization = false;
        DisallowReferenceTypes = false;
      }
      public TypeParameterCharacteristics(EqualitySupportValue eqSupport, bool mustSupportZeroInitialization, bool disallowReferenceTypes) {
        EqualitySupport = eqSupport;
        MustSupportZeroInitialization = mustSupportZeroInitialization;
        DisallowReferenceTypes = disallowReferenceTypes;
      }
    }
    public TypeParameterCharacteristics Characteristics;
    public bool MustSupportEquality {
      get { return Characteristics.EqualitySupport != EqualitySupportValue.Unspecified; }
    }

    public bool NecessaryForEqualitySupportOfSurroundingInductiveDatatype = false;  // computed during resolution; relevant only when Parent denotes an IndDatatypeDecl

    public bool IsAbstractTypeDeclaration { // true if this type parameter represents t in type t;
      get { return parent == null; }
    }
    public bool IsToplevelScope { // true if this type parameter is on a toplevel (ie. class C<T>), and false if it is on a member (ie. method m<T>(...))
      get { return parent is TopLevelDecl; }
    }
    public int PositionalIndex; // which type parameter this is (ie. in C<S, T, U>, S is 0, T is 1 and U is 2).

    public TypeParameter(IToken tok, string name, TPVarianceSyntax varianceS, TypeParameterCharacteristics characteristics)
      : base(tok, name, null, false) {
      Contract.Requires(tok != null);
      Contract.Requires(name != null);
      Characteristics = characteristics;
      VarianceSyntax = varianceS;
    }

    public TypeParameter(IToken tok, string name, TPVarianceSyntax varianceS)
      : this(tok, name, varianceS, new TypeParameterCharacteristics(false)) {
      Contract.Requires(tok != null);
      Contract.Requires(name != null);
    }

    public TypeParameter(IToken tok, string name, int positionalIndex, ParentType parent)
       : this(tok, name, TPVarianceSyntax.NonVariant_Strict)
    {
      PositionalIndex = positionalIndex;
      Parent = parent;
    }

    public string FullName() {
      // when debugging, print it all:
      return /* Parent.FullName + "." + */ Name;
    }

    public static TypeParameterCharacteristics GetExplicitCharacteristics(TopLevelDecl d) {
      Contract.Requires(d != null);
      TypeParameterCharacteristics characteristics = new TypeParameterCharacteristics(false);
      if (d is OpaqueTypeDecl) {
        var dd = (OpaqueTypeDecl)d;
        characteristics = dd.Characteristics;
      } else if (d is TypeSynonymDecl) {
        var dd = (TypeSynonymDecl)d;
        characteristics = dd.Characteristics;
      }
      if (characteristics.EqualitySupport == EqualitySupportValue.InferredRequired) {
        return new TypeParameterCharacteristics(EqualitySupportValue.Unspecified, characteristics.MustSupportZeroInitialization, characteristics.DisallowReferenceTypes);
      } else {
        return characteristics;
      }
    }
  }

  // Represents a submodule declaration at module level scope
  abstract public class ModuleDecl : TopLevelDecl
  {
    public override string WhatKind { get { return "module"; } }
    public ModuleSignature Signature; // filled in by resolution, in topological order.
    public virtual ModuleSignature AccessibleSignature(bool ignoreExports) {
      Contract.Requires(Signature != null);
      return Signature;
    }
    public virtual ModuleSignature AccessibleSignature() {
      Contract.Requires(Signature != null);
      return Signature;
    }
    public int Height;

    public readonly bool Opened;

    public ModuleDecl(IToken tok, string name, ModuleDefinition parent, bool opened, bool isRefining)
      : base(tok, name, parent, new List<TypeParameter>(), null, isRefining) {
        Height = -1;
      Signature = null;
      Opened = opened;
    }
    public abstract object Dereference();

    public int? ResolvedHash { get; set; }
  }
  // Represents module X { ... }
  public class LiteralModuleDecl : ModuleDecl
  {
    public readonly ModuleDefinition ModuleDef;
    public ModuleSignature DefaultExport;  // the default export set of the module. fill in by the resolver.

    private ModuleSignature emptySignature;
    public override ModuleSignature AccessibleSignature(bool ignoreExports) {
      if (ignoreExports) {
        return Signature;
      }
      return this.AccessibleSignature();
    }
    public override ModuleSignature AccessibleSignature() {
      if (DefaultExport == null) {
        if (emptySignature == null) {
          emptySignature = new ModuleSignature();
        }
        return emptySignature;
      }
      return DefaultExport;
    }

    public LiteralModuleDecl(ModuleDefinition module, ModuleDefinition parent)
      : base(module.tok, module.Name, parent, false, false) {
      ModuleDef = module;
    }
    public override object Dereference() { return ModuleDef; }
  }
  // Represents "module name = path;", where name is an identifier and path is a possibly qualified name.
  public class AliasModuleDecl : ModuleDecl
  {
    public readonly ModuleQualifiedId TargetQId; // generated by the parser, this is looked up
    public readonly List<IToken> Exports; // list of exports sets
    public bool ShadowsLiteralModule;  // initialized early during Resolution (and used not long after that); true for "import opened A = A" where "A" is a literal module in the same scope

    public AliasModuleDecl(ModuleQualifiedId path, IToken name, ModuleDefinition parent, bool opened, List<IToken> exports)
      : base(name, name.val, parent, opened, false) {
       Contract.Requires(path != null && path.Path.Count > 0);
       Contract.Requires(exports != null);
       Contract.Requires(exports.Count == 0 || path.Path.Count == 1);
       TargetQId = path;
       Exports = exports;
    }
    public override object Dereference() { return Signature.ModuleDef; }
  }

  // Represents "module name as path [ = compilePath];", where name is a identifier and path is a possibly qualified name.
  // Used to be called ModuleFacadeDecl -- renamed to be like LiteralModuleDecl, AliasModuleDecl
  public class AbstractModuleDecl : ModuleDecl
  {
    public readonly ModuleQualifiedId QId;
    public readonly List<IToken> Exports; // list of exports sets
    public ModuleDecl CompileRoot;
    public ModuleSignature OriginalSignature;

    public AbstractModuleDecl(ModuleQualifiedId qid, IToken name, ModuleDefinition parent, bool opened, List<IToken> exports)
      : base(name, name.val, parent, opened, false) {
      Contract.Requires(qid != null && qid.Path.Count > 0);
      Contract.Requires(exports != null);

      QId = qid;
      Exports = exports;
    }
    public override object Dereference() { return this; }
  }

  // Represents the exports of a module.
  public class ModuleExportDecl : ModuleDecl
  {
    public readonly bool IsDefault;
    public List<ExportSignature> Exports; // list of TopLevelDecl that are included in the export
    public List<IToken> Extends; // list of exports that are extended
    public readonly List<ModuleExportDecl> ExtendDecls = new List<ModuleExportDecl>(); // fill in by the resolver
    public readonly HashSet<Tuple<Declaration, bool>> ExportDecls = new HashSet<Tuple<Declaration, bool>>(); // fill in by the resolver
    public bool RevealAll; // only kept for initial rewriting, then discarded
    public bool ProvideAll;

    public readonly VisibilityScope ThisScope;
    public ModuleExportDecl(IToken tok, ModuleDefinition parent,
      List<ExportSignature> exports, List<IToken> extends, bool provideAll, bool revealAll, bool isDefault, bool isRefining)
      : base(tok, (isDefault || tok.val == "export") ? parent.Name : tok.val, parent, false, isRefining) {
      Contract.Requires(exports != null);
      IsDefault = isDefault;
      Exports = exports;
      Extends = extends;
      ProvideAll = provideAll;
      RevealAll = revealAll;
      ThisScope = new VisibilityScope(this.FullCompileName);
    }

    public ModuleExportDecl(IToken tok, string name, ModuleDefinition parent,
      List<ExportSignature> exports, List<IToken> extends, bool provideAll, bool revealAll, bool isDefault, bool isRefining)
      : base(tok, name, parent, false, isRefining) {
      Contract.Requires(exports != null);
      IsDefault = isDefault;
      Exports = exports;
      Extends = extends;
      ProvideAll = provideAll;
      RevealAll = revealAll;
      ThisScope = new VisibilityScope(this.FullCompileName);
    }

    public void SetupDefaultSignature() {
      Contract.Requires(this.Signature == null);
      var sig = new ModuleSignature();
      sig.ModuleDef = this.EnclosingModuleDefinition;
      sig.IsAbstract = this.EnclosingModuleDefinition.IsAbstract;
      sig.VisibilityScope = new VisibilityScope();
      sig.VisibilityScope.Augment(ThisScope);
      this.Signature = sig;
    }

    public override object Dereference() { return this; }
    public override bool CanBeExported() {
      return false;
    }

  }

  public class ExportSignature
  {
    public readonly IToken Tok;
    public readonly IToken ClassIdTok;
    public readonly bool Opaque;
    public readonly string ClassId;
    public readonly string Id;

    public Declaration Decl;  // filled in by the resolver

    [ContractInvariantMethod]
    void ObjectInvariant() {
      Contract.Invariant(Tok != null);
      Contract.Invariant(Id != null);
      Contract.Invariant((ClassId != null) == (ClassIdTok != null));
    }

    public ExportSignature(IToken prefixTok, string prefix, IToken idTok, string id, bool opaque) {
      Contract.Requires(prefixTok != null);
      Contract.Requires(prefix != null);
      Contract.Requires(idTok != null);
      Contract.Requires(id != null);
      Tok = idTok;
      ClassIdTok = prefixTok;
      ClassId = prefix;
      Id = id;
      Opaque = opaque;
    }

    public ExportSignature(IToken idTok, string id, bool opaque) {
      Contract.Requires(idTok != null);
      Contract.Requires(id != null);
      Tok = idTok;
      Id = id;
      Opaque = opaque;
    }

    public override string ToString() {
      if (ClassId != null) {
        return ClassId + "." + Id;
      }
      return Id;
    }
  }

  public class ModuleSignature {
    public  VisibilityScope VisibilityScope = null;
    public readonly Dictionary<string, TopLevelDecl> TopLevels = new Dictionary<string, TopLevelDecl>();
    public readonly Dictionary<string, ModuleExportDecl> ExportSets = new Dictionary<string, ModuleExportDecl>();
    public readonly Dictionary<string, Tuple<DatatypeCtor, bool>> Ctors = new Dictionary<string, Tuple<DatatypeCtor, bool>>();
    public readonly Dictionary<string, MemberDecl> StaticMembers = new Dictionary<string, MemberDecl>();
    public ModuleDefinition ModuleDef = null; // Note: this is null if this signature does not correspond to a specific definition (i.e.
                                              // it is abstract). Otherwise, it points to that definition.
    public ModuleSignature CompileSignature = null; // This is the version of the signature that should be used at compile time.
    public ModuleSignature Refines = null;
    public bool IsAbstract = false;
    public ModuleSignature() {}
    public int? ResolvedHash { get; set; }

    // Qualified accesses follow module imports
    public bool FindImport(string name, out ModuleDecl decl) {
      TopLevelDecl top;
      if (TopLevels.TryGetValue(name, out top) && top is ModuleDecl) {
          decl = (ModuleDecl)top;
        return true;
      } else {
        decl = null;
        return false;
      }
    }
  }

  public class ModuleQualifiedId {
    public readonly List<IToken> Path; // Path != null && Path.Count > 0

    public ModuleQualifiedId(List<IToken> path) {
      Contract.Assert(path != null && path.Count > 0);
      this.Path = path; // note that the list is aliased -- not to be modified after construction
    }

    // Creates a clone, including a copy of the list;
    // if the argument is true, resolution information is included
    public ModuleQualifiedId Clone(bool includeResInfo) {
      List<IToken> newlist = new List<IToken>(Path);
      ModuleQualifiedId cl = new ModuleQualifiedId(newlist);
      if (includeResInfo) {
        cl.Root = this.Root;
        cl.Decl = this.Decl;
        cl.Def = this.Def;
        cl.Sig = this.Sig;
        Contract.Assert(this.Def == this.Sig.ModuleDef);
      }
      return cl;
    }

    public string rootName() {
      return Path[0].val;
    }

    public IToken rootToken() {
      return Path[0];
    }

    override public string ToString() {
      string s = Path[0].val;
      for (int i = 1; i < Path.Count; ++i) {
        s = s + "." + Path[i].val;
      }

      return s;
    }

    public void SetRoot(ModuleDecl m) {
      this.Root = m;
    }

    public void Set(ModuleDecl m) {
      if (m == null) {
        this.Decl = null;
        this.Def = null;
        this.Sig = null;
      } else {
        this.Decl = m;
        this.Def = ((LiteralModuleDecl)m).ModuleDef;
        this.Sig = m.Signature;
      }
    }

    // The following are filled in during resolution
    // Note that the root (first path segment) is resolved initially,
    // as it is needed to determine dependency relationships.
    // Then later the rest of the path is resolved, at which point all of the
    // ids in the path have been fully resolved
    // Note also that the resolution of the root depends on the syntactice location
    // of the qualified id; the resolution of subsequent ids depends on the
    // default export set of the previous id.
    public ModuleDecl Root; // the module corresponding to Path[0].val
    public ModuleDecl Decl; // the module corresponding to the full path
    public ModuleDefinition Def; // the module definition corresponding to the full path
    public ModuleSignature Sig; // the module signature corresponding to the full path
  }

  public class ModuleDefinition : INamedRegion, IAttributeBearingDeclaration
  {
    public readonly IToken tok;
    public IToken BodyStartTok = Token.NoToken;
    public IToken BodyEndTok = Token.NoToken;
    public readonly string Name; // (Last segment of the) module name
    public string FullName {
      get {
        if (EnclosingModule == null || EnclosingModule.IsDefaultModule) {
          return Name;
        } else {
          return EnclosingModule.FullName + "." + Name;
        }
      }
    }
    public readonly List<IToken> PrefixIds; // The qualified module name, except the last segment when a
                                            // nested module declaration is outside its enclosing module
    IToken INamedRegion.BodyStartTok { get { return BodyStartTok; } }
    IToken INamedRegion.BodyEndTok { get { return BodyEndTok; } }
    string INamedRegion.Name { get { return Name; } }
    public ModuleDefinition EnclosingModule;  // readonly, except can be changed by resolver for prefix-named modules when the real parent is discovered
    public readonly Attributes Attributes;
    public ModuleQualifiedId RefinementQId; // full qualified ID of the refinement parent, null if no refinement base
    public bool SuccessfullyResolved;  // set to true upon successful resolution; modules that import an unsuccessfully resolved module are not themselves resolved

    public List<Include> Includes;

    public readonly List<TopLevelDecl> TopLevelDecls = new List<TopLevelDecl>();  // filled in by the parser; readonly after that, except for the addition of prefix-named modules, which happens in the resolver
    public readonly List<Tuple<List<IToken>, LiteralModuleDecl>> PrefixNamedModules = new List<Tuple<List<IToken>, LiteralModuleDecl>>();  // filled in by the parser; emptied by the resolver
    public readonly Graph<ICallable> CallGraph = new Graph<ICallable>();  // filled in during resolution
    public int Height;  // height in the topological sorting of modules; filled in during resolution
    public readonly bool IsAbstract;
    public readonly bool IsFacade; // True iff this module represents a module facade (that is, an abstract interface)
    private readonly bool IsBuiltinName; // true if this is something like _System that shouldn't have it's name mangled.
    public readonly bool IsToBeVerified;
    public readonly bool IsToBeCompiled;

    public int? ResolvedHash { get; set; }

    [ContractInvariantMethod]
    void ObjectInvariant() {
      Contract.Invariant(cce.NonNullElements(TopLevelDecls));
      Contract.Invariant(CallGraph != null);
    }

    public ModuleDefinition(IToken tok, string name, List<IToken> prefixIds, bool isAbstract, bool isFacade,
      ModuleQualifiedId refinementQId, ModuleDefinition parent, Attributes attributes, bool isBuiltinName,
      bool isToBeVerified, bool isToBeCompiled)
    {
      Contract.Requires(tok != null);
      Contract.Requires(name != null);
      this.tok = tok;
      this.Name = name;
      this.PrefixIds = prefixIds;
      this.Attributes = attributes;
      this.EnclosingModule = parent;
      this.RefinementQId = refinementQId;
      this.IsAbstract = isAbstract;
      this.IsFacade = isFacade;
      this.Includes = new List<Include>();
      this.IsBuiltinName = isBuiltinName;
      this.IsToBeVerified = isToBeVerified;
      this.IsToBeCompiled = isToBeCompiled;
    }

    VisibilityScope visibilityScope;

    public VisibilityScope VisibilityScope {
      get {
        if (visibilityScope == null) {
          visibilityScope = new VisibilityScope(this.CompileName);
        }
        return visibilityScope;
      }
    }

    public virtual bool IsDefaultModule {
      get {
        return false;
      }
    }
    string compileName;
    public string CompileName {
      get {
        if (compileName == null) {
          var externArgs = DafnyOptions.O.DisallowExterns ? null : Attributes.FindExpressions(this.Attributes, "extern");
          if (externArgs != null && 1 <= externArgs.Count && externArgs[0] is StringLiteralExpr) {
            compileName = (string)((StringLiteralExpr)externArgs[0]).Value;
          } else if (IsBuiltinName || externArgs != null) {
            compileName = Name;
          } else {
            if (EnclosingModule != null && EnclosingModule.Name != "_module") {
              // Include all names in the module tree path, to disambiguate when compiling
              // a flat list of modules.
              // Use an "underscore-escaped" character as a module name separator, since
              // underscores are already used as escape characters in CompilerizeName()
              compileName = EnclosingModule.CompileName + "_m" + NonglobalVariable.CompilerizeName(Name);
            } else {
              compileName = NonglobalVariable.CompilerizeName(Name);
            }
          }
        }
        return compileName;
      }
    }

    public string RefinementCompileName {
      get {
        return this.CompileName;
      }
    }

    /// <summary>
    /// Determines if "a" and "b" are in the same strongly connected component of the call graph, that is,
    /// if "a" and "b" are mutually recursive.
    /// Assumes that CallGraph has already been filled in for the modules containing "a" and "b".
    /// </summary>
    public static bool InSameSCC(ICallable a, ICallable b) {
      Contract.Requires(a != null);
      Contract.Requires(b != null);
      if (a is SpecialFunction || b is SpecialFunction) { return false; }
      var module = a.EnclosingModule;
      return module == b.EnclosingModule && module.CallGraph.GetSCCRepresentative(a) == module.CallGraph.GetSCCRepresentative(b);
    }

    /// <summary>
    /// Return the representative elements of the SCCs that contain any member declaration in a
    /// class in "declarations".
    /// Note, the representative element may in some cases be a Method, not necessarily a Function.
    /// </summary>
    public static IEnumerable<ICallable> AllFunctionSCCs(List<TopLevelDecl> declarations) {
      var set = new HashSet<ICallable>();
      foreach (var d in declarations) {
        var cl = d as TopLevelDeclWithMembers;
        if (cl != null) {
          var module = cl.EnclosingModuleDefinition;
          foreach (var member in cl.Members) {
            var fn = member as Function;
            if (fn != null) {
              var repr = module.CallGraph.GetSCCRepresentative(fn);
              set.Add(repr);
            }
          }
        }
      }
      return set;
    }

    public static IEnumerable<Function> AllFunctions(List<TopLevelDecl> declarations) {
      foreach (var d in declarations) {
        var cl = d as TopLevelDeclWithMembers;
        if (cl != null) {
          foreach (var member in cl.Members) {
            var fn = member as Function;
            if (fn != null) {
              yield return fn;
            }
          }
        }
      }
    }

    public static IEnumerable<Field> AllFields(List<TopLevelDecl> declarations) {
      foreach (var d in declarations) {
        var cl = d as TopLevelDeclWithMembers;
        if (cl != null) {
          foreach (var member in cl.Members) {
            var fn = member as Field;
            if (fn != null) {
              yield return fn;
            }
          }
        }
      }
    }

    public static IEnumerable<ClassDecl> AllClasses(List<TopLevelDecl> declarations) {
      foreach (var d in declarations) {
        var cl = d as ClassDecl;
        if (cl != null) {
          yield return cl;
        }
      }
    }

    /// <summary>
    /// Yields all functions and methods that are members of some type in the given list of
    /// declarations.
    /// Note, an iterator declaration is a type, in this sense.
    /// Note, if the given list are the top-level declarations of a module, the yield will include
    /// greatest lemmas but not their associated prefix lemmas (which are tucked into the greatest lemma's
    /// .PrefixLemma field).
    /// </summary>
    public static IEnumerable<ICallable> AllCallables(List<TopLevelDecl> declarations) {
      foreach (var d in declarations) {
        var cl = d as TopLevelDeclWithMembers;
        if (cl != null) {
          foreach (var member in cl.Members) {
            var clbl = member as ICallable;
            if (clbl != null && !(member is ConstantField)) {
              yield return clbl;
            }
          }
        }
      }
    }

    /// <summary>
    /// Yields all functions and methods that are members of some non-iterator type in the given
    /// list of declarations, as well as any IteratorDecl's in that list.
    /// </summary>
    public static IEnumerable<ICallable> AllItersAndCallables(List<TopLevelDecl> declarations) {
      foreach (var d in declarations) {
        if (d is IteratorDecl) {
          var iter = (IteratorDecl)d;
          yield return iter;
        } else if (d is TopLevelDeclWithMembers) {
          var cl = (TopLevelDeclWithMembers)d;
          foreach (var member in cl.Members) {
            var clbl = member as ICallable;
            if (clbl != null) {
              yield return clbl;
            }
          }
        }
      }
    }

    public static IEnumerable<IteratorDecl> AllIteratorDecls(List<TopLevelDecl> declarations) {
      foreach (var d in declarations) {
        var iter = d as IteratorDecl;
        if (iter != null) {
          yield return iter;
        }
      }
    }

    /// <summary>
    /// Emits the declarations in "declarations", but for each such declaration that is a class with
    /// a corresponding non-null type, also emits that non-null type *after* the class declaration.
    /// </summary>
    public static IEnumerable<TopLevelDecl> AllDeclarationsAndNonNullTypeDecls(List<TopLevelDecl> declarations) {
      foreach (var d in declarations) {
        yield return d;
        var cl = d as ClassDecl;
        if (cl != null && cl.NonNullTypeDecl != null) {
          yield return cl.NonNullTypeDecl;
        }
      }
    }

    public static IEnumerable<ExtremeLemma> AllExtremeLemmas(List<TopLevelDecl> declarations) {
      foreach (var d in declarations) {
        var cl = d as TopLevelDeclWithMembers;
        if (cl != null) {
          foreach (var member in cl.Members) {
            var m = member as ExtremeLemma;
            if (m != null) {
              yield return m;
            }
          }
        }
      }
    }

    public bool IsEssentiallyEmptyModuleBody() {
      foreach (var d in TopLevelDecls) {
        if (d is ModuleDecl) {
          // modules don't count
          continue;
        } else if (d is ClassDecl) {
          var cl = (ClassDecl)d;
          if (cl.Members.Count == 0) {
            // the class is empty, so it doesn't count
            continue;
          }
        }
        return false;
      }
      return true;
    }
  }

  public class DefaultModuleDecl : ModuleDefinition {
    public DefaultModuleDecl()
      : base(Token.NoToken, "_module", new List<IToken>(), false, false, null, null, null, true, true, true) {
    }
    public override bool IsDefaultModule {
      get {
        return true;
      }
    }
  }

  public abstract class TopLevelDecl : Declaration, TypeParameter.ParentType {
    public abstract string WhatKind { get; }
    public readonly ModuleDefinition EnclosingModuleDefinition;
    public readonly List<TypeParameter> TypeArgs;
    [ContractInvariantMethod]
    void ObjectInvariant() {
      Contract.Invariant(cce.NonNullElements(TypeArgs));
    }

    public TopLevelDecl(IToken tok, string name, ModuleDefinition enclosingModule, List<TypeParameter> typeArgs, Attributes attributes, bool isRefining)
      : base(tok, name, attributes, isRefining) {
      Contract.Requires(tok != null);
      Contract.Requires(name != null);
      Contract.Requires(cce.NonNullElements(typeArgs));
      EnclosingModuleDefinition = enclosingModule;
      TypeArgs = typeArgs;
    }

    public string FullName {
      get {
        return EnclosingModuleDefinition.FullName + "." + Name;
      }
    }
    public string FullSanitizedName {
      get {
        return EnclosingModuleDefinition.CompileName + "." + CompileName;
      }
    }

    public string FullSanitizedRefinementName {
      get {
        return EnclosingModuleDefinition.RefinementCompileName + "." + CompileName;
      }
    }

    public string FullNameInContext(ModuleDefinition context) {
      if (EnclosingModuleDefinition == context) {
        return Name;
      } else {
        return EnclosingModuleDefinition.Name + "." + Name;
      }
    }
    public string FullCompileName {
      get {
        var externArgs = Attributes.FindExpressions(this.Attributes, "extern");
        if (!DafnyOptions.O.DisallowExterns && externArgs != null) {
          if (externArgs.Count == 2 && externArgs[0] is StringLiteralExpr && externArgs[1] is StringLiteralExpr) {
            return externArgs[0].AsStringLiteral() + "." + externArgs[1].AsStringLiteral();
          }
        }
        if (EnclosingModuleDefinition.IsDefaultModule && DafnyOptions.O.CompileTarget == DafnyOptions.CompilationTarget.Csharp) {
          return Declaration.IdProtect(CompileName);
        } else {
          return Declaration.IdProtect(EnclosingModuleDefinition.CompileName) + "." + Declaration.IdProtect(CompileName);
        }
      }
    }

    public TopLevelDecl ViewAsClass {
      get {
        if (this is NonNullTypeDecl) {
          return ((NonNullTypeDecl)this).Class;
        } else {
          return this;
        }
      }
    }

    /// <summary>
    /// Return the list of parent types of "this", where there type parameters
    /// of "this" have been instantiated by "typeArgs". For example, for a subset
    /// type, the return value is the RHS type, appropriately instantiated. As
    /// two other examples, given
    ///     class C<X> extends J<X, int>
    /// C.ParentTypes(real) = J<real, int>    // non-null types C and J
    /// C?.ParentTypes(real) = J?<real, int>  // possibly-null type C? and J?
    /// </summary>
    public virtual List<Type> ParentTypes(List<Type> typeArgs) {
      Contract.Requires(typeArgs != null);
      Contract.Requires(this.TypeArgs.Count == typeArgs.Count);
      return new List<Type>();
    }
  }

  public abstract class TopLevelDeclWithMembers : TopLevelDecl {
    public readonly List<MemberDecl> Members;

    // The following fields keep track of parent traits
    public readonly List<MemberDecl> InheritedMembers = new List<MemberDecl>();  // these are instance members declared in parent traits
    public readonly List<Type> ParentTraits;  // these are the types that are parsed after the keyword 'extends'; note, for a successfully resolved program, there are UserDefinedType's where .ResolvedClas is NonNullTypeDecl
    public readonly Dictionary<TypeParameter, Type> ParentFormalTypeParametersToActuals = new Dictionary<TypeParameter, Type>();  // maps parent traits' type parameters to actuals

    /// <summary>
    /// TraitParentHeads contains the head of each distinct trait parent. It is initialized during resolution.
    /// </summary>
    public readonly List<TraitDecl> ParentTraitHeads = new List<TraitDecl>();

    public InheritanceInformationClass ParentTypeInformation;  // filled in during resolution
    public class InheritanceInformationClass
    {
      private readonly Dictionary<TraitDecl, List<(Type, List<TraitDecl> /*via this parent path*/)>> info = new Dictionary<TraitDecl, List<(Type, List<TraitDecl>)>>();

      /// <summary>
      /// Returns a subset of the trait's ParentTraits, but not repeating any head type.
      /// Assumes the declaration has been successfully resolved.
      /// </summary>
      public List<Type> UniqueParentTraits() {
        return info.ToList().ConvertAll(entry => entry.Value[0].Item1);
      }

      public void Record(TraitDecl traitHead, UserDefinedType parentType) {
        Contract.Requires(traitHead != null);
        Contract.Requires(parentType != null);
        Contract.Requires(parentType.ResolvedClass is NonNullTypeDecl nntd && nntd.ViewAsClass == traitHead);

        if (!info.TryGetValue(traitHead, out var list)) {
          list = new List<(Type, List<TraitDecl>)>();
          info.Add(traitHead, list);
        }
        list.Add((parentType, new List<TraitDecl>()));
      }

      public void Extend(TraitDecl parent, InheritanceInformationClass parentInfo, Dictionary<TypeParameter, Type> typeMap) {
        Contract.Requires(parent != null);
        Contract.Requires(parentInfo != null);
        Contract.Requires(typeMap != null);

        foreach (var entry in parentInfo.info) {
          var traitHead = entry.Key;
          if (!info.TryGetValue(traitHead, out var list)) {
            list = new List<(Type, List<TraitDecl>)>();
            info.Add(traitHead, list);
          }
          foreach (var pair in entry.Value) {
            var ty = Resolver.SubstType(pair.Item1, typeMap);
            // prepend the path with "parent"
            var parentPath = new List<TraitDecl>() {parent};
            parentPath.AddRange(pair.Item2);
            list.Add((ty, parentPath));
          }
        }
      }

      public IEnumerable<List<(Type, List<TraitDecl>)>> GetTypeInstantiationGroups() {
        foreach (var pair in info.Values) {
          yield return pair;
        }
      }
    }

    public TopLevelDeclWithMembers(IToken tok, string name, ModuleDefinition module, List<TypeParameter> typeArgs, List<MemberDecl> members, Attributes attributes, bool isRefining, List<Type>/*?*/ traits = null)
      : base(tok, name, module, typeArgs, attributes, isRefining) {
      Contract.Requires(tok != null);
      Contract.Requires(name != null);
      Contract.Requires(cce.NonNullElements(typeArgs));
      Contract.Requires(cce.NonNullElements(members));
      Members = members;
      ParentTraits = traits ?? new List<Type>();
    }

    public static List<UserDefinedType> CommonTraits(TopLevelDeclWithMembers a, TopLevelDeclWithMembers b) {
      Contract.Requires(a != null);
      Contract.Requires(b != null);
      var aa = a.TraitAncestors();
      var bb = b.TraitAncestors();
      aa.IntersectWith(bb);
      var types = new List<UserDefinedType>();
      foreach (var t in aa) {
        var typeArgs = t.TypeArgs.ConvertAll(tp => a.ParentFormalTypeParametersToActuals[tp]);
        var u = new UserDefinedType(t.tok, t.Name + "?", t, typeArgs);
        types.Add(u);
      }
      return types;
    }

    /// <summary>
    /// Returns the set of transitive parent traits (not including "this" itself).
    /// This method assumes the .ParentTraits fields have been checked for various cycle restrictions.
    /// </summary>
    public ISet<TraitDecl> TraitAncestors() {
      var s = new HashSet<TraitDecl>();
      AddTraitAncestors(s);
      return s;
    }
    /// <summary>
    /// Adds to "s" the transitive parent traits (not including "this" itself).
    /// This method assumes the .ParentTraits fields have been checked for various cycle restrictions.
    /// </summary>
    private void AddTraitAncestors(ISet<TraitDecl> s) {
      Contract.Requires(s != null);
      foreach (var parent in ParentTraits) {
        var udt = (UserDefinedType)parent;  // in a successfully resolved program, we expect all .ParentTraits to be a UserDefinedType
        var nntd = (NonNullTypeDecl)udt.ResolvedClass;  // we expect the trait type to be the non-null version of the trait type
        var tr = (TraitDecl)nntd.Class;
        s.Add(tr);
        tr.AddTraitAncestors(s);
      }
    }
  }

  public class TraitDecl : ClassDecl {
    public override string WhatKind { get { return "trait"; } }
    public bool IsParent { set; get; }
    public TraitDecl(IToken tok, string name, ModuleDefinition module,
      List<TypeParameter> typeArgs, [Captured] List<MemberDecl> members, Attributes attributes, bool isRefining, List<Type>/*?*/ traits)
      : base(tok, name, module, typeArgs, members, attributes, isRefining, traits) { }
  }

  public class ClassDecl : TopLevelDeclWithMembers, RevealableTypeDecl {
    public override string WhatKind { get { return "class"; } }
    public override bool CanBeRevealed() { return true; }
    public bool HasConstructor;  // filled in (early) during resolution; true iff there exists a member that is a Constructor
    public readonly NonNullTypeDecl NonNullTypeDecl;
    [ContractInvariantMethod]
    void ObjectInvariant() {
      Contract.Invariant(cce.NonNullElements(Members));
      Contract.Invariant(ParentTraits != null);
    }

    public ClassDecl(IToken tok, string name, ModuleDefinition module,
      List<TypeParameter> typeArgs, [Captured] List<MemberDecl> members, Attributes attributes, bool isRefining, List<Type>/*?*/ traits)
      : base(tok, name, module, typeArgs, members, attributes, isRefining, traits) {
      Contract.Requires(tok != null);
      Contract.Requires(name != null);
      Contract.Requires(module != null);
      Contract.Requires(cce.NonNullElements(typeArgs));
      Contract.Requires(cce.NonNullElements(members));
      Contract.Assume(!(this is ArrowTypeDecl));  // this is also a precondition, really, but "this" cannot be mentioned in Requires of a constructor; ArrowTypeDecl should use the next constructor
      if (!IsDefaultClass) {
        NonNullTypeDecl = new NonNullTypeDecl(this);
      }
      this.NewSelfSynonym();
    }
    /// <summary>
    /// The following constructor is supposed to be called by the ArrowTypeDecl subtype, in order to avoid
    /// the call to this.NewSelfSynonym() (because NewSelfSynonym() depends on the .Arity field having been
    /// set, which it hasn't during the base call of the ArrowTypeDecl constructor). Instead, the ArrowTypeDecl
    /// constructor will do that call.
    /// </summary>
    protected ClassDecl(IToken tok, string name, ModuleDefinition module,
      List<TypeParameter> typeArgs, [Captured] List<MemberDecl> members, Attributes attributes, bool isRefining)
      : base(tok, name, module, typeArgs, members, attributes, isRefining, null) {
      Contract.Requires(tok != null);
      Contract.Requires(name != null);
      Contract.Requires(module != null);
      Contract.Requires(cce.NonNullElements(typeArgs));
      Contract.Requires(cce.NonNullElements(members));
      Contract.Assume(this is ArrowTypeDecl);  // this is also a precondition, really, but "this" cannot be mentioned in Requires of a constructor
    }
    public virtual bool IsDefaultClass {
      get {
        return false;
      }
    }

    public bool IsObjectTrait {
      get => Name == "object";
    }

    internal bool HeadDerivesFrom(TopLevelDecl b) {
      Contract.Requires(b != null);
      return this == b || this.ParentTraitHeads.Exists(tr => tr.HeadDerivesFrom(b));
    }

    public List<Type> NonNullTraitsWithArgument(List<Type> typeArgs) {
      Contract.Requires(typeArgs != null);
      Contract.Requires(typeArgs.Count == TypeArgs.Count);

      // Instantiate with the actual type arguments
      if (typeArgs.Count == 0) {
        // this optimization seems worthwhile
        return ParentTraits;
      } else {
        var subst = Resolver.TypeSubstitutionMap(TypeArgs, typeArgs);
        return ParentTraits.ConvertAll(traitType => Resolver.SubstType(traitType, subst));
      }
    }

    public List<Type> PossiblyNullTraitsWithArgument(List<Type> typeArgs) {
      Contract.Requires(typeArgs != null);
      Contract.Requires(typeArgs.Count == TypeArgs.Count);
      // Instantiate with the actual type arguments
      var subst = Resolver.TypeSubstitutionMap(TypeArgs, typeArgs);
      return ParentTraits.ConvertAll(traitType => (Type)UserDefinedType.CreateNullableType((UserDefinedType)Resolver.SubstType(traitType, subst)));
    }

    public override List<Type> ParentTypes(List<Type> typeArgs) {
      return PossiblyNullTraitsWithArgument(typeArgs);
    }

    TopLevelDecl RevealableTypeDecl.AsTopLevelDecl { get => this; }
  }

  public class DefaultClassDecl : ClassDecl {
    public DefaultClassDecl(ModuleDefinition module, [Captured] List<MemberDecl> members)
      : base(Token.NoToken, "_default", module, new List<TypeParameter>(), members, null, false, null) {
      Contract.Requires(module != null);
      Contract.Requires(cce.NonNullElements(members));
    }
    public override bool IsDefaultClass {
      get {
        return true;
      }
    }
  }

  public class ArrayClassDecl : ClassDecl {
    public override string WhatKind { get { return "array type"; } }
    public readonly int Dims;
    public ArrayClassDecl(int dims, ModuleDefinition module, Attributes attrs)
    : base(Token.NoToken, BuiltIns.ArrayClassName(dims), module,
      new List<TypeParameter>(new TypeParameter[]{ new TypeParameter(Token.NoToken, "arg", TypeParameter.TPVarianceSyntax.NonVariant_Strict) }),
      new List<MemberDecl>(), attrs, false, null)
    {
      Contract.Requires(1 <= dims);
      Contract.Requires(module != null);

      Dims = dims;
      // Resolve type parameter
      Contract.Assert(TypeArgs.Count == 1);
      var tp = TypeArgs[0];
      tp.Parent = this;
      tp.PositionalIndex = 0;
    }
  }

  public class ArrowTypeDecl : ClassDecl
  {
    public override string WhatKind { get { return "function type"; } }
    public readonly int Arity;
    public readonly Function Requires;
    public readonly Function Reads;

    public ArrowTypeDecl(List<TypeParameter> tps, Function req, Function reads, ModuleDefinition module, Attributes attributes)
      : base(Token.NoToken, ArrowType.ArrowTypeName(tps.Count - 1), module, tps,
             new List<MemberDecl> { req, reads }, attributes, false) {
      Contract.Requires(tps != null && 1 <= tps.Count);
      Contract.Requires(req != null);
      Contract.Requires(reads != null);
      Contract.Requires(module != null);
      Arity = tps.Count - 1;
      Requires = req;
      Reads = reads;
      Requires.EnclosingClass = this;
      Reads.EnclosingClass = this;
      this.NewSelfSynonym();
    }
  }

  public abstract class DatatypeDecl : TopLevelDeclWithMembers, RevealableTypeDecl, ICallable
  {
    public override bool CanBeRevealed() { return true; }
    public readonly List<DatatypeCtor> Ctors;
    [ContractInvariantMethod]
    void ObjectInvariant() {
      Contract.Invariant(cce.NonNullElements(Ctors));
      Contract.Invariant(1 <= Ctors.Count);
    }

    public DatatypeDecl(IToken tok, string name, ModuleDefinition module, List<TypeParameter> typeArgs,
      [Captured] List<DatatypeCtor> ctors, List<MemberDecl> members, Attributes attributes, bool isRefining)
      : base(tok, name, module, typeArgs, members, attributes, isRefining) {
      Contract.Requires(tok != null);
      Contract.Requires(name != null);
      Contract.Requires(module != null);
      Contract.Requires(cce.NonNullElements(typeArgs));
      Contract.Requires(cce.NonNullElements(ctors));
      Contract.Requires(cce.NonNullElements(members));
      Contract.Requires(1 <= ctors.Count);
      Ctors = ctors;
      this.NewSelfSynonym();
    }
    public bool HasFinitePossibleValues {
      get {
        return (TypeArgs.Count == 0 && Ctors.TrueForAll(ctr => ctr.Formals.Count == 0));
      }
    }

    public bool IsRecordType {
      get { return this is IndDatatypeDecl && Ctors.Count == 1; }
    }

    TopLevelDecl RevealableTypeDecl.AsTopLevelDecl { get { return this; } }

    bool ICodeContext.IsGhost { get { return true; } }
    List<TypeParameter> ICodeContext.TypeArgs { get { return TypeArgs; } }
    List<Formal> ICodeContext.Ins { get { return new List<Formal>(); } }
    ModuleDefinition ICodeContext.EnclosingModule { get { return EnclosingModuleDefinition; } }
    bool ICodeContext.MustReverify { get { return false; } }
    bool ICodeContext.AllowsNontermination { get { return false; } }
    IToken ICallable.Tok { get { return tok; } }
    string ICallable.NameRelativeToModule { get { return Name; } }
    Specification<Expression> ICallable.Decreases {
      get {
        // The resolver checks that a NewtypeDecl sits in its own SSC in the call graph.  Therefore,
        // the question of what its Decreases clause is should never arise.
        throw new cce.UnreachableException();
      }
    }
    bool ICallable.InferredDecreases {
      get { throw new cce.UnreachableException(); }  // see comment above about ICallable.Decreases
      set { throw new cce.UnreachableException(); }  // see comment above about ICallable.Decreases
    }

    public abstract DatatypeCtor GetGroundingCtor();
  }

  public class IndDatatypeDecl : DatatypeDecl, RevealableTypeDecl
  {
    public override string WhatKind { get { return "datatype"; } }
    public DatatypeCtor GroundingCtor;  // set during resolution

    public override DatatypeCtor GetGroundingCtor() {
      return GroundingCtor;
    }

    public bool[] TypeParametersUsedInConstructionByGroundingCtor;  // set during resolution; has same length as the number of type arguments

    public enum ES { NotYetComputed, Never, ConsultTypeArguments }
    public ES EqualitySupport = ES.NotYetComputed;

    public IndDatatypeDecl(IToken tok, string name, ModuleDefinition module, List<TypeParameter> typeArgs,
      [Captured] List<DatatypeCtor> ctors, List<MemberDecl> members, Attributes attributes, bool isRefining)
      : base(tok, name, module, typeArgs, ctors, members, attributes, isRefining) {
      Contract.Requires(tok != null);
      Contract.Requires(name != null);
      Contract.Requires(module != null);
      Contract.Requires(cce.NonNullElements(typeArgs));
      Contract.Requires(cce.NonNullElements(ctors));
      Contract.Requires(cce.NonNullElements(members));
      Contract.Requires(1 <= ctors.Count);
    }
  }

  public class TupleTypeDecl : IndDatatypeDecl
  {
    public readonly int Dims;
    /// <summary>
    /// Construct a resolved built-in tuple type with "dim" arguments.  "systemModule" is expected to be the _System module.
    /// </summary>
    public TupleTypeDecl(int dims, ModuleDefinition systemModule, Attributes attributes)
      : this(systemModule, CreateCovariantTypeParameters(dims), attributes) {
      Contract.Requires(0 <= dims);
      Contract.Requires(systemModule != null);

      // Resolve the type parameters here
      Contract.Assert(TypeArgs.Count == dims);
      for (var i = 0; i < dims; i++) {
        var tp = TypeArgs[i];
        tp.Parent = this;
        tp.PositionalIndex = i;
      }
    }

    private TupleTypeDecl(ModuleDefinition systemModule, List<TypeParameter> typeArgs, Attributes attributes)
      : base(Token.NoToken, BuiltIns.TupleTypeName(typeArgs.Count), systemModule, typeArgs, CreateConstructors(typeArgs), new List<MemberDecl>(), attributes, false) {
      Contract.Requires(systemModule != null);
      Contract.Requires(typeArgs != null);
      Dims = typeArgs.Count;
      foreach (var ctor in Ctors) {
        ctor.EnclosingDatatype = this;  // resolve here
        GroundingCtor = ctor;
        TypeParametersUsedInConstructionByGroundingCtor = new bool[typeArgs.Count];
        for (int i = 0; i < typeArgs.Count; i++) {
          TypeParametersUsedInConstructionByGroundingCtor[i] = true;
        }
      }
      this.EqualitySupport = ES.ConsultTypeArguments;
    }
    private static List<TypeParameter> CreateCovariantTypeParameters(int dims) {
      Contract.Requires(0 <= dims);
      var ts = new List<TypeParameter>();
      for (int i = 0; i < dims; i++) {
        var tp = new TypeParameter(Token.NoToken, "T" + i, TypeParameter.TPVarianceSyntax.Covariant_Strict);
        tp.NecessaryForEqualitySupportOfSurroundingInductiveDatatype = true;
        ts.Add(tp);
      }
      return ts;
    }
    private static List<DatatypeCtor> CreateConstructors(List<TypeParameter> typeArgs) {
      Contract.Requires(typeArgs != null);
      var formals = new List<Formal>();
      for (int i = 0; i < typeArgs.Count; i++) {
        var tp = typeArgs[i];
        var f = new Formal(Token.NoToken, i.ToString(), new UserDefinedType(Token.NoToken, tp), true, false);
        formals.Add(f);
      }
      var ctor = new DatatypeCtor(Token.NoToken, BuiltIns.TupleTypeCtorNamePrefix + typeArgs.Count, formals, null);
      return new List<DatatypeCtor>() { ctor };
    }

    public override string CompileName {
      get {
        return "Tuple" + Dims;
      }
    }
  }

  public class CoDatatypeDecl : DatatypeDecl
  {
    public override string WhatKind { get { return "codatatype"; } }
    public CoDatatypeDecl SscRepr;  // filled in during resolution

    public CoDatatypeDecl(IToken tok, string name, ModuleDefinition module, List<TypeParameter> typeArgs,
      [Captured] List<DatatypeCtor> ctors, List<MemberDecl> members, Attributes attributes, bool isRefining)
      : base(tok, name, module, typeArgs, ctors, members, attributes, isRefining) {
      Contract.Requires(tok != null);
      Contract.Requires(name != null);
      Contract.Requires(module != null);
      Contract.Requires(cce.NonNullElements(typeArgs));
      Contract.Requires(cce.NonNullElements(ctors));
      Contract.Requires(cce.NonNullElements(members));
      Contract.Requires(1 <= ctors.Count);
    }

    public override DatatypeCtor GetGroundingCtor() {
      return Ctors[0];
    }
  }

  /// <summary>
  /// The "ValuetypeDecl" class models the built-in value types (like bool, int, set, and seq.
  /// Its primary function is to hold the formal type parameters and built-in members of these types.
  /// </summary>
  public class ValuetypeDecl : TopLevelDecl
  {
    public override string WhatKind { get { return Name; } }
    public readonly Dictionary<string, MemberDecl> Members = new Dictionary<string, MemberDecl>();
    readonly Func<Type, bool> typeTester;
    readonly Func<List<Type>, Type>/*?*/ typeCreator;

    public ValuetypeDecl(string name, ModuleDefinition module, int typeParameterCount, Func<Type, bool> typeTester, Func<List<Type>, Type>/*?*/ typeCreator)
      : base(Token.NoToken, name, module, new List<TypeParameter>(), null, false) {
      Contract.Requires(name != null);
      Contract.Requires(module != null);
      Contract.Requires(0 <= typeParameterCount);
      Contract.Requires(typeTester != null);
      // fill in the type parameters
      for (int i = 0; i < typeParameterCount; i++) {
        TypeArgs.Add(new TypeParameter(Token.NoToken, ((char)('T' + i)).ToString(), i, this));
      }
      this.typeTester = typeTester;
      this.typeCreator = typeCreator;
    }

    public bool IsThisType(Type t) {
      Contract.Assert(t != null);
      return typeTester(t);
    }

    public Type CreateType(List<Type> typeArgs) {
      Contract.Requires(typeArgs != null);
      Contract.Requires(typeArgs.Count == TypeArgs.Count);
      Contract.Assume(typeCreator != null);  // can only call CreateType for a ValuetypeDecl with a type creator (this is up to the caller to ensure)
      return typeCreator(typeArgs);
    }
  }

  public class DatatypeCtor : Declaration, TypeParameter.ParentType
  {
    public readonly List<Formal> Formals;
    [ContractInvariantMethod]
    void ObjectInvariant() {
      Contract.Invariant(cce.NonNullElements(Formals));
      Contract.Invariant(Destructors != null);
      Contract.Invariant(
        Destructors.Count == 0 || // this is until resolution
        Destructors.Count == Formals.Count);  // after resolution
    }

    // TODO: One could imagine having a precondition on datatype constructors
    public DatatypeDecl EnclosingDatatype;  // filled in during resolution
    public SpecialField QueryField;  // filled in during resolution
    public List<DatatypeDestructor> Destructors = new List<DatatypeDestructor>();  // contents filled in during resolution; includes both implicit (not mentionable in source) and explicit destructors

    public DatatypeCtor(IToken tok, string name, [Captured] List<Formal> formals, Attributes attributes)
      : base(tok, name, attributes, false) {
      Contract.Requires(tok != null);
      Contract.Requires(name != null);
      Contract.Requires(cce.NonNullElements(formals));
      this.Formals = formals;
    }

    public string FullName {
      get {
        Contract.Ensures(Contract.Result<string>() != null);
        Contract.Assume(EnclosingDatatype != null);

        return "#" + EnclosingDatatype.FullName + "." + Name;
      }
    }
  }

  /// <summary>
  /// An ICodeContext is an ICallable or a NoContext.
  /// </summary>
  public interface ICodeContext
  {
    bool IsGhost { get; }
    List<TypeParameter> TypeArgs { get; }
    List<Formal> Ins { get; }
    ModuleDefinition EnclosingModule { get; }  // to be called only after signature-resolution is complete
    bool MustReverify { get; }
    string FullSanitizedName { get; }
    bool AllowsNontermination { get; }
  }
  /// <summary>
  /// An ICallable is a Function, Method, IteratorDecl, or (less fitting for the name ICallable) RedirectingTypeDecl or DatatypeDecl.
  /// </summary>
  public interface ICallable : ICodeContext
  {
    IToken Tok { get; }
    string WhatKind { get; }
    string NameRelativeToModule { get; }
    Specification<Expression> Decreases { get; }
    /// <summary>
    /// The InferredDecreases property says whether or not a process was attempted to provide a default decreases
    /// clause.  If such a process was attempted, even if the resulting decreases clause turned out to be empty,
    /// the property will get the value "true".  This is so that a useful error message can be provided.
    /// </summary>
    bool InferredDecreases { get; set; }
  }

  public class DontUseICallable : ICallable
  {
    public string WhatKind { get { throw new cce.UnreachableException(); } }
    public bool IsGhost { get { throw new cce.UnreachableException(); } }
    public List<TypeParameter> TypeArgs { get { throw new cce.UnreachableException(); } }
    public List<Formal> Ins { get { throw new cce.UnreachableException(); } }
    public ModuleDefinition EnclosingModule { get { throw new cce.UnreachableException(); } }
    public bool MustReverify { get { throw new cce.UnreachableException(); } }
    public string FullSanitizedName { get { throw new cce.UnreachableException(); } }
    public bool AllowsNontermination { get { throw new cce.UnreachableException(); } }
    public IToken Tok { get { throw new cce.UnreachableException(); } }
    public string NameRelativeToModule { get { throw new cce.UnreachableException(); } }
    public Specification<Expression> Decreases { get { throw new cce.UnreachableException(); } }
    public bool InferredDecreases {
      get { throw new cce.UnreachableException(); }
      set { throw new cce.UnreachableException(); }
    }
  }
  /// <summary>
  /// An IMethodCodeContext is a Method or IteratorDecl.
  /// </summary>
  public interface IMethodCodeContext : ICallable
  {
    List<Formal> Outs { get; }
    Specification<FrameExpression> Modifies { get; }
  }

  /// <summary>
  /// Applies when we are not inside an ICallable.  In particular, a NoContext is used to resolve the attributes of declarations with no other context.
  /// </summary>
  public class NoContext : ICodeContext
  {
    public readonly ModuleDefinition Module;
    public NoContext(ModuleDefinition module)
    {
      this.Module = module;
    }
    bool ICodeContext.IsGhost { get { return true; } }
    List<TypeParameter> ICodeContext.TypeArgs { get { return new List<TypeParameter>(); } }
    List<Formal> ICodeContext.Ins { get { return new List<Formal>(); } }
    Specification<Expression> Decreases { get { return new Specification<Expression>(null, null); } }
    ModuleDefinition ICodeContext.EnclosingModule { get { return Module; } }
    bool ICodeContext.MustReverify { get { Contract.Assume(false, "should not be called on NoContext"); throw new cce.UnreachableException(); } }
    public string FullSanitizedName { get { Contract.Assume(false, "should not be called on NoContext"); throw new cce.UnreachableException(); } }
    public bool AllowsNontermination { get { Contract.Assume(false, "should not be called on NoContext"); throw new cce.UnreachableException(); } }
  }

  public class IteratorDecl : ClassDecl, IMethodCodeContext
  {
    public override string WhatKind { get { return "iterator"; } }
    public readonly List<Formal> Ins;
    public readonly List<Formal> Outs;
    public readonly Specification<FrameExpression> Reads;
    public readonly Specification<FrameExpression> Modifies;
    public readonly Specification<Expression> Decreases;
    public readonly List<AttributedExpression> Requires;
    public readonly List<AttributedExpression> Ensures;
    public readonly List<AttributedExpression> YieldRequires;
    public readonly List<AttributedExpression> YieldEnsures;
    public readonly BlockStmt Body;
    public bool SignatureIsOmitted { get { return SignatureEllipsis != null; } }
    public readonly IToken SignatureEllipsis;
    public readonly List<Field> OutsFields;
    public readonly List<Field> OutsHistoryFields;  // these are the 'xs' variables
    public readonly List<Field> DecreasesFields;  // filled in during resolution
    public SpecialField Member_Modifies;  // filled in during resolution
    public SpecialField Member_Reads;  // filled in during resolution
    public SpecialField Member_New;  // filled in during resolution
    public Constructor Member_Init;  // created during registration phase of resolution; its specification is filled in during resolution
    public Predicate Member_Valid;  // created during registration phase of resolution; its specification is filled in during resolution
    public Method Member_MoveNext;  // created during registration phase of resolution; its specification is filled in during resolution
    public readonly LocalVariable YieldCountVariable;

    public IteratorDecl(IToken tok, string name, ModuleDefinition module, List<TypeParameter> typeArgs,
                        List<Formal> ins, List<Formal> outs,
                        Specification<FrameExpression> reads, Specification<FrameExpression> mod, Specification<Expression> decreases,
                        List<AttributedExpression> requires,
                        List<AttributedExpression> ensures,
                        List<AttributedExpression> yieldRequires,
                        List<AttributedExpression> yieldEnsures,
                        BlockStmt body, Attributes attributes, IToken signatureEllipsis)
      : base(tok, name, module, MutateIntoRequiringZeroInitBit(typeArgs), new List<MemberDecl>(), attributes, signatureEllipsis != null, null)
    {
      Contract.Requires(tok != null);
      Contract.Requires(name != null);
      Contract.Requires(module != null);
      Contract.Requires(typeArgs != null);
      Contract.Requires(ins != null);
      Contract.Requires(outs != null);
      Contract.Requires(reads != null);
      Contract.Requires(mod != null);
      Contract.Requires(decreases != null);
      Contract.Requires(requires != null);
      Contract.Requires(ensures != null);
      Contract.Requires(yieldRequires != null);
      Contract.Requires(yieldEnsures != null);
      Ins = ins;
      Outs = outs;
      Reads = reads;
      Modifies = mod;
      Decreases = decreases;
      Requires = requires;
      Ensures = ensures;
      YieldRequires = yieldRequires;
      YieldEnsures = yieldEnsures;
      Body = body;
      SignatureEllipsis = signatureEllipsis;

      OutsFields = new List<Field>();
      OutsHistoryFields = new List<Field>();
      DecreasesFields = new List<Field>();

      YieldCountVariable = new LocalVariable(tok, tok, "_yieldCount", new EverIncreasingType(), true);
      YieldCountVariable.type = YieldCountVariable.OptionalType;  // resolve YieldCountVariable here
    }

    private static List<TypeParameter> MutateIntoRequiringZeroInitBit(List<TypeParameter> typeArgs) {
      Contract.Requires(typeArgs != null);
      Contract.Ensures(Contract.Result<List<TypeParameter>>() == typeArgs);
      // Note! This is not the only place where IteratorDecl type parameters come through.  Some may
      // be created by "FillInTypeArguments".
      foreach (var tp in typeArgs) {
        tp.Characteristics.MustSupportZeroInitialization = true;
      }
      return typeArgs;
    }

    /// <summary>
    /// Returns the non-null expressions of this declaration proper (that is, do not include the expressions of substatements).
    /// Does not include the generated class members.
    /// </summary>
    public virtual IEnumerable<Expression> SubExpressions {
      get {
        foreach (var e in Attributes.SubExpressions(Attributes)) {
          yield return e;
        }
        foreach (var e in Attributes.SubExpressions(Reads.Attributes)) {
          yield return e;
        }
        foreach (var e in Reads.Expressions) {
          yield return e.E;
        }
        foreach (var e in Attributes.SubExpressions(Modifies.Attributes)) {
          yield return e;
        }
        foreach (var e in Modifies.Expressions) {
          yield return e.E;
        }
        foreach (var e in Attributes.SubExpressions(Decreases.Attributes)) {
          yield return e;
        }
        foreach (var e in Decreases.Expressions) {
          yield return e;
        }
        foreach (var e in Requires) {
          yield return e.E;
        }
        foreach (var e in Ensures) {
          yield return e.E;
        }
        foreach (var e in YieldRequires) {
          yield return e.E;
        }
        foreach (var e in YieldEnsures) {
          yield return e.E;
        }
      }
    }

    /// <summary>
    /// This Dafny type exists only for the purpose of giving the yield-count variable a type, so
    /// that the type can be recognized during translation of Dafny into Boogie.  It represents
    /// an integer component in a "decreases" clause whose order is (\lambda x,y :: x GREATER y),
    /// not the usual (\lambda x,y :: x LESS y AND 0 ATMOST y).
    /// </summary>
    public class EverIncreasingType : BasicType
    {
      [Pure]
      public override string TypeName(ModuleDefinition context, bool parseAble) {
        Contract.Assert(parseAble == false);

        return "_increasingInt";
      }
      public override bool Equals(Type that, bool keepConstraints = false) {
        return that.NormalizeExpand(keepConstraints) is EverIncreasingType;
      }
    }

    bool ICodeContext.IsGhost { get { return false; } }
    List<TypeParameter> ICodeContext.TypeArgs { get { return this.TypeArgs; } }
    List<Formal> ICodeContext.Ins { get { return this.Ins; } }
    List<Formal> IMethodCodeContext.Outs { get { return this.Outs; } }
    Specification<FrameExpression> IMethodCodeContext.Modifies { get { return this.Modifies; } }
    IToken ICallable.Tok { get { return this.tok; } }
    string ICallable.NameRelativeToModule { get { return this.Name; } }
    Specification<Expression> ICallable.Decreases { get { return this.Decreases; } }
    bool _inferredDecr;
    bool ICallable.InferredDecreases {
      set { _inferredDecr = value; }
      get { return _inferredDecr; }
    }

    ModuleDefinition ICodeContext.EnclosingModule { get { return this.EnclosingModuleDefinition; } }
    bool ICodeContext.MustReverify { get { return false; } }
    public bool AllowsNontermination {
      get {
        return Contract.Exists(Decreases.Expressions, e => e is WildcardExpr);
      }
    }
  }

  public abstract class MemberDecl : Declaration {
    public abstract string WhatKind { get; }
    public readonly bool HasStaticKeyword;
    public virtual bool IsStatic {
      get {
        return HasStaticKeyword || (EnclosingClass is ClassDecl && ((ClassDecl)EnclosingClass).IsDefaultClass);
      }
    }
    protected readonly bool isGhost;
    public bool IsGhost { get { return isGhost; } }
    public bool IsInstanceIndependentConstant {
      get {
        var cf = this as ConstantField;
        return cf != null && cf.Rhs != null;
      }
    }

    public TopLevelDecl EnclosingClass;  // filled in during resolution
    public MemberDecl RefinementBase;  // filled in during the pre-resolution refinement transformation; null if the member is new here
    public MemberDecl OverriddenMember;  // filled in during resolution; non-null if the member overrides a member in a parent trait
    public virtual bool IsOverrideThatAddsBody => OverriddenMember != null;

    /// <summary>
    /// Returns "true" if "this" is a (possibly transitive) override of "possiblyOverriddenMember".
    /// </summary>
    public bool Overrides(MemberDecl possiblyOverriddenMember) {
      Contract.Requires(possiblyOverriddenMember != null);
      for (var th = this; th != null; th = th.OverriddenMember) {
        if (th == possiblyOverriddenMember) {
          return true;
        }
      }
      return false;
    }

    public MemberDecl(IToken tok, string name, bool hasStaticKeyword, bool isGhost, Attributes attributes, bool isRefining)
      : base(tok, name, attributes, isRefining) {
      Contract.Requires(tok != null);
      Contract.Requires(name != null);
      HasStaticKeyword = hasStaticKeyword;
      this.isGhost = isGhost;
    }
    /// <summary>
    /// Returns className+"."+memberName.  Available only after resolution.
    /// </summary>
    public virtual string FullName {
      get {
        Contract.Requires(EnclosingClass != null);
        Contract.Ensures(Contract.Result<string>() != null);

        return EnclosingClass.FullName + "." + Name;
      }
    }
    public virtual string FullSanitizedName {
      get {
        Contract.Requires(EnclosingClass != null);
        Contract.Ensures(Contract.Result<string>() != null);

        if (Name == "requires") {
          return Translator.Requires(((ArrowTypeDecl)EnclosingClass).Arity);
        } else if (Name == "reads") {
          return Translator.Reads(((ArrowTypeDecl)EnclosingClass).Arity);
        } else {
          return EnclosingClass.FullSanitizedName + "." + CompileName;
        }
      }
    }
    public virtual string FullSanitizedRefinementName {
      get {
        Contract.Requires(EnclosingClass != null);
        Contract.Ensures(Contract.Result<string>() != null);

        if (Name == "requires") {
          return Translator.Requires(((ArrowTypeDecl)EnclosingClass).Arity);
        } else if (Name == "reads") {
          return Translator.Reads(((ArrowTypeDecl)EnclosingClass).Arity);
        } else {
          return EnclosingClass.FullSanitizedRefinementName + "." + CompileName;
        }
      }
    }
    public virtual string FullNameInContext(ModuleDefinition context) {
      Contract.Requires(EnclosingClass != null);
      Contract.Ensures(Contract.Result<string>() != null);

      return EnclosingClass.FullNameInContext(context) + "." + Name;
    }
    public override string CompileName {
      get {
        var nm = base.CompileName;
        if (this.Name == EnclosingClass.Name) {
          nm = "_" + nm;
        }
        return nm;
      }
    }
    public virtual string FullCompileName {
      get {
        Contract.Requires(EnclosingClass != null);
        Contract.Ensures(Contract.Result<string>() != null);

        return EnclosingClass.FullCompileName + "." + Declaration.IdProtect(CompileName);
      }
    }
    public virtual IEnumerable<Expression> SubExpressions {
      get {
        yield break;
      }
    }
  }

  public class Field : MemberDecl {
    public override string WhatKind { get { return "field"; } }
    public readonly bool IsMutable;  // says whether or not the field can ever change values
    public readonly bool IsUserMutable;  // says whether or not code is allowed to assign to the field (IsUserMutable implies IsMutable)
    public readonly Type Type;
    [ContractInvariantMethod]
    void ObjectInvariant() {
      Contract.Invariant(Type != null);
      Contract.Invariant(!IsUserMutable || IsMutable);  // IsUserMutable ==> IsMutable
    }

    public Field(IToken tok, string name, bool isGhost, Type type, Attributes attributes)
      : this(tok, name, false, isGhost, true, true, type, attributes) {
      Contract.Requires(tok != null);
      Contract.Requires(name != null);
      Contract.Requires(type != null);
    }

    public Field(IToken tok, string name, bool hasStaticKeyword, bool isGhost, bool isMutable, bool isUserMutable, Type type, Attributes attributes)
      : base(tok, name, hasStaticKeyword, isGhost, attributes, false) {
      Contract.Requires(tok != null);
      Contract.Requires(name != null);
      Contract.Requires(type != null);
      Contract.Requires(!isUserMutable || isMutable);
      IsMutable = isMutable;
      IsUserMutable = isUserMutable;
      Type = type;
    }
  }

  public class SpecialFunction : Function, ICodeContext, ICallable
  {
    readonly ModuleDefinition Module;
    public SpecialFunction(IToken tok, string name, ModuleDefinition module, bool hasStaticKeyword, bool isGhost,
      List<TypeParameter> typeArgs, List<Formal> formals, Type resultType,
      List<AttributedExpression> req, List<FrameExpression> reads, List<AttributedExpression> ens, Specification<Expression> decreases,
      Expression body, Attributes attributes, IToken signatureEllipsis)
      : base(tok, name, hasStaticKeyword, isGhost, typeArgs, formals, null, resultType, req, reads, ens, decreases, body, attributes, signatureEllipsis)
    {
      Module = module;
    }
    ModuleDefinition ICodeContext.EnclosingModule { get { return this.Module; } }
    string ICallable.NameRelativeToModule { get { return Name; } }
  }

  public class SpecialField : Field
  {
    public enum ID {
      UseIdParam,  // IdParam is a string
      ArrayLength,  // IdParam is null for .Length; IdParam is an int "x" for GetLength(x)
      ArrayLengthInt,  // same as ArrayLength, but produces int instead of BigInteger
      Floor,
      IsLimit,
      IsSucc,
      Offset,
      IsNat,
      Keys,
      Values,
      Items,
      Reads,
      Modifies,
      New,
    }
    public readonly ID SpecialId;
    public readonly object IdParam;
    public SpecialField(IToken tok, string name, ID specialId, object idParam, bool isGhost, bool isMutable, bool isUserMutable, Type type, Attributes attributes)
      : this(tok, name, specialId, idParam, false, isGhost, isMutable, isUserMutable, type, attributes) {
      Contract.Requires(tok != null);
      Contract.Requires(name != null);
      Contract.Requires(!isUserMutable || isMutable);
      Contract.Requires(type != null);
    }

    public SpecialField(IToken tok, string name, ID specialId, object idParam, bool hasStaticKeyword, bool isGhost, bool isMutable, bool isUserMutable, Type type, Attributes attributes)
      : base(tok, name, hasStaticKeyword, isGhost, isMutable, isUserMutable, type, attributes) {
      Contract.Requires(tok != null);
      Contract.Requires(name != null);
      Contract.Requires(!isUserMutable || isMutable);
      Contract.Requires(type != null);

      SpecialId = specialId;
      IdParam = idParam;
    }

    public override string FullName {
      get {
        Contract.Ensures(Contract.Result<string>() != null);
        return EnclosingClass != null ? EnclosingClass.FullName + "." + Name : Name;
      }
    }

    public override string FullSanitizedName {
      get {
        Contract.Ensures(Contract.Result<string>() != null);
        return EnclosingClass != null ? EnclosingClass.FullSanitizedName + "." + CompileName : CompileName;
      }
    }

    public override string FullSanitizedRefinementName {
      get{
        Contract.Ensures(Contract.Result<string>() != null);
        return EnclosingClass != null ? EnclosingClass.FullSanitizedRefinementName + "." + CompileName : CompileName;
      }
    }

    public override string FullNameInContext(ModuleDefinition context) {
      Contract.Ensures(Contract.Result<string>() != null);
      return EnclosingClass != null ? EnclosingClass.FullNameInContext(context) + "." + Name : Name;
    }

    public override string CompileName {
      get {
        Contract.Ensures(Contract.Result<string>() != null);
        return EnclosingClass != null ? base.CompileName : Name;
      }
    }

    public override string FullCompileName {
      get {
        Contract.Ensures(Contract.Result<string>() != null);
        var cn = Declaration.IdProtect(CompileName);
        return EnclosingClass != null ? EnclosingClass.FullCompileName + "." + cn : cn;
      }
    }
  }

  public class DatatypeDestructor : SpecialField
  {
    public readonly List<DatatypeCtor> EnclosingCtors = new List<DatatypeCtor>();  // is always a nonempty list
    public readonly List<Formal> CorrespondingFormals = new List<Formal>();  // is always a nonempty list
    [ContractInvariantMethod]
    void ObjectInvariant() {
      Contract.Invariant(EnclosingCtors != null);
      Contract.Invariant(CorrespondingFormals != null);
      Contract.Invariant(EnclosingCtors.Count > 0);
      Contract.Invariant(EnclosingCtors.Count == CorrespondingFormals.Count);
    }

    public DatatypeDestructor(IToken tok, DatatypeCtor enclosingCtor, Formal correspondingFormal, string name, string compiledName, bool isGhost, Type type, Attributes attributes)
      : base(tok, name, SpecialField.ID.UseIdParam, compiledName, isGhost, false, false, type, attributes)
    {
      Contract.Requires(tok != null);
      Contract.Requires(enclosingCtor != null);
      Contract.Requires(correspondingFormal != null);
      Contract.Requires(name != null);
      Contract.Requires(type != null);
      EnclosingCtors.Add(enclosingCtor);  // more enclosing constructors may be added later during resolution
      CorrespondingFormals.Add(correspondingFormal);  // more corresponding formals may be added later during resolution
    }

    /// <summary>
    /// To be called only by the resolver. Called to share this datatype destructor between multiple constructors
    /// of the same datatype.
    /// </summary>
    internal void AddAnotherEnclosingCtor(DatatypeCtor ctor, Formal formal) {
      Contract.Requires(ctor != null);
      Contract.Requires(formal != null);
      EnclosingCtors.Add(ctor);  // more enclosing constructors may be added later during resolution
      CorrespondingFormals.Add(formal);  // more corresponding formals may be added later during resolution
    }

    internal string EnclosingCtorNames(string grammaticalConjunction) {
      Contract.Requires(grammaticalConjunction != null);
      return PrintableCtorNameList(EnclosingCtors, grammaticalConjunction);
    }

    static internal string PrintableCtorNameList(List<DatatypeCtor> ctors, string grammaticalConjunction) {
      Contract.Requires(ctors != null);
      Contract.Requires(grammaticalConjunction != null);
      var n = ctors.Count;
      if (n == 1) {
        return string.Format("'{0}'", ctors[0].Name);
      } else if (n == 2) {
        return string.Format("'{0}' {1} '{2}'", ctors[0].Name, grammaticalConjunction, ctors[1].Name);
      } else {
        var s = "";
        for (int i = 0; i < n - 1; i++) {
          s += string.Format("'{0}', ", ctors[i].Name);
        }
        return s + string.Format("{0} '{1}'", grammaticalConjunction, ctors[n - 1].Name);
      }
    }
  }

  public class ConstantField : SpecialField, ICallable
  {
    public override string WhatKind { get { return "const field"; } }
    public readonly Expression Rhs;
    public ConstantField(IToken tok, string name, Expression/*?*/ rhs, bool hasStaticKeyword, bool isGhost, Type type, Attributes attributes)
      : base(tok, name, SpecialField.ID.UseIdParam, NonglobalVariable.CompilerizeName(name), hasStaticKeyword, isGhost, false, false, type, attributes)
    {
      Contract.Requires(tok != null);
      Contract.Requires(name != null);
      Contract.Requires(type != null);
      this.Rhs = rhs;
    }

    public override bool CanBeRevealed() {
      return true;
    }

    //
    public new bool IsGhost { get { return this.isGhost; } }
    public List<TypeParameter> TypeArgs { get { return new List<TypeParameter>(); } }
    public List<Formal> Ins { get { return new List<Formal>(); } }
    public ModuleDefinition EnclosingModule { get { return this.EnclosingClass.EnclosingModuleDefinition; } }
    public bool MustReverify { get { return false; } }
    public bool AllowsNontermination { get { throw new cce.UnreachableException(); } }
    public IToken Tok { get { return tok; } }
    public string NameRelativeToModule {
      get {
        if (EnclosingClass is DefaultClassDecl) {
          return Name;
        } else {
          return EnclosingClass.Name + "." + Name;
        }
      }
    }
    public Specification<Expression> Decreases { get { throw new cce.UnreachableException(); } }
    public bool InferredDecreases
    {
      get { throw new cce.UnreachableException(); }
      set { throw new cce.UnreachableException(); }
    }
  }

  public class OpaqueTypeDecl : TopLevelDeclWithMembers, TypeParameter.ParentType, RevealableTypeDecl
  {
    public override string WhatKind { get { return "opaque type"; } }
    public override bool CanBeRevealed() { return true; }
    public readonly TypeParameter TheType;
    public TypeParameter.TypeParameterCharacteristics Characteristics {
      get { return TheType.Characteristics; }
    }
    public bool MustSupportEquality {
      get { return TheType.MustSupportEquality; }
    }
    [ContractInvariantMethod]
    void ObjectInvariant() {
      Contract.Invariant(TheType != null && Name == TheType.Name);
    }

    public OpaqueTypeDecl(IToken tok, string name, ModuleDefinition module, TypeParameter.TypeParameterCharacteristics characteristics, List<TypeParameter> typeArgs, List<MemberDecl> members, Attributes attributes)
      : base(tok, name, module, typeArgs, members, attributes, false) {
      Contract.Requires(tok != null);
      Contract.Requires(name != null);
      Contract.Requires(module != null);
      Contract.Requires(typeArgs != null);
      TheType = new OpaqueType_AsParameter(tok, name, characteristics, TypeArgs);
      this.NewSelfSynonym();
    }

    public TopLevelDecl AsTopLevelDecl {
      get { return this; }
    }

    public bool SupportsEquality {
      get { return this.MustSupportEquality; }
    }
  }

  public interface RedirectingTypeDecl : ICallable
  {
    string Name { get; }

    IToken tok { get; }
    Attributes Attributes { get; }
    ModuleDefinition Module { get; }
    BoundVar/*?*/ Var { get; }
    Expression/*?*/ Constraint { get; }
    SubsetTypeDecl.WKind WitnessKind { get; }
    Expression/*?*/ Witness { get; }  // non-null iff WitnessKind is Compiled or Ghost
    FreshIdGenerator IdGenerator { get; }
  }

  public class NativeType
  {
    public readonly string Name;
    public readonly BigInteger LowerBound;
    public readonly BigInteger UpperBound;
    public readonly int Bitwidth;  // for unasigned types, this shows the number of bits in the type; else is 0
    public enum Selection { Byte, SByte, UShort, Short, UInt, Int, Number, ULong, Long }
    public readonly Selection Sel;
    public readonly DafnyOptions.CompilationTarget CompilationTargets;
    public NativeType(string Name, BigInteger LowerBound, BigInteger UpperBound, int bitwidth, Selection sel, DafnyOptions.CompilationTarget compilationTargets) {
      Contract.Requires(Name != null);
      Contract.Requires(0 <= bitwidth && (bitwidth == 0 || LowerBound == 0));
      this.Name = Name;
      this.LowerBound = LowerBound;
      this.UpperBound = UpperBound;
      this.Bitwidth = bitwidth;
      this.Sel = sel;
      this.CompilationTargets = compilationTargets;
    }
  }

  public static class RevealableTypeDeclHelper {
    private static Dictionary<TopLevelDecl, InternalTypeSynonymDecl> tsdMap = new Dictionary<TopLevelDecl, InternalTypeSynonymDecl>();

    public static void NewSelfSynonym(this RevealableTypeDecl rtd) {
      var d = rtd.AsTopLevelDecl;
      Contract.Assert(!tsdMap.ContainsKey(d));
      var thisType = UserDefinedType.FromTopLevelDecl(d.tok, d);
      if (d is OpaqueTypeDecl) {
        thisType.ResolvedParam = ((OpaqueTypeDecl)d).TheType;
      }
      var tsd = new InternalTypeSynonymDecl(d.tok, d.Name, TypeParameter.GetExplicitCharacteristics(d), d.TypeArgs, d.EnclosingModuleDefinition, thisType, d.Attributes);
      tsd.InheritVisibility(d, false);
      tsdMap.Add(d, tsd);
    }

    public static UserDefinedType SelfSynonym(this RevealableTypeDecl rtd, List<Type> args, Expression/*?*/ namePath = null) {
      Contract.Requires(args != null);
      Contract.Requires(namePath == null || namePath is NameSegment || namePath is ExprDotName);
      var d = rtd.AsTopLevelDecl;
      Contract.Assert(tsdMap.ContainsKey(d));
      var typeSynonym = tsdMap[d];
      Contract.Assert(typeSynonym.TypeArgs.Count == args.Count);
      return new UserDefinedType(typeSynonym.tok, typeSynonym.Name, typeSynonym, args, namePath);
    }

    public static InternalTypeSynonymDecl SelfSynonymDecl(this RevealableTypeDecl rtd) {
      var d = rtd.AsTopLevelDecl;
      Contract.Assert(tsdMap.ContainsKey(d));
      return tsdMap[d];
    }

    public static TopLevelDecl AccessibleDecl(this RevealableTypeDecl rtd, VisibilityScope scope) {
      var d = rtd.AsTopLevelDecl;
      if (d.IsRevealedInScope(scope)) {
        return d;
      } else {
        return rtd.SelfSynonymDecl();
      }
    }

    //Internal implementations are called before extensions, so this is safe
    public static bool IsRevealedInScope(this RevealableTypeDecl rtd, VisibilityScope scope) {
      var d = rtd.AsTopLevelDecl;
      return d.IsRevealedInScope(scope);
    }
  }

  public interface RevealableTypeDecl {
    TopLevelDecl AsTopLevelDecl {get; }
  }

  public class NewtypeDecl : TopLevelDeclWithMembers, RevealableTypeDecl, RedirectingTypeDecl
  {
    public override string WhatKind { get { return "newtype"; } }
    public override bool CanBeRevealed() { return true; }
    public readonly Type BaseType;
    public readonly BoundVar Var;  // can be null (if non-null, then object.ReferenceEquals(Var.Type, BaseType))
    public readonly Expression Constraint;  // is null iff Var is
    public readonly SubsetTypeDecl.WKind WitnessKind = SubsetTypeDecl.WKind.None;
    public readonly Expression/*?*/ Witness;  // non-null iff WitnessKind is Compiled or Ghost
    public NativeType NativeType; // non-null for fixed-size representations (otherwise, use BigIntegers for integers)
    public NewtypeDecl(IToken tok, string name, ModuleDefinition module, Type baseType, List<MemberDecl> members, Attributes attributes, bool isRefining)
      : base(tok, name, module, new List<TypeParameter>(), members, attributes, isRefining) {
      Contract.Requires(tok != null);
      Contract.Requires(name != null);
      Contract.Requires(module != null);
      Contract.Requires(baseType != null);
      Contract.Requires(members != null);
      BaseType = baseType;
    }
    public NewtypeDecl(IToken tok, string name, ModuleDefinition module, BoundVar bv, Expression constraint, SubsetTypeDecl.WKind witnessKind, Expression witness, List<MemberDecl> members, Attributes attributes, bool isRefining)
      : base(tok, name, module, new List<TypeParameter>(), members, attributes, isRefining) {
      Contract.Requires(tok != null);
      Contract.Requires(name != null);
      Contract.Requires(module != null);
      Contract.Requires(bv != null && bv.Type != null);
      Contract.Requires((witnessKind == SubsetTypeDecl.WKind.Compiled || witnessKind == SubsetTypeDecl.WKind.Ghost) == (witness != null));
      Contract.Requires(members != null);
      BaseType = bv.Type;
      Var = bv;
      Constraint = constraint;
      Witness = witness;
      WitnessKind = witnessKind;
      this.NewSelfSynonym();
    }

    TopLevelDecl RevealableTypeDecl.AsTopLevelDecl { get { return this; } }
    public TypeParameter.EqualitySupportValue EqualitySupport {
      get {
        if (this.BaseType.SupportsEquality) {
          return TypeParameter.EqualitySupportValue.Required;
        } else {
          return TypeParameter.EqualitySupportValue.Unspecified;
        }
      }
    }

    string RedirectingTypeDecl.Name { get { return Name; } }
    IToken RedirectingTypeDecl.tok { get { return tok; } }
    Attributes RedirectingTypeDecl.Attributes { get { return Attributes; } }
    ModuleDefinition RedirectingTypeDecl.Module { get { return EnclosingModuleDefinition; } }
    BoundVar RedirectingTypeDecl.Var { get { return Var; } }
    Expression RedirectingTypeDecl.Constraint { get { return Constraint; } }
    SubsetTypeDecl.WKind RedirectingTypeDecl.WitnessKind { get { return WitnessKind; } }
    Expression RedirectingTypeDecl.Witness { get { return Witness; } }
    FreshIdGenerator RedirectingTypeDecl.IdGenerator { get { return IdGenerator; } }

    bool ICodeContext.IsGhost { get { return true; } }
    List<TypeParameter> ICodeContext.TypeArgs { get { return new List<TypeParameter>(); } }
    List<Formal> ICodeContext.Ins { get { return new List<Formal>(); } }
    ModuleDefinition ICodeContext.EnclosingModule { get { return EnclosingModuleDefinition; } }
    bool ICodeContext.MustReverify { get { return false; } }
    bool ICodeContext.AllowsNontermination { get { return false; } }
    IToken ICallable.Tok { get { return tok; } }
    string ICallable.NameRelativeToModule { get { return Name; } }
    Specification<Expression> ICallable.Decreases {
      get {
        // The resolver checks that a NewtypeDecl sits in its own SSC in the call graph.  Therefore,
        // the question of what its Decreases clause is should never arise.
        throw new cce.UnreachableException();
      }
    }
    bool ICallable.InferredDecreases {
      get { throw new cce.UnreachableException(); }  // see comment above about ICallable.Decreases
      set { throw new cce.UnreachableException(); }  // see comment above about ICallable.Decreases
    }
  }

  public abstract class TypeSynonymDeclBase : TopLevelDecl, RedirectingTypeDecl
  {
    public override string WhatKind { get { return "type synonym"; } }
    public TypeParameter.TypeParameterCharacteristics Characteristics;  // the resolver may change the .EqualitySupport component of this value from Unspecified to InferredRequired (for some signatures that may immediately imply that equality support is required)
    public bool MustSupportEquality {
      get { return Characteristics.EqualitySupport != TypeParameter.EqualitySupportValue.Unspecified; }
    }
    public readonly Type Rhs;
    public TypeSynonymDeclBase(IToken tok, string name, TypeParameter.TypeParameterCharacteristics characteristics, List<TypeParameter> typeArgs, ModuleDefinition module, Type rhs, Attributes attributes)
      : base(tok, name, module, typeArgs, attributes, false) {
      Contract.Requires(tok != null);
      Contract.Requires(name != null);
      Contract.Requires(typeArgs != null);
      Contract.Requires(module != null);
      Contract.Requires(rhs != null);
      Characteristics = characteristics;
      Rhs = rhs;
    }
    /// <summary>
    /// Return .Rhs instantiated with "typeArgs", but only look at the part of .Rhs that is in scope.
    /// </summary>
    public Type RhsWithArgument(List<Type> typeArgs) {
      Contract.Requires(typeArgs != null);
      Contract.Requires(typeArgs.Count == TypeArgs.Count);
      var scope = Type.GetScope();
      var rtd = Rhs.AsRevealableType;
      if (rtd != null) {
        Contract.Assume(rtd.AsTopLevelDecl.IsVisibleInScope(scope));
        if (!rtd.IsRevealedInScope(scope)) {
          // type is actually hidden in this scope
          return rtd.SelfSynonym(typeArgs);
        }
      }
      return RhsWithArgumentIgnoringScope(typeArgs);
    }
    /// <summary>
    /// Returns the declared .Rhs but with formal type arguments replaced by the given actuals.
    /// </summary>
    public Type RhsWithArgumentIgnoringScope(List<Type> typeArgs) {
      Contract.Requires(typeArgs != null);
      Contract.Requires(typeArgs.Count == TypeArgs.Count);
      // Instantiate with the actual type arguments
      if (typeArgs.Count == 0) {
        // this optimization seems worthwhile
        return Rhs;
      } else {
        var subst = Resolver.TypeSubstitutionMap(TypeArgs, typeArgs);
        return Resolver.SubstType(Rhs, subst);
      }
    }

    string RedirectingTypeDecl.Name { get { return Name; } }
    IToken RedirectingTypeDecl.tok { get { return tok; } }
    Attributes RedirectingTypeDecl.Attributes { get { return Attributes; } }
    ModuleDefinition RedirectingTypeDecl.Module { get { return EnclosingModuleDefinition; } }
    BoundVar RedirectingTypeDecl.Var { get { return null; } }
    Expression RedirectingTypeDecl.Constraint { get { return null; } }
    SubsetTypeDecl.WKind RedirectingTypeDecl.WitnessKind { get { return SubsetTypeDecl.WKind.None; } }
    Expression RedirectingTypeDecl.Witness { get { return null; } }
    FreshIdGenerator RedirectingTypeDecl.IdGenerator { get { return IdGenerator; } }

    bool ICodeContext.IsGhost { get { return false; } }
    List<TypeParameter> ICodeContext.TypeArgs { get { return TypeArgs; } }
    List<Formal> ICodeContext.Ins { get { return new List<Formal>(); } }
    ModuleDefinition ICodeContext.EnclosingModule { get { return EnclosingModuleDefinition; } }
    bool ICodeContext.MustReverify {get { return false; } }
    bool ICodeContext.AllowsNontermination { get { return false; } }
    IToken ICallable.Tok { get { return tok; } }
    string ICallable.NameRelativeToModule { get { return Name; } }
    Specification<Expression> ICallable.Decreases {
      get {
        // The resolver checks that a NewtypeDecl sits in its own SSC in the call graph.  Therefore,
        // the question of what its Decreases clause is should never arise.
        throw new cce.UnreachableException();
      }
    }
    bool ICallable.InferredDecreases {
      get { throw new cce.UnreachableException(); }  // see comment above about ICallable.Decreases
      set { throw new cce.UnreachableException(); }  // see comment above about ICallable.Decreases
    }
    public override bool CanBeRevealed() {
      return true;
    }
  }

  public class TypeSynonymDecl : TypeSynonymDeclBase, RedirectingTypeDecl, RevealableTypeDecl {
    public TypeSynonymDecl(IToken tok, string name, TypeParameter.TypeParameterCharacteristics characteristics, List<TypeParameter> typeArgs, ModuleDefinition module, Type rhs, Attributes attributes)
      : base(tok, name, characteristics, typeArgs, module, rhs, attributes) {
        this.NewSelfSynonym();
    }
    TopLevelDecl RevealableTypeDecl.AsTopLevelDecl { get { return this; } }
  }

  public class InternalTypeSynonymDecl : TypeSynonymDeclBase, RedirectingTypeDecl {
    public InternalTypeSynonymDecl(IToken tok, string name, TypeParameter.TypeParameterCharacteristics characteristics, List<TypeParameter> typeArgs, ModuleDefinition module, Type rhs, Attributes attributes)
      : base(tok, name, characteristics, typeArgs, module, rhs, attributes) {
    }
  }


  public class SubsetTypeDecl : TypeSynonymDecl, RedirectingTypeDecl
  {
    public override string WhatKind { get { return "subset type"; } }
    public readonly BoundVar Var;
    public readonly Expression Constraint;
    public enum WKind { None, Compiled, Ghost, Special }
    public readonly SubsetTypeDecl.WKind WitnessKind;
    public readonly Expression/*?*/ Witness;  // non-null iff WitnessKind is Compiled or Ghost
    public SubsetTypeDecl(IToken tok, string name, TypeParameter.TypeParameterCharacteristics characteristics, List<TypeParameter> typeArgs, ModuleDefinition module,
      BoundVar id, Expression constraint, WKind witnessKind, Expression witness,
      Attributes attributes)
      : base(tok, name, characteristics, typeArgs, module, id.Type, attributes) {
      Contract.Requires(tok != null);
      Contract.Requires(name != null);
      Contract.Requires(typeArgs != null);
      Contract.Requires(module != null);
      Contract.Requires(id != null && id.Type != null);
      Contract.Requires(constraint != null);
      Contract.Requires((witnessKind == WKind.Compiled || witnessKind == WKind.Ghost) == (witness != null));
      Var = id;
      Constraint = constraint;
      Witness = witness;
      WitnessKind = witnessKind;
    }
    BoundVar RedirectingTypeDecl.Var { get { return Var; } }
    Expression RedirectingTypeDecl.Constraint { get { return Constraint; } }
    WKind RedirectingTypeDecl.WitnessKind { get { return WitnessKind; } }
    Expression RedirectingTypeDecl.Witness { get { return Witness; } }

    public override List<Type> ParentTypes(List<Type> typeArgs) {
      return new List<Type>{ RhsWithArgument(typeArgs) };
    }
  }

  public class NonNullTypeDecl : SubsetTypeDecl
  {
    public readonly ClassDecl Class;
    /// <summary>
    /// The public constructor is NonNullTypeDecl(ClassDecl cl). The rest is pretty crazy: There are stages of "this"-constructor calls
    /// in order to build values that depend on previously computed parameters.
    /// </summary>
    public NonNullTypeDecl(ClassDecl cl)
      : this(cl, cl.TypeArgs.ConvertAll(tp => new TypeParameter(tp.tok, tp.Name, tp.VarianceSyntax, tp.Characteristics)))
    {
      Contract.Requires(cl != null);
    }

    private NonNullTypeDecl(ClassDecl cl, List<TypeParameter> tps)
      : this(cl, tps,
      new BoundVar(cl.tok, "c", new UserDefinedType(cl.tok, cl.Name + "?", tps.Count == 0 ? null : tps.ConvertAll(tp => (Type)new UserDefinedType(tp)))))
    {
      Contract.Requires(cl != null);
      Contract.Requires(tps != null);
    }

    private NonNullTypeDecl(ClassDecl cl, List<TypeParameter> tps, BoundVar id)
      : base(cl.tok, cl.Name, new TypeParameter.TypeParameterCharacteristics(), tps, cl.EnclosingModuleDefinition, id,
      new BinaryExpr(cl.tok, BinaryExpr.Opcode.Neq, new IdentifierExpr(cl.tok, id), new LiteralExpr(cl.tok)),
      SubsetTypeDecl.WKind.Special, null, BuiltIns.AxiomAttribute())
    {
      Contract.Requires(cl != null);
      Contract.Requires(tps != null);
      Contract.Requires(id != null);
      Class = cl;
    }

    public override List<Type> ParentTypes(List<Type> typeArgs) {
      List<Type> result = new List<Type>(base.ParentTypes(typeArgs));

      foreach (var rhsParentType in Class.ParentTypes(typeArgs)) {
        var rhsParentUdt = rhsParentType as UserDefinedType;
        if (rhsParentUdt != null && rhsParentUdt.ResolvedClass is ClassDecl) {
          result.Add(UserDefinedType.CreateNonNullType(rhsParentUdt));
        }
      }

      return result;
    }
  }

  [ContractClass(typeof(IVariableContracts))]
  public interface IVariable {
    string Name {
      get;
    }
    string DisplayName {  // what the user thinks he wrote
      get;
    }
    string UniqueName {
      get;
    }
    bool HasBeenAssignedUniqueName {  // unique names are not assigned until the Translator; if you don't already know if that stage has run, this boolean method will tell you
      get;
    }
    string AssignUniqueName(FreshIdGenerator generator);
    string CompileName {
      get;
    }
    Type Type {
      get;
    }
    Type OptionalType {
      get;
    }
    bool IsMutable {
      get;
    }
    bool IsGhost {
      get;
    }
    IToken Tok {
      get;
    }
  }
  [ContractClassFor(typeof(IVariable))]
  public abstract class IVariableContracts : IVariable {
    public string Name {
      get {
        Contract.Ensures(Contract.Result<string>() != null);
        throw new NotImplementedException();  // this getter implementation is here only so that the Ensures contract can be given here
      }
    }
    public string DisplayName {
      get {
        Contract.Ensures(Contract.Result<string>() != null);
        throw new NotImplementedException();  // this getter implementation is here only so that the Ensures contract can be given here
      }
    }
    public string UniqueName {
      get {
        Contract.Ensures(Contract.Result<string>() != null);
        throw new NotImplementedException();  // this getter implementation is here only so that the Ensures contract can be given here
      }
    }
    public bool HasBeenAssignedUniqueName {
      get {
        throw new NotImplementedException();  // this getter implementation is here only so that the Ensures contract can be given here
      }
    }
    public string CompileName {
      get {
        Contract.Ensures(Contract.Result<string>() != null);
        throw new NotImplementedException();  // this getter implementation is here only so that the Ensures contract can be given here
      }
    }
    public Type Type {
      get {
        Contract.Ensures(Contract.Result<Type>() != null);
        throw new NotImplementedException();  // this getter implementation is here only so that the Ensures contract can be given here
      }
    }
    public Type OptionalType {
      get {
        Contract.Ensures(Contract.Result<Type>() != null);
        throw new NotImplementedException();  // this getter implementation is here only so that the Ensures contract can be given here
      }
    }
    public bool IsMutable {
      get {
        throw new NotImplementedException();
      }
    }
    public bool IsGhost {
      get {
        throw new NotImplementedException();
      }
    }
    public IToken Tok {
      get {
        Contract.Ensures(Contract.Result<IToken>() != null);
        throw new NotImplementedException();
      }
    }
    public string AssignUniqueName(FreshIdGenerator generator)
    {
      Contract.Ensures(Contract.Result<string>() != null);
      throw new NotImplementedException();
    }
  }

  public abstract class NonglobalVariable : IVariable {
    public readonly IToken tok;
    readonly string name;

    [ContractInvariantMethod]
    void ObjectInvariant() {
      Contract.Invariant(tok != null);
      Contract.Invariant(name != null);
      Contract.Invariant(type != null);
    }

    public string Name {
      get {
        Contract.Ensures(Contract.Result<string>() != null);
        return name;
      }
    }
    public string DisplayName {
      get { return LocalVariable.DisplayNameHelper(this); }
    }
    private string uniqueName;
    public string UniqueName {
      get {
        return uniqueName;
      }
    }
    public bool HasBeenAssignedUniqueName {
      get {
        return uniqueName != null;
      }
    }
    public string AssignUniqueName(FreshIdGenerator generator)
    {
      if (uniqueName == null)
      {
        uniqueName = generator.FreshId(Name + "#");
        compileName = string.Format("_{0}_{1}", Compiler.FreshId(), CompilerizeName(name));
      }
      return UniqueName;
    }
    static char[] specialChars = new char[] { '\'', '_', '?', '\\', '#' };
    public static string CompilerizeName(string nm) {
      if ('0' <= nm[0] && nm[0] <= '9') {
        // the identifier is one that consists of just digits
        return "_" + nm;
      }
      string name = null;
      int i = 0;
      while (true) {
        int j = nm.IndexOfAny(specialChars, i);
        if (j == -1) {
          if (i == 0) {
            return nm;  // this is the common case
          } else {
            return name + nm.Substring(i);
          }
        } else {
          string nxt = nm.Substring(i, j - i);
          name = name == null ? nxt : name + nxt;
          switch (nm[j]) {
            case '\'': name += "_k"; break;
            case '_': name += "__"; break;
            case '?': name += "_q"; break;
            case '\\': name += "_b"; break;
            case '#': name += "_h"; break;
            default:
              Contract.Assume(false);  // unexpected character
              break;
          }
          i = j + 1;
          if (i == nm.Length) {
            return name;
          }
        }
      }
    }
    protected string compileName;
    public virtual string CompileName {
      get {
        if (compileName == null)
        {
          compileName = string.Format("_{0}_{1}", Compiler.FreshId(), CompilerizeName(name));
        }
        return compileName;
      }
    }
    Type type;
    public Type SyntacticType { get { return type; } }  // returns the non-normalized type
    public Type Type {
      get {
        Contract.Ensures(Contract.Result<Type>() != null);
        return type.Normalize();
      }
    }
    Type IVariable.OptionalType {
      get { return Type; }  // same as Type for NonglobalVariable
    }
    public abstract bool IsMutable {
      get;
    }
    bool isGhost;  // readonly after resolution
    public bool IsGhost {
      get {
        return isGhost;
      }
      set {
        isGhost = value;
      }
    }
    public IToken Tok {
      get {
        return tok;
      }
    }

    public NonglobalVariable(IToken tok, string name, Type type, bool isGhost) {
      Contract.Requires(tok != null);
      Contract.Requires(name != null);
      Contract.Requires(type != null);
      this.tok = tok;
      this.name = name;
      this.type = type;
      this.isGhost = isGhost;
    }
  }

  public class Formal : NonglobalVariable {
    public readonly bool InParam;  // true to in-parameter, false for out-parameter
    public override bool IsMutable {
      get {
        return !InParam;
      }
    }
    public readonly bool IsOld;

    public Formal(IToken tok, string name, Type type, bool inParam, bool isGhost, bool isOld = false)
      : base(tok, name, type, isGhost) {
      Contract.Requires(tok != null);
      Contract.Requires(name != null);
      Contract.Requires(type != null);
      InParam = inParam;
      IsOld = isOld;
    }

    public bool HasName {
      get {
        return !Name.StartsWith("#");
      }
    }
    public override string CompileName {
      get {
        if (compileName == null) {
          compileName = CompilerizeName(Name);
        }
        return compileName;
      }
    }
  }

  /// <summary>
  /// An ImplicitFormal is a parameter that is declared implicitly, in particular the "_k" depth parameter
  /// of each extreme lemma (for use in the extreme-method body only, not the specification).
  /// </summary>
  public class ImplicitFormal : Formal {
    public ImplicitFormal(IToken tok, string name, Type type, bool inParam, bool isGhost)
      : base(tok, name, type, inParam, isGhost) {
      Contract.Requires(tok != null);
      Contract.Requires(name != null);
      Contract.Requires(type != null);
    }
  }

  /// <summary>
  /// ThisSurrogate represents the implicit parameter "this". It is used to allow more uniform handling of
  /// parameters. A pointer value of a ThisSurrogate object is not important, only the fact that it is
  /// a ThisSurrogate is. ThisSurrogate objects are only used in specially marked places in the Dafny
  /// implementation.
  /// </summary>
  public class ThisSurrogate : ImplicitFormal {
    public ThisSurrogate(IToken tok, Type type)
      : base(tok, "this", type, true, false) {
      Contract.Requires(tok != null);
      Contract.Requires(type != null);
    }
  }

  [DebuggerDisplay("Bound<{name}>")]
  public class BoundVar : NonglobalVariable {
    public override bool IsMutable {
      get {
        return false;
      }
    }

    public void makeGhost() {
      IsGhost = true;
    }

    public BoundVar(IToken tok, string name, Type type)
      : base(tok, name, type, false) {
      Contract.Requires(tok != null);
      Contract.Requires(name != null);
      Contract.Requires(type != null);
    }
  }

  public class Function : MemberDecl, TypeParameter.ParentType, ICallable {
    public override string WhatKind { get { return "function"; } }
    public override bool CanBeRevealed() { return true; }
    public bool IsRecursive;  // filled in during resolution
    public TailStatus TailRecursion = TailStatus.NotTailRecursive;  // filled in during resolution; NotTailRecursive = no tail recursion; TriviallyTailRecursive is never used here
    public bool IsTailRecursive => TailRecursion != TailStatus.NotTailRecursive;
    public bool IsAccumulatorTailRecursive => IsTailRecursive && TailRecursion != Function.TailStatus.TailRecursive;
    public bool IsFueled;  // filled in during resolution if anyone tries to adjust this function's fuel
    public readonly List<TypeParameter> TypeArgs;
    public readonly List<Formal> Formals;
    public readonly Formal Result;
    public readonly Type ResultType;
    public readonly List<AttributedExpression> Req;
    public readonly List<FrameExpression> Reads;
    public readonly List<AttributedExpression> Ens;
    public readonly Specification<Expression> Decreases;
    public Expression Body;  // an extended expression; Body is readonly after construction, except for any kind of rewrite that may take place around the time of resolution
    public bool SignatureIsOmitted { get { return SignatureEllipsis != null; } }  // is "false" for all Function objects that survive into resolution
    public readonly IToken SignatureEllipsis;
    public bool IsBuiltin;
    public Function OverriddenFunction;
    public Function Original => OverriddenFunction == null ? this : OverriddenFunction.Original;
    public override bool IsOverrideThatAddsBody => base.IsOverrideThatAddsBody && Body != null;

    public bool containsQuantifier;
    public bool ContainsQuantifier {
      set { containsQuantifier = value; }
      get { return containsQuantifier;  }
    }

    public enum TailStatus
    {
      TriviallyTailRecursive, // contains no recursive calls (in non-ghost expressions)
      TailRecursive, // all recursive calls (in non-ghost expressions) are tail calls
      NotTailRecursive, // contains some non-ghost recursive call outside of a tail-call position
      // E + F or F + E, where E has no tail call and F is a tail call
      Accumulate_Add,
      AccumulateRight_Sub,
      Accumulate_Mul,
      Accumulate_SetUnion,
      AccumulateRight_SetDifference,
      Accumulate_MultiSetUnion,
      AccumulateRight_MultiSetDifference,
      AccumulateLeft_Concat,
      AccumulateRight_Concat,
    }

    public override IEnumerable<Expression> SubExpressions {
      get {
        foreach (var e in Req) {
          yield return e.E;
        }
        foreach (var e in Reads) {
          yield return e.E;
        }
        foreach (var e in Ens) {
          yield return e.E;
        }
        foreach (var e in Decreases.Expressions) {
          yield return e;
        }
        if (Body != null) {
          yield return Body;
        }
      }
    }

    public Type GetMemberType(ArrowTypeDecl atd) {
      Contract.Requires(atd != null);
      Contract.Requires(atd.Arity == Formals.Count);

      // Note, the following returned type can contain type parameters from the function and its enclosing class
      return new ArrowType(tok, atd, Formals.ConvertAll(f => f.Type), ResultType);
    }

    public bool AllowsNontermination {
      get {
        return Contract.Exists(Decreases.Expressions, e => e is WildcardExpr);
      }
    }

    /// <summary>
    /// The "AllCalls" field is used for non-ExtremePredicate, non-PrefixPredicate functions only (so its value should not be relied upon for ExtremePredicate and PrefixPredicate functions).
    /// It records all function calls made by the Function, including calls made in the body as well as in the specification.
    /// The field is filled in during resolution (and used toward the end of resolution, to attach a helpful "decreases" prefix to functions in clusters
    /// with co-recursive calls.
    /// </summary>
    public readonly List<FunctionCallExpr> AllCalls = new List<FunctionCallExpr>();
    public enum CoCallClusterInvolvement {
      None,  // the SCC containing the function does not involve any co-recursive calls
      IsMutuallyRecursiveTarget,  // the SCC contains co-recursive calls, and this function is the target of some non-self recursive call
      CoRecursiveTargetAllTheWay,  // the SCC contains co-recursive calls, and this function is the target only of self-recursive calls and co-recursive calls
    }
    public CoCallClusterInvolvement CoClusterTarget = CoCallClusterInvolvement.None;

    [ContractInvariantMethod]
    void ObjectInvariant() {
      Contract.Invariant(cce.NonNullElements(TypeArgs));
      Contract.Invariant(cce.NonNullElements(Formals));
      Contract.Invariant(ResultType != null);
      Contract.Invariant(cce.NonNullElements(Req));
      Contract.Invariant(cce.NonNullElements(Reads));
      Contract.Invariant(cce.NonNullElements(Ens));
      Contract.Invariant(Decreases != null);
    }

    /// <summary>
    /// Note, functions are "ghost" by default; a non-ghost function is called a "function method".
    /// </summary>
    public Function(IToken tok, string name, bool hasStaticKeyword, bool isGhost,
      List<TypeParameter> typeArgs, List<Formal> formals, Formal result, Type resultType,
      List<AttributedExpression> req, List<FrameExpression> reads, List<AttributedExpression> ens, Specification<Expression> decreases,
      Expression body, Attributes attributes, IToken signatureEllipsis)
      : base(tok, name, hasStaticKeyword, isGhost, attributes, signatureEllipsis != null) {

      Contract.Requires(tok != null);
      Contract.Requires(name != null);
      Contract.Requires(cce.NonNullElements(typeArgs));
      Contract.Requires(cce.NonNullElements(formals));
      Contract.Requires(resultType != null);
      Contract.Requires(cce.NonNullElements(req));
      Contract.Requires(cce.NonNullElements(reads));
      Contract.Requires(cce.NonNullElements(ens));
      Contract.Requires(decreases != null);
      this.IsFueled = false;  // Defaults to false.  Only set to true if someone mentions this function in a fuel annotation
      this.TypeArgs = typeArgs;
      this.Formals = formals;
      this.Result = result;
      this.ResultType = result != null ? result.Type : resultType;
      this.Req = req;
      this.Reads = reads;
      this.Ens = ens;
      this.Decreases = decreases;
      this.Body = body;
      this.SignatureEllipsis = signatureEllipsis;

      if (attributes != null) {
        List<Expression> args = Attributes.FindExpressions(attributes, "fuel");
        if (args != null) {
          if (args.Count == 1) {
            LiteralExpr literal = args[0] as LiteralExpr;
            if (literal != null && literal.Value is BigInteger) {
              this.IsFueled = true;
            }
          } else if (args.Count == 2) {
            LiteralExpr literalLow = args[0] as LiteralExpr;
            LiteralExpr literalHigh = args[1] as LiteralExpr;

            if (literalLow != null && literalLow.Value is BigInteger && literalHigh != null && literalHigh.Value is BigInteger) {
              this.IsFueled = true;
            }
          }
        }
      }
    }

    bool ICodeContext.IsGhost { get { return this.IsGhost; } }
    List<TypeParameter> ICodeContext.TypeArgs { get { return this.TypeArgs; } }
    List<Formal> ICodeContext.Ins { get { return this.Formals; } }
    IToken ICallable.Tok { get { return this.tok; } }
    string ICallable.NameRelativeToModule {
      get {
        if (EnclosingClass is DefaultClassDecl) {
          return Name;
        } else {
          return EnclosingClass.Name + "." + Name;
        }
      }
    }
    Specification<Expression> ICallable.Decreases { get { return this.Decreases; } }
    bool _inferredDecr;
    bool ICallable.InferredDecreases {
      set { _inferredDecr = value; }
      get { return _inferredDecr; }
    }
    ModuleDefinition ICodeContext.EnclosingModule { get { return this.EnclosingClass.EnclosingModuleDefinition; } }
    bool ICodeContext.MustReverify { get { return false; } }

    [Pure]
    public bool IsFuelAware() { return IsRecursive || IsFueled || (OverriddenFunction != null && OverriddenFunction.IsFuelAware()); }
    public virtual bool ReadsHeap { get { return Reads.Count != 0; } }
  }

  public class Predicate : Function
  {
    public override string WhatKind { get { return "predicate"; } }
    public enum BodyOriginKind
    {
      OriginalOrInherited,  // this predicate definition is new (and the predicate may or may not have a body), or the predicate's body (whether or not it exists) is being inherited unmodified (from the previous refinement--it may be that the inherited body was itself an extension, for example)
      DelayedDefinition,  // this predicate declaration provides, for the first time, a body--the declaration refines a previously declared predicate, but the previous one had no body
      Extension  // this predicate extends the definition of a predicate with a body in a module being refined
    }
    public readonly BodyOriginKind BodyOrigin;
    public Predicate(IToken tok, string name, bool hasStaticKeyword, bool isGhost,
      List<TypeParameter> typeArgs, List<Formal> formals,
      List<AttributedExpression> req, List<FrameExpression> reads, List<AttributedExpression> ens, Specification<Expression> decreases,
      Expression body, BodyOriginKind bodyOrigin, Attributes attributes, IToken signatureEllipsis)
      : base(tok, name, hasStaticKeyword, isGhost, typeArgs, formals, null, Type.Bool, req, reads, ens, decreases, body, attributes, signatureEllipsis) {
      Contract.Requires(bodyOrigin == Predicate.BodyOriginKind.OriginalOrInherited || body != null);
      BodyOrigin = bodyOrigin;
    }
  }

  /// <summary>
  /// An PrefixPredicate is the inductive unrolling P# implicitly declared for every extreme predicate P.
  /// </summary>
  public class PrefixPredicate : Function
  {
    public override string WhatKind { get { return "prefix predicate"; } }
    public readonly Formal K;
    public readonly ExtremePredicate ExtremePred;
    public PrefixPredicate(IToken tok, string name, bool hasStaticKeyword,
      List<TypeParameter> typeArgs, Formal k, List<Formal> formals,
      List<AttributedExpression> req, List<FrameExpression> reads, List<AttributedExpression> ens, Specification<Expression> decreases,
      Expression body, Attributes attributes, ExtremePredicate extremePred)
      : base(tok, name, hasStaticKeyword, true, typeArgs, formals, null, Type.Bool, req, reads, ens, decreases, body, attributes, null) {
      Contract.Requires(k != null);
      Contract.Requires(extremePred != null);
      Contract.Requires(formals != null && 1 <= formals.Count && formals[0] == k);
      K = k;
      ExtremePred = extremePred;
    }
  }

  public abstract class ExtremePredicate : Function
  {
    public enum KType { Unspecified, Nat, ORDINAL }
    public readonly KType TypeOfK;
    public bool KNat {
      get {
        return TypeOfK == KType.Nat;
      }
    }
    public readonly List<FunctionCallExpr> Uses = new List<FunctionCallExpr>();  // filled in during resolution, used by verifier
    public PrefixPredicate PrefixPredicate;  // filled in during resolution (name registration)

    public ExtremePredicate(IToken tok, string name, bool hasStaticKeyword, KType typeOfK,
      List<TypeParameter> typeArgs, List<Formal> formals,
      List<AttributedExpression> req, List<FrameExpression> reads, List<AttributedExpression> ens,
      Expression body, Attributes attributes, IToken signatureEllipsis)
      : base(tok, name, hasStaticKeyword, true, typeArgs, formals, null, Type.Bool,
             req, reads, ens, new Specification<Expression>(new List<Expression>(), null), body, attributes, signatureEllipsis) {
      TypeOfK = typeOfK;
    }

    /// <summary>
    /// For the given call P(s), return P#[depth](s).  The resulting expression shares some of the subexpressions
    /// with 'fexp' (that is, what is returned is not necessarily a clone).
    /// </summary>
    public FunctionCallExpr CreatePrefixPredicateCall(FunctionCallExpr fexp, Expression depth) {
      Contract.Requires(fexp != null);
      Contract.Requires(fexp.Function == this);
      Contract.Requires(depth != null);
      Contract.Ensures(Contract.Result<FunctionCallExpr>() != null);

      var args = new List<Expression>() { depth };
      args.AddRange(fexp.Args);
      var prefixPredCall = new FunctionCallExpr(fexp.tok, this.PrefixPredicate.Name, fexp.Receiver, fexp.OpenParen, args);
      prefixPredCall.Function = this.PrefixPredicate;  // resolve here
      prefixPredCall.TypeApplication_AtEnclosingClass = fexp.TypeApplication_AtEnclosingClass;  // resolve here
      prefixPredCall.TypeApplication_JustFunction = fexp.TypeApplication_JustFunction;  // resolve here
      prefixPredCall.Type = fexp.Type;  // resolve here
      prefixPredCall.CoCall = fexp.CoCall;  // resolve here
      return prefixPredCall;
    }
  }

  public class LeastPredicate : ExtremePredicate
  {
    public override string WhatKind { get { return "least predicate"; } }
    public LeastPredicate(IToken tok, string name, bool hasStaticKeyword, KType typeOfK,
      List<TypeParameter> typeArgs, List<Formal> formals,
      List<AttributedExpression> req, List<FrameExpression> reads, List<AttributedExpression> ens,
      Expression body, Attributes attributes, IToken signatureEllipsis)
      : base(tok, name, hasStaticKeyword, typeOfK, typeArgs, formals,
             req, reads, ens, body, attributes, signatureEllipsis) {
    }
  }

  public class GreatestPredicate : ExtremePredicate
  {
    public override string WhatKind { get { return "greatest predicate"; } }
    public GreatestPredicate(IToken tok, string name, bool hasStaticKeyword, KType typeOfK,
      List<TypeParameter> typeArgs, List<Formal> formals,
      List<AttributedExpression> req, List<FrameExpression> reads, List<AttributedExpression> ens,
      Expression body, Attributes attributes, IToken signatureEllipsis)
      : base(tok, name, hasStaticKeyword, typeOfK, typeArgs, formals,
             req, reads, ens, body, attributes, signatureEllipsis) {
    }
  }

  public class TwoStateFunction : Function
  {
    public override string WhatKind { get { return "twostate function"; } }
    public TwoStateFunction(IToken tok, string name, bool hasStaticKeyword,
                     List<TypeParameter> typeArgs, List<Formal> formals, Formal result, Type resultType,
                     List<AttributedExpression> req, List<FrameExpression> reads, List<AttributedExpression> ens, Specification<Expression> decreases,
                     Expression body, Attributes attributes, IToken signatureEllipsis)
      : base(tok, name, hasStaticKeyword, true, typeArgs, formals, result, resultType, req, reads, ens, decreases, body, attributes, signatureEllipsis) {
      Contract.Requires(tok != null);
      Contract.Requires(name != null);
      Contract.Requires(typeArgs != null);
      Contract.Requires(formals != null);
      Contract.Requires(resultType != null);
      Contract.Requires(req != null);
      Contract.Requires(reads != null);
      Contract.Requires(ens != null);
      Contract.Requires(decreases != null);
    }
    public override bool ReadsHeap { get { return true; } }
  }

  public class TwoStatePredicate : TwoStateFunction
  {
    public override string WhatKind { get { return "twostate predicate"; } }
    public TwoStatePredicate(IToken tok, string name, bool hasStaticKeyword,
                     List<TypeParameter> typeArgs, List<Formal> formals,
                     List<AttributedExpression> req, List<FrameExpression> reads, List<AttributedExpression> ens, Specification<Expression> decreases,
                     Expression body, Attributes attributes, IToken signatureEllipsis)
      : base(tok, name, hasStaticKeyword, typeArgs, formals, null, Type.Bool, req, reads, ens, decreases, body, attributes, signatureEllipsis) {
      Contract.Requires(tok != null);
      Contract.Requires(name != null);
      Contract.Requires(typeArgs != null);
      Contract.Requires(formals != null);
      Contract.Requires(req != null);
      Contract.Requires(reads != null);
      Contract.Requires(ens != null);
      Contract.Requires(decreases != null);
    }
  }

  public class Method : MemberDecl, TypeParameter.ParentType, IMethodCodeContext
  {
    public override string WhatKind { get { return "method"; } }
    public bool SignatureIsOmitted { get { return SignatureEllipsis != null; } }
    public readonly IToken SignatureEllipsis;
    public bool MustReverify;
    public readonly List<TypeParameter> TypeArgs;
    public readonly List<Formal> Ins;
    public readonly List<Formal> Outs;
    public readonly List<AttributedExpression> Req;
    public readonly Specification<FrameExpression> Mod;
    public readonly List<AttributedExpression> Ens;
    public readonly Specification<Expression> Decreases;
    private BlockStmt methodBody;  // Body is readonly after construction, except for any kind of rewrite that may take place around the time of resolution (note that "methodBody" is a "DividedBlockStmt" for any "Method" that is a "Constructor")
    public bool IsRecursive;  // filled in during resolution
    public bool IsTailRecursive;  // filled in during resolution
    public readonly ISet<IVariable> AssignedAssumptionVariables = new HashSet<IVariable>();
    public Method OverriddenMethod;
    public Method Original => OverriddenMethod == null ? this : OverriddenMethod.Original;
    public override bool IsOverrideThatAddsBody => base.IsOverrideThatAddsBody && Body != null;
    private static BlockStmt emptyBody = new BlockStmt(Token.NoToken, Token.NoToken, new List<Statement>());

    public override IEnumerable<Expression> SubExpressions {
      get {
        foreach (var e in Req) {
          yield return e.E;
        }
        foreach (var e in Mod.Expressions) {
          yield return e.E;
        }
        foreach (var e in Ens) {
          yield return e.E;
        }
        foreach (var e in Decreases.Expressions) {
          yield return e;
        }
      }
    }

    [ContractInvariantMethod]
    void ObjectInvariant() {
      Contract.Invariant(cce.NonNullElements(TypeArgs));
      Contract.Invariant(cce.NonNullElements(Ins));
      Contract.Invariant(cce.NonNullElements(Outs));
      Contract.Invariant(cce.NonNullElements(Req));
      Contract.Invariant(Mod != null);
      Contract.Invariant(cce.NonNullElements(Ens));
      Contract.Invariant(Decreases != null);
    }

    public Method(IToken tok, string name,
                  bool hasStaticKeyword, bool isGhost,
                  [Captured] List<TypeParameter> typeArgs,
                  [Captured] List<Formal> ins, [Captured] List<Formal> outs,
                  [Captured] List<AttributedExpression> req, [Captured] Specification<FrameExpression> mod,
                  [Captured] List<AttributedExpression> ens,
                  [Captured] Specification<Expression> decreases,
                  [Captured] BlockStmt body,
                  Attributes attributes, IToken signatureEllipsis)
      : base(tok, name, hasStaticKeyword, isGhost, attributes, signatureEllipsis != null) {
      Contract.Requires(tok != null);
      Contract.Requires(name != null);
      Contract.Requires(cce.NonNullElements(typeArgs));
      Contract.Requires(cce.NonNullElements(ins));
      Contract.Requires(cce.NonNullElements(outs));
      Contract.Requires(cce.NonNullElements(req));
      Contract.Requires(mod != null);
      Contract.Requires(cce.NonNullElements(ens));
      Contract.Requires(decreases != null);
      this.TypeArgs = typeArgs;
      this.Ins = ins;
      this.Outs = outs;
      this.Req = req;
      this.Mod = mod;
      this.Ens = ens;
      this.Decreases = decreases;
      this.methodBody = body;
      this.SignatureEllipsis = signatureEllipsis;
      MustReverify = false;
    }

    bool ICodeContext.IsGhost { get { return this.IsGhost; } }
    List<TypeParameter> ICodeContext.TypeArgs { get { return this.TypeArgs; } }
    List<Formal> ICodeContext.Ins { get { return this.Ins; } }
    List<Formal> IMethodCodeContext.Outs { get { return this.Outs; } }
    Specification<FrameExpression> IMethodCodeContext.Modifies { get { return Mod; } }
    IToken ICallable.Tok { get { return this.tok; } }
    string ICallable.NameRelativeToModule {
      get {
        if (EnclosingClass is DefaultClassDecl) {
          return Name;
        } else {
          return EnclosingClass.Name + "." + Name;
        }
      }
    }
    Specification<Expression> ICallable.Decreases { get { return this.Decreases; } }
    bool _inferredDecr;
    bool ICallable.InferredDecreases {
      set { _inferredDecr = value; }
      get { return _inferredDecr; }
    }

    ModuleDefinition ICodeContext.EnclosingModule {
      get {
        Contract.Assert(this.EnclosingClass != null);  // this getter is supposed to be called only after signature-resolution is complete
        return this.EnclosingClass.EnclosingModuleDefinition;
      }
    }
    bool ICodeContext.MustReverify { get { return this.MustReverify; } }
    public bool AllowsNontermination {
      get {
        return Contract.Exists(Decreases.Expressions, e => e is WildcardExpr);
      }
    }

    public override string CompileName {
      get {
        var nm = base.CompileName;
        if (IsStatic && nm == "Main" && !Dafny.Compiler.IsMain(this)) {
          // for a static method that is named "Main" but is not a legal "Main" method,
          // change its name.
          nm = EnclosingClass.Name + "_" + nm;
        }
        return nm;
      }
    }

    public BlockStmt Body {
      get {
        // Lemma from included files do not need to be resolved and translated
        // so we return emptyBody. This is to speed up resolvor and translator.
        if (methodBody != null && (this is Lemma || this is TwoStateLemma) && this.tok is IncludeToken && !DafnyOptions.O.VerifyAllModules) {
          return Method.emptyBody;
        } else {
          return methodBody;
        }
      }
      set {
        methodBody = value;
      }
    }

    public BlockStmt BodyForRefinement {
      // For refinement, we still need to merge in the body
      // a lemma that is in the refinement base that is defined
      // in a include file.
      get {
        return methodBody;
      }
    }
  }

  public class Lemma : Method
  {
    public override string WhatKind { get { return "lemma"; } }
    public Lemma(IToken tok, string name,
                 bool hasStaticKeyword,
                 [Captured] List<TypeParameter> typeArgs,
                 [Captured] List<Formal> ins, [Captured] List<Formal> outs,
                 [Captured] List<AttributedExpression> req, [Captured] Specification<FrameExpression> mod,
                 [Captured] List<AttributedExpression> ens,
                 [Captured] Specification<Expression> decreases,
                 [Captured] BlockStmt body,
                 Attributes attributes, IToken signatureEllipsis)
      : base(tok, name, hasStaticKeyword, true, typeArgs, ins, outs, req, mod, ens, decreases, body, attributes, signatureEllipsis) {
    }
  }

  public class TwoStateLemma : Method
  {
    public override string WhatKind { get { return "twostate lemma"; } }
    public TwoStateLemma(IToken tok, string name,
                 bool hasStaticKeyword,
                 [Captured] List<TypeParameter> typeArgs,
                 [Captured] List<Formal> ins, [Captured] List<Formal> outs,
                 [Captured] List<AttributedExpression> req,
                 [Captured] Specification<FrameExpression> mod,
                 [Captured] List<AttributedExpression> ens,
                 [Captured] Specification<Expression> decreases,
                 [Captured] BlockStmt body,
                 Attributes attributes, IToken signatureEllipsis)
      : base(tok, name, hasStaticKeyword, true, typeArgs, ins, outs, req, mod, ens, decreases, body, attributes, signatureEllipsis) {
      Contract.Requires(tok != null);
      Contract.Requires(name != null);
      Contract.Requires(typeArgs != null);
      Contract.Requires(ins != null);
      Contract.Requires(outs != null);
      Contract.Requires(req != null);
      Contract.Requires(mod != null);
      Contract.Requires(ens != null);
      Contract.Requires(decreases != null);
    }
  }

  public class Constructor : Method
  {
    public override string WhatKind { get { return "constructor"; } }
    [ContractInvariantMethod]
    void ObjectInvariant() {
      Contract.Invariant(Body == null || Body is DividedBlockStmt);
    }
    public List<Statement> BodyInit {  // first part of Body's statements
      get {
        if (Body == null) {
          return null;
        } else {
          return ((DividedBlockStmt)Body).BodyInit;
        }
      }
    }
    public List<Statement> BodyProper {  // second part of Body's statements
      get {
        if (Body == null) {
          return null;
        } else {
          return ((DividedBlockStmt)Body).BodyProper;
        }
      }
    }
    public Constructor(IToken tok, string name,
                  List<TypeParameter> typeArgs,
                  List<Formal> ins,
                  List<AttributedExpression> req, [Captured] Specification<FrameExpression> mod,
                  List<AttributedExpression> ens,
                  Specification<Expression> decreases,
                  DividedBlockStmt body,
                  Attributes attributes, IToken signatureEllipsis)
      : base(tok, name, false, false, typeArgs, ins, new List<Formal>(), req, mod, ens, decreases, body, attributes, signatureEllipsis) {
      Contract.Requires(tok != null);
      Contract.Requires(name != null);
      Contract.Requires(cce.NonNullElements(typeArgs));
      Contract.Requires(cce.NonNullElements(ins));
      Contract.Requires(cce.NonNullElements(req));
      Contract.Requires(mod != null);
      Contract.Requires(cce.NonNullElements(ens));
      Contract.Requires(decreases != null);
    }

    public bool HasName {
      get {
        return Name != "_ctor";
      }
    }
  }

  /// <summary>
  /// A PrefixLemma is the inductive unrolling M# implicitly declared for every extreme lemma M.
  /// </summary>
  public class PrefixLemma : Method
  {
    public override string WhatKind { get { return "prefix lemma"; } }
    public readonly Formal K;
    public readonly ExtremeLemma ExtremeLemma;
    public PrefixLemma(IToken tok, string name, bool hasStaticKeyword,
                       List<TypeParameter> typeArgs, Formal k, List<Formal> ins, List<Formal> outs,
                       List<AttributedExpression> req, Specification<FrameExpression> mod, List<AttributedExpression> ens, Specification<Expression> decreases,
                       BlockStmt body, Attributes attributes, ExtremeLemma extremeLemma)
      : base(tok, name, hasStaticKeyword, true, typeArgs, ins, outs, req, mod, ens, decreases, body, attributes, null) {
      Contract.Requires(k != null);
      Contract.Requires(ins != null && 1 <= ins.Count && ins[0] == k);
      Contract.Requires(extremeLemma != null);
      K = k;
      ExtremeLemma = extremeLemma;
    }
  }

  public abstract class ExtremeLemma : Method
  {
    public readonly ExtremePredicate.KType TypeOfK;
    public bool KNat {
      get {
        return TypeOfK == ExtremePredicate.KType.Nat;
      }
    }
    public PrefixLemma PrefixLemma;  // filled in during resolution (name registration)

    public ExtremeLemma(IToken tok, string name,
                         bool hasStaticKeyword, ExtremePredicate.KType typeOfK,
                         List<TypeParameter> typeArgs,
                         List<Formal> ins, [Captured] List<Formal> outs,
                         List<AttributedExpression> req, [Captured] Specification<FrameExpression> mod,
                         List<AttributedExpression> ens,
                         Specification<Expression> decreases,
                         BlockStmt body,
                         Attributes attributes, IToken signatureEllipsis)
      : base(tok, name, hasStaticKeyword, true, typeArgs, ins, outs, req, mod, ens, decreases, body, attributes, signatureEllipsis) {
      Contract.Requires(tok != null);
      Contract.Requires(name != null);
      Contract.Requires(cce.NonNullElements(typeArgs));
      Contract.Requires(cce.NonNullElements(ins));
      Contract.Requires(cce.NonNullElements(outs));
      Contract.Requires(cce.NonNullElements(req));
      Contract.Requires(mod != null);
      Contract.Requires(cce.NonNullElements(ens));
      Contract.Requires(decreases != null);
      TypeOfK = typeOfK;
    }
  }

  public class LeastLemma : ExtremeLemma
  {
    public override string WhatKind { get { return "least lemma"; } }

    public LeastLemma(IToken tok, string name,
                          bool hasStaticKeyword, ExtremePredicate.KType typeOfK,
                          List<TypeParameter> typeArgs,
                          List<Formal> ins, [Captured] List<Formal> outs,
                          List<AttributedExpression> req, [Captured] Specification<FrameExpression> mod,
                          List<AttributedExpression> ens,
                          Specification<Expression> decreases,
                          BlockStmt body,
                          Attributes attributes, IToken signatureEllipsis)
      : base(tok, name, hasStaticKeyword, typeOfK, typeArgs, ins, outs, req, mod, ens, decreases, body, attributes, signatureEllipsis) {
      Contract.Requires(tok != null);
      Contract.Requires(name != null);
      Contract.Requires(cce.NonNullElements(typeArgs));
      Contract.Requires(cce.NonNullElements(ins));
      Contract.Requires(cce.NonNullElements(outs));
      Contract.Requires(cce.NonNullElements(req));
      Contract.Requires(mod != null);
      Contract.Requires(cce.NonNullElements(ens));
      Contract.Requires(decreases != null);
    }
  }

  public class GreatestLemma : ExtremeLemma
  {
    public override string WhatKind { get { return "greatest lemma"; } }

    public GreatestLemma(IToken tok, string name,
                   bool hasStaticKeyword, ExtremePredicate.KType typeOfK,
                   List<TypeParameter> typeArgs,
                   List<Formal> ins, [Captured] List<Formal> outs,
                   List<AttributedExpression> req, [Captured] Specification<FrameExpression> mod,
                   List<AttributedExpression> ens,
                   Specification<Expression> decreases,
                   BlockStmt body,
                   Attributes attributes, IToken signatureEllipsis)
      : base(tok, name, hasStaticKeyword, typeOfK, typeArgs, ins, outs, req, mod, ens, decreases, body, attributes, signatureEllipsis) {
      Contract.Requires(tok != null);
      Contract.Requires(name != null);
      Contract.Requires(cce.NonNullElements(typeArgs));
      Contract.Requires(cce.NonNullElements(ins));
      Contract.Requires(cce.NonNullElements(outs));
      Contract.Requires(cce.NonNullElements(req));
      Contract.Requires(mod != null);
      Contract.Requires(cce.NonNullElements(ens));
      Contract.Requires(decreases != null);
    }
  }

  // ------------------------------------------------------------------------------------------------------

  public abstract class Statement : IAttributeBearingDeclaration
  {
    public readonly IToken Tok;
    public readonly IToken EndTok;  // typically a terminating semi-colon or end-curly-brace
    public LList<Label> Labels;  // mutable during resolution

    private Attributes attributes;
    public Attributes Attributes {
      get {
        return attributes;
      }
      set {
        attributes = value;
      }
    }

    [ContractInvariantMethod]
    void ObjectInvariant() {
      Contract.Invariant(Tok != null);
      Contract.Invariant(EndTok != null);
    }

    public bool IsGhost;  // filled in by resolution

    public Statement(IToken tok, IToken endTok, Attributes attrs) {
      Contract.Requires(tok != null);
      Contract.Requires(endTok != null);
      this.Tok = tok;
      this.EndTok = endTok;
      this.attributes = attrs;
    }

    public Statement(IToken tok, IToken endTok)
      : this(tok, endTok, null) {
      Contract.Requires(tok != null);
      Contract.Requires(endTok != null);
    }

    /// <summary>
    /// Returns the non-null substatements of the Statements.
    /// </summary>
    public virtual IEnumerable<Statement> SubStatements {
      get { yield break; }
    }

    /// <summary>
    /// Returns the non-null expressions of this statement proper (that is, do not include the expressions of substatements).
    /// </summary>
    public virtual IEnumerable<Expression> SubExpressions {
      get {
        foreach (var e in Attributes.SubExpressions(Attributes)) {
          yield return e;
        }
      }
    }
  }

  public class LList<T>
  {
    public readonly T Data;
    public readonly LList<T> Next;
    const LList<T> Empty = null;

    public LList(T d, LList<T> next) {
      Data = d;
      Next = next;
    }

    public static LList<T> Append(LList<T> a, LList<T> b) {
      if (a == null) return b;
      return new LList<T>(a.Data, Append(a.Next, b));
      // pretend this is ML
    }
    public static int Count(LList<T> n) {
      int count = 0;
      while (n != null) {
        count++;
        n = n.Next;
      }
      return count;
    }
  }

  public class Label
  {
    public readonly IToken Tok;
    public readonly string Name;
    string uniqueId = null;
    public string AssignUniqueId(FreshIdGenerator idGen)
    {
      if (uniqueId == null)
      {
        uniqueId = idGen.FreshNumericId("label");
      }
      return uniqueId;
    }
    public Label(IToken tok, string/*?*/ label) {
      Contract.Requires(tok != null);
      Tok = tok;
      Name = label;
    }
  }

  public class AssertLabel : Label
  {
    public Boogie.Expr E;  // filled in during translation
    public AssertLabel(IToken tok, string label)
      : base(tok, label) {
      Contract.Requires(tok != null);
      Contract.Requires(label != null);
    }
  }

  public abstract class PredicateStmt : Statement
  {
    public readonly Expression Expr;
    [ContractInvariantMethod]
    void ObjectInvariant() {
      Contract.Invariant(Expr != null);
    }

    public PredicateStmt(IToken tok, IToken endTok, Expression expr, Attributes attrs)
      : base(tok, endTok, attrs) {
      Contract.Requires(tok != null);
      Contract.Requires(endTok != null);
      Contract.Requires(expr != null);
      this.Expr = expr;
    }

    public PredicateStmt(IToken tok, IToken endTok, Expression expr)
      : this(tok, endTok, expr, null) {
      Contract.Requires(tok != null);
      Contract.Requires(endTok != null);
      Contract.Requires(expr != null);
      this.Expr = expr;
    }
    public override IEnumerable<Expression> SubExpressions {
      get {
        foreach (var e in base.SubExpressions) { yield return e; }
        yield return Expr;
      }
    }
  }

  public class AssertStmt : PredicateStmt {
    public readonly BlockStmt Proof;
    public readonly AssertLabel Label;
    public AssertStmt(IToken tok, IToken endTok, Expression expr, BlockStmt/*?*/ proof, AssertLabel/*?*/ label, Attributes attrs)
      : base(tok, endTok, expr, attrs) {
      Contract.Requires(tok != null);
      Contract.Requires(endTok != null);
      Contract.Requires(expr != null);
      Proof = proof;
      Label = label;
    }
    public override IEnumerable<Statement> SubStatements {
      get {
        if (Proof != null) {
          yield return Proof;
        }
      }
    }
    public void AddCustomizedErrorMessage(IToken tok, string s) {
      var args = new List<Expression>() { new StringLiteralExpr(tok, s, true) };
      IToken openBrace = tok;
      IToken closeBrace = new Token(tok.line, tok.col + 7 + s.Length + 1); // where 7 = length(":error ")
      this.Attributes = new UserSuppliedAttributes(tok, openBrace, closeBrace, args, this.Attributes);
    }
  }

  public class ExpectStmt : PredicateStmt
  {
    public Expression Message;
    public ExpectStmt(IToken tok, IToken endTok, Expression expr, Expression message, Attributes attrs)
      : base(tok, endTok, expr, attrs) {
      Contract.Requires(tok != null);
      Contract.Requires(endTok != null);
      Contract.Requires(expr != null);
      this.Message = message;
    }

    public override IEnumerable<Expression> SubExpressions {
      get {
        foreach (var e in base.SubExpressions) { yield return e; }
        if (Message != null) {
          yield return Message;
        }
      }
    }
  }

  public class AssumeStmt : PredicateStmt {
    public AssumeStmt(IToken tok, IToken endTok, Expression expr, Attributes attrs)
      : base(tok, endTok, expr, attrs) {
      Contract.Requires(tok != null);
      Contract.Requires(endTok != null);
      Contract.Requires(expr != null);
    }
  }

  public class PrintStmt : Statement {
    public readonly List<Expression> Args;
    [ContractInvariantMethod]
    void ObjectInvariant() {
      Contract.Invariant(cce.NonNullElements(Args));
    }

    public PrintStmt(IToken tok, IToken endTok, List<Expression> args)
      : base(tok, endTok) {
      Contract.Requires(tok != null);
      Contract.Requires(endTok != null);
      Contract.Requires(cce.NonNullElements(args));

      Args = args;
    }
    public override IEnumerable<Expression> SubExpressions {
      get {
        foreach (var e in base.SubExpressions) { yield return e; }
        foreach (var arg in Args) {
          yield return arg;
        }
      }
    }
  }

  public class RevealStmt : Statement
  {
    public readonly List<Expression> Exprs;
    public readonly List<AssertLabel> LabeledAsserts = new List<AssertLabel>();  // contents filled in during resolution to indicate that "Expr" denotes a labeled assertion
    public readonly List<Statement> ResolvedStatements = new List<Statement>(); // contents filled in during resolution

    public override IEnumerable<Statement> SubStatements {
      get { return ResolvedStatements; }
    }

    [ContractInvariantMethod]
    void ObjectInvariant() {
      Contract.Invariant(Exprs != null);
      Contract.Invariant(LabeledAsserts.Count <= Exprs.Count);
    }

    public RevealStmt(IToken tok, IToken endTok, List<Expression> exprs)
      : base(tok, endTok) {
      Contract.Requires(tok != null);
      Contract.Requires(endTok != null);
      Contract.Requires(exprs != null);
      this.Exprs = exprs;
    }

    public static string SingleName(Expression e) {
      Contract.Requires(e != null);
      if (e is NameSegment || e is LiteralExpr) {
        return e.tok.val;
      } else {
        return null;
      }
    }
  }

  public class BreakStmt : Statement {
    public readonly string TargetLabel;
    public readonly int BreakCount;
    public Statement TargetStmt;  // filled in during resolution
    [ContractInvariantMethod]
    void ObjectInvariant() {
      Contract.Invariant(TargetLabel != null || 1 <= BreakCount);
    }

    public BreakStmt(IToken tok, IToken endTok, string targetLabel)
      : base(tok, endTok) {
      Contract.Requires(tok != null);
      Contract.Requires(endTok != null);
      Contract.Requires(targetLabel != null);
      this.TargetLabel = targetLabel;
    }
    public BreakStmt(IToken tok, IToken endTok, int breakCount)
      : base(tok, endTok) {
      Contract.Requires(tok != null);
      Contract.Requires(endTok != null);
      Contract.Requires(1 <= breakCount);
      this.BreakCount = breakCount;
    }
  }

  public abstract class ProduceStmt : Statement
  {
    public List<AssignmentRhs> rhss;
    public UpdateStmt hiddenUpdate;
    public ProduceStmt(IToken tok, IToken endTok, List<AssignmentRhs> rhss)
      : base(tok, endTok) {
      Contract.Requires(tok != null);
      Contract.Requires(endTok != null);
      this.rhss = rhss;
      hiddenUpdate = null;
    }
    public override IEnumerable<Expression> SubExpressions {
      get {
        foreach (var e in base.SubExpressions) { yield return e; }
        if (rhss != null) {
          foreach (var rhs in rhss) {
            foreach (var ee in rhs.SubExpressions) {
              yield return ee;
            }
          }
        }
      }
    }
    public override IEnumerable<Statement> SubStatements {
      get {
        if (rhss != null) {
          foreach (var rhs in rhss) {
            foreach (var s in rhs.SubStatements) {
              yield return s;
            }
          }
        }
      }
    }
  }

  public class ReturnStmt : ProduceStmt
  {
    public bool ReverifyPost;  // set during pre-resolution refinement transformation
    public ReturnStmt(IToken tok, IToken endTok, List<AssignmentRhs> rhss)
      : base(tok, endTok, rhss) {
      Contract.Requires(tok != null);
      Contract.Requires(endTok != null);
    }
  }

  public class YieldStmt : ProduceStmt
  {
    public YieldStmt(IToken tok, IToken endTok, List<AssignmentRhs> rhss)
      : base(tok, endTok, rhss) {
      Contract.Requires(tok != null);
      Contract.Requires(endTok != null);
    }
  }

  public abstract class AssignmentRhs
  {
    public readonly IToken Tok;

    private Attributes attributes;
    public Attributes Attributes
    {
      get
      {
        return attributes;
      }
      set
      {
        attributes = value;
      }
    }

    public bool HasAttributes()
    {
      return Attributes != null;
    }

    internal AssignmentRhs(IToken tok, Attributes attrs = null) {
      Tok = tok;
      Attributes = attrs;
    }
    public abstract bool CanAffectPreviouslyKnownExpressions { get; }
    /// <summary>
    /// Returns the non-null subexpressions of the AssignmentRhs.
    /// </summary>
    public virtual IEnumerable<Expression> SubExpressions {
      get {
        foreach (var e in Attributes.SubExpressions(Attributes)) {
          yield return e;
        }
      }
    }
    /// <summary>
    /// Returns the non-null sub-statements of the AssignmentRhs.
    /// </summary>
    public virtual IEnumerable<Statement> SubStatements{
      get { yield break; }
    }
  }

  public class ExprRhs : AssignmentRhs
  {
    public readonly Expression Expr;
    [ContractInvariantMethod]
    void ObjectInvariant() {
      Contract.Invariant(Expr != null);
    }

    public ExprRhs(Expression expr, Attributes attrs = null)  // TODO: these 'attrs' apparently aren't handled correctly in the Cloner, and perhaps not in various visitors either (for example, CheckIsCompilable should not go into attributes)
      : base(expr.tok, attrs)
    {
      Contract.Requires(expr != null);
      Expr = expr;
    }
    public override bool CanAffectPreviouslyKnownExpressions { get { return false; } }
    public override IEnumerable<Expression> SubExpressions {
      get {
        yield return Expr;
      }
    }
  }

  /// <summary>
  /// A TypeRhs represents one of five things, each having to do with allocating something in the heap:
  ///  * new T[EE]
  ///    This allocates an array of objects of type T (where EE is a list of expression)
  ///  * new T[EE] (elementInit)
  ///    This is like the previous, but uses "elementInit" to initialize the elements of the new array.
  ///  * new T[E] [EE]
  ///    This is like the first one, but uses the elements displayed in the list EE as the initial
  ///    elements of the array.  Only a 1-dimensional array may be used in this case.  The size denoted
  ///    by E must equal the length of EE.
  ///  * new C
  ///    This allocates an object of type C
  ///  * new C.Init(EE)
  ///    This allocates an object of type C and then invokes the method/constructor Init on it
  /// There are three ways to construct a TypeRhs syntactically:
  ///  * TypeRhs(T, EE, initExpr)
  ///      -- represents "new T[EE]" (with "elementInit" being "null") and "new T[EE] (elementInit)"
  ///  * TypeRhs(T, E, EE)
  ///      -- represents "new T[E] [EE]"
  ///  * TypeRhs(C)
  ///      -- represents new C
  ///  * TypeRhs(Path, EE)
  ///    Here, Path may either be of the form C.Init
  ///      -- represents new C.Init(EE)
  ///    or all of Path denotes a type
  ///      -- represents new C._ctor(EE), where _ctor is the anonymous constructor for class C
  /// </summary>
  public class TypeRhs : AssignmentRhs
  {
    /// <summary>
    /// If ArrayDimensions != null, then the TypeRhs represents "new EType[ArrayDimensions]",
    ///     ElementInit is non-null to represent "new EType[ArrayDimensions] (elementInit)",
    ///     InitDisplay is non-null to represent "new EType[ArrayDimensions] [InitDisplay]",
    ///     and Arguments, Path, and InitCall are all null.
    /// If ArrayDimentions == null && Arguments == null, then the TypeRhs represents "new EType"
    ///     and ElementInit, Path, and InitCall are all null.
    /// If Arguments != null, then the TypeRhs represents "new Path(Arguments)"
    ///     and EType and InitCall is filled in by resolution, and ArrayDimensions == null and ElementInit == null.
    /// If OptionalNameComponent == null and Arguments != null, then the TypeRHS has not been resolved yet;
    ///   resolution will either produce an error or will chop off the last part of "EType" and move it to
    ///   OptionalNameComponent, after which the case above applies.
    /// </summary>
    public Type EType;  // in the case of Arguments != null, EType is filled in during resolution
    public readonly List<Expression> ArrayDimensions;
    public readonly Expression ElementInit;
    public readonly List<Expression> InitDisplay;
    public readonly List<Expression> Arguments;
    public Type Path;
    public CallStmt InitCall;  // may be null (and is definitely null for arrays), may be filled in during resolution
    public Type Type;  // filled in during resolution
    [ContractInvariantMethod]
    void ObjectInvariant() {
      Contract.Invariant(EType != null || Arguments != null);
      Contract.Invariant(ElementInit == null || InitDisplay == null);
      Contract.Invariant(InitDisplay == null || ArrayDimensions.Count == 1);
      Contract.Invariant(ArrayDimensions == null || (Arguments == null && Path == null && InitCall == null && 1 <= ArrayDimensions.Count));
      Contract.Invariant(Arguments == null || (Path != null && ArrayDimensions == null && ElementInit == null && InitDisplay == null));
      Contract.Invariant(!(ArrayDimensions == null && Arguments == null) || (Path == null && InitCall == null && ElementInit == null && InitDisplay == null));
    }

    public TypeRhs(IToken tok, Type type, List<Expression> arrayDimensions, Expression elementInit)
      : base(tok) {
      Contract.Requires(tok != null);
      Contract.Requires(type != null);
      Contract.Requires(arrayDimensions != null && 1 <= arrayDimensions.Count);
      EType = type;
      ArrayDimensions = arrayDimensions;
      ElementInit = elementInit;
    }
    public TypeRhs(IToken tok, Type type, Expression dim, List<Expression> initDisplay)
      : base(tok) {
      Contract.Requires(tok != null);
      Contract.Requires(type != null);
      Contract.Requires(dim != null);
      Contract.Requires(initDisplay != null);
      EType = type;
      ArrayDimensions = new List<Expression> { dim };
      InitDisplay = initDisplay;
    }
    public TypeRhs(IToken tok, Type type)
      : base(tok)
    {
      Contract.Requires(tok != null);
      Contract.Requires(type != null);
      EType = type;
    }
    public TypeRhs(IToken tok, Type path, List<Expression> arguments, bool disambiguatingDummy)
      : base(tok)
    {
      Contract.Requires(tok != null);
      Contract.Requires(path != null);
      Contract.Requires(arguments != null);
      Path = path;
      Arguments = arguments;
    }
    public override bool CanAffectPreviouslyKnownExpressions {
      get {
        if (InitCall != null) {
          foreach (var mod in InitCall.Method.Mod.Expressions) {
            if (!(mod.E is ThisExpr)) {
              return true;
            }
          }
        }
        return false;
      }
    }

    public override IEnumerable<Expression> SubExpressions {
      get {
        if (ArrayDimensions != null) {
          foreach (var e in ArrayDimensions) {
            yield return e;
          }
          if (ElementInit != null) {
            yield return ElementInit;
          }
          if (InitDisplay != null) {
            foreach (var e in InitDisplay) {
              yield return e;
            }
          }
        }
      }
    }
    public override IEnumerable<Statement> SubStatements {
      get {
        if (InitCall != null) {
          yield return InitCall;
        }
      }
    }
  }

  public class HavocRhs : AssignmentRhs {
    public HavocRhs(IToken tok)
      : base(tok)
    {
    }
    public override bool CanAffectPreviouslyKnownExpressions { get { return false; } }
  }

  public class VarDeclStmt : Statement
  {
    public readonly List<LocalVariable> Locals;
    public readonly ConcreteUpdateStatement Update;
    [ContractInvariantMethod]
    void ObjectInvariant() {
      Contract.Invariant(cce.NonNullElements(Locals));
      Contract.Invariant(Locals.Count != 0);
    }

    public VarDeclStmt(IToken tok, IToken endTok, List<LocalVariable> locals, ConcreteUpdateStatement update)
      : base(tok, endTok)
    {
      Contract.Requires(tok != null);
      Contract.Requires(endTok != null);
      Contract.Requires(locals != null);
      Contract.Requires(locals.Count != 0);

      Locals = locals;
      Update = update;
    }

    public override IEnumerable<Statement> SubStatements {
      get { if (Update != null) { yield return Update; } }
    }

    public override IEnumerable<Expression> SubExpressions {
      get {
        foreach (var e in base.SubExpressions) { yield return e; }
        foreach (var v in Locals) {
          foreach (var e in Attributes.SubExpressions(v.Attributes)) {
            yield return e;
          }
        }
      }
    }
  }

  public class VarDeclPattern : Statement
  {
    public readonly CasePattern<LocalVariable> LHS;
    public readonly Expression RHS;
    public bool IsAutoGhost;

    public VarDeclPattern(IToken tok, IToken endTok, CasePattern<LocalVariable> lhs, Expression rhs, bool isAutoGhost = false)
      : base(tok, endTok) {
      LHS = lhs;
      RHS = rhs;
      IsAutoGhost = isAutoGhost;
    }

    public override IEnumerable<Expression> SubExpressions {
      get {
        foreach (var e in Attributes.SubExpressions(Attributes)) {
          yield return e;
        }
        yield return RHS;
      }
    }

    public IEnumerable<LocalVariable> LocalVars {
      get {
        foreach (var bv in LHS.Vars) {
          yield return bv;
        }
      }
    }
  }

  /// <summary>
  /// Common superclass of UpdateStmt, AssignSuchThatStmt and AssignOrReturnStmt
  /// </summary>
  public abstract class ConcreteUpdateStatement : Statement
  {
    public readonly List<Expression> Lhss;
    public ConcreteUpdateStatement(IToken tok, IToken endTok, List<Expression> lhss, Attributes attrs = null)
      : base(tok, endTok, attrs) {
      Contract.Requires(tok != null);
      Contract.Requires(endTok != null);
      Contract.Requires(cce.NonNullElements(lhss));
      Lhss = lhss;
    }
  }

  public class AssignSuchThatStmt : ConcreteUpdateStatement
  {
    public readonly Expression Expr;
    public readonly IToken AssumeToken;

    public List<ComprehensionExpr.BoundedPool> Bounds;  // initialized and filled in by resolver; null for a ghost statement
    // invariant Bounds == null || Bounds.Count == BoundVars.Count;
    public List<IVariable> MissingBounds;  // filled in during resolution; remains "null" if bounds can be found
    // invariant Bounds == null || MissingBounds == null;
    public class WiggleWaggleBound : ComprehensionExpr.BoundedPool
    {
      public override PoolVirtues Virtues => PoolVirtues.Enumerable | PoolVirtues.IndependentOfAlloc | PoolVirtues.IndependentOfAlloc_or_ExplicitAlloc;
      public override int Preference() => 1;
    }

    /// <summary>
    /// "assumeToken" is allowed to be "null", in which case the verifier will check that a RHS value exists.
    /// If "assumeToken" is non-null, then it should denote the "assume" keyword used in the statement.
    /// </summary>
    public AssignSuchThatStmt(IToken tok, IToken endTok, List<Expression> lhss, Expression expr, IToken assumeToken, Attributes attrs)
      : base(tok, endTok, lhss, attrs) {
      Contract.Requires(tok != null);
      Contract.Requires(endTok != null);
      Contract.Requires(cce.NonNullElements(lhss));
      Contract.Requires(lhss.Count != 0);
      Contract.Requires(expr != null);
      Expr = expr;
      if (assumeToken != null) {
        AssumeToken = assumeToken;
      }
    }
    public override IEnumerable<Expression> SubExpressions {
      get {
        foreach (var e in base.SubExpressions) { yield return e; }
        yield return Expr;
        foreach (var lhs in Lhss) {
          yield return lhs;
        }
      }
    }
  }

  public class UpdateStmt : ConcreteUpdateStatement
  {
    public readonly List<AssignmentRhs> Rhss;
    public readonly bool CanMutateKnownState;
    public Expression OriginalInitialLhs = null;

    public readonly List<Statement> ResolvedStatements = new List<Statement>();  // contents filled in during resolution
    public override IEnumerable<Statement> SubStatements {
      get { return ResolvedStatements; }
    }

    [ContractInvariantMethod]
    void ObjectInvariant() {
      Contract.Invariant(cce.NonNullElements(Lhss));
      Contract.Invariant(cce.NonNullElements(Rhss));
    }
    public UpdateStmt(IToken tok, IToken endTok, List<Expression> lhss, List<AssignmentRhs> rhss)
      : base(tok, endTok, lhss)
    {
      Contract.Requires(tok != null);
      Contract.Requires(endTok != null);
      Contract.Requires(cce.NonNullElements(lhss));
      Contract.Requires(cce.NonNullElements(rhss));
      Contract.Requires(lhss.Count != 0 || rhss.Count == 1);
      Rhss = rhss;
      CanMutateKnownState = false;
    }
    public UpdateStmt(IToken tok, IToken endTok, List<Expression> lhss, List<AssignmentRhs> rhss, bool mutate)
      : base(tok, endTok, lhss)
    {
      Contract.Requires(tok != null);
      Contract.Requires(endTok != null);
      Contract.Requires(cce.NonNullElements(lhss));
      Contract.Requires(cce.NonNullElements(rhss));
      Contract.Requires(lhss.Count != 0 || rhss.Count == 1);
      Rhss = rhss;
      CanMutateKnownState = mutate;
    }
  }

  public class AssignOrReturnStmt : ConcreteUpdateStatement
  {
    public readonly Expression Rhs; // this is the unresolved RHS, and thus can also be a method call
    public readonly List<AssignmentRhs> Rhss;
    public readonly IToken KeywordToken;
    public readonly List<Statement> ResolvedStatements = new List<Statement>();  // contents filled in during resolution
    public override IEnumerable<Statement> SubStatements {
      get { return ResolvedStatements; }
    }

    [ContractInvariantMethod]
    void ObjectInvariant() {
      Contract.Invariant(Lhss != null);
      Contract.Invariant(
          Lhss.Count == 0 ||                   // ":- MethodOrExpresion;" which returns void success or an error
          Lhss.Count == 1 && Lhss[0] != null   // "y :- MethodOrExpression;"
      );
      Contract.Invariant(Rhs != null);
    }

    public AssignOrReturnStmt(IToken tok, IToken endTok, List<Expression> lhss, Expression rhs, IToken keywordToken, List<AssignmentRhs> rhss = null)
      : base(tok, endTok, lhss)
    {
      Contract.Requires(tok != null);
      Contract.Requires(endTok != null);
      Contract.Requires(lhss != null);
      Contract.Requires(lhss.Count <= 1);
      Contract.Requires(rhs != null);
      Rhs = rhs;
      Rhss = rhss;
      KeywordToken = keywordToken;
    }
  }

  public class AssignStmt : Statement {
    public readonly Expression Lhs;
    public readonly AssignmentRhs Rhs;
    [ContractInvariantMethod]
    void ObjectInvariant() {
      Contract.Invariant(Lhs != null);
      Contract.Invariant(Rhs != null);
    }

    public AssignStmt(IToken tok, IToken endTok, Expression lhs, AssignmentRhs rhs)
      : base(tok, endTok) {
      Contract.Requires(tok != null);
      Contract.Requires(endTok != null);
      Contract.Requires(lhs != null);
      Contract.Requires(rhs != null);
      this.Lhs = lhs;
      this.Rhs = rhs;
    }

    public override IEnumerable<Statement> SubStatements {
      get {
        foreach (var s in Rhs.SubStatements) {
          yield return s;
        }
      }
    }

    public override IEnumerable<Expression> SubExpressions {
      get {
        foreach (var e in base.SubExpressions) { yield return e; }
        yield return Lhs;
        foreach (var ee in Rhs.SubExpressions) {
          yield return ee;
        }
      }
    }

    /// <summary>
    /// This method assumes "lhs" has been successfully resolved.
    /// </summary>
    public static bool LhsIsToGhost(Expression lhs) {
      Contract.Requires(lhs != null);
      return LhsIsToGhost_Which(lhs) == NonGhostKind.IsGhost;
    }
    public static bool LhsIsToGhostOrAutoGhost(Expression lhs) {
      Contract.Requires(lhs != null);
      return LhsIsToGhost_Which(lhs) == NonGhostKind.IsGhost || lhs.Resolved is AutoGhostIdentifierExpr;
        ;
    }
    public enum NonGhostKind { IsGhost, Variable, Field, ArrayElement }
    public static string NonGhostKind_To_String(NonGhostKind gk) {
      Contract.Requires(gk != NonGhostKind.IsGhost);
      switch (gk) {
        case NonGhostKind.Variable: return "non-ghost variable";
        case NonGhostKind.Field: return "non-ghost field";
        case NonGhostKind.ArrayElement: return "array element";
        default:
          Contract.Assume(false);  // unexpected NonGhostKind
          throw new cce.UnreachableException();  // please compiler
      }
    }
    /// <summary>
    /// This method assumes "lhs" has been successfully resolved.
    /// </summary>
    public static NonGhostKind LhsIsToGhost_Which(Expression lhs) {
      Contract.Requires(lhs != null);
      lhs = lhs.Resolved;
      if (lhs is AutoGhostIdentifierExpr) {
        // TODO: Should we return something different for this case?
        var x = (IdentifierExpr)lhs;
        if (!x.Var.IsGhost) {
          return NonGhostKind.Variable;
        }
      } else if (lhs is IdentifierExpr) {
        var x = (IdentifierExpr)lhs;
        if (!x.Var.IsGhost) {
          return NonGhostKind.Variable;
        }
      } else if (lhs is MemberSelectExpr) {
        var x = (MemberSelectExpr)lhs;
        if (!x.Member.IsGhost) {
          return NonGhostKind.Field;
        }
      } else {
        // LHS denotes an array element, which is always non-ghost
        return NonGhostKind.ArrayElement;
      }
      return NonGhostKind.IsGhost;
    }
  }

  public class LocalVariable : IVariable, IAttributeBearingDeclaration {
    public readonly IToken Tok;
    public readonly IToken EndTok;  // typically a terminating semi-colon or end-curly-brace
    readonly string name;
    public Attributes Attributes;
    public bool IsGhost;
    [ContractInvariantMethod]
    void ObjectInvariant() {
      Contract.Invariant(name != null);
      Contract.Invariant(OptionalType != null);
    }

    public LocalVariable(IToken tok, IToken endTok, string name, Type type, bool isGhost) {
      Contract.Requires(tok != null);
      Contract.Requires(endTok != null);
      Contract.Requires(name != null);
      Contract.Requires(type != null);  // can be a proxy, though

      this.Tok = tok;
      this.EndTok = endTok;
      this.name = name;
      this.OptionalType = type;
      if (type is InferredTypeProxy) {
        ((InferredTypeProxy)type).KeepConstraints = true;
      }
      this.IsGhost = isGhost;
    }

    public string Name {
      get {
        Contract.Ensures(Contract.Result<string>() != null);
        return name;
      }
    }
    public static bool HasWildcardName(IVariable v) {
      Contract.Requires(v != null);
      return v.Name.StartsWith("_v");
    }
    public static string DisplayNameHelper(IVariable v) {
      Contract.Requires(v != null);
      return HasWildcardName(v) ? "_" : v.Name;
    }
    public string DisplayName {
      get { return DisplayNameHelper(this); }
    }
    private string uniqueName;
    public string UniqueName {
      get {
        return uniqueName;
      }
    }
    public bool HasBeenAssignedUniqueName {
      get {
        return uniqueName != null;
      }
    }
    public string AssignUniqueName(FreshIdGenerator generator)
    {
      if (uniqueName == null)
      {
        uniqueName = generator.FreshId(Name + "#");
        compileName = string.Format("_{0}_{1}", Compiler.FreshId(), NonglobalVariable.CompilerizeName(name));
      }
      return UniqueName;
    }
    string compileName;
    public string CompileName {
      get {
        if (compileName == null)
        {
          compileName = string.Format("_{0}_{1}", Compiler.FreshId(), NonglobalVariable.CompilerizeName(name));
        }
        return compileName;
      }
    }
    public readonly Type OptionalType;  // this is the type mentioned in the declaration, if any
    Type IVariable.OptionalType { get { return this.OptionalType; } }
    internal Type type;  // this is the declared or inferred type of the variable; it is non-null after resolution (even if resolution fails)
    public Type Type {
      get {
        Contract.Ensures(Contract.Result<Type>() != null);

        Contract.Assume(type != null);  /* we assume object has been resolved */
        return type.Normalize();
      }
    }
    public bool IsMutable {
      get {
        return true;
      }
    }
    bool IVariable.IsGhost {
      get {
        return this.IsGhost;
      }
    }
    /// <summary>
    /// This method retrospectively makes the LocalVariable a ghost.  It is to be used only during resolution.
    /// </summary>
    public void MakeGhost() {
      this.IsGhost = true;
    }
    IToken IVariable.Tok {
      get {
        return Tok;
      }
    }
  }

  /// <summary>
  /// A CallStmt is always resolved.  It is typically produced as a resolved counterpart of the syntactic AST note ApplySuffix.
  /// </summary>
  public class CallStmt : Statement {
    [ContractInvariantMethod]
    void ObjectInvariant() {
      Contract.Invariant(MethodSelect.Member is Method);
      Contract.Invariant(cce.NonNullElements(Lhs));
      Contract.Invariant(cce.NonNullElements(Args));
    }

    public readonly List<Expression> Lhs;
    public readonly MemberSelectExpr MethodSelect;
    public readonly List<Expression> Args;
    public Expression OriginalInitialLhs = null;

    public Expression Receiver { get { return MethodSelect.Obj; } }
    public Method Method { get { return (Method)MethodSelect.Member; } }

    public CallStmt(IToken tok, IToken endTok, List<Expression> lhs, MemberSelectExpr memSel, List<Expression> args)
      : base(tok, endTok) {
      Contract.Requires(tok != null);
      Contract.Requires(endTok != null);
      Contract.Requires(cce.NonNullElements(lhs));
      Contract.Requires(memSel != null);
      Contract.Requires(memSel.Member is Method);
      Contract.Requires(cce.NonNullElements(args));

      this.Lhs = lhs;
      this.MethodSelect = memSel;
      this.Args = args;
    }

    public override IEnumerable<Expression> SubExpressions {
      get {
        foreach (var e in base.SubExpressions) { yield return e; }
        foreach (var ee in Lhs) {
          yield return ee;
        }
        yield return MethodSelect;
        foreach (var ee in Args) {
          yield return ee;
        }
      }
    }
  }

  public class BlockStmt : Statement {
    public readonly List<Statement> Body;
    public BlockStmt(IToken tok, IToken endTok, [Captured] List<Statement> body)
      : base(tok, endTok) {
      Contract.Requires(tok != null);
      Contract.Requires(endTok != null);
      Contract.Requires(cce.NonNullElements(body));
      this.Body = body;
    }

    public override IEnumerable<Statement> SubStatements {
      get { return Body; }
    }

    public virtual void AppendStmt(Statement s) {
      Contract.Requires(s != null);
      Body.Add(s);
    }
  }

  public class DividedBlockStmt : BlockStmt
  {
    public readonly List<Statement> BodyInit;  // first part of Body's statements
    public readonly IToken SeparatorTok;  // token that separates the two parts, if any
    public readonly List<Statement> BodyProper;  // second part of Body's statements
    public DividedBlockStmt(IToken tok, IToken endTok, List<Statement> bodyInit, IToken/*?*/ separatorTok, List<Statement> bodyProper)
      : base(tok, endTok, Util.Concat(bodyInit, bodyProper)) {
      Contract.Requires(tok != null);
      Contract.Requires(endTok != null);
      Contract.Requires(cce.NonNullElements(bodyInit));
      Contract.Requires(cce.NonNullElements(bodyProper));
      this.BodyInit = bodyInit;
      this.SeparatorTok = separatorTok;
      this.BodyProper = bodyProper;
    }
    public override void AppendStmt(Statement s) {
      BodyProper.Add(s);
      base.AppendStmt(s);
    }
  }

  public class IfStmt : Statement {
    public readonly bool IsBindingGuard;
    public readonly Expression Guard;
    public readonly BlockStmt Thn;
    public readonly Statement Els;
    [ContractInvariantMethod]
    void ObjectInvariant() {
      Contract.Invariant(!IsBindingGuard || (Guard is ExistsExpr && ((ExistsExpr)Guard).Range == null));
      Contract.Invariant(Thn != null);
      Contract.Invariant(Els == null || Els is BlockStmt || Els is IfStmt || Els is SkeletonStatement);
    }
    public IfStmt(IToken tok, IToken endTok, bool isBindingGuard, Expression guard, BlockStmt thn, Statement els)
      : base(tok, endTok) {
      Contract.Requires(tok != null);
      Contract.Requires(endTok != null);
      Contract.Requires(!isBindingGuard || (guard is ExistsExpr && ((ExistsExpr)guard).Range == null));
      Contract.Requires(thn != null);
      Contract.Requires(els == null || els is BlockStmt || els is IfStmt || els is SkeletonStatement);
      this.IsBindingGuard = isBindingGuard;
      this.Guard = guard;
      this.Thn = thn;
      this.Els = els;
    }
    public override IEnumerable<Statement> SubStatements {
      get {
        yield return Thn;
        if (Els != null) {
          yield return Els;
        }
      }
    }
    public override IEnumerable<Expression> SubExpressions {
      get {
        foreach (var e in base.SubExpressions) { yield return e; }
        if (Guard != null) {
          yield return Guard;
        }
      }
    }
  }

  public class GuardedAlternative
  {
    public readonly IToken Tok;
    public readonly bool IsBindingGuard;
    public readonly Expression Guard;
    public readonly List<Statement> Body;
    [ContractInvariantMethod]
    void ObjectInvariant() {
      Contract.Invariant(Tok != null);
      Contract.Invariant(Guard != null);
      Contract.Invariant(!IsBindingGuard || (Guard is ExistsExpr && ((ExistsExpr)Guard).Range == null));
      Contract.Invariant(Body != null);
    }
    public GuardedAlternative(IToken tok, bool isBindingGuard, Expression guard, List<Statement> body)
    {
      Contract.Requires(tok != null);
      Contract.Requires(guard != null);
      Contract.Requires(!isBindingGuard || (guard is ExistsExpr && ((ExistsExpr)guard).Range == null));
      Contract.Requires(body != null);
      this.Tok = tok;
      this.IsBindingGuard = isBindingGuard;
      this.Guard = guard;
      this.Body = body;
    }
  }

  public class AlternativeStmt : Statement
  {
    public readonly bool UsesOptionalBraces;
    public readonly List<GuardedAlternative> Alternatives;
    [ContractInvariantMethod]
    void ObjectInvariant() {
      Contract.Invariant(Alternatives != null);
    }
    public AlternativeStmt(IToken tok, IToken endTok, List<GuardedAlternative> alternatives, bool usesOptionalBraces)
      : base(tok, endTok) {
      Contract.Requires(tok != null);
      Contract.Requires(endTok != null);
      Contract.Requires(alternatives != null);
      this.Alternatives = alternatives;
      this.UsesOptionalBraces = usesOptionalBraces;
    }
    public override IEnumerable<Statement> SubStatements {
      get {
        foreach (var alt in Alternatives) {
          foreach (var s in alt.Body) {
            yield return s;
          }
        }
      }
    }
    public override IEnumerable<Expression> SubExpressions {
      get {
        foreach (var e in base.SubExpressions) { yield return e; }
        foreach (var alt in Alternatives) {
          yield return alt.Guard;
        }
      }
    }
  }

  public abstract class LoopStmt : Statement
  {
    public readonly List<AttributedExpression> Invariants;
    public readonly Specification<Expression> Decreases;
    public bool InferredDecreases;  // filled in by resolution
    public readonly Specification<FrameExpression> Mod;
    [ContractInvariantMethod]
    void ObjectInvariant() {
      Contract.Invariant(cce.NonNullElements(Invariants));
      Contract.Invariant(Decreases != null);
      Contract.Invariant(Mod != null);
    }
    public LoopStmt(IToken tok, IToken endTok, List<AttributedExpression> invariants, Specification<Expression> decreases, Specification<FrameExpression> mod)
    : base(tok, endTok)
    {
      Contract.Requires(tok != null);
      Contract.Requires(endTok != null);
      Contract.Requires(cce.NonNullElements(invariants));
      Contract.Requires(decreases != null);
      Contract.Requires(mod != null);

      this.Invariants = invariants;
      this.Decreases = decreases;
      this.Mod = mod;
      if (DafnyOptions.O.Dafnycc) {
        Decreases = new Specification<Expression>(
          new List<Expression>() { new WildcardExpr(tok) }, null);
      }
    }
    public override IEnumerable<Expression> SubExpressions {
      get {
        foreach (var e in base.SubExpressions) { yield return e; }
        foreach (var mfe in Invariants) {
          foreach (var e in Attributes.SubExpressions(mfe.Attributes)) { yield return e; }
          yield return mfe.E;
        }
        foreach (var e in Attributes.SubExpressions(Decreases.Attributes)) { yield return e; }
        if (Decreases.Expressions != null) {
          foreach (var e in Decreases.Expressions) {
            yield return e;
          }
        }
        foreach (var e in Attributes.SubExpressions(Mod.Attributes)) { yield return e; }
        if (Mod.Expressions != null) {
          foreach (var fe in Mod.Expressions) {
            yield return fe.E;
          }
        }
      }
    }
  }

  public class WhileStmt : LoopStmt
  {
    public readonly Expression/*?*/ Guard;
    public readonly BlockStmt/*?*/ Body;
    public LoopBodySurrogate/*?*/ BodySurrogate;  // set by Resolver; remains null unless Body==null

    public class LoopBodySurrogate
    {
      public readonly List<IVariable> LocalLoopTargets;
      public readonly bool UsesHeap;

      public LoopBodySurrogate(List<IVariable> localLoopTargets, bool usesHeap) {
        LocalLoopTargets = localLoopTargets;
        UsesHeap = usesHeap;
      }
    }

    public WhileStmt(IToken tok, IToken endTok, Expression guard,
                     List<AttributedExpression> invariants, Specification<Expression> decreases, Specification<FrameExpression> mod,
                     BlockStmt body)
      : base(tok, endTok, invariants, decreases, mod) {
      Contract.Requires(tok != null);
      Contract.Requires(endTok != null);
      this.Guard = guard;
      this.Body = body;
    }

    public override IEnumerable<Statement> SubStatements {
      get {
        if (Body != null) {
          yield return Body;
        }
      }
    }
    public override IEnumerable<Expression> SubExpressions {
      get {
        foreach (var e in base.SubExpressions) { yield return e; }
        if (Guard != null) {
          yield return Guard;
        }
      }
    }
  }

  /// <summary>
  /// This class is really just a WhileStmt, except that it serves the purpose of remembering if the object was created as the result of a refinement
  /// merge.
  /// </summary>
  public class RefinedWhileStmt : WhileStmt
  {
    public RefinedWhileStmt(IToken tok, IToken endTok, Expression guard,
                            List<AttributedExpression> invariants, Specification<Expression> decreases, Specification<FrameExpression> mod,
                            BlockStmt body)
      : base(tok, endTok, guard, invariants, decreases, mod, body) {
      Contract.Requires(tok != null);
      Contract.Requires(endTok != null);
      Contract.Requires(body != null);
    }
  }

  public class AlternativeLoopStmt : LoopStmt
  {
    public readonly bool UsesOptionalBraces;
    public readonly List<GuardedAlternative> Alternatives;
    [ContractInvariantMethod]
    void ObjectInvariant() {
      Contract.Invariant(Alternatives != null);
    }
    public AlternativeLoopStmt(IToken tok, IToken endTok,
                               List<AttributedExpression> invariants, Specification<Expression> decreases, Specification<FrameExpression> mod,
                               List<GuardedAlternative> alternatives, bool usesOptionalBraces)
      : base(tok, endTok, invariants, decreases, mod) {
      Contract.Requires(tok != null);
      Contract.Requires(endTok != null);
      Contract.Requires(alternatives != null);
      this.Alternatives = alternatives;
      this.UsesOptionalBraces = usesOptionalBraces;
    }
    public override IEnumerable<Statement> SubStatements {
      get {
        foreach (var alt in Alternatives) {
          foreach (var s in alt.Body) {
            yield return s;
          }
        }
      }
    }
    public override IEnumerable<Expression> SubExpressions {
      get {
        foreach (var e in base.SubExpressions) { yield return e; }
        foreach (var alt in Alternatives) {
          yield return alt.Guard;
        }
      }
    }
  }

  public class ForallStmt : Statement
  {
    public readonly List<BoundVar> BoundVars;  // note, can be the empty list, in which case Range denotes "true"
    public Expression Range;  // mostly readonly, except that it may in some cases be updated during resolution to conjoin the precondition of the call in the body
    public readonly List<AttributedExpression> Ens;
    public readonly Statement Body;
    public List<Expression> ForallExpressions;   // fill in by rewriter.
    public bool CanConvert = true; //  can convert to ForallExpressions

    public List<ComprehensionExpr.BoundedPool> Bounds;  // initialized and filled in by resolver
    // invariant: if successfully resolved, Bounds.Count == BoundVars.Count;

    /// <summary>
    /// Assign means there are no ensures clauses and the body consists of one update statement,
    ///   either to an object field or to an array.
    /// Call means there are no ensures clauses and the body consists of a single call to a (presumably
    ///   ghost, but non-ghost is also allowed) method with no out-parameters and an empty modifies
    ///   clause.
    /// Proof means there is at least one ensures clause, and the body consists of any (presumably ghost,
    ///   but non-ghost is also allowed) code without side effects on variables (including fields and array
    ///   elements) declared outside the body itself.
    /// Notes:
    /// * More kinds may be allowed in the future.
    /// * One could also allow Call to call non-ghost methods without side effects.  However, that
    ///   would seem pointless in the program, so they are disallowed (to avoid any confusion that
    ///   such use of the forall statement might actually have a point).
    /// * One could allow Proof even without ensures clauses that "export" what was learned.
    ///   However, that might give the false impression that the body is nevertheless exported.
    /// </summary>
    public enum BodyKind { Assign, Call, Proof }
    public BodyKind Kind;  // filled in during resolution

    [ContractInvariantMethod]
    void ObjectInvariant() {
      Contract.Invariant(BoundVars != null);
      Contract.Invariant(Range != null);
      Contract.Invariant(BoundVars.Count != 0 || LiteralExpr.IsTrue(Range));
      Contract.Invariant(Ens != null);
    }

    public ForallStmt(IToken tok, IToken endTok, List<BoundVar> boundVars, Attributes attrs, Expression range, List<AttributedExpression> ens, Statement body)
      : base(tok, endTok) {
      Contract.Requires(tok != null);
      Contract.Requires(endTok != null);
      Contract.Requires(cce.NonNullElements(boundVars));
      Contract.Requires(range != null);
      Contract.Requires(boundVars.Count != 0 || LiteralExpr.IsTrue(range));
      Contract.Requires(cce.NonNullElements(ens));
      this.BoundVars = boundVars;
      this.Attributes = attrs;
      this.Range = range;
      this.Ens = ens;
      this.Body = body;
    }

    public Statement S0 {
      get {
        // dig into Body to find a single statement
        Statement s = this.Body;
        while (true) {
          var block = s as BlockStmt;
          if (block != null && block.Body.Count == 1) {
            s = block.Body[0];
            // dig further into s
          } else if (s is UpdateStmt) {
            var update = (UpdateStmt)s;
            if (update.ResolvedStatements.Count == 1) {
              s = update.ResolvedStatements[0];
              // dig further into s
            } else {
              return s;
            }
          } else {
            return s;
          }
        }
      }
    }

    public override IEnumerable<Statement> SubStatements {
      get {
        if (Body != null) {
          yield return Body;
        }
      }
    }
    public override IEnumerable<Expression> SubExpressions {
      get {
        foreach (var e in base.SubExpressions) { yield return e; }
        yield return Range;
        foreach (var ee in Ens) {
          foreach (var e in Attributes.SubExpressions(ee.Attributes)) { yield return e; }
          yield return ee.E;
        }
      }
    }

    public List<BoundVar> UncompilableBoundVars() {
      Contract.Ensures(Contract.Result<List<BoundVar>>() != null);
      var v = ComprehensionExpr.BoundedPool.PoolVirtues.Finite | ComprehensionExpr.BoundedPool.PoolVirtues.Enumerable;
      return ComprehensionExpr.BoundedPool.MissingBounds(BoundVars, Bounds, v);
    }
  }

  public class ModifyStmt : Statement
  {
    public readonly Specification<FrameExpression> Mod;
    public readonly BlockStmt Body;

    public ModifyStmt(IToken tok, IToken endTok, List<FrameExpression> mod, Attributes attrs, BlockStmt body)
      : base(tok, endTok)
    {
      Contract.Requires(tok != null);
      Contract.Requires(endTok != null);
      Contract.Requires(mod != null);
      Mod = new Specification<FrameExpression>(mod, attrs);
      Body = body;
    }

    public override IEnumerable<Statement> SubStatements {
      get {
        if (Body != null) {
          yield return Body;
        }
      }
    }
    public override IEnumerable<Expression> SubExpressions {
      get {
        foreach (var e in base.SubExpressions) { yield return e; }
        foreach (var e in Attributes.SubExpressions(Mod.Attributes)) { yield return e; }
        foreach (var fe in Mod.Expressions) {
          yield return fe.E;
        }
      }
    }
  }

  public class CalcStmt : Statement
  {
    public abstract class CalcOp {
      /// <summary>
      /// Resulting operator "x op z" if "x this y" and "y other z".
      /// Returns null if this and other are incompatible.
      /// </summary>
      [Pure]
      public abstract CalcOp ResultOp(CalcOp other);

      /// <summary>
      /// Returns an expression "line0 this line1".
      /// </summary>
      [Pure]
      public abstract Expression StepExpr(Expression line0, Expression line1);
    }

    public class BinaryCalcOp : CalcOp {
      public readonly BinaryExpr.Opcode Op;

      [ContractInvariantMethod]
      void ObjectInvariant()
      {
        Contract.Invariant(ValidOp(Op));
      }

      /// <summary>
      /// Is op a valid calculation operator?
      /// </summary>
      [Pure]
      public static bool ValidOp(BinaryExpr.Opcode op) {
        return
             op == BinaryExpr.Opcode.Eq || op == BinaryExpr.Opcode.Neq
          || op == BinaryExpr.Opcode.Lt || op == BinaryExpr.Opcode.Le
          || op == BinaryExpr.Opcode.Gt || op == BinaryExpr.Opcode.Ge
          || LogicOp(op);
      }

      /// <summary>
      /// Is op a valid operator only for Boolean lines?
      /// </summary>
      [Pure]
      public static bool LogicOp(BinaryExpr.Opcode op) {
        return op == BinaryExpr.Opcode.Iff || op == BinaryExpr.Opcode.Imp || op == BinaryExpr.Opcode.Exp;
      }

      public BinaryCalcOp(BinaryExpr.Opcode op) {
        Contract.Requires(ValidOp(op));
        Op = op;
      }

      /// <summary>
      /// Does this subsume other (this . other == other . this == this)?
      /// </summary>
      private bool Subsumes(BinaryCalcOp other) {
        Contract.Requires(other != null);
        var op1 = Op;
        var op2 = other.Op;
        if (op1 == BinaryExpr.Opcode.Neq || op2 == BinaryExpr.Opcode.Neq)
          return op2 == BinaryExpr.Opcode.Eq;
        if (op1 == op2)
          return true;
        if (LogicOp(op1) || LogicOp(op2))
          return op2 == BinaryExpr.Opcode.Eq ||
            (op1 == BinaryExpr.Opcode.Imp && op2 == BinaryExpr.Opcode.Iff) ||
            (op1 == BinaryExpr.Opcode.Exp && op2 == BinaryExpr.Opcode.Iff) ||
            (op1 == BinaryExpr.Opcode.Eq && op2 == BinaryExpr.Opcode.Iff);
        return op2 == BinaryExpr.Opcode.Eq ||
          (op1 == BinaryExpr.Opcode.Lt && op2 == BinaryExpr.Opcode.Le) ||
          (op1 == BinaryExpr.Opcode.Gt && op2 == BinaryExpr.Opcode.Ge);
      }

      public override CalcOp ResultOp(CalcOp other) {
        if (other is BinaryCalcOp) {
          var o = (BinaryCalcOp) other;
          if (this.Subsumes(o)) {
            return this;
          } else if (o.Subsumes(this)) {
            return other;
          }
          return null;
        } else if (other is TernaryCalcOp) {
          return other.ResultOp(this);
        } else {
          Contract.Assert(false);
          throw new cce.UnreachableException();
        }
      }

      public override Expression StepExpr(Expression line0, Expression line1)
      {
        if (Op == BinaryExpr.Opcode.Exp) {
          // The order of operands is reversed so that it can be turned into implication during resolution
          return new BinaryExpr(line0.tok, Op, line1, line0);
        } else {
          return new BinaryExpr(line0.tok, Op, line0, line1);
        }
      }

      public override string ToString()
      {
        return BinaryExpr.OpcodeString(Op);
      }

    }

    public class TernaryCalcOp : CalcOp {
      public readonly Expression Index; // the only allowed ternary operator is ==#, so we only store the index

      [ContractInvariantMethod]
      void ObjectInvariant()
      {
        Contract.Invariant(Index != null);
      }

      public TernaryCalcOp(Expression idx) {
        Contract.Requires(idx != null);
        Index = idx;
      }

      public override CalcOp ResultOp(CalcOp other) {
        if (other is BinaryCalcOp) {
          if (((BinaryCalcOp) other).Op == BinaryExpr.Opcode.Eq) {
            return this;
          }
          return null;
        } else if (other is TernaryCalcOp) {
          var a = Index;
          var b = ((TernaryCalcOp) other).Index;
          var minIndex = new ITEExpr(a.tok, false, new BinaryExpr(a.tok, BinaryExpr.Opcode.Le, a, b), a, b);
          return new TernaryCalcOp(minIndex); // ToDo: if we could compare expressions for syntactic equalty, we could use this here to optimize
        } else {
          Contract.Assert(false);
          throw new cce.UnreachableException();
        }
      }

      public override Expression StepExpr(Expression line0, Expression line1)
      {
        return new TernaryExpr(line0.tok, TernaryExpr.Opcode.PrefixEqOp, Index, line0, line1);
      }

      public override string ToString()
      {
        return "==#";
      }

    }

    public readonly List<Expression> Lines;    // Last line is dummy, in order to form a proper step with the dangling hint
    public readonly List<BlockStmt> Hints;     // Hints[i] comes after line i; block statement is used as a container for multiple sub-hints
    public readonly CalcOp UserSuppliedOp;     // may be null, if omitted by the user
    public CalcOp Op;                          // main operator of the calculation (either UserSuppliedOp or (after resolution) an inferred CalcOp)
    public readonly List<CalcOp/*?*/> StepOps; // StepOps[i] comes after line i
    public readonly List<Expression> Steps;    // expressions li op l<i + 1>, filled in during resolution (last step is dummy)
    public Expression Result;                  // expression l0 ResultOp ln, filled in during resolution

    public static readonly CalcOp DefaultOp = new BinaryCalcOp(BinaryExpr.Opcode.Eq);

    [ContractInvariantMethod]
    void ObjectInvariant()
    {
      Contract.Invariant(Lines != null);
      Contract.Invariant(cce.NonNullElements(Lines));
      Contract.Invariant(Hints != null);
      Contract.Invariant(cce.NonNullElements(Hints));
      Contract.Invariant(StepOps != null);
      Contract.Invariant(Steps != null);
      Contract.Invariant(cce.NonNullElements(Steps));
      Contract.Invariant(Hints.Count == Math.Max(Lines.Count - 1, 0));
      Contract.Invariant(StepOps.Count == Hints.Count);
    }

    public CalcStmt(IToken tok, IToken endTok, CalcOp userSuppliedOp, List<Expression> lines, List<BlockStmt> hints, List<CalcOp/*?*/> stepOps, Attributes attrs)
      : base(tok, endTok)
    {
      Contract.Requires(tok != null);
      Contract.Requires(endTok != null);
      Contract.Requires(lines != null);
      Contract.Requires(hints != null);
      Contract.Requires(stepOps != null);
      Contract.Requires(cce.NonNullElements(lines));
      Contract.Requires(cce.NonNullElements(hints));
      Contract.Requires(hints.Count == Math.Max(lines.Count - 1, 0));
      Contract.Requires(stepOps.Count == hints.Count);
      this.UserSuppliedOp = userSuppliedOp;
      this.Lines = lines;
      this.Hints = hints;
      this.StepOps = stepOps;
      this.Steps = new List<Expression>();
      this.Result = null;
      this.Attributes = attrs;
    }

    public override IEnumerable<Statement> SubStatements
    {
      get {
        foreach (var h in Hints) {
          yield return h;
        }
      }
    }
    public override IEnumerable<Expression> SubExpressions
    {
      get {
        foreach (var e in base.SubExpressions) { yield return e; }
        foreach (var e in Attributes.SubExpressions(Attributes)) { yield return e; }

        for (int i = 0; i < Lines.Count - 1; i++) {  // note, we skip the duplicated line at the end
          yield return Lines[i];
        }
        foreach (var calcop in AllCalcOps) {
          var o3 = calcop as TernaryCalcOp;
          if (o3 != null) {
            yield return o3.Index;
          }
        }
      }
    }

    IEnumerable<CalcOp> AllCalcOps {
      get {
        if (UserSuppliedOp != null) {
          yield return UserSuppliedOp;
        }
        foreach (var stepop in StepOps) {
          if (stepop != null) {
            yield return stepop;
          }
        }
      }
    }

    /// <summary>
    /// Left-hand side of a step expression.
    /// Note that Lhs(op.StepExpr(line0, line1)) != line0 when op is <==.
    /// </summary>
    public static Expression Lhs(Expression step)
    {
      Contract.Requires(step is BinaryExpr || step is TernaryExpr);
      if (step is BinaryExpr) {
        return ((BinaryExpr) step).E0;
      } else {
        return ((TernaryExpr) step).E1;
      }
    }

    /// <summary>
    /// Right-hand side of a step expression.
    /// Note that Rhs(op.StepExpr(line0, line1)) != line1 when op is REVERSE-IMPLICATION.
    /// </summary>
    public static Expression Rhs(Expression step)
    {
      Contract.Requires(step is BinaryExpr || step is TernaryExpr);
      if (step is BinaryExpr) {
        return ((BinaryExpr) step).E1;
      } else {
        return ((TernaryExpr) step).E2;
      }
    }
  }

  public class MatchStmt : Statement
  {
    [ContractInvariantMethod]
    void ObjectInvariant() {
      Contract.Invariant(Source != null);
      Contract.Invariant(cce.NonNullElements(Cases));
      Contract.Invariant(cce.NonNullElements(MissingCases));
    }

    private Expression source;
    private List<MatchCaseStmt> cases;
    public readonly MatchingContext Context;
    public readonly List<DatatypeCtor> MissingCases = new List<DatatypeCtor>();  // filled in during resolution
    public readonly bool UsesOptionalBraces;
    public MatchStmt OrigUnresolved;  // the resolver makes this clone of the MatchStmt before it starts desugaring it

    public MatchStmt(IToken tok, IToken endTok, Expression source, [Captured] List<MatchCaseStmt> cases, bool usesOptionalBraces, MatchingContext context = null)
      : base(tok, endTok) {
      Contract.Requires(tok != null);
      Contract.Requires(endTok != null);
      Contract.Requires(source != null);
      Contract.Requires(cce.NonNullElements(cases));
      this.source = source;
      this.cases = cases;
      this.UsesOptionalBraces = usesOptionalBraces;
      this.Context = context is null? new HoleCtx() : context;
    }

    public Expression Source {
      get { return source; }
    }

    public List<MatchCaseStmt> Cases {
      get { return cases; }
    }

    // should only be used in desugar in resolve to change the cases of the matchexpr
    public void UpdateSource(Expression source) {
      this.source = source;
    }

    public void UpdateCases(List<MatchCaseStmt> cases) {
      this.cases = cases;
    }

    public override IEnumerable<Statement> SubStatements {
      get {
        foreach (var kase in cases) {
          foreach (var s in kase.Body) {
            yield return s;
          }
        }
      }
    }
    public override IEnumerable<Expression> SubExpressions {
      get {
        foreach (var e in base.SubExpressions) { yield return e; }
        yield return Source;
      }
    }
  }

  public class MatchCaseStmt : MatchCase
  {
    private List<Statement> body;

    [ContractInvariantMethod]
    void ObjectInvariant() {
      Contract.Invariant(cce.NonNullElements(Body));
    }

    public MatchCaseStmt(IToken tok, DatatypeCtor ctor, [Captured] List<BoundVar> arguments, [Captured] List<Statement> body)
      : base(tok, ctor, arguments)
    {
      Contract.Requires(tok != null);
      Contract.Requires(ctor != null);
      Contract.Requires(cce.NonNullElements(arguments));
      Contract.Requires(cce.NonNullElements(body));
      this.body = body;
    }

    public List<Statement> Body {
      get { return body; }
    }

    // should only be called by resolve to reset the body of the MatchCaseExpr
    public void UpdateBody(List<Statement> body) {
      this.body = body;
    }
  }

  /// <summary>
  /// The class represents several possible scenarios:
  /// * ...;
  ///   S == null
  /// * assert ...
  ///   ConditionOmitted == true
  /// * assume ...
  ///   ConditionOmitted == true
  /// * if ... { Stmt }
  ///   if ... { Stmt } else ElseStmt
  ///   ConditionOmitted == true
  /// * while ... invariant J;
  ///   ConditionOmitted == true && BodyOmitted == true
  /// * while ... invariant J; { Stmt }
  ///   ConditionOmitted == true && BodyOmitted == false
  /// * modify ...;
  ///   ConditionOmitted == true && BodyOmitted == false
  /// * modify ... { Stmt }
  ///   ConditionOmitted == true && BodyOmitted == false
  /// </summary>
  public class SkeletonStatement : Statement
  {
    public readonly Statement S;
    public bool ConditionOmitted { get { return ConditionEllipsis != null; } }
    public readonly IToken ConditionEllipsis;
    public bool BodyOmitted { get { return BodyEllipsis != null; } }
    public readonly IToken BodyEllipsis;
    public readonly List<IToken> NameReplacements;
    public readonly List<Expression> ExprReplacements;
    public SkeletonStatement(IToken tok, IToken endTok)
      : base(tok, endTok)
    {
      Contract.Requires(tok != null);
      Contract.Requires(endTok != null);
      S = null;
    }
    public SkeletonStatement(Statement s, IToken conditionEllipsis, IToken bodyEllipsis)
      : base(s.Tok, s.EndTok)
    {
      Contract.Requires(s != null);
      S = s;
      ConditionEllipsis = conditionEllipsis;
      BodyEllipsis = bodyEllipsis;
    }
    public SkeletonStatement(IToken tok, IToken endTok, List<IToken> nameReplacements, List<Expression> exprReplacements)
      : base(tok, endTok) {
      Contract.Requires(tok != null);
      Contract.Requires(endTok != null);
      NameReplacements = nameReplacements;
      ExprReplacements = exprReplacements;

    }
    public override IEnumerable<Statement> SubStatements {
      get {
        // The SkeletonStatement is really a modification of its inner statement S.  Therefore,
        // we don't consider S to be a substatement.  Instead, the substatements of S are the
        // substatements of the SkeletonStatement.  In the case the SkeletonStatement modifies
        // S by omitting its body (which is true only for loops), there are no substatements.
        if (!BodyOmitted) {
          foreach (var s in S.SubStatements) {
            yield return s;
          }
        }
      }
    }
  }

  // ------------------------------------------------------------------------------------------------------

  public abstract class TokenWrapper : IToken
  {
    protected readonly IToken WrappedToken;
    protected TokenWrapper(IToken wrappedToken) {
      Contract.Requires(wrappedToken != null);
      WrappedToken = wrappedToken;
    }

    public int col {
      get { return WrappedToken.col; }
      set { throw new NotSupportedException(); }
    }
    public virtual string filename {
      get { return WrappedToken.filename; }
      set { throw new NotSupportedException(); }
    }
    public bool IsValid {
      get { return WrappedToken.IsValid; }
    }
    public int kind {
      get { return WrappedToken.kind; }
      set { throw new NotSupportedException(); }
    }
    public int line {
      get { return WrappedToken.line; }
      set { throw new NotSupportedException(); }
    }
    public int pos {
      get { return WrappedToken.pos; }
      set { throw new NotSupportedException(); }
    }
    public virtual string val {
      get { return WrappedToken.val; }
      set { throw new NotSupportedException(); }
    }
  }

  public class NestedToken : TokenWrapper
  {
    public NestedToken(IToken outer, IToken inner)
      : base(outer)
    {
      Contract.Requires(outer != null);
      Contract.Requires(inner != null);
      Inner = inner;
    }
    public IToken Outer { get { return WrappedToken; } }
    public readonly IToken Inner;
  }

  /// <summary>
  /// An IncludeToken is a wrapper that indicates that the function/method was
  /// declared in a file that was included. Any proof obligations from such an
  /// included file are to be ignored.
  /// </summary>
  public class IncludeToken : TokenWrapper
  {
    public Include Include;
    public IncludeToken(Include include, IToken wrappedToken)
      : base(wrappedToken) {
      Contract.Requires(wrappedToken != null);
      this.Include = include;
    }

    public override string val {
      get { return WrappedToken.val; }
      set { WrappedToken.val = value; }
    }
  }

  // ------------------------------------------------------------------------------------------------------
  [DebuggerDisplay("{Printer.ExprToString(this)}")]
  public abstract class Expression
  {
    public readonly IToken tok;
    [ContractInvariantMethod]
    void ObjectInvariant() {
      Contract.Invariant(tok != null);
    }

    [Pure]
    public bool WasResolved()
    {
      return Type != null;
    }

    public Expression Resolved {
      get {
        Contract.Requires(WasResolved());  // should be called only on resolved expressions; this approximates that precondition
        Expression r = this;
        while (true) {
          Contract.Assert(r.WasResolved());  // this.WasResolved() implies anything it reaches is also resolved
          var rr = r as ConcreteSyntaxExpression;
          if (rr == null) {
            return r;
          }
          r = rr.ResolvedExpression;
          if (r == null) {
            // for a NegationExpression, we're willing to return its non-ResolveExpression form (since it is filled in
            // during a resolution phase after type checking and we may be called here during type checking)
            return rr is NegationExpression ? rr : null;
          }
        }
      }
    }

    protected Type type;
    public Type Type {  // filled in during resolution
      get {
        Contract.Ensures(type != null || Contract.Result<Type>() == null);  // useful in conjunction with postcondition of constructor
        return type == null ? null : type.Normalize();
      }
      set {
        Contract.Requires(!WasResolved());  // set it only once
        Contract.Requires(value != null);

        //modifies type;
        type = value.Normalize();
      }
    }
    /// <summary>
    /// This method can be used when .Type has been found to be erroneous and its current value
    /// would be unexpected by the rest of the resolver. This method then sets .Type to a neutral
    /// value.
    /// </summary>
    public void ResetTypeAssignment() {
      Contract.Requires(WasResolved());
      type = new InferredTypeProxy();
    }
#if TEST_TYPE_SYNONYM_TRANSPARENCY
    public void DebugTest_ChangeType(Type ty) {
      Contract.Requires(WasResolved());  // we're here to set it again
      Contract.Requires(ty != null);
      type = ty;
    }
#endif

    public Expression(IToken tok) {
      Contract.Requires(tok != null);
      Contract.Ensures(type == null);  // we would have liked to have written Type==null, but that's not admissible or provable

      this.tok = tok;
    }

    /// <summary>
    /// Returns the non-null subexpressions of the Expression.  To be called after the expression has been resolved; this
    /// means, for example, that any concrete syntax that resolves to some other expression will return the subexpressions
    /// of the resolved expression.
    /// </summary>
    public virtual IEnumerable<Expression> SubExpressions {
      get { yield break; }
    }

    public virtual bool IsImplicit {
      get { return false; }
    }

    public static IEnumerable<Expression> Conjuncts(Expression expr) {
      Contract.Requires(expr != null);
      Contract.Requires(expr.Type.IsBoolType);
      Contract.Ensures(cce.NonNullElements(Contract.Result<IEnumerable<Expression>>()));

      expr = StripParens(expr);

      var bin = expr as BinaryExpr;
      if (bin != null && bin.ResolvedOp == BinaryExpr.ResolvedOpcode.And) {
        foreach (Expression e in Conjuncts(bin.E0)) {
          yield return e;
        }
        foreach (Expression e in Conjuncts(bin.E1)) {
          yield return e;
        }
        yield break;
      }
      yield return expr;
    }

    /// <summary>
    /// Create a resolved expression of the form "e0 + e1"
    /// </summary>
    public static Expression CreateAdd(Expression e0, Expression e1) {
      Contract.Requires(e0 != null);
      Contract.Requires(e1 != null);
      Contract.Requires(
        (e0.Type.IsNumericBased(Type.NumericPersuasion.Int) && e1.Type.IsNumericBased(Type.NumericPersuasion.Int)) ||
        (e0.Type.IsNumericBased(Type.NumericPersuasion.Real) && e1.Type.IsNumericBased(Type.NumericPersuasion.Real)));
      Contract.Ensures(Contract.Result<Expression>() != null);
      var s = new BinaryExpr(e0.tok, BinaryExpr.Opcode.Add, e0, e1);
      s.ResolvedOp = BinaryExpr.ResolvedOpcode.Add;  // resolve here
      s.Type = e0.Type.NormalizeExpand();  // resolve here
      return s;
    }

    /// <summary>
    /// Create a resolved expression of the form "e0 * e1"
    /// </summary>
    public static Expression CreateMul(Expression e0, Expression e1) {
      Contract.Requires(e0 != null);
      Contract.Requires(e1 != null);
      Contract.Requires(
        (e0.Type.IsNumericBased(Type.NumericPersuasion.Int) && e1.Type.IsNumericBased(Type.NumericPersuasion.Int)) ||
        (e0.Type.IsNumericBased(Type.NumericPersuasion.Real) && e1.Type.IsNumericBased(Type.NumericPersuasion.Real)));
      Contract.Ensures(Contract.Result<Expression>() != null);
      var s = new BinaryExpr(e0.tok, BinaryExpr.Opcode.Mul, e0, e1);
      s.ResolvedOp = BinaryExpr.ResolvedOpcode.Mul;  // resolve here
      s.Type = e0.Type.NormalizeExpand();  // resolve here
      return s;
    }

    /// <summary>
    /// Create a resolved expression of the form "CVT(e0) - CVT(e1)", where "CVT" is either "int" (if
    /// e0.Type is an integer-based numeric type) or "real" (if e0.Type is a real-based numeric type).
    /// </summary>
    public static Expression CreateSubtract_TypeConvert(Expression e0, Expression e1) {
      Contract.Requires(e0 != null);
      Contract.Requires(e1 != null);
      Contract.Requires(
        (e0.Type.IsNumericBased(Type.NumericPersuasion.Int) && e1.Type.IsNumericBased(Type.NumericPersuasion.Int)) ||
        (e0.Type.IsNumericBased(Type.NumericPersuasion.Real) && e1.Type.IsNumericBased(Type.NumericPersuasion.Real)));
      Contract.Ensures(Contract.Result<Expression>() != null);

      Type toType = e0.Type.IsNumericBased(Type.NumericPersuasion.Int) ? (Type)Type.Int : Type.Real;
      e0 = CastIfNeeded(e0, toType);
      e1 = CastIfNeeded(e1, toType);
      return CreateSubtract(e0, e1);
    }

    private static Expression CastIfNeeded(Expression expr, Type toType) {
      if (!expr.Type.Equals(toType)) {
        var cast = new ConversionExpr(expr.tok, expr, toType);
        cast.Type = toType;
        return cast;
      } else {
        return expr;
      }
    }

    /// <summary>
    /// Create a resolved expression of the form "e0 - e1"
    /// </summary>
    public static Expression CreateSubtract(Expression e0, Expression e1) {
      Contract.Requires(e0 != null);
      Contract.Requires(e0.Type != null);
      Contract.Requires(e1 != null);
      Contract.Requires(e1.Type != null);
      Contract.Requires(
        (e0.Type.IsNumericBased(Type.NumericPersuasion.Int) && e1.Type.IsNumericBased(Type.NumericPersuasion.Int)) ||
        (e0.Type.IsNumericBased(Type.NumericPersuasion.Real) && e1.Type.IsNumericBased(Type.NumericPersuasion.Real)) ||
        (e0.Type.IsBigOrdinalType && e1.Type.IsBigOrdinalType));
      Contract.Ensures(Contract.Result<Expression>() != null);
      var s = new BinaryExpr(e0.tok, BinaryExpr.Opcode.Sub, e0, e1);
      s.ResolvedOp = BinaryExpr.ResolvedOpcode.Sub;  // resolve here
      s.Type = e0.Type.NormalizeExpand();  // resolve here
      return s;
    }

    /// <summary>
    /// Create a resolved expression of the form "e + n"
    /// </summary>
    public static Expression CreateIncrement(Expression e, int n) {
      Contract.Requires(e != null);
      Contract.Requires(e.Type != null);
      Contract.Requires(e.Type.IsNumericBased(Type.NumericPersuasion.Int));
      Contract.Requires(0 <= n);
      Contract.Ensures(Contract.Result<Expression>() != null);
      if (n == 0) {
        return e;
      }
      var nn = CreateIntLiteral(e.tok, n);
      return CreateAdd(e, nn);
    }

    /// <summary>
    /// Create a resolved expression of the form "e - n"
    /// </summary>
    public static Expression CreateDecrement(Expression e, int n) {
      Contract.Requires(e != null);
      Contract.Requires(e.Type.IsNumericBased(Type.NumericPersuasion.Int));
      Contract.Requires(0 <= n);
      Contract.Ensures(Contract.Result<Expression>() != null);
      if (n == 0) {
        return e;
      }
      var nn = CreateIntLiteral(e.tok, n);
      return CreateSubtract(e, nn);
    }

    /// <summary>
    /// Create a resolved expression of the form "n"
    /// </summary>
    public static Expression CreateIntLiteral(IToken tok, int n) {
      Contract.Requires(tok != null);
      Contract.Requires(n != int.MinValue);
      if (0 <= n) {
        var nn = new LiteralExpr(tok, n);
        nn.Type = Type.Int;
        return nn;
      } else {
        return CreateDecrement(CreateIntLiteral(tok, 0), -n);
      }
    }

    /// <summary>
    /// Create a resolved expression of the form "x"
    /// </summary>
    public static Expression CreateRealLiteral(IToken tok, BaseTypes.BigDec x) {
      Contract.Requires(tok != null);
      var nn = new LiteralExpr(tok, x);
      nn.Type = Type.Real;
      return nn;
    }

    /// <summary>
    /// Create a resolved expression of the form "n", for either type "int" or type "ORDINAL".
    /// </summary>
    public static Expression CreateNatLiteral(IToken tok, int n, Type ty) {
      Contract.Requires(tok != null);
      Contract.Requires(0 <= n);
      Contract.Requires(ty.IsNumericBased(Type.NumericPersuasion.Int) || ty is BigOrdinalType);
      var nn = new LiteralExpr(tok, n);
      nn.Type = ty;
      return nn;
    }

    /// <summary>
    /// Create a resolved expression for a bool b
    /// </summary>
    public static Expression CreateBoolLiteral(IToken tok, bool b) {
      Contract.Requires(tok != null);
      var lit = new LiteralExpr(tok, b);
      lit.Type = Type.Bool;  // resolve here
      return lit;
    }

    /// <summary>
    /// Returns "expr", but with all outer layers of parentheses removed.
    /// This method can be called before resolution.
    /// </summary>
    public static Expression StripParens(Expression expr) {
      while (true) {
        var e = expr as ParensExpression;
        if (e == null) {
          return expr;
        }
        expr = e.E;
      }
    }

    public static ThisExpr AsThis(Expression expr) {
      Contract.Requires(expr != null);
      return StripParens(expr) as ThisExpr;
    }

    /// <summary>
    /// If "expr" denotes a boolean literal "b", then return "true" and set "value" to "b".
    /// Otherwise, return "false" (and the value of "value" should not be used by the caller).
    /// This method can be called before resolution.
    /// </summary>
    public static bool IsBoolLiteral(Expression expr, out bool value) {
      Contract.Requires(expr != null);
      var e = StripParens(expr) as LiteralExpr;
      if (e != null && e.Value is bool) {
        value = (bool)e.Value;
        return true;
      } else {
        value = false;  // to please compiler
        return false;
      }
    }

    /// <summary>
    /// Returns "true" if "expr" denotes the empty set (for "iset", "set", or "multiset").
    /// This method can be called before resolution.
    /// </summary>
    public static bool IsEmptySetOrMultiset(Expression expr) {
      Contract.Requires(expr != null);
      expr = StripParens(expr);
      return (expr is SetDisplayExpr && ((SetDisplayExpr)expr).Elements.Count == 0) ||
        (expr is MultiSetDisplayExpr && ((MultiSetDisplayExpr)expr).Elements.Count == 0);
    }

    public static Expression CreateNot(IToken tok, Expression e) {
      Contract.Requires(tok != null);
      Contract.Requires(e.Type.IsBoolType);
      var un = new UnaryOpExpr(tok, UnaryOpExpr.Opcode.Not, e);
      un.Type = Type.Bool;  // resolve here
      return un;
    }

    /// <summary>
    /// Create a resolved expression of the form "e0 LESS e1"
    /// </summary>
    public static Expression CreateLess(Expression e0, Expression e1) {
      Contract.Requires(e0 != null);
      Contract.Requires(e1 != null);
      Contract.Requires(
        (e0.Type.IsNumericBased(Type.NumericPersuasion.Int) && e1.Type.IsNumericBased(Type.NumericPersuasion.Int)) ||
        (e0.Type.IsBigOrdinalType && e1.Type.IsBigOrdinalType));
      Contract.Ensures(Contract.Result<Expression>() != null);
      var s = new BinaryExpr(e0.tok, BinaryExpr.Opcode.Lt, e0, e1);
      s.ResolvedOp = BinaryExpr.ResolvedOpcode.Lt;  // resolve here
      s.Type = Type.Bool;  // resolve here
      return s;
    }

    /// <summary>
    /// Create a resolved expression of the form "e0 ATMOST e1"
    /// </summary>
    public static Expression CreateAtMost(Expression e0, Expression e1) {
      Contract.Requires(e0 != null);
      Contract.Requires(e1 != null);
      Contract.Requires(
        (e0.Type.IsNumericBased(Type.NumericPersuasion.Int) && e1.Type.IsNumericBased(Type.NumericPersuasion.Int)) ||
        (e0.Type.IsNumericBased(Type.NumericPersuasion.Real) && e1.Type.IsNumericBased(Type.NumericPersuasion.Real)));
      Contract.Ensures(Contract.Result<Expression>() != null);
      var s = new BinaryExpr(e0.tok, BinaryExpr.Opcode.Le, e0, e1);
      s.ResolvedOp = BinaryExpr.ResolvedOpcode.Le;  // resolve here
      s.Type = Type.Bool;  // resolve here
      return s;
    }

    public static Expression CreateEq(Expression e0, Expression e1, Type ty) {
      Contract.Requires(e0 != null);
      Contract.Requires(e1 != null);
      Contract.Requires(ty != null);
      var eq = new BinaryExpr(e0.tok, BinaryExpr.Opcode.Eq, e0, e1);
      if (ty is SetType) {
        eq.ResolvedOp = BinaryExpr.ResolvedOpcode.SetEq;
      } else if (ty is SeqType) {
        eq.ResolvedOp = BinaryExpr.ResolvedOpcode.SeqEq;
      } else if (ty is MultiSetType) {
        eq.ResolvedOp = BinaryExpr.ResolvedOpcode.MultiSetEq;
      } else if (ty is MapType) {
        eq.ResolvedOp = BinaryExpr.ResolvedOpcode.MapEq;
      } else {
        eq.ResolvedOp = BinaryExpr.ResolvedOpcode.EqCommon;
      }
      eq.type = Type.Bool;
      return eq;
    }

    /// <summary>
    /// Create a resolved expression of the form "e0 && e1"
    /// </summary>
    public static Expression CreateAnd(Expression a, Expression b, bool allowSimplification = true) {
      Contract.Requires(a != null);
      Contract.Requires(b != null);
      Contract.Requires(a.Type.IsBoolType && b.Type.IsBoolType);
      Contract.Ensures(Contract.Result<Expression>() != null);
      if (allowSimplification && LiteralExpr.IsTrue(a)) {
        return b;
      } else if (allowSimplification && LiteralExpr.IsTrue(b)) {
        return a;
      } else {
        var and = new BinaryExpr(a.tok, BinaryExpr.Opcode.And, a, b);
        and.ResolvedOp = BinaryExpr.ResolvedOpcode.And;  // resolve here
        and.Type = Type.Bool;  // resolve here
        return and;
      }
    }

    /// <summary>
    /// Create a resolved expression of the form "e0 ==> e1"
    /// </summary>
    public static Expression CreateImplies(Expression a, Expression b, bool allowSimplification = true) {
      Contract.Requires(a != null);
      Contract.Requires(b != null);
      Contract.Requires(a.Type.IsBoolType && b.Type.IsBoolType);
      Contract.Ensures(Contract.Result<Expression>() != null);
      if (allowSimplification && (LiteralExpr.IsTrue(a) || LiteralExpr.IsTrue(b))) {
        return b;
      } else {
        var imp = new BinaryExpr(a.tok, BinaryExpr.Opcode.Imp, a, b);
        imp.ResolvedOp = BinaryExpr.ResolvedOpcode.Imp;  // resolve here
        imp.Type = Type.Bool;  // resolve here
        return imp;
      }
    }

    /// <summary>
    /// Create a resolved expression of the form "e0 || e1"
    /// </summary>
    public static Expression CreateOr(Expression a, Expression b, bool allowSimplification = true) {
      Contract.Requires(a != null);
      Contract.Requires(b != null);
      Contract.Requires(a.Type.IsBoolType && b.Type.IsBoolType);
      Contract.Ensures(Contract.Result<Expression>() != null);
      if (allowSimplification && LiteralExpr.IsTrue(a)) {
        return a;
      } else if (allowSimplification && LiteralExpr.IsTrue(b)) {
        return b;
      } else {
        var or = new BinaryExpr(a.tok, BinaryExpr.Opcode.Or, a, b);
        or.ResolvedOp = BinaryExpr.ResolvedOpcode.Or;  // resolve here
        or.Type = Type.Bool;  // resolve here
        return or;
      }
    }

    /// <summary>
    /// Create a resolved expression of the form "if test then e0 else e1"
    /// </summary>
    public static Expression CreateITE(Expression test, Expression e0, Expression e1) {
      Contract.Requires(test != null);
      Contract.Requires(e0 != null);
      Contract.Requires(e1 != null);
      Contract.Requires(test.Type.IsBoolType && e0.Type.Equals(e1.Type));
      Contract.Ensures(Contract.Result<Expression>() != null);
      var ite = new ITEExpr(test.tok, false, test, e0, e1);
      ite.Type = e0.type;  // resolve here
      return ite;
    }

    /// <summary>
    /// Create a resolved case expression for a match expression
    /// </summary>
    public static MatchCaseExpr CreateMatchCase(MatchCaseExpr old_case, Expression new_body) {
      Contract.Requires(old_case != null);
      Contract.Requires(new_body != null);
      Contract.Ensures(Contract.Result<MatchCaseExpr>() != null);

      ResolvedCloner cloner = new ResolvedCloner();
      var newVars = old_case.Arguments.ConvertAll(cloner.CloneBoundVar);
      new_body = VarSubstituter(old_case.Arguments.ConvertAll<NonglobalVariable>(x=>(NonglobalVariable)x), newVars, new_body);

      var new_case = new MatchCaseExpr(old_case.tok, old_case.Ctor, newVars, new_body);

      new_case.Ctor = old_case.Ctor; // resolve here
      return new_case;
    }

    /// <summary>
    /// Create a match expression with a resolved type
    /// </summary>
    public static Expression CreateMatch(IToken tok, Expression src, List<MatchCaseExpr> cases, Type type) {
      MatchExpr e = new MatchExpr(tok, src, cases, false);
      e.Type = type;  // resolve here

      return e;
    }

    /// <summary>
    /// Create a let expression with a resolved type and fresh variables
    /// </summary>
    public static Expression CreateLet(IToken tok, List<CasePattern<BoundVar>> LHSs, List<Expression> RHSs, Expression body, bool exact) {
      Contract.Requires(tok  != null);
      Contract.Requires(LHSs != null && RHSs != null);
      Contract.Requires(LHSs.Count == RHSs.Count);
      Contract.Requires(body != null);

      ResolvedCloner cloner = new ResolvedCloner();
      var newLHSs = LHSs.ConvertAll(cloner.CloneCasePattern);

      var oldVars = new List<BoundVar>();
      LHSs.Iter(p => oldVars.AddRange(p.Vars));
      var newVars = new List<BoundVar>();
      newLHSs.Iter(p => newVars.AddRange(p.Vars));
      body = VarSubstituter(oldVars.ConvertAll<NonglobalVariable>(x => (NonglobalVariable)x), newVars, body);

      var let = new LetExpr(tok, newLHSs, RHSs, body, exact);
      let.Type = body.Type;  // resolve here
      return let;
    }

    /// <summary>
    /// Create a quantifier expression with a resolved type and fresh variables
    /// Optionally replace the old body with the supplied argument
    /// </summary>
    public static Expression CreateQuantifier(QuantifierExpr expr, bool forall,  Expression body = null) {
      //(IToken tok, List<BoundVar> vars, Expression range, Expression body, Attributes attribs, Qu) {
      Contract.Requires(expr != null);

      ResolvedCloner cloner = new ResolvedCloner();
      var newVars = expr.BoundVars.ConvertAll(cloner.CloneBoundVar);

      if (body == null) {
        body = expr.Term;
      }

      body = VarSubstituter(expr.BoundVars.ConvertAll<NonglobalVariable>(x=>(NonglobalVariable)x), newVars, body);

      QuantifierExpr q;
      if (forall) {
        q = new ForallExpr(expr.tok, new List<TypeParameter>(), newVars, expr.Range, body, expr.Attributes);
      } else {
        q = new ExistsExpr(expr.tok, new List<TypeParameter>(), newVars, expr.Range, body, expr.Attributes);
      }
      q.Type = Type.Bool;

      return q;
    }

    /// <summary>
    /// Create a resolved IdentifierExpr (whose token is that of the variable)
    /// </summary>
    public static Expression CreateIdentExpr(IVariable v) {
      Contract.Requires(v != null);
      var e = new IdentifierExpr(v.Tok, v.Name);
      e.Var = v;  // resolve here
      e.type = v.Type;  // resolve here
      return e;
    }

    public static Expression VarSubstituter(List<NonglobalVariable> oldVars, List<BoundVar> newVars, Expression e, Dictionary<TypeParameter, Type> typeMap=null) {
      Contract.Requires(oldVars != null && newVars != null);
      Contract.Requires(oldVars.Count == newVars.Count);

      Dictionary<IVariable, Expression/*!*/> substMap = new Dictionary<IVariable, Expression>();
      if (typeMap == null) {
        typeMap = new Dictionary<TypeParameter, Type>();
      }

      for (int i = 0; i < oldVars.Count; i++) {
        var id = new IdentifierExpr(newVars[i].tok, newVars[i].Name);
        id.Var = newVars[i];    // Resolve here manually
        id.Type = newVars[i].Type;  // Resolve here manually
        substMap.Add(oldVars[i], id);
      }

      Translator.Substituter sub = new Translator.Substituter(null, substMap, typeMap);
      return sub.Substitute(e);
    }

    /// <summary>
    /// Returns the string literal underlying an actual string literal (not as a sequence display of characters)
    /// </summary>
    /// <returns></returns>
    public string AsStringLiteral() {
      var le = this as StringLiteralExpr;
      return le == null ? null : le.Value as string;
    }
  }

  /// <summary>
  /// Instances of this class are introduced during resolution to indicate that a static method or function has
  /// been invoked without specifying a receiver (that is, by just giving the name of the enclosing class).
  /// </summary>
  public class StaticReceiverExpr : LiteralExpr
  {
    public readonly Type UnresolvedType;
    private bool Implicit;
    public Expression OriginalResolved;

    public StaticReceiverExpr(IToken tok, Type t, bool isImplicit)
      : base(tok) {
      Contract.Requires(tok != null);
      Contract.Requires(t != null);
      UnresolvedType = t;
      Implicit = isImplicit;
      OriginalResolved = null;
    }

    /// <summary>
    /// Constructs a resolved LiteralExpr representing the fictitious static-receiver literal whose type is
    /// "cl" parameterized by the type arguments of "cl" itself.
    /// </summary>
    public StaticReceiverExpr(IToken tok, TopLevelDeclWithMembers cl, bool isImplicit)
      : base(tok)
    {
      Contract.Requires(tok != null);
      Contract.Requires(cl != null);
      var typeArgs = cl.TypeArgs.ConvertAll(tp => (Type)new UserDefinedType(tp));
      Type = new UserDefinedType(tok, cl is ClassDecl klass && klass.IsDefaultClass ? cl.Name : cl.Name + "?", cl, typeArgs);
      UnresolvedType = Type;
      Implicit = isImplicit;
    }

    /// <summary>
    /// Constructs a resolved LiteralExpr representing the fictitious literal whose type is
    /// "cl" parameterized according to the type arguments to "t".  It is assumed that "t" denotes
    /// a class or trait that (possibly reflexively or transitively) extends "cl".
    /// Examples:
    /// * If "t" denotes "C(G)" and "cl" denotes "C", then the type of the StaticReceiverExpr
    ///   will be "C(G)".
    /// * Suppose "C" is a class that extends a trait "T"; then, if "t" denotes "C" and "cl" denotes
    ///   "T", then the type of the StaticReceiverExpr will be "T".
    /// * Suppose "C(X)" is a class that extends "T(f(X))", and that "T(Y)" is
    ///   a trait that in turn extends trait "W(g(Y))".  If "t" denotes type "C(G)" and "cl" denotes "W",
    ///   then type of the StaticReceiverExpr will be "T(g(f(G)))".
    /// </summary>
    public StaticReceiverExpr(IToken tok, UserDefinedType t, TopLevelDeclWithMembers cl, bool isImplicit, Expression lhs = null)
      : base(tok) {
      Contract.Requires(tok != null);
      Contract.Requires(t.ResolvedClass != null);
      Contract.Requires(cl != null);
      var top = t.AsTopLevelTypeWithMembersBypassInternalSynonym;
      if (top != cl) {
        Contract.Assert(top != null);
        var clArgsInTermsOfTFormals = cl.TypeArgs.ConvertAll(tp => top.ParentFormalTypeParametersToActuals[tp]);
        var subst = Resolver.TypeSubstitutionMap(top.TypeArgs, t.TypeArgs);
        var typeArgs = clArgsInTermsOfTFormals.ConvertAll(ty => Resolver.SubstType(ty, subst));
        Type = new UserDefinedType(tok, cl.Name, cl, typeArgs);
      } else if (t.Name != cl.Name) {  // t may be using the name "C?", and we'd prefer it read "C"
        Type = new UserDefinedType(tok, cl.Name, cl, t.TypeArgs);
      } else {
        Type = t;
      }
      UnresolvedType = Type;
      Implicit = isImplicit;
      OriginalResolved = lhs;
    }

    public override bool IsImplicit {
      get { return Implicit; }
    }
  }

  public class LiteralExpr : Expression {
    /// <summary>
    /// One of the following:
    ///   * 'null' for the 'null' literal (a special case of which is the subclass StaticReceiverExpr)
    ///   * a bool for a bool literal
    ///   * a BigInteger for int literal
    ///   * a BaseTypes.BigDec for a (rational) real literal
    ///   * a string for a char literal
    ///     This case always uses the subclass CharLiteralExpr.
    ///     Note, a string is stored to keep any escape sequence, since this simplifies printing of the character
    ///     literal, both when pretty printed as a Dafny expression and when being compiled into C# code.  The
    ///     parser checks the validity of any escape sequence and the verifier deals with turning such into a
    ///     single character value.
    ///   * a string for a string literal
    ///     This case always uses the subclass StringLiteralExpr.
    ///     Note, the string is stored with all escapes as characters.  For example, the input string "hello\n" is
    ///     stored in a LiteralExpr has being 7 characters long, whereas the Dafny (and C#) length of this string is 6.
    ///     This simplifies printing of the string, both when pretty printed as a Dafny expression and when being
    ///     compiled into C# code.  The parser checks the validity of the escape sequences and the verifier deals
    ///     with turning them into single characters.
    /// </summary>
    public readonly object Value;

    [Pure]
    public static bool IsTrue(Expression e) {
      Contract.Requires(e != null);
      if (e is LiteralExpr) {
        LiteralExpr le = (LiteralExpr)e;
        return le.Value is bool && (bool)le.Value;
      } else {
        return false;
      }
    }

    public LiteralExpr(IToken tok)
      : base(tok) {  // represents the Dafny literal "null"
      Contract.Requires(tok != null);
      this.Value = null;
    }

    public LiteralExpr(IToken tok, BigInteger n)
      : base(tok) {
      Contract.Requires(tok != null);
      Contract.Requires(0 <= n.Sign);
      this.Value = n;
    }

    public LiteralExpr(IToken tok, BaseTypes.BigDec n)
      : base(tok) {
      Contract.Requires(0 <= n.Mantissa.Sign);
      Contract.Requires(tok != null);
      this.Value = n;
    }

    public LiteralExpr(IToken tok, int n)
      :base(tok) {
      Contract.Requires(tok != null);
      Contract.Requires(0 <= n);
      this.Value = new BigInteger(n);
    }

    public LiteralExpr(IToken tok, bool b)
      : base(tok) {
      Contract.Requires(tok != null);
      this.Value = b;
    }

    /// <summary>
    /// This constructor is to be used only with the StringLiteralExpr and CharLiteralExpr subclasses, for
    /// two reasons:  both of these literals store a string in .Value, and string literals also carry an
    /// additional field.
    /// </summary>
    protected LiteralExpr(IToken tok, string s)
      : base(tok) {
      Contract.Requires(tok != null);
      Contract.Requires(s != null);
      this.Value = s;
    }
  }

  public class CharLiteralExpr : LiteralExpr
  {
    public CharLiteralExpr(IToken tok, string s)
      : base(tok, s) {
      Contract.Requires(s != null);
    }
  }

  public class StringLiteralExpr : LiteralExpr
  {
    public readonly bool IsVerbatim;
    public StringLiteralExpr(IToken tok, string s, bool isVerbatim)
      : base(tok, s) {
      Contract.Requires(s != null);
      IsVerbatim = isVerbatim;
    }
  }

  public class DatatypeValue : Expression {
    public readonly string DatatypeName;
    public readonly string MemberName;
    public readonly List<Expression> Arguments;
    public DatatypeCtor Ctor;  // filled in by resolution
    public List<Type> InferredTypeArgs = new List<Type>();  // filled in by resolution
    public bool IsCoCall;  // filled in by resolution
    [ContractInvariantMethod]
    void ObjectInvariant() {
      Contract.Invariant(DatatypeName != null);
      Contract.Invariant(MemberName != null);
      Contract.Invariant(cce.NonNullElements(Arguments));
      Contract.Invariant(cce.NonNullElements(InferredTypeArgs));
      Contract.Invariant(Ctor == null || InferredTypeArgs.Count == Ctor.EnclosingDatatype.TypeArgs.Count);
    }

    public DatatypeValue(IToken tok, string datatypeName, string memberName, [Captured] List<Expression> arguments)
      : base(tok) {
      Contract.Requires(cce.NonNullElements(arguments));
      Contract.Requires(tok != null);
      Contract.Requires(datatypeName != null);
      Contract.Requires(memberName != null);
      this.DatatypeName = datatypeName;
      this.MemberName = memberName;
      this.Arguments = arguments;
    }

    public override IEnumerable<Expression> SubExpressions {
      get { return Arguments; }
    }
  }

  public class ThisExpr : Expression {
    public ThisExpr(IToken tok)
      : base(tok) {
      Contract.Requires(tok != null);
    }

    /// <summary>
    /// This constructor creates a ThisExpr and sets its Type field to denote the receiver type
    /// of member "m". This constructor is intended to be used by post-resolution code that needs
    /// to obtain a Dafny "this" expression.
    /// </summary>
    public ThisExpr(MemberDecl m)
      : base(m.tok) {
      Contract.Requires(m != null);
      Contract.Requires(m.tok != null);
      Contract.Requires(m.EnclosingClass != null);
      Contract.Requires(!m.IsStatic);
      Type = Resolver.GetReceiverType(m.tok, m);
    }

    /// <summary>
    /// This constructor creates a ThisExpr and sets its Type field to denote the receiver type
    /// of member "m". This constructor is intended to be used by post-resolution code that needs
    /// to obtain a Dafny "this" expression.
    /// </summary>
    public ThisExpr(TopLevelDeclWithMembers cl)
      : base(cl.tok) {
      Contract.Requires(cl != null);
      Contract.Requires(cl.tok != null);
      Type = Resolver.GetThisType(cl.tok, cl);
    }
  }
  public class ExpressionPair {
    public Expression A, B;
    public ExpressionPair(Expression a, Expression b) {
      Contract.Requires(a != null);
      Contract.Requires(b != null);
      A = a;
      B = b;
    }
  }

  public class ImplicitThisExpr : ThisExpr {
    public ImplicitThisExpr(IToken tok)
      : base(tok) {
      Contract.Requires(tok != null);
    }

    public override bool IsImplicit {
      get { return true; }
    }
  }

  /// <summary>
  /// An ImplicitThisExpr_ConstructorCall is used in the .InitCall of a TypeRhs,
  /// which has a need for a "throw-away receiver".  Using a different type
  /// gives a way to distinguish this receiver from other receivers, which
  /// plays a role in checking the restrictions on divided block statements.
  /// </summary>
  public class ImplicitThisExpr_ConstructorCall : ImplicitThisExpr
  {
    public ImplicitThisExpr_ConstructorCall(IToken tok)
      : base(tok) {
      Contract.Requires(tok != null);
    }
  }

  public class IdentifierExpr : Expression
  {
    [ContractInvariantMethod]
    void ObjectInvariant() {
      Contract.Invariant(Name != null);
    }

    public readonly string Name;
    public IVariable Var;  // filled in by resolution

    public IdentifierExpr(IToken tok, string name)
      : base(tok) {
      Contract.Requires(tok != null);
      Contract.Requires(name != null);
      Name = name;
    }
    /// <summary>
    /// Constructs a resolved IdentifierExpr.
    /// </summary>
    public IdentifierExpr(IToken tok, IVariable v)
      : base(tok) {
      Contract.Requires(tok != null);
      Contract.Requires(v != null);
      Name = v.Name;
      Var = v;
      Type = v.Type;
    }
  }

  /// <summary>
  /// If an "AutoGhostIdentifierExpr" is used as the out-parameter of a ghost method or
  /// a method with a ghost parameter, resolution will change the .Var's .IsGhost to true
  /// automatically.  This class is intended to be used only as a communicate between the
  /// parser and parts of the resolver.
  /// </summary>
  public class AutoGhostIdentifierExpr : IdentifierExpr
  {
    public AutoGhostIdentifierExpr(IToken tok, string name)
      : base(tok, name) { }
  }

  /// <summary>
  /// This class is used only inside the resolver itself. It gets hung in the AST in uncompleted name segments.
  /// </summary>
  class Resolver_IdentifierExpr : Expression
  {
    // The Resolver_IdentifierExpr either uses Decl and TypeArgs:
    public readonly TopLevelDecl Decl;
    public readonly List<Type> TypeArgs;
    // ... or it uses TypeParamDecl:
    public readonly TypeParameter TypeParamDecl;
    [ContractInvariantMethod]
    void ObjectInvariant() {
      Contract.Invariant((Decl != null) != (TypeParamDecl != null));  // The Decl / TypeParamDecl fields are exclusive
      Contract.Invariant((Decl != null) == (TypeArgs != null));  // The Decl / TypeArgs fields are used together
      Contract.Invariant(TypeArgs == null || TypeArgs.Count == Decl.TypeArgs.Count);
      Contract.Invariant(Type == null || (Type is ResolverType_Module && TypeParamDecl == null) || Type is ResolverType_Type);
    }

    public abstract class ResolverType : Type
    {
    }
    public class ResolverType_Module : ResolverType
    {
      [Pure]
      public override string TypeName(ModuleDefinition context, bool parseAble) {
        Contract.Assert(parseAble == false);
        return "#module";
      }
      public override bool Equals(Type that, bool keepConstraints = false) {
        return that.NormalizeExpand(keepConstraints) is ResolverType_Module;
      }
    }
    public class ResolverType_Type : ResolverType {
      [Pure]
      public override string TypeName(ModuleDefinition context, bool parseAble) {
        Contract.Assert(parseAble == false);
        return "#type";
      }
      public override bool Equals(Type that, bool keepConstraints = false) {
        return that.NormalizeExpand(keepConstraints) is ResolverType_Type;
      }
    }

    public Resolver_IdentifierExpr(IToken tok, TopLevelDecl decl, List<Type> typeArgs)
      : base(tok) {
      Contract.Requires(tok != null);
      Contract.Requires(decl != null);
      Contract.Requires(typeArgs != null && typeArgs.Count == decl.TypeArgs.Count);
      Decl = decl;
      TypeArgs = typeArgs;
      Type = decl is ModuleDecl ? (Type)new ResolverType_Module() : new ResolverType_Type();
    }
    public Resolver_IdentifierExpr(IToken tok, TypeParameter tp)
      : base(tok) {
      Contract.Requires(tok != null);
      Contract.Requires(tp != null);
      TypeParamDecl = tp;
      Type = new ResolverType_Type();
    }
  }

  public abstract class DisplayExpression : Expression {
    public readonly List<Expression> Elements;
    [ContractInvariantMethod]
    void ObjectInvariant() {
      Contract.Invariant(cce.NonNullElements(Elements));
    }

    public DisplayExpression(IToken tok, List<Expression> elements)
      : base(tok) {
      Contract.Requires(cce.NonNullElements(elements));
      Elements = elements;
    }

    public override IEnumerable<Expression> SubExpressions {
      get { return Elements; }
    }
  }

  public class SetDisplayExpr : DisplayExpression {
    public bool Finite;
    public SetDisplayExpr(IToken tok, bool finite, List<Expression> elements)
      : base(tok, elements) {
      Contract.Requires(tok != null);
      Contract.Requires(cce.NonNullElements(elements));
      Finite = finite;
    }
  }

  public class MultiSetDisplayExpr : DisplayExpression {
    public MultiSetDisplayExpr(IToken tok, List<Expression> elements) : base(tok, elements) {
      Contract.Requires(tok != null);
      Contract.Requires(cce.NonNullElements(elements));
    }
  }

  public class MapDisplayExpr : Expression {
    public bool Finite;
    public List<ExpressionPair> Elements;
    public MapDisplayExpr(IToken tok, bool finite, List<ExpressionPair> elements)
      : base(tok) {
      Contract.Requires(tok != null);
      Contract.Requires(cce.NonNullElements(elements));
      Finite = finite;
      Elements = elements;
    }
    public override IEnumerable<Expression> SubExpressions {
      get {
        foreach (var ep in Elements) {
          yield return ep.A;
          yield return ep.B;
        }
      }
    }
  }
  public class SeqDisplayExpr : DisplayExpression {
    public SeqDisplayExpr(IToken tok, List<Expression> elements)
      : base(tok, elements) {
      Contract.Requires(cce.NonNullElements(elements));
      Contract.Requires(tok != null);
    }
  }

  public class MemberSelectExpr : Expression {
    public readonly Expression Obj;
    public readonly string MemberName;
    public MemberDecl Member;          // filled in by resolution, will be a Field or Function

    /// <summary>
    /// TypeApplication_AtEnclosingClass is the list of type arguments used to instantiate the type that
    /// declares Member (which is some supertype of the receiver type).
    /// </summary>
    public List<Type> TypeApplication_AtEnclosingClass;  // filled in during resolution

    /// <summary>
    ///  TypeApplication_JustMember is the list of type arguments used to instantiate the type parameters
    /// of Member.
    /// </summary>
    public List<Type> TypeApplication_JustMember;  // filled in during resolution

    /// <summary>
    /// Returns a mapping from formal type parameters to actual type arguments. For example, given
    ///     trait T<A> {
    ///       function F<X>(): bv8 { ... }
    ///     }
    ///     class C<B, D> extends T<map<B, D>> { }
    /// and MemberSelectExpr o.F<int> where o has type C<real, bool>, the type map returned is
    ///     A -> map<real, bool>
    ///     X -> int
    /// To also include B and D in the mapping, use TypeArgumentSubstitutionsWithParents instead.
    /// </summary>
    public Dictionary<TypeParameter, Type> TypeArgumentSubstitutionsAtMemberDeclaration() {
      Contract.Requires(WasResolved());
      Contract.Ensures(Contract.Result<Dictionary<TypeParameter, Type>>() != null);

      var subst = new Dictionary<TypeParameter, Type>();

      // Add the mappings from the member's own type parameters
      if (Member is ICallable icallable) {
        Contract.Assert(TypeApplication_JustMember.Count == icallable.TypeArgs.Count);
        for (var i = 0; i < icallable.TypeArgs.Count; i++) {
          subst.Add(icallable.TypeArgs[i], TypeApplication_JustMember[i]);
        }
      } else {
        Contract.Assert(TypeApplication_JustMember.Count == 0);
      }

      // Add the mappings from the enclosing class.
      TopLevelDecl cl = Member.EnclosingClass;
      // Expand the type down to its non-null type, if any
      if (cl != null) {
        Contract.Assert(cl.TypeArgs.Count == TypeApplication_AtEnclosingClass.Count);
        for (var i = 0; i < cl.TypeArgs.Count; i++) {
          subst.Add(cl.TypeArgs[i], TypeApplication_AtEnclosingClass[i]);
        }
      }

      return subst;
    }

    /// <summary>
    /// Returns a mapping from formal type parameters to actual type arguments. For example, given
    ///     trait T<A> {
    ///       function F<X>(): bv8 { ... }
    ///     }
    ///     class C<B, D> extends T<map<B, D>> { }
    /// and MemberSelectExpr o.F<int> where o has type C<real, bool>, the type map returned is
    ///     A -> map<real, bool>
    ///     B -> real
    ///     D -> bool
    ///     X -> int
    /// NOTE: This method should be called only when all types have been fully and successfully
    /// resolved. During type inference, when there may still be some unresolved proxies, use
    /// TypeArgumentSubstitutionsAtMemberDeclaration instead.
    /// </summary>
    public Dictionary<TypeParameter, Type> TypeArgumentSubstitutionsWithParents() {
      Contract.Requires(WasResolved());
      Contract.Ensures(Contract.Result<Dictionary<TypeParameter, Type>>() != null);

      return TypeArgumentSubstitutionsWithParentsAux(Obj.Type, Member, TypeApplication_JustMember);
    }

    public static Dictionary<TypeParameter, Type> TypeArgumentSubstitutionsWithParentsAux(Type receiverType, MemberDecl member, List<Type> typeApplicationMember) {
      Contract.Requires(receiverType != null);
      Contract.Requires(member != null);
      Contract.Requires(typeApplicationMember != null);
      Contract.Ensures(Contract.Result<Dictionary<TypeParameter, Type>>() != null);

      var subst = new Dictionary<TypeParameter, Type>();

      // Add the mappings from the member's own type parameters
      if (member is ICallable) {
        // Make sure to include the member's type parameters all the way up the inheritance chain
        for (var ancestor = member; ancestor != null; ancestor = ancestor.OverriddenMember) {
          var icallable = (ICallable)ancestor;
          Contract.Assert(typeApplicationMember.Count == icallable.TypeArgs.Count);
          for (var i = 0; i < icallable.TypeArgs.Count; i++) {
            subst.Add(icallable.TypeArgs[i], typeApplicationMember[i]);
          }
        }
      } else {
        Contract.Assert(typeApplicationMember.Count == 0);
      }

      // Add the mappings from the receiver's type "cl"
      var udt = receiverType.NormalizeExpand() as UserDefinedType;
      if (udt != null) {
        if (udt.ResolvedClass is InternalTypeSynonymDecl isyn) {
          udt = isyn.RhsWithArgumentIgnoringScope(udt.TypeArgs) as UserDefinedType;
        }
        if (udt.ResolvedClass is NonNullTypeDecl nntd) {
          udt = nntd.RhsWithArgumentIgnoringScope(udt.TypeArgs) as UserDefinedType;
        }
      }
      var cl = udt?.ResolvedClass;

      if (cl != null) {
        Contract.Assert(cl.TypeArgs.Count == udt.TypeArgs.Count);
        for (var i = 0; i < cl.TypeArgs.Count; i++) {
          subst.Add(cl.TypeArgs[i], udt.TypeArgs[i]);
        }

        // Add in the mappings from parent types' formal type parameters to types
        if (cl is TopLevelDeclWithMembers cls) {
          foreach (var entry in cls.ParentFormalTypeParametersToActuals) {
            var v = Resolver.SubstType(entry.Value, subst);
            subst.Add(entry.Key, v);
          }
        }
      }

      return subst;
    }

    [ContractInvariantMethod]
    void ObjectInvariant() {
      Contract.Invariant(Obj != null);
      Contract.Invariant(MemberName != null);
      Contract.Invariant((Member != null) == (TypeApplication_AtEnclosingClass != null));  // TypeApplication_* are set whenever Member is set
      Contract.Invariant((Member != null) == (TypeApplication_JustMember != null));  // TypeApplication_* are set whenever Member is set
    }

    public MemberSelectExpr(IToken tok, Expression obj, string memberName)
      : base(tok) {
      Contract.Requires(tok != null);
      Contract.Requires(obj != null);
      Contract.Requires(memberName != null);
      this.Obj = obj;
      this.MemberName = memberName;
    }

    /// <summary>
    /// Returns a resolved MemberSelectExpr for a field.
    /// </summary>
    public MemberSelectExpr(IToken tok, Expression obj, Field field)
      : this(tok, obj, field.Name)
    {
      Contract.Requires(tok != null);
      Contract.Requires(obj != null);
      Contract.Requires(field != null);
      Contract.Requires(obj.Type != null);  // "obj" is required to be resolved

      this.Member = field;  // resolve here

      var receiverType = obj.Type.NormalizeExpand();
      this.TypeApplication_AtEnclosingClass = receiverType.TypeArgs;
      this.TypeApplication_JustMember = new List<Type>();

      var typeMap = new Dictionary<TypeParameter, Type>();
      if (receiverType is UserDefinedType udt) {
        var cl = udt.ResolvedClass as TopLevelDeclWithMembers;
        Contract.Assert(cl != null);
        Contract.Assert(cl.TypeArgs.Count == TypeApplication_AtEnclosingClass.Count);
        for (var i = 0; i < cl.TypeArgs.Count; i++) {
          typeMap.Add(cl.TypeArgs[i], TypeApplication_AtEnclosingClass[i]);
        }
        foreach (var entry in cl.ParentFormalTypeParametersToActuals) {
          var v = Resolver.SubstType(entry.Value, typeMap);
          typeMap.Add(entry.Key, v);
        }
      } else if (field.EnclosingClass == null) {
        // leave typeMap as the empty substitution
      } else {
        Contract.Assert(field.EnclosingClass.TypeArgs.Count == TypeApplication_AtEnclosingClass.Count);
        for (var i = 0; i < field.EnclosingClass.TypeArgs.Count; i++) {
          typeMap.Add(field.EnclosingClass.TypeArgs[i], TypeApplication_AtEnclosingClass[i]);
        }
      }
      this.Type = Resolver.SubstType(field.Type, typeMap);  // resolve here
    }

    public void MemberSelectCase(Action<Field> fieldK, Action<Function> functionK) {
      MemberSelectCase<bool>(
        f => {
          fieldK(f);
          return true;
        },
        f => {
          functionK(f);
          return true;
        });
    }

    public A MemberSelectCase<A>(Func<Field,A> fieldK, Func<Function,A> functionK) {
      var field = Member as Field;
      var function = Member as Function;
      if (field != null) {
        return fieldK(field);
      } else {
        Contract.Assert(function != null);
        return functionK(function);
      }
    }

    public override IEnumerable<Expression> SubExpressions {
      get { yield return Obj; }
    }
  }

  public class SeqSelectExpr : Expression {
    public readonly bool SelectOne;  // false means select a range
    public readonly Expression Seq;
    public readonly Expression E0;
    public readonly Expression E1;
    [ContractInvariantMethod]
    void ObjectInvariant() {
      Contract.Invariant(Seq != null);
      Contract.Invariant(!SelectOne || E1 == null);
    }

    public SeqSelectExpr(IToken tok, bool selectOne, Expression seq, Expression e0, Expression e1)
      : base(tok) {
      Contract.Requires(tok != null);
      Contract.Requires(seq != null);
      Contract.Requires(!selectOne || e1 == null);

      SelectOne = selectOne;
      Seq = seq;
      E0 = e0;
      E1 = e1;
    }

    public override IEnumerable<Expression> SubExpressions {
      get {
        yield return Seq;
        if (E0 != null) yield return E0;
        if (E1 != null) yield return E1;
      }
    }
  }

  public class MultiSelectExpr : Expression {
    public readonly Expression Array;
    public readonly List<Expression> Indices;
    [ContractInvariantMethod]
    void ObjectInvariant() {
      Contract.Invariant(Array != null);
      Contract.Invariant(cce.NonNullElements(Indices));
      Contract.Invariant(1 <= Indices.Count);
    }

    public MultiSelectExpr(IToken tok, Expression array, List<Expression> indices)
      : base(tok) {
      Contract.Requires(tok != null);
      Contract.Requires(array != null);
      Contract.Requires(cce.NonNullElements(indices) && 1 <= indices.Count);

      Array = array;
      Indices = indices;
    }

    public override IEnumerable<Expression> SubExpressions {
      get {
        yield return Array;
        foreach (var e in Indices) {
          yield return e;
        }
      }
    }
  }

  /// <summary>
  /// Represents an expression of the form A[B := C], where, syntactically, A, B, and C are expressions.
  /// Successfully resolved, the expression stands for one of the following:
  /// * if A is a sequence, then B is an integer-based index into the sequence and C's type is the sequence element type
  /// * if A is a map(T,U), then B is a key of type T and C is a value of type U
  /// * if A is a multiset, then B's type is the multiset element type and C is an integer-based numeric
  /// * if A is a datatype, then B is the name of a destructor of A's type and C's type is the type of that destructor -- in
  ///   this case, the resolver will set the ResolvedUpdateExpr to an expression that constructs an appropriate datatype value
  /// </summary>
  public class SeqUpdateExpr : Expression {
    public readonly Expression Seq;
    public readonly Expression Index;
    public readonly Expression Value;
    public Expression ResolvedUpdateExpr;       // filled in during resolution, if the SeqUpdateExpr corresponds to a datatype update
    [ContractInvariantMethod]
    void ObjectInvariant() {
      Contract.Invariant(Seq != null);
      Contract.Invariant(Index != null);
      Contract.Invariant(Value != null);
    }

    public SeqUpdateExpr(IToken tok, Expression seq, Expression index, Expression val)
      : base(tok) {
      Contract.Requires(tok != null);
      Contract.Requires(seq != null);
      Contract.Requires(index != null);
      Contract.Requires(val != null);
      Seq = seq;
      Index = index;
      Value = val;
    }

    public override IEnumerable<Expression> SubExpressions {
      get {
        if (ResolvedUpdateExpr == null)
        {
          yield return Seq;
          yield return Index;
          yield return Value;
        }
        else
        {
          foreach (var e in ResolvedUpdateExpr.SubExpressions)
          {
            yield return e;
          }
        }
      }
    }
  }

  public class ApplyExpr : Expression {
    // The idea is that this apply expression does not need a type argument substitution,
    // since lambda functions and anonymous functions are never polymorphic.
    // Make a FunctionCallExpr otherwise, to call a resolvable anonymous function.
    public readonly Expression Function;
    public readonly List<Expression> Args;

    public override IEnumerable<Expression> SubExpressions {
      get {
        yield return Function;
        foreach (var e in Args) {
          yield return e;
        }
      }
    }

    public ApplyExpr(IToken tok, Expression fn, List<Expression> args)
      : base(tok)
    {
      Function = fn;
      Args = args;
    }
  }

  public class FunctionCallExpr : Expression {
    public readonly string Name;
    public readonly Expression Receiver;
    public readonly IToken OpenParen;  // can be null if Args.Count == 0
    public readonly List<Expression> Args;
    public List<Type> TypeApplication_AtEnclosingClass;  // filled in during resolution
    public List<Type> TypeApplication_JustFunction;  // filled in during resolution

    /// <summary>
    /// Return a mapping from each type parameter of the function and its enclosing class to actual type arguments.
    /// This method should only be called on fully and successfully resolved FunctionCallExpr's.
    /// </summary>
    public Dictionary<TypeParameter, Type> GetTypeArgumentSubstitutions() {
      var typeMap = new Dictionary<TypeParameter, Type>();
      Util.AddToDict(typeMap, Function.EnclosingClass.TypeArgs, TypeApplication_AtEnclosingClass);
      Util.AddToDict(typeMap, Function.TypeArgs, TypeApplication_JustFunction);
      return typeMap;
    }

    /// <summary>
    /// Returns a mapping from formal type parameters to actual type arguments. For example, given
    ///     trait T<A> {
    ///       function F<X>(): bv8 { ... }
    ///     }
    ///     class C<B, D> extends T<map<B, D>> { }
    /// and FunctionCallExpr o.F<int>(args) where o has type C<real, bool>, the type map returned is
    ///     A -> map<real, bool>
    ///     B -> real
    ///     D -> bool
    ///     X -> int
    /// NOTE: This method should be called only when all types have been fully and successfully
    /// resolved.
    /// </summary>
    public Dictionary<TypeParameter, Type> TypeArgumentSubstitutionsWithParents() {
      Contract.Requires(WasResolved());
      Contract.Ensures(Contract.Result<Dictionary<TypeParameter, Type>>() != null);

      return MemberSelectExpr.TypeArgumentSubstitutionsWithParentsAux(Receiver.Type, Function, TypeApplication_JustFunction);
    }

    public enum CoCallResolution {
      No,
      Yes,
      NoBecauseFunctionHasSideEffects,
      NoBecauseFunctionHasPostcondition,
      NoBecauseRecursiveCallsAreNotAllowedInThisContext,
      NoBecauseIsNotGuarded,
      NoBecauseRecursiveCallsInDestructiveContext
    }
    public CoCallResolution CoCall = CoCallResolution.No;  // indicates whether or not the call is a co-recursive call; filled in by resolution
    public string CoCallHint = null;  // possible additional hint that can be used in verifier error message, filled in by resolver

    [ContractInvariantMethod]
    void ObjectInvariant() {
      Contract.Invariant(Name != null);
      Contract.Invariant(Receiver != null);
      Contract.Invariant(cce.NonNullElements(Args));
      Contract.Invariant(
        Function == null || TypeApplication_AtEnclosingClass == null ||
        Function.EnclosingClass.TypeArgs.Count == TypeApplication_AtEnclosingClass.Count);
      Contract.Invariant(
        Function == null || TypeApplication_JustFunction == null ||
        Function.TypeArgs.Count == TypeApplication_JustFunction.Count);
    }

    public Function Function;  // filled in by resolution

    [Captured]
    public FunctionCallExpr(IToken tok, string fn, Expression receiver, IToken openParen, [Captured] List<Expression> args)
      : base(tok) {
      Contract.Requires(tok != null);
      Contract.Requires(fn != null);
      Contract.Requires(receiver != null);
      Contract.Requires(cce.NonNullElements(args));
      Contract.Requires(openParen != null || args.Count == 0);
      Contract.Ensures(type == null);
      Contract.Ensures(cce.Owner.Same(this, receiver));

      this.Name = fn;
      cce.Owner.AssignSame(this, receiver);
      this.Receiver = receiver;
      this.OpenParen = openParen;
      this.Args = args;
    }

    public override IEnumerable<Expression> SubExpressions {
      get {
        yield return Receiver;
        foreach (var e in Args) {
          yield return e;
        }
      }
    }
  }

  public class SeqConstructionExpr : Expression
  {
    public Type/*?*/ ExplicitElementType;
    public Expression N;
    public Expression Initializer;
    public SeqConstructionExpr(IToken tok, Type/*?*/ elementType, Expression length, Expression initializer)
      : base(tok) {
      Contract.Requires(tok != null);
      Contract.Requires(length != null);
      Contract.Requires(initializer != null);
      ExplicitElementType = elementType;
      N = length;
      Initializer = initializer;
    }
    public override IEnumerable<Expression> SubExpressions {
      get {
        yield return N;
        yield return Initializer;
      }
    }
  }

  public class MultiSetFormingExpr : Expression
  {
    [Peer]
    public readonly Expression E;
    [ContractInvariantMethod]
    void ObjectInvariant() {
      Contract.Invariant(E != null);
    }

    [Captured]
    public MultiSetFormingExpr(IToken tok, Expression expr)
      : base(tok) {
      Contract.Requires(tok != null);
      Contract.Requires(expr != null);
      cce.Owner.AssignSame(this, expr);
      E = expr;
    }

    public override IEnumerable<Expression> SubExpressions {
      get { yield return E; }
    }
  }

  public class OldExpr : Expression
  {
    [Peer]
    public readonly Expression E;
    public readonly string/*?*/ At;
    public Label AtLabel;  // filled in during resolution; after that, At==null iff AtLabel==null
    [ContractInvariantMethod]
    void ObjectInvariant() {
      Contract.Invariant(E != null);
    }

    [Captured]
    public OldExpr(IToken tok, Expression expr, string at = null)
      : base(tok) {
      Contract.Requires(tok != null);
      Contract.Requires(expr != null);
      cce.Owner.AssignSame(this, expr);
      E = expr;
      At = at;
    }

    public override IEnumerable<Expression> SubExpressions {
      get { yield return E; }
    }
  }

  public class UnchangedExpr : Expression
  {
    public readonly List<FrameExpression> Frame;
    public readonly string/*?*/ At;
    public Label AtLabel;  // filled in during resolution; after that, At==null iff AtLabel==null
    [ContractInvariantMethod]
    void ObjectInvariant() {
      Contract.Invariant(Frame != null);
    }

    public UnchangedExpr(IToken tok, List<FrameExpression> frame, string/*?*/ at)
      : base(tok) {
      Contract.Requires(tok != null);
      Contract.Requires(frame != null);
      this.Frame = frame;
      this.At = at;
    }

    public override IEnumerable<Expression> SubExpressions {
      get {
        foreach (var fe in Frame) {
          yield return fe.E;
        }
      }
    }
  }

  public abstract class UnaryExpr : Expression
  {
    public readonly Expression E;
    [ContractInvariantMethod]
    void ObjectInvariant() {
      Contract.Invariant(E != null);
    }

    public UnaryExpr(IToken tok, Expression e)
      : base(tok) {
      Contract.Requires(tok != null);
      Contract.Requires(e != null);
      this.E = e;
    }

    public override IEnumerable<Expression> SubExpressions {
      get { yield return E; }
    }
  }

  public class UnaryOpExpr : UnaryExpr
  {
    public enum Opcode {
      Not,  // boolean negation or bitwise negation
      Cardinality,
      Fresh,
      Allocated,
      Lit,  // there is no syntax for this operator, but it is sometimes introduced during translation
    }
    public readonly Opcode Op;

    public UnaryOpExpr(IToken tok, Opcode op, Expression e)
      : base(tok, e) {
      Contract.Requires(tok != null);
      Contract.Requires(e != null);
      this.Op = op;
    }
  }

  public class ConversionExpr : UnaryExpr
  {
    public readonly Type ToType;
    public ConversionExpr(IToken tok, Expression expr, Type toType)
      : base(tok, expr) {
      Contract.Requires(tok != null);
      Contract.Requires(expr != null);
      Contract.Requires(toType != null);
      ToType = toType;
    }
  }

  public class BinaryExpr : Expression
  {
    public enum Opcode {
      Iff,
      Imp,
      Exp, // turned into Imp during resolution
      And,
      Or,
      Eq,
      Neq,
      Lt,
      Le,
      Ge,
      Gt,
      Disjoint,
      In,
      NotIn,
      LeftShift,
      RightShift,
      Add,
      Sub,
      Mul,
      Div,
      Mod,
      BitwiseAnd,
      BitwiseOr,
      BitwiseXor
    }
    public readonly Opcode Op;
    public enum ResolvedOpcode {
      YetUndetermined,  // the value before resolution has determined the value; .ResolvedOp should never be read in this state

      // logical operators
      Iff,
      Imp,
      And,
      Or,
      // non-collection types
      EqCommon,
      NeqCommon,
      // integers, reals, bitvectors
      Lt,
      LessThanLimit,  // a synonym for Lt for ORDINAL, used only during translation
      Le,
      Ge,
      Gt,
      Add,
      Sub,
      Mul,
      Div,
      Mod,
      // bitvectors
      LeftShift,
      RightShift,
      BitwiseAnd,
      BitwiseOr,
      BitwiseXor,
      // char
      LtChar,
      LeChar,
      GeChar,
      GtChar,
      // sets
      SetEq,
      SetNeq,
      ProperSubset,
      Subset,
      Superset,
      ProperSuperset,
      Disjoint,
      InSet,
      NotInSet,
      Union,
      Intersection,
      SetDifference,
      // multi-sets
      MultiSetEq,
      MultiSetNeq,
      MultiSubset,
      MultiSuperset,
      ProperMultiSubset,
      ProperMultiSuperset,
      MultiSetDisjoint,
      InMultiSet,
      NotInMultiSet,
      MultiSetUnion,
      MultiSetIntersection,
      MultiSetDifference,
      // Sequences
      SeqEq,
      SeqNeq,
      ProperPrefix,
      Prefix,
      Concat,
      InSeq,
      NotInSeq,
      // Maps
      MapEq,
      MapNeq,
      InMap,
      NotInMap,
      MapMerge,
      MapSubtraction,
      // datatypes
      RankLt,
      RankGt
    }
    private ResolvedOpcode _theResolvedOp = ResolvedOpcode.YetUndetermined;
    public ResolvedOpcode ResolvedOp {
      set {
        Contract.Assume(_theResolvedOp == ResolvedOpcode.YetUndetermined || _theResolvedOp == value);  // there's never a reason for resolution to change its mind, is there?
        _theResolvedOp = value;
      }
      get {
        Contract.Assume(_theResolvedOp != ResolvedOpcode.YetUndetermined);  // shouldn't read it until it has been properly initialized
        return _theResolvedOp;
      }
    }
    public ResolvedOpcode ResolvedOp_PossiblyStillUndetermined {  // offer a way to return _theResolveOp -- for experts only!
      get { return _theResolvedOp; }
    }
    public static bool IsEqualityOp(ResolvedOpcode op) {
      switch (op) {
        case ResolvedOpcode.EqCommon:
        case ResolvedOpcode.SetEq:
        case ResolvedOpcode.SeqEq:
        case ResolvedOpcode.MultiSetEq:
        case ResolvedOpcode.MapEq:
          return true;
        default:
          return false;
      }
    }

    public static Opcode ResolvedOp2SyntacticOp(ResolvedOpcode rop) {
      switch (rop) {
        case ResolvedOpcode.Iff: return Opcode.Iff;
        case ResolvedOpcode.Imp: return Opcode.Imp;
        case ResolvedOpcode.And: return Opcode.And;
        case ResolvedOpcode.Or: return Opcode.Or;

        case ResolvedOpcode.EqCommon:
        case ResolvedOpcode.SetEq:
        case ResolvedOpcode.MultiSetEq:
        case ResolvedOpcode.SeqEq:
        case ResolvedOpcode.MapEq:
          return Opcode.Eq;

        case ResolvedOpcode.NeqCommon:
        case ResolvedOpcode.SetNeq:
        case ResolvedOpcode.MultiSetNeq:
        case ResolvedOpcode.SeqNeq:
        case ResolvedOpcode.MapNeq:
          return Opcode.Neq;

        case ResolvedOpcode.Lt:
        case ResolvedOpcode.LtChar:
        case ResolvedOpcode.ProperSubset:
        case ResolvedOpcode.ProperMultiSuperset:
        case ResolvedOpcode.ProperPrefix:
        case ResolvedOpcode.RankLt:
          return Opcode.Lt;

        case ResolvedOpcode.Le:
        case ResolvedOpcode.LeChar:
        case ResolvedOpcode.Subset:
        case ResolvedOpcode.MultiSubset:
        case ResolvedOpcode.Prefix:
          return Opcode.Le;

        case ResolvedOpcode.Ge:
        case ResolvedOpcode.GeChar:
        case ResolvedOpcode.Superset:
        case ResolvedOpcode.MultiSuperset:
          return Opcode.Ge;

        case ResolvedOpcode.Gt:
        case ResolvedOpcode.GtChar:
        case ResolvedOpcode.ProperSuperset:
        case ResolvedOpcode.ProperMultiSubset:
        case ResolvedOpcode.RankGt:
          return Opcode.Gt;

        case ResolvedOpcode.LeftShift:
          return Opcode.LeftShift;

        case ResolvedOpcode.RightShift:
          return Opcode.RightShift;

        case ResolvedOpcode.Add:
        case ResolvedOpcode.Union:
        case ResolvedOpcode.MultiSetUnion:
        case ResolvedOpcode.MapMerge:
        case ResolvedOpcode.Concat:
          return Opcode.Add;

        case ResolvedOpcode.Sub:
        case ResolvedOpcode.SetDifference:
        case ResolvedOpcode.MultiSetDifference:
        case ResolvedOpcode.MapSubtraction:
          return Opcode.Sub;

        case ResolvedOpcode.Mul:
        case ResolvedOpcode.Intersection:
        case ResolvedOpcode.MultiSetIntersection:
          return Opcode.Mul;

        case ResolvedOpcode.Div: return Opcode.Div;
        case ResolvedOpcode.Mod: return Opcode.Mod;

        case ResolvedOpcode.BitwiseAnd: return Opcode.BitwiseAnd;
        case ResolvedOpcode.BitwiseOr: return Opcode.BitwiseOr;
        case ResolvedOpcode.BitwiseXor: return Opcode.BitwiseXor;

        case ResolvedOpcode.Disjoint:
        case ResolvedOpcode.MultiSetDisjoint:
          return Opcode.Disjoint;

        case ResolvedOpcode.InSet:
        case ResolvedOpcode.InMultiSet:
        case ResolvedOpcode.InSeq:
        case ResolvedOpcode.InMap:
          return Opcode.In;

        case ResolvedOpcode.NotInSet:
        case ResolvedOpcode.NotInMultiSet:
        case ResolvedOpcode.NotInSeq:
        case ResolvedOpcode.NotInMap:
          return Opcode.NotIn;

        case ResolvedOpcode.LessThanLimit:  // not expected here (but if it were, the same case as Lt could perhaps be used)
        default:
          Contract.Assert(false);  // unexpected ResolvedOpcode
          return Opcode.Add;  // please compiler
      }
    }

    public static string OpcodeString(Opcode op) {
      Contract.Ensures(Contract.Result<string>() != null);

      switch (op) {
        case Opcode.Iff:
          return "<==>";
        case Opcode.Imp:
          return "==>";
        case Opcode.Exp:
          return "<==";
        case Opcode.And:
          return "&&";
        case Opcode.Or:
          return "||";
        case Opcode.Eq:
          return "==";
        case Opcode.Lt:
          return "<";
        case Opcode.Gt:
          return ">";
        case Opcode.Le:
          return "<=";
        case Opcode.Ge:
          return ">=";
        case Opcode.Neq:
          return "!=";
        case Opcode.Disjoint:
          return "!!";
        case Opcode.In:
          return "in";
        case Opcode.NotIn:
          return "!in";
        case Opcode.LeftShift:
          return "<<";
        case Opcode.RightShift:
          return ">>";
        case Opcode.Add:
          return "+";
        case Opcode.Sub:
          return "-";
        case Opcode.Mul:
          return "*";
        case Opcode.Div:
          return "/";
        case Opcode.Mod:
          return "%";
        case Opcode.BitwiseAnd:
          return "&";
        case Opcode.BitwiseOr:
          return "|";
        case Opcode.BitwiseXor:
          return "^";
        default:
          Contract.Assert(false);
          throw new cce.UnreachableException();  // unexpected operator
      }
    }
    public readonly Expression E0;
    public readonly Expression E1;
    public enum AccumulationOperand { None, Left, Right }
    public AccumulationOperand AccumulatesForTailRecursion = AccumulationOperand.None; // set by Resolver
    [ContractInvariantMethod]
    void ObjectInvariant() {
      Contract.Invariant(E0 != null);
      Contract.Invariant(E1 != null);
    }

    public BinaryExpr(IToken tok, Opcode op, Expression e0, Expression e1)
      : base(tok) {
      Contract.Requires(tok != null);
      Contract.Requires(e0 != null);
      Contract.Requires(e1 != null);
      this.Op = op;
      this.E0 = e0;
      this.E1 = e1;
    }

    /// <summary>
    /// Returns a resolved binary expression
    /// </summary>
    public BinaryExpr(Boogie.IToken tok, BinaryExpr.ResolvedOpcode rop, Expression e0, Expression e1)
      : this(tok, BinaryExpr.ResolvedOp2SyntacticOp(rop), e0, e1) {
      ResolvedOp = rop;
      switch (rop) {
        case ResolvedOpcode.EqCommon:
        case ResolvedOpcode.NeqCommon:
        case ResolvedOpcode.Lt:
        case ResolvedOpcode.LessThanLimit:
        case ResolvedOpcode.Le:
        case ResolvedOpcode.Ge:
        case ResolvedOpcode.Gt:
        case ResolvedOpcode.LtChar:
        case ResolvedOpcode.LeChar:
        case ResolvedOpcode.GeChar:
        case ResolvedOpcode.GtChar:
        case ResolvedOpcode.SetEq:
        case ResolvedOpcode.SetNeq:
        case ResolvedOpcode.ProperSubset:
        case ResolvedOpcode.Subset:
        case ResolvedOpcode.Superset:
        case ResolvedOpcode.ProperSuperset:
        case ResolvedOpcode.Disjoint:
        case ResolvedOpcode.InSet:
        case ResolvedOpcode.NotInSet:
        case ResolvedOpcode.MultiSetEq:
        case ResolvedOpcode.MultiSetNeq:
        case ResolvedOpcode.MultiSubset:
        case ResolvedOpcode.MultiSuperset:
        case ResolvedOpcode.ProperMultiSubset:
        case ResolvedOpcode.ProperMultiSuperset:
        case ResolvedOpcode.MultiSetDisjoint:
        case ResolvedOpcode.InMultiSet:
        case ResolvedOpcode.NotInMultiSet:
        case ResolvedOpcode.SeqEq:
        case ResolvedOpcode.SeqNeq:
        case ResolvedOpcode.ProperPrefix:
        case ResolvedOpcode.Prefix:
        case ResolvedOpcode.InSeq:
        case ResolvedOpcode.NotInSeq:
        case ResolvedOpcode.MapEq:
        case ResolvedOpcode.MapNeq:
        case ResolvedOpcode.InMap:
        case ResolvedOpcode.NotInMap:
        case ResolvedOpcode.RankLt:
        case ResolvedOpcode.RankGt:
          Type = Type.Bool;
          break;
        default:
          Type = e0.Type;
          break;
      }
    }

    public override IEnumerable<Expression> SubExpressions {
      get {
        yield return E0;
        yield return E1;
      }
    }
  }

  public class TernaryExpr : Expression
  {
    public readonly Opcode Op;
    public readonly Expression E0;
    public readonly Expression E1;
    public readonly Expression E2;
    public enum Opcode { /*SOON: IfOp,*/ PrefixEqOp, PrefixNeqOp }
    public static readonly bool PrefixEqUsesNat = false;  // "k" is either a "nat" or an "ORDINAL"
    public TernaryExpr(IToken tok, Opcode op, Expression e0, Expression e1, Expression e2)
      : base(tok) {
      Contract.Requires(tok != null);
      Contract.Requires(e0 != null);
      Contract.Requires(e1 != null);
      Contract.Requires(e2 != null);
      Op = op;
      E0 = e0;
      E1 = e1;
      E2 = e2;
    }

    public override IEnumerable<Expression> SubExpressions {
      get {
        yield return E0;
        yield return E1;
        yield return E2;
      }
    }
  }

  public class LetExpr : Expression, IAttributeBearingDeclaration
  {
    public readonly List<CasePattern<BoundVar>> LHSs;
    public readonly List<Expression> RHSs;
    public readonly Expression Body;
    public readonly bool Exact;  // Exact==true means a regular let expression; Exact==false means an assign-such-that expression
    public readonly Attributes Attributes;
    public List<ComprehensionExpr.BoundedPool> Constraint_Bounds;  // initialized and filled in by resolver; null for Exact=true and for when expression is in a ghost context
    // invariant Constraint_Bounds == null || Constraint_Bounds.Count == BoundVars.Count;
    private Expression translationDesugaring;  // filled in during translation, lazily; to be accessed only via Translation.LetDesugaring; always null when Exact==true
    private Translator lastTranslatorUsed; // avoid clashing desugaring between translators

    public void setTranslationDesugaring(Translator trans, Expression expr) {
      lastTranslatorUsed = trans;
      translationDesugaring = expr;
    }

    public Expression getTranslationDesugaring(Translator trans) {
      if (lastTranslatorUsed == trans) {
        return translationDesugaring;
      } else {
        return null;
      }
    }

    public LetExpr(IToken tok, List<CasePattern<BoundVar>> lhss, List<Expression> rhss, Expression body, bool exact, Attributes attrs = null)
      : base(tok) {
      LHSs = lhss;
      RHSs = rhss;
      Body = body;
      Exact = exact;
      Attributes = attrs;
    }
    public override IEnumerable<Expression> SubExpressions {
      get {
        foreach (var e in Attributes.SubExpressions(Attributes)) {
          yield return e;
        }
        foreach (var rhs in RHSs) {
          yield return rhs;
        }
        yield return Body;
      }
    }
    public IEnumerable<BoundVar> BoundVars {
      get {
        foreach (var lhs in LHSs) {
          foreach (var bv in lhs.Vars) {
            yield return bv;
          }
        }
      }
    }
  }

  public class LetOrFailExpr : ConcreteSyntaxExpression
  {
    public readonly CasePattern<BoundVar>/*?*/ Lhs; // null means void-error handling: ":- E; F", non-null means "var pat :- E; F"
    public readonly Expression Rhs;
    public readonly Expression Body;

    public LetOrFailExpr(IToken tok, CasePattern<BoundVar>/*?*/ lhs, Expression rhs, Expression body): base(tok) {
      Lhs = lhs;
      Rhs = rhs;
      Body = body;
    }
  }

  // Represents expr Name: Body
  //         or expr Name: (assert Body == Contract; Body)
  public class NamedExpr : Expression
  {
    public readonly string Name;
    public readonly Expression Body;
    public readonly Expression Contract;
    public readonly IToken ReplacerToken;

    public NamedExpr(IToken tok, string p, Expression body)
      : base(tok) {
      Name = p;
      Body = body;
    }
    public NamedExpr(IToken tok, string p, Expression body, Expression contract, IToken token)
      : base(tok) {
      Name = p;
      Body = body;
      Contract = contract;
      ReplacerToken = token;
    }
    public override IEnumerable<Expression> SubExpressions {
      get {
        yield return Body;
        if (Contract != null) yield return Contract;
      }
    }
  }

  /// <summary>
  /// A ComprehensionExpr has the form:
  ///   BINDER x Attributes | Range(x) :: Term(x)
  /// When BINDER is "forall" or "exists", the range may be "null" (which stands for the logical value "true").
  /// For other BINDERs (currently, "set"), the range is non-null.
  /// where "Attributes" is optional, and "| Range(x)" is optional and defaults to "true".
  /// Currently, BINDER is one of the logical quantifiers "exists" or "forall".
  /// </summary>
  public abstract class ComprehensionExpr : Expression, IAttributeBearingDeclaration
  {
    public readonly List<BoundVar> BoundVars;
    public readonly Expression Range;
    private Expression term;
    public Expression Term { get { return term; } }

    public void UpdateTerm(Expression newTerm) {
      term = newTerm;
    }

    [ContractInvariantMethod]
    void ObjectInvariant() {
      Contract.Invariant(BoundVars != null);
      Contract.Invariant(Term != null);
    }

    public Attributes Attributes;

    public abstract class BoundedPool {
      [Flags]
      public enum PoolVirtues { None = 0, Finite = 1, Enumerable = 2, IndependentOfAlloc = 4, IndependentOfAlloc_or_ExplicitAlloc = 8 }
      public abstract PoolVirtues Virtues { get; }
      /// <summary>
      /// A higher preference is better.
      /// A preference below 2 is a last-resort bounded pool. Bounds discovery will not consider
      /// such a pool to be final until there are no other choices.
      ///
      /// For easy reference, here is the BoundedPool hierarchy and their preference levels:
      ///
      /// 0: AllocFreeBoundedPool
      /// 0: ExplicitAllocatedBoundedPool
      /// 0: SpecialAllocIndependenceAllocatedBoundedPool
      ///
      /// 1: WiggleWaggleBound
      ///
      /// 2: SuperSetBoundedPool
      /// 2: DatatypeInclusionBoundedPool
      ///
      /// 3: SubSetBoundedPool
      ///
      /// 4: IntBoundedPool with one bound
      /// 5: IntBoundedPool with both bounds
      /// 5: CharBoundedPool
      ///
      /// 8: DatatypeBoundedPool
      ///
      /// 10: CollectionBoundedPool
      ///     - SetBoundedPool
      ///     - MapBoundedPool
      ///     - SeqBoundedPool
      ///
      /// 14: BoolBoundedPool
      ///
      /// 15: ExactBoundedPool
      /// </summary>
      public abstract int Preference(); // higher is better

      public static BoundedPool GetBest(List<BoundedPool> bounds, PoolVirtues requiredVirtues) {
        Contract.Requires(bounds != null);
        bounds = CombineIntegerBounds(bounds);
        BoundedPool best = null;
        foreach (var bound in bounds) {
          if ((bound.Virtues & requiredVirtues) == requiredVirtues) {
            if (best == null || bound.Preference() > best.Preference()) {
              best = bound;
            }
          }
        }
        return best;
      }
      public static List<VT> MissingBounds<VT>(List<VT> vars, List<BoundedPool> bounds, PoolVirtues requiredVirtues = PoolVirtues.None) where VT : IVariable {
        Contract.Requires(vars != null);
        Contract.Requires(bounds != null);
        Contract.Requires(vars.Count == bounds.Count);
        Contract.Ensures(Contract.Result<List<VT>>() != null);
        var missing = new List<VT>();
        for (var i = 0; i < vars.Count; i++) {
          if (bounds[i] == null || (bounds[i].Virtues & requiredVirtues) != requiredVirtues) {
            missing.Add(vars[i]);
          }
        }
        return missing;
      }
      public static List<bool> HasBounds(List<BoundedPool> bounds, PoolVirtues requiredVirtues = PoolVirtues.None) {
        Contract.Requires(bounds != null);
        Contract.Ensures(Contract.Result<List<bool>>() != null);
        Contract.Ensures(Contract.Result<List<bool>>().Count == bounds.Count);
        return bounds.ConvertAll(bound => bound != null && (bound.Virtues & requiredVirtues) == requiredVirtues);
      }
      static List<BoundedPool> CombineIntegerBounds(List<BoundedPool> bounds) {
        var lowerBounds = new List<IntBoundedPool>();
        var upperBounds = new List<IntBoundedPool>();
        var others = new List<BoundedPool>();
        foreach (var b in bounds) {
          var ib = b as IntBoundedPool;
          if (ib != null && ib.UpperBound == null) {
            lowerBounds.Add(ib);
          } else if (ib != null && ib.LowerBound == null) {
            upperBounds.Add(ib);
          } else {
            others.Add(b);
          }
        }
        // pair up the bounds
        var n = Math.Min(lowerBounds.Count, upperBounds.Count);
        for (var i = 0; i < n; i++) {
          others.Add(new IntBoundedPool(lowerBounds[i].LowerBound, upperBounds[i].UpperBound));
        }
        for (var i = n; i < lowerBounds.Count; i++) {
          others.Add(lowerBounds[i]);
        }
        for (var i = n; i < upperBounds.Count; i++) {
          others.Add(upperBounds[i]);
        }
        return others;
      }
    }
    public class ExactBoundedPool : BoundedPool
    {
      public readonly Expression E;
      public ExactBoundedPool(Expression e) {
        Contract.Requires(e != null);
        E = e;
      }
      public override PoolVirtues Virtues => PoolVirtues.Finite | PoolVirtues.Enumerable | PoolVirtues.IndependentOfAlloc | PoolVirtues.IndependentOfAlloc_or_ExplicitAlloc;
      public override int Preference() => 15;  // the best of all bounds
    }
    public class BoolBoundedPool : BoundedPool
    {
      public override PoolVirtues Virtues => PoolVirtues.Finite | PoolVirtues.Enumerable | PoolVirtues.IndependentOfAlloc | PoolVirtues.IndependentOfAlloc_or_ExplicitAlloc;
      public override int Preference() => 14;
    }
    public class CharBoundedPool : BoundedPool
    {
      public override PoolVirtues Virtues => PoolVirtues.Finite | PoolVirtues.Enumerable | PoolVirtues.IndependentOfAlloc | PoolVirtues.IndependentOfAlloc_or_ExplicitAlloc;
      public override int Preference() => 5;
    }
    public class AllocFreeBoundedPool : BoundedPool
    {
      public Type Type;
      public AllocFreeBoundedPool(Type t) {
        Type = t;
      }
      public override PoolVirtues Virtues {
        get {
          if (Type.IsRefType) {
            return PoolVirtues.Finite | PoolVirtues.IndependentOfAlloc | PoolVirtues.IndependentOfAlloc_or_ExplicitAlloc;
          } else {
            return PoolVirtues.IndependentOfAlloc | PoolVirtues.IndependentOfAlloc_or_ExplicitAlloc;
          }
        }
      }
      public override int Preference() => 0;
    }
    public class ExplicitAllocatedBoundedPool : BoundedPool
    {
      public ExplicitAllocatedBoundedPool() {
      }
      public override PoolVirtues Virtues => PoolVirtues.Finite | PoolVirtues.IndependentOfAlloc_or_ExplicitAlloc;
      public override int Preference() => 0;
    }
    public class SpecialAllocIndependenceAllocatedBoundedPool : BoundedPool
    {
      public SpecialAllocIndependenceAllocatedBoundedPool() {
      }
      public override PoolVirtues Virtues => PoolVirtues.IndependentOfAlloc_or_ExplicitAlloc;
      public override int Preference() => 0;
    }
    public class IntBoundedPool : BoundedPool
    {
      public readonly Expression LowerBound;
      public readonly Expression UpperBound;
      public IntBoundedPool(Expression lowerBound, Expression upperBound) {
        Contract.Requires(lowerBound != null || upperBound != null);
        LowerBound = lowerBound;
        UpperBound = upperBound;
      }
      public override PoolVirtues Virtues {
        get {
          if (LowerBound != null && UpperBound != null) {
            return PoolVirtues.Finite | PoolVirtues.Enumerable | PoolVirtues.IndependentOfAlloc | PoolVirtues.IndependentOfAlloc_or_ExplicitAlloc;
          } else {
            return PoolVirtues.Enumerable | PoolVirtues.IndependentOfAlloc | PoolVirtues.IndependentOfAlloc_or_ExplicitAlloc;
          }
        }
      }
      public override int Preference() => LowerBound != null && UpperBound != null ? 5 : 4;
    }
    public abstract class CollectionBoundedPool : BoundedPool
    {
      public readonly Type BoundVariableType;
      public readonly Type CollectionElementType;
      public readonly bool IsFiniteCollection;

      public CollectionBoundedPool(Type bvType, Type collectionElementType, bool isFiniteCollection) {
        Contract.Requires(bvType != null);
        Contract.Requires(collectionElementType != null);

        BoundVariableType = bvType;
        CollectionElementType = collectionElementType;
        IsFiniteCollection = isFiniteCollection;
      }

      public override PoolVirtues Virtues {
        get {
          var v = PoolVirtues.IndependentOfAlloc | PoolVirtues.IndependentOfAlloc_or_ExplicitAlloc;
          if (IsFiniteCollection) {
            v |= PoolVirtues.Finite;
            if (CollectionElementType.IsTestableToBe(BoundVariableType)) {
              v |= PoolVirtues.Enumerable;
            }
          }
          return v;
        }
      }
      public override int Preference() => 10;
    }
    public class SetBoundedPool : CollectionBoundedPool
    {
      public readonly Expression Set;

      public SetBoundedPool(Expression set, Type bvType, Type collectionElementType, bool isFiniteCollection)
        : base(bvType, collectionElementType, isFiniteCollection) {
        Contract.Requires(set != null);
        Contract.Requires(bvType != null);
        Contract.Requires(collectionElementType != null);
        Set = set;
      }
    }
    public class SubSetBoundedPool : BoundedPool
    {
      public readonly Expression UpperBound;
      public readonly bool IsFiniteCollection;
      public SubSetBoundedPool(Expression set, bool isFiniteCollection) {
        UpperBound = set;
        IsFiniteCollection = isFiniteCollection;
      }
      public override PoolVirtues Virtues {
        get {
          if (IsFiniteCollection) {
            return PoolVirtues.Finite | PoolVirtues.Enumerable | PoolVirtues.IndependentOfAlloc | PoolVirtues.IndependentOfAlloc_or_ExplicitAlloc;
          } else {
            // it's still enumerable, because at run time, all sets are finite after all
            return PoolVirtues.Enumerable | PoolVirtues.IndependentOfAlloc | PoolVirtues.IndependentOfAlloc_or_ExplicitAlloc;
          }
        }
      }
      public override int Preference() => 3;
    }
    public class SuperSetBoundedPool : BoundedPool
    {
      public readonly Expression LowerBound;
      public SuperSetBoundedPool(Expression set) { LowerBound = set; }
      public override int Preference() => 2;
      public override PoolVirtues Virtues {
        get {
          if (LowerBound.Type.IsAllocFree) {
            return PoolVirtues.IndependentOfAlloc | PoolVirtues.IndependentOfAlloc_or_ExplicitAlloc;
          } else {
            return PoolVirtues.None;
          }
        }
      }
    }
    public class MultiSetBoundedPool : CollectionBoundedPool
    {
      public readonly Expression MultiSet;

      public MultiSetBoundedPool(Expression multiset, Type bvType, Type collectionElementType)
        : base(bvType, collectionElementType, true) {
        Contract.Requires(multiset != null);
        Contract.Requires(bvType != null);
        Contract.Requires(collectionElementType != null);
        MultiSet = multiset;
      }
    }
    public class MapBoundedPool : CollectionBoundedPool
    {
      public readonly Expression Map;

      public MapBoundedPool(Expression map, Type bvType, Type collectionElementType, bool isFiniteCollection)
        : base(bvType, collectionElementType, isFiniteCollection) {
        Contract.Requires(map != null);
        Contract.Requires(bvType != null);
        Contract.Requires(collectionElementType != null);
        Map = map;
      }
    }
    public class SeqBoundedPool : CollectionBoundedPool
    {
      public readonly Expression Seq;

      public SeqBoundedPool(Expression seq, Type bvType, Type collectionElementType)
        : base(bvType, collectionElementType, true) {
        Contract.Requires(seq != null);
        Contract.Requires(bvType != null);
        Contract.Requires(collectionElementType != null);
        Seq = seq;
      }
    }
    public class DatatypeBoundedPool : BoundedPool
    {
      public readonly DatatypeDecl Decl;

      public DatatypeBoundedPool(DatatypeDecl d) {
        Contract.Requires(d != null);
        Decl = d;
      }
      public override PoolVirtues Virtues => PoolVirtues.Finite | PoolVirtues.Enumerable | PoolVirtues.IndependentOfAlloc | PoolVirtues.IndependentOfAlloc_or_ExplicitAlloc;
      public override int Preference() => 8;
    }
    public class DatatypeInclusionBoundedPool : BoundedPool
    {
      public readonly bool IsIndDatatype;
      public DatatypeInclusionBoundedPool(bool isIndDatatype) : base() { IsIndDatatype = isIndDatatype; }
      public override PoolVirtues Virtues => (IsIndDatatype ? PoolVirtues.Finite : PoolVirtues.None) | PoolVirtues.IndependentOfAlloc | PoolVirtues.IndependentOfAlloc_or_ExplicitAlloc;
      public override int Preference() => 2;
    }

    public List<BoundedPool> Bounds;  // initialized and filled in by resolver
    // invariant Bounds == null || Bounds.Count == BoundVars.Count;

    public List<BoundVar> UncompilableBoundVars() {
      Contract.Ensures(Contract.Result<List<BoundVar>>() != null);
      var v = BoundedPool.PoolVirtues.Finite | BoundedPool.PoolVirtues.Enumerable;
      return ComprehensionExpr.BoundedPool.MissingBounds(BoundVars, Bounds, v);
    }

    public ComprehensionExpr(IToken tok, List<BoundVar> bvars, Expression range, Expression term, Attributes attrs)
      : base(tok) {
      Contract.Requires(tok != null);
      Contract.Requires(cce.NonNullElements(bvars));
      Contract.Requires(term != null);

      this.BoundVars = bvars;
      this.Range = range;
      this.UpdateTerm(term);
      this.Attributes = attrs;
    }

    public override IEnumerable<Expression> SubExpressions {
      get {
        foreach (var e in Attributes.SubExpressions(Attributes)) {
          yield return e;
        }
        if (Range != null) { yield return Range; }
        yield return Term;
      }
    }
  }

  public abstract class QuantifierExpr : ComprehensionExpr, TypeParameter.ParentType {
    private readonly int UniqueId;
    public List<TypeParameter> TypeArgs;
    private static int currentQuantId = -1;

    protected virtual BinaryExpr.ResolvedOpcode SplitResolvedOp { get { return BinaryExpr.ResolvedOpcode.Or; } }

    private Expression SplitQuantifierToExpression() {
      Contract.Requires(SplitQuantifier != null && SplitQuantifier.Any());
      Expression accumulator = SplitQuantifier[0];
      for (int tid = 1; tid < SplitQuantifier.Count; tid++) {
        accumulator = new BinaryExpr(Term.tok, SplitResolvedOp, accumulator, SplitQuantifier[tid]);
      }
      return accumulator;
    }

    private List<Expression> _SplitQuantifier;
    public List<Expression> SplitQuantifier {
      get {
        return _SplitQuantifier;
      }
      set {
        Contract.Assert(!value.Contains(this)); // don't let it put into its own split quantifiers.
        _SplitQuantifier = value;
        SplitQuantifierExpression = SplitQuantifierToExpression();
      }
    }

    internal Expression SplitQuantifierExpression { get; private set; }

    static int FreshQuantId() {
      return System.Threading.Interlocked.Increment(ref currentQuantId);
    }

    public string FullName {
      get {
        return "q$" + UniqueId;
      }
    }

    public String Refresh(string prefix, FreshIdGenerator idGen) {
      return idGen.FreshId(prefix);
    }

    public TypeParameter Refresh(TypeParameter p, FreshIdGenerator idGen) {
      var cp = new TypeParameter(p.tok, idGen.FreshId(p.Name + "#"), p.VarianceSyntax, p.Characteristics);
      cp.Parent = this;
      return cp;
    }
    [ContractInvariantMethod]
    void ObjectInvariant() {
      var _scratch = true;
      Contract.Invariant(Attributes.ContainsBool(Attributes, "typeQuantifier", ref _scratch) || TypeArgs.Count == 0);
    }
    public QuantifierExpr(IToken tok, List<TypeParameter> tvars, List<BoundVar> bvars, Expression range, Expression term, Attributes attrs)
      : base(tok, bvars, range, term, attrs) {
      Contract.Requires(tok != null);
      Contract.Requires(cce.NonNullElements(bvars));
      Contract.Requires(term != null);
      this.TypeArgs = tvars;
      this.UniqueId = FreshQuantId();
    }

    public virtual Expression LogicalBody(bool bypassSplitQuantifier = false) {
      // Don't call this on a quantifier with a Split clause: it's not a real quantifier. The only exception is the Compiler.
      Contract.Requires(bypassSplitQuantifier || SplitQuantifier == null);
      throw new cce.UnreachableException(); // This body is just here for the "Requires" clause
    }

    public override IEnumerable<Expression> SubExpressions {
      get {
        if (SplitQuantifier == null) {
          foreach (var e in base.SubExpressions) {
            yield return e;
          }
        } else {
          foreach (var e in Attributes.SubExpressions(Attributes)) {
            yield return e;
          }
          foreach (var e in SplitQuantifier) {
            yield return e;
          }
        }
      }
    }
  }

  public class ForallExpr : QuantifierExpr {
    protected override BinaryExpr.ResolvedOpcode SplitResolvedOp { get { return BinaryExpr.ResolvedOpcode.And; } }

    public ForallExpr(IToken tok, List<BoundVar> bvars, Expression range, Expression term, Attributes attrs)
      : this(tok, new List<TypeParameter>(), bvars, range, term, attrs) {
      Contract.Requires(cce.NonNullElements(bvars));
      Contract.Requires(tok != null);
      Contract.Requires(term != null);
    }
    public ForallExpr(IToken tok, List<TypeParameter> tvars, List<BoundVar> bvars, Expression range, Expression term, Attributes attrs)
      : base(tok, tvars, bvars, range, term, attrs) {
      Contract.Requires(cce.NonNullElements(bvars));
      Contract.Requires(tok != null);
      Contract.Requires(term != null);
    }
    public override Expression LogicalBody(bool bypassSplitQuantifier = false) {
      if (Range == null) {
        return Term;
      }
      var body = new BinaryExpr(Term.tok, BinaryExpr.Opcode.Imp, Range, Term);
      body.ResolvedOp = BinaryExpr.ResolvedOpcode.Imp;
      body.Type = Term.Type;
      return body;
    }
  }

  public class ExistsExpr : QuantifierExpr {
    protected override BinaryExpr.ResolvedOpcode SplitResolvedOp { get { return BinaryExpr.ResolvedOpcode.Or; } }

    public ExistsExpr(IToken tok, List<BoundVar> bvars, Expression range, Expression term, Attributes attrs)
      : this(tok, new List<TypeParameter>(), bvars, range, term, attrs) {
      Contract.Requires(cce.NonNullElements(bvars));
      Contract.Requires(tok != null);
      Contract.Requires(term != null);
    }
    public ExistsExpr(IToken tok, List<TypeParameter> tvars, List<BoundVar> bvars, Expression range, Expression term, Attributes attrs)
      : base(tok, tvars, bvars, range, term, attrs) {
      Contract.Requires(cce.NonNullElements(bvars));
      Contract.Requires(tok != null);
      Contract.Requires(term != null);
    }
    public override Expression LogicalBody(bool bypassSplitQuantifier = false) {
      if (Range == null) {
        return Term;
      }
      var body = new BinaryExpr(Term.tok, BinaryExpr.Opcode.And, Range, Term);
      body.ResolvedOp = BinaryExpr.ResolvedOpcode.And;
      body.Type = Term.Type;
      return body;
    }
  }

  public class SetComprehension : ComprehensionExpr
  {
    public readonly bool Finite;
    public readonly bool TermIsImplicit;  // records the given syntactic form
    public bool TermIsSimple {
      get {
        var term = Term as IdentifierExpr;
        var r = term != null && BoundVars.Count == 1 && BoundVars[0].Name == term.Name;
        Contract.Assert(!TermIsImplicit || r);  // TermIsImplicit ==> r
        Contract.Assert(!r || term.Var == null || term.Var == BoundVars[0]);  // if the term is simple and it has been resolved, then it should have resolved to BoundVars[0]
        return r;
      }
    }

    public SetComprehension(IToken tok, bool finite, List<BoundVar> bvars, Expression range, Expression/*?*/ term, Attributes attrs)
      : base(tok, bvars, range, term ?? new IdentifierExpr(tok, bvars[0].Name), attrs) {
      Contract.Requires(tok != null);
      Contract.Requires(cce.NonNullElements(bvars));
      Contract.Requires(1 <= bvars.Count);
      Contract.Requires(range != null);
      Contract.Requires(term != null || bvars.Count == 1);

      TermIsImplicit = term == null;
      Finite = finite;
    }
  }
  public class MapComprehension : ComprehensionExpr
  {
    public readonly bool Finite;
    public readonly Expression TermLeft;

    public List<Boogie.Function> ProjectionFunctions;  // filled in during translation (and only for general map comprehensions where "TermLeft != null")

    public MapComprehension(IToken tok, bool finite, List<BoundVar> bvars, Expression range, Expression/*?*/ termLeft, Expression termRight, Attributes attrs)
      : base(tok, bvars, range, termRight, attrs) {
      Contract.Requires(tok != null);
      Contract.Requires(cce.NonNullElements(bvars));
      Contract.Requires(1 <= bvars.Count);
      Contract.Requires(range != null);
      Contract.Requires(termRight != null);
      Contract.Requires(termLeft != null || bvars.Count == 1);

      Finite = finite;
      TermLeft = termLeft;
    }

    /// <summary>
    /// IsGeneralMapComprehension returns true for general map comprehensions.
    /// In other words, it returns false if either no TermLeft was given or if
    /// the given TermLeft is the sole bound variable.
    /// This property getter requires that the expression has been successfully
    /// resolved.
    /// </summary>
    public bool IsGeneralMapComprehension {
      get {
        Contract.Requires(WasResolved());
        if (TermLeft == null) {
          return false;
        } else if (BoundVars.Count != 1) {
          return true;
        }
        var lhs = StripParens(TermLeft).Resolved;
        if (lhs is IdentifierExpr ide && ide.Var == BoundVars[0]) {
          // TermLeft is the sole bound variable, so this is the same as
          // if TermLeft wasn't given at all
          return false;
        }
        return true;
      }
    }

    public override IEnumerable<Expression> SubExpressions {
      get {
        foreach (var e in Attributes.SubExpressions(Attributes)) {
          yield return e;
        }
        if (Range != null) { yield return Range; }
        if (TermLeft != null) { yield return TermLeft; }
        yield return Term;
      }
    }
  }

  public class LambdaExpr : ComprehensionExpr
  {
    public readonly List<FrameExpression> Reads;

    public LambdaExpr(IToken tok, List<BoundVar> bvars, Expression requires, List<FrameExpression> reads, Expression body)
      : base(tok, bvars, requires, body, null)
    {
      Contract.Requires(reads != null);
      Reads = reads;
    }

    // Synonym
    public Expression Body {
      get {
        return Term;
      }
    }

    public override IEnumerable<Expression> SubExpressions {
      get {
        yield return Term;
        if (Range != null) {
          yield return Range;
        }
        foreach (var read in Reads) {
          yield return read.E;
        }
      }
    }

  }

  public class WildcardExpr : Expression
  {  // a WildcardExpr can occur only in reads clauses and a loop's decreases clauses (with different meanings)
    public WildcardExpr(IToken tok)
      : base(tok) {
      Contract.Requires(tok != null);
    }
  }

  /// <summary>
  /// A StmtExpr has the form S;E where S is a statement (from a restricted set) and E is an expression.
  /// The expression S;E evaluates to whatever E evaluates to, but its well-formedness comes down to
  /// executing S (which itself must be well-formed) and then checking the well-formedness of E.
  /// </summary>
  public class StmtExpr : Expression
  {
    public readonly Statement S;
    public readonly Expression E;
    [ContractInvariantMethod]
    void ObjectInvariant() {
      Contract.Invariant(S != null);
      Contract.Invariant(E != null);
    }

    public StmtExpr(IToken tok, Statement stmt, Expression expr)
      : base(tok)
    {
      Contract.Requires(tok != null);
      Contract.Requires(stmt != null);
      Contract.Requires(expr != null);
      S = stmt;
      E = expr;
    }
    public override IEnumerable<Expression> SubExpressions {
      get {
        // Note:  A StmtExpr is unusual in that it contains a statement.  For now, callers
        // of SubExpressions need to be aware of this and handle it specially.
        yield return E;
      }
    }

    /// <summary>
    /// Returns a conclusion that S gives rise to, that is, something that is known after
    /// S is executed.
    /// This method should be called only after successful resolution of the expression.
    /// </summary>
    public Expression GetSConclusion() {
      // this is one place where we actually investigate what kind of statement .S is
      if (S is PredicateStmt) {
        var s = (PredicateStmt)S;
        return s.Expr;
      } else if (S is CalcStmt) {
        var s = (CalcStmt)S;
        return s.Result;
      } else if (S is RevealStmt) {
        return new LiteralExpr(tok, true);  // one could use the definition axiom or the referenced labeled assertions, but "true" is conservative and much simpler :)
      } else if (S is UpdateStmt) {
        return new LiteralExpr(tok, true);  // one could use the postcondition of the method, suitably instantiated, but "true" is conservative and much simpler :)
      } else {
        Contract.Assert(false); throw new cce.UnreachableException();  // unexpected statement
      }
    }
  }

  public class ITEExpr : Expression
  {
    public readonly bool IsBindingGuard;
    public readonly Expression Test;
    public readonly Expression Thn;
    public readonly Expression Els;
    [ContractInvariantMethod]
    void ObjectInvariant() {
      Contract.Invariant(Test != null);
      Contract.Invariant(Thn != null);
      Contract.Invariant(Els != null);
    }

    public ITEExpr(IToken tok, bool isBindingGuard, Expression test, Expression thn, Expression els)
      : base(tok) {
      Contract.Requires(tok != null);
      Contract.Requires(test != null);
      Contract.Requires(thn != null);
      Contract.Requires(els != null);
      this.IsBindingGuard = isBindingGuard;
      this.Test = test;
      this.Thn = thn;
      this.Els = els;
    }

    public override IEnumerable<Expression> SubExpressions {
      get {
        yield return Test;
        yield return Thn;
        yield return Els;
      }
    }
  }

  public class MatchExpr : Expression {  // a MatchExpr is an "extended expression" and is only allowed in certain places
    private Expression source;
    private List<MatchCaseExpr> cases;
    public readonly MatchingContext Context;
    public readonly List<DatatypeCtor> MissingCases = new List<DatatypeCtor>();  // filled in during resolution
    public readonly bool UsesOptionalBraces;
    public MatchExpr OrigUnresolved;  // the resolver makes this clone of the MatchExpr before it starts desugaring it

    [ContractInvariantMethod]
    void ObjectInvariant() {
      Contract.Invariant(Source != null);
      Contract.Invariant(cce.NonNullElements(Cases));
      Contract.Invariant(cce.NonNullElements(MissingCases));
    }

    public MatchExpr(IToken tok, Expression source, [Captured] List<MatchCaseExpr> cases, bool usesOptionalBraces, MatchingContext context = null)
      : base(tok) {
      Contract.Requires(tok != null);
      Contract.Requires(source != null);
      Contract.Requires(cce.NonNullElements(cases));
      this.source = source;
      this.cases = cases;
      this.UsesOptionalBraces = usesOptionalBraces;
      this.Context = context is null? new HoleCtx() : context;
    }

    public Expression Source {
      get { return source; }
    }

    public List<MatchCaseExpr> Cases {
      get { return cases; }
    }

    // should only be used in desugar in resolve to change the source and cases of the matchexpr
    public void UpdateSource(Expression source) {
      this.source = source;
    }

    public void UpdateCases(List<MatchCaseExpr> cases) {
      this.cases = cases;
    }

    public override IEnumerable<Expression> SubExpressions {
      get {
        yield return Source;
        foreach (var mc in cases) {
          yield return mc.Body;
        }
      }
    }
  }

  /// <summary>
  /// A CasePattern is either a BoundVar or a datatype constructor with optional arguments.
  /// Lexically, the CasePattern starts with an identifier.  If it continues with an open paren (as
  /// indicated by Arguments being non-null), then the CasePattern is a datatype constructor.  If
  /// it continues with a colon (which is indicated by Var.Type not being a proxy type), then it is
  /// a BoundVar.  But if it ends with just the identifier, then resolution is required to figure out
  /// which it is; in this case, Var is non-null, because this is the only place where Var.IsGhost
  /// is recorded by the parser.
  /// </summary>
  public class CasePattern<VT> where VT : IVariable
  {
    public readonly IToken tok;
    public readonly string Id;
    // After successful resolution, exactly one of the following two fields is non-null.
    public DatatypeCtor Ctor;  // finalized by resolution (null if the pattern is a bound variable)
    public VT Var;  // finalized by resolution (null if the pattern is a constructor)  Invariant:  Var != null ==> Arguments == null
    public List<CasePattern<VT>> Arguments;

    public Expression Expr;  // an r-value version of the CasePattern; filled in by resolution

    public void MakeAConstructor() {
      this.Arguments = new List<CasePattern<VT>>();
    }

    public CasePattern(IToken tok, string id, [Captured] List<CasePattern<VT>> arguments) {
      Contract.Requires(tok != null);
      Contract.Requires(id != null);
      this.tok = tok;
      Id = id;
      Arguments = arguments;
    }

    public CasePattern(IToken tok, VT bv) {
      Contract.Requires(tok != null);
      Contract.Requires(bv != null);
      this.tok = tok;
      Id = bv.Name;
      Var = bv;
    }

    /// <summary>
    /// Sets the Expr field.  Assumes the CasePattern and its arguments to have been successfully resolved, except for assigning
    /// to Expr.
    /// </summary>
    public void AssembleExpr(List<Type> dtvTypeArgs) {
      Contract.Requires(Var != null || dtvTypeArgs != null);
      if (Var != null) {
        Contract.Assert(this.Id == this.Var.Name);
        this.Expr = new IdentifierExpr(this.tok, this.Var);
      } else {
        var dtValue = new DatatypeValue(this.tok, this.Ctor.EnclosingDatatype.Name, this.Id, this.Arguments == null ? new List<Expression>() : this.Arguments.ConvertAll(arg => arg.Expr));
        dtValue.Ctor = this.Ctor;  // resolve here
        dtValue.InferredTypeArgs.AddRange(dtvTypeArgs);  // resolve here
        dtValue.Type = new UserDefinedType(this.tok, this.Ctor.EnclosingDatatype.Name, this.Ctor.EnclosingDatatype, dtvTypeArgs);
        this.Expr = dtValue;
      }
    }

    public IEnumerable<VT> Vars {
      get {
        if (Var != null) {
          yield return Var;
        } else {
          if (Arguments != null) {
            foreach (var arg in Arguments) {
              foreach (var bv in arg.Vars) {
                yield return bv;
              }
            }
          }
        }
      }
    }
  }

  public abstract class MatchCase
  {
    public readonly IToken tok;
    public DatatypeCtor Ctor;  // filled in by resolution
    public List<BoundVar> Arguments; // created by the resolver.
    [ContractInvariantMethod]
    void ObjectInvariant() {
      Contract.Invariant(tok != null);
      Contract.Invariant(Ctor != null);
      Contract.Invariant(cce.NonNullElements(Arguments));
    }

    public MatchCase(IToken tok, DatatypeCtor ctor, [Captured] List<BoundVar> arguments) {
      Contract.Requires(tok != null);
      Contract.Requires(ctor != null);
      Contract.Requires(cce.NonNullElements(arguments));
      this.tok = tok;
      this.Ctor = ctor;
      this.Arguments = arguments;
    }
  }

  public class MatchCaseExpr : MatchCase
  {
    private Expression body;
    [ContractInvariantMethod]
    void ObjectInvariant() {
      Contract.Invariant(body != null);
    }

    public MatchCaseExpr(IToken tok, DatatypeCtor ctor, [Captured] List<BoundVar> arguments, Expression body)
      : base(tok, ctor, arguments) {
      Contract.Requires(tok != null);
      Contract.Requires(ctor != null);
      Contract.Requires(cce.NonNullElements(arguments));
      Contract.Requires(body != null);
      this.body = body;
    }

    public Expression Body {
      get { return body; }
    }

    // should only be called by resolve to reset the body of the MatchCaseExpr
    public void UpdateBody(Expression body) {
      this.body = body;
    }
  }
  /*
  MatchingContext represents the context
  in which a pattern-match takes place during pattern-matching compilation

  MatchingContext is either:
  1 - a HoleCtx
      standing for one of the current selectors in pattern-matching compilation
  2 - A ForallCtx
      standing for a pattern-match over any expression
  3 - an IdCtx of a string and a list of MatchingContext
      standing for a pattern-match over a constructor
  4 - a LitCtx
      standing for a pattern-match over a constant
  */
  public abstract class MatchingContext
  {
    public virtual MatchingContext AbstractAllHoles() {
      return this;
    }

    public MatchingContext AbstractHole() {
      return this.FillHole(new ForallCtx());
    }

    public virtual MatchingContext FillHole(MatchingContext curr) {
      return this;
    }
  }

  public class LitCtx : MatchingContext
  {
    public readonly LiteralExpr Lit;

    public LitCtx(LiteralExpr lit) {
      Contract.Requires(lit != null);
      this.Lit = lit;
    }

    public override string ToString() {
      return Printer.ExprToString(Lit);
    }
  }

  public class HoleCtx : MatchingContext
  {
    public HoleCtx() {}

    public override string ToString() {
      return "*";
    }

    public override MatchingContext AbstractAllHoles() {
      return new ForallCtx();
    }

    public override MatchingContext FillHole(MatchingContext curr) {
      return curr;
    }
  }

  public class ForallCtx : MatchingContext
  {
    public ForallCtx() {}

    public override string ToString() {
      return "_";
    }
  }

  public class IdCtx : MatchingContext
  {
    public readonly String Id;
    public readonly List<MatchingContext> Arguments;

    public IdCtx(String id, List<MatchingContext> arguments) {
      Contract.Requires(id != null);
      Contract.Requires(arguments != null); // Arguments can be empty, but shouldn't be null
      this.Id = id;
      this.Arguments = arguments;
    }

    public IdCtx(KeyValuePair<string, DatatypeCtor> ctor) {
      List<MatchingContext> arguments = Enumerable.Repeat((MatchingContext)new HoleCtx(), ctor.Value.Formals.Count).ToList();
      this.Id = ctor.Key;
      this.Arguments = arguments;
    }

    public override string ToString() {
      if (Arguments.Count == 0) {
        return Id;
      } else {
        List<string> cps = Arguments.ConvertAll<string>(x => x.ToString());
        return string.Format("{0}({1})",Id, String.Join(",", cps));
      }
    }

    public override MatchingContext AbstractAllHoles() {
      return new IdCtx(this.Id, this.Arguments.ConvertAll<MatchingContext>(x => x.AbstractAllHoles()));
    }

    // Find the first (leftmost) occurrence of HoleCtx and replace it with curr
    // Returns false if no HoleCtx is found
    private bool ReplaceLeftmost(MatchingContext curr, out MatchingContext newcontext) {
      var newArguments = new List<MatchingContext>();
      bool foundHole = false;
      int currArgIndex = 0;

      while (!foundHole && currArgIndex < this.Arguments.Count) {
        var arg = this.Arguments.ElementAt(currArgIndex);
        switch (arg) {
          case HoleCtx _:
            foundHole = true;
            newArguments.Add(curr);
            break;
          case IdCtx argId:
            MatchingContext newarg;
            foundHole = argId.ReplaceLeftmost(curr, out newarg);
            newArguments.Add(newarg);
            break;
          default:
            newArguments.Add(arg);
            break;
        }
        currArgIndex++;
      }

      if (foundHole) {
        while (currArgIndex < this.Arguments.Count) {
          newArguments.Add(this.Arguments.ElementAt(currArgIndex));
          currArgIndex++;
        }
      }

      newcontext = new IdCtx(this.Id, newArguments);
      return foundHole;
    }

    public override MatchingContext FillHole(MatchingContext curr) {
      MatchingContext newcontext;
      ReplaceLeftmost(curr, out newcontext);
      return newcontext;
    }
  }

  /*
  ExtendedPattern is either:
  1 - A LitPattern of a LiteralExpr, representing a constant pattern
  2 - An IdPattern of a string and a list of ExtendedPattern, representing either
      a bound variable or a constructor applied to n arguments or a symbolic constant
  */
  public abstract class ExtendedPattern
  {
    public readonly IToken Tok;
    public bool IsGhost;

    public ExtendedPattern(IToken tok, bool isGhost = false) {
      Contract.Requires(tok != null);
      this.Tok = tok;
      this.IsGhost = isGhost;
    }
  }
  public class LitPattern : ExtendedPattern
  {
    public readonly Expression OrigLit;  // the expression as parsed; typically a LiteralExpr, but could be a NegationExpression

    /// <summary>
    /// The patterns of match constructs are rewritten very early during resolution, before any type information
    /// is available. This is unfortunate. It means we can't reliably rewrite negated expressions. In Dafny, "-" followed
    /// by digits is a negative literal for integers and reals, but as unary minus for bitvectors and ORDINAL (and
    /// unary minus is not allowed for ORDINAL, so that should always give an error).
    ///
    /// Since we don't have the necessary type information at this time, we optimistically negate all numeric literals here.
    /// After type checking, we look to see if we negated something we should not have.
    ///
    /// One could imagine allowing negative bitvector literals in case patterns and treating and them as synonyms for their
    /// positive counterparts. However, since the rewriting does not know about these synonyms, it would end up splitting
    /// cases that should have been combined, which leads to incorrect code.
    ///
    /// It would be good to check for these inadvertently allowed unary expressions only in the expanded patterns. However,
    /// the rewriting of patterns turns them into "if" statements and what not, so it's not easy to identify when a literal
    /// comes from this rewrite. Luckily, when other NegationExpressions are resolved, they turn into unary minus for bitvectors
    /// and into errors for ORDINALs. Therefore, any negative bitvector or ORDINAL literal discovered later can only have
    /// come from this rewriting. So, that's where errors are generated.
    ///
    /// One more detail, after the syntactic "-0" has been negated, the result is not negative. Therefore, what the previous
    /// paragraph explained as checking for negative bitvectors and ORDINALs doesn't work for "-0". So, instead of checking
    /// for the number being negative, the later pass will check if the token associated with the literal is "-0", a condition
    /// the assignment below ensures.
    /// </summary>
    public LiteralExpr OptimisticallyDesugaredLit {
      get {
        if (OrigLit is NegationExpression neg) {
          var lit = (LiteralExpr)neg.E;
          if (lit.Value is BaseTypes.BigDec d) {
            return new LiteralExpr(neg.tok, -d);
          } else {
            var n = (BigInteger)lit.Value;
            var tok = new Token(neg.tok.line, neg.tok.col) {
              filename = neg.tok.filename,
              val = "-0"
            };
            return new LiteralExpr(tok, -n);
          }
        } else {
          return (LiteralExpr)OrigLit;
        }
      }
    }

    public LitPattern(IToken tok, Expression lit, bool isGhost = false) : base(tok, isGhost) {
      Contract.Requires(lit is LiteralExpr || lit is NegationExpression);
      this.OrigLit = lit;
    }

    public override string ToString() {
      return Printer.ExprToString(OrigLit);
    }
  }

  public class IdPattern : ExtendedPattern
  {
    public readonly String Id;
    public readonly Type Type; // This is the syntactic type, ExtendedPatterns dissapear during resolution.
    public List<ExtendedPattern> Arguments; // null if just an identifier; possibly empty argument list if a constructor call
    public LiteralExpr ResolvedLit; // null if just an identifier

    public void MakeAConstructor() {
      this.Arguments = new List<ExtendedPattern>();
    }

    public IdPattern(IToken tok, String id, List<ExtendedPattern> arguments, bool isGhost = false) : base(tok, isGhost) {
      Contract.Requires(id != null);
      Contract.Requires(arguments != null); // Arguments can be empty, but shouldn't be null
      this.Id = id;
      this.Type = new InferredTypeProxy();
      this.Arguments = arguments;
    }

    public IdPattern(IToken tok, String id, Type type, List<ExtendedPattern> arguments, bool isGhost = false) : base(tok, isGhost) {
      Contract.Requires(id != null);
      Contract.Requires(arguments != null); // Arguments can be empty, but shouldn't be null
      this.Id = id;
      this.Type = type == null? new InferredTypeProxy(): type ;
      this.Arguments = arguments;
      this.IsGhost = isGhost;
    }

    public override string ToString() {
      if (Arguments == null || Arguments.Count == 0) {
        return Id;
      } else {
        List<string> cps = Arguments.ConvertAll<string>(x => x.ToString());
        return string.Format("{0}({1})", Id, String.Join(",", cps));
      }
    }
  }

  public abstract class NestedMatchCase
  {
    public readonly IToken Tok;
    public readonly ExtendedPattern Pat;

    public NestedMatchCase(IToken tok, ExtendedPattern pat) {
      Contract.Requires(tok != null);
      Contract.Requires(pat != null);
      this.Tok = tok;
      this.Pat = pat;
    }
  }

  public class NestedMatchCaseExpr : NestedMatchCase
  {
    public readonly Expression Body;

    public NestedMatchCaseExpr(IToken tok, ExtendedPattern pat, Expression body): base(tok, pat) {
      Contract.Requires(body != null);
      this.Body = body;
    }
  }

  public class NestedMatchCaseStmt : NestedMatchCase
  {
    public readonly List<Statement> Body;

    public NestedMatchCaseStmt(IToken tok, ExtendedPattern pat, List<Statement> body) : base(tok, pat) {
      Contract.Requires(body != null);
      this.Body = body;
    }
  }

  public class NestedMatchStmt : ConcreteSyntaxStatement
  {
    public readonly Expression Source;
    public readonly List<NestedMatchCaseStmt> Cases;
    public readonly bool UsesOptionalBraces;

    public override IEnumerable<Expression> SubExpressions {
      get {
        if (this.ResolvedStatement == null) {
          yield return Source;
        }
      }
    }

    public NestedMatchStmt(IToken tok, IToken endTok, Expression source, [Captured] List<NestedMatchCaseStmt> cases, bool usesOptionalBraces): base(tok, endTok) {
      Contract.Requires(source != null);
      Contract.Requires(cce.NonNullElements(cases));
      this.Source = source;
      this.Cases = cases;
      this.UsesOptionalBraces = usesOptionalBraces;
    }
  }

  public class NestedMatchExpr : ConcreteSyntaxExpression
  {
    public readonly Expression Source;
    public readonly List<NestedMatchCaseExpr> Cases;
    public readonly bool UsesOptionalBraces;

    public NestedMatchExpr(IToken tok, Expression source, [Captured] List<NestedMatchCaseExpr> cases, bool usesOptionalBraces): base(tok) {
      Contract.Requires(source != null);
      Contract.Requires(cce.NonNullElements(cases));
      this.Source = source;
      this.Cases = cases;
      this.UsesOptionalBraces = usesOptionalBraces;
    }
  }

  public class BoxingCastExpr : Expression {  // a BoxingCastExpr is used only as a temporary placeholding during translation
    public readonly Expression E;
    public readonly Type FromType;
    public readonly Type ToType;
    [ContractInvariantMethod]
    void ObjectInvariant() {
      Contract.Invariant(E != null);
      Contract.Invariant(FromType != null);
      Contract.Invariant(ToType != null);
    }

    public BoxingCastExpr(Expression e, Type fromType, Type toType)
      : base(e.tok) {
      Contract.Requires(e != null);
      Contract.Requires(fromType != null);
      Contract.Requires(toType != null);

      E = e;
      FromType = fromType;
      ToType = toType;
    }

    public override IEnumerable<Expression> SubExpressions {
      get { yield return E; }
    }
  }

  public class UnboxingCastExpr : Expression {  // an UnboxingCastExpr is used only as a temporary placeholding during translation
    public readonly Expression E;
    public readonly Type FromType;
    public readonly Type ToType;
    [ContractInvariantMethod]
    void ObjectInvariant() {
      Contract.Invariant(E != null);
      Contract.Invariant(FromType != null);
      Contract.Invariant(ToType != null);
    }

    public UnboxingCastExpr(Expression e, Type fromType, Type toType)
      : base(e.tok) {
      Contract.Requires(e != null);
      Contract.Requires(fromType != null);
      Contract.Requires(toType != null);

      E = e;
      FromType = fromType;
      ToType = toType;
    }

    public override IEnumerable<Expression> SubExpressions {
      get { yield return E; }
    }
  }

  public class AttributedExpression {
    public readonly Expression E;
    public readonly AssertLabel/*?*/ Label;

    [ContractInvariantMethod]
    void ObjectInvariant() {
      Contract.Invariant(E != null);
    }

    private Attributes attributes;
    public Attributes Attributes {
      get {
        return attributes;
      }
      set {
        attributes = value;
      }
    }

    public bool HasAttributes() {
      return Attributes != null;
    }

    public AttributedExpression(Expression e)
      : this(e, null)
    {
      Contract.Requires(e != null);
    }

    public AttributedExpression(Expression e, Attributes attrs) {
      Contract.Requires(e != null);
      E = e;
      Attributes = attrs;
    }

    public AttributedExpression(Expression e, AssertLabel/*?*/ label, Attributes attrs) {
      Contract.Requires(e != null);
      E = e;
      Label = label;
      Attributes = attrs;
    }

    public void AddCustomizedErrorMessage(IToken tok, string s) {
      var args = new List<Expression>() { new StringLiteralExpr(tok, s, true) };
      IToken openBrace = tok;
      IToken closeBrace = new Token(tok.line, tok.col + 7 + s.Length + 1); // where 7 = length(":error ")
      this.Attributes = new UserSuppliedAttributes(tok, openBrace, closeBrace, args, this.Attributes);
    }
  }

  public class FrameExpression {
    public readonly IToken tok;
    public readonly Expression E;  // may be a WildcardExpr
    [ContractInvariantMethod]
    void ObjectInvariant() {
      Contract.Invariant(E != null);
      Contract.Invariant(!(E is WildcardExpr) || FieldName == null && Field == null);
    }

    public readonly string FieldName;
    public Field Field;  // filled in during resolution (but is null if FieldName is)

    /// <summary>
    /// If a "fieldName" is given, then "tok" denotes its source location.  Otherwise, "tok"
    /// denotes the source location of "e".
    /// </summary>
    public FrameExpression(IToken tok, Expression e, string fieldName) {
      Contract.Requires(tok != null);
      Contract.Requires(e != null);
      Contract.Requires(!(e is WildcardExpr) || fieldName == null);
      this.tok = tok;
      E = e;
      FieldName = fieldName;
    }
  }

  /// <summary>
  /// This class represents a piece of concrete syntax in the parse tree.  During resolution,
  /// it gets "replaced" by the expression in "ResolvedExpression".
  /// </summary>
  public abstract class ConcreteSyntaxExpression : Expression
  {
    public Expression ResolvedExpression;  // filled in during resolution; after resolution, manipulation of "this" should proceed as with manipulating "this.ResolvedExpression"
    public ConcreteSyntaxExpression(IToken tok)
      : base(tok) {
    }
    public override IEnumerable<Expression> SubExpressions {
      get {
        if (ResolvedExpression != null) {
          yield return ResolvedExpression;
        }
      }
    }
  }

  /// <summary>
  /// This class represents a piece of concrete syntax in the parse tree.  During resolution,
  /// it gets "replaced" by the statement in "ResolvedStatement".
  /// Adapted from ConcreteSyntaxStatement
  /// </summary>
  public abstract class ConcreteSyntaxStatement : Statement
  {
    public Statement ResolvedStatement;  // filled in during resolution; after resolution, manipulation of "this" should proceed as with manipulating "this.ResolvedExpression"
    public ConcreteSyntaxStatement(IToken tok, IToken endtok)
      : base(tok, endtok) {
    }
    public override IEnumerable<Statement> SubStatements {
      get {
          yield return ResolvedStatement;
      }
    }
  }
  public class ParensExpression : ConcreteSyntaxExpression
  {
    public readonly Expression E;
    public ParensExpression(IToken tok, Expression e)
      : base(tok) {
      E = e;
    }
  }

  public class TypeExpr : ParensExpression
  {
    public readonly Type T;
    public TypeExpr(IToken tok, Expression e, Type t)
      : base(tok, e)
    {
      Contract.Requires(t != null);
      T = t;
    }

    public static Expression MaybeTypeExpr(Expression e, Type t) {
      if (t == null) {
        return e;
      } else {
        return new TypeExpr(e.tok, e, t);
      }
    }
  }

  public class DatatypeUpdateExpr : ConcreteSyntaxExpression
  {
    public readonly Expression Root;
    public readonly List<Tuple<IToken, string, Expression>> Updates;
    public List<DatatypeCtor> LegalSourceConstructors;  // filled in by resolution
    public DatatypeUpdateExpr(IToken tok, Expression root, List<Tuple<IToken, string, Expression>> updates)
      : base(tok) {
      Contract.Requires(tok != null);
      Contract.Requires(root != null);
      Contract.Requires(updates != null);
      Contract.Requires(updates.Count != 0);
      Root = root;
      Updates = updates;
    }

    public override IEnumerable<Expression> SubExpressions {
      get {
        if (ResolvedExpression == null) {
          yield return Root;
          foreach (var update in Updates) {
            yield return update.Item3;
          }
        } else {
          foreach (var e in ResolvedExpression.SubExpressions) {
            yield return e;
          }
        }
      }
    }
  }

  /// <summary>
  /// An AutoGeneratedExpression is simply a wrapper around an expression.  This expression tells the generation of hover text (in the Dafny IDE)
  /// that the expression was no supplied directly in the program text and should therefore be ignored.  In other places, an AutoGeneratedExpression
  /// is just a parenthesized expression, which means that it works just the like expression .E that it contains.
  /// (Ironically, AutoGeneratedExpression, which is like the antithesis of concrete syntax, inherits from ConcreteSyntaxExpression, which perhaps
  /// should rather have been called SemanticsNeutralExpressionWrapper.)
  /// </summary>
  public class AutoGeneratedExpression : ParensExpression
  {
    public AutoGeneratedExpression(IToken tok, Expression e)
      : base(tok, e) {
      Contract.Requires(tok != null);
      Contract.Requires(e != null);
    }

    /// <summary>
    /// This maker method takes a resolved expression "e" and wraps a resolved AutoGeneratedExpression
    /// around it.
    /// </summary>
    public static AutoGeneratedExpression Create(Expression e) {
      Contract.Requires(e != null);
      var a = new AutoGeneratedExpression(e.tok, e);
      a.type = e.Type;
      a.ResolvedExpression = e;
      return a;
    }
  }

  /// <summary>
  /// A NegationExpression e represents the value -e and is syntactic shorthand
  /// for 0-e (for integers) or 0.0-e (for reals).
  /// </summary>
  public class NegationExpression : ConcreteSyntaxExpression
  {
    public readonly Expression E;
    public NegationExpression(IToken tok, Expression e)
      : base(tok) {
      Contract.Requires(tok != null);
      Contract.Requires(e != null);
      E = e;
    }
    public override IEnumerable<Expression> SubExpressions {
      get {
        if (ResolvedExpression == null) {
          // the expression hasn't yet been turned into a resolved expression, so use .E as the subexpression
          yield return E;
        } else {
          foreach (var ee in base.SubExpressions) {
            yield return ee;
          }
        }
      }
    }
  }

  public class ChainingExpression : ConcreteSyntaxExpression
  {
    public readonly List<Expression> Operands;
    public readonly List<BinaryExpr.Opcode> Operators;
    public readonly List<IToken> OperatorLocs;
    public readonly List<Expression/*?*/> PrefixLimits;
    public readonly Expression E;
    public ChainingExpression(IToken tok, List<Expression> operands, List<BinaryExpr.Opcode> operators, List<IToken> operatorLocs, List<Expression/*?*/> prefixLimits)
      : base(tok) {
      Contract.Requires(tok != null);
      Contract.Requires(operands != null);
      Contract.Requires(operators != null);
      Contract.Requires(operatorLocs != null);
      Contract.Requires(prefixLimits != null);
      Contract.Requires(1 <= operators.Count);
      Contract.Requires(operands.Count == operators.Count + 1);
      Contract.Requires(operatorLocs.Count == operators.Count);
      Contract.Requires(prefixLimits.Count == operators.Count);
      // Additional preconditions apply, see Contract.Assume's below

      Operands = operands;
      Operators = operators;
      OperatorLocs = operatorLocs;
      PrefixLimits = prefixLimits;
      Expression desugaring;
      // Compute the desugaring
      if (operators[0] == BinaryExpr.Opcode.Disjoint) {
        Expression acc = operands[0];  // invariant:  "acc" is the union of all operands[j] where j <= i
        desugaring = new BinaryExpr(operatorLocs[0], operators[0], operands[0], operands[1]);
        for (int i = 0; i < operators.Count; i++) {
          Contract.Assume(operators[i] == BinaryExpr.Opcode.Disjoint);
          var opTok = operatorLocs[i];
          var e = new BinaryExpr(opTok, BinaryExpr.Opcode.Disjoint, acc, operands[i + 1]);
          desugaring = new BinaryExpr(opTok, BinaryExpr.Opcode.And, desugaring, e);
          acc = new BinaryExpr(opTok, BinaryExpr.Opcode.Add, acc, operands[i + 1]);
        }
      } else {
        desugaring = null;
        for (int i = 0; i < operators.Count; i++) {
          var opTok = operatorLocs[i];
          var op = operators[i];
          Contract.Assume(op != BinaryExpr.Opcode.Disjoint);
          var k = prefixLimits[i];
          Contract.Assume(k == null || op == BinaryExpr.Opcode.Eq || op == BinaryExpr.Opcode.Neq);
          var e0 = operands[i];
          var e1 = operands[i + 1];
          Expression e;
          if (k == null) {
            e = new BinaryExpr(opTok, op, e0, e1);
          } else {
            e = new TernaryExpr(opTok, op == BinaryExpr.Opcode.Eq ? TernaryExpr.Opcode.PrefixEqOp : TernaryExpr.Opcode.PrefixNeqOp, k, e0, e1);
          }
          desugaring = desugaring == null ? e : new BinaryExpr(opTok, BinaryExpr.Opcode.And, desugaring, e);
        }
      }
      E = desugaring;
    }
  }

  /// <summary>
  /// The parsing and resolution/type checking of expressions of the forms
  ///   0. ident &lt; Types &gt;
  ///   1. Expr . ident &lt; Types &gt;
  ///   2. Expr ( Exprs )
  ///   3. Expr [ Exprs ]
  ///   4. Expr [ Expr .. Expr ]
  /// is done as follows.  These forms are parsed into the following AST classes:
  ///   0. NameSegment
  ///   1. ExprDotName
  ///   2. ApplySuffix
  ///   3. SeqSelectExpr or MultiSelectExpr
  ///   4. SeqSelectExpr
  ///
  /// The first three of these inherit from ConcreteSyntaxExpression.  The resolver will resolve
  /// these into:
  ///   0. IdentifierExpr or MemberSelectExpr (with .Lhs set to ImplicitThisExpr or StaticReceiverExpr)
  ///   1. IdentifierExpr or MemberSelectExpr
  ///   2. FuncionCallExpr or ApplyExpr
  ///
  /// The IdentifierExpr's that forms 0 and 1 can turn into sometimes denote the name of a module or
  /// type.  The .Type field of the corresponding resolved expressions are then the special Type subclasses
  /// ResolutionType_Module and ResolutionType_Type, respectively.  These will not be seen by the
  /// verifier or compiler, since, in a well-formed program, the verifier and compiler will use the
  /// .ResolvedExpr field of whatever form-1 expression contains these.
  ///
  /// Notes:
  ///   * IdentifierExpr and FunctionCallExpr are resolved-only expressions (that is, they don't contain
  ///     all the syntactic components that were used to parse them).
  ///   * Rather than the current SeqSelectExpr/MultiSelectExpr split of forms 3 and 4, it would
  ///     seem more natural to refactor these into 3: IndexSuffixExpr and 4: RangeSuffixExpr.
  /// </summary>
  abstract public class SuffixExpr : ConcreteSyntaxExpression {
    public readonly Expression Lhs;
    public SuffixExpr(IToken tok, Expression lhs)
      : base(tok) {
      Contract.Requires(tok != null);
      Contract.Requires(lhs != null);
      Lhs = lhs;
    }
  }

  public class NameSegment : ConcreteSyntaxExpression
  {
    public readonly string Name;
    public readonly List<Type> OptTypeArguments;
    public NameSegment(IToken tok, string name, List<Type> optTypeArguments)
      : base(tok) {
      Contract.Requires(tok != null);
      Contract.Requires(name != null);
      Contract.Requires(optTypeArguments == null || optTypeArguments.Count > 0);
      Name = name;
      OptTypeArguments = optTypeArguments;
    }
  }

  /// <summary>
  /// An ExprDotName desugars into either an IdentifierExpr (if the Lhs is a static name) or a MemberSelectExpr (if the Lhs is a computed expression).
  /// </summary>
  public class ExprDotName : SuffixExpr
  {
    public readonly string SuffixName;
    public readonly List<Type> OptTypeArguments;

    [ContractInvariantMethod]
    void ObjectInvariant() {
      Contract.Invariant(SuffixName != null);
    }

    public ExprDotName(IToken tok, Expression obj, string suffixName, List<Type> optTypeArguments)
      : base(tok, obj) {
      Contract.Requires(tok != null);
      Contract.Requires(obj != null);
      Contract.Requires(suffixName != null);
      this.SuffixName = suffixName;
      OptTypeArguments = optTypeArguments;
    }
  }

  /// <summary>
  /// An ApplySuffix desugars into either an ApplyExpr or a FunctionCallExpr
  /// </summary>
  public class ApplySuffix : SuffixExpr
  {
    public readonly List<Expression> Args;

    [ContractInvariantMethod]
    void ObjectInvariant() {
      Contract.Invariant(Args != null);
    }

    public ApplySuffix(IToken tok, Expression lhs, List<Expression> args)
      : base(tok, lhs) {
      Contract.Requires(tok != null);
      Contract.Requires(lhs != null);
      Contract.Requires(cce.NonNullElements(args));
      Args = args;
    }
  }

  public class Specification<T> where T : class
  {
    public readonly List<T> Expressions;

    [ContractInvariantMethod]
    private void ObjectInvariant()
    {
      Contract.Invariant(Expressions == null || cce.NonNullElements<T>(Expressions));
    }

    public Specification(List<T> exprs, Attributes attrs)
    {
      Contract.Requires(exprs == null || cce.NonNullElements<T>(exprs));
      Expressions = exprs;
      Attributes = attrs;
    }

    private Attributes attributes;
    public Attributes Attributes
    {
      get
      {
        return attributes;
      }
      set
      {
        attributes = value;
      }
    }

    public bool HasAttributes()
    {
      return Attributes != null;
    }
  }

  public class BottomUpVisitor
  {
    public void Visit(IEnumerable<Expression> exprs) {
      exprs.Iter(Visit);
    }
    public void Visit(IEnumerable<Statement> stmts) {
      stmts.Iter(Visit);
    }
    public void Visit(AttributedExpression expr) {
      Visit(expr.E);
    }
    public void Visit(FrameExpression expr) {
      Visit(expr.E);
    }
    public void Visit(IEnumerable<AttributedExpression> exprs) {
      exprs.Iter(Visit);
    }
    public void Visit(IEnumerable<FrameExpression> exprs) {
      exprs.Iter(Visit);
    }
    public void Visit(ICallable decl) {
      if (decl is Function f) {
        Visit(f);
      } else if (decl is Method m) {
        Visit(m);
      } else if (decl is TypeSynonymDecl tsd) {
        Visit(tsd);
      } else if (decl is NewtypeDecl ntd) {
        Visit(ntd);
      }
      //TODO More?
    }

    public void Visit(SubsetTypeDecl ntd) {
      if (ntd.Constraint != null) Visit(ntd.Constraint);
      if (ntd.Witness != null) Visit(ntd.Witness);
    }
    public void Visit(NewtypeDecl ntd) {
      if (ntd.Constraint != null) Visit(ntd.Constraint);
      if (ntd.Witness != null) Visit(ntd.Witness);
    }
    public void Visit(Method method) {
      Visit(method.Req);
      Visit(method.Mod.Expressions);
      Visit(method.Ens);
      Visit(method.Decreases.Expressions);
      if (method.Body != null) { Visit(method.Body); }
      //TODO More?
    }
    public void Visit(Function function) {
      Visit(function.Req);
      Visit(function.Reads);
      Visit(function.Ens);
      Visit(function.Decreases.Expressions);
      if (function.Body != null) { Visit(function.Body); }
      //TODO More?
    }
    public void Visit(Expression expr) {
      Contract.Requires(expr != null);
      // recursively visit all subexpressions and all substatements
      expr.SubExpressions.Iter(Visit);
      if (expr is StmtExpr) {
        // a StmtExpr also has a sub-statement
        var e = (StmtExpr)expr;
        Visit(e.S);
      }
      VisitOneExpr(expr);
    }
    public void Visit(Statement stmt) {
      Contract.Requires(stmt != null);
      // recursively visit all subexpressions and all substatements
      stmt.SubExpressions.Iter(Visit);
      stmt.SubStatements.Iter(Visit);
      VisitOneStmt(stmt);
    }
    protected virtual void VisitOneExpr(Expression expr) {
      Contract.Requires(expr != null);
      // by default, do nothing
    }
    protected virtual void VisitOneStmt(Statement stmt) {
      Contract.Requires(stmt != null);
      // by default, do nothing
    }
  }
  public class TopDownVisitor<State>
  {
    public void Visit(Expression expr, State st) {
      Contract.Requires(expr != null);
      if (VisitOneExpr(expr, ref st)) {
        // recursively visit all subexpressions and all substatements
        expr.SubExpressions.Iter(e => Visit(e, st));
        if (expr is StmtExpr) {
          // a StmtExpr also has a sub-statement
          var e = (StmtExpr)expr;
          Visit(e.S, st);
        }
      }
    }
    public void Visit(Statement stmt, State st) {
      Contract.Requires(stmt != null);
      if (VisitOneStmt(stmt, ref st)) {
        // recursively visit all subexpressions and all substatements
        stmt.SubExpressions.Iter(e => Visit(e, st));
        stmt.SubStatements.Iter(s => Visit(s, st));
      }
    }
    public void Visit(IEnumerable<Expression> exprs, State st) {
      exprs.Iter(e => Visit(e, st));
    }
    public void Visit(IEnumerable<Statement> stmts, State st) {
      stmts.Iter(e => Visit(e, st));
    }
    public void Visit(AttributedExpression expr, State st) {
      Visit(expr.E, st);
    }
    public void Visit(FrameExpression expr, State st) {
      Visit(expr.E, st);
    }
    public void Visit(IEnumerable<AttributedExpression> exprs, State st) {
      exprs.Iter(e => Visit(e, st));
    }
    public void Visit(IEnumerable<FrameExpression> exprs, State st) {
      exprs.Iter(e => Visit(e, st));
    }
    public void Visit(ICallable decl, State st) {
      if (decl is Function) {
        Visit((Function)decl, st);
      } else if (decl is Method) {
        Visit((Method)decl, st);
      }
      //TODO More?
    }
    public void Visit(Method method, State st) {
      Visit(method.Ens, st);
      Visit(method.Req, st);
      Visit(method.Mod.Expressions, st);
      Visit(method.Decreases.Expressions, st);
      if (method.Body != null) { Visit(method.Body, st); }
      //TODO More?
    }
    public void Visit(Function function, State st) {
      Visit(function.Ens, st);
      Visit(function.Req, st);
      Visit(function.Reads, st);
      Visit(function.Decreases.Expressions, st);
      if (function.Body != null) { Visit(function.Body, st); }
      //TODO More?
    }
    /// <summary>
    /// Visit one expression proper.  This method is invoked before it is invoked on the
    /// sub-parts (sub-expressions and sub-statements).  A return value of "true" says to
    /// continue invoking the method on sub-parts, whereas "false" says not to do so.
    /// The on-return value of "st" is the value that is passed to sub-parts.
    /// </summary>
    protected virtual bool VisitOneExpr(Expression expr, ref State st) {
      Contract.Requires(expr != null);
      return true;  // by default, visit the sub-parts with the same "st"
    }
    /// <summary>
    /// Visit one statement proper.  For the rest of the description of what this method
    /// does, see VisitOneExpr.
    /// </summary>
    protected virtual bool VisitOneStmt(Statement stmt, ref State st) {
      Contract.Requires(stmt != null);
      return true;  // by default, visit the sub-parts with the same "st"
    }
  }
}<|MERGE_RESOLUTION|>--- conflicted
+++ resolved
@@ -893,9 +893,9 @@
     public bool KnownToHaveToAValue(bool ghostContext) {
       return ghostContext ? IsNonempty : HasCompilableValue;
     }
-    
+
     public enum AutoInitInfo { MaybeEmpty, Nonempty, CompilableValue }
-    
+
     /// <summary>
     /// This property returns
     ///     - CompilableValue, if the type has a known compilable value
@@ -1256,7 +1256,7 @@
         return t as ArrowType;
       }
     }
-    
+
     public bool IsMapType {
       get {
         var t = NormalizeExpand() as MapType;
@@ -2952,11 +2952,8 @@
           return true;
         }
       } else {
-<<<<<<< HEAD
-        return i.Equals(that.NormalizeExpand());
-=======
+        // TODO?: return i.Equals(that.NormalizeExpand());
         return i.Equals(that, keepConstraints);
->>>>>>> 4e477a54
       }
     }
 
