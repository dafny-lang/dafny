<Project Sdk="Microsoft.NET.Sdk">

    <PropertyGroup>
<<<<<<< HEAD
        <TargetFramework>net8.0</TargetFramework>
=======
        <TargetFramework>net6.0</TargetFramework>
        <RollForward>Major</RollForward>
>>>>>>> f9553294
        <ImplicitUsings>enable</ImplicitUsings>
        <Nullable>enable</Nullable>
        <OutputPath>..\..\Binaries\</OutputPath>
        <PackageLicenseExpression>MIT</PackageLicenseExpression>
        <PackageReadmeFile>README.md</PackageReadmeFile>
    </PropertyGroup>

    <ItemGroup>
      <ProjectReference Include="..\DafnyCore\DafnyCore.csproj" />
    </ItemGroup>

    <ItemGroup>
        <None Include="README.md" Pack="true" PackagePath="\" />
    </ItemGroup>

</Project><|MERGE_RESOLUTION|>--- conflicted
+++ resolved
@@ -1,12 +1,8 @@
 <Project Sdk="Microsoft.NET.Sdk">
 
     <PropertyGroup>
-<<<<<<< HEAD
         <TargetFramework>net8.0</TargetFramework>
-=======
-        <TargetFramework>net6.0</TargetFramework>
         <RollForward>Major</RollForward>
->>>>>>> f9553294
         <ImplicitUsings>enable</ImplicitUsings>
         <Nullable>enable</Nullable>
         <OutputPath>..\..\Binaries\</OutputPath>
