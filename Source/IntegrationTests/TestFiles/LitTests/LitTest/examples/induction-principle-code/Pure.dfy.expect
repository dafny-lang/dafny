--- conflicted
+++ resolved
@@ -1,6 +1,2 @@
 
-<<<<<<< HEAD
-Dafny program verifier finished with 30 verified, 0 errors
-=======
-Dafny program verifier finished with 25 verified, 0 errors
->>>>>>> 48e8bd49
+Dafny program verifier finished with 26 verified, 0 errors