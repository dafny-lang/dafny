--- conflicted
+++ resolved
@@ -11,11 +11,7 @@
 opaqueBlock.dfy(130,17): Error: variable 'z', which is subject to definite-assignment rules, might be uninitialized here
 opaqueBlock.dfy(142,12): Error: ensures might not hold
 opaqueBlock.dfy(206,6): Error: assignment might update an object not in the enclosing context's modifies clause
-<<<<<<< HEAD
-opaqueBlock.dfy(218,2): Error: assertion could not be proved
-=======
 opaqueBlock.dfy(218,2): Error: assertion might not hold
 opaqueBlock.dfy(228,2): Error: assertion might not hold
->>>>>>> 1234731b
 
 Dafny program verifier finished with 4 verified, 15 errors