
<<<<<<< HEAD
Dafny program verifier finished with 19 verified, 0 errors
Total resources used is 36712308
Max resources used by VC is 24415515
=======
Dafny program verifier finished with 272 verified, 0 errors
Total resources used is 30533110
Max resources used by VC is 2074326
>>>>>>> b3f70a86
<|MERGE_RESOLUTION|>--- conflicted
+++ resolved
@@ -1,10 +1,4 @@
 
-<<<<<<< HEAD
-Dafny program verifier finished with 19 verified, 0 errors
-Total resources used is 36712308
-Max resources used by VC is 24415515
-=======
 Dafny program verifier finished with 272 verified, 0 errors
-Total resources used is 30533110
-Max resources used by VC is 2074326
->>>>>>> b3f70a86
+Total resources used is 33995995
+Max resources used by VC is 4344173