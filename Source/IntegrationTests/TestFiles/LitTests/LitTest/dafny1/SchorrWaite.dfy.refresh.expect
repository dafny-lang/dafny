--- conflicted
+++ resolved
@@ -1,10 +1,4 @@
 
-<<<<<<< HEAD
-Dafny program verifier finished with 19 verified, 0 errors
-Total resources used is 24189140
-Max resources used by VC is 13054890
-=======
 Dafny program verifier finished with 276 verified, 0 errors
-Total resources used is 28989926
-Max resources used by VC is 1092418
->>>>>>> b3f70a86
+Total resources used is 32464776
+Max resources used by VC is 2154535