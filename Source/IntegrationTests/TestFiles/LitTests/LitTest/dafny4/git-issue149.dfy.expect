--- conflicted
+++ resolved
@@ -1,10 +1,4 @@
-<<<<<<< HEAD
 git-issue149.dfy(8,28): Error: the type ('map<int, ?16>') of this variable is underspecified
-git-issue149.dfy(8,33): Error: type parameter 'T' (inferred to be '?16') in the function call to 'Foo' could not be determined
+git-issue149.dfy(8,36): Error: type parameter 'T' (inferred to be '?16') in the function call to 'Foo' could not be determined
 git-issue149.dfy(8,19): Error: type of bound variable 'm' could not be determined ('map<int, ?16>'); please specify the type explicitly
-=======
-git-issue149.dfy(8,28): Error: the type of this variable is underspecified
-git-issue149.dfy(8,36): Error: type parameter 'T' (inferred to be '?') in the function call to 'Foo' could not be determined
-git-issue149.dfy(8,19): Error: type of bound variable 'm' could not be determined; please specify the type explicitly
->>>>>>> e7e3ed4c
 3 resolution/type errors detected in git-issue149.dfy