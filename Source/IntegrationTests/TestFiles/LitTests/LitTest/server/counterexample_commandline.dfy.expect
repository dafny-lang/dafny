--- conflicted
+++ resolved
@@ -1,41 +1,17 @@
-counterexample_commandline.dfy(30,20): Error: a postcondition could not be proved on this return path
+counterexample_commandline.dfy(31,20): Error: a postcondition could not be proved on this return path
  Related counterexample:
+ WARNING: the following counterexample may be inconsistent or invalid. See dafny.org/dafny/DafnyRef/DafnyRef#fn:smt-encoding.
+ Temporary variables to describe counterexamples: 
+ ghost var counterexampleLoopGuard0 : bool := false;
  counterexample_commandline.dfy(21,8): initial state:
- 	this : Patterns.Simple = (p := @0)
- 	s : seq<char> = ['A']
- 	@0 : seq<char> = ['?']
+ assume this != null && |this.p| > 0 && |s| > 0 && 1 == |s| && '\U{0002}' == s[0] && 1 == |this.p| && '?' == this.p[0];
  counterexample_commandline.dfy(22,22):
- 	this : Patterns.Simple = (p := @0)
- 	s : seq<char> = ['A']
- 	i : int = 0
- 	@0 : seq<char> = ['?']
- counterexample_commandline.dfy(23,12): after some loop iterations:
- 	this : Patterns.Simple = (p := @0)
- 	s : seq<char> = ['A']
- 	i : int = 0
- 	@0 : seq<char> = ['?']
- counterexample_commandline.dfy(30,32):
- 	this : Patterns.Simple = (p := @0)
- 	s : seq<char> = ['A']
- 	i : int = 0
- 	b : bool = false
- 	@0 : seq<char> = ['?']
+ assume this != null && |this.p| > 0 && |s| > 0 && 1 == |s| && '\U{0002}' == s[0] && false == b && 1 == |this.p| && '?' == this.p[0];
+ counterexample_commandline.dfy(23,22):
+ assume this != null && |this.p| > 0 && |s| > 0 && 1 == |s| && '\U{0002}' == s[0] && false == b && 0 == i && '?' == this.p[0] && 1 == |this.p|;
+ counterexample_commandline.dfy(24,12): after some loop iterations:
+ counterexampleLoopGuard0 := this != null && |this.p| > 0 && |s| > 0 && 1 == |s| && '\U{0002}' == s[0] && false == b && 0 == i && '?' == this.p[0] && 1 == |this.p|;
  
 counterexample_commandline.dfy(18,22): Related location: this is the postcondition that could not be proved
 
-<<<<<<< HEAD
-Dafny program verifier finished with 1 verified, 1 error
-Counterexample for first failing assertion: 
-Temporary variables to describe counterexamples: 
-ghost var counterexampleLoopGuard0 : bool := false;
-counterexample_commandline.dfy(21,8): initial state:
-assume this != null && |this.p| > 0 && |s| > 0 && 1 == |s| && '\u0002' == s[0] && 1 == |this.p| && '?' == this.p[0];
-counterexample_commandline.dfy(22,22):
-assume this != null && |this.p| > 0 && |s| > 0 && 1 == |s| && '\u0002' == s[0] && 0 == i && '?' == this.p[0] && 1 == |this.p|;
-counterexample_commandline.dfy(23,12): after some loop iterations:
-counterexampleLoopGuard0 := this != null && |this.p| > 0 && |s| > 0 && 1 == |s| && '\u0002' == s[0] && 0 == i && '?' == this.p[0] && 1 == |this.p|;
-counterexample_commandline.dfy(30,32):
-assume counterexampleLoopGuard0 ==> this != null && |this.p| > 0 && |s| > 0 && 1 == |s| && '\u0002' == s[0] && false == b && 0 == i && '?' == this.p[0] && 1 == |this.p|;
-=======
-Dafny program verifier finished with 1 verified, 1 error
->>>>>>> beab5821
+Dafny program verifier finished with 1 verified, 1 error