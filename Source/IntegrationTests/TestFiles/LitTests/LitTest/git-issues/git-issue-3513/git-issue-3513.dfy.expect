git-issue-3513.dfy(9,9): Error: module A does not exist
1 resolution/type errors detected in git-issue-3513.dfy
<<<<<<< HEAD
CLI: Warning: The file 'A.dfy' was passed to --library. Verification previously done for that file might not be sufficient, because it might have used options incompatible with the current ones. Use a .doo file to enable Dafny to check that compatible options were used
A.dfy(4,9): Error: module B does not exist
1 resolution/type errors detected in git-issue-3513.dfy
CLI: Warning: The file 'B.dfy' was passed to --library. Verification previously done for that file might not be sufficient, because it might have used options incompatible with the current ones. Use a .doo file to enable Dafny to check that compatible options were used

Dafny program verifier did not attempt verification
CLI: Warning: The file 'B.dfy' was passed to --library. Verification previously done for that file might not be sufficient, because it might have used options incompatible with the current ones. Use a .doo file to enable Dafny to check that compatible options were used

Dafny program verifier did not attempt verification
CLI: Warning: The file 'B.dfy' was passed to --library. Verification previously done for that file might not be sufficient, because it might have used options incompatible with the current ones. Use a .doo file to enable Dafny to check that compatible options were used
=======
CLI: Warning: The file 'A.dfy' was passed to --library. Verification for that file might have used options incompatible with the current ones, or might have been skipped entirely. Use a .doo file to enable Dafny to check that compatible options were used
A.dfy(4,9): Error: module B does not exist
1 resolution/type errors detected in git-issue-3513.dfy
CLI: Warning: The file 'B.dfy' was passed to --library. Verification for that file might have used options incompatible with the current ones, or might have been skipped entirely. Use a .doo file to enable Dafny to check that compatible options were used

Dafny program verifier did not attempt verification
CLI: Warning: The file 'B.dfy' was passed to --library. Verification for that file might have used options incompatible with the current ones, or might have been skipped entirely. Use a .doo file to enable Dafny to check that compatible options were used

Dafny program verifier did not attempt verification
CLI: Warning: The file 'B.dfy' was passed to --library. Verification for that file might have used options incompatible with the current ones, or might have been skipped entirely. Use a .doo file to enable Dafny to check that compatible options were used
>>>>>>> 3c81005a

Dafny program verifier did not attempt verification<|MERGE_RESOLUTION|>--- conflicted
+++ resolved
@@ -1,17 +1,5 @@
 git-issue-3513.dfy(9,9): Error: module A does not exist
 1 resolution/type errors detected in git-issue-3513.dfy
-<<<<<<< HEAD
-CLI: Warning: The file 'A.dfy' was passed to --library. Verification previously done for that file might not be sufficient, because it might have used options incompatible with the current ones. Use a .doo file to enable Dafny to check that compatible options were used
-A.dfy(4,9): Error: module B does not exist
-1 resolution/type errors detected in git-issue-3513.dfy
-CLI: Warning: The file 'B.dfy' was passed to --library. Verification previously done for that file might not be sufficient, because it might have used options incompatible with the current ones. Use a .doo file to enable Dafny to check that compatible options were used
-
-Dafny program verifier did not attempt verification
-CLI: Warning: The file 'B.dfy' was passed to --library. Verification previously done for that file might not be sufficient, because it might have used options incompatible with the current ones. Use a .doo file to enable Dafny to check that compatible options were used
-
-Dafny program verifier did not attempt verification
-CLI: Warning: The file 'B.dfy' was passed to --library. Verification previously done for that file might not be sufficient, because it might have used options incompatible with the current ones. Use a .doo file to enable Dafny to check that compatible options were used
-=======
 CLI: Warning: The file 'A.dfy' was passed to --library. Verification for that file might have used options incompatible with the current ones, or might have been skipped entirely. Use a .doo file to enable Dafny to check that compatible options were used
 A.dfy(4,9): Error: module B does not exist
 1 resolution/type errors detected in git-issue-3513.dfy
@@ -22,6 +10,5 @@
 
 Dafny program verifier did not attempt verification
 CLI: Warning: The file 'B.dfy' was passed to --library. Verification for that file might have used options incompatible with the current ones, or might have been skipped entirely. Use a .doo file to enable Dafny to check that compatible options were used
->>>>>>> 3c81005a
 
 Dafny program verifier did not attempt verification