<<<<<<< HEAD
git-issue-3358.dfy(6,2): Warning: /!\ No trigger covering all quantified variables found.

Dafny program verifier finished with 1 verified, 0 errors
=======
git-issue-3358.dfy(6,2): Error: Could not find a trigger for this quantifier. Without a trigger, the quantifier may cause brittle verification. To silence this warning, add an explicit trigger using the {:trigger} attribute. For more information, see the section quantifier instantiation rules in the reference manual.
1 resolution/type errors detected in git-issue-3358.dfy
>>>>>>> bb0c56c2
<|MERGE_RESOLUTION|>--- conflicted
+++ resolved
@@ -1,8 +1,3 @@
-<<<<<<< HEAD
-git-issue-3358.dfy(6,2): Warning: /!\ No trigger covering all quantified variables found.
+git-issue-3358.dfy(6,2): Warning: Could not find a trigger for this quantifier. Without a trigger, the quantifier may cause brittle verification. To silence this warning, add an explicit trigger using the {:trigger} attribute. For more information, see the section quantifier instantiation rules in the reference manual.
 
-Dafny program verifier finished with 1 verified, 0 errors
-=======
-git-issue-3358.dfy(6,2): Error: Could not find a trigger for this quantifier. Without a trigger, the quantifier may cause brittle verification. To silence this warning, add an explicit trigger using the {:trigger} attribute. For more information, see the section quantifier instantiation rules in the reference manual.
-1 resolution/type errors detected in git-issue-3358.dfy
->>>>>>> bb0c56c2
+Dafny program verifier finished with 1 verified, 0 errors