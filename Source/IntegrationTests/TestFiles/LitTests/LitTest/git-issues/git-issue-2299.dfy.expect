--- conflicted
+++ resolved
@@ -6,25 +6,14 @@
 git-issue-2299.dfy(21,4): Related location: this proposition could not be proved
 git-issue-2299.dfy(67,22): Error: assertion might not hold
 git-issue-2299.dfy(21,4): Related location: this proposition could not be proved
-<<<<<<< HEAD
+git-issue-2299.dfy(81,16): Error: assertion might not hold
+git-issue-2299.dfy(27,12): Related location: this proposition could not be proved
+git-issue-2299.dfy(10,11): Related location: this proposition could not be proved
 git-issue-2299.dfy(81,16): Error: assertion might not hold
 git-issue-2299.dfy(27,26): Related location: this proposition could not be proved
 git-issue-2299.dfy(16,4): Related location: this proposition could not be proved
 git-issue-2299.dfy(81,16): Error: assertion might not hold
-git-issue-2299.dfy(27,12): Related location: this proposition could not be proved
-git-issue-2299.dfy(10,11): Related location: this proposition could not be proved
-git-issue-2299.dfy(81,16): Error: assertion might not hold
 git-issue-2299.dfy(27,39): Related location: this proposition could not be proved
-=======
-git-issue-2299.dfy(81,11): Error: assertion might not hold
-git-issue-2299.dfy(27,4): Related location: this proposition could not be proved
-git-issue-2299.dfy(10,11): Related location: this proposition could not be proved
-git-issue-2299.dfy(81,11): Error: assertion might not hold
-git-issue-2299.dfy(27,18): Related location: this proposition could not be proved
-git-issue-2299.dfy(16,4): Related location: this proposition could not be proved
-git-issue-2299.dfy(81,11): Error: assertion might not hold
-git-issue-2299.dfy(27,32): Related location: this proposition could not be proved
->>>>>>> 0831717d
 git-issue-2299.dfy(21,4): Related location: this proposition could not be proved
 
 Dafny program verifier finished with 7 verified, 7 errors