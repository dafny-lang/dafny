// RUN: %tobinary %s > %t.assertFalse.dbin
// RUN: %resolve --input-format Binary %S/Inputs/additional.dfy --allow-warnings --stdin < %t.assertFalse.dbin > %t
// RUN: %diff "%s.expect" "%t"

class Anything {
  const x := 3123.012314

  method foo() {
    while(true) {
      continue;
    }
    assert(old(this) == this);
    assert(unchanged(this));
    assert(fresh(this));
<<<<<<< HEAD
   
    var tab := new int[3,4];
=======
    var v := new Anything;
    assert(v is Anything);
>>>>>>> a5060f0a
  }
}

trait ATrait {
}<|MERGE_RESOLUTION|>--- conflicted
+++ resolved
@@ -12,13 +12,9 @@
     assert(old(this) == this);
     assert(unchanged(this));
     assert(fresh(this));
-<<<<<<< HEAD
-   
-    var tab := new int[3,4];
-=======
     var v := new Anything;
     assert(v is Anything);
->>>>>>> a5060f0a
+    var tab := new int[3,4];
   }
 }
 
