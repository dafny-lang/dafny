Starting verification of iteration 1/1 with seed 0
<<<<<<< HEAD
TestFiles/LitTests/LitTest/cli/measure-complexity.dfy(5,18): Error: assertion might not hold
Verification task on line 18 in file measure-complexity.dfy consumed 7482 resources
Verification task on line 8 in file measure-complexity.dfy consumed 6281 resources
Verification task on line 18 in file measure-complexity.dfy consumed 6207 resources
Verification task on line 18 in file measure-complexity.dfy consumed 6154 resources
Verification task on line 7 in file measure-complexity.dfy consumed 5662 resources
Verification task on line 6 in file measure-complexity.dfy consumed 5114 resources
Verification task on line 18 in file measure-complexity.dfy consumed 4753 resources
Verification task on line 5 in file measure-complexity.dfy consumed 4581 resources
Verification task on line 18 in file measure-complexity.dfy consumed 4364 resources
Verification task on line 16 in file measure-complexity.dfy consumed 4297 resources
Verification task on line 16 in file measure-complexity.dfy consumed 3737 resources
Verification task on line 16 in file measure-complexity.dfy consumed 3698 resources
Verification task on line 18 in file measure-complexity.dfy consumed 3680 resources
Verification task on line 18 in file measure-complexity.dfy consumed 3225 resources
Verification task on line 7 in file measure-complexity.dfy consumed 1575 resources
Verification task on line 6 in file measure-complexity.dfy consumed 1575 resources
Verification task on line 8 in file measure-complexity.dfy consumed 1575 resources
Verification task on line 8 in file measure-complexity.dfy consumed 1575 resources
Verification task on line 6 in file measure-complexity.dfy consumed 1575 resources
Verification task on line 7 in file measure-complexity.dfy consumed 1575 resources
Verification task on line 5 in file measure-complexity.dfy consumed 1545 resources
Verification task on line 5 in file measure-complexity.dfy consumed 1545 resources
Verification task on line 16 in file measure-complexity.dfy consumed 1269 resources
Verification task on line 14 in file measure-complexity.dfy consumed 1269 resources
Verification task on line 16 in file measure-complexity.dfy consumed 1269 resources
Verification task on line 18 in file measure-complexity.dfy consumed 1269 resources
=======
measure-complexity.dfy(5,18): Error: assertion might not hold
The most demanding 100 verification tasks consumed these resources:
measure-complexity.dfy(8,18): 9984
measure-complexity.dfy(7,18): 9065
measure-complexity.dfy(8,15): 8745
measure-complexity.dfy(6,18): 8369
measure-complexity.dfy(18,4): 7670
measure-complexity.dfy(5,18): 7463
measure-complexity.dfy(6,15): 7231
measure-complexity.dfy(18,10): 7200
measure-complexity.dfy(6,13): 6990
measure-complexity.dfy(16,4): 6880
measure-complexity.dfy(16,15): 6839
measure-complexity.dfy(18,15): 6760
measure-complexity.dfy(18,24): 6578
measure-complexity.dfy(16,10): 6538
measure-complexity.dfy(14,6): 6323
measure-complexity.dfy(18,4): 6237
measure-complexity.dfy(18,4): 6184
measure-complexity.dfy(8,13): 6101
measure-complexity.dfy(16,4): 6067
measure-complexity.dfy(5,13): 6050
measure-complexity.dfy(7,15): 6039
measure-complexity.dfy(16,4): 6029
measure-complexity.dfy(7,13): 6017
measure-complexity.dfy(18,15): 5999
measure-complexity.dfy(5,15): 5777
measure-complexity.dfy(18,15): 5712
measure-complexity.dfy(11,9): 951
measure-complexity.dfy(4,7): 865
>>>>>>> b40c06c4
<|MERGE_RESOLUTION|>--- conflicted
+++ resolved
@@ -1,61 +1,33 @@
 Starting verification of iteration 1/1 with seed 0
-<<<<<<< HEAD
-TestFiles/LitTests/LitTest/cli/measure-complexity.dfy(5,18): Error: assertion might not hold
-Verification task on line 18 in file measure-complexity.dfy consumed 7482 resources
-Verification task on line 8 in file measure-complexity.dfy consumed 6281 resources
-Verification task on line 18 in file measure-complexity.dfy consumed 6207 resources
-Verification task on line 18 in file measure-complexity.dfy consumed 6154 resources
-Verification task on line 7 in file measure-complexity.dfy consumed 5662 resources
-Verification task on line 6 in file measure-complexity.dfy consumed 5114 resources
-Verification task on line 18 in file measure-complexity.dfy consumed 4753 resources
-Verification task on line 5 in file measure-complexity.dfy consumed 4581 resources
-Verification task on line 18 in file measure-complexity.dfy consumed 4364 resources
-Verification task on line 16 in file measure-complexity.dfy consumed 4297 resources
-Verification task on line 16 in file measure-complexity.dfy consumed 3737 resources
-Verification task on line 16 in file measure-complexity.dfy consumed 3698 resources
-Verification task on line 18 in file measure-complexity.dfy consumed 3680 resources
-Verification task on line 18 in file measure-complexity.dfy consumed 3225 resources
-Verification task on line 7 in file measure-complexity.dfy consumed 1575 resources
-Verification task on line 6 in file measure-complexity.dfy consumed 1575 resources
-Verification task on line 8 in file measure-complexity.dfy consumed 1575 resources
-Verification task on line 8 in file measure-complexity.dfy consumed 1575 resources
-Verification task on line 6 in file measure-complexity.dfy consumed 1575 resources
-Verification task on line 7 in file measure-complexity.dfy consumed 1575 resources
-Verification task on line 5 in file measure-complexity.dfy consumed 1545 resources
-Verification task on line 5 in file measure-complexity.dfy consumed 1545 resources
-Verification task on line 16 in file measure-complexity.dfy consumed 1269 resources
-Verification task on line 14 in file measure-complexity.dfy consumed 1269 resources
-Verification task on line 16 in file measure-complexity.dfy consumed 1269 resources
-Verification task on line 18 in file measure-complexity.dfy consumed 1269 resources
-=======
-measure-complexity.dfy(5,18): Error: assertion might not hold
+measure-complexity.dfy(5,9): Error: assertion might not hold
+  |
+5 |   assert Ack(0,0) == 10;
+  |          ^^^^^^^^^^^^^^
+
 The most demanding 100 verification tasks consumed these resources:
-measure-complexity.dfy(8,18): 9984
-measure-complexity.dfy(7,18): 9065
-measure-complexity.dfy(8,15): 8745
-measure-complexity.dfy(6,18): 8369
-measure-complexity.dfy(18,4): 7670
-measure-complexity.dfy(5,18): 7463
-measure-complexity.dfy(6,15): 7231
-measure-complexity.dfy(18,10): 7200
-measure-complexity.dfy(6,13): 6990
-measure-complexity.dfy(16,4): 6880
-measure-complexity.dfy(16,15): 6839
-measure-complexity.dfy(18,15): 6760
-measure-complexity.dfy(18,24): 6578
-measure-complexity.dfy(16,10): 6538
-measure-complexity.dfy(14,6): 6323
-measure-complexity.dfy(18,4): 6237
-measure-complexity.dfy(18,4): 6184
-measure-complexity.dfy(8,13): 6101
-measure-complexity.dfy(16,4): 6067
-measure-complexity.dfy(5,13): 6050
-measure-complexity.dfy(7,15): 6039
-measure-complexity.dfy(16,4): 6029
-measure-complexity.dfy(7,13): 6017
-measure-complexity.dfy(18,15): 5999
-measure-complexity.dfy(5,15): 5777
-measure-complexity.dfy(18,15): 5712
-measure-complexity.dfy(11,9): 951
-measure-complexity.dfy(4,7): 865
->>>>>>> b40c06c4
+measure-complexity.dfy(18,4): 7524
+measure-complexity.dfy(8,9): 6281
+measure-complexity.dfy(18,4): 6180
+measure-complexity.dfy(18,4): 6127
+measure-complexity.dfy(7,9): 5662
+measure-complexity.dfy(6,9): 5114
+measure-complexity.dfy(18,10): 4656
+measure-complexity.dfy(5,9): 4581
+measure-complexity.dfy(18,15): 4325
+measure-complexity.dfy(16,4): 4238
+measure-complexity.dfy(16,4): 3717
+measure-complexity.dfy(16,4): 3673
+measure-complexity.dfy(18,15): 3655
+measure-complexity.dfy(18,15): 3407
+measure-complexity.dfy(16,10): 1752
+measure-complexity.dfy(18,24): 1752
+measure-complexity.dfy(14,6): 1697
+measure-complexity.dfy(6,15): 1575
+measure-complexity.dfy(8,15): 1575
+measure-complexity.dfy(8,13): 1575
+measure-complexity.dfy(7,15): 1575
+measure-complexity.dfy(16,15): 1575
+measure-complexity.dfy(7,13): 1575
+measure-complexity.dfy(6,13): 1575
+measure-complexity.dfy(5,15): 1545
+measure-complexity.dfy(5,13): 1545