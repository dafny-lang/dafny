InductionWithoutTriggers.dfy(17,21): Warning: Could not find a trigger for the induction hypothesis. Without a trigger, this may cause brittle verification. Change or remove the {:induction} attribute to generate a different induction hypothesis, or add {:nowarn} to silence this warning. For more information, see the section quantifier instantiation rules in the reference manual.
InductionWithoutTriggers.dfy(40,24): Warning: Could not find a trigger for the induction hypothesis. Without a trigger, this may cause brittle verification. Change or remove the {:induction} attribute to generate a different induction hypothesis, or add {:nowarn} to silence this warning. For more information, see the section quantifier instantiation rules in the reference manual.
InductionWithoutTriggers.dfy(46,24): Warning: Could not find a trigger for the induction hypothesis. Without a trigger, this may cause brittle verification. Change or remove the {:induction} attribute to generate a different induction hypothesis, or add {:nowarn} to silence this warning. For more information, see the section quantifier instantiation rules in the reference manual.
InductionWithoutTriggers.dfy(66,19): Warning: Could not find a trigger for the induction hypothesis. Without a trigger, this may cause brittle verification. Change or remove the {:induction} attribute to generate a different induction hypothesis, or add {:nowarn} to silence this warning. For more information, see the section quantifier instantiation rules in the reference manual.
InductionWithoutTriggers.dfy(11,9): Error: assertion might not hold
InductionWithoutTriggers.dfy(43,0): Error: a postcondition could not be proved on this return path
InductionWithoutTriggers.dfy(42,11): Related location: this is the postcondition that could not be proved
InductionWithoutTriggers.dfy(31,28): Related location: this proposition could not be proved
InductionWithoutTriggers.dfy(49,0): Error: a postcondition could not be proved on this return path
InductionWithoutTriggers.dfy(48,11): Related location: this is the postcondition that could not be proved
InductionWithoutTriggers.dfy(31,28): Related location: this proposition could not be proved
InductionWithoutTriggers.dfy(69,0): Error: a postcondition could not be proved on this return path
InductionWithoutTriggers.dfy(68,11): Related location: this is the postcondition that could not be proved
InductionWithoutTriggers.dfy(31,28): Related location: this proposition could not be proved
InductionWithoutTriggers.dfy(83,0): Error: a postcondition could not be proved on this return path
InductionWithoutTriggers.dfy(82,11): Related location: this is the postcondition that could not be proved
InductionWithoutTriggers.dfy(31,28): Related location: this proposition could not be proved
InductionWithoutTriggers.dfy(100,0): Error: a postcondition could not be proved on this return path
InductionWithoutTriggers.dfy(99,11): Related location: this is the postcondition that could not be proved
InductionWithoutTriggers.dfy(31,28): Related location: this proposition could not be proved
InductionWithoutTriggers.dfy(124,0): Error: a postcondition could not be proved on this return path
<<<<<<< HEAD
InductionWithoutTriggers.dfy(123,19): Related location: this is the postcondition that could not be proved
InductionWithoutTriggers.dfy(35,28): Related location: this proposition could not be proved
InductionWithoutTriggers.dfy(124,0): Error: a postcondition could not be proved on this return path
InductionWithoutTriggers.dfy(123,11): Related location: this is the postcondition that could not be proved
InductionWithoutTriggers.dfy(31,28): Related location: this proposition could not be proved
=======
InductionWithoutTriggers.dfy(123,10): Related location: this is the postcondition that could not be proved
InductionWithoutTriggers.dfy(31,27): Related location: this proposition could not be proved
InductionWithoutTriggers.dfy(124,0): Error: a postcondition could not be proved on this return path
InductionWithoutTriggers.dfy(123,18): Related location: this is the postcondition that could not be proved
InductionWithoutTriggers.dfy(35,27): Related location: this proposition could not be proved
>>>>>>> 0831717d

Dafny program verifier finished with 17 verified, 8 errors<|MERGE_RESOLUTION|>--- conflicted
+++ resolved
@@ -19,18 +19,10 @@
 InductionWithoutTriggers.dfy(99,11): Related location: this is the postcondition that could not be proved
 InductionWithoutTriggers.dfy(31,28): Related location: this proposition could not be proved
 InductionWithoutTriggers.dfy(124,0): Error: a postcondition could not be proved on this return path
-<<<<<<< HEAD
+InductionWithoutTriggers.dfy(123,11): Related location: this is the postcondition that could not be proved
+InductionWithoutTriggers.dfy(31,28): Related location: this proposition could not be proved
+InductionWithoutTriggers.dfy(124,0): Error: a postcondition could not be proved on this return path
 InductionWithoutTriggers.dfy(123,19): Related location: this is the postcondition that could not be proved
 InductionWithoutTriggers.dfy(35,28): Related location: this proposition could not be proved
-InductionWithoutTriggers.dfy(124,0): Error: a postcondition could not be proved on this return path
-InductionWithoutTriggers.dfy(123,11): Related location: this is the postcondition that could not be proved
-InductionWithoutTriggers.dfy(31,28): Related location: this proposition could not be proved
-=======
-InductionWithoutTriggers.dfy(123,10): Related location: this is the postcondition that could not be proved
-InductionWithoutTriggers.dfy(31,27): Related location: this proposition could not be proved
-InductionWithoutTriggers.dfy(124,0): Error: a postcondition could not be proved on this return path
-InductionWithoutTriggers.dfy(123,18): Related location: this is the postcondition that could not be proved
-InductionWithoutTriggers.dfy(35,27): Related location: this proposition could not be proved
->>>>>>> 0831717d
 
 Dafny program verifier finished with 17 verified, 8 errors