PrettyPrinting.dfy(20,10): Warning: the ... refinement feature in statements is deprecated
PrettyPrinting.dfy(22,6): Warning: the ... refinement feature in statements is deprecated
// PrettyPrinting.dfy


module A {
  method M()
}

module B refines A {
  method M ...
  {
    while true
    while true
      invariant true
      invariant true
    while true
      decreases 5
    while true
      modifies {}
    while ...
    while true
      ...;
    while true {
      var u := 0;
    }
    var x := 10;
  }

  method P(a: array<int>)
    modifies a
  {
    forall i | 0 <= i < 100 {
      a[i] := 200;
    }
    forall i | 0 <= i < 100
      ensures true
    forall i | 0 <= i < 100
      ensures true
    {
    }
  }
}

module C {
  method For()
  {
    ghost var (x, y) := (123, 234);
    var a := new int[100];
    for i := 0 to 100 {
      a[i] := i;
    }
    for i := 100 downto 0 {
      a[i] := i;
    }
    for i: nat := 0 to 100
    for i: nat := 100 downto 0
    for i := 0 to 100
      invariant a[5] == 5
      invariant a[12] == 12
    for i := 100 downto 0
      invariant a[5] == 5
    for i := 0 to 100
      invariant a[5] == 5
      invariant a[12] == 12
    {
    }
    for i := 100 downto 0
      invariant a[5] == 5
    {
      assert true;
    }
    for i := 0 to *
      invariant i <= 100
      decreases 100 - i
    for i := 0 to *
      decreases *
    {
    }
    var c := new Cell;
    for i := 0 to 100
      modifies c, {c}, {c}
    {
    }
    for i := 100 downto *
      invariant -68 <= i <= 68
      invariant i != 3
      decreases i
      modifies c, {c}, {c}
    {
    }
  }

  class Cell {
    var data: int
  }
}

module Ats {
  class Cell {
    var data: int

    method M()
    {
      label Label:
      assert old(data) == old@Label(data);
      assert unchanged(this) && unchanged@Label(this);
      var c := new Cell;
      assert fresh(c) && fresh@Label(c);
    }
  }
}

module ByMethod {
  function F(x: nat): int
  {
    x
  } by method {
    var j := 0;
    for _v0 := 0 to x {
      j := j - 1;
    }
    return -j;
  }
}

module GhostConstructors {
  class C {
    constructor X()

    ghost constructor Y()
  }
}

module BreakContinue {
  method M()
  {
    label Outer:
    for i := 0 to 100 {
      label Inner:
      for j := 0 to 100 {
        label X:
        {
          label Innerer:
          for k := 0 to 100 {
            if
            case true =>
              break;
            case true =>
              continue;
            case true =>
              break break;
            case true =>
              break continue;
            case true =>
              break break break;
            case true =>
              break break continue;
            case true =>
              break Innerer;
            case true =>
              break Inner;
            case true =>
              break Outer;
            case true =>
              break X;
            case true =>
              continue Innerer;
            case true =>
              continue Inner;
            case true =>
              continue Outer;
          }
        }
      }
    }
  }
}

module New {
  method M()
  {
    var three := 3;
    var a;
    a := new int[3] [20, 50, 70];
    a := new [3] [20, 50, 70];
    a := new [three] [20, 50, 70];
    a := new int[] [20, 50, 70];
    a := new [] [20, 50, 70];
  }
}

<<<<<<< HEAD
module SimpleNewtypeWitness {
  newtype A = x: int
    | 100 <= x
    witness 102

  newtype B = a: A
    | true
    witness 103

  newtype C = A

  newtype D = A
    witness 104

  newtype E = A
    ghost witness 104

  newtype F = A
    witness *
=======
module BoundedPolymorphism {
  function Function<K extends Trait>(k: K): int
  {
    2
  }

  method Method<L extends Trait>(l: L)
  {
  }

  least predicate Least<M extends Trait>(m: M)
  {
    true
  }

  greatest lemma Greatest<N extends Trait>(n: N)
  {
  }

  trait Trait { }

  datatype DT<W extends Trait> = Dt(w: W)

  type Syn<X extends Trait> = DT<X>

  class Class<Y extends Trait> { }

  trait AnotherTrait<Z extends Trait> { }

  type Abstract<V extends Trait extends AnotherTrait<Trait>>

  trait Generic<Q> { }

  codatatype Mutual<A extends Generic<B>, B extends Generic<A>> = More(Mutual)

  iterator Iter<O extends Trait>(o: O)
  {
  }
>>>>>>> 7e81f444
}
PrettyPrinting.dfy(20,4): Error: skeleton statements are allowed only in refining methods
PrettyPrinting.dfy(21,4): Error: skeleton statements are allowed only in refining methods
PrettyPrinting.dfy(75,16): Error: a possibly infinite loop is allowed only if the enclosing method is declared (with 'decreases *') to be possibly non-terminating
3 resolution/type errors detected in PrettyPrinting.dfy<|MERGE_RESOLUTION|>--- conflicted
+++ resolved
@@ -190,7 +190,46 @@
   }
 }
 
-<<<<<<< HEAD
+module BoundedPolymorphism {
+  function Function<K extends Trait>(k: K): int
+  {
+    2
+  }
+
+  method Method<L extends Trait>(l: L)
+  {
+  }
+
+  least predicate Least<M extends Trait>(m: M)
+  {
+    true
+  }
+
+  greatest lemma Greatest<N extends Trait>(n: N)
+  {
+  }
+
+  trait Trait { }
+
+  datatype DT<W extends Trait> = Dt(w: W)
+
+  type Syn<X extends Trait> = DT<X>
+
+  class Class<Y extends Trait> { }
+
+  trait AnotherTrait<Z extends Trait> { }
+
+  type Abstract<V extends Trait extends AnotherTrait<Trait>>
+
+  trait Generic<Q> { }
+
+  codatatype Mutual<A extends Generic<B>, B extends Generic<A>> = More(Mutual)
+
+  iterator Iter<O extends Trait>(o: O)
+  {
+  }
+}
+
 module SimpleNewtypeWitness {
   newtype A = x: int
     | 100 <= x
@@ -210,46 +249,6 @@
 
   newtype F = A
     witness *
-=======
-module BoundedPolymorphism {
-  function Function<K extends Trait>(k: K): int
-  {
-    2
-  }
-
-  method Method<L extends Trait>(l: L)
-  {
-  }
-
-  least predicate Least<M extends Trait>(m: M)
-  {
-    true
-  }
-
-  greatest lemma Greatest<N extends Trait>(n: N)
-  {
-  }
-
-  trait Trait { }
-
-  datatype DT<W extends Trait> = Dt(w: W)
-
-  type Syn<X extends Trait> = DT<X>
-
-  class Class<Y extends Trait> { }
-
-  trait AnotherTrait<Z extends Trait> { }
-
-  type Abstract<V extends Trait extends AnotherTrait<Trait>>
-
-  trait Generic<Q> { }
-
-  codatatype Mutual<A extends Generic<B>, B extends Generic<A>> = More(Mutual)
-
-  iterator Iter<O extends Trait>(o: O)
-  {
-  }
->>>>>>> 7e81f444
 }
 PrettyPrinting.dfy(20,4): Error: skeleton statements are allowed only in refining methods
 PrettyPrinting.dfy(21,4): Error: skeleton statements are allowed only in refining methods
