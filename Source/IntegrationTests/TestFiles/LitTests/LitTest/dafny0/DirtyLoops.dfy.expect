--- conflicted
+++ resolved
@@ -42,49 +42,7 @@
 DirtyLoops.dfy(452,6): Warning: this loop has no body (loop frame: i, $Heap)
 DirtyLoops.dfy(468,6): Warning: this loop has no body (loop frame: i, $Heap)
 DirtyLoops.dfy(485,6): Warning: this loop has no body (loop frame: j, $Heap)
-<<<<<<< HEAD
 DirtyLoops.dfy(515,2): Warning: Could not find a trigger for this quantifier. Without a trigger, the quantifier may cause brittle verification. To silence this warning, add an explicit trigger using the {:trigger} attribute. For more information, see the section on quantifier instantiation rules in the reference manual.
-DirtyLoops.dfy(30,11): Error: assertion might not hold
-DirtyLoops.dfy(39,11): Error: assertion might not hold
-DirtyLoops.dfy(48,11): Error: assertion might not hold
-DirtyLoops.dfy(57,11): Error: assertion might not hold
-DirtyLoops.dfy(59,12): Error: assertion might not hold
-DirtyLoops.dfy(70,11): Error: assertion might not hold
-DirtyLoops.dfy(72,11): Error: assertion might not hold
-DirtyLoops.dfy(82,11): Error: assertion might not hold
-DirtyLoops.dfy(83,11): Error: assertion might not hold
-DirtyLoops.dfy(90,11): Error: assertion might not hold
-DirtyLoops.dfy(110,11): Error: assertion might not hold
-DirtyLoops.dfy(122,11): Error: assertion might not hold
-DirtyLoops.dfy(136,14): Error: assertion might not hold
-DirtyLoops.dfy(137,11): Error: assertion might not hold
-DirtyLoops.dfy(149,14): Error: assertion might not hold
-DirtyLoops.dfy(151,11): Error: assertion might not hold
-DirtyLoops.dfy(164,14): Error: assertion might not hold
-DirtyLoops.dfy(165,14): Error: assertion might not hold
-DirtyLoops.dfy(180,14): Error: assertion might not hold
-DirtyLoops.dfy(181,11): Error: assertion might not hold
-DirtyLoops.dfy(193,14): Error: assertion might not hold
-DirtyLoops.dfy(195,14): Error: assertion might not hold
-DirtyLoops.dfy(196,11): Error: assertion might not hold
-DirtyLoops.dfy(208,11): Error: assertion might not hold
-DirtyLoops.dfy(221,11): Error: assertion might not hold
-DirtyLoops.dfy(234,11): Error: assertion might not hold
-DirtyLoops.dfy(244,11): Error: assertion might not hold
-DirtyLoops.dfy(253,11): Error: assertion might not hold
-DirtyLoops.dfy(261,13): Error: assertion might not hold
-DirtyLoops.dfy(270,13): Error: assertion might not hold
-DirtyLoops.dfy(285,11): Error: assertion might not hold
-DirtyLoops.dfy(297,11): Error: assertion might not hold
-DirtyLoops.dfy(298,11): Error: assertion might not hold
-DirtyLoops.dfy(308,11): Error: assertion might not hold
-DirtyLoops.dfy(309,11): Error: assertion might not hold
-DirtyLoops.dfy(321,13): Error: assertion might not hold
-DirtyLoops.dfy(356,13): Error: assertion might not hold
-DirtyLoops.dfy(369,13): Error: assertion might not hold
-DirtyLoops.dfy(380,9): Error: assertion might not hold
-=======
-DirtyLoops.dfy(515,2): Warning: Could not find a trigger for this quantifier. Without a trigger, the quantifier may cause brittle verification. To silence this warning, add an explicit trigger using the {:trigger} attribute. For more information, see the section quantifier instantiation rules in the reference manual.
 DirtyLoops.dfy(30,2): Error: assertion might not hold
 DirtyLoops.dfy(39,2): Error: assertion might not hold
 DirtyLoops.dfy(48,2): Error: assertion might not hold
@@ -124,7 +82,6 @@
 DirtyLoops.dfy(356,2): Error: assertion might not hold
 DirtyLoops.dfy(369,2): Error: assertion might not hold
 DirtyLoops.dfy(380,2): Error: assertion might not hold
->>>>>>> 4ecc4bf1
 DirtyLoops.dfy(401,18): Error: this loop invariant could not be proved on entry
  Related message: loop invariant violation
 DirtyLoops.dfy(414,16): Error: target object might be null
