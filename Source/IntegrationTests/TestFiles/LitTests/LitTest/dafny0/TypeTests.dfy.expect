--- conflicted
+++ resolved
@@ -29,26 +29,15 @@
 TypeTests.dfy(204,10): Error: incorrect argument type for datatype constructor parameter (expected ? -> Dt<?>, found Dt<?> -> Dt<?>) (contravariance for type parameter at index 0 expects ? <: Dt<?>)
 TypeTests.dfy(211,10): Error: incorrect argument type for function parameter 'x' (expected ?, found set<?>)
 TypeTests.dfy(222,9): Error: assignment to array element is not allowed in this context, because this is a ghost method
-<<<<<<< HEAD
-TypeTests.dfy(233,7): Error: recursive constraint dependency involving a subset type: Cyc -> Cycle -> Cyc
-TypeTests.dfy(229,11): Error: because of cyclic dependencies among constructor argument types, no instances of datatype 'A' can be constructed
-TypeTests.dfy(230,11): Error: because of cyclic dependencies among constructor argument types, no instances of datatype 'B' can be constructed
-TypeTests.dfy(232,11): Error: because of cyclic dependencies among constructor argument types, no instances of datatype 'Cycle' can be constructed
-=======
 TypeTests.dfy(229,11): Warning: because of cyclic dependencies among constructor argument types, no instances of datatype 'A' can be constructed
 TypeTests.dfy(230,11): Warning: because of cyclic dependencies among constructor argument types, no instances of datatype 'B' can be constructed
 TypeTests.dfy(232,11): Warning: because of cyclic dependencies among constructor argument types, no instances of datatype 'Cycle' can be constructed
 TypeTests.dfy(233,7): Error: recursive constraint dependency involving a subset type: Cyc -> Cycle -> Cyc
->>>>>>> 8bf0879f
 TypeTests.dfy(237,20): Error: using the type being defined ('A') here would cause a logical inconsistency by defining a type whose cardinality exceeds itself (like the Continuum Transfunctioner, you might say its power would then be exceeded only by its mystery)
 TypeTests.dfy(238,20): Error: using the type being defined ('B') here would cause a logical inconsistency by defining a type whose cardinality exceeds itself (like the Continuum Transfunctioner, you might say its power would then be exceeded only by its mystery)
 TypeTests.dfy(243,20): Error: using the type being defined ('E') here would cause a logical inconsistency by defining a type whose cardinality exceeds itself (like the Continuum Transfunctioner, you might say its power would then be exceeded only by its mystery)
 TypeTests.dfy(244,20): Error: using the type being defined ('F') here would cause a logical inconsistency by defining a type whose cardinality exceeds itself (like the Continuum Transfunctioner, you might say its power would then be exceeded only by its mystery)
 TypeTests.dfy(245,20): Error: using the type being defined ('G') here would cause a logical inconsistency by defining a type whose cardinality exceeds itself (like the Continuum Transfunctioner, you might say its power would then be exceeded only by its mystery)
-<<<<<<< HEAD
-TypeTests.dfy(250,7): Error: recursive constraint dependency involving a subset type: CycW -> W -> CycleW -> CycW
-42 resolution/type errors detected in TypeTests.dfy
-=======
 TypeTests.dfy(251,7): Error: recursive constraint dependency involving a subset type: CycW -> W -> CycleW -> CycW
 TypeTests.dfy(257,11): Warning: because of cyclic dependencies among constructor argument types, no instances of datatype 'CycleW' can be constructed
 TypeTests.dfy(258,7): Error: recursive constraint dependency involving a subset type: CycW -> W -> CycleW -> CycW
@@ -58,5 +47,4 @@
 TypeTests.dfy(273,7): Error: recursive constraint dependency involving a subset type: CycW -> W -> CycleW -> CycW
 TypeTests.dfy(278,11): Warning: because of cyclic dependencies among constructor argument types, no instances of datatype 'NeverendingList' can be constructed
 TypeTests.dfy(279,11): Warning: because of cyclic dependencies among constructor argument types, no instances of datatype 'Growing' can be constructed
-41 resolution/type errors detected in TypeTests.dfy
->>>>>>> 8bf0879f
+41 resolution/type errors detected in TypeTests.dfy