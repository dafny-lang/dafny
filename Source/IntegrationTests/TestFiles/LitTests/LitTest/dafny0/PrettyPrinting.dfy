--- conflicted
+++ resolved
@@ -169,7 +169,36 @@
   }
 }
 
-<<<<<<< HEAD
+module BoundedPolymorphism {
+  trait Trait { }
+
+  datatype DT<W extends Trait> = Dt(w: W)
+
+  type Syn<X extends Trait> = DT<X>
+
+  class Class<Y extends Trait> {
+  }
+
+  trait AnotherTrait<Z extends Trait> {
+  }
+
+  type Abstract<V extends Trait extends AnotherTrait<Trait>>
+
+  trait Generic<Q> { }
+
+  codatatype Mutual<A extends Generic<B>, B extends Generic<A>> = More(Mutual)
+
+  function Function<K extends Trait>(k: K): int { 2 }
+
+  method Method<L extends Trait>(l: L) { }
+
+  least predicate Least<M extends Trait>(m: M) { true }
+
+  greatest lemma Greatest<N extends Trait>(n: N) { }
+
+  iterator Iter<O extends Trait>(o: O) { }
+}
+
 module SimpleNewtypeWitness {
   newtype A = x: int | 100 <= x witness 102
   newtype B = a: A | true witness 103
@@ -178,34 +207,4 @@
   newtype D = A witness 104
   newtype E = A ghost witness 104
   newtype F = A witness *
-=======
-module BoundedPolymorphism {
-  trait Trait { }
-
-  datatype DT<W extends Trait> = Dt(w: W)
-
-  type Syn<X extends Trait> = DT<X>
-
-  class Class<Y extends Trait> {
-  }
-
-  trait AnotherTrait<Z extends Trait> {
-  }
-
-  type Abstract<V extends Trait extends AnotherTrait<Trait>>
-
-  trait Generic<Q> { }
-
-  codatatype Mutual<A extends Generic<B>, B extends Generic<A>> = More(Mutual)
-
-  function Function<K extends Trait>(k: K): int { 2 }
-
-  method Method<L extends Trait>(l: L) { }
-
-  least predicate Least<M extends Trait>(m: M) { true }
-
-  greatest lemma Greatest<N extends Trait>(n: N) { }
-
-  iterator Iter<O extends Trait>(o: O) { }
->>>>>>> 7e81f444
 }