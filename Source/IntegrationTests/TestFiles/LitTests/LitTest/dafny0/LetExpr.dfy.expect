<<<<<<< HEAD
LetExpr.dfy(45,2): Warning: Could not find a trigger for this comprehension. Without a trigger, the comprehension may cause brittle verification. To silence this warning, add an explicit trigger using the {:trigger} attribute. For more information, see the section quantifier instantiation rules in the reference manual.
LetExpr.dfy(206,4): Warning: Could not find a trigger for this comprehension. Without a trigger, the comprehension may cause brittle verification. To silence this warning, add an explicit trigger using the {:trigger} attribute. For more information, see the section quantifier instantiation rules in the reference manual.
LetExpr.dfy(340,18): Error: value does not satisfy the subset constraints of 'nat'
LetExpr.dfy(344,13): Error: value does not satisfy the subset constraints of 'nat'
LetExpr.dfy(390,33): Error: assertion might not hold
LetExpr.dfy(403,24): Error: assertion might not hold
=======
LetExpr.dfy(45,2): Warning: /!\ No terms found to trigger on.
LetExpr.dfy(206,4): Warning: /!\ No terms found to trigger on.
>>>>>>> 9d856558
LetExpr.dfy(9,11): Error: assertion might not hold
LetExpr.dfy(109,22): Error: assertion might not hold
LetExpr.dfy(260,18): Error: value does not satisfy the subset constraints of 'nat'
LetExpr.dfy(263,18): Error: value does not satisfy the subset constraints of 'nat'
LetExpr.dfy(265,23): Error: value does not satisfy the subset constraints of 'nat'
LetExpr.dfy(294,13): Error: RHS is not certain to look like the pattern 'Agnes'
LetExpr.dfy(311,41): Error: value does not satisfy the subset constraints of 'nat'
LetExpr.dfy(313,11): Error: assertion might not hold
LetExpr.dfy(323,11): Error: to be compilable, the value of a let-such-that expression must be uniquely determined
LetExpr.dfy(340,18): Error: value does not satisfy the subset constraints of 'nat'
LetExpr.dfy(344,13): Error: value does not satisfy the subset constraints of 'nat'
LetExpr.dfy(390,33): Error: assertion might not hold
LetExpr.dfy(403,24): Error: assertion might not hold

Dafny program verifier finished with 37 verified, 13 errors
LetExpr.dfy.tmp.print.dfy(44,2): Warning: Could not find a trigger for this comprehension. Without a trigger, the comprehension may cause brittle verification. To silence this warning, add an explicit trigger using the {:trigger} attribute. For more information, see the section quantifier instantiation rules in the reference manual.
LetExpr.dfy.tmp.print.dfy(279,4): Warning: Could not find a trigger for this comprehension. Without a trigger, the comprehension may cause brittle verification. To silence this warning, add an explicit trigger using the {:trigger} attribute. For more information, see the section quantifier instantiation rules in the reference manual.

Dafny program verifier did not attempt verification<|MERGE_RESOLUTION|>--- conflicted
+++ resolved
@@ -1,14 +1,5 @@
-<<<<<<< HEAD
 LetExpr.dfy(45,2): Warning: Could not find a trigger for this comprehension. Without a trigger, the comprehension may cause brittle verification. To silence this warning, add an explicit trigger using the {:trigger} attribute. For more information, see the section quantifier instantiation rules in the reference manual.
 LetExpr.dfy(206,4): Warning: Could not find a trigger for this comprehension. Without a trigger, the comprehension may cause brittle verification. To silence this warning, add an explicit trigger using the {:trigger} attribute. For more information, see the section quantifier instantiation rules in the reference manual.
-LetExpr.dfy(340,18): Error: value does not satisfy the subset constraints of 'nat'
-LetExpr.dfy(344,13): Error: value does not satisfy the subset constraints of 'nat'
-LetExpr.dfy(390,33): Error: assertion might not hold
-LetExpr.dfy(403,24): Error: assertion might not hold
-=======
-LetExpr.dfy(45,2): Warning: /!\ No terms found to trigger on.
-LetExpr.dfy(206,4): Warning: /!\ No terms found to trigger on.
->>>>>>> 9d856558
 LetExpr.dfy(9,11): Error: assertion might not hold
 LetExpr.dfy(109,22): Error: assertion might not hold
 LetExpr.dfy(260,18): Error: value does not satisfy the subset constraints of 'nat'
