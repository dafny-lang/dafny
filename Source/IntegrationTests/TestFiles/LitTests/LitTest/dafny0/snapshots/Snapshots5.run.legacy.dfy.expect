--- conflicted
+++ resolved
@@ -1,16 +1,8 @@
-<<<<<<< HEAD
 Snapshots5.v0.dfy(10,12): Warning: Could not find a trigger for this quantifier. Without a trigger, the quantifier may cause brittle verification. To silence this warning, add an explicit trigger using the {:trigger} attribute. For more information, see the section on quantifier instantiation rules in the reference manual.
 Snapshots5.v0.dfy(13,10): Warning: Could not find a trigger for this quantifier. Without a trigger, the quantifier may cause brittle verification. To silence this warning, add an explicit trigger using the {:trigger} attribute. For more information, see the section on quantifier instantiation rules in the reference manual.
 Snapshots5.v0.dfy(20,12): Warning: Could not find a trigger for this quantifier. Without a trigger, the quantifier may cause brittle verification. To silence this warning, add an explicit trigger using the {:trigger} attribute. For more information, see the section on quantifier instantiation rules in the reference manual.
 Snapshots5.v0.dfy(26,11): Warning: Could not find a trigger for this quantifier. Without a trigger, the quantifier may cause brittle verification. To silence this warning, add an explicit trigger using the {:trigger} attribute. For more information, see the section on quantifier instantiation rules in the reference manual.
-Processing command (at Snapshots5.v0.dfy(10,40)) assert {:id "id1"} (forall b#1_1: bool :: b#1_1 || !b#1_1) || 0 != 0;
-=======
-Snapshots5.v0.dfy(10,12): Warning: Could not find a trigger for this quantifier. Without a trigger, the quantifier may cause brittle verification. To silence this warning, add an explicit trigger using the {:trigger} attribute. For more information, see the section quantifier instantiation rules in the reference manual.
-Snapshots5.v0.dfy(13,10): Warning: Could not find a trigger for this quantifier. Without a trigger, the quantifier may cause brittle verification. To silence this warning, add an explicit trigger using the {:trigger} attribute. For more information, see the section quantifier instantiation rules in the reference manual.
-Snapshots5.v0.dfy(20,12): Warning: Could not find a trigger for this quantifier. Without a trigger, the quantifier may cause brittle verification. To silence this warning, add an explicit trigger using the {:trigger} attribute. For more information, see the section quantifier instantiation rules in the reference manual.
-Snapshots5.v0.dfy(26,11): Warning: Could not find a trigger for this quantifier. Without a trigger, the quantifier may cause brittle verification. To silence this warning, add an explicit trigger using the {:trigger} attribute. For more information, see the section quantifier instantiation rules in the reference manual.
 Processing command (at Snapshots5.v0.dfy(10,5)) assert {:id "id1"} (forall b#1_1: bool :: b#1_1 || !b#1_1) || 0 != 0;
->>>>>>> 4ecc4bf1
   >>> DoNothingToAssert
 Processing command (at Snapshots5.v0.dfy(13,3)) assert {:id "id3"} (forall b#1: bool :: b#1 || !b#1) || 3 != 3;
   >>> DoNothingToAssert
@@ -18,21 +10,12 @@
   >>> DoNothingToAssert
 
 Dafny program verifier finished with 1 verified, 0 errors
-<<<<<<< HEAD
 Snapshots5.v1.dfy(10,12): Warning: Could not find a trigger for this quantifier. Without a trigger, the quantifier may cause brittle verification. To silence this warning, add an explicit trigger using the {:trigger} attribute. For more information, see the section on quantifier instantiation rules in the reference manual.
 Snapshots5.v1.dfy(13,10): Warning: Could not find a trigger for this quantifier. Without a trigger, the quantifier may cause brittle verification. To silence this warning, add an explicit trigger using the {:trigger} attribute. For more information, see the section on quantifier instantiation rules in the reference manual.
 Snapshots5.v1.dfy(20,12): Warning: Could not find a trigger for this quantifier. Without a trigger, the quantifier may cause brittle verification. To silence this warning, add an explicit trigger using the {:trigger} attribute. For more information, see the section on quantifier instantiation rules in the reference manual.
 Snapshots5.v1.dfy(22,10): Warning: Could not find a trigger for this quantifier. Without a trigger, the quantifier may cause brittle verification. To silence this warning, add an explicit trigger using the {:trigger} attribute. For more information, see the section on quantifier instantiation rules in the reference manual.
 Snapshots5.v1.dfy(27,11): Warning: Could not find a trigger for this quantifier. Without a trigger, the quantifier may cause brittle verification. To silence this warning, add an explicit trigger using the {:trigger} attribute. For more information, see the section on quantifier instantiation rules in the reference manual.
-Processing command (at Snapshots5.v1.dfy(10,40)) assert {:id "id10"} (forall b#1_1: bool :: b#1_1 || !b#1_1) || 0 != 0;
-=======
-Snapshots5.v1.dfy(10,12): Warning: Could not find a trigger for this quantifier. Without a trigger, the quantifier may cause brittle verification. To silence this warning, add an explicit trigger using the {:trigger} attribute. For more information, see the section quantifier instantiation rules in the reference manual.
-Snapshots5.v1.dfy(13,10): Warning: Could not find a trigger for this quantifier. Without a trigger, the quantifier may cause brittle verification. To silence this warning, add an explicit trigger using the {:trigger} attribute. For more information, see the section quantifier instantiation rules in the reference manual.
-Snapshots5.v1.dfy(20,12): Warning: Could not find a trigger for this quantifier. Without a trigger, the quantifier may cause brittle verification. To silence this warning, add an explicit trigger using the {:trigger} attribute. For more information, see the section quantifier instantiation rules in the reference manual.
-Snapshots5.v1.dfy(22,10): Warning: Could not find a trigger for this quantifier. Without a trigger, the quantifier may cause brittle verification. To silence this warning, add an explicit trigger using the {:trigger} attribute. For more information, see the section quantifier instantiation rules in the reference manual.
-Snapshots5.v1.dfy(27,11): Warning: Could not find a trigger for this quantifier. Without a trigger, the quantifier may cause brittle verification. To silence this warning, add an explicit trigger using the {:trigger} attribute. For more information, see the section quantifier instantiation rules in the reference manual.
 Processing command (at Snapshots5.v1.dfy(10,5)) assert {:id "id10"} (forall b#1_1: bool :: b#1_1 || !b#1_1) || 0 != 0;
->>>>>>> 4ecc4bf1
   >>> MarkAsFullyVerified
 Processing command (at Snapshots5.v1.dfy(13,3)) assert {:id "id12"} (forall b#1: bool :: b#1 || !b#1) || 3 != 3;
   >>> MarkAsFullyVerified
