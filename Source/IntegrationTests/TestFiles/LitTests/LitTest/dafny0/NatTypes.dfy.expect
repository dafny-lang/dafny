--- conflicted
+++ resolved
@@ -11,13 +11,8 @@
 NatTypes.dfy(105,6): Error: assertion might not hold
 NatTypes.dfy(126,21): Error: value does not satisfy the subset constraints of 'nat'
 NatTypes.dfy(141,44): Error: value does not satisfy the subset constraints of 'nat'
-<<<<<<< HEAD
-NatTypes.dfy(164,20): Error: value does not satisfy the subset constraints of 'nat'
+NatTypes.dfy(164,34): Error: value does not satisfy the subset constraints of 'nat'
 NatTypes.dfy(182,18): Error: result of operation might violate subset type constraint for 'nat'
 NatTypes.dfy(190,19): Error: value of expression (of type 'GList<nat>') is not known to be an instance of type 'GList<int>'
-=======
-NatTypes.dfy(164,34): Error: value does not satisfy the subset constraints of 'nat'
-NatTypes.dfy(184,16): Error: value does not satisfy the subset constraints of 'nat'
->>>>>>> e7e3ed4c
 
 Dafny program verifier finished with 6 verified, 16 errors