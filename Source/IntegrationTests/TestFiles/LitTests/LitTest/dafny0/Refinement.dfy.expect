--- conflicted
+++ resolved
@@ -26,21 +26,12 @@
 Refinement.dfy(78,14): Related location: this is the postcondition that could not be proved
 Refinement.dfy(102,2): Error: a postcondition could not be proved on this return path
 Refinement.dfy(83,14): Related location: this is the postcondition that could not be proved
-<<<<<<< HEAD
-Refinement.dfy(198,6): Error: assertion could not be proved
-Refinement.dfy[IncorrectConcrete](122,18): Related location: this proposition could not be proved
-Refinement.dfy(204,6): Error: assertion could not be proved
-Refinement.dfy[IncorrectConcrete](131,18): Related location: this proposition could not be proved
-Refinement.dfy(209,6): Error: assertion could not be proved
-Refinement.dfy[IncorrectConcrete](137,23): Related location: this proposition could not be proved
-=======
 Refinement.dfy(198,6): Error: assertion might not hold
 Refinement.dfy(122,18): Related location: refined proposition
 Refinement.dfy(204,6): Error: assertion might not hold
 Refinement.dfy(131,18): Related location: refined proposition
 Refinement.dfy(209,6): Error: assertion might not hold
 Refinement.dfy(137,23): Related location: refined proposition
->>>>>>> 1234731b
 Refinement.dfy(253,6): Error: a postcondition could not be proved on this return path
 Refinement.dfy(223,19): Related location: this is the postcondition that could not be proved
 Refinement.dfy(250,7): Related location: refining module
