CoinductiveProofs.dfy(30,11): Error: assertion might not hold
CoinductiveProofs.dfy(15,42): Related location: this proposition could not be proved
CoinductiveProofs.dfy(13,16): Related location: this proposition could not be proved
CoinductiveProofs.dfy(44,11): Error: assertion might not hold
CoinductiveProofs.dfy(48,11): Error: assertion might not hold
CoinductiveProofs.dfy(13,16): Related location: this proposition could not be proved
CoinductiveProofs.dfy(78,0): Error: a postcondition could not be proved on this return path
CoinductiveProofs.dfy(77,10): Related location: this is the postcondition that could not be proved
CoinductiveProofs.dfy(73,2): Related location: this proposition could not be proved
CoinductiveProofs.dfy(94,11): Error: assertion might not hold
CoinductiveProofs.dfy(87,35): Related location: this proposition could not be proved
CoinductiveProofs.dfy(73,2): Related location: this proposition could not be proved
CoinductiveProofs.dfy(127,0): Error: a postcondition could not be proved on this return path
CoinductiveProofs.dfy(126,10): Related location: this is the postcondition that could not be proved
CoinductiveProofs.dfy(115,2): Related location: this proposition could not be proved
CoinductiveProofs.dfy(136,11): Error: assertion might not hold
CoinductiveProofs.dfy(117,35): Related location: this proposition could not be proved
CoinductiveProofs.dfy(115,2): Related location: this proposition could not be proved
CoinductiveProofs.dfy(149,11): Error: assertion might not hold
CoinductiveProofs.dfy(115,2): Related location: this proposition could not be proved
CoinductiveProofs.dfy(153,11): Error: assertion might not hold
CoinductiveProofs.dfy(115,2): Related location: this proposition could not be proved
CoinductiveProofs.dfy(164,0): Error: a postcondition could not be proved on this return path
CoinductiveProofs.dfy(163,10): Related location: this is the postcondition that could not be proved
CoinductiveProofs.dfy(159,2): Related location: this proposition could not be proved
CoinductiveProofs.dfy(203,0): Error: a postcondition could not be proved on this return path
CoinductiveProofs.dfy(202,21): Related location: this is the postcondition that could not be proved
CoinductiveProofs.dfy(4,23): Related location: this proposition could not be proved
CoinductiveProofs.dfy(209,0): Error: a postcondition could not be proved on this return path
CoinductiveProofs.dfy(208,21): Related location: this is the postcondition that could not be proved
CoinductiveProofs.dfy(4,23): Related location: this proposition could not be proved

Dafny program verifier finished with 23 verified, 12 errors
<<<<<<< HEAD
Total resources used is 770576
Max resources used by VC is 60436
=======
Total resources used is 779029
Max resources used by VC is 66829
>>>>>>> 7e637e6d
<|MERGE_RESOLUTION|>--- conflicted
+++ resolved
@@ -31,10 +31,5 @@
 CoinductiveProofs.dfy(4,23): Related location: this proposition could not be proved
 
 Dafny program verifier finished with 23 verified, 12 errors
-<<<<<<< HEAD
-Total resources used is 770576
-Max resources used by VC is 60436
-=======
-Total resources used is 779029
-Max resources used by VC is 66829
->>>>>>> 7e637e6d
+Total resources used is 778809
+Max resources used by VC is 66829