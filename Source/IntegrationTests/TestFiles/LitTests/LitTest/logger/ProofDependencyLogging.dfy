--- conflicted
+++ resolved
@@ -107,19 +107,11 @@
 //
 // CHECK: Results for M.CallContradictoryFunctionFunc \(well-formedness\)
 // CHECK:     Proof dependencies:
-<<<<<<< HEAD
-// CHECK:       ProofDependencyLogging.dfy\(336,1\)-\(342,1\): function definition for CallContradictoryFunctionFunc
-// CHECK:       ProofDependencyLogging.dfy\(337,12\)-\(337,16\): requires clause
-// CHECK:       ProofDependencyLogging.dfy\(338,11\)-\(338,15\): ensures clause
-// CHECK:       ProofDependencyLogging.dfy\(341,3\)-\(341,35\): function precondition satisfied
-// CHECK:       ProofDependencyLogging.dfy\(341,3\)-\(341,39\): function call result
-=======
 // CHECK:       ProofDependencies.dfy\(336,1\)-\(342,1\): function definition for CallContradictoryFunctionFunc
 // CHECK:       ProofDependencies.dfy\(337,12\)-\(337,16\): requires clause
 // CHECK:       ProofDependencies.dfy\(338,11\)-\(338,15\): ensures clause
+// CHECK:       ProofDependencies.dfy\(341,3\)-\(341,35\): function precondition satisfied
 // CHECK:       ProofDependencies.dfy\(341,3\)-\(341,39\): function call result
-// CHECK:       ProofDependencies.dfy\(341,3\)-\(341,3\): function precondition satisfied
->>>>>>> 248286df
 //
 // CHECK: Results for M.CallContradictoryMethodMethod \(correctness\)
 // CHECK:     Proof dependencies:
