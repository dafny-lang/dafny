using System;
using System.Collections.Generic;
using System.IO;
using System.Linq;
using System.Reflection;
using System.Runtime.InteropServices;
using Microsoft.Dafny;
using Xunit;
using Xunit.Abstractions;
using XUnitExtensions;
using XUnitExtensions.Lit;

[assembly: TestCollectionOrderer("XUnitExtensions.TestCollectionShardFilter", "XUnitExtensions")]

namespace IntegrationTests {
  public class LitTests {

    // Change this to true in order to debug the execution of commands like %dafny.
    // This is false by default because the main dafny CLI implementation currently has shared static state, which
    // causes errors when invoking the CLI in the same process on multiple inputs in sequence, much less in parallel.
    private const bool InvokeMainMethodsDirectly = false;

    private static readonly Assembly DafnyDriverAssembly = typeof(Dafny.Dafny).Assembly;
    private static readonly Assembly TestDafnyAssembly = typeof(TestDafny.TestDafny).Assembly;
    private static readonly Assembly DafnyServerAssembly = typeof(Server).Assembly;

    private static readonly string RepositoryRoot = Path.GetFullPath("../../../../../"); // Up from Source/IntegrationTests/bin/Debug/net6.0/
    private static readonly string[] DefaultBoogieArguments = new[] {
      "/infer:j",
      "/proverOpt:O:auto_config=false",
      "/proverOpt:O:type_check=true",
      "/proverOpt:O:smt.case_split=3",
      "/proverOpt:O:smt.qi.eager_threshold=100",
      "/proverOpt:O:smt.delay_units=true",
      "/proverOpt:O:smt.arith.solver=2",
      "/proverOpt:PROVER_PATH:" + RepositoryRoot + "../unzippedRelease/dafny/z3/bin/z3"
    };

    private static readonly LitTestConfiguration Config;

    static LitTests() {
      // Allow extra arguments to Dafny subprocesses. This can be especially
      // useful for capturing prover logs.
      var extraDafnyArguments =
        Environment.GetEnvironmentVariable("DAFNY_EXTRA_TEST_ARGUMENTS");

      IEnumerable<string> AddExtraArgs(IEnumerable<string> args, IEnumerable<string> local) {
        return (extraDafnyArguments is null ? args : args.Append(extraDafnyArguments)).Concat(local);
      }

<<<<<<< HEAD
=======
      var repositoryRoot = Path.GetFullPath("../../../../../"); // Up from Source/IntegrationTests/bin/Debug/net6.0/

      string[] defaultResolveArgs = new[] { "resolve", "--use-basename-for-filename" };
      string[] defaultVerifyArgs = new[] { "verify", "--use-basename-for-filename", "--cores:2", "--verification-time-limit:300" };
      //string[] defaultTranslateArgs = new[] { "translate", "--use-basename-for-filename", "--cores:2", "--verification-time-limit:300" };
      string[] defaultBuildArgs = new[] { "build", "--use-basename-for-filename", "--cores:2", "--verification-time-limit:300" };
      string[] defaultRunArgs = new[] { "run", "--use-basename-for-filename", "--cores:2", "--verification-time-limit:300" };

>>>>>>> 6b716e97
      var substitutions = new Dictionary<string, object> {
        { "%diff", "diff" },
        { "%trargs", "--use-basename-for-filename --cores:2 --verification-time-limit:300" },
        { "%binaryDir", "." },
        { "%z3", Path.Join("z3", "bin", "z3") },
        { "%repositoryRoot", RepositoryRoot.Replace(@"\", "/") },
      };

      var commands = new Dictionary<string, Func<IEnumerable<string>, LitTestConfiguration, ILitCommand>> {
        {
          "%baredafny", (args, config) =>
            MainMethodLitCommand.Parse(DafnyDriverAssembly, args, config, InvokeMainMethodsDirectly)
        }, {
          "%resolve", (args, config) =>
            MainMethodLitCommand.Parse(DafnyDriverAssembly, AddExtraArgs(defaultResolveArgs, args),
              config, InvokeMainMethodsDirectly)
        }, {
          "%translate", (args, config) =>
            MainMethodLitCommand.Parse(DafnyDriverAssembly, AddExtraArgs(new[]{"translate"}, args),
              config, InvokeMainMethodsDirectly)
        }, {
          "%verify", (args, config) =>
            MainMethodLitCommand.Parse(DafnyDriverAssembly, AddExtraArgs(defaultVerifyArgs, args),
              config, InvokeMainMethodsDirectly)
        }, {
          "%build", (args, config) =>
            MainMethodLitCommand.Parse(DafnyDriverAssembly, AddExtraArgs(defaultBuildArgs, args),
              config, InvokeMainMethodsDirectly)
        }, {
          "%run", (args, config) =>
            MainMethodLitCommand.Parse(DafnyDriverAssembly, AddExtraArgs(defaultRunArgs, args),
              config, InvokeMainMethodsDirectly)
        }, {
          "%dafny", (args, config) =>
            MainMethodLitCommand.Parse(DafnyDriverAssembly, AddExtraArgs(DafnyDriver.DefaultArgumentsForTesting, args),
              config, InvokeMainMethodsDirectly)
        }, {
          "%testDafnyForEachCompiler", (args, config) =>
            MainMethodLitCommand.Parse(TestDafnyAssembly, new []{ "for-each-compiler" }.Concat(args), config,
              InvokeMainMethodsDirectly)
        }, {
          "%server", (args, config) =>
            MainMethodLitCommand.Parse(DafnyServerAssembly, args, config, InvokeMainMethodsDirectly)
        }, {
          "%boogie", (args, config) =>
            new DotnetToolCommand("boogie",
              args.Concat(DefaultBoogieArguments),
              config.PassthroughEnvironmentVariables)
        }, {
          "%diff", (args, config) => DiffCommand.Parse(args.ToArray())
        }, {
          "%sed", (args, config) => SedCommand.Parse(args.ToArray())
        }, {
          "%OutputCheck", (args, config) =>
            OutputCheckCommand.Parse(args, config)
        }
      };

      // Silence dotnet's welcome message
      Environment.SetEnvironmentVariable("DOTNET_NOLOGO", "true");

      string[] features;
      if (RuntimeInformation.IsOSPlatform(OSPlatform.Linux)) {
        features = new[] { "ubuntu", "posix" };
      } else if (RuntimeInformation.IsOSPlatform(OSPlatform.Windows)) {
        features = new[] { "windows" };
        string path = System.Reflection.Assembly.GetExecutingAssembly().Location;
        var directory = System.IO.Path.GetDirectoryName(path);
        Environment.SetEnvironmentVariable("DOTNET_CLI_HOME", directory);
        if (directory != null) {
          Directory.SetCurrentDirectory(directory);
        }

        Environment.SetEnvironmentVariable("HOME",
          Environment.GetEnvironmentVariable("HOMEDRIVE") + Environment.GetEnvironmentVariable("HOMEPATH"));
      } else if (RuntimeInformation.IsOSPlatform(OSPlatform.OSX)) {
        features = new[] { "macosx", "posix" };
      } else {
        throw new Exception($"Unsupported OS: {RuntimeInformation.OSDescription}");
      }

      substitutions["%args"] = DafnyDriver.NewDefaultArgumentsForTesting;

      var dafnyReleaseDir = Environment.GetEnvironmentVariable("DAFNY_RELEASE");
      if (dafnyReleaseDir != null) {
        var dafnyCliPath = Path.Join(dafnyReleaseDir, "dafny");
        commands["%baredafny"] = (args, config) =>
          new ShellLitCommand(dafnyCliPath, args, config.PassthroughEnvironmentVariables);
        commands["%dafny"] = (args, config) =>
          new ShellLitCommand(dafnyCliPath,
            AddExtraArgs(DafnyDriver.DefaultArgumentsForTesting, args), config.PassthroughEnvironmentVariables);
        commands["%testDafnyForEachCompiler"] = (args, config) =>
          MainMethodLitCommand.Parse(TestDafnyAssembly,
            new[] { "for-each-compiler", "--dafny", dafnyCliPath }.Concat(args), config,
            InvokeMainMethodsDirectly);
        commands["%server"] = (args, config) =>
          new ShellLitCommand(Path.Join(dafnyReleaseDir, "DafnyServer"), args, config.PassthroughEnvironmentVariables);
        commands["%boogie"] = (args, config) =>
          new DotnetToolCommand("boogie",
            args.Concat(DefaultBoogieArguments),
            config.PassthroughEnvironmentVariables);
        substitutions["%z3"] = Path.Join(dafnyReleaseDir, "z3", "bin", "z3");
      }

      Config = new LitTestConfiguration(substitutions, commands, features, DafnyDriver.ReferencedEnvironmentVariables);
    }

    private readonly ITestOutputHelper output;

    public LitTests(ITestOutputHelper output) {
      this.output = output;
    }

    [FileTheory]
    [FileData(Includes = new[] { "**/*.dfy", "**/*.transcript" },
              Excludes = new[] { "**/Inputs/**/*", "**/Output/**/*",
                "examples/induction-principle-code/*"
              })]
    public void LitTest(string path) {
      LitTestCase.Run(path, Config, output);
    }
  }
}<|MERGE_RESOLUTION|>--- conflicted
+++ resolved
@@ -48,17 +48,12 @@
         return (extraDafnyArguments is null ? args : args.Append(extraDafnyArguments)).Concat(local);
       }
 
-<<<<<<< HEAD
-=======
-      var repositoryRoot = Path.GetFullPath("../../../../../"); // Up from Source/IntegrationTests/bin/Debug/net6.0/
-
       string[] defaultResolveArgs = new[] { "resolve", "--use-basename-for-filename" };
       string[] defaultVerifyArgs = new[] { "verify", "--use-basename-for-filename", "--cores:2", "--verification-time-limit:300" };
       //string[] defaultTranslateArgs = new[] { "translate", "--use-basename-for-filename", "--cores:2", "--verification-time-limit:300" };
       string[] defaultBuildArgs = new[] { "build", "--use-basename-for-filename", "--cores:2", "--verification-time-limit:300" };
       string[] defaultRunArgs = new[] { "run", "--use-basename-for-filename", "--cores:2", "--verification-time-limit:300" };
 
->>>>>>> 6b716e97
       var substitutions = new Dictionary<string, object> {
         { "%diff", "diff" },
         { "%trargs", "--use-basename-for-filename --cores:2 --verification-time-limit:300" },
