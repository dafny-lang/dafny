using System;
using System.Collections.Generic;
using System.IO;
using System.Linq;
using System.Reflection;
using System.Runtime.InteropServices;
using Microsoft.Dafny;
using Xunit;
using Xunit.Abstractions;
using XUnitExtensions;
using XUnitExtensions.Lit;

[assembly: TestCollectionOrderer("XUnitExtensions.TestCollectionShardFilter", "XUnitExtensions")]

namespace IntegrationTests {
  public class LitTests {

    // Change this to true in order to debug the execution of commands like %dafny.
    // This is false by default because the main dafny CLI implementation currently has shared static state, which
    // causes errors when invoking the CLI in the same process on multiple inputs in sequence, much less in parallel.
    private const bool InvokeMainMethodsDirectly = false;

    private static readonly Assembly DafnyDriverAssembly = typeof(Dafny.Dafny).Assembly;
    private static readonly Assembly TestDafnyAssembly = typeof(TestDafny.TestDafny).Assembly;
    private static readonly Assembly DafnyServerAssembly = typeof(Server).Assembly;

    private static readonly string RepositoryRoot = Path.GetFullPath("../../../../../"); // Up from Source/IntegrationTests/bin/Debug/net6.0/
    private static readonly string[] DefaultBoogieArguments = new[] {
      "/infer:j",
      "/proverOpt:O:auto_config=false",
      "/proverOpt:O:type_check=true",
      "/proverOpt:O:smt.case_split=3",
      "/proverOpt:O:smt.qi.eager_threshold=100",
      "/proverOpt:O:smt.delay_units=true",
      "/proverOpt:O:smt.arith.solver=2",
      "/proverOpt:PROVER_PATH:" + RepositoryRoot + "../unzippedRelease/dafny/z3/bin/z3"
    };

    private static readonly LitTestConfiguration Config;

    static LitTests() {
      // Allow extra arguments to Dafny subprocesses. This can be especially
      // useful for capturing prover logs.
      var extraDafnyArguments =
        Environment.GetEnvironmentVariable("DAFNY_EXTRA_TEST_ARGUMENTS");

      IEnumerable<string> AddExtraArgs(IEnumerable<string> args, IEnumerable<string> local) {
        return (extraDafnyArguments is null ? args : args.Append(extraDafnyArguments)).Concat(local);
      }

<<<<<<< HEAD
      string[] defaultResolveArgs = new[] { "resolve", "--use-basename-for-filename" };
      string[] defaultVerifyArgs = new[] { "verify", "--use-basename-for-filename", "--cores:2", "--verification-time-limit:300" };
      //string[] defaultTranslateArgs = new[] { "translate", "--use-basename-for-filename", "--cores:2", "--verification-time-limit:300" };
      string[] defaultBuildArgs = new[] { "build", "--use-basename-for-filename", "--cores:2", "--verification-time-limit:300" };
      string[] defaultRunArgs = new[] { "run", "--use-basename-for-filename", "--cores:2", "--verification-time-limit:300" };
=======
      var repositoryRoot = Path.GetFullPath("../../../../../"); // Up from Source/IntegrationTests/bin/Debug/net6.0/
>>>>>>> e5dc7685

      var substitutions = new Dictionary<string, object> {
        { "%diff", "diff" },
        { "%verifyargs", "--use-basename-for-filename --cores:2 --verification-time-limit:300" },
        { "%resolveargs", "--use-basename-for-filename" },
        { "%binaryDir", "." },
        { "%z3", Path.Join("z3", "bin", "z3") },
        { "%repositoryRoot", RepositoryRoot.Replace(@"\", "/") },
      };

      var commands = new Dictionary<string, Func<IEnumerable<string>, LitTestConfiguration, ILitCommand>> {
        {
          "%baredafny", (args, config) =>
            MainMethodLitCommand.Parse(DafnyDriverAssembly, args, config, InvokeMainMethodsDirectly)
        }, {
          "%dafny", (args, config) =>
            MainMethodLitCommand.Parse(DafnyDriverAssembly, AddExtraArgs(DafnyDriver.DefaultArgumentsForTesting, args),
              config, InvokeMainMethodsDirectly)
        }, {
          "%testDafnyForEachCompiler", (args, config) =>
            MainMethodLitCommand.Parse(TestDafnyAssembly, new []{ "for-each-compiler" }.Concat(args), config,
              InvokeMainMethodsDirectly)
        }, {
          "%server", (args, config) =>
            MainMethodLitCommand.Parse(DafnyServerAssembly, args, config, InvokeMainMethodsDirectly)
        }, {
          "%boogie", (args, config) =>
            new DotnetToolCommand("boogie",
              args.Concat(DefaultBoogieArguments),
              config.PassthroughEnvironmentVariables)
        }, {
          "%diff", (args, config) => DiffCommand.Parse(args.ToArray())
        }, {
          "%sed", (args, config) => SedCommand.Parse(args.ToArray())
        }, {
          "%OutputCheck", (args, config) =>
            OutputCheckCommand.Parse(args, config)
        }
      };

      // Silence dotnet's welcome message
      Environment.SetEnvironmentVariable("DOTNET_NOLOGO", "true");

      string[] features;
      if (RuntimeInformation.IsOSPlatform(OSPlatform.Linux)) {
        features = new[] { "ubuntu", "posix" };
      } else if (RuntimeInformation.IsOSPlatform(OSPlatform.Windows)) {
        features = new[] { "windows" };
        string path = System.Reflection.Assembly.GetExecutingAssembly().Location;
        var directory = System.IO.Path.GetDirectoryName(path);
        Environment.SetEnvironmentVariable("DOTNET_CLI_HOME", directory);
        if (directory != null) {
          Directory.SetCurrentDirectory(directory);
        }

        Environment.SetEnvironmentVariable("HOME",
          Environment.GetEnvironmentVariable("HOMEDRIVE") + Environment.GetEnvironmentVariable("HOMEPATH"));
      } else if (RuntimeInformation.IsOSPlatform(OSPlatform.OSX)) {
        features = new[] { "macosx", "posix" };
      } else {
        throw new Exception($"Unsupported OS: {RuntimeInformation.OSDescription}");
      }

      substitutions["%args"] = DafnyDriver.NewDefaultArgumentsForTesting;

      var dafnyReleaseDir = Environment.GetEnvironmentVariable("DAFNY_RELEASE");
      if (dafnyReleaseDir != null) {
        var dafnyCliPath = Path.Join(dafnyReleaseDir, "dafny");
        commands["%baredafny"] = (args, config) =>
          new ShellLitCommand(dafnyCliPath, args, config.PassthroughEnvironmentVariables);
        commands["%dafny"] = (args, config) =>
          new ShellLitCommand(dafnyCliPath,
            AddExtraArgs(DafnyDriver.DefaultArgumentsForTesting, args), config.PassthroughEnvironmentVariables);
        commands["%testDafnyForEachCompiler"] = (args, config) =>
          MainMethodLitCommand.Parse(TestDafnyAssembly,
            new[] { "for-each-compiler", "--dafny", dafnyCliPath }.Concat(args), config,
            InvokeMainMethodsDirectly);
        commands["%server"] = (args, config) =>
          new ShellLitCommand(Path.Join(dafnyReleaseDir, "DafnyServer"), args, config.PassthroughEnvironmentVariables);
        commands["%boogie"] = (args, config) =>
          new DotnetToolCommand("boogie",
            args.Concat(DefaultBoogieArguments),
            config.PassthroughEnvironmentVariables);
        substitutions["%z3"] = Path.Join(dafnyReleaseDir, "z3", "bin", "z3");
      }

      Config = new LitTestConfiguration(substitutions, commands, features, DafnyDriver.ReferencedEnvironmentVariables);
    }

    private readonly ITestOutputHelper output;

    public LitTests(ITestOutputHelper output) {
      this.output = output;
    }

    [FileTheory]
    [FileData(Includes = new[] { "**/*.dfy", "**/*.transcript" },
              Excludes = new[] { "**/Inputs/**/*", "**/Output/**/*",
                "examples/induction-principle-code/*"
              })]
    public void LitTest(string path) {
      LitTestCase.Run(path, Config, output);
    }
  }
}<|MERGE_RESOLUTION|>--- conflicted
+++ resolved
@@ -47,16 +47,6 @@
       IEnumerable<string> AddExtraArgs(IEnumerable<string> args, IEnumerable<string> local) {
         return (extraDafnyArguments is null ? args : args.Append(extraDafnyArguments)).Concat(local);
       }
-
-<<<<<<< HEAD
-      string[] defaultResolveArgs = new[] { "resolve", "--use-basename-for-filename" };
-      string[] defaultVerifyArgs = new[] { "verify", "--use-basename-for-filename", "--cores:2", "--verification-time-limit:300" };
-      //string[] defaultTranslateArgs = new[] { "translate", "--use-basename-for-filename", "--cores:2", "--verification-time-limit:300" };
-      string[] defaultBuildArgs = new[] { "build", "--use-basename-for-filename", "--cores:2", "--verification-time-limit:300" };
-      string[] defaultRunArgs = new[] { "run", "--use-basename-for-filename", "--cores:2", "--verification-time-limit:300" };
-=======
-      var repositoryRoot = Path.GetFullPath("../../../../../"); // Up from Source/IntegrationTests/bin/Debug/net6.0/
->>>>>>> e5dc7685
 
       var substitutions = new Dictionary<string, object> {
         { "%diff", "diff" },
