using System;
using System.Collections.Generic;
using System.IO;
using System.Linq;
using System.Reflection;
using System.Runtime.InteropServices;
using System.Text.RegularExpressions;
using Microsoft.Dafny;
using TestDafny;
using Xunit;
using Xunit.Abstractions;
using XUnitExtensions;
using XUnitExtensions.Lit;

[assembly: TestCollectionOrderer("XUnitExtensions.TestCollectionShardFilter", "XUnitExtensions")]

namespace IntegrationTests {

  public class LitTests {

    private static readonly bool InvokeMainMethodsDirectly;

    private static readonly Assembly DafnyDriverAssembly = typeof(Dafny.Dafny).Assembly;
    private static readonly Assembly TestDafnyAssembly = typeof(TestDafny.MultiBackendTest).Assembly;
    private static readonly Assembly DafnyServerAssembly = typeof(Server).Assembly;

    private static readonly string RepositoryRoot = Path.GetFullPath("../../../../../"); // Up from Source/IntegrationTests/bin/Debug/net6.0/

<<<<<<< HEAD
    private static readonly string[] DefaultBoogieArguments;
=======
    private static readonly string[] DefaultBoogieArguments = new[] {
      "/infer:j",
      "/proverOpt:O:auto_config=false",
      "/proverOpt:O:type_check=true",
      "/proverOpt:O:smt.case_split=3",
      "/proverOpt:O:smt.qi.eager_threshold=100",
      "/proverOpt:O:smt.delay_units=true",
      "/proverOpt:O:smt.arith.solver=2",
      "/proverOpt:PROVER_PATH:" + RepositoryRoot + $"../unzippedRelease/dafny/z3/bin/z3-{DafnyOptions.DefaultZ3Version}"
    };
>>>>>>> e939d1a3

    private static readonly LitTestConfiguration Config;

    static LitTests() {
      // Set this to true in order to debug the execution of commands like %dafny.
      // This is false by default because the main dafny CLI implementation currently has shared static state, which
      // causes errors when invoking the CLI in the same process on multiple inputs in sequence, much less in parallel.
      InvokeMainMethodsDirectly = Environment.GetEnvironmentVariable("DAFNY_INTEGRATION_TESTS_IN_PROCESS") == "true";

      // Allow extra arguments to Dafny subprocesses. This can be especially
      // useful for capturing prover logs.
      var extraDafnyArguments =
        Environment.GetEnvironmentVariable("DAFNY_EXTRA_TEST_ARGUMENTS");

      IEnumerable<string> AddExtraArgs(IEnumerable<string> args, IEnumerable<string> local) {
        return (extraDafnyArguments is null ? args : args.Append(extraDafnyArguments)).Concat(local);
      }

      string[] defaultResolveArgs = new[] { "resolve", "--use-basename-for-filename", "--show-snippets:false" };
      string[] defaultVerifyArgs = new[] { "verify", "--use-basename-for-filename", "--show-snippets:false", "--cores:2", "--verification-time-limit:300" };
      //string[] defaultTranslateArgs = new[] { "translate", "--use-basename-for-filename", "--cores:2", "--verification-time-limit:300" };
      string[] defaultBuildArgs = new[] { "build", "--use-basename-for-filename", "--show-snippets:false", "--cores:2", "--verification-time-limit:300" };
      string[] defaultRunArgs = new[] { "run", "--use-basename-for-filename", "--show-snippets:false", "--cores:2", "--verification-time-limit:300" };

      var substitutions = new Dictionary<string, object> {
        { "%diff", "diff" },
        { "%trargs", "--use-basename-for-filename --show-snippets:false --cores:2 --verification-time-limit:300" },
        { "%binaryDir", "." },
        { "%z3", Path.Join("z3", "bin", $"z3-{DafnyOptions.DefaultZ3Version}") },
        { "%repositoryRoot", RepositoryRoot.Replace(@"\", "/") },
      };

      DefaultBoogieArguments =
        File.ReadAllLines(RepositoryRoot + "Test/boogie-args.cfg")
          .Select(arg => "-" + arg.Replace("{ROOT}", RepositoryRoot))
          .ToArray();

      var commands = new Dictionary<string, Func<IEnumerable<string>, LitTestConfiguration, ILitCommand>> {
        {
          "%baredafny", (args, config) =>
            DafnyCommand(args, config, InvokeMainMethodsDirectly)
        }, {
          "%resolve", (args, config) =>
            DafnyCommand(AddExtraArgs(defaultResolveArgs, args), config, InvokeMainMethodsDirectly)
        }, {
          "%translate", (args, config) =>
            DafnyCommand(AddExtraArgs(new[] { "translate" }, args), config, InvokeMainMethodsDirectly)
        }, {
          "%verify", (args, config) =>
            DafnyCommand(AddExtraArgs(defaultVerifyArgs, args), config, InvokeMainMethodsDirectly)
        }, {
          "%build", (args, config) =>
            DafnyCommand(AddExtraArgs(defaultBuildArgs, args), config, InvokeMainMethodsDirectly)
        }, {
          "%run", (args, config) =>
            DafnyCommand(AddExtraArgs(defaultRunArgs, args), config, InvokeMainMethodsDirectly)
        }, {
          "%dafny", (args, config) =>
            DafnyCommand(AddExtraArgs(DafnyDriver.DefaultArgumentsForTesting, args), config, InvokeMainMethodsDirectly)
        }, {
          "%testDafnyForEachCompiler", (args, config) =>
            MainMethodLitCommand.Parse(TestDafnyAssembly, new[] { "for-each-compiler" }.Concat(args), config,
              InvokeMainMethodsDirectly)
        }, {
          "%testDafnyForEachResolver", (args, config) =>
            MainMethodLitCommand.Parse(TestDafnyAssembly, new[] { "for-each-resolver" }.Concat(args), config,
              InvokeMainMethodsDirectly)
        }, {
          "%server", (args, config) =>
            MainMethodLitCommand.Parse(DafnyServerAssembly, args, config, InvokeMainMethodsDirectly)
        }, {
          "%boogie", (args, config) => // TODO
            new DotnetToolCommand("boogie",
              args.Concat(DefaultBoogieArguments),
              config.PassthroughEnvironmentVariables)
        }, {
          "%diff", (args, config) => DiffCommand.Parse(args.ToArray())
        }, {
          "%sed", (args, config) => SedCommand.Parse(args.ToArray())
        }, {
          "%OutputCheck", OutputCheckCommand.Parse
        }
      };

      // Silence dotnet's welcome message
      Environment.SetEnvironmentVariable("DOTNET_NOLOGO", "true");

      string[] features;
      if (RuntimeInformation.IsOSPlatform(OSPlatform.Linux)) {
        features = new[] { "ubuntu", "posix" };
      } else if (RuntimeInformation.IsOSPlatform(OSPlatform.Windows)) {
        features = new[] { "windows" };
        string path = System.Reflection.Assembly.GetExecutingAssembly().Location;
        var directory = System.IO.Path.GetDirectoryName(path);
        Environment.SetEnvironmentVariable("DOTNET_CLI_HOME", directory);
        if (directory != null) {
          Directory.SetCurrentDirectory(directory);
        }

        Environment.SetEnvironmentVariable("HOME",
          Environment.GetEnvironmentVariable("HOMEDRIVE") + Environment.GetEnvironmentVariable("HOMEPATH"));
      } else if (RuntimeInformation.IsOSPlatform(OSPlatform.OSX)) {
        features = new[] { "macosx", "posix" };
      } else {
        throw new Exception($"Unsupported OS: {RuntimeInformation.OSDescription}");
      }

      substitutions["%args"] = DafnyDriver.NewDefaultArgumentsForTesting;

      var dafnyReleaseDir = Environment.GetEnvironmentVariable("DAFNY_RELEASE");
      if (dafnyReleaseDir != null) {
        var dafnyCliPath = Path.Join(dafnyReleaseDir, "dafny");
        commands["%baredafny"] = (args, config) =>
          new ShellLitCommand(dafnyCliPath, args, config.PassthroughEnvironmentVariables);
        commands["%dafny"] = (args, config) =>
          new ShellLitCommand(dafnyCliPath,
            AddExtraArgs(DafnyDriver.DefaultArgumentsForTesting, args), config.PassthroughEnvironmentVariables);
        commands["%testDafnyForEachCompiler"] = (args, config) =>
          MainMethodLitCommand.Parse(TestDafnyAssembly,
            new[] { "for-each-compiler", "--dafny", dafnyCliPath }.Concat(args), config, false);
        commands["%testDafnyForEachResolver"] = (args, config) =>
          MainMethodLitCommand.Parse(TestDafnyAssembly,
            new[] { "for-each-resolver", "--dafny", dafnyCliPath }.Concat(args), config, false);
        commands["%server"] = (args, config) =>
          new ShellLitCommand(Path.Join(dafnyReleaseDir, "DafnyServer"), args, config.PassthroughEnvironmentVariables);
        commands["%boogie"] = (args, config) =>
          new DotnetToolCommand("boogie",
            args.Concat(DefaultBoogieArguments),
            config.PassthroughEnvironmentVariables);
        substitutions["%z3"] = Path.Join(dafnyReleaseDir, "z3", "bin", $"z3-{DafnyOptions.DefaultZ3Version}");
      }

      Config = new LitTestConfiguration(substitutions, commands, features, DafnyDriver.ReferencedEnvironmentVariables);
    }

    public static ILitCommand DafnyCommand(IEnumerable<string> arguments, LitTestConfiguration config, bool invokeDirectly) {
      return invokeDirectly
        ? new DafnyDriverLitCommand(arguments, config)
        : new ShellLitCommand("dotnet", new[] { DafnyDriverAssembly.Location }.Concat(arguments),
          config.PassthroughEnvironmentVariables);
    }

    private readonly ITestOutputHelper output;

    public LitTests(ITestOutputHelper output) {
      this.output = output;
    }

    [FileTheory]
    [FileData(Includes = new[] { "**/*.dfy", "**/*.transcript" },
              Excludes = new[] { "**/Inputs/**/*", "**/Output/**/*", "libraries/**/*"
              })]
    public void LitTest(string path) {
      var testPath = path.Replace("TestFiles/LitTests/LitTest", "");
      var mode = Environment.GetEnvironmentVariable("DAFNY_INTEGRATION_TESTS_MODE");
      switch (mode) {
        case "uniformity-convert":
          // Need to convert the original source path,
          // not the copy in the output directory of this project.
          var sourcePath = Path.Join(Environment.GetEnvironmentVariable("DAFNY_INTEGRATION_TESTS_ROOT_DIR"), testPath);
          ConvertToMultiBackendTestIfNecessary(sourcePath);
          return;
        case "uniformity-check":
          var testCase = LitTestCase.Read(path, Config);
          if (NeedsConverting(testCase)) {
            Assert.Fail($"Non-uniform test case that exercises backends: {testPath}\nConvert to using %testDafnyForEachCompiler or add a '// NONUNIFORM: <reason>' command");
          }
          break;
        case "only-multi-backend":
          Skip.IfNot(IsMultiBackend(LitTestCase.Read(path, Config)));
          LitTestCase.Run(path, Config, output);
          break;
        case null or "":
          LitTestCase.Run(path, Config, output);
          break;
        default:
          throw new ArgumentException(
            $"Unrecognized value of DAFNY_INTEGRATION_TESTS_MODE environment variable: {mode}");
      }
    }

    private static bool NeedsConverting(LitTestCase testCase) {
      var allOtherFileExtensions = DafnyOptions.Default.Plugins.SelectMany(plugin => plugin.GetCompilers(DafnyOptions.Default))
        .SelectMany(compiler => compiler.SupportedExtensions).ToHashSet();
      allOtherFileExtensions.Remove(".dfy");

      foreach (var command in testCase.Commands) {
        var leafCommand = GetLeafCommand(command);

        if (leafCommand is NonUniformTestCommand) {
          return false;
        }

        if (leafCommand is ShellLitCommand or DafnyDriverLitCommand) {
          var arguments = GetDafnyArguments(leafCommand);
          if (arguments != null) {
            if (arguments.Any(arg => allOtherFileExtensions.Any(arg.EndsWith))) {
              return false;
            }

            if (arguments.Any(arg => arg is "/compile:3" or "/compile:4" or "run" or "translate")) {
              return true;
            }
          }
        }
      }

      return false;
    }

    private static bool IsMultiBackend(LitTestCase testCase) {
      foreach (var command in testCase.Commands) {
        var leafCommand = GetLeafCommand(command);

        if (leafCommand is ShellLitCommand or DafnyDriverLitCommand) {
          var arguments = GetDafnyArguments(leafCommand);
          if (arguments != null) {
            if (arguments.Any(arg => arg is "for-each-compiler")) {
              return true;
            }
          }
        }
      }

      return false;
    }

    private static void ConvertToMultiBackendTestIfNecessary(string path) {
      var testCase = LitTestCase.Read(path, Config);

      if (!NeedsConverting(testCase)) {
        return;
      }

      bool IgnoreArgument(string arg, string testFilePath) {
        if (arg == testFilePath) {
          return true;
        }

        if (DafnyDriver.NewDefaultArgumentsForTesting.Contains(arg)) {
          return true;
        }
        if (DafnyDriver.DefaultArgumentsForTesting.Contains(arg)) {
          return true;
        }

        if (arg is "%dafny" or "%basedafny" or "%args" or "verify" or "run" or "--no-verify" or "/noVerify") {
          return true;
        }

        if (arg.StartsWith("/compile:") || arg.StartsWith("/compileTarget:")) {
          return true;
        }
        if (arg.StartsWith("--target") || arg.StartsWith("-t:") || arg.StartsWith("-t=")) {
          return true;
        }
        // MultiBackendTest always adds all three of these to temporary files.
        if (arg.StartsWith("/print:") || arg.StartsWith("/dprint:") || arg.StartsWith("/rprint:")) {
          return true;
        }
        if (arg.StartsWith("/env")) {
          return true;
        }

        return false;
      }

      // Analyze the commands to figure out any extra options to %testDafnyForEachCompiler
      var commonExtraOptions = new HashSet<string>();
      var extraOptionsLocked = false;
      string? expectFile = null;
      // null is used here to mean /compile:0 or dafny verify
      var backends = new List<string?>();
      var wasLegacyCli = false;
      foreach (var command in testCase.Commands) {
        var leafCommand = GetLeafCommand(command);
        switch (leafCommand) {
          case ShellLitCommand or DafnyDriverLitCommand: {
              var arguments = GetDafnyArguments(leafCommand);
              if (arguments == null) {
                throw new ArgumentException();
              }

              if (arguments.Any(arg => arg.StartsWith("/compile"))) {
                wasLegacyCli = true;
              }

              var backend = GetBackendFromCommand(arguments);
              if (backends.Contains(backend)) {
                throw new ArgumentException($"More than one command for the same backend: {backend}");
              }
              backends.Add(backend);

              // Filter out options we can ignore
              var options = arguments.Where(arg => !IgnoreArgument(arg, testCase.FilePath));
              if (extraOptionsLocked) {
                foreach (string arg in options) {
                  if (!commonExtraOptions.Contains(arg)) {
                    throw new ArgumentException($"Inconsistent option: {arg}");
                  }
                }
              } else {
                foreach (var arg in options) {
                  commonExtraOptions.Add(arg);
                }
                if (backend != null) {
                  extraOptionsLocked = true;
                }
              }

              break;
            }
          case DiffCommand diffCommand:
            // The last line should be the standard '// RUN: %diff "%s.expect" "%t"' line
            expectFile = diffCommand.ExpectedPath;
            break;
          default:
            throw new ArgumentException($"Unrecognized command type: {command}");
        }
      }

      if (expectFile == null) {
        throw new ArgumentException($"No %diff command found");
      }
      var expectContent = File.ReadAllText(expectFile);

      // Partition according to the "\nDafny program verifier did not attempt verification/finished with..." lines.
      // Each call to dafny creates such a line, so splitting on them results in one more chunk than calls.
      var delimiter = new Regex("\nDafny program verifier[^\n]*\n");
      var chunks = delimiter.Split(expectContent).ToList();
      if (chunks.Count != backends.Count + 1) {
        throw new ArgumentException();
      }

      // Whether we called dafny normally for each backend,
      // or whether we first just verified,
      // the first chunk will include any warnings that we will want to check
      // in our own first verify-only call
      // and remove from the other output chunks.
      string verifierChunk = chunks.First();
      if (!string.IsNullOrWhiteSpace(verifierChunk)) {
        var verifierExpectPath = $"{path}.verifier.expect";

        // Need to adjust the line numbers of any warnings or errors
        // since we're replacing many individual RUN lines with one :P
        var adjustedVerifierChunk = AdjustLineNumbers(verifierChunk, 1 - testCase.Commands.Count());

        File.WriteAllText(verifierExpectPath, adjustedVerifierChunk);
      }

      if (backends.First() == null) {
        backends.RemoveAt(0);
        chunks.RemoveAt(0);
      }
      // Now the first chunk is the verifier output before the execution output,
      // so skip it.
      chunks.RemoveAt(0);

      string? commonExpectChunk = null;
      var exceptions = false;
      foreach (var (backend, chunk) in backends.Zip(chunks)) {
        if (backend != null) {
          var expectedChunk = string.IsNullOrWhiteSpace(verifierChunk) ? chunk : chunk.Replace(verifierChunk, "");
          if (commonExpectChunk == null) {
            commonExpectChunk = expectedChunk;
          } else if (commonExpectChunk != expectedChunk) {
            var exceptionPath = $"{path}.{backend}.expect";
            File.WriteAllText(exceptionPath, expectedChunk);
            exceptions = true;
          }
        }
      }
      File.WriteAllText(expectFile, commonExpectChunk);

      var testFileLines = File.ReadAllLines(testCase.FilePath);

      var multiBackendCommand = "// RUN: %testDafnyForEachCompiler \"%s\"";
      var testDafnyExtraArgs = new SortedSet<string>();
      foreach (var extraOption in commonExtraOptions) {
        // Map some common legacy options to new CLI options
        testDafnyExtraArgs.Add(extraOption switch {
          "/unicodeChar:0" => "--unicode-char:false",
          "/unicodeChar:1" => "--unicode-char:true",
          "/functionSyntax:3" => "--function-syntax:3",
          "/functionSyntax:4" => "--function-syntax:4",
          "/spillTargetCode:2" => "--spill-translation",
          "/spillTargetCode:3" => "--spill-translation",
          "/optimizeErasableDatatypeWrapper:0" => "--optimize-erasable-datatype-wrapper:false",
          "/verifyAllModules" => "--verify-included-files",
          "/errorLimit:0" => "--error-limit:0",
          "/deprecation:0" => "--warn-deprecation:false",
          _ => extraOption
        });
      }
      if (wasLegacyCli) {
        // Accounting for different defaults
        testDafnyExtraArgs.Add("--relax-definite-assignment");
      }
      if (testDafnyExtraArgs.Any()) {
        multiBackendCommand += " -- " + string.Join(" ", testDafnyExtraArgs);
      }

      var newLines = new List<string> {
        multiBackendCommand,
      };
      newLines.AddRange(testFileLines.Where(line => ILitCommand.Parse(line, Config) == null));
      if (exceptions) {
        // Intentionally leaving the reason off to force a manual review
        // to specify the right reason (likely a GitHub issue),
        // since the command will fail to parse without a reason.
        newLines.Insert(0, "// NONUNIFORM:");
      }

      File.WriteAllLines(testCase.FilePath, newLines);
    }

    private static string AdjustLineNumbers(string messages, int delta) {
      var lines = MultiBackendTest.ReadAllLines(messages);
      var pattern = new Regex("\\((\\d*),");
      var adjusted = lines.Select(line =>
        pattern.Replace(line, match =>
          $"({int.Parse(match.Groups[1].Value) + delta},"
        ) + Environment.NewLine
      );
      return string.Join("", adjusted);
    }

    private static ILitCommand GetLeafCommand(ILitCommand command) {
      if (command is LitCommandWithRedirection lcwr) {
        return GetLeafCommand(lcwr.Command);
      }

      if (command is DelayedLitCommand dlc) {
        return GetLeafCommand(dlc.Factory());
      }

      return command;
    }

    private static IList<string>? GetDafnyArguments(ILitCommand command) {
      switch (command) {
        case ShellLitCommand slc:
          if (slc.Arguments.Length >= 1 && slc.Arguments[0].EndsWith("Dafny.dll")) {
            return slc.Arguments[1..];
          } else {
            return null;
          }
        case DafnyDriverLitCommand ddlc:
          return ddlc.Arguments;
        default:
          return null;
      }
    }

    private static string? GetBackendFromCommand(IEnumerable<string> arguments) {
      if (arguments.Any(arg => arg is "/compile:0" or "verify")) {
        return null;
      }

      var patterns = new[] {
        new Regex("--target[:=]([^\\s]*)"),
        new Regex("-t[:=]([^\\s]*)"),
        new Regex("/compileTarget:([^\\s]*)"),
      };
      foreach (var pattern in patterns) {
        var match = arguments.Select(arg => pattern.Match(arg)).SingleOrDefault(m => m.Success);
        if (match != null) {
          return match.Groups[1].Value;
        }
      }

      return "cs";
    }
  }

  class DafnyDriverLitCommand : ILitCommand {
    public string[] Arguments { get; }

    public DafnyDriverLitCommand(IEnumerable<string> arguments, LitTestConfiguration config) {
      this.Arguments = arguments.ToArray();
    }

    public (int, string, string) Execute(TextReader inputReader,
      TextWriter outputWriter,
      TextWriter errorWriter) {
      var exitCode = DafnyDriver.MainWithWriters(outputWriter, errorWriter, inputReader, Arguments);
      return (exitCode, "", "");
    }

    public override string ToString() {
      return $"dafny {string.Join(" ", Arguments)}";
    }
  }

  class MultiBackendLitCommand : ILitCommand {
    private readonly string[] arguments;

    public MultiBackendLitCommand(IEnumerable<string> arguments, LitTestConfiguration config) {
      this.arguments = arguments.ToArray();
    }

    public (int, string, string) Execute(TextReader inputReader,
      TextWriter outputWriter,
      TextWriter errorWriter) {
      var exitCode = new MultiBackendTest(inputReader, outputWriter, errorWriter).Start(arguments.Prepend("for-each-compiler"));
      return (exitCode, "", "");
    }
  }

  class MultiResolverLitCommand : ILitCommand {
    private readonly string[] arguments;

    public MultiResolverLitCommand(IEnumerable<string> arguments, LitTestConfiguration config) {
      this.arguments = arguments.ToArray();
    }

    public (int, string, string) Execute(TextReader inputReader,
      TextWriter outputWriter,
      TextWriter errorWriter) {
      var exitCode = new MultiBackendTest(inputReader, outputWriter, errorWriter).Start(arguments.Prepend("for-each-resolver"));
      return (exitCode, "", "");
    }
  }
}<|MERGE_RESOLUTION|>--- conflicted
+++ resolved
@@ -26,20 +26,7 @@
 
     private static readonly string RepositoryRoot = Path.GetFullPath("../../../../../"); // Up from Source/IntegrationTests/bin/Debug/net6.0/
 
-<<<<<<< HEAD
     private static readonly string[] DefaultBoogieArguments;
-=======
-    private static readonly string[] DefaultBoogieArguments = new[] {
-      "/infer:j",
-      "/proverOpt:O:auto_config=false",
-      "/proverOpt:O:type_check=true",
-      "/proverOpt:O:smt.case_split=3",
-      "/proverOpt:O:smt.qi.eager_threshold=100",
-      "/proverOpt:O:smt.delay_units=true",
-      "/proverOpt:O:smt.arith.solver=2",
-      "/proverOpt:PROVER_PATH:" + RepositoryRoot + $"../unzippedRelease/dafny/z3/bin/z3-{DafnyOptions.DefaultZ3Version}"
-    };
->>>>>>> e939d1a3
 
     private static readonly LitTestConfiguration Config;
 
