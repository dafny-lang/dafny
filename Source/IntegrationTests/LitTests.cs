--- conflicted
+++ resolved
@@ -535,11 +535,7 @@
     public async Task<(int, string, string)> Execute(TextReader inputReader,
       TextWriter outputWriter,
       TextWriter errorWriter) {
-<<<<<<< HEAD
-      var exitCode = await DafnyCli.MainWithWriters(outputWriter, errorWriter, inputReader, Arguments);
-=======
-      var exitCode = DafnyBackwardsCompatibleCli.MainWithWriters(outputWriter, errorWriter, inputReader, Arguments);
->>>>>>> 16e0590c
+      var exitCode = await DafnyBackwardsCompatibleCli.MainWithWriters(outputWriter, errorWriter, inputReader, Arguments);
       return (exitCode, "", "");
     }
 
