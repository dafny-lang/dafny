using System;
using System.Collections.Generic;
using System.IO;
using System.Linq;
using System.Reflection;
using System.Runtime.InteropServices;
using System.Text.RegularExpressions;
using System.Threading.Tasks;
using Microsoft.Dafny;
using TestDafny;
using Xunit;
using Xunit.Abstractions;
using XUnitExtensions;
using XUnitExtensions.Lit;

[assembly: TestCollectionOrderer("XUnitExtensions.TestCollectionShardFilter", "XUnitExtensions")]

namespace IntegrationTests {

  public class LitTests {

    private static readonly bool InvokeMainMethodsDirectly;

    private static readonly Assembly DafnyDriverAssembly = typeof(Dafny.Dafny).Assembly;
    private static readonly Assembly TestDafnyAssembly = typeof(TestDafny.MultiBackendTest).Assembly;
    private static readonly Assembly DafnyServerAssembly = typeof(Server).Assembly;

    private static readonly string RepositoryRoot = Path.GetFullPath("../../../../../"); // Up from Source/IntegrationTests/bin/Debug/net6.0/

    private static readonly string[] DefaultBoogieArguments = new[] {
      "/infer:j",
      "/proverOpt:O:auto_config=false",
      "/proverOpt:O:type_check=true",
      "/proverOpt:O:smt.case_split=3",
      "/proverOpt:O:smt.qi.eager_threshold=100",
      "/proverOpt:O:smt.delay_units=true",
      "/proverOpt:O:smt.arith.solver=2",
      "/proverOpt:PROVER_PATH:" + RepositoryRoot + $"../unzippedRelease/dafny/z3/bin/z3-{DafnyOptions.DefaultZ3Version}"
    };

    private static readonly LitTestConfiguration Config;

    static LitTests() {
      // Set this to true in order to debug the execution of commands like %dafny.
      // This is false by default because the main dafny CLI implementation currently has shared static state, which
      // causes errors when invoking the CLI in the same process on multiple inputs in sequence, much less in parallel.
      InvokeMainMethodsDirectly = Environment.GetEnvironmentVariable("DAFNY_INTEGRATION_TESTS_IN_PROCESS") == "true";

      // Allow extra arguments to Dafny subprocesses. This can be especially
      // useful for capturing prover logs.
      var extraDafnyArguments =
        Environment.GetEnvironmentVariable("DAFNY_EXTRA_TEST_ARGUMENTS");

      IEnumerable<string> AddExtraArgs(IEnumerable<string> args, IEnumerable<string> local) {
        return (extraDafnyArguments is null ? args : args.Append(extraDafnyArguments)).Concat(local);
      }

      // Note we disallow standard libraries by default in tests,
      // to discourage the language itself from depending on them.
      // These explicit defaults are here, and should remain here independent of the user-facing defaults.
      // The metatests/StdLibsOffByDefaultInTests.dfy test directly enforces this.

      string[] defaultResolveArgs = new[] { "resolve", "--use-basename-for-filename", "--show-snippets:false", "--standard-libraries:false" };
      string[] defaultVerifyArgs = new[] { "verify", "--use-basename-for-filename", "--show-snippets:false", "--standard-libraries:false", "--cores:2", "--verification-time-limit:300" };
      //string[] defaultTranslateArgs = new[] { "translate", "--use-basename-for-filename", "--cores:2", "--standard-libraries:false", "--verification-time-limit:300" };
      string[] defaultBuildArgs = new[] { "build", "--use-basename-for-filename", "--show-snippets:false", "--standard-libraries:false", "--cores:2", "--verification-time-limit:300" };
      string[] defaultRunArgs = new[] { "run", "--use-basename-for-filename", "--show-snippets:false", "--standard-libraries:false", "--cores:2", "--verification-time-limit:300" };

      var substitutions = new Dictionary<string, object> {
        { "%diff", "diff" },
        { "%trargs", "--use-basename-for-filename --show-snippets:false, --standard-libraries:false --cores:2 --verification-time-limit:300" },
        { "%binaryDir", "." },
        { "%z3", Path.Join("z3", "bin", $"z3-{DafnyOptions.DefaultZ3Version}") },
        { "%repositoryRoot", RepositoryRoot.Replace(@"\", "/") },
      };

      var commands = new Dictionary<string, Func<IEnumerable<string>, LitTestConfiguration, ILitCommand>> {
        {
          "%baredafny", (args, config) =>
            DafnyCommand(args, config, InvokeMainMethodsDirectly)
        }, {
          "%resolve", (args, config) =>
            DafnyCommand(AddExtraArgs(defaultResolveArgs, args), config, InvokeMainMethodsDirectly)
        }, {
          "%translate", (args, config) =>
            DafnyCommand(AddExtraArgs(new[] { "translate" }, args), config, InvokeMainMethodsDirectly)
        }, {
          "%verify", (args, config) =>
            DafnyCommand(AddExtraArgs(defaultVerifyArgs, args), config, InvokeMainMethodsDirectly)
        }, {
          "%build", (args, config) =>
            DafnyCommand(AddExtraArgs(defaultBuildArgs, args), config, InvokeMainMethodsDirectly)
        }, {
          "%run", (args, config) =>
            DafnyCommand(AddExtraArgs(defaultRunArgs, args), config, InvokeMainMethodsDirectly)
        }, {
          "%dafny", (args, config) =>
            DafnyCommand(AddExtraArgs(DafnyCliTests.DefaultArgumentsForTesting, args), config, InvokeMainMethodsDirectly)
        }, {
          "%testDafnyForEachCompiler", (args, config) => {
            var fullArguments = new[] { "for-each-compiler" }.Concat(args);
            return InvokeMainMethodsDirectly
              ? new MultiBackendLitCommand(fullArguments, config)
              : MainMethodLitCommand.Parse(TestDafnyAssembly, fullArguments, config,
                false);
          }
        }, {
          "%testDafnyForEachResolver", (args, config) => {
            var fullArguments = new[] { "for-each-resolver" }.Concat(args);
            return InvokeMainMethodsDirectly
              ? new MultiBackendLitCommand(fullArguments, config)
              : MainMethodLitCommand.Parse(TestDafnyAssembly, fullArguments, config, false);
          }
        }, {
          "%server", (args, config) =>
            MainMethodLitCommand.Parse(DafnyServerAssembly, args, config, InvokeMainMethodsDirectly)
        }, {
          "%boogie", (args, config) => // TODO
            new DotnetToolCommand("boogie",
              args.Concat(DefaultBoogieArguments),
              config.PassthroughEnvironmentVariables)
        }, {
          "%diff", (args, config) => DiffCommand.Parse(args.ToArray())
        }, {
          "%sed", (args, config) => SedCommand.Parse(args.ToArray())
        }, {
          "%OutputCheck", OutputCheckCommand.Parse
        }
      };

      // Silence dotnet's welcome message
      Environment.SetEnvironmentVariable("DOTNET_NOLOGO", "true");

      string[] features;
      if (RuntimeInformation.IsOSPlatform(OSPlatform.Linux)) {
        features = new[] { "ubuntu", "posix" };
      } else if (RuntimeInformation.IsOSPlatform(OSPlatform.Windows)) {
        features = new[] { "windows" };
        string path = System.Reflection.Assembly.GetExecutingAssembly().Location;
        var directory = System.IO.Path.GetDirectoryName(path);
        Environment.SetEnvironmentVariable("DOTNET_CLI_HOME", directory);
        if (directory != null) {
          Directory.SetCurrentDirectory(directory);
        }

        Environment.SetEnvironmentVariable("HOME",
          Environment.GetEnvironmentVariable("HOMEDRIVE") + Environment.GetEnvironmentVariable("HOMEPATH"));
      } else if (RuntimeInformation.IsOSPlatform(OSPlatform.OSX)) {
        features = new[] { "macosx", "posix" };
      } else {
        throw new Exception($"Unsupported OS: {RuntimeInformation.OSDescription}");
      }

      substitutions["%args"] = DafnyCliTests.NewDefaultArgumentsForTesting;

      var dafnyReleaseDir = Environment.GetEnvironmentVariable("DAFNY_RELEASE");
      if (dafnyReleaseDir != null) {
        var dafnyCliPath = Path.Join(dafnyReleaseDir, "dafny");
        commands["%baredafny"] = (args, config) =>
          new ShellLitCommand(dafnyCliPath, args, config.PassthroughEnvironmentVariables);
        commands["%dafny"] = (args, config) =>
          new ShellLitCommand(dafnyCliPath,
            AddExtraArgs(DafnyCliTests.DefaultArgumentsForTesting, args), config.PassthroughEnvironmentVariables);
        commands["%testDafnyForEachCompiler"] = (args, config) =>
          MainMethodLitCommand.Parse(TestDafnyAssembly,
            new[] { "for-each-compiler", "--dafny", dafnyCliPath }.Concat(args), config, false);
        commands["%testDafnyForEachResolver"] = (args, config) =>
          MainMethodLitCommand.Parse(TestDafnyAssembly,
            new[] { "for-each-resolver", "--dafny", dafnyCliPath }.Concat(args), config, false);
        commands["%server"] = (args, config) =>
          new ShellLitCommand(Path.Join(dafnyReleaseDir, "DafnyServer"), args, config.PassthroughEnvironmentVariables);
        commands["%boogie"] = (args, config) =>
          new DotnetToolCommand("boogie",
            args.Concat(DefaultBoogieArguments),
            config.PassthroughEnvironmentVariables);
        substitutions["%z3"] = Path.Join(dafnyReleaseDir, "z3", "bin", $"z3-{DafnyOptions.DefaultZ3Version}");
      }

      Config = new LitTestConfiguration(substitutions, commands, features, DafnyCliTests.ReferencedEnvironmentVariables);
    }

    public static ILitCommand DafnyCommand(IEnumerable<string> arguments, LitTestConfiguration config, bool invokeDirectly) {
      if (invokeDirectly) {
        return new DafnyDriverLitCommand(arguments, config);
      }

      var dafnyReleaseDir = Environment.GetEnvironmentVariable("DAFNY_RELEASE");
      if (dafnyReleaseDir == null) {
        return new ShellLitCommand("dotnet", new[] { DafnyDriverAssembly.Location }.Concat(arguments),
          config.PassthroughEnvironmentVariables);
      }

      var dafnyCliPath = Path.Join(dafnyReleaseDir, "dafny");
      return new ShellLitCommand(dafnyCliPath, arguments, config.PassthroughEnvironmentVariables);
    }

    private readonly ITestOutputHelper output;

    public LitTests(ITestOutputHelper output) {
      this.output = output;
    }

    [FileTheory]
    [FileData(Includes = new[] { "**/*.dfy", "**/*.transcript" },
              Excludes = new[] { "**/Inputs/**/*", "**/Output/**/*", "libraries/**/*"
              })]
    public Task LitTest(string path) {
      var testPath = path.Replace("TestFiles/LitTests/LitTest", "");
      var mode = Environment.GetEnvironmentVariable("DAFNY_INTEGRATION_TESTS_MODE");
      switch (mode) {
        case "uniformity-convert":
          // Need to convert the original source path,
          // not the copy in the output directory of this project.
          var sourcePath = Path.Join(Environment.GetEnvironmentVariable("DAFNY_INTEGRATION_TESTS_ROOT_DIR"), testPath);
          ConvertToMultiBackendTestIfNecessary(sourcePath);
          return Task.CompletedTask;
        case "uniformity-check":
          var testCase = LitTestCase.Read(path, Config);
          if (NeedsConverting(testCase)) {
            Assert.Fail($"Non-uniform test case that exercises backends: {testPath}\nConvert to using %testDafnyForEachCompiler or add a '// NONUNIFORM: <reason>' command");
          }
          return Task.CompletedTask;
        case "only-multi-backend":
          Skip.IfNot(IsMultiBackend(LitTestCase.Read(path, Config)));
          return LitTestCase.Run(path, Config, output);
        case null or "":
          return LitTestCase.Run(path, Config, output);
        default:
          throw new ArgumentException(
            $"Unrecognized value of DAFNY_INTEGRATION_TESTS_MODE environment variable: {mode}");
      }
    }

    private static bool NeedsConverting(LitTestCase testCase) {
      var allOtherFileExtensions = DafnyOptions.Default.Plugins.SelectMany(plugin => plugin.GetCompilers(DafnyOptions.Default))
        .SelectMany(compiler => compiler.SupportedExtensions).ToHashSet();
      allOtherFileExtensions.Remove(".dfy");

      foreach (var command in testCase.Commands) {
        var leafCommand = GetLeafCommand(command);

        if (leafCommand is NonUniformTestCommand) {
          return false;
        }

        if (leafCommand is ShellLitCommand or DafnyDriverLitCommand) {
          var arguments = GetDafnyArguments(leafCommand);
          if (arguments != null) {
            if (arguments.Any(arg => allOtherFileExtensions.Any(arg.EndsWith))) {
              return false;
            }

            if (arguments.Any(arg => arg is "/compile:3" or "/compile:4" or "run")) {
              return true;
            }
          }
        }
      }

      return false;
    }

    private static bool IsMultiBackend(LitTestCase testCase) {
      foreach (var command in testCase.Commands) {
        var leafCommand = GetLeafCommand(command);

        if (leafCommand is ShellLitCommand or DafnyDriverLitCommand) {
          var arguments = GetDafnyArguments(leafCommand);
          if (arguments != null) {
            if (arguments.Any(arg => arg is "for-each-compiler")) {
              return true;
            }
          }
        }
      }

      return false;
    }

    private static void ConvertToMultiBackendTestIfNecessary(string path) {
      var testCase = LitTestCase.Read(path, Config);

      if (!NeedsConverting(testCase)) {
        return;
      }

      bool IgnoreArgument(string arg, string testFilePath) {
        if (arg == testFilePath) {
          return true;
        }

        if (DafnyCliTests.NewDefaultArgumentsForTesting.Contains(arg)) {
          return true;
        }
        if (DafnyCliTests.DefaultArgumentsForTesting.Contains(arg)) {
          return true;
        }

        if (arg is "%dafny" or "%basedafny" or "%args" or "verify" or "run" or "--no-verify" or "/noVerify") {
          return true;
        }

        if (arg.StartsWith("/compile:") || arg.StartsWith("/compileTarget:")) {
          return true;
        }
        if (arg.StartsWith("--target") || arg.StartsWith("-t:") || arg.StartsWith("-t=")) {
          return true;
        }
        // MultiBackendTest always adds all three of these to temporary files.
        if (arg.StartsWith("/print:") || arg.StartsWith("/dprint:") || arg.StartsWith("/rprint:")) {
          return true;
        }
        if (arg.StartsWith("/env")) {
          return true;
        }

        return false;
      }

      // Analyze the commands to figure out any extra options to %testDafnyForEachCompiler
      var commonExtraOptions = new HashSet<string>();
      var extraOptionsLocked = false;
      string? expectFile = null;
      // null is used here to mean /compile:0 or dafny verify
      var backends = new List<string?>();
      var wasLegacyCli = false;
      foreach (var command in testCase.Commands) {
        var leafCommand = GetLeafCommand(command);
        switch (leafCommand) {
          case ShellLitCommand or DafnyDriverLitCommand: {
              var arguments = GetDafnyArguments(leafCommand);
              if (arguments == null) {
                throw new ArgumentException();
              }

              if (arguments.Any(arg => arg.StartsWith("/compile"))) {
                wasLegacyCli = true;
              }

              var backend = GetBackendFromCommand(arguments);
              if (backends.Contains(backend)) {
                throw new ArgumentException($"More than one command for the same backend: {backend}");
              }
              backends.Add(backend);

              // Filter out options we can ignore
              var options = arguments.Where(arg => !IgnoreArgument(arg, testCase.FilePath));
              if (extraOptionsLocked) {
                foreach (string arg in options) {
                  if (!commonExtraOptions.Contains(arg)) {
                    throw new ArgumentException($"Inconsistent option: {arg}");
                  }
                }
              } else {
                foreach (var arg in options) {
                  commonExtraOptions.Add(arg);
                }
                if (backend != null) {
                  extraOptionsLocked = true;
                }
              }

              break;
            }
          case DiffCommand diffCommand:
            // The last line should be the standard '// RUN: %diff "%s.expect" "%t"' line
            expectFile = diffCommand.ExpectedPath;
            break;
          default:
            throw new ArgumentException($"Unrecognized command type: {command}");
        }
      }

      if (expectFile == null) {
        throw new ArgumentException($"No %diff command found");
      }
      var expectContent = File.ReadAllText(expectFile);

      // Partition according to the "\nDafny program verifier did not attempt verification/finished with..." lines.
      // Each call to dafny creates such a line, so splitting on them results in one more chunk than calls.
      var delimiter = new Regex("\nDafny program verifier[^\n]*\n");
      var chunks = delimiter.Split(expectContent).ToList();
      if (chunks.Count != backends.Count + 1) {
        throw new ArgumentException();
      }

      // Whether we called dafny normally for each backend,
      // or whether we first just verified,
      // the first chunk will include any warnings that we will want to check
      // in our own first verify-only call
      // and remove from the other output chunks.
      string verifierChunk = chunks.First();
      if (!string.IsNullOrWhiteSpace(verifierChunk)) {
        var verifierExpectPath = $"{path}.verifier.expect";

        // Need to adjust the line numbers of any warnings or errors
        // since we're replacing many individual RUN lines with one :P
        var adjustedVerifierChunk = AdjustLineNumbers(verifierChunk, 1 - testCase.Commands.Count());

        File.WriteAllText(verifierExpectPath, adjustedVerifierChunk);
      }

      if (backends.First() == null) {
        backends.RemoveAt(0);
        chunks.RemoveAt(0);
      }
      // Now the first chunk is the verifier output before the execution output,
      // so skip it.
      chunks.RemoveAt(0);

      string? commonExpectChunk = null;
      var exceptions = false;
      foreach (var (backend, chunk) in backends.Zip(chunks)) {
        if (backend != null) {
          var expectedChunk = string.IsNullOrWhiteSpace(verifierChunk) ? chunk : chunk.Replace(verifierChunk, "");
          if (commonExpectChunk == null) {
            commonExpectChunk = expectedChunk;
          } else if (commonExpectChunk != expectedChunk) {
            var exceptionPath = $"{path}.{backend}.expect";
            File.WriteAllText(exceptionPath, expectedChunk);
            exceptions = true;
          }
        }
      }
      File.WriteAllText(expectFile, commonExpectChunk);

      var testFileLines = File.ReadAllLines(testCase.FilePath);

      var multiBackendCommand = "// RUN: %testDafnyForEachCompiler \"%s\"";
      var testDafnyExtraArgs = new SortedSet<string>();
      foreach (var extraOption in commonExtraOptions) {
        // Map some common legacy options to new CLI options
        testDafnyExtraArgs.Add(extraOption switch {
          "/unicodeChar:0" => "--unicode-char:false",
          "/unicodeChar:1" => "--unicode-char:true",
          "/functionSyntax:3" => "--function-syntax:3",
          "/functionSyntax:4" => "--function-syntax:4",
          "/spillTargetCode:2" => "--spill-translation",
          "/spillTargetCode:3" => "--spill-translation",
          "/optimizeErasableDatatypeWrapper:0" => "--optimize-erasable-datatype-wrapper:false",
          "/verifyAllModules" => "--verify-included-files",
          "/errorLimit:0" => "--error-limit:0",
          "/deprecation:0" => "--warn-deprecation:false",
          _ => extraOption
        });
      }
      if (wasLegacyCli) {
        // Accounting for different defaults
        testDafnyExtraArgs.Add("--relax-definite-assignment");
      }
      if (testDafnyExtraArgs.Any()) {
        multiBackendCommand += " -- " + string.Join(" ", testDafnyExtraArgs);
      }

      var newLines = new List<string> {
        multiBackendCommand,
      };
      newLines.AddRange(testFileLines.Where(line => ILitCommand.Parse(line, Config) == null));
      if (exceptions) {
        // Intentionally leaving the reason off to force a manual review
        // to specify the right reason (likely a GitHub issue),
        // since the command will fail to parse without a reason.
        newLines.Insert(0, "// NONUNIFORM:");
      }

      File.WriteAllLines(testCase.FilePath, newLines);
    }

    private static string AdjustLineNumbers(string messages, int delta) {
      var lines = MultiBackendTest.ReadAllLines(messages);
      var pattern = new Regex("\\((\\d*),");
      var adjusted = lines.Select(line =>
        pattern.Replace(line, match =>
          $"({int.Parse(match.Groups[1].Value) + delta},"
        ) + Environment.NewLine
      );
      return string.Join("", adjusted);
    }

    private static ILitCommand GetLeafCommand(ILitCommand command) {
      if (command is LitCommandWithRedirection lcwr) {
        return GetLeafCommand(lcwr.Command);
      }

      if (command is DelayedLitCommand dlc) {
        return GetLeafCommand(dlc.Factory());
      }

      return command;
    }

    private static IList<string>? GetDafnyArguments(ILitCommand command) {
      switch (command) {
        case ShellLitCommand slc:
          if (slc.Arguments.Length >= 1 && slc.Arguments[0].EndsWith("Dafny.dll")) {
            return slc.Arguments[1..];
          } else {
            return null;
          }
        case DafnyDriverLitCommand ddlc:
          return ddlc.Arguments;
        default:
          return null;
      }
    }

    private static string? GetBackendFromCommand(IEnumerable<string> arguments) {
      if (arguments.Any(arg => arg is "/compile:0" or "verify")) {
        return null;
      }

      var patterns = new[] {
        new Regex("--target[:=]([^\\s]*)"),
        new Regex("-t[:=]([^\\s]*)"),
        new Regex("/compileTarget:([^\\s]*)"),
      };
      foreach (var pattern in patterns) {
        var match = arguments.Select(arg => pattern.Match(arg)).SingleOrDefault(m => m.Success);
        if (match != null) {
          return match.Groups[1].Value;
        }
      }

      return "cs";
    }
  }

  class DafnyDriverLitCommand : ILitCommand {
    public string[] Arguments { get; }

    public DafnyDriverLitCommand(IEnumerable<string> arguments, LitTestConfiguration config) {
      this.Arguments = arguments.ToArray();
    }

    public async Task<(int, string, string)> Execute(TextReader inputReader,
      TextWriter outputWriter,
      TextWriter errorWriter) {
<<<<<<< HEAD
      var exitCode = await DafnyDriver.MainWithWriters(outputWriter, errorWriter, inputReader, Arguments);
=======
      var exitCode = DafnyCli.MainWithWriters(outputWriter, errorWriter, inputReader, Arguments);
>>>>>>> 05f47103
      return (exitCode, "", "");
    }

    public override string ToString() {
      return $"dafny {string.Join(" ", Arguments)}";
    }
  }

  class MultiBackendLitCommand : ILitCommand {
    private readonly string[] arguments;

    public MultiBackendLitCommand(IEnumerable<string> arguments, LitTestConfiguration config) {
      this.arguments = arguments.ToArray();
    }

    public async Task<(int, string, string)> Execute(TextReader inputReader,
      TextWriter outputWriter,
      TextWriter errorWriter) {
<<<<<<< HEAD
      var exitCode = await new MultiBackendTest(inputReader, outputWriter, errorWriter).Start(arguments.Prepend("for-each-compiler"));
=======
      var exitCode = new MultiBackendTest(inputReader, outputWriter, errorWriter).Start(arguments);
>>>>>>> 05f47103
      return (exitCode, "", "");
    }
  }

  class MultiResolverLitCommand : ILitCommand {
    private readonly string[] arguments;

    public MultiResolverLitCommand(IEnumerable<string> arguments, LitTestConfiguration config) {
      this.arguments = arguments.ToArray();
    }

    public async Task<(int, string, string)> Execute(TextReader inputReader,
      TextWriter outputWriter,
      TextWriter errorWriter) {
      var exitCode = await new MultiBackendTest(inputReader, outputWriter, errorWriter).Start(arguments.Prepend("for-each-resolver"));
      return (exitCode, "", "");
    }
  }
}<|MERGE_RESOLUTION|>--- conflicted
+++ resolved
@@ -535,11 +535,7 @@
     public async Task<(int, string, string)> Execute(TextReader inputReader,
       TextWriter outputWriter,
       TextWriter errorWriter) {
-<<<<<<< HEAD
-      var exitCode = await DafnyDriver.MainWithWriters(outputWriter, errorWriter, inputReader, Arguments);
-=======
-      var exitCode = DafnyCli.MainWithWriters(outputWriter, errorWriter, inputReader, Arguments);
->>>>>>> 05f47103
+      var exitCode = await DafnyCli.MainWithWriters(outputWriter, errorWriter, inputReader, Arguments);
       return (exitCode, "", "");
     }
 
@@ -558,11 +554,7 @@
     public async Task<(int, string, string)> Execute(TextReader inputReader,
       TextWriter outputWriter,
       TextWriter errorWriter) {
-<<<<<<< HEAD
-      var exitCode = await new MultiBackendTest(inputReader, outputWriter, errorWriter).Start(arguments.Prepend("for-each-compiler"));
-=======
-      var exitCode = new MultiBackendTest(inputReader, outputWriter, errorWriter).Start(arguments);
->>>>>>> 05f47103
+      var exitCode = await new MultiBackendTest(inputReader, outputWriter, errorWriter).Start(arguments);
       return (exitCode, "", "");
     }
   }
