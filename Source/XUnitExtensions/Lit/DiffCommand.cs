--- conflicted
+++ resolved
@@ -32,14 +32,10 @@
 
     public static string? Run(string expectedOutputFile, string actualOutput) {
       if (UpdateExpectFile) {
-<<<<<<< HEAD
-        var path = Path.GetFullPath(expectedOutputFile).Replace("bin" + Path.DirectorySeparatorChar + "Debug" + Path.DirectorySeparatorChar + "net8.0" + Path.DirectorySeparatorChar, "");
-=======
         if (Path.GetExtension(expectedOutputFile) == ".tmp") {
           return "With DAFNY_INTEGRATION_TESTS_UPDATE_EXPECT_FILE=true, first argument of %diff cannot be a *.tmp file, it should be an *.expect file";
         }
-        var path = Path.GetFullPath(expectedOutputFile).Replace("bin" + Path.DirectorySeparatorChar + "Debug" + Path.DirectorySeparatorChar + "net6.0" + Path.DirectorySeparatorChar, "");
->>>>>>> f9553294
+        var path = Path.GetFullPath(expectedOutputFile).Replace("bin" + Path.DirectorySeparatorChar + "Debug" + Path.DirectorySeparatorChar + "net8.0" + Path.DirectorySeparatorChar, "");
         File.WriteAllText(path, actualOutput);
         return null;
       }
