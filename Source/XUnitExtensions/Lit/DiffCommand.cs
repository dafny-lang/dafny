--- conflicted
+++ resolved
@@ -31,15 +31,9 @@
 
     public static string? Run(string expectedOutputFile, string actualOutput) {
       if (UpdateExpectFile) {
-<<<<<<< HEAD
-        var path = Path.GetFullPath(ExpectedPath).Replace("bin/Debug/net6.0/", "");
-        File.WriteAllText(path, actual);
-        return (0, "", "");
-=======
         var path = Path.GetFullPath(expectedOutputFile).Replace("bin/Debug/net6.0/", "");
         File.WriteAllText(path, actualOutput);
         return null;
->>>>>>> fabf81e7
       }
       var expected = File.ReadAllText(expectedOutputFile);
       return AssertWithDiff.GetDiffMessage(expected, actualOutput);
