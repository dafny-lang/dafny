using System;
using System.Collections;
using System.Collections.Generic;
using System.IO;
using System.Linq;
using System.Text.RegularExpressions;
using System.Threading.Tasks;
using CommandLine;
using Xunit.Abstractions;

namespace XUnitExtensions.Lit {
  public class OutputCheckOptions {

    [Value(0)]
    public string? CheckFile { get; set; } = default!;

    [Option("file-to-check", Required = true, HelpText = "File to check")]
    public string? FileToCheck { get; set; } = default!;
  }

  public readonly record struct OutputCheckCommand(OutputCheckOptions options) : ILitCommand {

    public abstract record CheckDirective(string File, int LineNumber) {

      private static readonly Dictionary<string, Func<string, int, string, CheckDirective>> DirectiveParsers = new();
      static CheckDirective() {
        DirectiveParsers.Add("CHECK:", CheckRegexp.Parse);
        DirectiveParsers.Add("CHECK-L:", CheckLiteral.Parse);
        DirectiveParsers.Add("CHECK-NEXT:", CheckNextRegexp.Parse);
        DirectiveParsers.Add("CHECK-NEXT-L:", CheckNextLiteral.Parse);
        DirectiveParsers.Add("CHECK-NOT:", CheckNotRegexp.Parse);
        DirectiveParsers.Add("CHECK-NOT-L:", CheckNotLiteral.Parse);
      }

      public static CheckDirective? Parse(string file, int lineNumber, string line) {
        foreach (var (keyword, parser) in DirectiveParsers) {
          var index = line.IndexOf(keyword);
          if (index >= 0) {
            var arguments = line[(index + keyword.Length)..].Trim();
            return parser(file, lineNumber, arguments);
          }
        }
        return null;
      }

      public abstract bool FindMatch(IEnumerator<string> lines);
    }

    private record CheckRegexp(string File, int LineNumber, Regex Pattern) : CheckDirective(File, LineNumber) {
      public new static CheckDirective Parse(string file, int lineNumber, string arguments) {
        return new CheckRegexp(file, lineNumber, new Regex(arguments));
      }

      public override bool FindMatch(IEnumerator<string> lines) {
        while (lines.MoveNext()) {
          if (Pattern.IsMatch(lines.Current)) {
            return true;
          }
        }
        return false;
      }

      public override string ToString() {
        return $"Check Directive ({File}:{LineNumber} Pattern: '{Pattern}')";
      }
    }

    private record CheckNextRegexp(string File, int LineNumber, Regex Pattern) : CheckDirective(File, LineNumber) {
      public new static CheckDirective Parse(string file, int lineNumber, string arguments) {
        return new CheckNextRegexp(file, lineNumber, new Regex(arguments));
      }

      public override bool FindMatch(IEnumerator<string> lines) {
        if (!lines.MoveNext()) {
          throw new Exception("No more lines to match against");
        }

        return Pattern.IsMatch(lines.Current);
      }

      public override string ToString() {
        return $"CheckNext Directive ({File}:{LineNumber} Pattern: '{Pattern}')";
      }
    }

    private record CheckLiteral(string File, int LineNumber, string Literal) : CheckDirective(File, LineNumber) {
      public new static CheckDirective Parse(string file, int lineNumber, string arguments) {
        return new CheckLiteral(file, lineNumber, arguments);
      }

      public override bool FindMatch(IEnumerator<string> lines) {
        while (lines.MoveNext()) {
          if (Literal == lines.Current.Trim()) {
            return true;
          }
        }
        return false;
      }

      public override string ToString() {
        return $"CheckLiteral Directive ({File}:{LineNumber} Literal: '{Literal}')";
      }
    }

    private record CheckNextLiteral(string File, int LineNumber, string Literal) : CheckDirective(File, LineNumber) {
      public new static CheckDirective Parse(string file, int lineNumber, string arguments) {
        return new CheckNextLiteral(file, lineNumber, arguments);
      }

      public override bool FindMatch(IEnumerator<string> lines) {
        if (!lines.MoveNext()) {
          throw new Exception("No more lines to match against");
        }

        return Literal == lines.Current.Trim();
      }

      public override string ToString() {
        return $"CheckNextLiteral Directive ({File}:{LineNumber} Literal: '{Literal}')";
      }
    }

    private class CheckingEnumerator : IEnumerator<string> {
      private readonly IEnumerator<string> Wrapped;
      private readonly Action<string> Check;

      public CheckingEnumerator(IEnumerator<string> wrapped, Action<string> check) {
        Wrapped = wrapped;
        Check = check;
      }

      public bool MoveNext() {
        var result = Wrapped.MoveNext();
        if (result) {
          Check.Invoke(Wrapped.Current);
        }
        return result;
      }

      public void Reset() {
        throw new NotImplementedException();
      }

      object IEnumerator.Current => Current;

      public string Current => Wrapped.Current;

      public void Dispose() => Wrapped.Dispose();
    }

    private record CheckNotRegexp(string File, int LineNumber, Regex Pattern) : CheckDirective(File, LineNumber) {
      public new static CheckDirective Parse(string file, int lineNumber, string arguments) {
        return new CheckNotRegexp(file, lineNumber, new Regex(arguments));
      }

      public override bool FindMatch(IEnumerator<string> lines) {
        // This directive is tested using a CheckingEnumerator instead.
        throw new NotImplementedException();
      }

      public override string ToString() {
        return $"CheckNot Directive ({File}:{LineNumber} Pattern: '{Pattern}')";
      }
    }

    private record CheckNotLiteral(string File, int LineNumber, string Literal) : CheckDirective(File, LineNumber) {
      public new static CheckDirective Parse(string file, int lineNumber, string arguments) {
        return new CheckNotLiteral(file, lineNumber, arguments);
      }

      public override bool FindMatch(IEnumerator<string> lines) {
        // This directive is tested using a CheckingEnumerator instead.
        throw new NotImplementedException();
      }

      public override string ToString() {
        return $"CheckNotLiteral Directive ({File}:{LineNumber} Literal: '{Literal}')";
      }
    }

    public static ILitCommand Parse(IEnumerable<string> args, LitTestConfiguration config) {
      ILitCommand? result = null;
      Parser.Default.ParseArguments<OutputCheckOptions>(args).WithParsed(o => {
        result = new OutputCheckCommand(o);
      });
      return result!;
    }

    public static IList<CheckDirective> ParseCheckFile(string fileName) {
      var result = File.ReadAllLines(fileName)
        .Select((line, index) => CheckDirective.Parse(fileName, index + 1, line))
        .Where(e => e != null)
        .Cast<CheckDirective>()
        .ToList();
      if (!result.Any()) {
        throw new ArgumentException($"'{fileName}' does not contain any CHECK directives");
      }

      return result;
    }

    public (int, string, string) Execute(TextReader inputReader,
      TextWriter outputWriter, TextWriter errorWriter) {
      if (options.FileToCheck == null) {
        return (0, "", "");
      }

<<<<<<< HEAD
  public Task<(int, string, string)> Execute(TextReader inputReader,
    TextWriter outputWriter, TextWriter errorWriter) {
    if (options.FileToCheck == null) {
      return Task.FromResult((0, "", ""));
    }

    var linesToCheck = File.ReadAllLines(options.FileToCheck).ToList();
    var fileName = options.CheckFile;
    if (fileName == null) {
      return Task.FromResult((0, "", ""));
    }
    var checkDirectives = ParseCheckFile(options.CheckFile!);

    return Task.FromResult(Execute(linesToCheck, checkDirectives));
  }
=======
      var linesToCheck = File.ReadAllLines(options.FileToCheck).ToList();
      var fileName = options.CheckFile;
      if (fileName == null) {
        return (0, "", "");
      }
      var checkDirectives = ParseCheckFile(options.CheckFile!);

      return Execute(linesToCheck, checkDirectives);
    }
>>>>>>> 05f47103

    public static (int, string, string) Execute(IEnumerable<string> linesToCheck, IEnumerable<CheckDirective> checkDirectives) {
      IEnumerator<string> lineEnumerator = linesToCheck.GetEnumerator();
      IEnumerator<string>? notCheckingEnumerator = null;
      foreach (var directive in checkDirectives) {
        // CHECK-NOT[-L] directives apply up until the next directive, so we handle
        // them by wrapping the line enumerator for the next time through the loop.
        if (directive is CheckNotRegexp(var _, var _, var pattern)) {
          notCheckingEnumerator = new CheckingEnumerator(lineEnumerator, line => {
            if (pattern.IsMatch(line)) {
              throw new Exception($"Match found for {directive}: {line}");
            }
          });
        } else if (directive is CheckNotLiteral(var _, var _, var literal)) {
          notCheckingEnumerator = new CheckingEnumerator(lineEnumerator, line => {
            if (literal == line.Trim()) {
              throw new Exception($"Match found for {directive}: {line}");
            }
          });
        } else {
          var enumerator = notCheckingEnumerator ?? lineEnumerator;
          if (!directive.FindMatch(enumerator)) {
            return (1, "", $"ERROR: Could not find a match for {directive}");
          }

          notCheckingEnumerator = null;
        }
      }

      if (notCheckingEnumerator != null) {
        // Traverse the rest of the enumerator to make sure the CHECK-NOT[-L] directive is fully tested.
        while (notCheckingEnumerator.MoveNext()) { }
      }

      return (0, "", "");
    }

    public override string ToString() {
      return $"OutputCheck --file-to-check {options.FileToCheck} {options.CheckFile}";
    }
  }
}<|MERGE_RESOLUTION|>--- conflicted
+++ resolved
@@ -199,41 +199,23 @@
       return result;
     }
 
-    public (int, string, string) Execute(TextReader inputReader,
+    public Task<(int, string, string)> Execute(TextReader inputReader,
       TextWriter outputWriter, TextWriter errorWriter) {
       if (options.FileToCheck == null) {
-        return (0, "", "");
-      }
-
-<<<<<<< HEAD
-  public Task<(int, string, string)> Execute(TextReader inputReader,
-    TextWriter outputWriter, TextWriter errorWriter) {
-    if (options.FileToCheck == null) {
-      return Task.FromResult((0, "", ""));
-    }
-
-    var linesToCheck = File.ReadAllLines(options.FileToCheck).ToList();
-    var fileName = options.CheckFile;
-    if (fileName == null) {
-      return Task.FromResult((0, "", ""));
-    }
-    var checkDirectives = ParseCheckFile(options.CheckFile!);
-
-    return Task.FromResult(Execute(linesToCheck, checkDirectives));
-  }
-=======
+        return Task.FromResult((0, "", ""));
+      }
+
       var linesToCheck = File.ReadAllLines(options.FileToCheck).ToList();
       var fileName = options.CheckFile;
       if (fileName == null) {
-        return (0, "", "");
+        return Task.FromResult((0, "", ""));
       }
       var checkDirectives = ParseCheckFile(options.CheckFile!);
 
       return Execute(linesToCheck, checkDirectives);
     }
->>>>>>> 05f47103
-
-    public static (int, string, string) Execute(IEnumerable<string> linesToCheck, IEnumerable<CheckDirective> checkDirectives) {
+
+    public static Task<(int, string, string)> Execute(IEnumerable<string> linesToCheck, IEnumerable<CheckDirective> checkDirectives) {
       IEnumerator<string> lineEnumerator = linesToCheck.GetEnumerator();
       IEnumerator<string>? notCheckingEnumerator = null;
       foreach (var directive in checkDirectives) {
@@ -254,7 +236,7 @@
         } else {
           var enumerator = notCheckingEnumerator ?? lineEnumerator;
           if (!directive.FindMatch(enumerator)) {
-            return (1, "", $"ERROR: Could not find a match for {directive}");
+            return Task.FromResult((1, "", $"ERROR: Could not find a match for {directive}"));
           }
 
           notCheckingEnumerator = null;
@@ -266,7 +248,7 @@
         while (notCheckingEnumerator.MoveNext()) { }
       }
 
-      return (0, "", "");
+      return Task.FromResult((0, "", ""));
     }
 
     public override string ToString() {
