--- conflicted
+++ resolved
@@ -12,29 +12,6 @@
 using Bpl = Microsoft.Boogie;
 
 namespace Microsoft.Dafny {
-<<<<<<< HEAD
-  // FIXME: This should not be duplicated here
-  class DafnyConsolePrinter : ConsolePrinter {
-
-    public DafnyConsolePrinter(ExecutionEngineOptions options) : base(options) {
-    }
-
-    public override void ReportBplError(IToken tok, string message, bool error, TextWriter tw, string category = null) {
-      // Dafny has 0-indexed columns, but Boogie counts from 1
-      var realigned_tok = new Token(tok.line, tok.col - 1);
-      realigned_tok.kind = tok.kind;
-      realigned_tok.pos = tok.pos;
-      realigned_tok.val = tok.val;
-      realigned_tok.filename = tok.filename;
-      base.ReportBplError(realigned_tok, message, error, tw, category);
-
-      if (tok is Dafny.NestedToken nt) {
-        ReportBplError(nt.Inner, nt.Message ?? "Related location", false, tw);
-      }
-    }
-  }
-=======
->>>>>>> e4d0ee3c
 
   class DafnyHelper {
     private string fname;
