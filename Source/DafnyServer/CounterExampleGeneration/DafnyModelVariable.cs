// Copyright by the contributors to the Dafny Project
// SPDX-License-Identifier: MIT

using System;
using System.Collections.Generic;
using System.Linq;
using System.Text.RegularExpressions;
using Microsoft.Boogie;

namespace DafnyServer.CounterExampleGeneration {

  public static class DafnyModelVariableFactory {

    /// <summary>
    /// Create a new variable to be associated with the given model element in
    /// a given counterexample state or return such a variable if one already
    /// exists.
    /// </summary>
    /// <param name="state"></param>
    /// <param name="element"></param>
    /// <param name="name">the name to be assigned to the variable OR,
    /// if parent != null, the name of the field associated with it. In the later
    /// case, Name is set to some unique id.</param>
    /// <param name="parent">if not null, this variable represents the field of
    /// some parent object</param>
    /// <param name="duplicate">forces the creation of a new variable even if
    /// one already exists </param>
    /// <returns></returns>
    public static DafnyModelVariable Get(DafnyModelState state,
<<<<<<< HEAD
      Model.Element element, string name, DafnyModelVariable parent=null,
      bool duplicate=false) {
=======
      Model.Element element, string name, DafnyModelVariable parent = null,
      bool duplicate = false) {
>>>>>>> b5ad10a2
      if (state.ExistsVar(element)) {
        parent?.AddChild(name, state.GetVar(element));
        if (!duplicate) {
          return state.GetVar(element);
        }
        return new DuplicateVariable(state, state.GetVar(element), name, parent);
      }
      if (state.Model.GetDafnyType(element).Name == "seq") {
        return new SeqVariable(state, element, name, parent);
      }
      if (state.Model.GetDafnyType(element).Name == "map") {
        return new MapVariable(state, element, name, parent);
      }
      return new DafnyModelVariable(state, element, name, parent);
    }
  }

  public class DafnyModelVariable {

    public readonly string Name; // name given to the variable at creation
    public readonly DafnyModelType Type; // Dafny type of the variable
    public readonly Model.Element Element;
    private readonly DafnyModelState state; // the associated captured state
    // A child is a field or a value at a given index of an array, etc.
    // This dictionary associates a child name with resp. variable:
    // several children can have same names (particularly, sets can have
    // many children called true and falls)
    public readonly Dictionary<string, HashSet<DafnyModelVariable>> children;

    internal DafnyModelVariable(DafnyModelState state, Model.Element element,
      string name, DafnyModelVariable parent) {
      this.state = state;
      Element = element;
      Type = state.Model.GetDafnyType(element);
      children = new();
      state.AddVar(element, this);
      if (parent == null) {
        Name = name;
      } else {
        // TODO: a case can be made for refactoring this so that the indices
        // are model-wide rather than state-wide
        Name = "@" + state.VarIndex++;
        parent.AddChild(name, this);
      }
      state.AddVarName(ShortName);
    }

    public virtual IEnumerable<DafnyModelVariable> GetExpansion() {
      return state.Model.GetExpansion(state, this);
    }

    public virtual string Value {
      get {
        string result = state.Model.CanonicalName(Element, state);
        if (children.Count == 0)
          return result == "" ? "()" : result;
        List<(string ChildName, string ChildValue)> childList = new();
        foreach (var childName in children.Keys) {
          foreach (var child in children[childName]) {
            if (child.IsPrimitive) {
              childList.Add(new ValueTuple<string, string>(childName, child.Value));
            } else {
              childList.Add(new ValueTuple<string, string>(childName, child.ShortName));
            }
          }
        }
        string childValues;
        if (Type.Name == "set") {
          childValues = string.Join(", ",
            childList.ConvertAll(tpl => tpl.Item2 + " := " + tpl.Item1));
          return result + "{" + childValues + "}";
        }
        childValues = string.Join(", ",
            childList.ConvertAll(tpl => tpl.Item1 + " := " + tpl.Item2));
        return result + "(" + childValues + ")";
      }
    }

    public bool IsPrimitive => DafnyModel.IsPrimitive(Element, state);

    public string ShortName {
      get {
        var shortName = Regex.Replace(Name, @"#.*$", "");
        return state.VarNameIsShared(shortName) ? Name : shortName;
      }
    }

    internal void AddChild(string name, DafnyModelVariable child) {
      if (!children.ContainsKey(name)) {
        children[name] = new();
      }
      children[name].Add(child);
    }

    public override int GetHashCode() {
      return Element.Id;
    }

    public override bool Equals(object obj) {
      if (obj is not DafnyModelVariable other)
        return false;
      return other.Element == Element && other.state == state && other.Name == Name;
    }
  }

  public class DuplicateVariable : DafnyModelVariable {
    public readonly DafnyModelVariable original;

    internal DuplicateVariable(DafnyModelState state, DafnyModelVariable original, string newName, DafnyModelVariable parent)
      : base(state, original.Element, newName, parent) {
      this.original = original;
    }

    public override string Value => original.ShortName;

    public override IEnumerable<DafnyModelVariable> GetExpansion() {
      return original.GetExpansion();
    }
  }

  public class SeqVariable : DafnyModelVariable {

    private DafnyModelVariable seqLength;
    Dictionary<int, DafnyModelVariable> seqElements;

    internal SeqVariable(DafnyModelState state, Model.Element element, string name, DafnyModelVariable parent)
      : base(state, element, name, parent) {
      seqLength = null;
      seqElements = new Dictionary<int, DafnyModelVariable>();
    }

    public override string Value {
      get {
        var length = GetLength();
        if (length == null || seqElements.Count != length) {
          return base.Value;
        }
        List<string> result = new();
        for (int i = 0; i < length; i++) {
          if (!seqElements.ContainsKey(i)) {
            return base.Value;
          }
          result.Add(seqElements[i].IsPrimitive ?
            seqElements[i].Value :
            seqElements[i].ShortName);
        }
        return "[" + String.Join(", ", result) + "]";
      }
    }

    public int? GetLength() {
      return (seqLength?.Element as Model.Integer)?.AsInt();
    }

    public DafnyModelVariable GetAtIndex(int i) {
      return seqElements.GetValueOrDefault(i, null);
    }

    public void SetLength(DafnyModelVariable seqLength) {
      this.seqLength = seqLength;
    }

    public void AddAtIndex(DafnyModelVariable e, int? index) {
      if (index == null) {
        return;
      }
      seqElements[(int)index] = e;
    }
  }

  public class MapVariable : DafnyModelVariable {

    public readonly Dictionary<DafnyModelVariable, DafnyModelVariable> mappings = new();

    internal MapVariable(DafnyModelState state, Model.Element element, string name, DafnyModelVariable parent) : base(state, element, name, parent) { }

    public override string Value {
      get {
        if (mappings.Count == 0)
          return "()";
        // maps a key value pair to how many times it appears in the map
        // a key value pair can appear many times in a map due to "?:int" etc.
        Dictionary<string, int> mapStrings = new();
        foreach (var key in mappings.Keys) {
          var keyString = key.IsPrimitive ? key.Value : key.Name;
          var valueString = "?";
          if (mappings[key] != null) {
            valueString = mappings[key].IsPrimitive
              ? mappings[key].Value
              : mappings[key].Name;
          }
          var mapString = keyString + " := " + valueString;
          mapStrings[mapString] = mapStrings.GetValueOrDefault(mapString, 0) + 1;
        }
        return "(" + String.Join(", ", mapStrings.Keys.ToList()
          .ConvertAll(keyValuePair =>
            mapStrings[keyValuePair] == 1 ?
<<<<<<< HEAD
              keyValuePair:
              keyValuePair + " [+"+ (mapStrings[keyValuePair] - 1) + "]")) + ")";
=======
              keyValuePair :
              keyValuePair + " [+" + (mapStrings[keyValuePair] - 1) + "]")) + ")";
>>>>>>> b5ad10a2
      }
    }

    public void AddMapping(DafnyModelVariable from, DafnyModelVariable to) {
      if (mappings.ContainsKey(from)) {
        return;
      }
      mappings[from] = to;
    }
  }
<<<<<<< HEAD

  public class DafnyModelType  {

    public readonly string Name;
    public readonly List<DafnyModelType> TypeArgs;

    public DafnyModelType(string name, List<DafnyModelType> typeArgs) {
      Name = name;
      TypeArgs = typeArgs;
    }

    public DafnyModelType(string name):this(name, new List<DafnyModelType>()) { }

    public override string ToString() {
      if (TypeArgs.Count == 0) {
        return Name;
      }
      return Name + "<" + String.Join(",", TypeArgs.ConvertAll(x => x.ToString())) + ">";
    }

    /// <summary>
    /// Recursively convert this type's name and the names of its type arguments
    /// to the Dafny format. So, for instance,
    /// Mo__dule___mModule2__.Cla____ss is converted to  Mo_dule_.Module2_.Cla__ss
    /// </summary>
    public DafnyModelType InDafnyFormat() {
      // The line below converts "_m" used in boogie to separate modules to ".":
      var tmp = Regex.Replace(Name, "(?<=[^_](__)*)_m", ".");
      // The code below converts every "__" to "_":
      var removeNextUnderscore = false;
      var newName = "";
      foreach (var c in tmp) {
        if (c == '_') {
          if (!removeNextUnderscore) {
            newName += c;
          }
          removeNextUnderscore = !removeNextUnderscore;
        } else {
          newName += c;
        }
      }
      return new(newName, TypeArgs.ConvertAll(type => type.InDafnyFormat()));
    }

    public DafnyModelType GetNonNullable() {
      var newName = Name.Trim('?');
      return new DafnyModelType(newName, TypeArgs);
    }

    /// <summary>
    /// Parse a string into a type. Throw an error if string is not well-formed
    /// </summary>
    public static DafnyModelType FromString(string type) {
      type = Regex.Replace(type, " ", "");
      if (!type.Contains("<")) {
        return new DafnyModelType(type);
      }
      List<DafnyModelType> typeArgs = new();
      var id = type.IndexOf("<", StringComparison.Ordinal);
      var name = type.Substring(id);
      id += 1;
      var lastId = id;
      var openBrackets = 0;
      // ',' inside brackets should not be counted as separating parameters:
      while (id < type.Length) {
        switch (type[id]) {
          case '<':
            openBrackets += 1;
            break;
          case '>':
            openBrackets -= 1;
            break;
          case ',':
            if (openBrackets == 0) {
              typeArgs.Add(FromString(type.Substring(lastId, id - lastId)));
            }
            break;
        }
        id++;
      }
      return new DafnyModelType(name, typeArgs);
    }
  }
=======
>>>>>>> b5ad10a2
}<|MERGE_RESOLUTION|>--- conflicted
+++ resolved
@@ -27,13 +27,8 @@
     /// one already exists </param>
     /// <returns></returns>
     public static DafnyModelVariable Get(DafnyModelState state,
-<<<<<<< HEAD
       Model.Element element, string name, DafnyModelVariable parent=null,
       bool duplicate=false) {
-=======
-      Model.Element element, string name, DafnyModelVariable parent = null,
-      bool duplicate = false) {
->>>>>>> b5ad10a2
       if (state.ExistsVar(element)) {
         parent?.AddChild(name, state.GetVar(element));
         if (!duplicate) {
@@ -231,13 +226,8 @@
         return "(" + String.Join(", ", mapStrings.Keys.ToList()
           .ConvertAll(keyValuePair =>
             mapStrings[keyValuePair] == 1 ?
-<<<<<<< HEAD
               keyValuePair:
               keyValuePair + " [+"+ (mapStrings[keyValuePair] - 1) + "]")) + ")";
-=======
-              keyValuePair :
-              keyValuePair + " [+" + (mapStrings[keyValuePair] - 1) + "]")) + ")";
->>>>>>> b5ad10a2
       }
     }
 
@@ -248,7 +238,6 @@
       mappings[from] = to;
     }
   }
-<<<<<<< HEAD
 
   public class DafnyModelType  {
 
@@ -332,6 +321,4 @@
       return new DafnyModelType(name, typeArgs);
     }
   }
-=======
->>>>>>> b5ad10a2
 }