--- conflicted
+++ resolved
@@ -12,13 +12,8 @@
     private bool running;
     private readonly ExecutionEngine engine;
 
-<<<<<<< HEAD
-    static void Main(string[] args) {
+    public static void Main(string[] args) {
       var options = DafnyOptions.Create(Console.Out);
-=======
-    public static void Main(string[] args) {
-      var options = DafnyOptions.Create();
->>>>>>> bd2d4ecd
       ServerUtils.ApplyArgs(args, options);
       var engine = ExecutionEngine.CreateWithoutSharedCache(options);
       Server server = new Server(engine);
