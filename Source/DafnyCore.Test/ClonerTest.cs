--- conflicted
+++ resolved
@@ -32,16 +32,11 @@
     var formal2 = new Formal(new SourceOrigin(tokenBodyStart, tokenBodyStart), "b", Microsoft.Dafny.Type.Bool, true, false, null) {
       IsTypeExplicit = false
     };
-<<<<<<< HEAD
-    var dummyDecl = new Method(rangeToken, new Name(rangeToken, "hello"), null, false, false, new List<TypeParameter>(), new List<Formal> { formal1, formal2 }, new List<AttributedExpression>(), new List<AttributedExpression>(), new Specification<FrameExpression>(), new Specification<Expression>(new List<Expression>(), null), new List<Formal>(), new Specification<FrameExpression>(new List<FrameExpression>(), null), new BlockStmt(rangeToken, new List<Statement>()), Token.NoToken, false);
-=======
-    var dummyDecl = new Method(rangeToken, new Name(rangeToken, "hello"),
-      false, false, [], [formal1, formal2],
-      [], [],
-      new Specification<FrameExpression>(), new Specification<FrameExpression>([], null),
-      [], new Specification<Expression>([], null),
-      new BlockStmt(rangeToken, []), null, Token.NoToken, false);
->>>>>>> 0f010ef3
+    var dummyDecl = new Method(rangeToken, new Name(rangeToken, "hello"), null, false, 
+      false, [], [formal1, formal2], [], [], new Specification<FrameExpression>(), 
+      new Specification<Expression>([], null),
+      [], new Specification<FrameExpression>([], null), new BlockStmt(rangeToken, []), 
+      Token.NoToken);
 
     dummyDecl.BodyStartTok = tokenBodyStart;
     var cloner = new Cloner();
