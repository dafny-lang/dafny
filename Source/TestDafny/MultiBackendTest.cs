--- conflicted
+++ resolved
@@ -212,11 +212,7 @@
           checkFile = checkFileForBackend;
         }
 
-<<<<<<< HEAD
-        var result = RunWithCompiler(options, compiler, expectedOutput, checkFile, expectedErrorCode);
-=======
-        var result = await RunWithCompiler(options, compiler, expectedOutput, checkFile);
->>>>>>> 5cf477ae
+        var result = await RunWithCompiler(options, compiler, expectedOutput, checkFile, expectedErrorCode);
         if (result != 0) {
           success = false;
         }
@@ -226,11 +222,7 @@
           // depending on whether it is included as source or referenced as DafnyRuntime.dll
           // (because of "#ifdef ISDAFNYRUNTIMELIB" directives - see DafnyRuntime.cs).
           // This should be enabled for any other backends that have similar divergence.
-<<<<<<< HEAD
-          result = RunWithCompiler(options, compiler, expectedOutput, checkFile, 0, false);
-=======
-          result = await RunWithCompiler(options, compiler, expectedOutput, checkFile, false);
->>>>>>> 5cf477ae
+          result = await RunWithCompiler(options, compiler, expectedOutput, checkFile, 0, false);
           if (result != 0) {
             success = false;
           }
@@ -247,7 +239,6 @@
     return -1;
   }
 
-<<<<<<< HEAD
   private static string CheckFileForBackend(ForEachCompilerOptions options, IExecutableBackend compiler)
   {
     return $"{options.TestFile}.{compiler.TargetId}.check";
@@ -263,10 +254,7 @@
     return $"{options.TestFile}.{compiler.TargetId}.expect";
   }
 
-  public int ForEachResolver(ForEachResolverOptions options) {
-=======
   public async Task<int> ForEachResolver(ForEachResolverOptions options) {
->>>>>>> 5cf477ae
     // We also use --(r|b)print to catch bugs with valid but unprintable programs.
     string fileName = Path.GetFileName(options.TestFile!);
     var testDir = Path.GetDirectoryName(options.TestFile!);
@@ -343,14 +331,9 @@
     return !compileOptions.Contains(name);
   }
 
-<<<<<<< HEAD
-  private int RunWithCompiler(ForEachCompilerOptions options, IExecutableBackend backend, string expectedOutput,
+  private async Task<int> RunWithCompiler(ForEachCompilerOptions options, IExecutableBackend backend, string expectedOutput,
     string? checkFile, int expectedErrorCode, bool includeRuntime = true) {
-    output.Write($"Executing on {backend.TargetName}");
-=======
-  private async Task<int> RunWithCompiler(ForEachCompilerOptions options, IExecutableBackend backend, string expectedOutput, string? checkFile, bool includeRuntime = true) {
     await output.WriteAsync($"Executing on {backend.TargetName}");
->>>>>>> 5cf477ae
     if (!includeRuntime) {
       await output.WriteAsync(" (with --include-runtime:false)");
     }
@@ -394,22 +377,22 @@
     if (checkFile == null && (!exitCodeExpected || diffMessage != null)) {
       if (Environment.GetEnvironmentVariable("DAFNY_INTEGRATION_TESTS_UPDATE_TARGET_EXPECT_FILE") == "true") {
         if ((Environment.GetEnvironmentVariable("DAFNY_INTEGRATION_TESTS_ROOT_DIR") ?? "") == "") {
-          output.WriteLine(
+          await output.WriteLineAsync(
             "DAFNY_INTEGRATION_TESTS_UPDATE_TARGET_EXPECT_FILE is true but DAFNY_INTEGRATION_TESTS_ROOT_DIR is not set");
         } else {
           // Ensure we don't accidentally do this for every compiler.
           var sourcePath = Path.Join(Environment.GetEnvironmentVariable("DAFNY_INTEGRATION_TESTS_ROOT_DIR"),
             CheckFileForBackend(options, backend));
           var checkOutput = string.Join("\n", outputString.Split("\n").Select(line => "// CHECK-L: " + line));
-          File.WriteAllText(sourcePath, checkOutput);
+          await File.WriteAllTextAsync(sourcePath, checkOutput);
           if (diffMessage != null) {
-            output.WriteLine(diffMessage);
+            await output.WriteLineAsync(diffMessage);
           } else {
-            output.WriteLine($"Output stored at {sourcePath} so that it's recognized.");
-            output.WriteLine("Execution failed, for reasons other than known unsupported features. Output:");
-            output.WriteLine(outputString);
-            output.WriteLine("Error:");
-            output.WriteLine(error);
+            await output.WriteLineAsync($"Output stored at {sourcePath} so that it's recognized.");
+            await output.WriteLineAsync("Execution failed, for reasons other than known unsupported features. Output:");
+            await output.WriteLineAsync(outputString);
+            await output.WriteLineAsync("Error:");
+            await output.WriteLineAsync(error);
           }
 
           return exitCode;
