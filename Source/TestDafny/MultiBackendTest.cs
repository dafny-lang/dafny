﻿using System.CommandLine;
using System.Reflection;
using System.Text;
using System.Text.RegularExpressions;
using CommandLine;
using Microsoft.Dafny;
using Microsoft.Dafny.Plugins;
using XUnitExtensions;
using XUnitExtensions.Lit;

namespace TestDafny;

[Verb("for-each-compiler", HelpText = "Execute the given test file for every compiler, and assert the output matches the <test file>.expect file.")]
public class ForEachCompilerOptions {

  [Value(0, Required = true, MetaName = "Test file", HelpText = "The *.dfy file to test.")]
  public string? TestFile { get; set; } = null;

  [Option("dafny", HelpText = "The dafny CLI to test with. Defaults to the locally built DafnyDriver project.")]
  public string? DafnyCliPath { get; set; } = null;

  [Value(1, MetaName = "Dafny CLI arguments", HelpText = "Any arguments following '--' will be passed to the dafny CLI unaltered.")]
  public IEnumerable<string> OtherArgs { get; set; } = Array.Empty<string>();

  [Option("refresh-exit-code", HelpText = "If present, also run with --type-system-refresh and expect the given exit code.")]
  public int? RefreshExitCode { get; set; } = null;
}

[Verb("features", HelpText = "Print the Markdown content documenting feature support for each compiler.")]
public class FeaturesOptions {
  [Value(1)]
  public IEnumerable<string> OtherArgs { get; set; } = Array.Empty<string>();
}

[Verb("for-each-resolver", HelpText = "For each resolver (legacy and refresh), execute the given test file, and assert the output matches the <test file>.expect file.")]
public class ForEachResolverOptions {

  [Value(0, Required = true, MetaName = "Test file", HelpText = "The *.dfy file to test.")]
  public string? TestFile { get; set; } = null;

  [Option("dafny", HelpText = "The dafny CLI to test with. Defaults to the locally built DafnyDriver project.")]
  public string? DafnyCliPath { get; set; } = null;

  [Value(1, MetaName = "Dafny CLI arguments", HelpText = "Any arguments following '--' will be passed to the dafny CLI unaltered.")]
  public IEnumerable<string> OtherArgs { get; set; } = Array.Empty<string>();

  [Option("expect-exit-code", HelpText = "Expected exit code for legacy resolver (default 0).")]
  public int? ExpectExitCode { get; set; } = null;

  [Option("refresh-exit-code", HelpText = "Expected exit code for refresh resolver (default expect-exit-code).")]
  public int? RefreshExitCode { get; set; } = null;
}

public class MultiBackendTest {
  private static readonly Assembly DafnyAssembly = typeof(Dafny.Dafny).Assembly;
  private readonly TextReader input;
  private readonly TextWriter output;
  private readonly TextWriter errorWriter;

  public MultiBackendTest(TextReader input, TextWriter output, TextWriter errorWriter) {
    this.input = input;
    this.output = output;
    this.errorWriter = errorWriter;
  }

  public static Task<int> Main(string[] args) {
    return new MultiBackendTest(Console.In, Console.Out, Console.Error).Start(args.ToList());
  }

  public Task<int> Start(IEnumerable<string> args) {
    var result = Task.FromResult(-1);
    var parser = new CommandLine.Parser(with => {
      with.EnableDashDash = true;
      with.HelpWriter = errorWriter;
    });
    var parseResult = parser.ParseArguments<ForEachCompilerOptions, FeaturesOptions, ForEachResolverOptions>(args);
#pragma warning disable VSTHRD002
    parseResult.WithParsed<ForEachCompilerOptions>(options => { result = ForEachCompiler(options); })
#pragma warning restore VSTHRD002
      .WithParsed<FeaturesOptions>(options => { result = Task.FromResult(GenerateCompilerTargetSupportTable(options)); })
      .WithParsed<ForEachResolverOptions>(options => { result = ForEachResolver(options); });

    return result;
  }

  private DafnyOptions? ParseDafnyOptions(IEnumerable<string> dafnyArgs) {
    var dafnyOptions = new DafnyOptions(input, output, errorWriter);
    var success = dafnyOptions.Parse(dafnyArgs.ToArray());
    return success ? dafnyOptions : null;
  }

  record ResolutionSetting(
    string ReadableName,
    string[] AdditionalOptions,
    string[] ExpectFileSuffixes,
    int ExpectedExitCode
  );

  private async Task<int> ForEachCompiler(ForEachCompilerOptions options) {
    var pluginParseResult = CommonOptionBag.PluginOption.Parse(options.OtherArgs.ToArray());
    var pluginArguments = pluginParseResult.GetValueForOption(CommonOptionBag.PluginOption);
    var plugins = DafnyOptions.ComputePlugins(new List<Plugin>(), pluginArguments ?? new List<string>());

    // First verify the file (and assume that verification should be successful).
    // Older versions of test files that now use %testDafnyForEachCompiler were sensitive to the number
    // of verification conditions (i.e. the X in "Dafny program verifier finished with X verified, 0 errors"),
    // but this was never meaningful and only added maintenance burden.
    // Here we only ensure that the exit code is 0.

    // We also use --(r|b)print to catch bugs with valid but unprintable programs.
    string fileName = Path.GetFileName(options.TestFile!);
    var testDir = Path.GetDirectoryName(options.TestFile!);
    var tmpDPrint = Path.Join(testDir, "Output", $"{fileName}.dprint");
    var tmpRPrint = Path.Join(testDir, "Output", $"{fileName}.rprint");
    var tmpPrint = Path.Join(testDir, "Output", $"{fileName}.print");

    var dafnyArgs = new List<string>() {
      $"verify",
      options.TestFile!,
      $"--print:{tmpDPrint}",
      options.OtherArgs.Any(option => option.StartsWith("--print")) ? "" : $"--rprint:{tmpRPrint}",
      $"--bprint:{tmpPrint}"
    }.Concat(options.OtherArgs.Where(OptionAppliesToVerifyCommand)).ToArray();

    var resolutionOptions = new List<ResolutionSetting>() {
      new ResolutionSetting(
        "legacy",
        new string[] { },
        new string[] { ".verifier.expect" },
        0)
    };
    if (options.RefreshExitCode != null) {
      resolutionOptions.Add(
        new ResolutionSetting(
          "refresh",
          new string[] { "--type-system-refresh" },
          new string[] { ".refresh.expect", ".verifier.expect" },
          (int)options.RefreshExitCode)
      );
    }

    foreach (var resolutionOption in resolutionOptions) {
      await output.WriteLineAsync($"Using {resolutionOption.ReadableName} resolver and verifying...");

      var (exitCode, outputString, error) = await RunDafny(options.DafnyCliPath, dafnyArgs.Concat(resolutionOption.AdditionalOptions));

      // If there is a file with extension "suffix", where the alternatives for "suffix" are supplied in order in
      // ExpectFileSuffixes, then we expect the output to match the contents of that file. Otherwise, we expect the output to be empty.
      var expectedOutput = "";
      foreach (var expectFileSuffix in resolutionOption.ExpectFileSuffixes) {
        var expectFileForVerifier = $"{options.TestFile}{expectFileSuffix}";
        if (File.Exists(expectFileForVerifier)) {
          expectedOutput = await File.ReadAllTextAsync(expectFileForVerifier);
          break;
        }
      }

      // Chop off the "Dafny program verifier finished with..." trailer
      var trailer = new Regex("\r?\nDafny program verifier[^\r\n]*\r?\n").Match(outputString);
      var actualOutput = outputString.Remove(trailer.Index, trailer.Length);
      var diffMessage = AssertWithDiff.GetDiffMessage(expectedOutput, actualOutput);
      if (diffMessage != null) {
        await output.WriteLineAsync(diffMessage);
        return 1;
      }

      // We expect verification to return exit code 0.
      if (exitCode != resolutionOption.ExpectedExitCode) {
        await output.WriteLineAsync(
          $"Verification failed with exit code {exitCode} (expected {resolutionOption.ExpectedExitCode}). Output:");
        await output.WriteLineAsync(outputString);
        await output.WriteLineAsync("Error:");
        await output.WriteLineAsync(error);
        return exitCode != 0 ? exitCode : 1;
      }
    }

    // Then execute the program for each available compiler.

    string expectFile = options.TestFile + ".expect";
    var commonExpectedOutput = await File.ReadAllTextAsync(expectFile);

    var success = true;
    foreach (var plugin in plugins) {
      foreach (var compiler in plugin.GetCompilers(DafnyOptions.Default)) {
        if (!compiler.IsStable) {
          // Some tests still fail when using the lib back-end, for example due to disallowed assumptions being present in the test,
          // Such as empty constructors with ensures clauses, generated from iterators
          continue;
        }

        // Check for backend-specific exceptions (because of known bugs or inconsistencies)
        var expectedOutput = commonExpectedOutput;
        string? checkFile = null;
        var expectFileForBackend = $"{options.TestFile}.{compiler.TargetId}.expect";
        if (File.Exists(expectFileForBackend)) {
          expectedOutput = await File.ReadAllTextAsync(expectFileForBackend);
        }

        var checkFileForBackend = $"{options.TestFile}.{compiler.TargetId}.check";
        if (File.Exists(checkFileForBackend)) {
          checkFile = checkFileForBackend;
        }

        var result = await RunWithCompiler(options, compiler, expectedOutput, checkFile);
        if (result != 0) {
          success = false;
        }

        if (compiler.TargetId == "cs") {
          // C# is a bit unusual in that the runtime behaves a little differently
          // depending on whether it is included as source or referenced as DafnyRuntime.dll
          // (because of "#ifdef ISDAFNYRUNTIMELIB" directives - see DafnyRuntime.cs).
          // This should be enabled for any other backends that have similar divergence.
          result = await RunWithCompiler(options, compiler, expectedOutput, checkFile, false);
          if (result != 0) {
            success = false;
          }
        }
      }
    }

    if (success) {
      await output.WriteLineAsync(
        "All executions were successful and matched the expected output (or reported errors for known unsupported features)!");
      return 0;
    }

    return -1;
  }

  public async Task<int> ForEachResolver(ForEachResolverOptions options) {
    // We also use --(r|b)print to catch bugs with valid but unprintable programs.
    string fileName = Path.GetFileName(options.TestFile!);
    var testDir = Path.GetDirectoryName(options.TestFile!);
    var tmpDPrint = Path.Join(testDir, "Output", $"{fileName}.dprint");
    var tmpRPrint = Path.Join(testDir, "Output", $"{fileName}.rprint");
    var tmpPrint = Path.Join(testDir, "Output", $"{fileName}.print");

    var dafnyArgs = new List<string>() {
      $"verify",
      options.TestFile!,
      $"--print:{tmpDPrint}",
      options.OtherArgs.Any(option => option.StartsWith("--print")) ? "" : $"--rprint:{tmpRPrint}",
      $"--bprint:{tmpPrint}"
    }.Concat(options.OtherArgs.Where(OptionAppliesToVerifyCommand)).ToArray();

    var resolutionOptions = new List<ResolutionSetting>() {
      new("legacy", new string[] { }, new string[] { ".expect" },
        options.ExpectExitCode ?? 0),
      new("refresh", new string[] { "--type-system-refresh" }, new string[] { ".refresh.expect", ".expect" },
        options.RefreshExitCode ?? options.ExpectExitCode ?? 0)
    };

    foreach (var resolutionOption in resolutionOptions) {
      await output.WriteLineAsync($"Using {resolutionOption.ReadableName} resolver and verifying...");

      var (exitCode, actualOutput, error) = await RunDafny(options.DafnyCliPath, dafnyArgs.Concat(resolutionOption.AdditionalOptions));

      // The expected output is indicated by a file with extension "suffix", where the alternatives for "suffix" are supplied in order in
      // ExpectFileSuffixes.
<<<<<<< HEAD
      string? expectedOutput = null;
      foreach (var expectFileSuffix in resolutionOption.ExpectFileSuffixes) {
        var expectFileForVerifier = $"{options.TestFile}{expectFileSuffix}";
        if (File.Exists(expectFileForVerifier)) {
          expectedOutput = await File.ReadAllTextAsync(expectFileForVerifier);
          break;
        }
      }
      if (expectedOutput == null) {
        await output.WriteLineAsync($"Missing expect file: {resolutionOption.ExpectFileSuffixes.Comma(suffix => $"{options.TestFile}{suffix}")}");
=======
      string? expectFile = resolutionOption.ExpectFileSuffixes.
        Select(expectFileSuffix => $"{options.TestFile}{expectFileSuffix}").
        FirstOrDefault(File.Exists);
      if (expectFile == null) {
        output.WriteLine("Missing expect file: {0}", resolutionOption.ExpectFileSuffixes.Comma(suffix => $"{options.TestFile}{suffix}"));
>>>>>>> 16e0590c
        return 1;
      }

      // Compare the output
      var diffMessage = DiffCommand.Run(expectFile, actualOutput);
      if (diffMessage != null) {
        await output.WriteLineAsync(diffMessage);
        return 1;
      }

      // We expect verification to return the indicated exit code.
      if (exitCode != resolutionOption.ExpectedExitCode) {
        await output.WriteLineAsync($"Verification failed with exit code {exitCode} (expected {resolutionOption.ExpectedExitCode}). Output:");
        await output.WriteLineAsync(actualOutput);
        await output.WriteLineAsync("Error:");
        await output.WriteLineAsync(error);
        return exitCode != 0 ? exitCode : 1;
      }
    }

    return 0; // success
  }

  // Necessary to avoid passing invalid options to the first `dafny verify` command.
  // Ideally we could hook into the general `dafny` options parsing logic
  // and `ICommandSpec` commands instead.
  private static bool OptionAppliesToVerifyCommand(string option) {
    var name = option[2..].Split(':')[0];

    var compileOptions = new List<Option> {
      CommonOptionBag.SpillTranslation,
      CommonOptionBag.OptimizeErasableDatatypeWrapper,
      CommonOptionBag.AddCompileSuffix,
      BoogieOptionBag.SolverResourceLimit,
      BoogieOptionBag.VerificationTimeLimit,
      RunCommand.MainOverride,
    }.Select(o => o.Name);

    return !compileOptions.Contains(name);
  }

  private async Task<int> RunWithCompiler(ForEachCompilerOptions options, IExecutableBackend backend, string expectedOutput, string? checkFile, bool includeRuntime = true) {
    await output.WriteAsync($"Executing on {backend.TargetName}");
    if (!includeRuntime) {
      await output.WriteAsync(" (with --include-runtime:false)");
    }
    await output.WriteLineAsync("...");

    // Build to a dedicated temporary directory to make sure tests don't interfere with each other.
    // The path will be something like "<user temp directory>/<random name>/<random name>"
    // to ensure that all artifacts are put in a dedicated directory,
    // which just "<user temp directory>/<random name>" would not.
    var randomName = Path.ChangeExtension(Path.GetRandomFileName(), null);
    var tempOutputDirectory = Path.Combine(Path.GetTempPath(), randomName, randomName);
    Directory.CreateDirectory(tempOutputDirectory);

    IEnumerable<string> dafnyArgs = new List<string> {
      "run",
      "--no-verify",
      $"--target:{backend.TargetId}",
      $"--build:{tempOutputDirectory}",
      options.TestFile!,
    }.Concat(options.OtherArgs);
    if (!includeRuntime) {
      // We have to provide the path to DafnyRuntime.dll manually, since the program will be run
      // in the directory containing the DLL built from Dafny code, not the Dafny distribution.
      if (backend.TargetId != "cs") {
        throw new ArgumentException("--include-runtime:false is currently only supported for the C# backend");
      }
      var libPath = Path.GetDirectoryName(Assembly.GetExecutingAssembly().Location);
      var runtimePath = Path.Join(libPath, "DafnyRuntime.dll");
      dafnyArgs = dafnyArgs.Concat(new[] { "--include-runtime:false", "--input", runtimePath });
    }

    var (exitCode, outputString, error) = await RunDafny(options.DafnyCliPath, dafnyArgs);
    var compilationOutputPrior = new Regex("\r?\nDafny program verifier[^\r\n]*\r?\n").Match(outputString);
    if (compilationOutputPrior.Success) {
      outputString = outputString.Remove(0, compilationOutputPrior.Index + compilationOutputPrior.Length);
    }

    if (exitCode == 0) {
      var diffMessage = AssertWithDiff.GetDiffMessage(expectedOutput, outputString);
      if (diffMessage == null) {
        return 0;
      }

      await output.WriteLineAsync(diffMessage);
      return 1;
    }

    // If we hit errors, check for known unsupported features or bugs for this compilation target
    if (error == "" && OnlyUnsupportedFeaturesErrors(backend, outputString)) {
      return 0;
    }

    if (checkFile != null) {
      var outputLines = new List<string>();
      // Concatenate stdout and stderr so either can be checked against
      outputLines.AddRange(ReadAllLines(outputString));
      outputLines.AddRange(ReadAllLines(error));
      var checkDirectives = OutputCheckCommand.ParseCheckFile(checkFile);
      var (checkResult, checkOutput, checkError) = await OutputCheckCommand.Execute(outputLines, checkDirectives);
      if (checkResult != 0) {
        await output.WriteLineAsync($"OutputCheck on {checkFile} failed:");
        await output.WriteLineAsync(checkOutput);
        await output.WriteLineAsync("Error:");
        await output.WriteLineAsync(checkError);
      }

      return checkResult;
    }

    await output.WriteLineAsync("Execution failed, for reasons other than known unsupported features. Output:");
    await output.WriteLineAsync(outputString);
    await output.WriteLineAsync("Error:");
    await output.WriteLineAsync(error);
    return exitCode;
  }

  public static IList<string> ReadAllLines(string s) {
    var result = new List<string>();
    var reader = new StringReader(s);
    while (reader.ReadLine() is { } line) {
      result.Add(line);
    }
    return result;
  }

  private static async Task<(int, string, string)> RunDafny(IEnumerable<string> arguments) {
    var argumentsWithDefaults = arguments.Concat(DafnyCliTests.NewDefaultArgumentsForTesting);
    var outputWriter = new StringWriter();
    var errorWriter = new StringWriter();
<<<<<<< HEAD
    var exitCode = await DafnyCli.MainWithWriters(outputWriter, errorWriter, TextReader.Null, argumentsWithDefaults.ToArray());
=======
    var exitCode = DafnyBackwardsCompatibleCli.MainWithWriters(outputWriter, errorWriter, TextReader.Null, argumentsWithDefaults.ToArray());
>>>>>>> 16e0590c
    var outputString = outputWriter.ToString();
    var error = errorWriter.ToString();
    return (exitCode, outputString, error);
  }

  private static Task<(int, string, string)> RunDafny(string? dafnyCLIPath, IEnumerable<string> arguments) {
    if (dafnyCLIPath == null) {
      return RunDafny(arguments);
    }

    var argumentsWithDefaults = arguments.Concat(DafnyCliTests.NewDefaultArgumentsForTesting);
    ILitCommand command = new ShellLitCommand(dafnyCLIPath, argumentsWithDefaults, DafnyCliTests.ReferencedEnvironmentVariables);

    return command.Execute(TextReader.Null, TextWriter.Null, TextWriter.Null);
  }

  private static bool OnlyUnsupportedFeaturesErrors(IExecutableBackend backend, string output) {
    using StringReader sr = new StringReader(output);
    while (sr.ReadLine() is { } line) {
      if (!IsAllowedOutputLine(backend, line)) {
        return false;
      }
    }

    return true;
  }

  private static bool IsAllowedOutputLine(IExecutableBackend backend, string line) {
    line = line.Trim();
    if (line.Length == 0) {
      return true;
    }

    // This is output if the compiler emits any errors
    if (line.StartsWith("Wrote textual form of partial target program to")) {
      return true;
    }

    // This is output if included files have errors,
    // which is expected if we're including another test file and testing different CLI options
    if (Regex.IsMatch(line, "Error: the included file .* contains error\\(s\\)")) {
      return true;
    }

    var prefixIndex = line.IndexOf(UnsupportedFeatureException.MessagePrefix, StringComparison.Ordinal);
    if (prefixIndex < 0) {
      return false;
    }

    var featureDescription = line[(prefixIndex + UnsupportedFeatureException.MessagePrefix.Length)..];
    var feature = FeatureDescriptionAttribute.ForDescription(featureDescription);
    if (backend.UnsupportedFeatures.Contains(feature)) {
      return true;
    }

    // This is an internal inconsistency error
    throw new Exception(
      $"Compiler rejected feature '{feature}', which is not an element of its UnsupportedFeatures set");
  }

  private int GenerateCompilerTargetSupportTable(FeaturesOptions featuresOptions) {
    var dafnyOptions = ParseDafnyOptions(featuresOptions.OtherArgs);
    if (dafnyOptions == null) {
      return (int)ExitValue.PREPROCESSING_ERROR;
    }

    var allCompilers = dafnyOptions.Plugins
      .SelectMany(p => p.GetCompilers(dafnyOptions))
      .Where(c => !c.IsInternal)
      .ToList();

    // Header
    output.Write("| Feature |");
    foreach (var compiler in allCompilers) {
      output.Write($" {compiler.TargetName} |");
    }

    output.WriteLine();

    // Horizontal rule ("|----|---|...")
    output.Write("|-|");
    foreach (var _ in allCompilers) {
      output.Write($"-|");
    }

    output.WriteLine();

    var footnotes = new StringBuilder();
    foreach (var feature in Enum.GetValues(typeof(Feature)).Cast<Feature>()) {
      var description = FeatureDescriptionAttribute.GetDescription(feature);
      var footnoteLink = "";
      if (description.FootnoteIdentifier != null) {
        footnoteLink = $"[^{description.FootnoteIdentifier}]";
        footnotes.AppendLine($"{footnoteLink}: {description.Footnote}");
        footnotes.AppendLine();
      }

      output.Write($"| [{description.Description}](#{description.ReferenceManualSection}){footnoteLink} |");
      foreach (var compiler in allCompilers) {
        var supported = !compiler.UnsupportedFeatures.Contains(feature);
        var cell = supported ? " X " : "";
        output.Write($" {cell} |");
      }

      output.WriteLine();
    }

    output.WriteLine();
    output.WriteLine(footnotes);

    return 0;
  }
}<|MERGE_RESOLUTION|>--- conflicted
+++ resolved
@@ -259,24 +259,12 @@
 
       // The expected output is indicated by a file with extension "suffix", where the alternatives for "suffix" are supplied in order in
       // ExpectFileSuffixes.
-<<<<<<< HEAD
-      string? expectedOutput = null;
-      foreach (var expectFileSuffix in resolutionOption.ExpectFileSuffixes) {
-        var expectFileForVerifier = $"{options.TestFile}{expectFileSuffix}";
-        if (File.Exists(expectFileForVerifier)) {
-          expectedOutput = await File.ReadAllTextAsync(expectFileForVerifier);
-          break;
-        }
-      }
-      if (expectedOutput == null) {
-        await output.WriteLineAsync($"Missing expect file: {resolutionOption.ExpectFileSuffixes.Comma(suffix => $"{options.TestFile}{suffix}")}");
-=======
       string? expectFile = resolutionOption.ExpectFileSuffixes.
         Select(expectFileSuffix => $"{options.TestFile}{expectFileSuffix}").
         FirstOrDefault(File.Exists);
       if (expectFile == null) {
-        output.WriteLine("Missing expect file: {0}", resolutionOption.ExpectFileSuffixes.Comma(suffix => $"{options.TestFile}{suffix}"));
->>>>>>> 16e0590c
+        var expectFileDescription = resolutionOption.ExpectFileSuffixes.Comma(suffix => $"{options.TestFile}{suffix}");
+        await output.WriteLineAsync($"Missing expect file: {expectFileDescription}");
         return 1;
       }
 
@@ -409,11 +397,7 @@
     var argumentsWithDefaults = arguments.Concat(DafnyCliTests.NewDefaultArgumentsForTesting);
     var outputWriter = new StringWriter();
     var errorWriter = new StringWriter();
-<<<<<<< HEAD
-    var exitCode = await DafnyCli.MainWithWriters(outputWriter, errorWriter, TextReader.Null, argumentsWithDefaults.ToArray());
-=======
-    var exitCode = DafnyBackwardsCompatibleCli.MainWithWriters(outputWriter, errorWriter, TextReader.Null, argumentsWithDefaults.ToArray());
->>>>>>> 16e0590c
+    var exitCode = await DafnyBackwardsCompatibleCli.MainWithWriters(outputWriter, errorWriter, TextReader.Null, argumentsWithDefaults.ToArray());
     var outputString = outputWriter.ToString();
     var error = errorWriter.ToString();
     return (exitCode, outputString, error);
