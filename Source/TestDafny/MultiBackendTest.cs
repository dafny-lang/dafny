﻿using System.CommandLine;
using System.Reflection;
using System.Text;
using System.Text.RegularExpressions;
using CommandLine;
using Microsoft.Dafny;
using Microsoft.Dafny.Plugins;
using XUnitExtensions;
using XUnitExtensions.Lit;

namespace TestDafny;

[Verb("for-each-compiler", HelpText = "Execute the given test file for every compiler, and assert the output matches the <test file>.expect file.")]
public class ForEachCompilerOptions {

  [Value(0, Required = true, MetaName = "Test file", HelpText = "The *.dfy file to test.")]
  public string? TestFile { get; set; } = null;

  [Option("dafny", HelpText = "The dafny CLI to test with. Defaults to the locally built DafnyDriver project.")]
  public string? DafnyCliPath { get; set; } = null;

  [Value(1, MetaName = "Dafny CLI arguments", HelpText = "Any arguments following '--' will be passed to the dafny CLI unaltered.")]
  public IEnumerable<string> OtherArgs { get; set; } = Array.Empty<string>();

  [Option("refresh-exit-code", HelpText = "If present, also run with --type-system-refresh and expect the given exit code.")]
  public int? RefreshExitCode { get; set; } = null;
}

[Verb("features", HelpText = "Print the Markdown content documenting feature support for each compiler.")]
public class FeaturesOptions {
  [Value(1)]
  public IEnumerable<string> OtherArgs { get; set; } = Array.Empty<string>();
}

[Verb("for-each-resolver", HelpText = "For each resolver (legacy and refresh), execute the given test file, and assert the output matches the <test file>.expect file.")]
public class ForEachResolverOptions {

  [Value(0, Required = true, MetaName = "Test file", HelpText = "The *.dfy file to test.")]
  public string? TestFile { get; set; } = null;

  [Option("dafny", HelpText = "The dafny CLI to test with. Defaults to the locally built DafnyDriver project.")]
  public string? DafnyCliPath { get; set; } = null;

  [Value(1, MetaName = "Dafny CLI arguments", HelpText = "Any arguments following '--' will be passed to the dafny CLI unaltered.")]
  public IEnumerable<string> OtherArgs { get; set; } = Array.Empty<string>();

  [Option("expect-exit-code", HelpText = "Expected exit code for legacy resolver (default 0).")]
  public int? ExpectExitCode { get; set; } = null;

  [Option("refresh-exit-code", HelpText = "Expected exit code for refresh resolver (default expect-exit-code).")]
  public int? RefreshExitCode { get; set; } = null;
}

public class MultiBackendTest {
  private static readonly Assembly DafnyAssembly = typeof(Dafny.Dafny).Assembly;
  private readonly TextReader input;
  private readonly TextWriter output;
  private readonly TextWriter errorWriter;

  public MultiBackendTest(TextReader input, TextWriter output, TextWriter errorWriter) {
    this.input = input;
    this.output = output;
    this.errorWriter = errorWriter;
  }

  public static int Main(string[] args) {
    return new MultiBackendTest(Console.In, Console.Out, Console.Error).Start(args.ToList());
  }

  public int Start(IEnumerable<string> args) {
    var result = -1;
    var parser = new CommandLine.Parser(with => {
      with.EnableDashDash = true;
      with.HelpWriter = errorWriter;
    });
    var parseResult = parser.ParseArguments<ForEachCompilerOptions, FeaturesOptions, ForEachResolverOptions>(args);
    parseResult.WithParsed<ForEachCompilerOptions>(options => { result = ForEachCompiler(options); })
      .WithParsed<FeaturesOptions>(options => { result = GenerateCompilerTargetSupportTable(options); })
      .WithParsed<ForEachResolverOptions>(options => { result = ForEachResolver(options); });

    return result;
  }

  private DafnyOptions? ParseDafnyOptions(IEnumerable<string> dafnyArgs) {
    var dafnyOptions = new DafnyOptions(input, output, errorWriter);
    var success = dafnyOptions.Parse(dafnyArgs.ToArray());
    return success ? dafnyOptions : null;
  }

  record ResolutionSetting(
    string[] AdditionalOptions,
<<<<<<< HEAD
    string[] ExpectFileNamings,
=======
    string[] ExpectFileSuffixes,
>>>>>>> fa75ed6d
    int ExpectedExitCode
  );

  private int ForEachCompiler(ForEachCompilerOptions options) {
    var parseResult = CommandRegistry.Create(TextWriter.Null, TextWriter.Null, TextReader.Null,
      new string[] { "verify", options.TestFile! }.Concat(options.OtherArgs).ToArray());
    var dafnyOptions = ((ParseArgumentSuccess)parseResult).DafnyOptions;

    // First verify the file (and assume that verification should be successful).
    // Older versions of test files that now use %testDafnyForEachCompiler were sensitive to the number
    // of verification conditions (i.e. the X in "Dafny program verifier finished with X verified, 0 errors"),
    // but this was never meaningful and only added maintenance burden.
    // Here we only ensure that the exit code is 0.

    // We also use --(r|b)print to catch bugs with valid but unprintable programs.
    string fileName = Path.GetFileName(options.TestFile!);
    var testDir = Path.GetDirectoryName(options.TestFile!);
    var tmpDPrint = Path.Join(testDir, "Output", $"{fileName}.dprint");
    var tmpRPrint = Path.Join(testDir, "Output", $"{fileName}.rprint");
    var tmpPrint = Path.Join(testDir, "Output", $"{fileName}.print");

    var dafnyArgs = new List<string>() {
      $"verify",
      options.TestFile!,
      $"--print:{tmpDPrint}",
      $"--rprint:{tmpRPrint}",
      $"--bprint:{tmpPrint}"
    }.Concat(options.OtherArgs.Where(OptionAppliesToVerifyCommand)).ToArray();

    output.WriteLine("Verifying...");

    var resolutionOptions = new List<ResolutionSetting>() {
<<<<<<< HEAD
      new ResolutionSetting(new string[] { }, new string[] { ".verifier" }, 0)
    };
    if (options.RefreshExitCode != null) {
      resolutionOptions.Add(
        new ResolutionSetting(new string[] { "--type-system-refresh" }, new string[] { ".refresh", ".verifier" }, (int)options.RefreshExitCode)
=======
      new ResolutionSetting(new string[] { },
        new string[] { ".verifier.expect" },
        0)
    };
    if (options.RefreshExitCode != null) {
      resolutionOptions.Add(
        new ResolutionSetting(new string[] { "--type-system-refresh" },
          new string[] { ".refresh.expect", ".verifier.expect" },
          (int)options.RefreshExitCode)
>>>>>>> fa75ed6d
      );
    }
    foreach (var resolutionOption in resolutionOptions) {
      var (exitCode, outputString, error) = RunDafny(options.DafnyCliPath, dafnyArgs.Concat(resolutionOption.AdditionalOptions));

<<<<<<< HEAD
      // If there is a .X.expect file, where X is the strings supplied in ExpectFileNamings in order, then we expect the output to match the
      // .X.expect file contents. Otherwise, we expect the output to be empty.
      var expectedOutput = "";
      foreach (var expectFileNaming in resolutionOption.ExpectFileNamings) {
        var expectFileForVerifier = $"{options.TestFile}{expectFileNaming}.expect";
=======
      // If there is a file with extension "suffix", where the alternatives for "suffix" are supplied in order in
      // ExpectFileSuffixes, then we expect the output to match the contents of that file. Otherwise, we expect the output to be empty.
      var expectedOutput = "";
      foreach (var expectFileSuffix in resolutionOption.ExpectFileSuffixes) {
        var expectFileForVerifier = $"{options.TestFile}{expectFileSuffix}";
>>>>>>> fa75ed6d
        if (File.Exists(expectFileForVerifier)) {
          expectedOutput = File.ReadAllText(expectFileForVerifier);
          break;
        }
      }
      // Chop off the "Dafny program verifier finished with..." trailer
      var trailer = new Regex("\r?\nDafny program verifier[^\r\n]*\r?\n").Match(outputString);
      var actualOutput = outputString.Remove(trailer.Index, trailer.Length);
      var diffMessage = AssertWithDiff.GetDiffMessage(expectedOutput, actualOutput);
      if (diffMessage != null) {
        output.WriteLine(diffMessage);
        return 1;
      }

      // We expect verification to return exit code 0.
      if (exitCode != resolutionOption.ExpectedExitCode) {
        output.WriteLine($"Verification failed with exit code {exitCode} (expected {resolutionOption.ExpectedExitCode}). Output:");
        output.WriteLine(outputString);
        output.WriteLine("Error:");
        output.WriteLine(error);
        return exitCode != 0 ? exitCode : 1;
      }
    }

    // Then execute the program for each available compiler.

    string expectFile = options.TestFile + ".expect";
    var commonExpectedOutput = File.ReadAllText(expectFile);

    var success = true;
    foreach (var plugin in dafnyOptions.Plugins) {
      foreach (var compiler in plugin.GetCompilers(dafnyOptions)) {
        if (!compiler.IsStable) {
          // Some tests still fail when using the lib back-end, for example due to disallowed assumptions being present in the test,
          // Such as empty constructors with ensures clauses, generated from iterators
          continue;
        }

        // Check for backend-specific exceptions (because of known bugs or inconsistencies)
        var expectedOutput = commonExpectedOutput;
        string? checkFile = null;
        var expectFileForBackend = $"{options.TestFile}.{compiler.TargetId}.expect";
        if (File.Exists(expectFileForBackend)) {
          expectedOutput = File.ReadAllText(expectFileForBackend);
        }
        var checkFileForBackend = $"{options.TestFile}.{compiler.TargetId}.check";
        if (File.Exists(checkFileForBackend)) {
          checkFile = checkFileForBackend;
        }

        var result = RunWithCompiler(options, compiler, expectedOutput, checkFile);
        if (result != 0) {
          success = false;
        }
      }
    }

    if (success) {
      output.WriteLine(
        "All executions were successful and matched the expected output (or reported errors for known unsupported features)!");
      return 0;
    } else {
      return -1;
    }
  }

  public int ForEachResolver(ForEachResolverOptions options) {
    var parseResult = CommandRegistry.Create(TextWriter.Null, TextWriter.Null, TextReader.Null,
      new string[] { "verify", options.TestFile! }.Concat(options.OtherArgs).ToArray());
    var dafnyOptions = ((ParseArgumentSuccess)parseResult).DafnyOptions;

    // We also use --(r|b)print to catch bugs with valid but unprintable programs.
    string fileName = Path.GetFileName(options.TestFile!);
    var testDir = Path.GetDirectoryName(options.TestFile!);
    var tmpDPrint = Path.Join(testDir, "Output", $"{fileName}.dprint");
    var tmpRPrint = Path.Join(testDir, "Output", $"{fileName}.rprint");
    var tmpPrint = Path.Join(testDir, "Output", $"{fileName}.print");

    var dafnyArgs = new List<string>() {
      $"verify",
      options.TestFile!,
      $"--print:{tmpDPrint}",
      $"--rprint:{tmpRPrint}",
      $"--bprint:{tmpPrint}"
    }.Concat(options.OtherArgs.Where(OptionAppliesToVerifyCommand)).ToArray();

    output.WriteLine("Verifying...");

    var resolutionOptions = new List<ResolutionSetting>() {
      new ResolutionSetting(new string[] { }, new string[] { ".expect" },
        options.ExpectExitCode != null ? (int)options.ExpectExitCode : 0),
      new ResolutionSetting(new string[] { "--type-system-refresh" }, new string[] { ".refresh.expect", ".expect" },
        options.RefreshExitCode != null ? (int)options.RefreshExitCode : options.ExpectExitCode != null ? (int)options.ExpectExitCode : 0)
    };

    foreach (var resolutionOption in resolutionOptions) {
      var (exitCode, actualOutput, error) = RunDafny(options.DafnyCliPath, dafnyArgs.Concat(resolutionOption.AdditionalOptions));

      // The expected output is indicated by a file with extension "suffix", where the alternatives for "suffix" are supplied in order in
      // ExpectFileSuffixes.
      string? expectedOutput = null;
      foreach (var expectFileSuffix in resolutionOption.ExpectFileSuffixes) {
        var expectFileForVerifier = $"{options.TestFile}{expectFileSuffix}";
        if (File.Exists(expectFileForVerifier)) {
          expectedOutput = File.ReadAllText(expectFileForVerifier);
          break;
        }
      }
      if (expectedOutput == null) {
        output.WriteLine("Missing expect file: {0}", resolutionOption.ExpectFileSuffixes.Comma(suffix => $"{options.TestFile}{suffix}"));
        return 1;
      }

      // Compare the output
      var diffMessage = AssertWithDiff.GetDiffMessage(expectedOutput!, actualOutput);
      if (diffMessage != null) {
        output.WriteLine(diffMessage);
        return 1;
      }

      // We expect verification to return the indicated exit code.
      if (exitCode != resolutionOption.ExpectedExitCode) {
        output.WriteLine($"Verification failed with exit code {exitCode} (expected {resolutionOption.ExpectedExitCode}). Output:");
        output.WriteLine(actualOutput);
        output.WriteLine("Error:");
        output.WriteLine(error);
        return exitCode != 0 ? exitCode : 1;
      }
    }

    return 0; // success
  }

  // Necessary to avoid passing invalid options to the first `dafny verify` command.
  // Ideally we could hook into the general `dafny` options parsing logic
  // and `ICommandSpec` commands instead.
  private static bool OptionAppliesToVerifyCommand(string option) {
    var name = option[2..].Split(':')[0];

    var compileOptions = new List<Option> {
      CommonOptionBag.SpillTranslation,
      CommonOptionBag.OptimizeErasableDatatypeWrapper,
      CommonOptionBag.AddCompileSuffix
    }.Select(o => o.Name);

    return !compileOptions.Contains(name);
  }

  private int RunWithCompiler(ForEachCompilerOptions options, IExecutableBackend backend, string expectedOutput, string? checkFile) {
    output.WriteLine($"Executing on {backend.TargetName}...");
    IEnumerable<string> dafnyArgs = new List<string> {
      "run",
      "--no-verify",
      $"--target:{backend.TargetId}",
      options.TestFile!,
    }.Concat(options.OtherArgs);

    var (exitCode, outputString, error) = RunDafny(options.DafnyCliPath, dafnyArgs);
    var compilationOutputPrior = new Regex("\r?\nDafny program verifier[^\r\n]*\r?\n").Match(outputString);
    if (compilationOutputPrior.Success) {
      outputString = outputString.Remove(0, compilationOutputPrior.Index + compilationOutputPrior.Length);
    }

    if (exitCode == 0) {
      var diffMessage = AssertWithDiff.GetDiffMessage(expectedOutput, outputString);
      if (diffMessage == null) {
        return 0;
      }

      output.WriteLine(diffMessage);
      return 1;
    }

    // If we hit errors, check for known unsupported features or bugs for this compilation target
    if (error == "" && OnlyUnsupportedFeaturesErrors(backend, outputString)) {
      return 0;
    }

    if (checkFile != null) {
      var outputLines = new List<string>();
      // Concatenate stdout and stderr so either can be checked against
      outputLines.AddRange(ReadAllLines(outputString));
      outputLines.AddRange(ReadAllLines(error));
      var checkDirectives = OutputCheckCommand.ParseCheckFile(checkFile);
      var (checkResult, checkOutput, checkError) = OutputCheckCommand.Execute(outputLines, checkDirectives);
      if (checkResult != 0) {
        output.WriteLine($"OutputCheck on {checkFile} failed:");
        output.WriteLine(checkOutput);
        output.WriteLine("Error:");
        output.WriteLine(checkError);
      }

      return checkResult;
    }

    output.WriteLine("Execution failed, for reasons other than known unsupported features. Output:");
    output.WriteLine(outputString);
    output.WriteLine("Error:");
    output.WriteLine(error);
    return exitCode;
  }

  public static IList<string> ReadAllLines(string s) {
    var result = new List<string>();
    var reader = new StringReader(s);
    while (reader.ReadLine() is { } line) {
      result.Add(line);
    }
    return result;
  }

  private static (int, string, string) RunDafny(IEnumerable<string> arguments) {
    var argumentsWithDefaults = arguments.Concat(DafnyDriver.NewDefaultArgumentsForTesting);
    var outputWriter = new StringWriter();
    var errorWriter = new StringWriter();
    var exitCode = DafnyDriver.MainWithWriters(outputWriter, errorWriter, TextReader.Null, argumentsWithDefaults.ToArray());
    var outputString = outputWriter.ToString();
    var error = errorWriter.ToString();
    return (exitCode, outputString, error);
  }


  private static (int, string, string) RunDafny(string? dafnyCLIPath, IEnumerable<string> arguments) {
    if (dafnyCLIPath == null) {
      return RunDafny(arguments);
    }

    var argumentsWithDefaults = arguments.Concat(DafnyDriver.NewDefaultArgumentsForTesting);
    ILitCommand command = new ShellLitCommand(dafnyCLIPath, argumentsWithDefaults, DafnyDriver.ReferencedEnvironmentVariables);

    return command.Execute(TextReader.Null, TextWriter.Null, TextWriter.Null);
  }

  private static bool OnlyUnsupportedFeaturesErrors(IExecutableBackend backend, string output) {
    using StringReader sr = new StringReader(output);
    while (sr.ReadLine() is { } line) {
      if (!IsAllowedOutputLine(backend, line)) {
        return false;
      }
    }

    return true;
  }

  private static bool IsAllowedOutputLine(IExecutableBackend backend, string line) {
    line = line.Trim();
    if (line.Length == 0) {
      return true;
    }

    // This is output if the compiler emits any errors
    if (line.StartsWith("Wrote textual form of partial target program to")) {
      return true;
    }

    // This is output if included files have errors,
    // which is expected if we're including another test file and testing different CLI options
    if (Regex.IsMatch(line, "Error: the included file .* contains error\\(s\\)")) {
      return true;
    }

    var prefixIndex = line.IndexOf(UnsupportedFeatureException.MessagePrefix, StringComparison.Ordinal);
    if (prefixIndex < 0) {
      return false;
    }

    var featureDescription = line[(prefixIndex + UnsupportedFeatureException.MessagePrefix.Length)..];
    var feature = FeatureDescriptionAttribute.ForDescription(featureDescription);
    if (backend.UnsupportedFeatures.Contains(feature)) {
      return true;
    }

    // This is an internal inconsistency error
    throw new Exception(
      $"Compiler rejected feature '{feature}', which is not an element of its UnsupportedFeatures set");
  }

  private int GenerateCompilerTargetSupportTable(FeaturesOptions featuresOptions) {
    var dafnyOptions = ParseDafnyOptions(featuresOptions.OtherArgs);
    if (dafnyOptions == null) {
      return (int)DafnyDriver.CommandLineArgumentsResult.PREPROCESSING_ERROR;
    }

    var allCompilers = dafnyOptions.Plugins
      .SelectMany(p => p.GetCompilers(dafnyOptions))
      .Where(c => !c.IsInternal)
      .ToList();

    // Header
    output.Write("| Feature |");
    foreach (var compiler in allCompilers) {
      output.Write($" {compiler.TargetName} |");
    }

    output.WriteLine();

    // Horizontal rule ("|----|---|...")
    output.Write("|-|");
    foreach (var _ in allCompilers) {
      output.Write($"-|");
    }

    output.WriteLine();

    var footnotes = new StringBuilder();
    foreach (var feature in Enum.GetValues(typeof(Feature)).Cast<Feature>()) {
      var description = FeatureDescriptionAttribute.GetDescription(feature);
      var footnoteLink = "";
      if (description.FootnoteIdentifier != null) {
        footnoteLink = $"[^{description.FootnoteIdentifier}]";
        footnotes.AppendLine($"{footnoteLink}: {description.Footnote}");
        footnotes.AppendLine();
      }

      output.Write($"| [{description.Description}](#{description.ReferenceManualSection}){footnoteLink} |");
      foreach (var compiler in allCompilers) {
        var supported = !compiler.UnsupportedFeatures.Contains(feature);
        var cell = supported ? " X " : "";
        output.Write($" {cell} |");
      }

      output.WriteLine();
    }

    output.WriteLine();
    output.WriteLine(footnotes);

    return 0;
  }
}<|MERGE_RESOLUTION|>--- conflicted
+++ resolved
@@ -89,11 +89,7 @@
 
   record ResolutionSetting(
     string[] AdditionalOptions,
-<<<<<<< HEAD
-    string[] ExpectFileNamings,
-=======
     string[] ExpectFileSuffixes,
->>>>>>> fa75ed6d
     int ExpectedExitCode
   );
 
@@ -126,13 +122,6 @@
     output.WriteLine("Verifying...");
 
     var resolutionOptions = new List<ResolutionSetting>() {
-<<<<<<< HEAD
-      new ResolutionSetting(new string[] { }, new string[] { ".verifier" }, 0)
-    };
-    if (options.RefreshExitCode != null) {
-      resolutionOptions.Add(
-        new ResolutionSetting(new string[] { "--type-system-refresh" }, new string[] { ".refresh", ".verifier" }, (int)options.RefreshExitCode)
-=======
       new ResolutionSetting(new string[] { },
         new string[] { ".verifier.expect" },
         0)
@@ -142,25 +131,16 @@
         new ResolutionSetting(new string[] { "--type-system-refresh" },
           new string[] { ".refresh.expect", ".verifier.expect" },
           (int)options.RefreshExitCode)
->>>>>>> fa75ed6d
       );
     }
     foreach (var resolutionOption in resolutionOptions) {
       var (exitCode, outputString, error) = RunDafny(options.DafnyCliPath, dafnyArgs.Concat(resolutionOption.AdditionalOptions));
 
-<<<<<<< HEAD
-      // If there is a .X.expect file, where X is the strings supplied in ExpectFileNamings in order, then we expect the output to match the
-      // .X.expect file contents. Otherwise, we expect the output to be empty.
-      var expectedOutput = "";
-      foreach (var expectFileNaming in resolutionOption.ExpectFileNamings) {
-        var expectFileForVerifier = $"{options.TestFile}{expectFileNaming}.expect";
-=======
       // If there is a file with extension "suffix", where the alternatives for "suffix" are supplied in order in
       // ExpectFileSuffixes, then we expect the output to match the contents of that file. Otherwise, we expect the output to be empty.
       var expectedOutput = "";
       foreach (var expectFileSuffix in resolutionOption.ExpectFileSuffixes) {
         var expectFileForVerifier = $"{options.TestFile}{expectFileSuffix}";
->>>>>>> fa75ed6d
         if (File.Exists(expectFileForVerifier)) {
           expectedOutput = File.ReadAllText(expectFileForVerifier);
           break;
