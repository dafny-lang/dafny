--- conflicted
+++ resolved
@@ -205,11 +205,7 @@
     var success = true;
     foreach (var plugin in plugins) {
       foreach (var compiler in plugin.GetCompilers(DafnyOptions.Default)) {
-<<<<<<< HEAD
         if (!compiler.IsStable || (compilerFilter.Any() && !compilerFilter.Contains(compiler.TargetId))) {
-=======
-        if (!compiler.IsStable || compilerFilter.Any() && !compilerFilter.Contains(compiler.TargetId)) {
->>>>>>> 48e8bd49
           continue;
         }
 
