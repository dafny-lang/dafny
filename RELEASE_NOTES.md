# 3.7.3

- feat: *Less code navigation when verifying code*: In the IDE, failing postconditions and preconditions error messages now immediately display the sub-conditions that Dafny could not prove. Both on hover and in the Problems window. (https://github.com/dafny-lang/dafny/pull/2434)
- feat: Whitespaces and comments are kept in relevant parts of the AST (https://github.com/dafny-lang/dafny/pull/1801)
<<<<<<< HEAD
- fix: No more exceptions when hovering over variables without type, and types of local variabled kept under match statements (https://github.com/dafny-lang/dafny/pull/2437)
=======
- fix: NuGet packages no longer depend on specific patch releases of the .NET frameworks.
>>>>>>> bb24aeec

# 3.7.2

- fix: Hovering over variables and methods inside cases of nested match statements work again. (https://github.com/dafny-lang/dafny/pull/2334)
- fix: Fix bug in translation of two-state predicates with heap labels. (https://github.com/dafny-lang/dafny/pull/2300)
- fix: Check that arguments of 'unchanged' satisfy enclosing reads clause. (https://github.com/dafny-lang/dafny/pull/2302)
- fix: Underconstrained closures don't crash Dafny anymore. (https://github.com/dafny-lang/dafny/pull/2382)
- fix: Caching in the language server does not prevent gutter icons from being updated correctly. (https://github.com/dafny-lang/dafny/pull/2312)
- fix: Last edited verified first & corrected display of verification status. (https://github.com/dafny-lang/dafny/pull/2352)
- fix: Correctly infer type of numeric arguments, where the type is a subset type of a newtype. (https://github.com/dafny-lang/dafny/pull/2314)
- fix: Fix concurrency bug that sometimes led to an exception during the production of verification logs. (https://github.com/dafny-lang/dafny/pull/2398)

# 3.7.1

- fix: The Dafny runtime library for C# is now compatible with .NET Standard 2.1, as it was before 3.7.0. Its version has been updated to 1.2.0 to reflect this. (https://github.com/dafny-lang/dafny/pull/2277)
- fix: Methods produced by the test generation code can now be compiled directly to C# XUnit tests (https://github.com/dafny-lang/dafny/pull/2269)

# 3.7.0

- feat: The Dafny CLI, Dafny as a library, and the C# runtime are now available on NuGet. You can install the CLI with `dotnet tool install --global Dafny`. The library is available as `DafnyPipeline` and the runtime is available as `DafnyRuntime`. (https://github.com/dafny-lang/dafny/pull/2051)
- feat: New syntax for quantified variables, allowing per-variable domains (`x <- C`) and ranges (`x | P(x), y | Q(x, y)`). See [the quantifier domain section](https://dafny.org/dafny/DafnyRef/DafnyRef#sec-quantifier-domains) of the Reference Manual. (https://github.com/dafny-lang/dafny/pull/2195)
- feat: The IDE will show verification errors for a method immediately after that method has been verified, instead of after all methods are verified. (https://github.com/dafny-lang/dafny/pull/2142)
- feat: Added "Resolving..." message for IDE extensions (https://github.com/dafny-lang/dafny/pull/2234)
- feat: Live verification diagnostics for the language server (https://github.com/dafny-lang/dafny/pull/1942)
- fix: Correctly specify the type of the receiver parameter when translating tail-recursive member functions to C# (https://github.com/dafny-lang/dafny/pull/2205)
- fix: Added support for type parameters in automatically generated tests (https://github.com/dafny-lang/dafny/pull/2227)
- fix: No more display of previous obsolete verification diagnostics if newer are available (https://github.com/dafny-lang/dafny/pull/2142)
- fix: Prevent the language server from crashing and not responding on resolution or ghost diagnostics errors (https://github.com/dafny-lang/dafny/pull/2080)
- fix: Various improvements to language server robustness (https://github.com/dafny-lang/dafny/pull/2254)

# 3.6.0

- feat: The `synthesize` attribute on methods with no body allows synthesizing objects based on method postconditions at compile time (currently only available for C#). See Section [22.2.20](https://dafny-lang.github.io/dafny/DafnyRef/DafnyRef#sec-synthesize-attr) of the Reference Manual. (https://github.com/dafny-lang/dafny/pull/1809)
- feat: The `/verificationLogger:text` option now prints all verification results in a human-readable form, including a description of each assertion in the program.
- feat: The `/randomSeedIterations:<n>` option (from Boogie) now tries to prove each verification condition `n` times with a different random seed each time, to help efficiently and conveniently measure the stability of verification. (https://github.com/boogie-org/boogie/pull/567)
- feat: The new `/runAllTests` can be used to execute all methods with the `{:test}` attribute, without depending on a testing framework in the target language.
- feat: Recognize `!in` operator when looking for compilable comprehensions (https://github.com/dafny-lang/dafny/pull/1939)
- feat: The Dafny language server now returns expressions ranges instead of token ranges to better report errors (https://github.com/dafny-lang/dafny/pull/1985)
- fix: Miscompilation due to incorrect parenthesization in C# output for casts. (https://github.com/dafny-lang/dafny/pull/1908)
- fix: Populate TestResult.ResourceCount in `/verificationLogger:csv` output correctly when verification condition splitting occurs (e.g. when using `/vcsSplitOnEveryAssert`).
- fix: DafnyOptions.Compiler was null, preventing instantiation of ModuleExportDecl (https://github.com/dafny-lang/dafny/pull/1933)
- fix: /showSnippets crashes Dafny's legacy server (https://github.com/dafny-lang/dafny/pull/1970)
- fix: Don't check for name collisions in modules that are not compiled (https://github.com/dafny-lang/dafny/pull/1998)
- fix: Allow datatype update expressions for constructors with nameonly parameters (https://github.com/dafny-lang/dafny/pull/1949)
- fix: Fix malformed Java code generated for comprehensions that use maps (https://github.com/dafny-lang/dafny/pull/1939)
- fix: Comprehensions with nested subset types fully supported, subtype is correctly checked (https://github.com/dafny-lang/dafny/pull/1997)
- fix: Fix induction hypothesis generated for lemmas with a receiver parameter (https://github.com/dafny-lang/dafny/pull/2002)
- fix: Make verifier understand `(!new)` (https://github.com/dafny-lang/dafny/pull/1935)
- feat: Some command-line options can now be applied to individual modules, using the `{:options}` attribute. (https://github.com/dafny-lang/dafny/pull/2073)
- fix: Missing subset type check in datatype updates (https://github.com/dafny-lang/dafny/pull/2059)
- fix: Fix initialization of non-auto-init in-parameters in C#/JavaScript/Go compilers (https://github.com/dafny-lang/dafny/pull/1935)
- fix: Resolution of static functions-by-method (https://github.com/dafny-lang/dafny/pull/2023)
- fix: Export sets did not work with inner modules (https://github.com/dafny-lang/dafny/pull/2025)
- fix: Prevent refinements from changing datatype and newtype definitions (https://github.com/dafny-lang/dafny/pull/2038)
- feat: The new `older` modifier on arguments to predicates indicates that a predicate ensures the allocatedness of some of its arguments. This allows more functions to show that their quantifiers do not depend on the allocation state. For more information, see the reference manual section on `older`. (https://github.com/dafny-lang/dafny/pull/1936)
- fix: Fix `(!new)` checks (https://github.com/dafny-lang/dafny/issues/1419)
- fix: multiset keyword no longer crashes the parser (https://github.com/dafny-lang/dafny/pull/2079)


# 3.5.0

- feat: `continue` statements. Like Dafny's `break` statements, these come in two forms: one that uses a label to name the continue target and one that specifies the continue target by nesting level. See section [19.2](https://dafny-lang.github.io/dafny/DafnyRef/DafnyRef#sec-break-continue) of the Reference Manual. (https://github.com/dafny-lang/dafny/pull/1839)
- feat: The keyword syntax for functions will change in Dafny version 4. The new command-line option `/functionSyntax` (see `/help`) allows early adoption of the new syntax. (https://github.com/dafny-lang/dafny/pull/1832)
- feat: Attribute `{:print}` declares that a method may have print effects. Print effects are enforced only with `/trackPrintEffects:1`.
- fix: No warning "File contains no code" if a file only contains a submodule (https://github.com/dafny-lang/dafny/pull/1840)
- fix: Stuck in verifying in VSCode - support for verification cancellation (https://github.com/dafny-lang/dafny/pull/1771)
- fix: export-reveals of function-by-method now allows the function body to be ghost (https://github.com/dafny-lang/dafny/pull/1855)
- fix: Regain C# 7.3 compatibility of the compiled code. (https://github.com/dafny-lang/dafny/pull/1877)
- fix: The error "assertion violation" is replaced by the better wording "assertion might not hold". This indicates better that the verifier is unable to prove the assertion. (https://github.com/dafny-lang/dafny/pull/1862)
- fix: Plug two memory leaks in Dafny's verification server (#1858, #1863)
- fix: Generate missing termination measures for subset types on sequences (#1875)
- fix: Resolve expressions in attributes in all specifications of functions and iterators. (https://github.com/dafny-lang/dafny/pull/1900)


# 3.4.2

- fix: No output when compiling to JavaScript on Windows (https://github.com/dafny-lang/dafny/pull/1824)
- fix: CanCall assumptions for loop invariants (https://github.com/dafny-lang/dafny/pull/1813)
- fix: Behavior of the C# runtime in a concurrent setting (https://github.com/dafny-lang/dafny/pull/1780)


# 3.4.1

- feat: Plugin support in the resolution pipeline (https://github.com/dafny-lang/dafny/pull/1739)
- fix: NullPointerException in the AST (https://github.com/dafny-lang/dafny/pull/1805)
- fix: Change datatype deconstruction in match statements for C# (https://github.com/dafny-lang/dafny/issues/1815)


# 3.4

- For certain classes of changes to a Dafny program, prevent unexpected changes in verification behavior.
- Add command line options to assist in debugging verification performance.
- Critical fixes to the IDE and greatly improved responsiveness of non-verification IDE features.
- The C# back-end supports traits as type parameters on datatypes.

### Verification
- feat: Prevent changes in the verification behavior of a proof, when any of these types of changes are made to Dafny user code:
  - Changes to declarations not referenced by the method being verified
  - Changes to the name of any declaration
  - Changes to the order of top-level declarations
- feat: Assist in debugging the verification performance of a proof by adding the `/vcsSplitOnEveryAssert` CLI option and `{:vcs_split_on_every_assert}` attribute (see https://github.com/boogie-org/boogie/issues/465), and report the outcome and duration of splits when they occur in `/verificationLogger:trx` content.
- feat: Add a `/verificationLogger:csv` CLI option that emits the same status and timing information as `/verificationLogger:trx`, but in an easier-to-parse format, along with Z3 resource counts for more repeatable tracking of verification difficulty.

- fix: Resolve unsoundness issue (https://github.com/dafny-lang/dafny/issues/1619).
- fix: Don't silently succeed if the solver crashes (https://github.com/boogie-org/boogie/pull/488).

### IDE
- feat: Verification status reporting shows which proof is being verified, which can help debug slow to verify proofs.
- feat: Publish parsing and resolution diagnostics before verification has completed. Verification diagnostics from previous runs are migrated.
- feat: Enable 'go to definition', 'hover' and 'signature help' features before verification has completed.
- feat: Improve the hover feature to work for a wider scope of Dafny constructs, including function and method parameters, forall, exists and let expressions, and set and map comprehensions.
- feat: Add an experimental verification caching feature, which enables automatically determining which proofs need to verify again after making changes.
- feat: Display related resolution errors using nested diagnostics instead of independent diagnostics.

- fix: Clean up process resources if IDE closed or restarted.
- fix: Do not let the Dafny compilation status bar get in a stuck state.

### UX
- feat: Improve error reporting when providing incorrectly typed arguments in a function call.
- feat: Improve error reporting when using type tests.

### C#
- feat: Support variant type parameters on datatype definitions, which enables using traits as type arguments (https://github.com/dafny-lang/dafny/issues/1499).
- feat: Support for downcasting both custom datatypes and functions (https://github.com/dafny-lang/dafny/pull/1645, https://github.com/dafny-lang/dafny/pull/1755).

- fix: Resolve various instances where Dafny would produce invalid C# code (https://github.com/dafny-lang/dafny/issues/1607, https://github.com/dafny-lang/dafny/issues/1761, and https://github.com/dafny-lang/dafny/issues/1762).

### Various improvements
- fix: `DafnyLanguageServer.dll` and `Dafny.dll` depended on two different versions of Newtonsoft.Json, which could cause crashes in development environments.
- fix: (error reporting) Types with the same name but from different modules are now disambiguated in error messages.
- fix: (error reporting) Messages about arguments / parameters type mismatch are clearer and include the parameter name if available.
- fix: (robustness) Exceptions during parsing, if any, won't crash the language server anymore.
- fix: The elephant operator (`:-`) has a clearer error message and no longer reject generic methods on its right-hand side.

## Breaking changes

- The verifier in Dafny 3.4 is now more efficient for many programs, and making changes to Dafny programs is less likely to cause verification to take longer or timeout. However, it is still possible for some correct programs to take longer to verify than on Dafny 3.3, or for verification to fail. For users with such programs who are not yet ready to modify them to pass the 3.4 verifier, we offer the command line option `/mimicVerificationOf:3.3` to keep the Dafny 3.4 verification behavior consistent with 3.3.

- In Dafny 3.3, comprehensions quantified over subset types did not validate the constraint of the subset type, which could result in crashes at run-time. In 3.4, subset types are disabled in set comprehensions in compiled contexts, unless the subset constraint is itself compilable.

  Before, the following code would pass Dafny and be compiled without error, but would crash at run-time:
  ```Dafny
  type RefinedData = x: Data | ghostFunction(x)
  method Main() {
    var s: set<Data> = ...
    var t = set x: RefinedData | x in s;
    forall x in t {
      if !ghostFunction(x) {
        var crash := 1/0;
      }
    }
  }
  ```
  In Dafny 3.4, the same code triggers a resolution error of the form:
  ```
  Error: RefinedData is a subset type and its constraint is not compilable, hence it cannot yet be used as the type of a bound variable in set comprehension. The next error will explain why the constraint is not compilable.
  Error: ghost constants are allowed only in specification contexts
  ```

- Changes in type inference may cause some programs to need manual type annotations. For example, in the nested pattern in the following program
  ```Dafny
  datatype X<+T> = X(x: T)
  datatype Y<T> = Y(y: T)

  function method M(): (r: X<Y<nat>>) {
      var d: X<Y<int>> := X(Y(3));
      match d
      case X(Y(i)) => X(Y(i))
  }
  ```
  the type of the Y constructor needs the type to be given explicitly `X(Y<nat>.Y(i)`. As a variation of that program
  ```Dafny
  datatype X<+T> = X(x: T)
  datatype Y<T> = Y(y: T)

  trait Tr {}
  class Cl extends Tr {
      constructor () {}
  }

  method M() returns (r: X<Y<Cl>>) {
      var cl := new Cl();
      var d: X<Y<Tr>> := X(Y(cl));
      match d
      case X(Y(tr)) => r := X(Y(tr));
  }
  ```
  the program can be specified with an explicit cast `X(Y(tr as Cl))`.<|MERGE_RESOLUTION|>--- conflicted
+++ resolved
@@ -1,12 +1,12 @@
+# Upcoming
+
+- fix: No more exceptions when hovering over variables without type, and types of local variabled kept under match statements (https://github.com/dafny-lang/dafny/pull/2437)
+
 # 3.7.3
 
 - feat: *Less code navigation when verifying code*: In the IDE, failing postconditions and preconditions error messages now immediately display the sub-conditions that Dafny could not prove. Both on hover and in the Problems window. (https://github.com/dafny-lang/dafny/pull/2434)
 - feat: Whitespaces and comments are kept in relevant parts of the AST (https://github.com/dafny-lang/dafny/pull/1801)
-<<<<<<< HEAD
-- fix: No more exceptions when hovering over variables without type, and types of local variabled kept under match statements (https://github.com/dafny-lang/dafny/pull/2437)
-=======
 - fix: NuGet packages no longer depend on specific patch releases of the .NET frameworks.
->>>>>>> bb24aeec
 
 # 3.7.2
 
