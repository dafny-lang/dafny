# Upcoming

<<<<<<< HEAD
- feat: Command-line arguments are now available from `Main` in Dafny programs, using `Main(args: seq<string>)` (https://github.com/dafny-lang/dafny/pull/2594)
=======
- fix: Missing related position in failing precondition (https://github.com/dafny-lang/dafny/pull/2658)
- fix: No more IDE crashing on the elephant operator (https://github.com/dafny-lang/dafny/pull/2668)
>>>>>>> e9c15074

# 3.8.1

- feat: Support for the `{:opaque}` attibute on `const` (https://github.com/dafny-lang/dafny/pull/2545)
- feat: Support for plugin-based code actions on the IDE (https://github.com/dafny-lang/dafny/pull/2021)
- fix: Fixed a crash when parsing `newtype` in the parser (https://github.com/dafny-lang/dafny/pull/2649)
- fix: Added missing error reporting position on string prefix check (https://github.com/dafny-lang/dafny/pull/2652)
- fix: Prevent LSP server from exiting when a crash occurs (https://github.com/dafny-lang/dafny/pull/2664)
- fix: Fix bug where LSP server would not show diagnostics that referred to included files (https://github.com/dafny-lang/dafny/pull/2664)
- fix: Check all compiled expressions to be compilable (https://github.com/dafny-lang/dafny/pull/2641)
- fix: Better messages on hovering failing postconditions in IDE (https://github.com/dafny-lang/dafny/pull/2654)
- fix: Better error reporting on counter-examples if an option is not provided (https://github.com/dafny-lang/dafny/pull/2650)


# 3.8.0

- fix: Use the right bitvector comparison in decrease checks
  (https://github.com/dafny-lang/dafny/pull/2512)
- fix: Don't use native division and modulo operators for non-native int-based newtypes in Java and C#.
  (https://github.com/dafny-lang/dafny/pull/2416)
- feat: Dafny now supports disjunctive (“or”) patterns in match statements and expressions.  Cases are separated by `|` characters.  Disjunctive patterns may not appear within other patterns and may not bind variables.
  (https://github.com/dafny-lang/dafny/pull/2448)
- feat: The Dafny Language Server used by the VSCode IDE extension is now available as a NuGet package called `DafnyLanguageServer` (https://github.com/dafny-lang/dafny/pull/2600)
- fix: Counterexamples - fix an integer parsing bug and correctly extract datatype and field names (https://github.com/dafny-lang/dafny/pull/2461)
- feat: New option `-diagnosticsFormat:json` to print Dafny error messages as JSON objects (one per line).
  (https://github.com/dafny-lang/dafny/pull/2363)
- fix: No more exceptions when hovering over variables without type, and types of local variabled kept under match statements (https://github.com/dafny-lang/dafny/pull/2437)
- fix: Check extreme predicates and constants in all types, not just classes
  (https://github.com/dafny-lang/dafny/pull/2515)
- fix: Correctly substitute type variables in override checks
  (https://github.com/dafny-lang/dafny/pull/2522)
- feat: `predicate P(x: int): (y: bool) ...` is now valid syntax (https://github.com/dafny-lang/dafny/pull/2454)
- fix: Improve the performance of proofs involving bit vector shifts (https://github.com/dafny-lang/dafny/pull/2520)
- fix: Perform well-definedness checks for ensures clauses of forall statements (https://github.com/dafny-lang/dafny/pull/2606)
- fix: Resolution and verification of StmtExpr now pay attention to if the StmtExpr is inside an 'old' (https://github.com/dafny-lang/dafny/pull/2607)


# 3.7.3

- feat: *Less code navigation when verifying code*: In the IDE, failing postconditions and preconditions error messages now immediately display the sub-conditions that Dafny could not prove. Both on hover and in the Problems window. (https://github.com/dafny-lang/dafny/pull/2434)
- feat: Whitespaces and comments are kept in relevant parts of the AST (https://github.com/dafny-lang/dafny/pull/1801)
- fix: NuGet packages no longer depend on specific patch releases of the .NET frameworks.


# 3.7.2

- fix: Hovering over variables and methods inside cases of nested match statements work again. (https://github.com/dafny-lang/dafny/pull/2334)
- fix: Fix bug in translation of two-state predicates with heap labels. (https://github.com/dafny-lang/dafny/pull/2300)
- fix: Check that arguments of 'unchanged' satisfy enclosing reads clause. (https://github.com/dafny-lang/dafny/pull/2302)
- fix: Underconstrained closures don't crash Dafny anymore. (https://github.com/dafny-lang/dafny/pull/2382)
- fix: Caching in the language server does not prevent gutter icons from being updated correctly. (https://github.com/dafny-lang/dafny/pull/2312)
- fix: Last edited verified first & corrected display of verification status. (https://github.com/dafny-lang/dafny/pull/2352)
- fix: Correctly infer type of numeric arguments, where the type is a subset type of a newtype. (https://github.com/dafny-lang/dafny/pull/2314)
- fix: Fix concurrency bug that sometimes led to an exception during the production of verification logs. (https://github.com/dafny-lang/dafny/pull/2398)


# 3.7.1

- fix: The Dafny runtime library for C# is now compatible with .NET Standard 2.1, as it was before 3.7.0. Its version has been updated to 1.2.0 to reflect this. (https://github.com/dafny-lang/dafny/pull/2277)
- fix: Methods produced by the test generation code can now be compiled directly to C# XUnit tests (https://github.com/dafny-lang/dafny/pull/2269)


# 3.7.0

- feat: The Dafny CLI, Dafny as a library, and the C# runtime are now available on NuGet. You can install the CLI with `dotnet tool install --global Dafny`. The library is available as `DafnyPipeline` and the runtime is available as `DafnyRuntime`. (https://github.com/dafny-lang/dafny/pull/2051)
- feat: New syntax for quantified variables, allowing per-variable domains (`x <- C`) and ranges (`x | P(x), y | Q(x, y)`). See [the quantifier domain section](https://dafny.org/dafny/DafnyRef/DafnyRef#sec-quantifier-domains) of the Reference Manual. (https://github.com/dafny-lang/dafny/pull/2195)
- feat: The IDE will show verification errors for a method immediately after that method has been verified, instead of after all methods are verified. (https://github.com/dafny-lang/dafny/pull/2142)
- feat: Added "Resolving..." message for IDE extensions (https://github.com/dafny-lang/dafny/pull/2234)
- feat: Live verification diagnostics for the language server (https://github.com/dafny-lang/dafny/pull/1942)
- fix: Correctly specify the type of the receiver parameter when translating tail-recursive member functions to C# (https://github.com/dafny-lang/dafny/pull/2205)
- fix: Added support for type parameters in automatically generated tests (https://github.com/dafny-lang/dafny/pull/2227)
- fix: No more display of previous obsolete verification diagnostics if newer are available (https://github.com/dafny-lang/dafny/pull/2142)
- fix: Prevent the language server from crashing and not responding on resolution or ghost diagnostics errors (https://github.com/dafny-lang/dafny/pull/2080)
- fix: Various improvements to language server robustness (https://github.com/dafny-lang/dafny/pull/2254)


# 3.6.0

- feat: The `synthesize` attribute on methods with no body allows synthesizing objects based on method postconditions at compile time (currently only available for C#). See Section [22.2.20](https://dafny-lang.github.io/dafny/DafnyRef/DafnyRef#sec-synthesize-attr) of the Reference Manual. (https://github.com/dafny-lang/dafny/pull/1809)
- feat: The `/verificationLogger:text` option now prints all verification results in a human-readable form, including a description of each assertion in the program.
- feat: The `/randomSeedIterations:<n>` option (from Boogie) now tries to prove each verification condition `n` times with a different random seed each time, to help efficiently and conveniently measure the stability of verification. (https://github.com/boogie-org/boogie/pull/567)
- feat: The new `/runAllTests` can be used to execute all methods with the `{:test}` attribute, without depending on a testing framework in the target language.
- feat: Recognize `!in` operator when looking for compilable comprehensions (https://github.com/dafny-lang/dafny/pull/1939)
- feat: The Dafny language server now returns expressions ranges instead of token ranges to better report errors (https://github.com/dafny-lang/dafny/pull/1985)
- fix: Miscompilation due to incorrect parenthesization in C# output for casts. (https://github.com/dafny-lang/dafny/pull/1908)
- fix: Populate TestResult.ResourceCount in `/verificationLogger:csv` output correctly when verification condition splitting occurs (e.g. when using `/vcsSplitOnEveryAssert`).
- fix: DafnyOptions.Compiler was null, preventing instantiation of ModuleExportDecl (https://github.com/dafny-lang/dafny/pull/1933)
- fix: /showSnippets crashes Dafny's legacy server (https://github.com/dafny-lang/dafny/pull/1970)
- fix: Don't check for name collisions in modules that are not compiled (https://github.com/dafny-lang/dafny/pull/1998)
- fix: Allow datatype update expressions for constructors with nameonly parameters (https://github.com/dafny-lang/dafny/pull/1949)
- fix: Fix malformed Java code generated for comprehensions that use maps (https://github.com/dafny-lang/dafny/pull/1939)
- fix: Comprehensions with nested subset types fully supported, subtype is correctly checked (https://github.com/dafny-lang/dafny/pull/1997)
- fix: Fix induction hypothesis generated for lemmas with a receiver parameter (https://github.com/dafny-lang/dafny/pull/2002)
- fix: Make verifier understand `(!new)` (https://github.com/dafny-lang/dafny/pull/1935)
- feat: Some command-line options can now be applied to individual modules, using the `{:options}` attribute. (https://github.com/dafny-lang/dafny/pull/2073)
- fix: Missing subset type check in datatype updates (https://github.com/dafny-lang/dafny/pull/2059)
- fix: Fix initialization of non-auto-init in-parameters in C#/JavaScript/Go compilers (https://github.com/dafny-lang/dafny/pull/1935)
- fix: Resolution of static functions-by-method (https://github.com/dafny-lang/dafny/pull/2023)
- fix: Export sets did not work with inner modules (https://github.com/dafny-lang/dafny/pull/2025)
- fix: Prevent refinements from changing datatype and newtype definitions (https://github.com/dafny-lang/dafny/pull/2038)
- feat: The new `older` modifier on arguments to predicates indicates that a predicate ensures the allocatedness of some of its arguments. This allows more functions to show that their quantifiers do not depend on the allocation state. For more information, see the reference manual section on `older`. (https://github.com/dafny-lang/dafny/pull/1936)
- fix: Fix `(!new)` checks (https://github.com/dafny-lang/dafny/issues/1419)
- fix: multiset keyword no longer crashes the parser (https://github.com/dafny-lang/dafny/pull/2079)


# 3.5.0

- feat: `continue` statements. Like Dafny's `break` statements, these come in two forms: one that uses a label to name the continue target and one that specifies the continue target by nesting level. See section [19.2](https://dafny-lang.github.io/dafny/DafnyRef/DafnyRef#sec-break-continue) of the Reference Manual. (https://github.com/dafny-lang/dafny/pull/1839)
- feat: The keyword syntax for functions will change in Dafny version 4. The new command-line option `/functionSyntax` (see `/help`) allows early adoption of the new syntax. (https://github.com/dafny-lang/dafny/pull/1832)
- feat: Attribute `{:print}` declares that a method may have print effects. Print effects are enforced only with `/trackPrintEffects:1`.
- fix: No warning "File contains no code" if a file only contains a submodule (https://github.com/dafny-lang/dafny/pull/1840)
- fix: Stuck in verifying in VSCode - support for verification cancellation (https://github.com/dafny-lang/dafny/pull/1771)
- fix: export-reveals of function-by-method now allows the function body to be ghost (https://github.com/dafny-lang/dafny/pull/1855)
- fix: Regain C# 7.3 compatibility of the compiled code. (https://github.com/dafny-lang/dafny/pull/1877)
- fix: The error "assertion violation" is replaced by the better wording "assertion might not hold". This indicates better that the verifier is unable to prove the assertion. (https://github.com/dafny-lang/dafny/pull/1862)
- fix: Plug two memory leaks in Dafny's verification server (#1858, #1863)
- fix: Generate missing termination measures for subset types on sequences (#1875)
- fix: Resolve expressions in attributes in all specifications of functions and iterators. (https://github.com/dafny-lang/dafny/pull/1900)


# 3.4.2

- fix: No output when compiling to JavaScript on Windows (https://github.com/dafny-lang/dafny/pull/1824)
- fix: CanCall assumptions for loop invariants (https://github.com/dafny-lang/dafny/pull/1813)
- fix: Behavior of the C# runtime in a concurrent setting (https://github.com/dafny-lang/dafny/pull/1780)


# 3.4.1

- feat: Plugin support in the resolution pipeline (https://github.com/dafny-lang/dafny/pull/1739)
- fix: NullPointerException in the AST (https://github.com/dafny-lang/dafny/pull/1805)
- fix: Change datatype deconstruction in match statements for C# (https://github.com/dafny-lang/dafny/issues/1815)


# 3.4

- For certain classes of changes to a Dafny program, prevent unexpected changes in verification behavior.
- Add command line options to assist in debugging verification performance.
- Critical fixes to the IDE and greatly improved responsiveness of non-verification IDE features.
- The C# back-end supports traits as type parameters on datatypes.

### Verification
- feat: Prevent changes in the verification behavior of a proof, when any of these types of changes are made to Dafny user code:
  - Changes to declarations not referenced by the method being verified
  - Changes to the name of any declaration
  - Changes to the order of top-level declarations
- feat: Assist in debugging the verification performance of a proof by adding the `/vcsSplitOnEveryAssert` CLI option and `{:vcs_split_on_every_assert}` attribute (see https://github.com/boogie-org/boogie/issues/465), and report the outcome and duration of splits when they occur in `/verificationLogger:trx` content.
- feat: Add a `/verificationLogger:csv` CLI option that emits the same status and timing information as `/verificationLogger:trx`, but in an easier-to-parse format, along with Z3 resource counts for more repeatable tracking of verification difficulty.

- fix: Resolve unsoundness issue (https://github.com/dafny-lang/dafny/issues/1619).
- fix: Don't silently succeed if the solver crashes (https://github.com/boogie-org/boogie/pull/488).

### IDE
- feat: Verification status reporting shows which proof is being verified, which can help debug slow to verify proofs.
- feat: Publish parsing and resolution diagnostics before verification has completed. Verification diagnostics from previous runs are migrated.
- feat: Enable 'go to definition', 'hover' and 'signature help' features before verification has completed.
- feat: Improve the hover feature to work for a wider scope of Dafny constructs, including function and method parameters, forall, exists and let expressions, and set and map comprehensions.
- feat: Add an experimental verification caching feature, which enables automatically determining which proofs need to verify again after making changes.
- feat: Display related resolution errors using nested diagnostics instead of independent diagnostics.

- fix: Clean up process resources if IDE closed or restarted.
- fix: Do not let the Dafny compilation status bar get in a stuck state.

### UX
- feat: Improve error reporting when providing incorrectly typed arguments in a function call.
- feat: Improve error reporting when using type tests.

### C#
- feat: Support variant type parameters on datatype definitions, which enables using traits as type arguments (https://github.com/dafny-lang/dafny/issues/1499).
- feat: Support for downcasting both custom datatypes and functions (https://github.com/dafny-lang/dafny/pull/1645, https://github.com/dafny-lang/dafny/pull/1755).

- fix: Resolve various instances where Dafny would produce invalid C# code (https://github.com/dafny-lang/dafny/issues/1607, https://github.com/dafny-lang/dafny/issues/1761, and https://github.com/dafny-lang/dafny/issues/1762).

### Various improvements
- fix: `DafnyLanguageServer.dll` and `Dafny.dll` depended on two different versions of Newtonsoft.Json, which could cause crashes in development environments.
- fix: (error reporting) Types with the same name but from different modules are now disambiguated in error messages.
- fix: (error reporting) Messages about arguments / parameters type mismatch are clearer and include the parameter name if available.
- fix: (robustness) Exceptions during parsing, if any, won't crash the language server anymore.
- fix: The elephant operator (`:-`) has a clearer error message and no longer reject generic methods on its right-hand side.

## Breaking changes

- The verifier in Dafny 3.4 is now more efficient for many programs, and making changes to Dafny programs is less likely to cause verification to take longer or timeout. However, it is still possible for some correct programs to take longer to verify than on Dafny 3.3, or for verification to fail. For users with such programs who are not yet ready to modify them to pass the 3.4 verifier, we offer the command line option `/mimicVerificationOf:3.3` to keep the Dafny 3.4 verification behavior consistent with 3.3.

- In Dafny 3.3, comprehensions quantified over subset types did not validate the constraint of the subset type, which could result in crashes at run-time. In 3.4, subset types are disabled in set comprehensions in compiled contexts, unless the subset constraint is itself compilable.

  Before, the following code would pass Dafny and be compiled without error, but would crash at run-time:
  ```Dafny
  type RefinedData = x: Data | ghostFunction(x)
  method Main() {
    var s: set<Data> = ...
    var t = set x: RefinedData | x in s;
    forall x in t {
      if !ghostFunction(x) {
        var crash := 1/0;
      }
    }
  }
  ```
  In Dafny 3.4, the same code triggers a resolution error of the form:
  ```
  Error: RefinedData is a subset type and its constraint is not compilable, hence it cannot yet be used as the type of a bound variable in set comprehension. The next error will explain why the constraint is not compilable.
  Error: ghost constants are allowed only in specification contexts
  ```

- Changes in type inference may cause some programs to need manual type annotations. For example, in the nested pattern in the following program
  ```Dafny
  datatype X<+T> = X(x: T)
  datatype Y<T> = Y(y: T)

  function method M(): (r: X<Y<nat>>) {
      var d: X<Y<int>> := X(Y(3));
      match d
      case X(Y(i)) => X(Y(i))
  }
  ```
  the type of the Y constructor needs the type to be given explicitly `X(Y<nat>.Y(i)`. As a variation of that program
  ```Dafny
  datatype X<+T> = X(x: T)
  datatype Y<T> = Y(y: T)

  trait Tr {}
  class Cl extends Tr {
      constructor () {}
  }

  method M() returns (r: X<Y<Cl>>) {
      var cl := new Cl();
      var d: X<Y<Tr>> := X(Y(cl));
      match d
      case X(Y(tr)) => r := X(Y(tr));
  }
  ```
  the program can be specified with an explicit cast `X(Y(tr as Cl))`.<|MERGE_RESOLUTION|>--- conflicted
+++ resolved
@@ -1,11 +1,9 @@
 # Upcoming
 
-<<<<<<< HEAD
 - feat: Command-line arguments are now available from `Main` in Dafny programs, using `Main(args: seq<string>)` (https://github.com/dafny-lang/dafny/pull/2594)
-=======
 - fix: Missing related position in failing precondition (https://github.com/dafny-lang/dafny/pull/2658)
 - fix: No more IDE crashing on the elephant operator (https://github.com/dafny-lang/dafny/pull/2668)
->>>>>>> e9c15074
+
 
 # 3.8.1
 
