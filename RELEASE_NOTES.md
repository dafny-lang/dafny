--- conflicted
+++ resolved
@@ -1,13 +1,6 @@
 # Upcoming
 
-<<<<<<< HEAD
-- fix: Compiled lambdas now close only on non-ghost variables (https://github.com/dafny-lang/dafny/pull/2854)
-- fix: Crash in the LSP in some code that does not parse (https://github.com/dafny-lang/dafny/pull/2833)
-- fix: Handle sequence-to-string equality correctly in the JavaScript runtime (https://github.com/dafny-lang/dafny/pull/2877)
-- fix: Same argument order for stand-alone javascript files than for other languages (https://github.com/dafny-lang/dafny/pull/2876)
-=======
 See [docs/dev/news/](docs/dev/news/).
->>>>>>> 72062688
 
 # 3.9.0
 
