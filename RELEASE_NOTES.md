# Upcoming
<<<<<<< HEAD
=======

- fix: Use the right bitvector comparison in decrease checks
  (https://github.com/dafny-lang/dafny/pull/2512)
>>>>>>> 8d9134a0
- fix: Don't use native division and modulo operators for non-native int-based newtypes in Java and C#.
  (https://github.com/dafny-lang/dafny/pull/2416)
- feat: Dafny now supports disjunctive (“or”) patterns in match statements and expressions.  Cases are separated by `|` characters.  Disjunctive patterns may not appear within other patterns and may not bind variables.
  (https://github.com/dafny-lang/dafny/pull/2448)
<<<<<<< HEAD
- fix: Counterexamples - fix an integer parsing bug and correctly extract datatype and field names (https://github.com/dafny-lang/dafny/pull/2461)
=======
- feat: New option `-diagnosticsFormat:json` to print Dafny error messages as JSON objects (one per line).
  (https://github.com/dafny-lang/dafny/pull/2363)
- fix: No more exceptions when hovering over variables without type, and types of local variabled kept under match statements (https://github.com/dafny-lang/dafny/pull/2437)
- fix: Check extreme predicates and constants in all types, not just classes
  (https://github.com/dafny-lang/dafny/pull/2515)
- feat: `predicate P(x: int): (y: bool) ...` is now a valid syntax (https://github.com/dafny-lang/dafny/pull/2454)
- fix: Improve the performance of proofs involving bit vector shifts (https://github.com/dafny-lang/dafny/pull/2520)
>>>>>>> 8d9134a0

# 3.7.3

- feat: *Less code navigation when verifying code*: In the IDE, failing postconditions and preconditions error messages now immediately display the sub-conditions that Dafny could not prove. Both on hover and in the Problems window. (https://github.com/dafny-lang/dafny/pull/2434)
- feat: Whitespaces and comments are kept in relevant parts of the AST (https://github.com/dafny-lang/dafny/pull/1801)
- fix: NuGet packages no longer depend on specific patch releases of the .NET frameworks.

# 3.7.2

- fix: Hovering over variables and methods inside cases of nested match statements work again. (https://github.com/dafny-lang/dafny/pull/2334)
- fix: Fix bug in translation of two-state predicates with heap labels. (https://github.com/dafny-lang/dafny/pull/2300)
- fix: Check that arguments of 'unchanged' satisfy enclosing reads clause. (https://github.com/dafny-lang/dafny/pull/2302)
- fix: Underconstrained closures don't crash Dafny anymore. (https://github.com/dafny-lang/dafny/pull/2382)
- fix: Caching in the language server does not prevent gutter icons from being updated correctly. (https://github.com/dafny-lang/dafny/pull/2312)
- fix: Last edited verified first & corrected display of verification status. (https://github.com/dafny-lang/dafny/pull/2352)
- fix: Correctly infer type of numeric arguments, where the type is a subset type of a newtype. (https://github.com/dafny-lang/dafny/pull/2314)
- fix: Fix concurrency bug that sometimes led to an exception during the production of verification logs. (https://github.com/dafny-lang/dafny/pull/2398)

# 3.7.1

- fix: The Dafny runtime library for C# is now compatible with .NET Standard 2.1, as it was before 3.7.0. Its version has been updated to 1.2.0 to reflect this. (https://github.com/dafny-lang/dafny/pull/2277)
- fix: Methods produced by the test generation code can now be compiled directly to C# XUnit tests (https://github.com/dafny-lang/dafny/pull/2269)

# 3.7.0

- feat: The Dafny CLI, Dafny as a library, and the C# runtime are now available on NuGet. You can install the CLI with `dotnet tool install --global Dafny`. The library is available as `DafnyPipeline` and the runtime is available as `DafnyRuntime`. (https://github.com/dafny-lang/dafny/pull/2051)
- feat: New syntax for quantified variables, allowing per-variable domains (`x <- C`) and ranges (`x | P(x), y | Q(x, y)`). See [the quantifier domain section](https://dafny.org/dafny/DafnyRef/DafnyRef#sec-quantifier-domains) of the Reference Manual. (https://github.com/dafny-lang/dafny/pull/2195)
- feat: The IDE will show verification errors for a method immediately after that method has been verified, instead of after all methods are verified. (https://github.com/dafny-lang/dafny/pull/2142)
- feat: Added "Resolving..." message for IDE extensions (https://github.com/dafny-lang/dafny/pull/2234)
- feat: Live verification diagnostics for the language server (https://github.com/dafny-lang/dafny/pull/1942)
- fix: Correctly specify the type of the receiver parameter when translating tail-recursive member functions to C# (https://github.com/dafny-lang/dafny/pull/2205)
- fix: Added support for type parameters in automatically generated tests (https://github.com/dafny-lang/dafny/pull/2227)
- fix: No more display of previous obsolete verification diagnostics if newer are available (https://github.com/dafny-lang/dafny/pull/2142)
- fix: Prevent the language server from crashing and not responding on resolution or ghost diagnostics errors (https://github.com/dafny-lang/dafny/pull/2080)
- fix: Various improvements to language server robustness (https://github.com/dafny-lang/dafny/pull/2254)

# 3.6.0

- feat: The `synthesize` attribute on methods with no body allows synthesizing objects based on method postconditions at compile time (currently only available for C#). See Section [22.2.20](https://dafny-lang.github.io/dafny/DafnyRef/DafnyRef#sec-synthesize-attr) of the Reference Manual. (https://github.com/dafny-lang/dafny/pull/1809)
- feat: The `/verificationLogger:text` option now prints all verification results in a human-readable form, including a description of each assertion in the program.
- feat: The `/randomSeedIterations:<n>` option (from Boogie) now tries to prove each verification condition `n` times with a different random seed each time, to help efficiently and conveniently measure the stability of verification. (https://github.com/boogie-org/boogie/pull/567)
- feat: The new `/runAllTests` can be used to execute all methods with the `{:test}` attribute, without depending on a testing framework in the target language.
- feat: Recognize `!in` operator when looking for compilable comprehensions (https://github.com/dafny-lang/dafny/pull/1939)
- feat: The Dafny language server now returns expressions ranges instead of token ranges to better report errors (https://github.com/dafny-lang/dafny/pull/1985)
- fix: Miscompilation due to incorrect parenthesization in C# output for casts. (https://github.com/dafny-lang/dafny/pull/1908)
- fix: Populate TestResult.ResourceCount in `/verificationLogger:csv` output correctly when verification condition splitting occurs (e.g. when using `/vcsSplitOnEveryAssert`).
- fix: DafnyOptions.Compiler was null, preventing instantiation of ModuleExportDecl (https://github.com/dafny-lang/dafny/pull/1933)
- fix: /showSnippets crashes Dafny's legacy server (https://github.com/dafny-lang/dafny/pull/1970)
- fix: Don't check for name collisions in modules that are not compiled (https://github.com/dafny-lang/dafny/pull/1998)
- fix: Allow datatype update expressions for constructors with nameonly parameters (https://github.com/dafny-lang/dafny/pull/1949)
- fix: Fix malformed Java code generated for comprehensions that use maps (https://github.com/dafny-lang/dafny/pull/1939)
- fix: Comprehensions with nested subset types fully supported, subtype is correctly checked (https://github.com/dafny-lang/dafny/pull/1997)
- fix: Fix induction hypothesis generated for lemmas with a receiver parameter (https://github.com/dafny-lang/dafny/pull/2002)
- fix: Make verifier understand `(!new)` (https://github.com/dafny-lang/dafny/pull/1935)
- feat: Some command-line options can now be applied to individual modules, using the `{:options}` attribute. (https://github.com/dafny-lang/dafny/pull/2073)
- fix: Missing subset type check in datatype updates (https://github.com/dafny-lang/dafny/pull/2059)
- fix: Fix initialization of non-auto-init in-parameters in C#/JavaScript/Go compilers (https://github.com/dafny-lang/dafny/pull/1935)
- fix: Resolution of static functions-by-method (https://github.com/dafny-lang/dafny/pull/2023)
- fix: Export sets did not work with inner modules (https://github.com/dafny-lang/dafny/pull/2025)
- fix: Prevent refinements from changing datatype and newtype definitions (https://github.com/dafny-lang/dafny/pull/2038)
- feat: The new `older` modifier on arguments to predicates indicates that a predicate ensures the allocatedness of some of its arguments. This allows more functions to show that their quantifiers do not depend on the allocation state. For more information, see the reference manual section on `older`. (https://github.com/dafny-lang/dafny/pull/1936)
- fix: Fix `(!new)` checks (https://github.com/dafny-lang/dafny/issues/1419)
- fix: multiset keyword no longer crashes the parser (https://github.com/dafny-lang/dafny/pull/2079)


# 3.5.0

- feat: `continue` statements. Like Dafny's `break` statements, these come in two forms: one that uses a label to name the continue target and one that specifies the continue target by nesting level. See section [19.2](https://dafny-lang.github.io/dafny/DafnyRef/DafnyRef#sec-break-continue) of the Reference Manual. (https://github.com/dafny-lang/dafny/pull/1839)
- feat: The keyword syntax for functions will change in Dafny version 4. The new command-line option `/functionSyntax` (see `/help`) allows early adoption of the new syntax. (https://github.com/dafny-lang/dafny/pull/1832)
- feat: Attribute `{:print}` declares that a method may have print effects. Print effects are enforced only with `/trackPrintEffects:1`.
- fix: No warning "File contains no code" if a file only contains a submodule (https://github.com/dafny-lang/dafny/pull/1840)
- fix: Stuck in verifying in VSCode - support for verification cancellation (https://github.com/dafny-lang/dafny/pull/1771)
- fix: export-reveals of function-by-method now allows the function body to be ghost (https://github.com/dafny-lang/dafny/pull/1855)
- fix: Regain C# 7.3 compatibility of the compiled code. (https://github.com/dafny-lang/dafny/pull/1877)
- fix: The error "assertion violation" is replaced by the better wording "assertion might not hold". This indicates better that the verifier is unable to prove the assertion. (https://github.com/dafny-lang/dafny/pull/1862)
- fix: Plug two memory leaks in Dafny's verification server (#1858, #1863)
- fix: Generate missing termination measures for subset types on sequences (#1875)
- fix: Resolve expressions in attributes in all specifications of functions and iterators. (https://github.com/dafny-lang/dafny/pull/1900)


# 3.4.2

- fix: No output when compiling to JavaScript on Windows (https://github.com/dafny-lang/dafny/pull/1824)
- fix: CanCall assumptions for loop invariants (https://github.com/dafny-lang/dafny/pull/1813)
- fix: Behavior of the C# runtime in a concurrent setting (https://github.com/dafny-lang/dafny/pull/1780)


# 3.4.1

- feat: Plugin support in the resolution pipeline (https://github.com/dafny-lang/dafny/pull/1739)
- fix: NullPointerException in the AST (https://github.com/dafny-lang/dafny/pull/1805)
- fix: Change datatype deconstruction in match statements for C# (https://github.com/dafny-lang/dafny/issues/1815)


# 3.4

- For certain classes of changes to a Dafny program, prevent unexpected changes in verification behavior.
- Add command line options to assist in debugging verification performance.
- Critical fixes to the IDE and greatly improved responsiveness of non-verification IDE features.
- The C# back-end supports traits as type parameters on datatypes.

### Verification
- feat: Prevent changes in the verification behavior of a proof, when any of these types of changes are made to Dafny user code:
  - Changes to declarations not referenced by the method being verified
  - Changes to the name of any declaration
  - Changes to the order of top-level declarations
- feat: Assist in debugging the verification performance of a proof by adding the `/vcsSplitOnEveryAssert` CLI option and `{:vcs_split_on_every_assert}` attribute (see https://github.com/boogie-org/boogie/issues/465), and report the outcome and duration of splits when they occur in `/verificationLogger:trx` content.
- feat: Add a `/verificationLogger:csv` CLI option that emits the same status and timing information as `/verificationLogger:trx`, but in an easier-to-parse format, along with Z3 resource counts for more repeatable tracking of verification difficulty.

- fix: Resolve unsoundness issue (https://github.com/dafny-lang/dafny/issues/1619).
- fix: Don't silently succeed if the solver crashes (https://github.com/boogie-org/boogie/pull/488).

### IDE
- feat: Verification status reporting shows which proof is being verified, which can help debug slow to verify proofs.
- feat: Publish parsing and resolution diagnostics before verification has completed. Verification diagnostics from previous runs are migrated.
- feat: Enable 'go to definition', 'hover' and 'signature help' features before verification has completed.
- feat: Improve the hover feature to work for a wider scope of Dafny constructs, including function and method parameters, forall, exists and let expressions, and set and map comprehensions.
- feat: Add an experimental verification caching feature, which enables automatically determining which proofs need to verify again after making changes.
- feat: Display related resolution errors using nested diagnostics instead of independent diagnostics.

- fix: Clean up process resources if IDE closed or restarted.
- fix: Do not let the Dafny compilation status bar get in a stuck state.

### UX
- feat: Improve error reporting when providing incorrectly typed arguments in a function call.
- feat: Improve error reporting when using type tests.

### C#
- feat: Support variant type parameters on datatype definitions, which enables using traits as type arguments (https://github.com/dafny-lang/dafny/issues/1499).
- feat: Support for downcasting both custom datatypes and functions (https://github.com/dafny-lang/dafny/pull/1645, https://github.com/dafny-lang/dafny/pull/1755).

- fix: Resolve various instances where Dafny would produce invalid C# code (https://github.com/dafny-lang/dafny/issues/1607, https://github.com/dafny-lang/dafny/issues/1761, and https://github.com/dafny-lang/dafny/issues/1762).

### Various improvements
- fix: `DafnyLanguageServer.dll` and `Dafny.dll` depended on two different versions of Newtonsoft.Json, which could cause crashes in development environments.
- fix: (error reporting) Types with the same name but from different modules are now disambiguated in error messages.
- fix: (error reporting) Messages about arguments / parameters type mismatch are clearer and include the parameter name if available.
- fix: (robustness) Exceptions during parsing, if any, won't crash the language server anymore.
- fix: The elephant operator (`:-`) has a clearer error message and no longer reject generic methods on its right-hand side.

## Breaking changes

- The verifier in Dafny 3.4 is now more efficient for many programs, and making changes to Dafny programs is less likely to cause verification to take longer or timeout. However, it is still possible for some correct programs to take longer to verify than on Dafny 3.3, or for verification to fail. For users with such programs who are not yet ready to modify them to pass the 3.4 verifier, we offer the command line option `/mimicVerificationOf:3.3` to keep the Dafny 3.4 verification behavior consistent with 3.3.

- In Dafny 3.3, comprehensions quantified over subset types did not validate the constraint of the subset type, which could result in crashes at run-time. In 3.4, subset types are disabled in set comprehensions in compiled contexts, unless the subset constraint is itself compilable.

  Before, the following code would pass Dafny and be compiled without error, but would crash at run-time:
  ```Dafny
  type RefinedData = x: Data | ghostFunction(x)
  method Main() {
    var s: set<Data> = ...
    var t = set x: RefinedData | x in s;
    forall x in t {
      if !ghostFunction(x) {
        var crash := 1/0;
      }
    }
  }
  ```
  In Dafny 3.4, the same code triggers a resolution error of the form:
  ```
  Error: RefinedData is a subset type and its constraint is not compilable, hence it cannot yet be used as the type of a bound variable in set comprehension. The next error will explain why the constraint is not compilable.
  Error: ghost constants are allowed only in specification contexts
  ```

- Changes in type inference may cause some programs to need manual type annotations. For example, in the nested pattern in the following program
  ```Dafny
  datatype X<+T> = X(x: T)
  datatype Y<T> = Y(y: T)

  function method M(): (r: X<Y<nat>>) {
      var d: X<Y<int>> := X(Y(3));
      match d
      case X(Y(i)) => X(Y(i))
  }
  ```
  the type of the Y constructor needs the type to be given explicitly `X(Y<nat>.Y(i)`. As a variation of that program
  ```Dafny
  datatype X<+T> = X(x: T)
  datatype Y<T> = Y(y: T)

  trait Tr {}
  class Cl extends Tr {
      constructor () {}
  }

  method M() returns (r: X<Y<Cl>>) {
      var cl := new Cl();
      var d: X<Y<Tr>> := X(Y(cl));
      match d
      case X(Y(tr)) => r := X(Y(tr));
  }
  ```
  the program can be specified with an explicit cast `X(Y(tr as Cl))`.<|MERGE_RESOLUTION|>--- conflicted
+++ resolved
@@ -1,17 +1,12 @@
 # Upcoming
-<<<<<<< HEAD
-=======
 
 - fix: Use the right bitvector comparison in decrease checks
   (https://github.com/dafny-lang/dafny/pull/2512)
->>>>>>> 8d9134a0
 - fix: Don't use native division and modulo operators for non-native int-based newtypes in Java and C#.
   (https://github.com/dafny-lang/dafny/pull/2416)
 - feat: Dafny now supports disjunctive (“or”) patterns in match statements and expressions.  Cases are separated by `|` characters.  Disjunctive patterns may not appear within other patterns and may not bind variables.
   (https://github.com/dafny-lang/dafny/pull/2448)
-<<<<<<< HEAD
 - fix: Counterexamples - fix an integer parsing bug and correctly extract datatype and field names (https://github.com/dafny-lang/dafny/pull/2461)
-=======
 - feat: New option `-diagnosticsFormat:json` to print Dafny error messages as JSON objects (one per line).
   (https://github.com/dafny-lang/dafny/pull/2363)
 - fix: No more exceptions when hovering over variables without type, and types of local variabled kept under match statements (https://github.com/dafny-lang/dafny/pull/2437)
@@ -19,7 +14,6 @@
   (https://github.com/dafny-lang/dafny/pull/2515)
 - feat: `predicate P(x: int): (y: bool) ...` is now a valid syntax (https://github.com/dafny-lang/dafny/pull/2454)
 - fix: Improve the performance of proofs involving bit vector shifts (https://github.com/dafny-lang/dafny/pull/2520)
->>>>>>> 8d9134a0
 
 # 3.7.3
 
