--- conflicted
+++ resolved
@@ -6,6 +6,7 @@
   (https://github.com/dafny-lang/dafny/pull/2363)
 - feat: Dafny now supports disjunctive (“or”) patterns in match statements and expressions.  Cases are separated by `|` characters.  Disjunctive patterns may not appear within other patterns and may not bind variables.
   (https://github.com/dafny-lang/dafny/pull/2448)
+- fix: Fix Dafny to Boogie translation of FunctionHandles (https://github.com/dafny-lang/dafny/pull/2266)
 
 # 3.7.3
 
@@ -38,13 +39,9 @@
 - feat: Live verification diagnostics for the language server (https://github.com/dafny-lang/dafny/pull/1942)
 - fix: Correctly specify the type of the receiver parameter when translating tail-recursive member functions to C# (https://github.com/dafny-lang/dafny/pull/2205)
 - fix: Added support for type parameters in automatically generated tests (https://github.com/dafny-lang/dafny/pull/2227)
-<<<<<<< HEAD
-- fix: Fix Dafny to Boogie translation of FunctionHandles (https://github.com/dafny-lang/dafny/pull/2266)
-=======
 - fix: No more display of previous obsolete verification diagnostics if newer are available (https://github.com/dafny-lang/dafny/pull/2142)
 - fix: Prevent the language server from crashing and not responding on resolution or ghost diagnostics errors (https://github.com/dafny-lang/dafny/pull/2080)
 - fix: Various improvements to language server robustness (https://github.com/dafny-lang/dafny/pull/2254)
->>>>>>> f61f951e
 
 # 3.6.0
 
