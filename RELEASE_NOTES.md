# Upcoming

- feat: `synthesize` attribute on methods with no body allows synthesizing objects based on method postconditions at compile time (currently only available for C#). See Section [22.2.20](https://dafny-lang.github.io/dafny/DafnyRef/DafnyRef#sec-synthesize-attr) of the Reference Manual. (https://github.com/dafny-lang/dafny/pull/1809)
- feat: The `/verificationLogger:text` option now prints all verification results in a human-readable form, including a description of each assertion in the program.
- fix: Miscompilation due to incorrect parenthesization in C# output for casts. (#1908)
- fix: Populate TestResult.ResourceCount in `/verificationLogger:csv` output correctly when verification condition splitting occurs (e.g. when using `/vcsSplitOnEveryAssert`).
<<<<<<< HEAD
- fix: Allow datatype update expressions for constructors with nameonly parameters (https://github.com/dafny-lang/dafny/issues/1909)
=======
- fix: DafnyOptions.Compiler was null, preventing instantiation of ModuleExportDecl (https://github.com/dafny-lang/dafny/pull/1933)
- fix: /showSnippets crashes Dafny's legacy server (https://github.com/dafny-lang/dafny/pull/1970)
- fix: Don't check for name collisions in modules that are not compiled (https://github.com/dafny-lang/dafny/pull/1998)
>>>>>>> 195eca0a

# 3.5.0

- feat: `continue` statements. Like Dafny's `break` statements, these come in two forms: one that uses a label to name the continue target and one that specifies the continue target by nesting level. See section [19.2](https://dafny-lang.github.io/dafny/DafnyRef/DafnyRef#sec-break-continue) of the Reference Manual. (https://github.com/dafny-lang/dafny/pull/1839)
- feat: The keyword syntax for functions will change in Dafny version 4. The new command-line option `/functionSyntax` (see `/help`) allows early adoption of the new syntax. (https://github.com/dafny-lang/dafny/pull/1832)
- feat: Attribute `{:print}` declares that a method may have print effects. Print effects are enforced only with `/trackPrintEffects:1`.
- fix: No warning "File contains no code" if a file only contains a submodule (https://github.com/dafny-lang/dafny/pull/1840)
- fix: Stuck in verifying in VSCode - support for verification cancellation (https://github.com/dafny-lang/dafny/pull/1771)
- fix: export-reveals of function-by-method now allows the function body to be ghost (https://github.com/dafny-lang/dafny/pull/1855)
- fix: Regain C# 7.3 compatibility of the compiled code. (https://github.com/dafny-lang/dafny/pull/1877)
- fix: The error "assertion violation" is replaced by the better wording "assertion might not hold". This indicates better that the verifier is unable to prove the assertion. (https://github.com/dafny-lang/dafny/pull/1862)
- fix: Plug two memory leaks in Dafny's verification server (#1858, #1863)
- fix: Generate missing termination measures for subset types on sequences (#1875)
- fix: Resolve expressions in attributes in all specifications of functions and iterators. (https://github.com/dafny-lang/dafny/pull/1900)

# 3.4.2

- fix: No output when compiling to JavaScript on Windows (https://github.com/dafny-lang/dafny/pull/1824)
- fix: CanCall assumptions for loop invariants (https://github.com/dafny-lang/dafny/pull/1813)
- fix: Behavior of the C# runtime in a concurrent setting (https://github.com/dafny-lang/dafny/pull/1780)


# 3.4.1

- feat: Plugin support in the resolution pipeline (https://github.com/dafny-lang/dafny/pull/1739)
- fix: NullPointerException in the AST (https://github.com/dafny-lang/dafny/pull/1805)
- fix: Change datatype deconstruction in match statements for C# (https://github.com/dafny-lang/dafny/issues/1815)


# 3.4

- For certain classes of changes to a Dafny program, prevent unexpected changes in verification behavior.
- Add command line options to assist in debugging verification performance.
- Critical fixes to the IDE and greatly improved responsiveness of non-verification IDE features.
- The C# back-end supports traits as type parameters on datatypes.

### Verification
- feat: Prevent changes in the verification behavior of a proof, when any of these types of changes are made to Dafny user code:
  - Changes to declarations not referenced by the method being verified
  - Changes to the name of any declaration
  - Changes to the order of top-level declarations
- feat: Assist in debugging the verification performance of a proof by adding the `/vcsSplitOnEveryAssert` CLI option and `{:vcs_split_on_every_assert}` attribute (see https://github.com/boogie-org/boogie/issues/465), and report the outcome and duration of splits when they occur in `/verificationLogger:trx` content.
- feat: Add a `/verificationLogger:csv` CLI option that emits the same status and timing information as `/verificationLogger:trx`, but in an easier-to-parse format, along with Z3 resource counts for more repeatable tracking of verification difficulty.

- fix: Resolve unsoundness issue (https://github.com/dafny-lang/dafny/issues/1619).
- fix: Don't silently succeed if the solver crashes (https://github.com/boogie-org/boogie/pull/488).

### IDE
- feat: Verification status reporting shows which proof is being verified, which can help debug slow to verify proofs.
- feat: Publish parsing and resolution diagnostics before verification has completed. Verification diagnostics from previous runs are migrated.
- feat: Enable 'go to definition', 'hover' and 'signature help' features before verification has completed.
- feat: Improve the hover feature to work for a wider scope of Dafny constructs, including function and method parameters, forall, exists and let expressions, and set and map comprehensions.
- feat: Add an experimental verification caching feature, which enables automatically determining which proofs need to verify again after making changes.
- feat: Display related resolution errors using nested diagnostics instead of independent diagnostics.

- fix: Clean up process resources if IDE closed or restarted.
- fix: Do not let the Dafny compilation status bar get in a stuck state.

### UX
- feat: Improve error reporting when providing incorrectly typed arguments in a function call.
- feat: Improve error reporting when using type tests.

### C#
- feat: Support variant type parameters on datatype definitions, which enables using traits as type arguments (https://github.com/dafny-lang/dafny/issues/1499).
- feat: Support for downcasting both custom datatypes and functions (https://github.com/dafny-lang/dafny/pull/1645, https://github.com/dafny-lang/dafny/pull/1755).

- fix: Resolve various instances where Dafny would produce invalid C# code (https://github.com/dafny-lang/dafny/issues/1607, https://github.com/dafny-lang/dafny/issues/1761, and https://github.com/dafny-lang/dafny/issues/1762).

### Various improvements
- fix: `DafnyLanguageServer.dll` and `Dafny.dll` depended on two different versions of Newtonsoft.Json, which could cause crashes in development environments.
- fix: (error reporting) Types with the same name but from different modules are now disambiguated in error messages.
- fix: (error reporting) Messages about arguments / parameters type mismatch are clearer and include the parameter name if available.
- fix: (robustness) Exceptions during parsing, if any, won't crash the language server anymore.
- fix: The elephant operator (`:-`) has a clearer error message and no longer reject generic methods on its right-hand side.

## Breaking changes

- The verifier in Dafny 3.4 is now more efficient for many programs, and making changes to Dafny programs is less likely to cause verification to take longer or timeout. However, it is still possible for some correct programs to take longer to verify than on Dafny 3.3, or for verification to fail. For users with such programs who are not yet ready to modify them to pass the 3.4 verifier, we offer the command line option `/mimicVerificationOf:3.3` to keep the Dafny 3.4 verification behavior consistent with 3.3.

- In Dafny 3.3, comprehensions quantified over subset types did not validate the constraint of the subset type, which could result in crashes at run-time. In 3.4, subset types are disabled in set comprehensions in compiled contexts, unless the subset constraint is itself compilable.

  Before, the following code would pass Dafny and be compiled without error, but would crash at run-time:
  ```Dafny
  type RefinedData = x: Data | ghostFunction(x)
  method Main() {
    var s: set<Data> = ...
    var t = set x: RefinedData | x in s;
    forall x in t {
      if !ghostFunction(x) {
        var crash := 1/0;
      }
    }
  }
  ```
  In Dafny 3.4, the same code triggers a resolution error of the form:
  ```
  Error: RefinedData is a subset type and its constraint is not compilable, hence it cannot yet be used as the type of a bound variable in set comprehension. The next error will explain why the constraint is not compilable.
  Error: ghost constants are allowed only in specification contexts
  ```

- Changes in type inference may cause some programs to need manual type annotations. For example, in the nested pattern in the following program
  ```Dafny
  datatype X<+T> = X(x: T)
  datatype Y<T> = Y(y: T)

  function method M(): (r: X<Y<nat>>) {
      var d: X<Y<int>> := X(Y(3));
      match d
      case X(Y(i)) => X(Y(i))
  }
  ```
  the type of the Y constructor needs the type to be given explicitly `X(Y<nat>.Y(i)`. As a variation of that program
  ```Dafny
  datatype X<+T> = X(x: T)
  datatype Y<T> = Y(y: T)

  trait Tr {}
  class Cl extends Tr {
      constructor () {}
  }

  method M() returns (r: X<Y<Cl>>) {
      var cl := new Cl();
      var d: X<Y<Tr>> := X(Y(cl));
      match d
      case X(Y(tr)) => r := X(Y(tr));
  }
  ```
  the program can be specified with an explicit cast `X(Y(tr as Cl))`.<|MERGE_RESOLUTION|>--- conflicted
+++ resolved
@@ -4,13 +4,10 @@
 - feat: The `/verificationLogger:text` option now prints all verification results in a human-readable form, including a description of each assertion in the program.
 - fix: Miscompilation due to incorrect parenthesization in C# output for casts. (#1908)
 - fix: Populate TestResult.ResourceCount in `/verificationLogger:csv` output correctly when verification condition splitting occurs (e.g. when using `/vcsSplitOnEveryAssert`).
-<<<<<<< HEAD
-- fix: Allow datatype update expressions for constructors with nameonly parameters (https://github.com/dafny-lang/dafny/issues/1909)
-=======
 - fix: DafnyOptions.Compiler was null, preventing instantiation of ModuleExportDecl (https://github.com/dafny-lang/dafny/pull/1933)
 - fix: /showSnippets crashes Dafny's legacy server (https://github.com/dafny-lang/dafny/pull/1970)
 - fix: Don't check for name collisions in modules that are not compiled (https://github.com/dafny-lang/dafny/pull/1998)
->>>>>>> 195eca0a
+- fix: Allow datatype update expressions for constructors with nameonly parameters (https://github.com/dafny-lang/dafny/pull/1949)
 
 # 3.5.0
 
