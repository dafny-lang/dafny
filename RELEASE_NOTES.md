--- conflicted
+++ resolved
@@ -1,11 +1,8 @@
 # Upcoming
 
-<<<<<<< HEAD
 - feat: New option `-diagnosticsFormat:json` to print Dafny error messages as JSON objects (one per line). (https://github.com/dafny-lang/dafny/pull/2363)
 
-=======
 - feat: *Less code navigation when verifying code*: In the IDE, failing postconditions and preconditions error messages now immediately display the sub-conditions that Dafny could not prove. Both on hover and in the Problems window. (https://github.com/dafny-lang/dafny/pull/2434)
->>>>>>> f83beb03
 
 # 3.7.2
 
