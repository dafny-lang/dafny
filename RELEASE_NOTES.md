Upcoming

- feat: Command-line arguments are now available from `Main` in Dafny programs, using `Main(args: seq<string>)` (https://github.com/dafny-lang/dafny/pull/2594)
- feat: generate warning when 'old' has no effect (https://github.com/dafny-lang/dafny/pull/2610)
- fix: Missing related position in failing precondition (https://github.com/dafny-lang/dafny/pull/2658)
- fix: No more IDE crashing on the elephant operator (https://github.com/dafny-lang/dafny/pull/2668)
<<<<<<< HEAD
- feat: Methods and function methods marked with test attr will receive JUnit annotation when compiled to Java (https://github.com/dafny-lang/dafny/pull/2395)
=======
- fix: retain non-method-body block statements when cloning abstract signatures (https://github.com/dafny-lang/dafny/pull/2731)
>>>>>>> 4d5c6e85


# 3.8.1

- feat: Support for the `{:opaque}` attibute on `const` (https://github.com/dafny-lang/dafny/pull/2545)
- feat: Support for plugin-based code actions on the IDE (https://github.com/dafny-lang/dafny/pull/2021)
- fix: Fixed a crash when parsing `newtype` in the parser (https://github.com/dafny-lang/dafny/pull/2649)
- fix: Added missing error reporting position on string prefix check (https://github.com/dafny-lang/dafny/pull/2652)
- fix: Prevent LSP server from exiting when a crash occurs (https://github.com/dafny-lang/dafny/pull/2664)
- fix: Fix bug where LSP server would not show diagnostics that referred to included files (https://github.com/dafny-lang/dafny/pull/2664)
- fix: Check all compiled expressions to be compilable (https://github.com/dafny-lang/dafny/pull/2641)
- fix: Better messages on hovering failing postconditions in IDE (https://github.com/dafny-lang/dafny/pull/2654)
- fix: Better error reporting on counter-examples if an option is not provided (https://github.com/dafny-lang/dafny/pull/2650)


# 3.8.0

- fix: Use the right bitvector comparison in decrease checks
  (https://github.com/dafny-lang/dafny/pull/2512)
- fix: Don't use native division and modulo operators for non-native int-based newtypes in Java and C#.
  (https://github.com/dafny-lang/dafny/pull/2416)
- feat: Dafny now supports disjunctive (“or”) patterns in match statements and expressions.  Cases are separated by `|` characters.  Disjunctive patterns may not appear within other patterns and may not bind variables.
  (https://github.com/dafny-lang/dafny/pull/2448)
- feat: The Dafny Language Server used by the VSCode IDE extension is now available as a NuGet package called `DafnyLanguageServer` (https://github.com/dafny-lang/dafny/pull/2600)
- fix: Counterexamples - fix an integer parsing bug and correctly extract datatype and field names (https://github.com/dafny-lang/dafny/pull/2461)
- feat: New option `-diagnosticsFormat:json` to print Dafny error messages as JSON objects (one per line).
  (https://github.com/dafny-lang/dafny/pull/2363)
- fix: No more exceptions when hovering over variables without type, and types of local variabled kept under match statements (https://github.com/dafny-lang/dafny/pull/2437)
- fix: Check extreme predicates and constants in all types, not just classes
  (https://github.com/dafny-lang/dafny/pull/2515)
- fix: Correctly substitute type variables in override checks
  (https://github.com/dafny-lang/dafny/pull/2522)
- feat: `predicate P(x: int): (y: bool) ...` is now valid syntax (https://github.com/dafny-lang/dafny/pull/2454)
- fix: Improve the performance of proofs involving bit vector shifts (https://github.com/dafny-lang/dafny/pull/2520)
- fix: Perform well-definedness checks for ensures clauses of forall statements (https://github.com/dafny-lang/dafny/pull/2606)
- fix: Resolution and verification of StmtExpr now pay attention to if the StmtExpr is inside an 'old' (https://github.com/dafny-lang/dafny/pull/2607)
- fix: The CLI no longer attempts to load each DLL file passed to it. (https://github.com/dafny-lang/dafny/pull/2568)

# 3.7.3

- feat: *Less code navigation when verifying code*: In the IDE, failing postconditions and preconditions error messages now immediately display the sub-conditions that Dafny could not prove. Both on hover and in the Problems window. (https://github.com/dafny-lang/dafny/pull/2434)
- feat: Whitespaces and comments are kept in relevant parts of the AST (https://github.com/dafny-lang/dafny/pull/1801)
- fix: NuGet packages no longer depend on specific patch releases of the .NET frameworks.


# 3.7.2

- fix: Hovering over variables and methods inside cases of nested match statements work again. (https://github.com/dafny-lang/dafny/pull/2334)
- fix: Fix bug in translation of two-state predicates with heap labels. (https://github.com/dafny-lang/dafny/pull/2300)
- fix: Check that arguments of 'unchanged' satisfy enclosing reads clause. (https://github.com/dafny-lang/dafny/pull/2302)
- fix: Underconstrained closures don't crash Dafny anymore. (https://github.com/dafny-lang/dafny/pull/2382)
- fix: Caching in the language server does not prevent gutter icons from being updated correctly. (https://github.com/dafny-lang/dafny/pull/2312)
- fix: Last edited verified first & corrected display of verification status. (https://github.com/dafny-lang/dafny/pull/2352)
- fix: Correctly infer type of numeric arguments, where the type is a subset type of a newtype. (https://github.com/dafny-lang/dafny/pull/2314)
- fix: Fix concurrency bug that sometimes led to an exception during the production of verification logs. (https://github.com/dafny-lang/dafny/pull/2398)


# 3.7.1

- fix: The Dafny runtime library for C# is now compatible with .NET Standard 2.1, as it was before 3.7.0. Its version has been updated to 1.2.0 to reflect this. (https://github.com/dafny-lang/dafny/pull/2277)
- fix: Methods produced by the test generation code can now be compiled directly to C# XUnit tests (https://github.com/dafny-lang/dafny/pull/2269)


# 3.7.0

- feat: The Dafny CLI, Dafny as a library, and the C# runtime are now available on NuGet. You can install the CLI with `dotnet tool install --global Dafny`. The library is available as `DafnyPipeline` and the runtime is available as `DafnyRuntime`. (https://github.com/dafny-lang/dafny/pull/2051)
- feat: New syntax for quantified variables, allowing per-variable domains (`x <- C`) and ranges (`x | P(x), y | Q(x, y)`). See [the quantifier domain section](https://dafny.org/dafny/DafnyRef/DafnyRef#sec-quantifier-domains) of the Reference Manual. (https://github.com/dafny-lang/dafny/pull/2195)
- feat: The IDE will show verification errors for a method immediately after that method has been verified, instead of after all methods are verified. (https://github.com/dafny-lang/dafny/pull/2142)
- feat: Added "Resolving..." message for IDE extensions (https://github.com/dafny-lang/dafny/pull/2234)
- feat: Live verification diagnostics for the language server (https://github.com/dafny-lang/dafny/pull/1942)
- fix: Correctly specify the type of the receiver parameter when translating tail-recursive member functions to C# (https://github.com/dafny-lang/dafny/pull/2205)
- fix: Added support for type parameters in automatically generated tests (https://github.com/dafny-lang/dafny/pull/2227)
- fix: No more display of previous obsolete verification diagnostics if newer are available (https://github.com/dafny-lang/dafny/pull/2142)
- fix: Prevent the language server from crashing and not responding on resolution or ghost diagnostics errors (https://github.com/dafny-lang/dafny/pull/2080)
- fix: Various improvements to language server robustness (https://github.com/dafny-lang/dafny/pull/2254)


# 3.6.0

- feat: The `synthesize` attribute on methods with no body allows synthesizing objects based on method postconditions at compile time (currently only available for C#). See Section [22.2.20](https://dafny-lang.github.io/dafny/DafnyRef/DafnyRef#sec-synthesize-attr) of the Reference Manual. (https://github.com/dafny-lang/dafny/pull/1809)
- feat: The `/verificationLogger:text` option now prints all verification results in a human-readable form, including a description of each assertion in the program.
- feat: The `/randomSeedIterations:<n>` option (from Boogie) now tries to prove each verification condition `n` times with a different random seed each time, to help efficiently and conveniently measure the stability of verification. (https://github.com/boogie-org/boogie/pull/567)
- feat: The new `/runAllTests` can be used to execute all methods with the `{:test}` attribute, without depending on a testing framework in the target language.
- feat: Recognize `!in` operator when looking for compilable comprehensions (https://github.com/dafny-lang/dafny/pull/1939)
- feat: The Dafny language server now returns expressions ranges instead of token ranges to better report errors (https://github.com/dafny-lang/dafny/pull/1985)
- fix: Miscompilation due to incorrect parenthesization in C# output for casts. (https://github.com/dafny-lang/dafny/pull/1908)
- fix: Populate TestResult.ResourceCount in `/verificationLogger:csv` output correctly when verification condition splitting occurs (e.g. when using `/vcsSplitOnEveryAssert`).
- fix: DafnyOptions.Compiler was null, preventing instantiation of ModuleExportDecl (https://github.com/dafny-lang/dafny/pull/1933)
- fix: /showSnippets crashes Dafny's legacy server (https://github.com/dafny-lang/dafny/pull/1970)
- fix: Don't check for name collisions in modules that are not compiled (https://github.com/dafny-lang/dafny/pull/1998)
- fix: Allow datatype update expressions for constructors with nameonly parameters (https://github.com/dafny-lang/dafny/pull/1949)
- fix: Fix malformed Java code generated for comprehensions that use maps (https://github.com/dafny-lang/dafny/pull/1939)
- fix: Comprehensions with nested subset types fully supported, subtype is correctly checked (https://github.com/dafny-lang/dafny/pull/1997)
- fix: Fix induction hypothesis generated for lemmas with a receiver parameter (https://github.com/dafny-lang/dafny/pull/2002)
- fix: Make verifier understand `(!new)` (https://github.com/dafny-lang/dafny/pull/1935)
- feat: Some command-line options can now be applied to individual modules, using the `{:options}` attribute. (https://github.com/dafny-lang/dafny/pull/2073)
- fix: Missing subset type check in datatype updates (https://github.com/dafny-lang/dafny/pull/2059)
- fix: Fix initialization of non-auto-init in-parameters in C#/JavaScript/Go compilers (https://github.com/dafny-lang/dafny/pull/1935)
- fix: Resolution of static functions-by-method (https://github.com/dafny-lang/dafny/pull/2023)
- fix: Export sets did not work with inner modules (https://github.com/dafny-lang/dafny/pull/2025)
- fix: Prevent refinements from changing datatype and newtype definitions (https://github.com/dafny-lang/dafny/pull/2038)
- feat: The new `older` modifier on arguments to predicates indicates that a predicate ensures the allocatedness of some of its arguments. This allows more functions to show that their quantifiers do not depend on the allocation state. For more information, see the reference manual section on `older`. (https://github.com/dafny-lang/dafny/pull/1936)
- fix: Fix `(!new)` checks (https://github.com/dafny-lang/dafny/issues/1419)
- fix: multiset keyword no longer crashes the parser (https://github.com/dafny-lang/dafny/pull/2079)


# 3.5.0

- feat: `continue` statements. Like Dafny's `break` statements, these come in two forms: one that uses a label to name the continue target and one that specifies the continue target by nesting level. See section [19.2](https://dafny-lang.github.io/dafny/DafnyRef/DafnyRef#sec-break-continue) of the Reference Manual. (https://github.com/dafny-lang/dafny/pull/1839)
- feat: The keyword syntax for functions will change in Dafny version 4. The new command-line option `/functionSyntax` (see `/help`) allows early adoption of the new syntax. (https://github.com/dafny-lang/dafny/pull/1832)
- feat: Attribute `{:print}` declares that a method may have print effects. Print effects are enforced only with `/trackPrintEffects:1`.
- fix: No warning "File contains no code" if a file only contains a submodule (https://github.com/dafny-lang/dafny/pull/1840)
- fix: Stuck in verifying in VSCode - support for verification cancellation (https://github.com/dafny-lang/dafny/pull/1771)
- fix: export-reveals of function-by-method now allows the function body to be ghost (https://github.com/dafny-lang/dafny/pull/1855)
- fix: Regain C# 7.3 compatibility of the compiled code. (https://github.com/dafny-lang/dafny/pull/1877)
- fix: The error "assertion violation" is replaced by the better wording "assertion might not hold". This indicates better that the verifier is unable to prove the assertion. (https://github.com/dafny-lang/dafny/pull/1862)
- fix: Plug two memory leaks in Dafny's verification server (#1858, #1863)
- fix: Generate missing termination measures for subset types on sequences (#1875)
- fix: Resolve expressions in attributes in all specifications of functions and iterators. (https://github.com/dafny-lang/dafny/pull/1900)


# 3.4.2

- fix: No output when compiling to JavaScript on Windows (https://github.com/dafny-lang/dafny/pull/1824)
- fix: CanCall assumptions for loop invariants (https://github.com/dafny-lang/dafny/pull/1813)
- fix: Behavior of the C# runtime in a concurrent setting (https://github.com/dafny-lang/dafny/pull/1780)


# 3.4.1

- feat: Plugin support in the resolution pipeline (https://github.com/dafny-lang/dafny/pull/1739)
- fix: NullPointerException in the AST (https://github.com/dafny-lang/dafny/pull/1805)
- fix: Change datatype deconstruction in match statements for C# (https://github.com/dafny-lang/dafny/issues/1815)


# 3.4

- For certain classes of changes to a Dafny program, prevent unexpected changes in verification behavior.
- Add command line options to assist in debugging verification performance.
- Critical fixes to the IDE and greatly improved responsiveness of non-verification IDE features.
- The C# back-end supports traits as type parameters on datatypes.

### Verification
- feat: Prevent changes in the verification behavior of a proof, when any of these types of changes are made to Dafny user code:
  - Changes to declarations not referenced by the method being verified
  - Changes to the name of any declaration
  - Changes to the order of top-level declarations
- feat: Assist in debugging the verification performance of a proof by adding the `/vcsSplitOnEveryAssert` CLI option and `{:vcs_split_on_every_assert}` attribute (see https://github.com/boogie-org/boogie/issues/465), and report the outcome and duration of splits when they occur in `/verificationLogger:trx` content.
- feat: Add a `/verificationLogger:csv` CLI option that emits the same status and timing information as `/verificationLogger:trx`, but in an easier-to-parse format, along with Z3 resource counts for more repeatable tracking of verification difficulty.

- fix: Resolve unsoundness issue (https://github.com/dafny-lang/dafny/issues/1619).
- fix: Don't silently succeed if the solver crashes (https://github.com/boogie-org/boogie/pull/488).

### IDE
- feat: Verification status reporting shows which proof is being verified, which can help debug slow to verify proofs.
- feat: Publish parsing and resolution diagnostics before verification has completed. Verification diagnostics from previous runs are migrated.
- feat: Enable 'go to definition', 'hover' and 'signature help' features before verification has completed.
- feat: Improve the hover feature to work for a wider scope of Dafny constructs, including function and method parameters, forall, exists and let expressions, and set and map comprehensions.
- feat: Add an experimental verification caching feature, which enables automatically determining which proofs need to verify again after making changes.
- feat: Display related resolution errors using nested diagnostics instead of independent diagnostics.

- fix: Clean up process resources if IDE closed or restarted.
- fix: Do not let the Dafny compilation status bar get in a stuck state.

### UX
- feat: Improve error reporting when providing incorrectly typed arguments in a function call.
- feat: Improve error reporting when using type tests.

### C#
- feat: Support variant type parameters on datatype definitions, which enables using traits as type arguments (https://github.com/dafny-lang/dafny/issues/1499).
- feat: Support for downcasting both custom datatypes and functions (https://github.com/dafny-lang/dafny/pull/1645, https://github.com/dafny-lang/dafny/pull/1755).

- fix: Resolve various instances where Dafny would produce invalid C# code (https://github.com/dafny-lang/dafny/issues/1607, https://github.com/dafny-lang/dafny/issues/1761, and https://github.com/dafny-lang/dafny/issues/1762).

### Various improvements
- fix: `DafnyLanguageServer.dll` and `Dafny.dll` depended on two different versions of Newtonsoft.Json, which could cause crashes in development environments.
- fix: (error reporting) Types with the same name but from different modules are now disambiguated in error messages.
- fix: (error reporting) Messages about arguments / parameters type mismatch are clearer and include the parameter name if available.
- fix: (robustness) Exceptions during parsing, if any, won't crash the language server anymore.
- fix: The elephant operator (`:-`) has a clearer error message and no longer reject generic methods on its right-hand side.

## Breaking changes

- The verifier in Dafny 3.4 is now more efficient for many programs, and making changes to Dafny programs is less likely to cause verification to take longer or timeout. However, it is still possible for some correct programs to take longer to verify than on Dafny 3.3, or for verification to fail. For users with such programs who are not yet ready to modify them to pass the 3.4 verifier, we offer the command line option `/mimicVerificationOf:3.3` to keep the Dafny 3.4 verification behavior consistent with 3.3.

- In Dafny 3.3, comprehensions quantified over subset types did not validate the constraint of the subset type, which could result in crashes at run-time. In 3.4, subset types are disabled in set comprehensions in compiled contexts, unless the subset constraint is itself compilable.

  Before, the following code would pass Dafny and be compiled without error, but would crash at run-time:
  ```Dafny
  type RefinedData = x: Data | ghostFunction(x)
  method Main() {
    var s: set<Data> = ...
    var t = set x: RefinedData | x in s;
    forall x in t {
      if !ghostFunction(x) {
        var crash := 1/0;
      }
    }
  }
  ```
  In Dafny 3.4, the same code triggers a resolution error of the form:
  ```
  Error: RefinedData is a subset type and its constraint is not compilable, hence it cannot yet be used as the type of a bound variable in set comprehension. The next error will explain why the constraint is not compilable.
  Error: ghost constants are allowed only in specification contexts
  ```

- Changes in type inference may cause some programs to need manual type annotations. For example, in the nested pattern in the following program
  ```Dafny
  datatype X<+T> = X(x: T)
  datatype Y<T> = Y(y: T)

  function method M(): (r: X<Y<nat>>) {
      var d: X<Y<int>> := X(Y(3));
      match d
      case X(Y(i)) => X(Y(i))
  }
  ```
  the type of the Y constructor needs the type to be given explicitly `X(Y<nat>.Y(i)`. As a variation of that program
  ```Dafny
  datatype X<+T> = X(x: T)
  datatype Y<T> = Y(y: T)

  trait Tr {}
  class Cl extends Tr {
      constructor () {}
  }

  method M() returns (r: X<Y<Cl>>) {
      var cl := new Cl();
      var d: X<Y<Tr>> := X(Y(cl));
      match d
      case X(Y(tr)) => r := X(Y(tr));
  }
  ```
  the program can be specified with an explicit cast `X(Y(tr as Cl))`.<|MERGE_RESOLUTION|>--- conflicted
+++ resolved
@@ -4,11 +4,8 @@
 - feat: generate warning when 'old' has no effect (https://github.com/dafny-lang/dafny/pull/2610)
 - fix: Missing related position in failing precondition (https://github.com/dafny-lang/dafny/pull/2658)
 - fix: No more IDE crashing on the elephant operator (https://github.com/dafny-lang/dafny/pull/2668)
-<<<<<<< HEAD
 - feat: Methods and function methods marked with test attr will receive JUnit annotation when compiled to Java (https://github.com/dafny-lang/dafny/pull/2395)
-=======
 - fix: retain non-method-body block statements when cloning abstract signatures (https://github.com/dafny-lang/dafny/pull/2731)
->>>>>>> 4d5c6e85
 
 
 # 3.8.1
