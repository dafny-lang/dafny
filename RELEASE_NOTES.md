# Upcoming

<<<<<<< HEAD
- feat: Command-line arguments are now available from `Main` in Dafny programs, using `Main(args: seq<string>)` (https://github.com/dafny-lang/dafny/pull/2594)
- feat: Support for the `{:opaque}` attibute on `const`
=======
- feat: Support for the `{:opaque}` attibute on `const` (https://github.com/dafny-lang/dafny/pull/2545)
- feat: Support for plugin-based code actions on the IDE (https://github.com/dafny-lang/dafny/pull/2021)
>>>>>>> ac8c07c9
- fix: Check all compiled expressions to be compilable (https://github.com/dafny-lang/dafny/pull/2641)

# 3.8.0

- fix: Use the right bitvector comparison in decrease checks
  (https://github.com/dafny-lang/dafny/pull/2512)
- fix: Don't use native division and modulo operators for non-native int-based newtypes in Java and C#.
  (https://github.com/dafny-lang/dafny/pull/2416)
- feat: Dafny now supports disjunctive (“or”) patterns in match statements and expressions.  Cases are separated by `|` characters.  Disjunctive patterns may not appear within other patterns and may not bind variables.
  (https://github.com/dafny-lang/dafny/pull/2448)
- feat: The Dafny Language Server used by the VSCode IDE extension is now available as a NuGet package called `DafnyLanguageServer` (https://github.com/dafny-lang/dafny/pull/2600)
- fix: Counterexamples - fix an integer parsing bug and correctly extract datatype and field names (https://github.com/dafny-lang/dafny/pull/2461)
- feat: New option `-diagnosticsFormat:json` to print Dafny error messages as JSON objects (one per line).
  (https://github.com/dafny-lang/dafny/pull/2363)
- fix: No more exceptions when hovering over variables without type, and types of local variabled kept under match statements (https://github.com/dafny-lang/dafny/pull/2437)
- fix: Check extreme predicates and constants in all types, not just classes
  (https://github.com/dafny-lang/dafny/pull/2515)
- fix: Correctly substitute type variables in override checks
  (https://github.com/dafny-lang/dafny/pull/2522)
- feat: `predicate P(x: int): (y: bool) ...` is now valid syntax (https://github.com/dafny-lang/dafny/pull/2454)
- fix: Improve the performance of proofs involving bit vector shifts (https://github.com/dafny-lang/dafny/pull/2520)
- fix: Perform well-definedness checks for ensures clauses of forall statements (https://github.com/dafny-lang/dafny/pull/2606)
- fix: Resolution and verification of StmtExpr now pay attention to if the StmtExpr is inside an 'old' (https://github.com/dafny-lang/dafny/pull/2607)


# 3.7.3

- feat: *Less code navigation when verifying code*: In the IDE, failing postconditions and preconditions error messages now immediately display the sub-conditions that Dafny could not prove. Both on hover and in the Problems window. (https://github.com/dafny-lang/dafny/pull/2434)
- feat: Whitespaces and comments are kept in relevant parts of the AST (https://github.com/dafny-lang/dafny/pull/1801)
- fix: NuGet packages no longer depend on specific patch releases of the .NET frameworks.


# 3.7.2

- fix: Hovering over variables and methods inside cases of nested match statements work again. (https://github.com/dafny-lang/dafny/pull/2334)
- fix: Fix bug in translation of two-state predicates with heap labels. (https://github.com/dafny-lang/dafny/pull/2300)
- fix: Check that arguments of 'unchanged' satisfy enclosing reads clause. (https://github.com/dafny-lang/dafny/pull/2302)
- fix: Underconstrained closures don't crash Dafny anymore. (https://github.com/dafny-lang/dafny/pull/2382)
- fix: Caching in the language server does not prevent gutter icons from being updated correctly. (https://github.com/dafny-lang/dafny/pull/2312)
- fix: Last edited verified first & corrected display of verification status. (https://github.com/dafny-lang/dafny/pull/2352)
- fix: Correctly infer type of numeric arguments, where the type is a subset type of a newtype. (https://github.com/dafny-lang/dafny/pull/2314)
- fix: Fix concurrency bug that sometimes led to an exception during the production of verification logs. (https://github.com/dafny-lang/dafny/pull/2398)


# 3.7.1

- fix: The Dafny runtime library for C# is now compatible with .NET Standard 2.1, as it was before 3.7.0. Its version has been updated to 1.2.0 to reflect this. (https://github.com/dafny-lang/dafny/pull/2277)
- fix: Methods produced by the test generation code can now be compiled directly to C# XUnit tests (https://github.com/dafny-lang/dafny/pull/2269)


# 3.7.0

- feat: The Dafny CLI, Dafny as a library, and the C# runtime are now available on NuGet. You can install the CLI with `dotnet tool install --global Dafny`. The library is available as `DafnyPipeline` and the runtime is available as `DafnyRuntime`. (https://github.com/dafny-lang/dafny/pull/2051)
- feat: New syntax for quantified variables, allowing per-variable domains (`x <- C`) and ranges (`x | P(x), y | Q(x, y)`). See [the quantifier domain section](https://dafny.org/dafny/DafnyRef/DafnyRef#sec-quantifier-domains) of the Reference Manual. (https://github.com/dafny-lang/dafny/pull/2195)
- feat: The IDE will show verification errors for a method immediately after that method has been verified, instead of after all methods are verified. (https://github.com/dafny-lang/dafny/pull/2142)
- feat: Added "Resolving..." message for IDE extensions (https://github.com/dafny-lang/dafny/pull/2234)
- feat: Live verification diagnostics for the language server (https://github.com/dafny-lang/dafny/pull/1942)
- fix: Correctly specify the type of the receiver parameter when translating tail-recursive member functions to C# (https://github.com/dafny-lang/dafny/pull/2205)
- fix: Added support for type parameters in automatically generated tests (https://github.com/dafny-lang/dafny/pull/2227)
- fix: No more display of previous obsolete verification diagnostics if newer are available (https://github.com/dafny-lang/dafny/pull/2142)
- fix: Prevent the language server from crashing and not responding on resolution or ghost diagnostics errors (https://github.com/dafny-lang/dafny/pull/2080)
- fix: Various improvements to language server robustness (https://github.com/dafny-lang/dafny/pull/2254)


# 3.6.0

- feat: The `synthesize` attribute on methods with no body allows synthesizing objects based on method postconditions at compile time (currently only available for C#). See Section [22.2.20](https://dafny-lang.github.io/dafny/DafnyRef/DafnyRef#sec-synthesize-attr) of the Reference Manual. (https://github.com/dafny-lang/dafny/pull/1809)
- feat: The `/verificationLogger:text` option now prints all verification results in a human-readable form, including a description of each assertion in the program.
- feat: The `/randomSeedIterations:<n>` option (from Boogie) now tries to prove each verification condition `n` times with a different random seed each time, to help efficiently and conveniently measure the stability of verification. (https://github.com/boogie-org/boogie/pull/567)
- feat: The new `/runAllTests` can be used to execute all methods with the `{:test}` attribute, without depending on a testing framework in the target language.
- feat: Recognize `!in` operator when looking for compilable comprehensions (https://github.com/dafny-lang/dafny/pull/1939)
- feat: The Dafny language server now returns expressions ranges instead of token ranges to better report errors (https://github.com/dafny-lang/dafny/pull/1985)
- fix: Miscompilation due to incorrect parenthesization in C# output for casts. (https://github.com/dafny-lang/dafny/pull/1908)
- fix: Populate TestResult.ResourceCount in `/verificationLogger:csv` output correctly when verification condition splitting occurs (e.g. when using `/vcsSplitOnEveryAssert`).
- fix: DafnyOptions.Compiler was null, preventing instantiation of ModuleExportDecl (https://github.com/dafny-lang/dafny/pull/1933)
- fix: /showSnippets crashes Dafny's legacy server (https://github.com/dafny-lang/dafny/pull/1970)
- fix: Don't check for name collisions in modules that are not compiled (https://github.com/dafny-lang/dafny/pull/1998)
- fix: Allow datatype update expressions for constructors with nameonly parameters (https://github.com/dafny-lang/dafny/pull/1949)
- fix: Fix malformed Java code generated for comprehensions that use maps (https://github.com/dafny-lang/dafny/pull/1939)
- fix: Comprehensions with nested subset types fully supported, subtype is correctly checked (https://github.com/dafny-lang/dafny/pull/1997)
- fix: Fix induction hypothesis generated for lemmas with a receiver parameter (https://github.com/dafny-lang/dafny/pull/2002)
- fix: Make verifier understand `(!new)` (https://github.com/dafny-lang/dafny/pull/1935)
- feat: Some command-line options can now be applied to individual modules, using the `{:options}` attribute. (https://github.com/dafny-lang/dafny/pull/2073)
- fix: Missing subset type check in datatype updates (https://github.com/dafny-lang/dafny/pull/2059)
- fix: Fix initialization of non-auto-init in-parameters in C#/JavaScript/Go compilers (https://github.com/dafny-lang/dafny/pull/1935)
- fix: Resolution of static functions-by-method (https://github.com/dafny-lang/dafny/pull/2023)
- fix: Export sets did not work with inner modules (https://github.com/dafny-lang/dafny/pull/2025)
- fix: Prevent refinements from changing datatype and newtype definitions (https://github.com/dafny-lang/dafny/pull/2038)
- feat: The new `older` modifier on arguments to predicates indicates that a predicate ensures the allocatedness of some of its arguments. This allows more functions to show that their quantifiers do not depend on the allocation state. For more information, see the reference manual section on `older`. (https://github.com/dafny-lang/dafny/pull/1936)
- fix: Fix `(!new)` checks (https://github.com/dafny-lang/dafny/issues/1419)
- fix: multiset keyword no longer crashes the parser (https://github.com/dafny-lang/dafny/pull/2079)


# 3.5.0

- feat: `continue` statements. Like Dafny's `break` statements, these come in two forms: one that uses a label to name the continue target and one that specifies the continue target by nesting level. See section [19.2](https://dafny-lang.github.io/dafny/DafnyRef/DafnyRef#sec-break-continue) of the Reference Manual. (https://github.com/dafny-lang/dafny/pull/1839)
- feat: The keyword syntax for functions will change in Dafny version 4. The new command-line option `/functionSyntax` (see `/help`) allows early adoption of the new syntax. (https://github.com/dafny-lang/dafny/pull/1832)
- feat: Attribute `{:print}` declares that a method may have print effects. Print effects are enforced only with `/trackPrintEffects:1`.
- fix: No warning "File contains no code" if a file only contains a submodule (https://github.com/dafny-lang/dafny/pull/1840)
- fix: Stuck in verifying in VSCode - support for verification cancellation (https://github.com/dafny-lang/dafny/pull/1771)
- fix: export-reveals of function-by-method now allows the function body to be ghost (https://github.com/dafny-lang/dafny/pull/1855)
- fix: Regain C# 7.3 compatibility of the compiled code. (https://github.com/dafny-lang/dafny/pull/1877)
- fix: The error "assertion violation" is replaced by the better wording "assertion might not hold". This indicates better that the verifier is unable to prove the assertion. (https://github.com/dafny-lang/dafny/pull/1862)
- fix: Plug two memory leaks in Dafny's verification server (#1858, #1863)
- fix: Generate missing termination measures for subset types on sequences (#1875)
- fix: Resolve expressions in attributes in all specifications of functions and iterators. (https://github.com/dafny-lang/dafny/pull/1900)


# 3.4.2

- fix: No output when compiling to JavaScript on Windows (https://github.com/dafny-lang/dafny/pull/1824)
- fix: CanCall assumptions for loop invariants (https://github.com/dafny-lang/dafny/pull/1813)
- fix: Behavior of the C# runtime in a concurrent setting (https://github.com/dafny-lang/dafny/pull/1780)


# 3.4.1

- feat: Plugin support in the resolution pipeline (https://github.com/dafny-lang/dafny/pull/1739)
- fix: NullPointerException in the AST (https://github.com/dafny-lang/dafny/pull/1805)
- fix: Change datatype deconstruction in match statements for C# (https://github.com/dafny-lang/dafny/issues/1815)


# 3.4

- For certain classes of changes to a Dafny program, prevent unexpected changes in verification behavior.
- Add command line options to assist in debugging verification performance.
- Critical fixes to the IDE and greatly improved responsiveness of non-verification IDE features.
- The C# back-end supports traits as type parameters on datatypes.

### Verification
- feat: Prevent changes in the verification behavior of a proof, when any of these types of changes are made to Dafny user code:
  - Changes to declarations not referenced by the method being verified
  - Changes to the name of any declaration
  - Changes to the order of top-level declarations
- feat: Assist in debugging the verification performance of a proof by adding the `/vcsSplitOnEveryAssert` CLI option and `{:vcs_split_on_every_assert}` attribute (see https://github.com/boogie-org/boogie/issues/465), and report the outcome and duration of splits when they occur in `/verificationLogger:trx` content.
- feat: Add a `/verificationLogger:csv` CLI option that emits the same status and timing information as `/verificationLogger:trx`, but in an easier-to-parse format, along with Z3 resource counts for more repeatable tracking of verification difficulty.

- fix: Resolve unsoundness issue (https://github.com/dafny-lang/dafny/issues/1619).
- fix: Don't silently succeed if the solver crashes (https://github.com/boogie-org/boogie/pull/488).

### IDE
- feat: Verification status reporting shows which proof is being verified, which can help debug slow to verify proofs.
- feat: Publish parsing and resolution diagnostics before verification has completed. Verification diagnostics from previous runs are migrated.
- feat: Enable 'go to definition', 'hover' and 'signature help' features before verification has completed.
- feat: Improve the hover feature to work for a wider scope of Dafny constructs, including function and method parameters, forall, exists and let expressions, and set and map comprehensions.
- feat: Add an experimental verification caching feature, which enables automatically determining which proofs need to verify again after making changes.
- feat: Display related resolution errors using nested diagnostics instead of independent diagnostics.

- fix: Clean up process resources if IDE closed or restarted.
- fix: Do not let the Dafny compilation status bar get in a stuck state.

### UX
- feat: Improve error reporting when providing incorrectly typed arguments in a function call.
- feat: Improve error reporting when using type tests.

### C#
- feat: Support variant type parameters on datatype definitions, which enables using traits as type arguments (https://github.com/dafny-lang/dafny/issues/1499).
- feat: Support for downcasting both custom datatypes and functions (https://github.com/dafny-lang/dafny/pull/1645, https://github.com/dafny-lang/dafny/pull/1755).

- fix: Resolve various instances where Dafny would produce invalid C# code (https://github.com/dafny-lang/dafny/issues/1607, https://github.com/dafny-lang/dafny/issues/1761, and https://github.com/dafny-lang/dafny/issues/1762).

### Various improvements
- fix: `DafnyLanguageServer.dll` and `Dafny.dll` depended on two different versions of Newtonsoft.Json, which could cause crashes in development environments.
- fix: (error reporting) Types with the same name but from different modules are now disambiguated in error messages.
- fix: (error reporting) Messages about arguments / parameters type mismatch are clearer and include the parameter name if available.
- fix: (robustness) Exceptions during parsing, if any, won't crash the language server anymore.
- fix: The elephant operator (`:-`) has a clearer error message and no longer reject generic methods on its right-hand side.

## Breaking changes

- The verifier in Dafny 3.4 is now more efficient for many programs, and making changes to Dafny programs is less likely to cause verification to take longer or timeout. However, it is still possible for some correct programs to take longer to verify than on Dafny 3.3, or for verification to fail. For users with such programs who are not yet ready to modify them to pass the 3.4 verifier, we offer the command line option `/mimicVerificationOf:3.3` to keep the Dafny 3.4 verification behavior consistent with 3.3.

- In Dafny 3.3, comprehensions quantified over subset types did not validate the constraint of the subset type, which could result in crashes at run-time. In 3.4, subset types are disabled in set comprehensions in compiled contexts, unless the subset constraint is itself compilable.

  Before, the following code would pass Dafny and be compiled without error, but would crash at run-time:
  ```Dafny
  type RefinedData = x: Data | ghostFunction(x)
  method Main() {
    var s: set<Data> = ...
    var t = set x: RefinedData | x in s;
    forall x in t {
      if !ghostFunction(x) {
        var crash := 1/0;
      }
    }
  }
  ```
  In Dafny 3.4, the same code triggers a resolution error of the form:
  ```
  Error: RefinedData is a subset type and its constraint is not compilable, hence it cannot yet be used as the type of a bound variable in set comprehension. The next error will explain why the constraint is not compilable.
  Error: ghost constants are allowed only in specification contexts
  ```

- Changes in type inference may cause some programs to need manual type annotations. For example, in the nested pattern in the following program
  ```Dafny
  datatype X<+T> = X(x: T)
  datatype Y<T> = Y(y: T)

  function method M(): (r: X<Y<nat>>) {
      var d: X<Y<int>> := X(Y(3));
      match d
      case X(Y(i)) => X(Y(i))
  }
  ```
  the type of the Y constructor needs the type to be given explicitly `X(Y<nat>.Y(i)`. As a variation of that program
  ```Dafny
  datatype X<+T> = X(x: T)
  datatype Y<T> = Y(y: T)

  trait Tr {}
  class Cl extends Tr {
      constructor () {}
  }

  method M() returns (r: X<Y<Cl>>) {
      var cl := new Cl();
      var d: X<Y<Tr>> := X(Y(cl));
      match d
      case X(Y(tr)) => r := X(Y(tr));
  }
  ```
  the program can be specified with an explicit cast `X(Y(tr as Cl))`.<|MERGE_RESOLUTION|>--- conflicted
+++ resolved
@@ -1,13 +1,10 @@
 # Upcoming
 
-<<<<<<< HEAD
 - feat: Command-line arguments are now available from `Main` in Dafny programs, using `Main(args: seq<string>)` (https://github.com/dafny-lang/dafny/pull/2594)
-- feat: Support for the `{:opaque}` attibute on `const`
-=======
 - feat: Support for the `{:opaque}` attibute on `const` (https://github.com/dafny-lang/dafny/pull/2545)
 - feat: Support for plugin-based code actions on the IDE (https://github.com/dafny-lang/dafny/pull/2021)
->>>>>>> ac8c07c9
 - fix: Check all compiled expressions to be compilable (https://github.com/dafny-lang/dafny/pull/2641)
+
 
 # 3.8.0
 
