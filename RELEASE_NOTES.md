--- conflicted
+++ resolved
@@ -1,16 +1,11 @@
 # Upcoming
-<<<<<<< HEAD
-- fix: Counterexamples - fix an integer parsing bug and correctly extract datatype and field names (https://github.com/dafny-lang/dafny/pull/2461)
-- feat: New option `-diagnosticsFormat:json` to print Dafny error messages as JSON objects (one per line). (https://github.com/dafny-lang/dafny/pull/2363)
-=======
-
 - fix: Don't use native division and modulo operators for non-native int-based newtypes in Java and C#.
   (https://github.com/dafny-lang/dafny/pull/2413)
 - feat: New option `-diagnosticsFormat:json` to print Dafny error messages as JSON objects (one per line).
   (https://github.com/dafny-lang/dafny/pull/2363)
 - feat: Dafny now supports disjunctive (“or”) patterns in match statements and expressions.  Cases are separated by `|` characters.  Disjunctive patterns may not appear within other patterns and may not bind variables.
   (https://github.com/dafny-lang/dafny/pull/2448)
->>>>>>> dc6e7f08
+- fix: Counterexamples - fix an integer parsing bug and correctly extract datatype and field names (https://github.com/dafny-lang/dafny/pull/2461)
 
 # 3.7.3
 
