# Upcoming

<<<<<<< HEAD
- fix: A function used as a value in a non-ghost context must not have ghost parameters, and arrow types cannot have ghost parameters. (https://github.com/dafny-lang/dafny/pull/2847)
=======
- fix: Compiled lambdas now close only on non-ghost variables (https://github.com/dafny-lang/dafny/pull/2854)
- fix: Crash in the LSP in some code that does not parse (https://github.com/dafny-lang/dafny/pull/2833)
- fix: Handle sequence-to-string equality correctly in the JavaScript runtime (https://github.com/dafny-lang/dafny/pull/2877)
>>>>>>> 030cf959

# 3.9.0

- feat: Support for testing certain contracts at runtime with a new `/testContracts` flag (https://github.com/dafny-lang/dafny/pull/2712)
- feat: Support for parsing Basic Multilingual Plane characters from UTF-8 in code and comments (https://github.com/dafny-lang/dafny/pull/2717)
- feat: Command-line arguments are now available from `Main` in Dafny programs, using `Main(args: seq<string>)` (https://github.com/dafny-lang/dafny/pull/2594)
- feat: Generate warning when 'old' has no effect (https://github.com/dafny-lang/dafny/pull/2610)
- feat: Support arbitrary version of z3 for the language server. Dafny is still distributed with z3 4.8.5 and uses that version by default. (https://github.com/dafny-lang/dafny/pull/2820)
- fix: Missing related position in failing precondition (https://github.com/dafny-lang/dafny/pull/2658)
- fix: No more IDE crashing on the elephant operator (https://github.com/dafny-lang/dafny/pull/2668)
- fix: Use the right comparison operators for bitvectors in Javascript (https://github.com/dafny-lang/dafny/pull/2716)
- fix: Retain non-method-body block statements when cloning abstract signatures (https://github.com/dafny-lang/dafny/pull/2731)
- fix: Correctly substitute variables introduced by a binding guard (https://github.com/dafny-lang/dafny/pull/2745)
- fix: The CLI no longer attempts to load each DLL file passed to it. (https://github.com/dafny-lang/dafny/pull/2568)
- fix: Improved hints and error messages regarding variance/cardinality preservation (https://github.com/dafny-lang/dafny/pull/2774)
- feat: New behavior for `import opened M` where `M` contains a top-level declaration `M`, see PR for a full description (https://github.com/dafny-lang/dafny/pull/2355)
- fix: The DafnyServer package is now published to NuGet as well, which fixes the previously-broken version of the DafnyLanguageServer package. (https://github.com/dafny-lang/dafny/pull/2787)
- fix: Support for spaces in the path to Z3 (https://github.com/dafny-lang/dafny/pull/2812)
- deprecate: Statement-level refinement syntax (e.g. `assert ...`) is deprecated (https://github.com/dafny-lang/dafny/pull/2756)
- deprecate: The form of the modify statement with a block statement is deprecated
- docs: The user documentation at https://dafny.org has a new landing page

# 3.8.1

- feat: Support for the `{:opaque}` attibute on `const` (https://github.com/dafny-lang/dafny/pull/2545)
- feat: Support for plugin-based code actions on the IDE (https://github.com/dafny-lang/dafny/pull/2021)
- fix: Fixed a crash when parsing `newtype` in the parser (https://github.com/dafny-lang/dafny/pull/2649)
- fix: Added missing error reporting position on string prefix check (https://github.com/dafny-lang/dafny/pull/2652)
- fix: Prevent LSP server from exiting when a crash occurs (https://github.com/dafny-lang/dafny/pull/2664)
- fix: Fix bug where LSP server would not show diagnostics that referred to included files (https://github.com/dafny-lang/dafny/pull/2664)
- fix: Check all compiled expressions to be compilable (https://github.com/dafny-lang/dafny/pull/2641)
- fix: Better messages on hovering failing postconditions in IDE (https://github.com/dafny-lang/dafny/pull/2654)
- fix: Better error reporting on counter-examples if an option is not provided (https://github.com/dafny-lang/dafny/pull/2650)
- feat: Introduced ghost constructors in datatypes. One use of these is when working with uninitialized storage, see https://github.com/dafny-lang/rfcs/pull/11. (https://github.com/dafny-lang/dafny/pull/2666)


# 3.8.0

- fix: Use the right bitvector comparison in decrease checks
  (https://github.com/dafny-lang/dafny/pull/2512)
- fix: Don't use native division and modulo operators for non-native int-based newtypes in Java and C#.
  (https://github.com/dafny-lang/dafny/pull/2416)
- feat: Dafny now supports disjunctive (“or”) patterns in match statements and expressions.  Cases are separated by `|` characters.  Disjunctive patterns may not appear within other patterns and may not bind variables.
  (https://github.com/dafny-lang/dafny/pull/2448)
- feat: The Dafny Language Server used by the VSCode IDE extension is now available as a NuGet package called `DafnyLanguageServer` (https://github.com/dafny-lang/dafny/pull/2600)
- fix: Counterexamples - fix an integer parsing bug and correctly extract datatype and field names (https://github.com/dafny-lang/dafny/pull/2461)
- feat: New option `-diagnosticsFormat:json` to print Dafny error messages as JSON objects (one per line).
  (https://github.com/dafny-lang/dafny/pull/2363)
- fix: No more exceptions when hovering over variables without type, and types of local variabled kept under match statements (https://github.com/dafny-lang/dafny/pull/2437)
- fix: Check extreme predicates and constants in all types, not just classes
  (https://github.com/dafny-lang/dafny/pull/2515)
- fix: Correctly substitute type variables in override checks
  (https://github.com/dafny-lang/dafny/pull/2522)
- feat: `predicate P(x: int): (y: bool) ...` is now valid syntax (https://github.com/dafny-lang/dafny/pull/2454)
- fix: Improve the performance of proofs involving bit vector shifts (https://github.com/dafny-lang/dafny/pull/2520)
- fix: Perform well-definedness checks for ensures clauses of forall statements (https://github.com/dafny-lang/dafny/pull/2606)
- fix: Resolution and verification of StmtExpr now pay attention to if the StmtExpr is inside an 'old' (https://github.com/dafny-lang/dafny/pull/2607)

# 3.7.3

- feat: *Less code navigation when verifying code*: In the IDE, failing postconditions and preconditions error messages now immediately display the sub-conditions that Dafny could not prove. Both on hover and in the Problems window. (https://github.com/dafny-lang/dafny/pull/2434)
- feat: Whitespaces and comments are kept in relevant parts of the AST (https://github.com/dafny-lang/dafny/pull/1801)
- fix: NuGet packages no longer depend on specific patch releases of the .NET frameworks.


# 3.7.2

- fix: Hovering over variables and methods inside cases of nested match statements work again. (https://github.com/dafny-lang/dafny/pull/2334)
- fix: Fix bug in translation of two-state predicates with heap labels. (https://github.com/dafny-lang/dafny/pull/2300)
- fix: Check that arguments of 'unchanged' satisfy enclosing reads clause. (https://github.com/dafny-lang/dafny/pull/2302)
- fix: Underconstrained closures don't crash Dafny anymore. (https://github.com/dafny-lang/dafny/pull/2382)
- fix: Caching in the language server does not prevent gutter icons from being updated correctly. (https://github.com/dafny-lang/dafny/pull/2312)
- fix: Last edited verified first & corrected display of verification status. (https://github.com/dafny-lang/dafny/pull/2352)
- fix: Correctly infer type of numeric arguments, where the type is a subset type of a newtype. (https://github.com/dafny-lang/dafny/pull/2314)
- fix: Fix concurrency bug that sometimes led to an exception during the production of verification logs. (https://github.com/dafny-lang/dafny/pull/2398)


# 3.7.1

- fix: The Dafny runtime library for C# is now compatible with .NET Standard 2.1, as it was before 3.7.0. Its version has been updated to 1.2.0 to reflect this. (https://github.com/dafny-lang/dafny/pull/2277)
- fix: Methods produced by the test generation code can now be compiled directly to C# XUnit tests (https://github.com/dafny-lang/dafny/pull/2269)


# 3.7.0

- feat: The Dafny CLI, Dafny as a library, and the C# runtime are now available on NuGet. You can install the CLI with `dotnet tool install --global Dafny`. The library is available as `DafnyPipeline` and the runtime is available as `DafnyRuntime`. (https://github.com/dafny-lang/dafny/pull/2051)
- feat: New syntax for quantified variables, allowing per-variable domains (`x <- C`) and ranges (`x | P(x), y | Q(x, y)`). See [the quantifier domain section](https://dafny.org/latest/DafnyRef/DafnyRef#sec-quantifier-domains) of the Reference Manual. (https://github.com/dafny-lang/dafny/pull/2195)
- feat: The IDE will show verification errors for a method immediately after that method has been verified, instead of after all methods are verified. (https://github.com/dafny-lang/dafny/pull/2142)
- feat: Added "Resolving..." message for IDE extensions (https://github.com/dafny-lang/dafny/pull/2234)
- feat: Live verification diagnostics for the language server (https://github.com/dafny-lang/dafny/pull/1942)
- fix: Correctly specify the type of the receiver parameter when translating tail-recursive member functions to C# (https://github.com/dafny-lang/dafny/pull/2205)
- fix: Added support for type parameters in automatically generated tests (https://github.com/dafny-lang/dafny/pull/2227)
- fix: No more display of previous obsolete verification diagnostics if newer are available (https://github.com/dafny-lang/dafny/pull/2142)
- fix: Prevent the language server from crashing and not responding on resolution or ghost diagnostics errors (https://github.com/dafny-lang/dafny/pull/2080)
- fix: Various improvements to language server robustness (https://github.com/dafny-lang/dafny/pull/2254)


# 3.6.0

- feat: The `synthesize` attribute on methods with no body allows synthesizing objects based on method postconditions at compile time (currently only available for C#). See Section [22.2.20](https://dafny-lang.github.io/dafny/DafnyRef/DafnyRef#sec-synthesize-attr) of the Reference Manual. (https://github.com/dafny-lang/dafny/pull/1809)
- feat: The `/verificationLogger:text` option now prints all verification results in a human-readable form, including a description of each assertion in the program.
- feat: The `/randomSeedIterations:<n>` option (from Boogie) now tries to prove each verification condition `n` times with a different random seed each time, to help efficiently and conveniently measure the stability of verification. (https://github.com/boogie-org/boogie/pull/567)
- feat: The new `/runAllTests` can be used to execute all methods with the `{:test}` attribute, without depending on a testing framework in the target language.
- feat: Recognize `!in` operator when looking for compilable comprehensions (https://github.com/dafny-lang/dafny/pull/1939)
- feat: The Dafny language server now returns expressions ranges instead of token ranges to better report errors (https://github.com/dafny-lang/dafny/pull/1985)
- fix: Miscompilation due to incorrect parenthesization in C# output for casts. (https://github.com/dafny-lang/dafny/pull/1908)
- fix: Populate TestResult.ResourceCount in `/verificationLogger:csv` output correctly when verification condition splitting occurs (e.g. when using `/vcsSplitOnEveryAssert`).
- fix: DafnyOptions.Compiler was null, preventing instantiation of ModuleExportDecl (https://github.com/dafny-lang/dafny/pull/1933)
- fix: /showSnippets crashes Dafny's legacy server (https://github.com/dafny-lang/dafny/pull/1970)
- fix: Don't check for name collisions in modules that are not compiled (https://github.com/dafny-lang/dafny/pull/1998)
- fix: Allow datatype update expressions for constructors with nameonly parameters (https://github.com/dafny-lang/dafny/pull/1949)
- fix: Fix malformed Java code generated for comprehensions that use maps (https://github.com/dafny-lang/dafny/pull/1939)
- fix: Comprehensions with nested subset types fully supported, subtype is correctly checked (https://github.com/dafny-lang/dafny/pull/1997)
- fix: Fix induction hypothesis generated for lemmas with a receiver parameter (https://github.com/dafny-lang/dafny/pull/2002)
- fix: Make verifier understand `(!new)` (https://github.com/dafny-lang/dafny/pull/1935)
- feat: Some command-line options can now be applied to individual modules, using the `{:options}` attribute. (https://github.com/dafny-lang/dafny/pull/2073)
- fix: Missing subset type check in datatype updates (https://github.com/dafny-lang/dafny/pull/2059)
- fix: Fix initialization of non-auto-init in-parameters in C#/JavaScript/Go compilers (https://github.com/dafny-lang/dafny/pull/1935)
- fix: Resolution of static functions-by-method (https://github.com/dafny-lang/dafny/pull/2023)
- fix: Export sets did not work with inner modules (https://github.com/dafny-lang/dafny/pull/2025)
- fix: Prevent refinements from changing datatype and newtype definitions (https://github.com/dafny-lang/dafny/pull/2038)
- feat: The new `older` modifier on arguments to predicates indicates that a predicate ensures the allocatedness of some of its arguments. This allows more functions to show that their quantifiers do not depend on the allocation state. For more information, see the reference manual section on `older`. (https://github.com/dafny-lang/dafny/pull/1936)
- fix: Fix `(!new)` checks (https://github.com/dafny-lang/dafny/issues/1419)
- fix: multiset keyword no longer crashes the parser (https://github.com/dafny-lang/dafny/pull/2079)


# 3.5.0

- feat: `continue` statements. Like Dafny's `break` statements, these come in two forms: one that uses a label to name the continue target and one that specifies the continue target by nesting level. See section [19.2](https://dafny-lang.github.io/dafny/DafnyRef/DafnyRef#sec-break-continue) of the Reference Manual. (https://github.com/dafny-lang/dafny/pull/1839)
- feat: The keyword syntax for functions will change in Dafny version 4. The new command-line option `/functionSyntax` (see `/help`) allows early adoption of the new syntax. (https://github.com/dafny-lang/dafny/pull/1832)
- feat: Attribute `{:print}` declares that a method may have print effects. Print effects are enforced only with `/trackPrintEffects:1`.
- fix: No warning "File contains no code" if a file only contains a submodule (https://github.com/dafny-lang/dafny/pull/1840)
- fix: Stuck in verifying in VSCode - support for verification cancellation (https://github.com/dafny-lang/dafny/pull/1771)
- fix: export-reveals of function-by-method now allows the function body to be ghost (https://github.com/dafny-lang/dafny/pull/1855)
- fix: Regain C# 7.3 compatibility of the compiled code. (https://github.com/dafny-lang/dafny/pull/1877)
- fix: The error "assertion violation" is replaced by the better wording "assertion might not hold". This indicates better that the verifier is unable to prove the assertion. (https://github.com/dafny-lang/dafny/pull/1862)
- fix: Plug two memory leaks in Dafny's verification server (#1858, #1863)
- fix: Generate missing termination measures for subset types on sequences (#1875)
- fix: Resolve expressions in attributes in all specifications of functions and iterators. (https://github.com/dafny-lang/dafny/pull/1900)


# 3.4.2

- fix: No output when compiling to JavaScript on Windows (https://github.com/dafny-lang/dafny/pull/1824)
- fix: CanCall assumptions for loop invariants (https://github.com/dafny-lang/dafny/pull/1813)
- fix: Behavior of the C# runtime in a concurrent setting (https://github.com/dafny-lang/dafny/pull/1780)


# 3.4.1

- feat: Plugin support in the resolution pipeline (https://github.com/dafny-lang/dafny/pull/1739)
- fix: NullPointerException in the AST (https://github.com/dafny-lang/dafny/pull/1805)
- fix: Change datatype deconstruction in match statements for C# (https://github.com/dafny-lang/dafny/issues/1815)


# 3.4

- For certain classes of changes to a Dafny program, prevent unexpected changes in verification behavior.
- Add command line options to assist in debugging verification performance.
- Critical fixes to the IDE and greatly improved responsiveness of non-verification IDE features.
- The C# back-end supports traits as type parameters on datatypes.

### Verification
- feat: Prevent changes in the verification behavior of a proof, when any of these types of changes are made to Dafny user code:
  - Changes to declarations not referenced by the method being verified
  - Changes to the name of any declaration
  - Changes to the order of top-level declarations
- feat: Assist in debugging the verification performance of a proof by adding the `/vcsSplitOnEveryAssert` CLI option and `{:vcs_split_on_every_assert}` attribute (see https://github.com/boogie-org/boogie/issues/465), and report the outcome and duration of splits when they occur in `/verificationLogger:trx` content.
- feat: Add a `/verificationLogger:csv` CLI option that emits the same status and timing information as `/verificationLogger:trx`, but in an easier-to-parse format, along with Z3 resource counts for more repeatable tracking of verification difficulty.

- fix: Resolve unsoundness issue (https://github.com/dafny-lang/dafny/issues/1619).
- fix: Don't silently succeed if the solver crashes (https://github.com/boogie-org/boogie/pull/488).

### IDE
- feat: Verification status reporting shows which proof is being verified, which can help debug slow to verify proofs.
- feat: Publish parsing and resolution diagnostics before verification has completed. Verification diagnostics from previous runs are migrated.
- feat: Enable 'go to definition', 'hover' and 'signature help' features before verification has completed.
- feat: Improve the hover feature to work for a wider scope of Dafny constructs, including function and method parameters, forall, exists and let expressions, and set and map comprehensions.
- feat: Add an experimental verification caching feature, which enables automatically determining which proofs need to verify again after making changes.
- feat: Display related resolution errors using nested diagnostics instead of independent diagnostics.

- fix: Clean up process resources if IDE closed or restarted.
- fix: Do not let the Dafny compilation status bar get in a stuck state.

### UX
- feat: Improve error reporting when providing incorrectly typed arguments in a function call.
- feat: Improve error reporting when using type tests.

### C#
- feat: Support variant type parameters on datatype definitions, which enables using traits as type arguments (https://github.com/dafny-lang/dafny/issues/1499).
- feat: Support for downcasting both custom datatypes and functions (https://github.com/dafny-lang/dafny/pull/1645, https://github.com/dafny-lang/dafny/pull/1755).

- fix: Resolve various instances where Dafny would produce invalid C# code (https://github.com/dafny-lang/dafny/issues/1607, https://github.com/dafny-lang/dafny/issues/1761, and https://github.com/dafny-lang/dafny/issues/1762).

### Various improvements
- fix: `DafnyLanguageServer.dll` and `Dafny.dll` depended on two different versions of Newtonsoft.Json, which could cause crashes in development environments.
- fix: (error reporting) Types with the same name but from different modules are now disambiguated in error messages.
- fix: (error reporting) Messages about arguments / parameters type mismatch are clearer and include the parameter name if available.
- fix: (robustness) Exceptions during parsing, if any, won't crash the language server anymore.
- fix: The elephant operator (`:-`) has a clearer error message and no longer reject generic methods on its right-hand side.

## Breaking changes

- The verifier in Dafny 3.4 is now more efficient for many programs, and making changes to Dafny programs is less likely to cause verification to take longer or timeout. However, it is still possible for some correct programs to take longer to verify than on Dafny 3.3, or for verification to fail. For users with such programs who are not yet ready to modify them to pass the 3.4 verifier, we offer the command line option `/mimicVerificationOf:3.3` to keep the Dafny 3.4 verification behavior consistent with 3.3.

- In Dafny 3.3, comprehensions quantified over subset types did not validate the constraint of the subset type, which could result in crashes at run-time. In 3.4, subset types are disabled in set comprehensions in compiled contexts, unless the subset constraint is itself compilable.

  Before, the following code would pass Dafny and be compiled without error, but would crash at run-time:
  ```Dafny
  type RefinedData = x: Data | ghostFunction(x)
  method Main() {
    var s: set<Data> = ...
    var t = set x: RefinedData | x in s;
    forall x in t {
      if !ghostFunction(x) {
        var crash := 1/0;
      }
    }
  }
  ```
  In Dafny 3.4, the same code triggers a resolution error of the form:
  ```
  Error: RefinedData is a subset type and its constraint is not compilable, hence it cannot yet be used as the type of a bound variable in set comprehension. The next error will explain why the constraint is not compilable.
  Error: ghost constants are allowed only in specification contexts
  ```

- Changes in type inference may cause some programs to need manual type annotations. For example, in the nested pattern in the following program
  ```Dafny
  datatype X<+T> = X(x: T)
  datatype Y<T> = Y(y: T)

  function method M(): (r: X<Y<nat>>) {
      var d: X<Y<int>> := X(Y(3));
      match d
      case X(Y(i)) => X(Y(i))
  }
  ```
  the type of the Y constructor needs the type to be given explicitly `X(Y<nat>.Y(i)`. As a variation of that program
  ```Dafny
  datatype X<+T> = X(x: T)
  datatype Y<T> = Y(y: T)

  trait Tr {}
  class Cl extends Tr {
      constructor () {}
  }

  method M() returns (r: X<Y<Cl>>) {
      var cl := new Cl();
      var d: X<Y<Tr>> := X(Y(cl));
      match d
      case X(Y(tr)) => r := X(Y(tr));
  }
  ```
  the program can be specified with an explicit cast `X(Y(tr as Cl))`.<|MERGE_RESOLUTION|>--- conflicted
+++ resolved
@@ -1,12 +1,9 @@
 # Upcoming
 
-<<<<<<< HEAD
-- fix: A function used as a value in a non-ghost context must not have ghost parameters, and arrow types cannot have ghost parameters. (https://github.com/dafny-lang/dafny/pull/2847)
-=======
 - fix: Compiled lambdas now close only on non-ghost variables (https://github.com/dafny-lang/dafny/pull/2854)
 - fix: Crash in the LSP in some code that does not parse (https://github.com/dafny-lang/dafny/pull/2833)
 - fix: Handle sequence-to-string equality correctly in the JavaScript runtime (https://github.com/dafny-lang/dafny/pull/2877)
->>>>>>> 030cf959
+- fix: A function used as a value in a non-ghost context must not have ghost parameters, and arrow types cannot have ghost parameters. (https://github.com/dafny-lang/dafny/pull/2847)
 
 # 3.9.0
 
