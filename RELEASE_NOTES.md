# Upcoming
<<<<<<< HEAD
- fix: Counterexamples - fix an integer parsing bug and correctly extract datatype and field names 
=======

- feat: New option `-diagnosticsFormat:json` to print Dafny error messages as JSON objects (one per line). (https://github.com/dafny-lang/dafny/pull/2363)
>>>>>>> 9253265f

# 3.7.3

- feat: *Less code navigation when verifying code*: In the IDE, failing postconditions and preconditions error messages now immediately display the sub-conditions that Dafny could not prove. Both on hover and in the Problems window. (https://github.com/dafny-lang/dafny/pull/2434)
- feat: Whitespaces and comments are kept in relevant parts of the AST (https://github.com/dafny-lang/dafny/pull/1801)
- fix: NuGet packages no longer depend on specific patch releases of the .NET frameworks.

# 3.7.2

- fix: Hovering over variables and methods inside cases of nested match statements work again. (https://github.com/dafny-lang/dafny/pull/2334)
- fix: Fix bug in translation of two-state predicates with heap labels. (https://github.com/dafny-lang/dafny/pull/2300)
- fix: Check that arguments of 'unchanged' satisfy enclosing reads clause. (https://github.com/dafny-lang/dafny/pull/2302)
- fix: Underconstrained closures don't crash Dafny anymore. (https://github.com/dafny-lang/dafny/pull/2382)
- fix: Caching in the language server does not prevent gutter icons from being updated correctly. (https://github.com/dafny-lang/dafny/pull/2312)
- fix: Last edited verified first & corrected display of verification status. (https://github.com/dafny-lang/dafny/pull/2352)
- fix: Correctly infer type of numeric arguments, where the type is a subset type of a newtype. (https://github.com/dafny-lang/dafny/pull/2314)
- fix: Fix concurrency bug that sometimes led to an exception during the production of verification logs. (https://github.com/dafny-lang/dafny/pull/2398)

# 3.7.1

- fix: The Dafny runtime library for C# is now compatible with .NET Standard 2.1, as it was before 3.7.0. Its version has been updated to 1.2.0 to reflect this. (https://github.com/dafny-lang/dafny/pull/2277)
- fix: Methods produced by the test generation code can now be compiled directly to C# XUnit tests (https://github.com/dafny-lang/dafny/pull/2269)

# 3.7.0

- feat: The Dafny CLI, Dafny as a library, and the C# runtime are now available on NuGet. You can install the CLI with `dotnet tool install --global Dafny`. The library is available as `DafnyPipeline` and the runtime is available as `DafnyRuntime`. (https://github.com/dafny-lang/dafny/pull/2051)
- feat: New syntax for quantified variables, allowing per-variable domains (`x <- C`) and ranges (`x | P(x), y | Q(x, y)`). See [the quantifier domain section](https://dafny.org/dafny/DafnyRef/DafnyRef#sec-quantifier-domains) of the Reference Manual. (https://github.com/dafny-lang/dafny/pull/2195)
- feat: The IDE will show verification errors for a method immediately after that method has been verified, instead of after all methods are verified. (https://github.com/dafny-lang/dafny/pull/2142)
- feat: Added "Resolving..." message for IDE extensions (https://github.com/dafny-lang/dafny/pull/2234)
- feat: Live verification diagnostics for the language server (https://github.com/dafny-lang/dafny/pull/1942)
- fix: Correctly specify the type of the receiver parameter when translating tail-recursive member functions to C# (https://github.com/dafny-lang/dafny/pull/2205)
- fix: Added support for type parameters in automatically generated tests (https://github.com/dafny-lang/dafny/pull/2227)
- fix: No more display of previous obsolete verification diagnostics if newer are available (https://github.com/dafny-lang/dafny/pull/2142)
- fix: Prevent the language server from crashing and not responding on resolution or ghost diagnostics errors (https://github.com/dafny-lang/dafny/pull/2080)
- fix: Various improvements to language server robustness (https://github.com/dafny-lang/dafny/pull/2254)

# 3.6.0

- feat: The `synthesize` attribute on methods with no body allows synthesizing objects based on method postconditions at compile time (currently only available for C#). See Section [22.2.20](https://dafny-lang.github.io/dafny/DafnyRef/DafnyRef#sec-synthesize-attr) of the Reference Manual. (https://github.com/dafny-lang/dafny/pull/1809)
- feat: The `/verificationLogger:text` option now prints all verification results in a human-readable form, including a description of each assertion in the program.
- feat: The `/randomSeedIterations:<n>` option (from Boogie) now tries to prove each verification condition `n` times with a different random seed each time, to help efficiently and conveniently measure the stability of verification. (https://github.com/boogie-org/boogie/pull/567)
- feat: The new `/runAllTests` can be used to execute all methods with the `{:test}` attribute, without depending on a testing framework in the target language.
- feat: Recognize `!in` operator when looking for compilable comprehensions (https://github.com/dafny-lang/dafny/pull/1939)
- feat: The Dafny language server now returns expressions ranges instead of token ranges to better report errors (https://github.com/dafny-lang/dafny/pull/1985)
- fix: Miscompilation due to incorrect parenthesization in C# output for casts. (https://github.com/dafny-lang/dafny/pull/1908)
- fix: Populate TestResult.ResourceCount in `/verificationLogger:csv` output correctly when verification condition splitting occurs (e.g. when using `/vcsSplitOnEveryAssert`).
- fix: DafnyOptions.Compiler was null, preventing instantiation of ModuleExportDecl (https://github.com/dafny-lang/dafny/pull/1933)
- fix: /showSnippets crashes Dafny's legacy server (https://github.com/dafny-lang/dafny/pull/1970)
- fix: Don't check for name collisions in modules that are not compiled (https://github.com/dafny-lang/dafny/pull/1998)
- fix: Allow datatype update expressions for constructors with nameonly parameters (https://github.com/dafny-lang/dafny/pull/1949)
- fix: Fix malformed Java code generated for comprehensions that use maps (https://github.com/dafny-lang/dafny/pull/1939)
- fix: Comprehensions with nested subset types fully supported, subtype is correctly checked (https://github.com/dafny-lang/dafny/pull/1997)
- fix: Fix induction hypothesis generated for lemmas with a receiver parameter (https://github.com/dafny-lang/dafny/pull/2002)
- fix: Make verifier understand `(!new)` (https://github.com/dafny-lang/dafny/pull/1935)
- feat: Some command-line options can now be applied to individual modules, using the `{:options}` attribute. (https://github.com/dafny-lang/dafny/pull/2073)
- fix: Missing subset type check in datatype updates (https://github.com/dafny-lang/dafny/pull/2059)
- fix: Fix initialization of non-auto-init in-parameters in C#/JavaScript/Go compilers (https://github.com/dafny-lang/dafny/pull/1935)
- fix: Resolution of static functions-by-method (https://github.com/dafny-lang/dafny/pull/2023)
- fix: Export sets did not work with inner modules (https://github.com/dafny-lang/dafny/pull/2025)
- fix: Prevent refinements from changing datatype and newtype definitions (https://github.com/dafny-lang/dafny/pull/2038)
- feat: The new `older` modifier on arguments to predicates indicates that a predicate ensures the allocatedness of some of its arguments. This allows more functions to show that their quantifiers do not depend on the allocation state. For more information, see the reference manual section on `older`. (https://github.com/dafny-lang/dafny/pull/1936)
- fix: Fix `(!new)` checks (https://github.com/dafny-lang/dafny/issues/1419)
- fix: multiset keyword no longer crashes the parser (https://github.com/dafny-lang/dafny/pull/2079)


# 3.5.0

- feat: `continue` statements. Like Dafny's `break` statements, these come in two forms: one that uses a label to name the continue target and one that specifies the continue target by nesting level. See section [19.2](https://dafny-lang.github.io/dafny/DafnyRef/DafnyRef#sec-break-continue) of the Reference Manual. (https://github.com/dafny-lang/dafny/pull/1839)
- feat: The keyword syntax for functions will change in Dafny version 4. The new command-line option `/functionSyntax` (see `/help`) allows early adoption of the new syntax. (https://github.com/dafny-lang/dafny/pull/1832)
- feat: Attribute `{:print}` declares that a method may have print effects. Print effects are enforced only with `/trackPrintEffects:1`.
- fix: No warning "File contains no code" if a file only contains a submodule (https://github.com/dafny-lang/dafny/pull/1840)
- fix: Stuck in verifying in VSCode - support for verification cancellation (https://github.com/dafny-lang/dafny/pull/1771)
- fix: export-reveals of function-by-method now allows the function body to be ghost (https://github.com/dafny-lang/dafny/pull/1855)
- fix: Regain C# 7.3 compatibility of the compiled code. (https://github.com/dafny-lang/dafny/pull/1877)
- fix: The error "assertion violation" is replaced by the better wording "assertion might not hold". This indicates better that the verifier is unable to prove the assertion. (https://github.com/dafny-lang/dafny/pull/1862)
- fix: Plug two memory leaks in Dafny's verification server (#1858, #1863)
- fix: Generate missing termination measures for subset types on sequences (#1875)
- fix: Resolve expressions in attributes in all specifications of functions and iterators. (https://github.com/dafny-lang/dafny/pull/1900)


# 3.4.2

- fix: No output when compiling to JavaScript on Windows (https://github.com/dafny-lang/dafny/pull/1824)
- fix: CanCall assumptions for loop invariants (https://github.com/dafny-lang/dafny/pull/1813)
- fix: Behavior of the C# runtime in a concurrent setting (https://github.com/dafny-lang/dafny/pull/1780)


# 3.4.1

- feat: Plugin support in the resolution pipeline (https://github.com/dafny-lang/dafny/pull/1739)
- fix: NullPointerException in the AST (https://github.com/dafny-lang/dafny/pull/1805)
- fix: Change datatype deconstruction in match statements for C# (https://github.com/dafny-lang/dafny/issues/1815)


# 3.4

- For certain classes of changes to a Dafny program, prevent unexpected changes in verification behavior.
- Add command line options to assist in debugging verification performance.
- Critical fixes to the IDE and greatly improved responsiveness of non-verification IDE features.
- The C# back-end supports traits as type parameters on datatypes.

### Verification
- feat: Prevent changes in the verification behavior of a proof, when any of these types of changes are made to Dafny user code:
  - Changes to declarations not referenced by the method being verified
  - Changes to the name of any declaration
  - Changes to the order of top-level declarations
- feat: Assist in debugging the verification performance of a proof by adding the `/vcsSplitOnEveryAssert` CLI option and `{:vcs_split_on_every_assert}` attribute (see https://github.com/boogie-org/boogie/issues/465), and report the outcome and duration of splits when they occur in `/verificationLogger:trx` content.
- feat: Add a `/verificationLogger:csv` CLI option that emits the same status and timing information as `/verificationLogger:trx`, but in an easier-to-parse format, along with Z3 resource counts for more repeatable tracking of verification difficulty.

- fix: Resolve unsoundness issue (https://github.com/dafny-lang/dafny/issues/1619).
- fix: Don't silently succeed if the solver crashes (https://github.com/boogie-org/boogie/pull/488).

### IDE
- feat: Verification status reporting shows which proof is being verified, which can help debug slow to verify proofs.
- feat: Publish parsing and resolution diagnostics before verification has completed. Verification diagnostics from previous runs are migrated.
- feat: Enable 'go to definition', 'hover' and 'signature help' features before verification has completed.
- feat: Improve the hover feature to work for a wider scope of Dafny constructs, including function and method parameters, forall, exists and let expressions, and set and map comprehensions.
- feat: Add an experimental verification caching feature, which enables automatically determining which proofs need to verify again after making changes.
- feat: Display related resolution errors using nested diagnostics instead of independent diagnostics.

- fix: Clean up process resources if IDE closed or restarted.
- fix: Do not let the Dafny compilation status bar get in a stuck state.

### UX
- feat: Improve error reporting when providing incorrectly typed arguments in a function call.
- feat: Improve error reporting when using type tests.

### C#
- feat: Support variant type parameters on datatype definitions, which enables using traits as type arguments (https://github.com/dafny-lang/dafny/issues/1499).
- feat: Support for downcasting both custom datatypes and functions (https://github.com/dafny-lang/dafny/pull/1645, https://github.com/dafny-lang/dafny/pull/1755).

- fix: Resolve various instances where Dafny would produce invalid C# code (https://github.com/dafny-lang/dafny/issues/1607, https://github.com/dafny-lang/dafny/issues/1761, and https://github.com/dafny-lang/dafny/issues/1762).

### Various improvements
- fix: `DafnyLanguageServer.dll` and `Dafny.dll` depended on two different versions of Newtonsoft.Json, which could cause crashes in development environments.
- fix: (error reporting) Types with the same name but from different modules are now disambiguated in error messages.
- fix: (error reporting) Messages about arguments / parameters type mismatch are clearer and include the parameter name if available.
- fix: (robustness) Exceptions during parsing, if any, won't crash the language server anymore.
- fix: The elephant operator (`:-`) has a clearer error message and no longer reject generic methods on its right-hand side.

## Breaking changes

- The verifier in Dafny 3.4 is now more efficient for many programs, and making changes to Dafny programs is less likely to cause verification to take longer or timeout. However, it is still possible for some correct programs to take longer to verify than on Dafny 3.3, or for verification to fail. For users with such programs who are not yet ready to modify them to pass the 3.4 verifier, we offer the command line option `/mimicVerificationOf:3.3` to keep the Dafny 3.4 verification behavior consistent with 3.3.

- In Dafny 3.3, comprehensions quantified over subset types did not validate the constraint of the subset type, which could result in crashes at run-time. In 3.4, subset types are disabled in set comprehensions in compiled contexts, unless the subset constraint is itself compilable.

  Before, the following code would pass Dafny and be compiled without error, but would crash at run-time:
  ```Dafny
  type RefinedData = x: Data | ghostFunction(x)
  method Main() {
    var s: set<Data> = ...
    var t = set x: RefinedData | x in s;
    forall x in t {
      if !ghostFunction(x) {
        var crash := 1/0;
      }
    }
  }
  ```
  In Dafny 3.4, the same code triggers a resolution error of the form:
  ```
  Error: RefinedData is a subset type and its constraint is not compilable, hence it cannot yet be used as the type of a bound variable in set comprehension. The next error will explain why the constraint is not compilable.
  Error: ghost constants are allowed only in specification contexts
  ```

- Changes in type inference may cause some programs to need manual type annotations. For example, in the nested pattern in the following program
  ```Dafny
  datatype X<+T> = X(x: T)
  datatype Y<T> = Y(y: T)

  function method M(): (r: X<Y<nat>>) {
      var d: X<Y<int>> := X(Y(3));
      match d
      case X(Y(i)) => X(Y(i))
  }
  ```
  the type of the Y constructor needs the type to be given explicitly `X(Y<nat>.Y(i)`. As a variation of that program
  ```Dafny
  datatype X<+T> = X(x: T)
  datatype Y<T> = Y(y: T)

  trait Tr {}
  class Cl extends Tr {
      constructor () {}
  }

  method M() returns (r: X<Y<Cl>>) {
      var cl := new Cl();
      var d: X<Y<Tr>> := X(Y(cl));
      match d
      case X(Y(tr)) => r := X(Y(tr));
  }
  ```
  the program can be specified with an explicit cast `X(Y(tr as Cl))`.<|MERGE_RESOLUTION|>--- conflicted
+++ resolved
@@ -1,10 +1,6 @@
 # Upcoming
-<<<<<<< HEAD
 - fix: Counterexamples - fix an integer parsing bug and correctly extract datatype and field names 
-=======
-
 - feat: New option `-diagnosticsFormat:json` to print Dafny error messages as JSON objects (one per line). (https://github.com/dafny-lang/dafny/pull/2363)
->>>>>>> 9253265f
 
 # 3.7.3
 
