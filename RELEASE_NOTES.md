# Upcoming

<<<<<<< HEAD
- fix: Check all compiled expressions to be compilable (https://github.com/dafny-lang/dafny/pull/2641)
=======
- feat: Support for the `{:opaque}` attibute on `const`

>>>>>>> 1472e40e

# 3.8.0

- fix: Use the right bitvector comparison in decrease checks
  (https://github.com/dafny-lang/dafny/pull/2512)
- fix: Don't use native division and modulo operators for non-native int-based newtypes in Java and C#.
  (https://github.com/dafny-lang/dafny/pull/2416)
- feat: Dafny now supports disjunctive (“or”) patterns in match statements and expressions.  Cases are separated by `|` characters.  Disjunctive patterns may not appear within other patterns and may not bind variables.
  (https://github.com/dafny-lang/dafny/pull/2448)
- feat: The Dafny Language Server used by the VSCode IDE extension is now available as a NuGet package called `DafnyLanguageServer` (https://github.com/dafny-lang/dafny/pull/2600)
- fix: Counterexamples - fix an integer parsing bug and correctly extract datatype and field names (https://github.com/dafny-lang/dafny/pull/2461)
- feat: New option `-diagnosticsFormat:json` to print Dafny error messages as JSON objects (one per line).
  (https://github.com/dafny-lang/dafny/pull/2363)
- fix: No more exceptions when hovering over variables without type, and types of local variabled kept under match statements (https://github.com/dafny-lang/dafny/pull/2437)
- fix: Check extreme predicates and constants in all types, not just classes
  (https://github.com/dafny-lang/dafny/pull/2515)
- fix: Correctly substitute type variables in override checks
  (https://github.com/dafny-lang/dafny/pull/2522)
- feat: `predicate P(x: int): (y: bool) ...` is now valid syntax (https://github.com/dafny-lang/dafny/pull/2454)
- fix: Improve the performance of proofs involving bit vector shifts (https://github.com/dafny-lang/dafny/pull/2520)
- fix: Perform well-definedness checks for ensures clauses of forall statements (https://github.com/dafny-lang/dafny/pull/2606)
- fix: Resolution and verification of StmtExpr now pay attention to if the StmtExpr is inside an 'old' (https://github.com/dafny-lang/dafny/pull/2607)


# 3.7.3

- feat: *Less code navigation when verifying code*: In the IDE, failing postconditions and preconditions error messages now immediately display the sub-conditions that Dafny could not prove. Both on hover and in the Problems window. (https://github.com/dafny-lang/dafny/pull/2434)
- feat: Whitespaces and comments are kept in relevant parts of the AST (https://github.com/dafny-lang/dafny/pull/1801)
- fix: NuGet packages no longer depend on specific patch releases of the .NET frameworks.


# 3.7.2

- fix: Hovering over variables and methods inside cases of nested match statements work again. (https://github.com/dafny-lang/dafny/pull/2334)
- fix: Fix bug in translation of two-state predicates with heap labels. (https://github.com/dafny-lang/dafny/pull/2300)
- fix: Check that arguments of 'unchanged' satisfy enclosing reads clause. (https://github.com/dafny-lang/dafny/pull/2302)
- fix: Underconstrained closures don't crash Dafny anymore. (https://github.com/dafny-lang/dafny/pull/2382)
- fix: Caching in the language server does not prevent gutter icons from being updated correctly. (https://github.com/dafny-lang/dafny/pull/2312)
- fix: Last edited verified first & corrected display of verification status. (https://github.com/dafny-lang/dafny/pull/2352)
- fix: Correctly infer type of numeric arguments, where the type is a subset type of a newtype. (https://github.com/dafny-lang/dafny/pull/2314)
- fix: Fix concurrency bug that sometimes led to an exception during the production of verification logs. (https://github.com/dafny-lang/dafny/pull/2398)


# 3.7.1

- fix: The Dafny runtime library for C# is now compatible with .NET Standard 2.1, as it was before 3.7.0. Its version has been updated to 1.2.0 to reflect this. (https://github.com/dafny-lang/dafny/pull/2277)
- fix: Methods produced by the test generation code can now be compiled directly to C# XUnit tests (https://github.com/dafny-lang/dafny/pull/2269)


# 3.7.0

- feat: The Dafny CLI, Dafny as a library, and the C# runtime are now available on NuGet. You can install the CLI with `dotnet tool install --global Dafny`. The library is available as `DafnyPipeline` and the runtime is available as `DafnyRuntime`. (https://github.com/dafny-lang/dafny/pull/2051)
- feat: New syntax for quantified variables, allowing per-variable domains (`x <- C`) and ranges (`x | P(x), y | Q(x, y)`). See [the quantifier domain section](https://dafny.org/dafny/DafnyRef/DafnyRef#sec-quantifier-domains) of the Reference Manual. (https://github.com/dafny-lang/dafny/pull/2195)
- feat: The IDE will show verification errors for a method immediately after that method has been verified, instead of after all methods are verified. (https://github.com/dafny-lang/dafny/pull/2142)
- feat: Added "Resolving..." message for IDE extensions (https://github.com/dafny-lang/dafny/pull/2234)
- feat: Live verification diagnostics for the language server (https://github.com/dafny-lang/dafny/pull/1942)
- fix: Correctly specify the type of the receiver parameter when translating tail-recursive member functions to C# (https://github.com/dafny-lang/dafny/pull/2205)
- fix: Added support for type parameters in automatically generated tests (https://github.com/dafny-lang/dafny/pull/2227)
- fix: No more display of previous obsolete verification diagnostics if newer are available (https://github.com/dafny-lang/dafny/pull/2142)
- fix: Prevent the language server from crashing and not responding on resolution or ghost diagnostics errors (https://github.com/dafny-lang/dafny/pull/2080)
- fix: Various improvements to language server robustness (https://github.com/dafny-lang/dafny/pull/2254)


# 3.6.0

- feat: The `synthesize` attribute on methods with no body allows synthesizing objects based on method postconditions at compile time (currently only available for C#). See Section [22.2.20](https://dafny-lang.github.io/dafny/DafnyRef/DafnyRef#sec-synthesize-attr) of the Reference Manual. (https://github.com/dafny-lang/dafny/pull/1809)
- feat: The `/verificationLogger:text` option now prints all verification results in a human-readable form, including a description of each assertion in the program.
- feat: The `/randomSeedIterations:<n>` option (from Boogie) now tries to prove each verification condition `n` times with a different random seed each time, to help efficiently and conveniently measure the stability of verification. (https://github.com/boogie-org/boogie/pull/567)
- feat: The new `/runAllTests` can be used to execute all methods with the `{:test}` attribute, without depending on a testing framework in the target language.
- feat: Recognize `!in` operator when looking for compilable comprehensions (https://github.com/dafny-lang/dafny/pull/1939)
- feat: The Dafny language server now returns expressions ranges instead of token ranges to better report errors (https://github.com/dafny-lang/dafny/pull/1985)
- fix: Miscompilation due to incorrect parenthesization in C# output for casts. (https://github.com/dafny-lang/dafny/pull/1908)
- fix: Populate TestResult.ResourceCount in `/verificationLogger:csv` output correctly when verification condition splitting occurs (e.g. when using `/vcsSplitOnEveryAssert`).
- fix: DafnyOptions.Compiler was null, preventing instantiation of ModuleExportDecl (https://github.com/dafny-lang/dafny/pull/1933)
- fix: /showSnippets crashes Dafny's legacy server (https://github.com/dafny-lang/dafny/pull/1970)
- fix: Don't check for name collisions in modules that are not compiled (https://github.com/dafny-lang/dafny/pull/1998)
- fix: Allow datatype update expressions for constructors with nameonly parameters (https://github.com/dafny-lang/dafny/pull/1949)
- fix: Fix malformed Java code generated for comprehensions that use maps (https://github.com/dafny-lang/dafny/pull/1939)
- fix: Comprehensions with nested subset types fully supported, subtype is correctly checked (https://github.com/dafny-lang/dafny/pull/1997)
- fix: Fix induction hypothesis generated for lemmas with a receiver parameter (https://github.com/dafny-lang/dafny/pull/2002)
- fix: Make verifier understand `(!new)` (https://github.com/dafny-lang/dafny/pull/1935)
- feat: Some command-line options can now be applied to individual modules, using the `{:options}` attribute. (https://github.com/dafny-lang/dafny/pull/2073)
- fix: Missing subset type check in datatype updates (https://github.com/dafny-lang/dafny/pull/2059)
- fix: Fix initialization of non-auto-init in-parameters in C#/JavaScript/Go compilers (https://github.com/dafny-lang/dafny/pull/1935)
- fix: Resolution of static functions-by-method (https://github.com/dafny-lang/dafny/pull/2023)
- fix: Export sets did not work with inner modules (https://github.com/dafny-lang/dafny/pull/2025)
- fix: Prevent refinements from changing datatype and newtype definitions (https://github.com/dafny-lang/dafny/pull/2038)
- feat: The new `older` modifier on arguments to predicates indicates that a predicate ensures the allocatedness of some of its arguments. This allows more functions to show that their quantifiers do not depend on the allocation state. For more information, see the reference manual section on `older`. (https://github.com/dafny-lang/dafny/pull/1936)
- fix: Fix `(!new)` checks (https://github.com/dafny-lang/dafny/issues/1419)
- fix: multiset keyword no longer crashes the parser (https://github.com/dafny-lang/dafny/pull/2079)


# 3.5.0

- feat: `continue` statements. Like Dafny's `break` statements, these come in two forms: one that uses a label to name the continue target and one that specifies the continue target by nesting level. See section [19.2](https://dafny-lang.github.io/dafny/DafnyRef/DafnyRef#sec-break-continue) of the Reference Manual. (https://github.com/dafny-lang/dafny/pull/1839)
- feat: The keyword syntax for functions will change in Dafny version 4. The new command-line option `/functionSyntax` (see `/help`) allows early adoption of the new syntax. (https://github.com/dafny-lang/dafny/pull/1832)
- feat: Attribute `{:print}` declares that a method may have print effects. Print effects are enforced only with `/trackPrintEffects:1`.
- fix: No warning "File contains no code" if a file only contains a submodule (https://github.com/dafny-lang/dafny/pull/1840)
- fix: Stuck in verifying in VSCode - support for verification cancellation (https://github.com/dafny-lang/dafny/pull/1771)
- fix: export-reveals of function-by-method now allows the function body to be ghost (https://github.com/dafny-lang/dafny/pull/1855)
- fix: Regain C# 7.3 compatibility of the compiled code. (https://github.com/dafny-lang/dafny/pull/1877)
- fix: The error "assertion violation" is replaced by the better wording "assertion might not hold". This indicates better that the verifier is unable to prove the assertion. (https://github.com/dafny-lang/dafny/pull/1862)
- fix: Plug two memory leaks in Dafny's verification server (#1858, #1863)
- fix: Generate missing termination measures for subset types on sequences (#1875)
- fix: Resolve expressions in attributes in all specifications of functions and iterators. (https://github.com/dafny-lang/dafny/pull/1900)


# 3.4.2

- fix: No output when compiling to JavaScript on Windows (https://github.com/dafny-lang/dafny/pull/1824)
- fix: CanCall assumptions for loop invariants (https://github.com/dafny-lang/dafny/pull/1813)
- fix: Behavior of the C# runtime in a concurrent setting (https://github.com/dafny-lang/dafny/pull/1780)


# 3.4.1

- feat: Plugin support in the resolution pipeline (https://github.com/dafny-lang/dafny/pull/1739)
- fix: NullPointerException in the AST (https://github.com/dafny-lang/dafny/pull/1805)
- fix: Change datatype deconstruction in match statements for C# (https://github.com/dafny-lang/dafny/issues/1815)


# 3.4

- For certain classes of changes to a Dafny program, prevent unexpected changes in verification behavior.
- Add command line options to assist in debugging verification performance.
- Critical fixes to the IDE and greatly improved responsiveness of non-verification IDE features.
- The C# back-end supports traits as type parameters on datatypes.

### Verification
- feat: Prevent changes in the verification behavior of a proof, when any of these types of changes are made to Dafny user code:
  - Changes to declarations not referenced by the method being verified
  - Changes to the name of any declaration
  - Changes to the order of top-level declarations
- feat: Assist in debugging the verification performance of a proof by adding the `/vcsSplitOnEveryAssert` CLI option and `{:vcs_split_on_every_assert}` attribute (see https://github.com/boogie-org/boogie/issues/465), and report the outcome and duration of splits when they occur in `/verificationLogger:trx` content.
- feat: Add a `/verificationLogger:csv` CLI option that emits the same status and timing information as `/verificationLogger:trx`, but in an easier-to-parse format, along with Z3 resource counts for more repeatable tracking of verification difficulty.

- fix: Resolve unsoundness issue (https://github.com/dafny-lang/dafny/issues/1619).
- fix: Don't silently succeed if the solver crashes (https://github.com/boogie-org/boogie/pull/488).

### IDE
- feat: Verification status reporting shows which proof is being verified, which can help debug slow to verify proofs.
- feat: Publish parsing and resolution diagnostics before verification has completed. Verification diagnostics from previous runs are migrated.
- feat: Enable 'go to definition', 'hover' and 'signature help' features before verification has completed.
- feat: Improve the hover feature to work for a wider scope of Dafny constructs, including function and method parameters, forall, exists and let expressions, and set and map comprehensions.
- feat: Add an experimental verification caching feature, which enables automatically determining which proofs need to verify again after making changes.
- feat: Display related resolution errors using nested diagnostics instead of independent diagnostics.

- fix: Clean up process resources if IDE closed or restarted.
- fix: Do not let the Dafny compilation status bar get in a stuck state.

### UX
- feat: Improve error reporting when providing incorrectly typed arguments in a function call.
- feat: Improve error reporting when using type tests.

### C#
- feat: Support variant type parameters on datatype definitions, which enables using traits as type arguments (https://github.com/dafny-lang/dafny/issues/1499).
- feat: Support for downcasting both custom datatypes and functions (https://github.com/dafny-lang/dafny/pull/1645, https://github.com/dafny-lang/dafny/pull/1755).

- fix: Resolve various instances where Dafny would produce invalid C# code (https://github.com/dafny-lang/dafny/issues/1607, https://github.com/dafny-lang/dafny/issues/1761, and https://github.com/dafny-lang/dafny/issues/1762).

### Various improvements
- fix: `DafnyLanguageServer.dll` and `Dafny.dll` depended on two different versions of Newtonsoft.Json, which could cause crashes in development environments.
- fix: (error reporting) Types with the same name but from different modules are now disambiguated in error messages.
- fix: (error reporting) Messages about arguments / parameters type mismatch are clearer and include the parameter name if available.
- fix: (robustness) Exceptions during parsing, if any, won't crash the language server anymore.
- fix: The elephant operator (`:-`) has a clearer error message and no longer reject generic methods on its right-hand side.

## Breaking changes

- The verifier in Dafny 3.4 is now more efficient for many programs, and making changes to Dafny programs is less likely to cause verification to take longer or timeout. However, it is still possible for some correct programs to take longer to verify than on Dafny 3.3, or for verification to fail. For users with such programs who are not yet ready to modify them to pass the 3.4 verifier, we offer the command line option `/mimicVerificationOf:3.3` to keep the Dafny 3.4 verification behavior consistent with 3.3.

- In Dafny 3.3, comprehensions quantified over subset types did not validate the constraint of the subset type, which could result in crashes at run-time. In 3.4, subset types are disabled in set comprehensions in compiled contexts, unless the subset constraint is itself compilable.

  Before, the following code would pass Dafny and be compiled without error, but would crash at run-time:
  ```Dafny
  type RefinedData = x: Data | ghostFunction(x)
  method Main() {
    var s: set<Data> = ...
    var t = set x: RefinedData | x in s;
    forall x in t {
      if !ghostFunction(x) {
        var crash := 1/0;
      }
    }
  }
  ```
  In Dafny 3.4, the same code triggers a resolution error of the form:
  ```
  Error: RefinedData is a subset type and its constraint is not compilable, hence it cannot yet be used as the type of a bound variable in set comprehension. The next error will explain why the constraint is not compilable.
  Error: ghost constants are allowed only in specification contexts
  ```

- Changes in type inference may cause some programs to need manual type annotations. For example, in the nested pattern in the following program
  ```Dafny
  datatype X<+T> = X(x: T)
  datatype Y<T> = Y(y: T)

  function method M(): (r: X<Y<nat>>) {
      var d: X<Y<int>> := X(Y(3));
      match d
      case X(Y(i)) => X(Y(i))
  }
  ```
  the type of the Y constructor needs the type to be given explicitly `X(Y<nat>.Y(i)`. As a variation of that program
  ```Dafny
  datatype X<+T> = X(x: T)
  datatype Y<T> = Y(y: T)

  trait Tr {}
  class Cl extends Tr {
      constructor () {}
  }

  method M() returns (r: X<Y<Cl>>) {
      var cl := new Cl();
      var d: X<Y<Tr>> := X(Y(cl));
      match d
      case X(Y(tr)) => r := X(Y(tr));
  }
  ```
  the program can be specified with an explicit cast `X(Y(tr as Cl))`.<|MERGE_RESOLUTION|>--- conflicted
+++ resolved
@@ -1,11 +1,8 @@
 # Upcoming
 
-<<<<<<< HEAD
+- feat: Support for the `{:opaque}` attibute on `const`
 - fix: Check all compiled expressions to be compilable (https://github.com/dafny-lang/dafny/pull/2641)
-=======
-- feat: Support for the `{:opaque}` attibute on `const`
-
->>>>>>> 1472e40e
+
 
 # 3.8.0
 
