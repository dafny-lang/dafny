# Upcoming

<<<<<<< HEAD
- fix: Missing related position in failing precondition (https://github.com/dafny-lang/dafny/pull/2658)
=======
- fix: No more IDE crashing on the elephant operator (https://github.com/dafny-lang/dafny/pull/2668)
>>>>>>> fc99e58d

# 3.8.1

- feat: Support for the `{:opaque}` attibute on `const` (https://github.com/dafny-lang/dafny/pull/2545)
- feat: Support for plugin-based code actions on the IDE (https://github.com/dafny-lang/dafny/pull/2021)
- fix: Fixed a crash when parsing `newtype` in the parser (https://github.com/dafny-lang/dafny/pull/2649)
- fix: Added missing error reporting position on string prefix check (https://github.com/dafny-lang/dafny/pull/2652)
- fix: Prevent LSP server from exiting when a crash occurs (https://github.com/dafny-lang/dafny/pull/2664)
- fix: Fix bug where LSP server would not show diagnostics that referred to included files (https://github.com/dafny-lang/dafny/pull/2664)
- fix: Check all compiled expressions to be compilable (https://github.com/dafny-lang/dafny/pull/2641)
- fix: Better messages on hovering failing postconditions in IDE (https://github.com/dafny-lang/dafny/pull/2654)
- fix: Better error reporting on counter-examples if an option is not provided (https://github.com/dafny-lang/dafny/pull/2650)


# 3.8.0

- fix: Use the right bitvector comparison in decrease checks
  (https://github.com/dafny-lang/dafny/pull/2512)
- fix: Don't use native division and modulo operators for non-native int-based newtypes in Java and C#.
  (https://github.com/dafny-lang/dafny/pull/2416)
- feat: Dafny now supports disjunctive (“or”) patterns in match statements and expressions.  Cases are separated by `|` characters.  Disjunctive patterns may not appear within other patterns and may not bind variables.
  (https://github.com/dafny-lang/dafny/pull/2448)
- feat: The Dafny Language Server used by the VSCode IDE extension is now available as a NuGet package called `DafnyLanguageServer` (https://github.com/dafny-lang/dafny/pull/2600)
- fix: Counterexamples - fix an integer parsing bug and correctly extract datatype and field names (https://github.com/dafny-lang/dafny/pull/2461)
- feat: New option `-diagnosticsFormat:json` to print Dafny error messages as JSON objects (one per line).
  (https://github.com/dafny-lang/dafny/pull/2363)
- fix: No more exceptions when hovering over variables without type, and types of local variabled kept under match statements (https://github.com/dafny-lang/dafny/pull/2437)
- fix: Check extreme predicates and constants in all types, not just classes
  (https://github.com/dafny-lang/dafny/pull/2515)
- fix: Correctly substitute type variables in override checks
  (https://github.com/dafny-lang/dafny/pull/2522)
- feat: `predicate P(x: int): (y: bool) ...` is now valid syntax (https://github.com/dafny-lang/dafny/pull/2454)
- fix: Improve the performance of proofs involving bit vector shifts (https://github.com/dafny-lang/dafny/pull/2520)
- fix: Perform well-definedness checks for ensures clauses of forall statements (https://github.com/dafny-lang/dafny/pull/2606)
- fix: Resolution and verification of StmtExpr now pay attention to if the StmtExpr is inside an 'old' (https://github.com/dafny-lang/dafny/pull/2607)


# 3.7.3

- feat: *Less code navigation when verifying code*: In the IDE, failing postconditions and preconditions error messages now immediately display the sub-conditions that Dafny could not prove. Both on hover and in the Problems window. (https://github.com/dafny-lang/dafny/pull/2434)
- feat: Whitespaces and comments are kept in relevant parts of the AST (https://github.com/dafny-lang/dafny/pull/1801)
- fix: NuGet packages no longer depend on specific patch releases of the .NET frameworks.


# 3.7.2

- fix: Hovering over variables and methods inside cases of nested match statements work again. (https://github.com/dafny-lang/dafny/pull/2334)
- fix: Fix bug in translation of two-state predicates with heap labels. (https://github.com/dafny-lang/dafny/pull/2300)
- fix: Check that arguments of 'unchanged' satisfy enclosing reads clause. (https://github.com/dafny-lang/dafny/pull/2302)
- fix: Underconstrained closures don't crash Dafny anymore. (https://github.com/dafny-lang/dafny/pull/2382)
- fix: Caching in the language server does not prevent gutter icons from being updated correctly. (https://github.com/dafny-lang/dafny/pull/2312)
- fix: Last edited verified first & corrected display of verification status. (https://github.com/dafny-lang/dafny/pull/2352)
- fix: Correctly infer type of numeric arguments, where the type is a subset type of a newtype. (https://github.com/dafny-lang/dafny/pull/2314)
- fix: Fix concurrency bug that sometimes led to an exception during the production of verification logs. (https://github.com/dafny-lang/dafny/pull/2398)


# 3.7.1

- fix: The Dafny runtime library for C# is now compatible with .NET Standard 2.1, as it was before 3.7.0. Its version has been updated to 1.2.0 to reflect this. (https://github.com/dafny-lang/dafny/pull/2277)
- fix: Methods produced by the test generation code can now be compiled directly to C# XUnit tests (https://github.com/dafny-lang/dafny/pull/2269)


# 3.7.0

- feat: The Dafny CLI, Dafny as a library, and the C# runtime are now available on NuGet. You can install the CLI with `dotnet tool install --global Dafny`. The library is available as `DafnyPipeline` and the runtime is available as `DafnyRuntime`. (https://github.com/dafny-lang/dafny/pull/2051)
- feat: New syntax for quantified variables, allowing per-variable domains (`x <- C`) and ranges (`x | P(x), y | Q(x, y)`). See [the quantifier domain section](https://dafny.org/dafny/DafnyRef/DafnyRef#sec-quantifier-domains) of the Reference Manual. (https://github.com/dafny-lang/dafny/pull/2195)
- feat: The IDE will show verification errors for a method immediately after that method has been verified, instead of after all methods are verified. (https://github.com/dafny-lang/dafny/pull/2142)
- feat: Added "Resolving..." message for IDE extensions (https://github.com/dafny-lang/dafny/pull/2234)
- feat: Live verification diagnostics for the language server (https://github.com/dafny-lang/dafny/pull/1942)
- fix: Correctly specify the type of the receiver parameter when translating tail-recursive member functions to C# (https://github.com/dafny-lang/dafny/pull/2205)
- fix: Added support for type parameters in automatically generated tests (https://github.com/dafny-lang/dafny/pull/2227)
- fix: No more display of previous obsolete verification diagnostics if newer are available (https://github.com/dafny-lang/dafny/pull/2142)
- fix: Prevent the language server from crashing and not responding on resolution or ghost diagnostics errors (https://github.com/dafny-lang/dafny/pull/2080)
- fix: Various improvements to language server robustness (https://github.com/dafny-lang/dafny/pull/2254)


# 3.6.0

- feat: The `synthesize` attribute on methods with no body allows synthesizing objects based on method postconditions at compile time (currently only available for C#). See Section [22.2.20](https://dafny-lang.github.io/dafny/DafnyRef/DafnyRef#sec-synthesize-attr) of the Reference Manual. (https://github.com/dafny-lang/dafny/pull/1809)
- feat: The `/verificationLogger:text` option now prints all verification results in a human-readable form, including a description of each assertion in the program.
- feat: The `/randomSeedIterations:<n>` option (from Boogie) now tries to prove each verification condition `n` times with a different random seed each time, to help efficiently and conveniently measure the stability of verification. (https://github.com/boogie-org/boogie/pull/567)
- feat: The new `/runAllTests` can be used to execute all methods with the `{:test}` attribute, without depending on a testing framework in the target language.
- feat: Recognize `!in` operator when looking for compilable comprehensions (https://github.com/dafny-lang/dafny/pull/1939)
- feat: The Dafny language server now returns expressions ranges instead of token ranges to better report errors (https://github.com/dafny-lang/dafny/pull/1985)
- fix: Miscompilation due to incorrect parenthesization in C# output for casts. (https://github.com/dafny-lang/dafny/pull/1908)
- fix: Populate TestResult.ResourceCount in `/verificationLogger:csv` output correctly when verification condition splitting occurs (e.g. when using `/vcsSplitOnEveryAssert`).
- fix: DafnyOptions.Compiler was null, preventing instantiation of ModuleExportDecl (https://github.com/dafny-lang/dafny/pull/1933)
- fix: /showSnippets crashes Dafny's legacy server (https://github.com/dafny-lang/dafny/pull/1970)
- fix: Don't check for name collisions in modules that are not compiled (https://github.com/dafny-lang/dafny/pull/1998)
- fix: Allow datatype update expressions for constructors with nameonly parameters (https://github.com/dafny-lang/dafny/pull/1949)
- fix: Fix malformed Java code generated for comprehensions that use maps (https://github.com/dafny-lang/dafny/pull/1939)
- fix: Comprehensions with nested subset types fully supported, subtype is correctly checked (https://github.com/dafny-lang/dafny/pull/1997)
- fix: Fix induction hypothesis generated for lemmas with a receiver parameter (https://github.com/dafny-lang/dafny/pull/2002)
- fix: Make verifier understand `(!new)` (https://github.com/dafny-lang/dafny/pull/1935)
- feat: Some command-line options can now be applied to individual modules, using the `{:options}` attribute. (https://github.com/dafny-lang/dafny/pull/2073)
- fix: Missing subset type check in datatype updates (https://github.com/dafny-lang/dafny/pull/2059)
- fix: Fix initialization of non-auto-init in-parameters in C#/JavaScript/Go compilers (https://github.com/dafny-lang/dafny/pull/1935)
- fix: Resolution of static functions-by-method (https://github.com/dafny-lang/dafny/pull/2023)
- fix: Export sets did not work with inner modules (https://github.com/dafny-lang/dafny/pull/2025)
- fix: Prevent refinements from changing datatype and newtype definitions (https://github.com/dafny-lang/dafny/pull/2038)
- feat: The new `older` modifier on arguments to predicates indicates that a predicate ensures the allocatedness of some of its arguments. This allows more functions to show that their quantifiers do not depend on the allocation state. For more information, see the reference manual section on `older`. (https://github.com/dafny-lang/dafny/pull/1936)
- fix: Fix `(!new)` checks (https://github.com/dafny-lang/dafny/issues/1419)
- fix: multiset keyword no longer crashes the parser (https://github.com/dafny-lang/dafny/pull/2079)


# 3.5.0

- feat: `continue` statements. Like Dafny's `break` statements, these come in two forms: one that uses a label to name the continue target and one that specifies the continue target by nesting level. See section [19.2](https://dafny-lang.github.io/dafny/DafnyRef/DafnyRef#sec-break-continue) of the Reference Manual. (https://github.com/dafny-lang/dafny/pull/1839)
- feat: The keyword syntax for functions will change in Dafny version 4. The new command-line option `/functionSyntax` (see `/help`) allows early adoption of the new syntax. (https://github.com/dafny-lang/dafny/pull/1832)
- feat: Attribute `{:print}` declares that a method may have print effects. Print effects are enforced only with `/trackPrintEffects:1`.
- fix: No warning "File contains no code" if a file only contains a submodule (https://github.com/dafny-lang/dafny/pull/1840)
- fix: Stuck in verifying in VSCode - support for verification cancellation (https://github.com/dafny-lang/dafny/pull/1771)
- fix: export-reveals of function-by-method now allows the function body to be ghost (https://github.com/dafny-lang/dafny/pull/1855)
- fix: Regain C# 7.3 compatibility of the compiled code. (https://github.com/dafny-lang/dafny/pull/1877)
- fix: The error "assertion violation" is replaced by the better wording "assertion might not hold". This indicates better that the verifier is unable to prove the assertion. (https://github.com/dafny-lang/dafny/pull/1862)
- fix: Plug two memory leaks in Dafny's verification server (#1858, #1863)
- fix: Generate missing termination measures for subset types on sequences (#1875)
- fix: Resolve expressions in attributes in all specifications of functions and iterators. (https://github.com/dafny-lang/dafny/pull/1900)


# 3.4.2

- fix: No output when compiling to JavaScript on Windows (https://github.com/dafny-lang/dafny/pull/1824)
- fix: CanCall assumptions for loop invariants (https://github.com/dafny-lang/dafny/pull/1813)
- fix: Behavior of the C# runtime in a concurrent setting (https://github.com/dafny-lang/dafny/pull/1780)


# 3.4.1

- feat: Plugin support in the resolution pipeline (https://github.com/dafny-lang/dafny/pull/1739)
- fix: NullPointerException in the AST (https://github.com/dafny-lang/dafny/pull/1805)
- fix: Change datatype deconstruction in match statements for C# (https://github.com/dafny-lang/dafny/issues/1815)


# 3.4

- For certain classes of changes to a Dafny program, prevent unexpected changes in verification behavior.
- Add command line options to assist in debugging verification performance.
- Critical fixes to the IDE and greatly improved responsiveness of non-verification IDE features.
- The C# back-end supports traits as type parameters on datatypes.

### Verification
- feat: Prevent changes in the verification behavior of a proof, when any of these types of changes are made to Dafny user code:
  - Changes to declarations not referenced by the method being verified
  - Changes to the name of any declaration
  - Changes to the order of top-level declarations
- feat: Assist in debugging the verification performance of a proof by adding the `/vcsSplitOnEveryAssert` CLI option and `{:vcs_split_on_every_assert}` attribute (see https://github.com/boogie-org/boogie/issues/465), and report the outcome and duration of splits when they occur in `/verificationLogger:trx` content.
- feat: Add a `/verificationLogger:csv` CLI option that emits the same status and timing information as `/verificationLogger:trx`, but in an easier-to-parse format, along with Z3 resource counts for more repeatable tracking of verification difficulty.

- fix: Resolve unsoundness issue (https://github.com/dafny-lang/dafny/issues/1619).
- fix: Don't silently succeed if the solver crashes (https://github.com/boogie-org/boogie/pull/488).

### IDE
- feat: Verification status reporting shows which proof is being verified, which can help debug slow to verify proofs.
- feat: Publish parsing and resolution diagnostics before verification has completed. Verification diagnostics from previous runs are migrated.
- feat: Enable 'go to definition', 'hover' and 'signature help' features before verification has completed.
- feat: Improve the hover feature to work for a wider scope of Dafny constructs, including function and method parameters, forall, exists and let expressions, and set and map comprehensions.
- feat: Add an experimental verification caching feature, which enables automatically determining which proofs need to verify again after making changes.
- feat: Display related resolution errors using nested diagnostics instead of independent diagnostics.

- fix: Clean up process resources if IDE closed or restarted.
- fix: Do not let the Dafny compilation status bar get in a stuck state.

### UX
- feat: Improve error reporting when providing incorrectly typed arguments in a function call.
- feat: Improve error reporting when using type tests.

### C#
- feat: Support variant type parameters on datatype definitions, which enables using traits as type arguments (https://github.com/dafny-lang/dafny/issues/1499).
- feat: Support for downcasting both custom datatypes and functions (https://github.com/dafny-lang/dafny/pull/1645, https://github.com/dafny-lang/dafny/pull/1755).

- fix: Resolve various instances where Dafny would produce invalid C# code (https://github.com/dafny-lang/dafny/issues/1607, https://github.com/dafny-lang/dafny/issues/1761, and https://github.com/dafny-lang/dafny/issues/1762).

### Various improvements
- fix: `DafnyLanguageServer.dll` and `Dafny.dll` depended on two different versions of Newtonsoft.Json, which could cause crashes in development environments.
- fix: (error reporting) Types with the same name but from different modules are now disambiguated in error messages.
- fix: (error reporting) Messages about arguments / parameters type mismatch are clearer and include the parameter name if available.
- fix: (robustness) Exceptions during parsing, if any, won't crash the language server anymore.
- fix: The elephant operator (`:-`) has a clearer error message and no longer reject generic methods on its right-hand side.

## Breaking changes

- The verifier in Dafny 3.4 is now more efficient for many programs, and making changes to Dafny programs is less likely to cause verification to take longer or timeout. However, it is still possible for some correct programs to take longer to verify than on Dafny 3.3, or for verification to fail. For users with such programs who are not yet ready to modify them to pass the 3.4 verifier, we offer the command line option `/mimicVerificationOf:3.3` to keep the Dafny 3.4 verification behavior consistent with 3.3.

- In Dafny 3.3, comprehensions quantified over subset types did not validate the constraint of the subset type, which could result in crashes at run-time. In 3.4, subset types are disabled in set comprehensions in compiled contexts, unless the subset constraint is itself compilable.

  Before, the following code would pass Dafny and be compiled without error, but would crash at run-time:
  ```Dafny
  type RefinedData = x: Data | ghostFunction(x)
  method Main() {
    var s: set<Data> = ...
    var t = set x: RefinedData | x in s;
    forall x in t {
      if !ghostFunction(x) {
        var crash := 1/0;
      }
    }
  }
  ```
  In Dafny 3.4, the same code triggers a resolution error of the form:
  ```
  Error: RefinedData is a subset type and its constraint is not compilable, hence it cannot yet be used as the type of a bound variable in set comprehension. The next error will explain why the constraint is not compilable.
  Error: ghost constants are allowed only in specification contexts
  ```

- Changes in type inference may cause some programs to need manual type annotations. For example, in the nested pattern in the following program
  ```Dafny
  datatype X<+T> = X(x: T)
  datatype Y<T> = Y(y: T)

  function method M(): (r: X<Y<nat>>) {
      var d: X<Y<int>> := X(Y(3));
      match d
      case X(Y(i)) => X(Y(i))
  }
  ```
  the type of the Y constructor needs the type to be given explicitly `X(Y<nat>.Y(i)`. As a variation of that program
  ```Dafny
  datatype X<+T> = X(x: T)
  datatype Y<T> = Y(y: T)

  trait Tr {}
  class Cl extends Tr {
      constructor () {}
  }

  method M() returns (r: X<Y<Cl>>) {
      var cl := new Cl();
      var d: X<Y<Tr>> := X(Y(cl));
      match d
      case X(Y(tr)) => r := X(Y(tr));
  }
  ```
  the program can be specified with an explicit cast `X(Y(tr as Cl))`.<|MERGE_RESOLUTION|>--- conflicted
+++ resolved
@@ -1,10 +1,7 @@
 # Upcoming
 
-<<<<<<< HEAD
 - fix: Missing related position in failing precondition (https://github.com/dafny-lang/dafny/pull/2658)
-=======
 - fix: No more IDE crashing on the elephant operator (https://github.com/dafny-lang/dafny/pull/2668)
->>>>>>> fc99e58d
 
 # 3.8.1
 
