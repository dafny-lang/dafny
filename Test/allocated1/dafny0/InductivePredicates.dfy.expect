<<<<<<< HEAD
InductivePredicates.dfy(80,9): Error: assertion could not be proven
InductivePredicates.dfy(92,10): Error: assertion could not be proven
=======
The /allocated:<n> option is deprecated
InductivePredicates.dfy(80,9): Error: assertion might not hold
InductivePredicates.dfy(92,10): Error: assertion might not hold
>>>>>>> dcbd72fc

Dafny program verifier finished with 32 verified, 2 errors<|MERGE_RESOLUTION|>--- conflicted
+++ resolved
@@ -1,10 +1,5 @@
-<<<<<<< HEAD
+The /allocated:<n> option is deprecated
 InductivePredicates.dfy(80,9): Error: assertion could not be proven
 InductivePredicates.dfy(92,10): Error: assertion could not be proven
-=======
-The /allocated:<n> option is deprecated
-InductivePredicates.dfy(80,9): Error: assertion might not hold
-InductivePredicates.dfy(92,10): Error: assertion might not hold
->>>>>>> dcbd72fc
 
 Dafny program verifier finished with 32 verified, 2 errors