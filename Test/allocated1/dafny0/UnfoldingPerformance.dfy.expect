--- conflicted
+++ resolved
@@ -1,14 +1,7 @@
-<<<<<<< HEAD
+The /allocated:<n> option is deprecated
 UnfoldingPerformance.dfy(23,11): Error: assertion could not be proven
 UnfoldingPerformance.dfy(30,11): Error: assertion could not be proven
 UnfoldingPerformance.dfy(51,11): Error: assertion could not be proven
 UnfoldingPerformance.dfy(61,11): Error: assertion could not be proven
-=======
-The /allocated:<n> option is deprecated
-UnfoldingPerformance.dfy(23,11): Error: assertion might not hold
-UnfoldingPerformance.dfy(30,11): Error: assertion might not hold
-UnfoldingPerformance.dfy(51,11): Error: assertion might not hold
-UnfoldingPerformance.dfy(61,11): Error: assertion might not hold
->>>>>>> dcbd72fc
 
 Dafny program verifier finished with 4 verified, 4 errors