CompilationErrors.dfy(52,2): Warning: note, this loop has no body (loop frame: x)
CompilationErrors.dfy(62,4): Warning: note, this loop has no body (loop frame: x)

Dafny program verifier finished with 4 verified, 0 errors
CompilationErrors.dfy(3,8): Error: the included file CompilationErrors.dfy contains error(s)
CompilationErrors.dfy(6,13): Error: Method _module._default.M has no body
CompilationErrors.dfy(7,7): Error: Method _module._default.P has no body
CompilationErrors.dfy(18,9): Error: Function _module._default.F has no body
CompilationErrors.dfy(19,16): Error: Function _module._default.H has no body
CompilationErrors.dfy(22,2): Error: an assume statement cannot be compiled
CompilationErrors.dfy(25,2): Error: an assume statement cannot be compiled
CompilationErrors.dfy(30,2): Error: an assume statement cannot be compiled
CompilationErrors.dfy(39,6): Error: an assume statement cannot be compiled
<<<<<<< HEAD
CompilationErrors.dfy(4,5): Error: Opaque type ('_module.MyType') cannot be compiled; perhaps make it a type synonym or use :extern.
=======
CompilationErrors.dfy(52,2): Error: a while statement without a body cannot be compiled
CompilationErrors.dfy(62,4): Error: a while statement without a body cannot be compiled
CompilationErrors.dfy(4,5): Error: Opaque type ('_module.MyType') cannot be compiled
>>>>>>> df707bc0
CompilationErrors.dfy(5,9): Error: Iterator _module.Iter has no body
CompilationErrors.dfy(12,6): Error: an assume statement cannot be compiled<|MERGE_RESOLUTION|>--- conflicted
+++ resolved
@@ -11,12 +11,8 @@
 CompilationErrors.dfy(25,2): Error: an assume statement cannot be compiled
 CompilationErrors.dfy(30,2): Error: an assume statement cannot be compiled
 CompilationErrors.dfy(39,6): Error: an assume statement cannot be compiled
-<<<<<<< HEAD
-CompilationErrors.dfy(4,5): Error: Opaque type ('_module.MyType') cannot be compiled; perhaps make it a type synonym or use :extern.
-=======
 CompilationErrors.dfy(52,2): Error: a while statement without a body cannot be compiled
 CompilationErrors.dfy(62,4): Error: a while statement without a body cannot be compiled
-CompilationErrors.dfy(4,5): Error: Opaque type ('_module.MyType') cannot be compiled
->>>>>>> df707bc0
+CompilationErrors.dfy(4,5): Error: Opaque type ('_module.MyType') cannot be compiled; perhaps make it a type synonym or use :extern.
 CompilationErrors.dfy(5,9): Error: Iterator _module.Iter has no body
 CompilationErrors.dfy(12,6): Error: an assume statement cannot be compiled