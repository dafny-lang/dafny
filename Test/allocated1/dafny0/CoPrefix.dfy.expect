<<<<<<< HEAD
CoPrefix.dfy(164,2): Error: a postcondition could not be proved on this return path
CoPrefix.dfy(163,14): Related location: this is the postcondition that could not be proved
CoPrefix.dfy(169,2): Error: a postcondition could not be proved on this return path
CoPrefix.dfy(168,14): Related location: this is the postcondition that could not be proved
=======
The /allocated:<n> option is deprecated
CoPrefix.dfy(164,2): Error: A postcondition might not hold on this return path.
CoPrefix.dfy(163,14): Related location: This is the postcondition that might not hold.
CoPrefix.dfy(169,2): Error: A postcondition might not hold on this return path.
CoPrefix.dfy(168,14): Related location: This is the postcondition that might not hold.
>>>>>>> 055c2b75
CoPrefix.dfy(176,10): Error: cannot prove termination; try supplying a decreases clause
CoPrefix.dfy(205,6): Error: the calculation step between the previous line and this line might not hold
CoPrefix.dfy(207,6): Error: the calculation step between the previous line and this line might not hold
CoPrefix.dfy(220,12): Error: ORDINAL subtraction might underflow a limit ordinal (that is, RHS might be too large)
CoPrefix.dfy(63,56): Error: decreases clause might not decrease
CoPrefix.dfy(76,55): Error: cannot prove termination; try supplying a decreases clause
CoPrefix.dfy(114,0): Error: a postcondition could not be proved on this return path
CoPrefix.dfy(113,10): Related location: this is the postcondition that could not be proved
CoPrefix.dfy(101,16): Related location
CoPrefix.dfy(138,24): Error: assertion might not hold
CoPrefix.dfy(142,24): Error: assertion might not hold
CoPrefix.dfy(117,22): Related location
CoPrefix.dfy(151,0): Error: a postcondition could not be proved on this return path
CoPrefix.dfy(150,10): Related location: this is the postcondition that could not be proved

Dafny program verifier finished with 13 verified, 12 errors<|MERGE_RESOLUTION|>--- conflicted
+++ resolved
@@ -1,15 +1,8 @@
-<<<<<<< HEAD
+The /allocated:<n> option is deprecated
 CoPrefix.dfy(164,2): Error: a postcondition could not be proved on this return path
 CoPrefix.dfy(163,14): Related location: this is the postcondition that could not be proved
 CoPrefix.dfy(169,2): Error: a postcondition could not be proved on this return path
 CoPrefix.dfy(168,14): Related location: this is the postcondition that could not be proved
-=======
-The /allocated:<n> option is deprecated
-CoPrefix.dfy(164,2): Error: A postcondition might not hold on this return path.
-CoPrefix.dfy(163,14): Related location: This is the postcondition that might not hold.
-CoPrefix.dfy(169,2): Error: A postcondition might not hold on this return path.
-CoPrefix.dfy(168,14): Related location: This is the postcondition that might not hold.
->>>>>>> 055c2b75
 CoPrefix.dfy(176,10): Error: cannot prove termination; try supplying a decreases clause
 CoPrefix.dfy(205,6): Error: the calculation step between the previous line and this line might not hold
 CoPrefix.dfy(207,6): Error: the calculation step between the previous line and this line might not hold
