--- conflicted
+++ resolved
@@ -1,11 +1,6 @@
-<<<<<<< HEAD
+The /allocated:<n> option is deprecated
 Datatypes.dfy(297,9): Error: a postcondition could not be proved on this return path
 Datatypes.dfy(295,14): Related location: this is the postcondition that could not be proved
-=======
-The /allocated:<n> option is deprecated
-Datatypes.dfy(297,9): Error: A postcondition might not hold on this return path.
-Datatypes.dfy(295,14): Related location: This is the postcondition that might not hold.
->>>>>>> 055c2b75
 Datatypes.dfy(298,11): Error: missing case in match expression: Appendix(_)
 Datatypes.dfy(349,4): Error: missing case in match expression: Cons(_, _)
 Datatypes.dfy(349,4): Error: missing case in match expression: Nil
