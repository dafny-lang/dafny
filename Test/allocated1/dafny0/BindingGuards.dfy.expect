--- conflicted
+++ resolved
@@ -1,13 +1,7 @@
-<<<<<<< HEAD
+The /allocated:<n> option is deprecated
 BindingGuards.dfy(85,10): Error: a postcondition could not be proven on this return path
 BindingGuards.dfy(71,12): Related location: this is the postcondition that could not be proven.
 BindingGuards.dfy(134,9): Error: assertion could not be proven
-=======
-The /allocated:<n> option is deprecated
-BindingGuards.dfy(85,10): Error: A postcondition might not hold on this return path.
-BindingGuards.dfy(71,12): Related location: This is the postcondition that might not hold.
-BindingGuards.dfy(134,9): Error: assertion might not hold
->>>>>>> dcbd72fc
 BindingGuards.dfy(6,8): Related location
 BindingGuards.dfy(139,2): Error: alternative cases fail to cover all possibilties
 BindingGuards.dfy(147,2): Error: alternative cases fail to cover all possibilties
