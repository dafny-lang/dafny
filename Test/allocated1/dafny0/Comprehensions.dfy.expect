Comprehensions.dfy(6,17): Warning: /!\ No terms found to trigger on.
Comprehensions.dfy(22,11): Warning: /!\ No terms found to trigger on.
Comprehensions.dfy(24,7): Warning: /!\ No terms found to trigger on.
Comprehensions.dfy(25,11): Warning: /!\ No terms found to trigger on.
Comprehensions.dfy(32,11): Warning: /!\ No trigger covering all quantified variables found.
Comprehensions.dfy(54,11): Warning: /!\ No terms found to trigger on.
Comprehensions.dfy(12,13): Error: assertion violation
Execution trace:
    (0,0): anon0
    (0,0): anon11_Then
    (0,0): anon12_Then
    (0,0): anon13_Then
    (0,0): anon5
    (0,0): anon14_Then
    (0,0): anon15_Then
    (0,0): anon16_Then
    (0,0): anon10
Comprehensions.dfy(78,22): Error: assertion violation
Execution trace:
    (0,0): anon0
    Comprehensions.dfy(71,27): anon16_Else
    Comprehensions.dfy(74,25): anon18_Else
    (0,0): anon20_Then
Comprehensions.dfy(99,4): Error: insufficient reads clause to invoke the function passed as an argument to the sequence constructor
Execution trace:
    (0,0): anon0
    (0,0): anon4_Else
Comprehensions.dfy(107,4): Error: insufficient reads clause to invoke the function passed as an argument to the sequence constructor
Execution trace:
    (0,0): anon0
    (0,0): anon4_Else
Comprehensions.dfy(115,40): Error: insufficient reads clause to read field
Execution trace:
    (0,0): anon0
    (0,0): anon10_Else
    (0,0): anon12_Then
    (0,0): anon13_Else
Comprehensions.dfy(118,4): Error: insufficient reads clause to invoke the function passed as an argument to the sequence constructor
Execution trace:
    (0,0): anon0
    (0,0): anon10_Else
    Comprehensions.dfy(118,12): anon11_Else
Comprehensions.dfy(126,4): Error: all sequence indices must be in the domain of the initialization function
Execution trace:
    (0,0): anon0
    (0,0): anon11_Else
    Comprehensions.dfy(126,12): anon12_Else
Comprehensions.dfy(132,4): Error: insufficient reads clause to invoke the function passed as an argument to the sequence constructor
Execution trace:
    (0,0): anon0
    (0,0): anon4_Else
Comprehensions.dfy(148,4): Error: insufficient reads clause to invoke the function passed as an argument to the sequence constructor
Execution trace:
    (0,0): anon0
    (0,0): anon10_Else
    Comprehensions.dfy(148,12): anon11_Else
Comprehensions.dfy(168,16): Error: value does not satisfy the subset constraints of 'nat'
Execution trace:
    (0,0): anon0
    (0,0): anon8_Else
    Comprehensions.dfy(168,17): anon9_Else
Comprehensions.dfy(171,11): Error: value does not satisfy the subset constraints of 'nat'
Execution trace:
    (0,0): anon0
    (0,0): anon8_Else
    Comprehensions.dfy(171,12): anon9_Else
Comprehensions.dfy(174,4): Error: all sequence indices must be in the domain of the initialization function
Execution trace:
    (0,0): anon0
    (0,0): anon11_Else
    Comprehensions.dfy(174,12): anon12_Else
Comprehensions.dfy(180,38): Error: value does not satisfy the subset constraints of 'nat'
Execution trace:
    (0,0): anon0
    (0,0): anon10_Else
    (0,0): anon12_Then
    (0,0): anon13_Else
Comprehensions.dfy(186,30): Error: value does not satisfy the subset constraints of 'nat'
Execution trace:
    (0,0): anon0
<<<<<<< HEAD
    (0,0): anon9_Else
    (0,0): anon10_Then
    (0,0): anon11_Then
Comprehensions.dfy(189,35): Error: value does not satisfy the subset constraints of 'nat'
Execution trace:
    (0,0): anon0
    (0,0): anon9_Else
    (0,0): anon10_Then
    (0,0): anon11_Then
=======
    (0,0): anon10_Else
    (0,0): anon12_Then
    (0,0): anon13_Then
Comprehensions.dfy(189,16): Error: value does not satisfy the subset constraints of 'nat'
Execution trace:
    (0,0): anon0
    (0,0): anon10_Else
    Comprehensions.dfy(189,17): anon11_Else
>>>>>>> 4e477a54

Dafny program verifier finished with 16 verified, 15 errors<|MERGE_RESOLUTION|>--- conflicted
+++ resolved
@@ -78,17 +78,6 @@
 Comprehensions.dfy(186,30): Error: value does not satisfy the subset constraints of 'nat'
 Execution trace:
     (0,0): anon0
-<<<<<<< HEAD
-    (0,0): anon9_Else
-    (0,0): anon10_Then
-    (0,0): anon11_Then
-Comprehensions.dfy(189,35): Error: value does not satisfy the subset constraints of 'nat'
-Execution trace:
-    (0,0): anon0
-    (0,0): anon9_Else
-    (0,0): anon10_Then
-    (0,0): anon11_Then
-=======
     (0,0): anon10_Else
     (0,0): anon12_Then
     (0,0): anon13_Then
@@ -97,6 +86,5 @@
     (0,0): anon0
     (0,0): anon10_Else
     Comprehensions.dfy(189,17): anon11_Else
->>>>>>> 4e477a54
 
 Dafny program verifier finished with 16 verified, 15 errors