--- conflicted
+++ resolved
@@ -59,13 +59,10 @@
 SubsetTypes.dfy(44,15): Error: value does not satisfy the subset constraints of 'nat'
 Execution trace:
     (0,0): anon0
-<<<<<<< HEAD
-=======
 SubsetTypes.dfy(45,9): Error: value does not satisfy the subset constraints of 'int ~> nat'
 Execution trace:
     (0,0): anon0
     SubsetTypes.dfy(45,10): anon5_Else
->>>>>>> 4e477a54
 SubsetTypes.dfy(50,15): Error: value does not satisfy the subset constraints of 'nat'
 Execution trace:
     (0,0): anon0
@@ -198,33 +195,6 @@
 SubsetTypes.dfy(183,11): Error: value does not satisfy the subset constraints of 'int ~> nat'
 Execution trace:
     (0,0): anon0
-<<<<<<< HEAD
-    (0,0): anon15_Then
-    SubsetTypes.dfy(183,12): anon16_Else
-SubsetTypes.dfy(199,30): Error: result of operation might violate subset type constraint for 'Person'
-Execution trace:
-    (0,0): anon0
-    (0,0): anon16_Then
-    (0,0): anon17_Then
-SubsetTypes.dfy(200,30): Error: result of operation might violate subset type constraint for 'Person'
-Execution trace:
-    (0,0): anon0
-    (0,0): anon16_Then
-    SubsetTypes.dfy(199,26): anon17_Else
-    (0,0): anon18_Then
-SubsetTypes.dfy(205,28): Error: result of operation might violate subset type constraint for 'Person'
-Execution trace:
-    (0,0): anon0
-    (0,0): anon16_Then
-    SubsetTypes.dfy(199,26): anon17_Else
-    SubsetTypes.dfy(200,26): anon18_Else
-    (0,0): anon7
-    SubsetTypes.dfy(202,25): anon19_Else
-    SubsetTypes.dfy(203,25): anon20_Else
-    SubsetTypes.dfy(204,24): anon21_Else
-    (0,0): anon22_Then
-SubsetTypes.dfy(261,11): Error: value does not satisfy the subset constraints of 'array<Person?>' (possible cause: it may be null)
-=======
     (0,0): anon36_Then
     SubsetTypes.dfy(183,12): anon37_Else
 SubsetTypes.dfy(200,25): Error: the RHS value (a Person?) is not known to be an instance of the LHS type (Person), because it may be null
@@ -310,7 +280,6 @@
     (0,0): anon0
     (0,0): anon10_Then
 SubsetTypes.dfy(261,11): Error: the RHS value (a array<Person>) is not known to be an instance of the LHS type (array<Person?>)
->>>>>>> 4e477a54
 Execution trace:
     (0,0): anon0
     (0,0): anon11_Then
@@ -326,8 +295,6 @@
 Execution trace:
     (0,0): anon0
     (0,0): anon18_Then
-<<<<<<< HEAD
-=======
 SubsetTypes.dfy(300,11): Error: the RHS value (a Cell<Person?>) is not known to be an instance of the LHS type (Cell<Person>)
 Execution trace:
     (0,0): anon0
@@ -344,7 +311,6 @@
 Execution trace:
     (0,0): anon0
     (0,0): anon18_Then
->>>>>>> 4e477a54
 SubsetTypes.dfy(326,28): Error: value does not satisfy the subset constraints of 'byte'
 Execution trace:
     (0,0): anon0
@@ -477,8 +443,4 @@
     (0,0): anon0
     (0,0): anon4_Else
 
-<<<<<<< HEAD
-Dafny program verifier finished with 11 verified, 84 errors
-=======
-Dafny program verifier finished with 13 verified, 105 errors
->>>>>>> 4e477a54
+Dafny program verifier finished with 13 verified, 105 errors