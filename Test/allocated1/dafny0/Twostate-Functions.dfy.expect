--- conflicted
+++ resolved
@@ -6,30 +6,17 @@
 Twostate-Functions.dfy(72,15): Error: assertion might not hold
 Twostate-Functions.dfy(57,14): Related location
 Twostate-Functions.dfy(96,24): Error: argument ('u') might not be allocated in the two-state function's previous state
-<<<<<<< HEAD
-Twostate-Functions.dfy(101,40): Error: argument 1 ('x') might not be allocated in the two-state function's previous state
-Twostate-Functions.dfy(107,40): Error: argument 1 ('x') might not be allocated in the two-state function's previous state
-Twostate-Functions.dfy(131,61): Error: target object might not be allocated
-Twostate-Functions.dfy(133,46): Error: argument 0 ('c') might not be allocated in the two-state function's previous state
-=======
 Twostate-Functions.dfy(101,40): Error: argument at index 1 ('x') might not be allocated in the two-state function's previous state
 Twostate-Functions.dfy(107,40): Error: argument at index 1 ('x') might not be allocated in the two-state function's previous state
 Twostate-Functions.dfy(131,61): Error: target object might not be allocated
 Twostate-Functions.dfy(133,46): Error: argument at index 0 ('c') might not be allocated in the two-state function's previous state
->>>>>>> 53765c53
 Twostate-Functions.dfy(134,42): Error: target object might not be allocated
 Twostate-Functions.dfy(136,33): Error: target object might not be allocated
 Twostate-Functions.dfy(150,12): Error: target object might not be allocated
 Twostate-Functions.dfy(152,12): Error: target object might not be allocated
 Twostate-Functions.dfy(171,15): Error: argument ('d') might not be allocated in the two-state function's previous state
-<<<<<<< HEAD
-Twostate-Functions.dfy(174,13): Error: possible violation of function precondition
-Twostate-Functions.dfy(192,15): Error: argument ('d') might not be allocated in the two-state function's previous state
-Twostate-Functions.dfy(195,13): Error: possible violation of function precondition
-=======
 Twostate-Functions.dfy(174,13): Error: function precondition might not hold
 Twostate-Functions.dfy(192,15): Error: argument ('d') might not be allocated in the two-state function's previous state
 Twostate-Functions.dfy(195,13): Error: function precondition might not hold
->>>>>>> 53765c53
 
 Dafny program verifier finished with 18 verified, 18 errors