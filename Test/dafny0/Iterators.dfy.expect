Iterators.dfy(251,9): Error: decreases clause might not decrease
Iterators.dfy(274,9): Error: decreases clause might not decrease
Iterators.dfy(284,31): Error: decreases clause might not decrease
Iterators.dfy(296,9): Error: cannot prove termination; try supplying a decreases clause
Iterators.dfy(317,9): Error: cannot prove termination; try supplying a decreases clause
Iterators.dfy(326,31): Error: cannot prove termination; try supplying a decreases clause
Iterators.dfy(343,9): Error: decreases clause might not decrease
Iterators.dfy(353,31): Error: cannot prove termination; try supplying a decreases clause
Iterators.dfy(370,9): Error: decreases clause might not decrease
Iterators.dfy(103,21): Error: assertion could not be proved
Iterators.dfy(106,13): Error: assertion could not be proved
Iterators.dfy(177,27): Error: assertion could not be proved
Iterators.dfy(208,6): Error: an assignment to _new is only allowed to shrink the set
<<<<<<< HEAD
Iterators.dfy(212,20): Error: assertion could not be proved
Iterators.dfy(436,18): Error: this loop invariant might not be maintained by the loop
Iterators.dfy(436,18): Related message: loop invariant violation
Iterators.dfy(437,23): Error: this loop invariant might not be maintained by the loop
Iterators.dfy(437,23): Related message: loop invariant violation
Iterators.dfy(438,23): Error: this loop invariant might not be maintained by the loop
Iterators.dfy(438,23): Related message: loop invariant violation
Iterators.dfy(459,16): Error: this loop invariant might not be maintained by the loop
Iterators.dfy(459,16): Related message: loop invariant violation
Iterators.dfy(460,21): Error: this loop invariant might not be maintained by the loop
Iterators.dfy(460,21): Related message: loop invariant violation
Iterators.dfy(461,21): Error: this loop invariant might not be maintained by the loop
=======
Iterators.dfy(212,20): Error: assertion might not hold
Iterators.dfy(436,18): Error: this invariant could not be proved to be maintained by the loop
Iterators.dfy(436,18): Related message: loop invariant violation
Iterators.dfy(437,23): Error: this invariant could not be proved to be maintained by the loop
Iterators.dfy(437,23): Related message: loop invariant violation
Iterators.dfy(438,23): Error: this invariant could not be proved to be maintained by the loop
Iterators.dfy(438,23): Related message: loop invariant violation
Iterators.dfy(459,16): Error: this invariant could not be proved to be maintained by the loop
Iterators.dfy(459,16): Related message: loop invariant violation
Iterators.dfy(460,21): Error: this invariant could not be proved to be maintained by the loop
Iterators.dfy(460,21): Related message: loop invariant violation
Iterators.dfy(461,21): Error: this invariant could not be proved to be maintained by the loop
>>>>>>> 7012d0c7
Iterators.dfy(461,21): Related message: loop invariant violation
Iterators.dfy(470,4): Error: possible violation of yield-ensures condition
Iterators.dfy(451,21): Related location
Iterators.dfy(40,21): Error: a precondition for this call could not be proved
Iterators.dfy(4,9): Related location: this is the precondition that could not be proved
<<<<<<< HEAD
Iterators.dfy(89,13): Error: assertion could not be proved
Iterators.dfy(119,15): Error: assertion could not be proved
Iterators.dfy(150,15): Error: assertion could not be proved
Iterators.dfy(155,23): Error: a precondition for this call could not be proved
Iterators.dfy(125,9): Related location: this is the precondition that could not be proved
Iterators.dfy(234,20): Error: assertion could not be proved
Iterators.dfy(413,16): Error: this loop invariant might not be maintained by the loop
Iterators.dfy(413,16): Related message: loop invariant violation
Iterators.dfy(414,21): Error: this loop invariant might not be maintained by the loop
Iterators.dfy(414,21): Related message: loop invariant violation
Iterators.dfy(415,21): Error: this loop invariant might not be maintained by the loop
=======
Iterators.dfy(89,13): Error: assertion might not hold
Iterators.dfy(119,15): Error: assertion might not hold
Iterators.dfy(150,15): Error: assertion might not hold
Iterators.dfy(155,23): Error: a precondition for this call could not be proved
Iterators.dfy(125,9): Related location: this is the precondition that could not be proved
Iterators.dfy(234,20): Error: assertion might not hold
Iterators.dfy(413,16): Error: this invariant could not be proved to be maintained by the loop
Iterators.dfy(413,16): Related message: loop invariant violation
Iterators.dfy(414,21): Error: this invariant could not be proved to be maintained by the loop
Iterators.dfy(414,21): Related message: loop invariant violation
Iterators.dfy(415,21): Error: this invariant could not be proved to be maintained by the loop
>>>>>>> 7012d0c7
Iterators.dfy(415,21): Related message: loop invariant violation

Dafny program verifier finished with 35 verified, 30 errors<|MERGE_RESOLUTION|>--- conflicted
+++ resolved
@@ -11,21 +11,7 @@
 Iterators.dfy(106,13): Error: assertion could not be proved
 Iterators.dfy(177,27): Error: assertion could not be proved
 Iterators.dfy(208,6): Error: an assignment to _new is only allowed to shrink the set
-<<<<<<< HEAD
 Iterators.dfy(212,20): Error: assertion could not be proved
-Iterators.dfy(436,18): Error: this loop invariant might not be maintained by the loop
-Iterators.dfy(436,18): Related message: loop invariant violation
-Iterators.dfy(437,23): Error: this loop invariant might not be maintained by the loop
-Iterators.dfy(437,23): Related message: loop invariant violation
-Iterators.dfy(438,23): Error: this loop invariant might not be maintained by the loop
-Iterators.dfy(438,23): Related message: loop invariant violation
-Iterators.dfy(459,16): Error: this loop invariant might not be maintained by the loop
-Iterators.dfy(459,16): Related message: loop invariant violation
-Iterators.dfy(460,21): Error: this loop invariant might not be maintained by the loop
-Iterators.dfy(460,21): Related message: loop invariant violation
-Iterators.dfy(461,21): Error: this loop invariant might not be maintained by the loop
-=======
-Iterators.dfy(212,20): Error: assertion might not hold
 Iterators.dfy(436,18): Error: this invariant could not be proved to be maintained by the loop
 Iterators.dfy(436,18): Related message: loop invariant violation
 Iterators.dfy(437,23): Error: this invariant could not be proved to be maintained by the loop
@@ -37,37 +23,22 @@
 Iterators.dfy(460,21): Error: this invariant could not be proved to be maintained by the loop
 Iterators.dfy(460,21): Related message: loop invariant violation
 Iterators.dfy(461,21): Error: this invariant could not be proved to be maintained by the loop
->>>>>>> 7012d0c7
 Iterators.dfy(461,21): Related message: loop invariant violation
 Iterators.dfy(470,4): Error: possible violation of yield-ensures condition
 Iterators.dfy(451,21): Related location
 Iterators.dfy(40,21): Error: a precondition for this call could not be proved
 Iterators.dfy(4,9): Related location: this is the precondition that could not be proved
-<<<<<<< HEAD
 Iterators.dfy(89,13): Error: assertion could not be proved
 Iterators.dfy(119,15): Error: assertion could not be proved
 Iterators.dfy(150,15): Error: assertion could not be proved
 Iterators.dfy(155,23): Error: a precondition for this call could not be proved
 Iterators.dfy(125,9): Related location: this is the precondition that could not be proved
 Iterators.dfy(234,20): Error: assertion could not be proved
-Iterators.dfy(413,16): Error: this loop invariant might not be maintained by the loop
-Iterators.dfy(413,16): Related message: loop invariant violation
-Iterators.dfy(414,21): Error: this loop invariant might not be maintained by the loop
-Iterators.dfy(414,21): Related message: loop invariant violation
-Iterators.dfy(415,21): Error: this loop invariant might not be maintained by the loop
-=======
-Iterators.dfy(89,13): Error: assertion might not hold
-Iterators.dfy(119,15): Error: assertion might not hold
-Iterators.dfy(150,15): Error: assertion might not hold
-Iterators.dfy(155,23): Error: a precondition for this call could not be proved
-Iterators.dfy(125,9): Related location: this is the precondition that could not be proved
-Iterators.dfy(234,20): Error: assertion might not hold
 Iterators.dfy(413,16): Error: this invariant could not be proved to be maintained by the loop
 Iterators.dfy(413,16): Related message: loop invariant violation
 Iterators.dfy(414,21): Error: this invariant could not be proved to be maintained by the loop
 Iterators.dfy(414,21): Related message: loop invariant violation
 Iterators.dfy(415,21): Error: this invariant could not be proved to be maintained by the loop
->>>>>>> 7012d0c7
 Iterators.dfy(415,21): Related message: loop invariant violation
 
 Dafny program verifier finished with 35 verified, 30 errors