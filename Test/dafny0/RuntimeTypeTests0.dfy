// RUN: %dafny /compile:0 "%s" > "%t"
// RUN: %dafny /noVerify /compile:4 /compileTarget:cs "%s" >> "%t"
// RUN: %dafny /noVerify /compile:4 /compileTarget:java "%s" >> "%t"
// RUN: %dafny /noVerify /compile:4 /compileTarget:js "%s" >> "%t"
// RUN: %dafny /noVerify /compile:4 /compileTarget:go "%s" >> "%t"
// RUN: %diff "%s.expect" "%t"

// The code in this file demonstrates complications in sorting out covariance in some
// compilation target languages. Compilation support is currently spotty, where C# and
<<<<<<< HEAD
// Java only supports sets, sequences, and maps (not multisets or datatypes), and
=======
// Java only supports sets, multisets, and sequences (not maps or datatypes), and
>>>>>>> e3d4f352
// only in the "upcast" direction.
//
// The solution in C# is to ensure the Dafny type is mapped to a C# interface with the "out"
// type parameter modifier, which allows covariance under the condition that the type parameter
// is only used in return types in the interface methods and not as parameter types.
<<<<<<< HEAD
// This has only been implemented for sets, sequences, and maps so far, but will apply to the
// other cases in this test case as well.
=======
// This has only been implemented for sets, multisets, and sequences so far, but will apply to
// the other cases in this test case as well.
>>>>>>> e3d4f352
//
// The solution in Java is to use Java's wildcard types: a "Dafny.Sequence<T>"" is assignable to
// a "Dafny.Sequence<? extends T>".
//
// Covariance is not a problem in JavaScript, since JavaScript has no static types. It's also
// not a problem in Go, because Go has no type parameters and Dafny therefore encodes all
// type parameters as interface{}.

method G()
{
  var s: set<int>;
  var t: set<nat>;
  // the following assignments are fine, because "s" and "t" are represented
  // the same way in the target language
  s := {5, 7};
  t := s;
  s := t;
  print s, " and ", t, "\n";
}

trait Tr { var u: char }

class Class0 extends Tr { var x: int }

class Class1 extends Tr { var y: real }

datatype Dt<+A> = Atom(get: A)

method H() {
  var c := new Class0;
  var a: Dt<Class0> := Atom(c);
  var b: Dt<object>; // compilation error: compilation does not support trait types as a type parameter; consider introducing a ghost
  b := a;
  print a, " and ", b, "\n";
}

method I()
{
  var c := new Class0;
  var a: Dt<Class0> := Atom(c);
  var b: Dt<object>; // compilation error: compilation does not support trait types as a type parameter; consider introducing a ghost
  b := a;
  print a, " and ", b, "\n";
}

method J()
{
  var c0 := new Class0;
  var c1 := new Class1;
  var s: set<Tr> := {c0, c1}; // fine, this is supported
  var t: set<Class0> := {c0};
  s := t;
  print s, " and ", t, "\n";
}

method K()
{
  var c0 := new Class0;
  var c1 := new Class1;
  var s: seq<Tr> := [c0, c1]; // fine, this is supported
  var t: seq<Class0> := [c0];
  s := t;
  print s, " and ", t, "\n";
}

method L()
{
  var c0 := new Class0;
  var c1 := new Class1;
  var s: multiset<Tr> := multiset{c0, c1}; // fine, this is supported
  var t: multiset<Class0> := multiset{c0};
  s := t;
  print s, " and ", t, "\n";
}

method M()
{
  var c0 := new Class0;
  var c1 := new Class1;
  var s: map<int, Tr> := map[8 := c0, 9 := c1]; // supported
  var t: map<int, Class0> := map[7 := c0];
  s := t;
  print s, " and ", t, "\n";
}

method Downcast()
{
  var c0 := new Class0;
  var s: seq<Class0> := [c0, c0];
  var t: seq<Tr> := s;
  t := s;  // TODO
  print s, " and ", t, "\n";
}

method Main()
{
  G();
  H();
  I();
  J();
  K();
  L();
  M();
  Downcast();
}<|MERGE_RESOLUTION|>--- conflicted
+++ resolved
@@ -7,23 +7,14 @@
 
 // The code in this file demonstrates complications in sorting out covariance in some
 // compilation target languages. Compilation support is currently spotty, where C# and
-<<<<<<< HEAD
-// Java only supports sets, sequences, and maps (not multisets or datatypes), and
-=======
-// Java only supports sets, multisets, and sequences (not maps or datatypes), and
->>>>>>> e3d4f352
+// Java only supports collection types (not datatypes), and
 // only in the "upcast" direction.
 //
 // The solution in C# is to ensure the Dafny type is mapped to a C# interface with the "out"
 // type parameter modifier, which allows covariance under the condition that the type parameter
 // is only used in return types in the interface methods and not as parameter types.
-<<<<<<< HEAD
-// This has only been implemented for sets, sequences, and maps so far, but will apply to the
-// other cases in this test case as well.
-=======
-// This has only been implemented for sets, multisets, and sequences so far, but will apply to
-// the other cases in this test case as well.
->>>>>>> e3d4f352
+// This has only been implemented for collection types (sets, sequences, multisets, and maps)
+// so far, but will apply to the other cases in this test case as well.
 //
 // The solution in Java is to use Java's wildcard types: a "Dafny.Sequence<T>"" is assignable to
 // a "Dafny.Sequence<? extends T>".
