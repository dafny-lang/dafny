--- conflicted
+++ resolved
@@ -4,13 +4,8 @@
 UserSpecifiedTypeParameters.dfy(26,24): Error: type parameter 'T' (inferred to be '?') in the function call to 'H' could not be determined
 UserSpecifiedTypeParameters.dfy(26,24): Error: type parameter 'U' (inferred to be '?') in the function call to 'H' could not be determined
 UserSpecifiedTypeParameters.dfy(46,16): Error: wrong number of arguments (got 1, but function 'F' expects 2: (x: bool, y: bool))
-<<<<<<< HEAD
-UserSpecifiedTypeParameters.dfy(46,22): Error: Type or type parameter is not declared in this scope: b (did you forget to qualify a name or declare a module import 'opened'?) (note that names in outer modules are not visible in nested modules)
-UserSpecifiedTypeParameters.dfy(46,26): Error: Type or type parameter is not declared in this scope: c (did you forget to qualify a name or declare a module import 'opened'?) (note that names in outer modules are not visible in nested modules)
-=======
 UserSpecifiedTypeParameters.dfy(46,22): Error: Type or type parameter is not declared in this scope: b (did you forget to qualify a name or declare a module import 'opened'?) (note that names in outer modules are not visible in contained modules)
 UserSpecifiedTypeParameters.dfy(46,26): Error: Type or type parameter is not declared in this scope: c (did you forget to qualify a name or declare a module import 'opened'?) (note that names in outer modules are not visible in contained modules)
->>>>>>> eb042e7b
 UserSpecifiedTypeParameters.dfy(46,18): Error: variable 'a' does not take any type parameters
 UserSpecifiedTypeParameters.dfy(46,30): Error: non-function expression (of type int) is called with parameters
 UserSpecifiedTypeParameters.dfy(77,15): Error: incorrect argument type for lemma in-parameter 'y' (expected A, found int)
