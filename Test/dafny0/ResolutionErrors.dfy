// RUN: %dafny /compile:0 /print:"%t.print" /dprint:"%t.dprint" "%s" > "%t"
// RUN: %diff "%s.expect" "%t"

module Misc {
  //Should not verify, as ghost loops should not be allowed to diverge.
  method GhostDivergentLoop()
  {
     var a := new int [2];
     a[0] := 1;
     a[1] := -1;
     ghost var i := 0;
     while (i < 2)
        decreases * // error: not allowed on a ghost loop
        invariant i <= 2
        invariant (forall j :: 0 <= j && j < i ==> a[j] > 0)
     {
       i := 0;
     }
     assert a[1] != a[1]; // ...for then this would incorrectly verify
  }

  method ManyIndices<T>(a: array3<T>, b: array<T>, m: int, n: int)
  {
    // the following invalid expressions were once incorrectly resolved:
    var x := a[m, n];        // error
    var y := a[m];           // error
    var z := b[m, n, m, n];  // error
  }

  method SB(b: array2<int>, s: int) returns (x: int, y: int)
    requires b != null;
  {
    while
    {
      case b[x,y] == s =>
    }
  }

  // -------- name resolution

  class Global {
    var X: int;
    function method F(x: int): int { x }
    static function method G(x: int): int { x }
    method M(x: int) returns (r: int)
    {
      r := x + X;
    }
    static method N(x: int) returns (r: int)
    {
      r := x + X;  // error: cannot access instance field X from static method
    }
  }

  method TestNameResolution0() {
    var z: int;
    z := Global.X;  // error: X is an instance field
    z := F(2);  // error: cannot resolve F
    z := Global.F(2);  // error: invocation of instance function requires an instance
    z := G(2);  // error: cannot resolve G
    z := Global.G(2);
    z := M(2);  // error: cannot resolve M
    z := Global.M(2);  // error: call to instance method requires an instance
    z := N(1);  // error: cannot resolve N
    z := Global.N(1);

    z := z(5);  // error: using local as if it were a function
    z := Global.z;  // error: class Global does not have a member z

    var Global: Global;  // a local variable with the name 'Global'
    z := Global.X;  // this means the instance field X of the object stored in the local variable 'Global'
    var gg: Global := null;
    var y := gg.G(5);
    y := gg.N(5);
  }

  datatype Abc = Abel | Benny | Cecilia(y: int) | David(x: int) | Eleanor
  datatype Xyz = Alberta | Benny | Constantine(y: int) | David(x: int)
  datatype Rst = David(x: int, y: int)

  function Tuv(arg0: Abc, arg1: bool): int { 10 }

  class EE {
    var Eleanor: bool;
    method TestNameResolution1() {
      var a0 := Abel;
      var a1 := Alberta;
      var b0 := Benny;  // error: there's more than one constructor with the name Benny; needs qualification
      var b1 := Abc.Benny;
      var b2 := Xyz.Benny;
      var Benny := 15;  // introduce a local variable with the name 'Benny'
      var b3 := Benny;
      var d0 := David(20);  // error: constructor name David is ambiguous
      var d1 := David;  // error: constructor name David is ambiguous (never mind that the signature does
            // not match either of them)
      var d2 := David(20, 40);  // error: constructor name Davis is ambiguous (never mind that the given
              // parameters match the signature of only one of those constructors)
      var d3 := Abc.David(20, 40);  // error: wrong number of parameters
      var d4 := Rst.David(20, 40);
      var e := Eleanor;  // this resolves to the field, not the Abc datatype constructor
      assert Tuv(Abc.Eleanor, e) == 10;
    }
  }
}

// --------------- ghost tests -------------------------------------

module HereAreMoreGhostTests {
  datatype GhostDt =
    Nil(ghost extraInfo: int) |
    Cons(data: int, tail: GhostDt, ghost moreInfo: int)

  class GhostTests {
    method M(dt: GhostDt) returns (r: int) {
      ghost var g := 5;
      r := g;  // error: RHS is ghost, LHS is not
      r := F(18, g);  // error: RHS is a ghost and will not be available at run time
      r := G(20, g);  // it's fine to pass a ghost as a parameter to a non-ghost, because
                      // only the ghost goes away during compilation
      r := N(22, g);  // ditto
      r := N(g, 22);  // error: passing in 'g' as non-ghost parameter
      r := P(24, 22);  // error: 'P' is ghost, but its result is assigned to a non-ghost

      match (dt) {
        case Nil(gg) =>
        case Cons(dd, tt, gg) =>
          r := G(dd, dd);  // fine
          r := G(dd, gg);  // fine
          r := G(gg, gg);  // error: cannot pass ghost 'gg' as non-ghost parameter to 'G'
      }
      var dd;
      dd := GhostDt.Nil(g);  // fine
      dd := GhostDt.Cons(g, dt, 2);  // error: cannot pass 'g' as non-ghost parameter
      ghost var dtg := GhostDt.Cons(g, dt, 2);  // fine, since result is ghost
    }
    function F(x: int, y: int): int {
      y
    }
    function method G(x: int, ghost y: int): int {
      y  // error: cannot return a ghost from a non-ghost function
    }
    function method H(dt: GhostDt): int {
      match dt
      case Nil(gg) =>  gg  // error: cannot return a ghost from a non-ghost function
      case Cons(dd, tt, gg) =>  dd + gg  // error: ditto
    }
    method N(x: int, ghost y: int) returns (r: int) {
      r := x;
    }
    ghost method P(x: int, y: int) returns (r: int) {
      ghost var g := 5;
      r := y;  // allowed, since the entire method is ghost
      r := r + g;  // fine, for the same reason
      r := N(20, 20);  // error: call to non-ghost method from ghost method is not okay
    }
    ghost method BreaksAreFineHere(t: int)
    {
      var n := 0;
      ghost var k := 0;
      while (true)
        invariant n <= 112;
        decreases 112 - n;
      {
        label MyStructure: {
          if (k % 17 == 0) { break MyStructure; }  // this is fine, because it's a ghost method
          k := k + 1;
        }
        label MyOtherStructure:
        if (k % 17 == 0) {
          break MyOtherStructure;
        } else {
          k := k + 1;
        }

        if (n == 112) {
          break;
        } else if (n == t) {
          return;
        }
        n := n + 1;
      }
    }
    method BreakMayNotBeFineHere(ghost t: int)
    {
      var n := 0;
      ghost var k := 0;
      var p := 0;
      while (true)
        invariant n <= 112;
        decreases 112 - n;
      {
        label MyStructure: {
          k := k + 1;
        }
        label MyOtherStructure:
        if (k % 17 == 0) {
          break MyOtherStructure;  // this break is fine
        } else {
          k := k + 1;
        }

        var dontKnow;
        if (n == 112) {
          ghost var m := 0;
          label LoopLabel0:
          label LoopLabel1:
          while (m < 200) {
            if (m % 103 == 0) {
              if {
                case true => break;  // fine, since this breaks out of the enclosing ghost loop
                case true => break LoopLabel0;  // fine
                case true => break LoopLabel1;  // fine
              }
            } else if (m % 101 == 0) {
            }
            m := m + 3;
          }
          break;
        } else if (dontKnow == 708) {
          var q := 0;
          while (q < 1) {
            label IfNest:
            if (p == 67) {
              break break;  // fine, since this is not a ghost context
            }
            q := q + 1;
          }
        } else if (n == t) {
        }
        n := n + 1;
        p := p + 1;
      }
    }
    method BreakMayNotBeFineHere_Ghost(ghost t: int)
    {
      var n := 0;
      ghost var k := 0;
      var p := 0;
      while (true)
        invariant n <= 112;
        decreases 112 - n;
      {
        label MyStructure: {
          if (k % 17 == 0) { break MyStructure; }  // error: break from ghost to non-ghost point
          k := k + 1;
        }
        label MyOtherStructure:
        if (k % 17 == 0) {
          break MyOtherStructure;  // this break is fine
        } else {
          k := k + 1;
        }

        var dontKnow;
        if (n == 112) {
          ghost var m := 0;
          label LoopLabel0:
          label LoopLabel1:
          while (m < 200) {
            if (m % 103 == 0) {
              if {
                case true => break;  // fine, since this breaks out of the enclosing ghost loop
                case true => break LoopLabel0;  // fine
                case true => break LoopLabel1;  // fine
              }
            } else if (m % 101 == 0) {
              break break;  // error: break out of non-ghost loop from ghost context
            }
            m := m + 3;
          }
          break;
        } else if (dontKnow == 708) {
          var q := 0;
          while (q < 1) {
            label IfNest:
            if (p == 67) {
              break break;  // fine, since this is not a ghost context
            } else if (*) {
              break break;  // fine, since this is not a ghost context
            } else if (k == 67) {
              break break;  // error, because this is a ghost context
            }
            q := q + 1;
          }
        } else if (n == t) {
          return;  // error: this is a ghost context trying to return from a non-ghost method
        }
        n := n + 1;
        p := p + 1;
      }
    }
  }
} // HereAreMoreGhostTests

module MiscMore {
  method DuplicateLabels(n: int) {
    var x;
    if (n < 7) {
      label DuplicateLabel: x := x + 1;
    } else {
      label DuplicateLabel: x := x + 1;
    }
    label DuplicateLabel: x := x + 1;
    label DuplicateLabel': {
      label AnotherLabel:
      label DuplicateLabel':  // error: duplicate label (shadowed by enclosing label)
      label OneMoreTime:
      x := x + 1;
    }
    label DuplicateLabel'':
    label DuplicateLabel'':  // error: duplicate label (shadowed by enclosing label)
    x := x + 1;
    label DuplicateLabel'': x := x + 1;  // error: duplicate label (shadowed by dominating label)
  }

  // --------------- constructors -------------------------------------

  class ClassWithConstructor {
    var y: int;
    method NotTheOne() { }
    constructor InitA() { }
    constructor InitB() modifies this; { y := 20; }  // error: don't use "this" in modifies of constructor
  }

  class ClassWithoutConstructor {
    method Init() modifies this; { }
  }

  method ConstructorTests()
  {
    var o := new object;  // fine: does not have any constructors

    o := new ClassWithoutConstructor;  // fine: don't need to call anything particular method
    o := new ClassWithoutConstructor.Init();  // this is also fine

    var c := new ClassWithConstructor.InitA();
    c := new ClassWithConstructor;  // error: must call a constructor
    c := new ClassWithConstructor.NotTheOne();  // error: must call a constructor, not an arbitrary method
    c := new ClassWithConstructor.InitB();
    c.InitB();  // error: not allowed to call constructors except during allocation
  }

  // ------------------- datatype destructors ---------------------------------------

  datatype DTD_List = DTD_Nil | DTD_Cons(Car: int, Cdr: DTD_List, ghost g: int)

  method DatatypeDestructors(d: DTD_List) {
    if {
      case d.DTD_Nil? =>
        assert d == DTD_Nil;
      case d.DTD_Cons? =>
        var hd := d.Car;
        var tl := d.Cdr;
        assert hd == d.Cdr;  // type error
        assert tl == d.Car;  // type error
        assert d.DTD_Cons? == d.Car;  // type error
        assert d == DTD_Cons(hd, tl, 5);
        ghost var g0 := d.g;  // fine
    }
  }
} // MiscMore

// ------------------- print statements ---------------------------------------

module GhostPrintAttempts {
  method PrintOnlyNonGhosts(a: int, ghost b: int)
  {
    print "a: ", a, "\n";
    print "b: ", b, "\n";  // error: print statement cannot take ghosts
  }
}

// ------------------- auto-added type arguments ------------------------------

module MiscEvenMore {
  class GenericClass<T> { var data: T; }

  method MG0(a: GenericClass, b: GenericClass)
    requires a != null && b != null;
    modifies a;
  {
    a.data := b.data;  // allowed, since both a and b get the same auto type argument
  }

  method G_Caller()
  {
    var x := new GenericClass;
    MG0(x, x);  // fine
    var y := new GenericClass;
    MG0(x, y);  // also fine (and now y's type argument is constrained to be that of x's)
    var z := new GenericClass<int>;
    var w := new GenericClass<bool>;
    MG0(x, w);  // this has the effect of making x's and y's type GenericClass<bool>

    y.data := z.data;  // error: bool vs int
    assert x.data == 5;  // error: bool vs int
  }

  datatype GList<+T> = GNil | GCons(hd: T, tl: GList)

  method MG1(l: GList, n: nat)
  {
    if (n != 0) {
      MG1(l, n-1);
      MG1(GCons(12, GCons(20, GNil)), n-1);
    }
    var t := GCons(100, GNil);  // error: types don't match up (List<_T0> versus List<int>)
    t := GCons(120, l);  // error: types don't match up (List<_T0> versus List<int>)
  }

  // ------------------- calc statements ------------------------------

  method TestCalc(m: int, n: int, a: bool, b: bool)
  {
    calc {
      a + b; // error: invalid line
      n + m;
    }
    calc {
      a && b;
      n + m; // error: all lines must have the same type
    }
    calc ==> {
      n + m; // error: ==> operator requires boolean lines
      n + m + 1;
      n + m + 2;
    }
    calc {
      n + m;
      n + m + 1;
      ==> n + m + 2; // error: ==> operator requires boolean lines
    }
  }
} // MiscEvenMore

module MyOwnModule {
  class SideEffectChecks {
    ghost var ycalc: int;

    ghost method Mod(a: int)
      modifies this;
      ensures ycalc == a;
    {
      ycalc := a;
    }

    ghost method Bad()
      modifies this;
      ensures 0 == 1;
    {
      var x: int;
      calc {
        0;
        { Mod(0); }     // error: methods with side-effects are not allowed
        ycalc;
        { ycalc := 1; } // error: heap updates are not allowed
        1;
        { x := 1; }     // error: updates to locals defined outside of the hint are not allowed
        x;
        {
          var x: int;
          x := 1;       // this is OK
        }
        1;
      }
    }
  }
}

// ------------------- nameless constructors ------------------------------

module MiscAgain {
  class Y {
    var data: int;
    constructor (x: int)
    {
      data := x;
    }
    constructor (y: bool)  // error: duplicate constructor name
    {
    }
    method Test() {
      var i := new Y(5);
      i := new Y(7);
      i := new Y;  // error: the class has a constructor, so one must be used
      var s := new Luci.Init(5);
      s := new Luci.FromArray(null);
      s := new Luci(false);
      s := new Luci(true);
      s := new Luci.M();  // error: there is a constructor, so one must be called
      s := new Luci;  // error: there is a constructor, so one must be called
      var l := new Lamb;
      l := new Lamb();  // error: there is no default constructor
      l := new Lamb.Gwen();
    }
  }

  class Luci {
    constructor Init(y: int) { }
    constructor (nameless: bool) { }
    constructor FromArray(a: array<int>) { }
    method M() { }
  }

  class Lamb {
    method Jess() { }
    method Gwen() { }
  }

  // ------------------- assign-such-that and ghosts ------------------------------

  method AssignSuchThatFromGhost()
  {
    var x: int;
    ghost var g: int;

    x := *;
    assume x == g;  // this mix of ghosts and non-ghosts is cool (but, of course,
                    // the compiler will complain)

    x :| assume x == g;  // this is cool, since it's an assume (but, of course, the
                         // compiler will complain)

    x :| x == 5;
    g :| g <= g;
    g :| assume g < g;  // the compiler will complain here, despite the LHS being
                        // ghost -- and rightly so, since an assume is used
  }
}  // MiscAgain

// ------------------------ inferred type arguments ----------------------------

// Put the following tests in a separate module, so that the method bodies will
// be type checked even if there are resolution errors in other modules.
module NoTypeArgs0 {
  datatype List<+T> = Nil | Cons(T, List)
  datatype Tree<+A,+B> = Leaf(A, B) | Node(Tree, Tree<B,A>)

  method DoAPrefix0<A, B, C>(xs: List) returns (ys: List<A>)
  {
    ys := xs;
  }

  method DoAPrefix1<A, B, C>(xs: List) returns (ys: List<B>)
  {
    ys := xs;  // error: List<B> cannot be assign to a List<A>
  }

  method DoAPrefix2<A, B, C>(xs: List) returns (ys: List<B>)
  {
    ys := xs;  // error: List<B> cannot be assign to a List<A>
  }

  function FTree0(t: Tree): Tree
  {
    match t
    case Leaf(_,_) => t
    case Node(x, y) => x
  }

  function FTree1(t: Tree): Tree
  {
    match t
    case Leaf(_,_) => t
    case Node(x, y) => y  // error: y does not have the right type
  }

  function FTree2<A,B,C>(t: Tree): Tree<A,B>
  {
    t
  }
}

module NoTypeArgs1 {
  datatype Tree<A,B> = Leaf(A, B) | Node(Tree, Tree<B,A>)

  function FTree3<T>(t: Tree): Tree<T,T>  // error: type of 't' does not have enough type parameters
  {
    t
  }
}

// ----------- let-such-that expressions ------------------------

module MiscMisc {
  method LetSuchThat(ghost z: int, n: nat)
  {
    var x: int;
    x := var y :| y < 0; y;  // fine for the resolver (but would give a verification error for not being deterministic)

    x := var w :| w == 2*w; w;  // fine (even for the verifier, this one)
    x := var w := 2*w; w;  // error: the 'w' in the RHS of the assignment is not in scope
    ghost var xg := var w :| w == 2*w; w;
  }
}

// ------------ quantified variables whose types are not inferred ----------

module NonInferredType {
  predicate P<T>(x: T)

  method InferredType(x: int)
  {
    var t;
    assume forall z :: P(z) && z == t;
    assume t == x;  // this statement determines the type of t and z
  }

  method NonInferredType(x: int)
  {
    var t;  // error: the type of t is not determined
    assume forall z :: P(z) && z == t;  // error: the type of z is not determined
  }
}

// ------------ Here are some tests that ghost contexts don't allocate objects -------------

module GhostAllocationTests {
  class G { }
  iterator GIter() { }

  ghost method GhostNew0()
    ensures exists o: G :: fresh(o);
  {
    var p := new G;  // error: ghost context is not allowed to allocate state
    p := new G;  // error: ditto
  }

  method GhostNew1(n: nat, ghost g: int) returns (t: G, z: int)
  {
    if n < 0 {
      z, t := 5, new G;  // fine
    }
    if n < g {
      var zz, tt := 5, new G;  // error: 'new' not allowed in ghost contexts
    }
  }

  method GhostNew2(ghost b: bool)
  {
    if (b) {
      var y := new GIter();  // error: 'new' not allowed in ghost contexts (and a non-ghost method is not allowed to be called here either)
    }
  }

  method GhostNew3(n: nat)
  {
    var g := new G;
    calc {
      5;
      { var y := new G; }  // error: 'new' not allowed in ghost contexts
      2 + 3;
    }
  }

  ghost method GhostNew4(g: G)
    modifies g;
  {
  }
}

module NewForall {
  class G { }
  method NewForallTest(n: nat)
  {
    var a := new G[n];
    forall i | 0 <= i < n {
      a[i] := new G;  // error: 'new' is currently not supported in forall statements
    }
    forall i | 0 <= i < n
      ensures true;  // this makes the whole 'forall' statement into a ghost statement
    {
      a[i] := new G;  // error: 'new' not allowed in ghost contexts, and proof-forall cannot update state
    }
  }
}

// ------------------------- underspecified types ------------------------------

module UnderspecifiedTypes {
  method M(S: set<int>) {
    var n, p, T0 :| 12 <= n && n in T0 && 10 <= p && p in T0 && T0 <= S && p % 2 != n % 2;
    var T1 :| 12 in T1 && T1 <= S;
    var T2 :| T2 <= S && 12 in T2;
    var T3 :| 120 in T3;  // error: underspecified type
    var T3'0: set<int> :| 120 in T3'0;
    var T3'1: multiset<int> :| 120 in T3'1;
    var T3'2: map<int,bool> :| 120 in T3'2;
    var T3'3: seq<int> :| 120 in T3'3;
    var T3'4: bool :| 120 in T3'4;  // error: second argument to 'in' cannot be bool
    var T4 :| T4 <= S;
  }
}

// ------------------------- lemmas ------------------------------
module MiscLemma {
  class L { }

  // a lemma is allowed to have out-parameters, but not a modifies clause
  lemma MyLemma(x: int, l: L) returns (y: int)
    requires 0 <= x;
    modifies l;
    ensures 0 <= y;
  {
    y := x;
  }
}

// ------------------------- statements in expressions ------------------------------

module StatementsInExpressions {
  class MyClass {
    ghost method SideEffect()
      modifies this;
    {
    }

    method NonGhostMethod()
    {
    }

    function F(): int
    {
      calc {
        6;
        { assert 6 < 8; }
        { var x := 8;
          while x != 0
            decreases *  // error: cannot use 'decreases *' here
          {
            x := x - 1;
          }
        }
        { var x := 8;
          while x != 0
          {
            x := x - 1;
          }
        }
        { var x := 8;
          while x != 0
          {
            x := x - 1;
          }
        }
        6;
      }
      5
    }

    var MyField: int;
    ghost var MyGhostField: int;

    method N()
    {
      var y :=
      calc {
        6;
        { assert 6 < 8; }
        { var x := 8;
          while x != 0
            decreases *  // error: cannot use 'decreases *' here
          {
            x := x - 1;
          }
        }
        { var x := 8;
          while x != 0
          {
            x := x - 1;
          }
        }
        { var x := 8;
          while x != 0
          {
            x := x - 1;
          }
        }
        6;
      }
      5;
    }

    ghost method MyLemma()
    ghost method MyGhostMethod()
      modifies this;
    method OrdinaryMethod()
    ghost method OutParamMethod() returns (y: int)

    function UseLemma(): int
    {
      MyLemma();
      MyGhostMethod();   // error: modifi2es state
      OutParamMethod();  // error: has out-parameters
      10
    }
  }
}

module GhostLetExpr {
  method M() {
    ghost var y;
    var x;
    var g := G(x, y);
    ghost var h := ghost var ta := F(); 5;
    var j; j := var tb := F(); 5;  // fine (tb is ghost, j is not, but RHS body doesn't depend on tb)
    assert h == j;
  }

  function F(): int
  { 5 }

  function method G(x: int, ghost y: int): int
  {
    assert y == x;
    y  // error: not allowed in non-ghost context
  }

  datatype Dt = MyRecord(a: int, ghost b: int)

  method P(dt: Dt) {
    match dt {
      case MyRecord(aa, bb) =>
        ghost var z := aa + F();
        ghost var t0 := var y := z; z + 3;
        ghost var t1 := ghost var y := z + bb; y + z + 3;
        var t2; t2 := ghost var y := z; y + 3;  // t2 is not ghost - error
    }
  }

  function method FM(e: bool): int
  {
    if e then
      G(5, F())
    else
      var xyz := F();  // fine, because 'xyz' becomes ghost automatically
      G(5, xyz)
  }
}

module ObjectType {
  type B
  datatype Dt = Blue | Green
  codatatype CoDt = Cons(int, CoDt)
  class MyClass { }

  method M<G>(zz: array<B>, j: int, b: B, co: CoDt, g: G) returns (o: object)
    requires zz != null && 0 <= j < zz.Length;
  {
    o := b;  // error
    o := 17;  // error
    o := zz[j];  // error
    o := null;
    o := zz;
    o := new MyClass;
    o := o;
    o := g;  // error
    o := Blue;  // error
    o := co;  // error
  }
}

// ------------------ modify statment ---------------------------

module MiscModify {
  class ModifyStatementClass {
    var x: int;
    ghost var g: int;
    method M()
    {
      modify x;  // error: type error
    }
    ghost method G0()
      modifies `g;
      modifies `x;  // error: non-ghost field mentioned in ghost context
  }
}

module ModifyStatementClass_More {
  class C {
    var x: int;
    ghost var g: int;
    ghost method G0()
      modifies `g;
    {
      modify `g;
      modify `x;  // error: non-ghost field mentioned in ghost context
    }
    method G1()
      modifies this;
    {
      modify `x;
      if g < 100 {
        // we are now in a ghost context
        modify `x;  // error: non-ghost field mentioned in ghost context
      }
    }
    method G2(y: nat)
      modifies this;
    {
      if g < 100 {
        // we're now in a ghost context
        var n := 0;
        while n < y
          modifies `x;  // error: non-ghost field mentioned in ghost context
        {
          if * {
            g := g + 1;  // if we got as far as verification, this would be flagged as an error too
          }
          n := n + 1;
        }
      }
      modify `x;  // fine
      ghost var i := 0;
      while i < y
        modifies `x;  // error: non-ghost field mentioned in ghost context
      {
        i := i + 1;
      }
    }
  }
}

module LhsLvalue {
  method M()
  {
    var mySeq: seq<int>;
    var a := new int[78];
    var b := new int[100, 200];
    var c := new MyRecord[29];

    mySeq[0] := 5;  // error: cannot assign to a sequence element
    mySeq[0] := MyLemma();  // error: ditto
    a[0] := 5;
    a[0] := MyLemma();
    b[20, 18] := 5;
    b[20, 18] := MyLemma();
    c[25].x := 5;  // error: cannot assign to a destructor
    c[25].x := MyLemma();  // error: ditto
    mySeq[0..4] := 5;  // error: cannot assign to a range
    mySeq[0..4] := MyLemma();  // error: ditto
    a[0..4] := 5;  // error: cannot assign to a range
    a[0..4] := MyLemma();  // error: ditto
  }

  datatype MyRecord = Make(x: int, y: int)

  method MyLemma() returns (w: int)
}

// ------------------- dirty loops -------------------
module MiscEtc {
  method DirtyM(S: set<int>) {
    forall s | s in S ensures s < 0;
    assert s < 0; // error: s is unresolved
  }

  // ------------------- tuples -------------------

  method TupleResolution(x: int, y: int, r: real)
  {
    var unit: () := ();
    var expr: int := (x);
    var pair: (int,int) := (x, x);
    var triple: (int,int,int) := (y, x, x);
    var badTriple: (int,real,int) := (y, x, r);  // error: parameters 1 and 2 have the wrong types
    var quadruple: (int,real,int,real) := (y, r, x);  // error: trying to use a triple as a quadruple

    assert unit == ();
    assert pair.0 == pair.1;
    assert triple.2 == x;

    assert triple.2;  // error: 2 has type int, not the expected bool
    assert triple.3 == pair.x;  // error(s):  3 and x are not destructors

    var k0 := (5, (true, 2, 3.14));
    var k1 := (((false, 10, 2.7)), 100, 120);
    if k0.1 == k1.0 {
      assert false;
    } else if k0.1.1 < k1.0.1 {
      assert k1.2 == 120;
    }

    // int and (int) are the same type (i.e., there are no 1-tuples)
    var pp: (int) := x;
    var qq: int := pp;
  }

  // ------------------- conversions -------------------

  method TypeConversions(m: nat, i: int, r: real) returns (n: nat, j: int, s: real)
  {
    n := r as int;
    j := r as int;
    s := m as real;  // nat->real is allowed, just like int->real is
    s := i as real;
    s := i as real / 2;  // error: division expects two reals
    s := 15 % s;  // error: modulus is not defined for reals

    s := (2.0 / 1.7) + (r / s) - (--r) * -12.3;

    s := s as real;  // fine (identity transform)
    j := j as int;  // fine (identity transform)
    j := n as int;  // fine (identity transform)
  }
}

// --- filling in type arguments and checking that there aren't too many ---

module TypeArgumentCount {
  class C<T> {
    var f: T;
  }

  method R0(a: array3, c: C)

  method R1()
  {
    var a: array3;
    var c: C;
  }

  method R2<T>()
  {
    var a: array3<T,int>;  // error: too many type arguments
    var c: C<T,int>;  // error: too many type arguments
  }
}

// --- Type synonyms ---

module BadTypeSynonyms {
  datatype List<T> = Nil | Cons(T, List)
  type BadSyn0 = List  // error: must have at least one type parameter
  type BadSyn1 = badName  // error: badName does not denote a type
  type BadSyn2 = List<X>  // error: X does not denote a type
  type BadSyn2 = int  // error: repeated name
}

// --- cycles ---

module CycleError0 {
  type A = A  // error: cycle: A -> A
}
module CycleError1 {
  type A = B  // error: cycle: A -> B -> A
  type B = A
}
module CycleError2 {
  type A = B  // error: cycle: A -> B -> A
  type B = set<A>
}
module CycleErrors3 {
  type A = (B, D<bool>)
  type B = C
  class C {
    var a: A;  // this is fine
  }
  datatype D<X> = Make(A, B, C)  // error: cannot construct a D<X>
}
module CycleError4 {
  type A = B  // error: cycle: A -> B -> A
  type B = C<A>
  class C<T> { }
}
module CycleError5 {
  type A = B  // error: cycle: A -> B -> A
  type B = Dt<A>
  datatype Dt<T> = Make(T)
}
module CycleError6 {
  type A = Dt<Dt<A>>  // error: cycle A -> Dt<Dt<A>> -> Dt<A> -> A
  datatype Dt<T> = Make(T)
}

// --- attributes in top-level declarations ---

module MiscIterator {
  iterator {:myAttribute x} Iter() {  // error: x does not refer to anything
  }

  class {:myAttribute x} C {  // error: x does not refer to anything
  }

  datatype {:myAttribute x} Dt = Blue  // error: x does not refer to anything

  type {:myAttribute x} Something  // error: x does not refer to anything

  type {:myAttribute x} Synonym = int  // error: x does not refer to anything
}

module {:myAttribute x} Modulette {  // error: x does not refer to anything
}

// --- opaque types with type parameters ---

module OpaqueTypes0 {
  type P<AA>
  method M<B>(p: P<B>) returns (q: P<B,B>)  // error: wrong param count
  {
    q := p;
  }
}

module OpaqueTypes1 {
  type P<A>

  method M0<B>(p: P<B>) returns (q: P<B>)
  {
    q := p;
    var m: P<BX>;  // error: BX undefined
  }

  method M1<B>(p: P<B>) returns (q: P)  // type parameter of q's type inferred
  {
    q := p;
  }

  method M2(p: P<int>) returns (q: P<bool>)
  {
    q := p;  // error: cannot assign P<bool> to P<int>
  }

  method M3<A,B>(p: P<A>) returns (q: P<B>)
  {
    q := p;  // error: cannot assign P<A> to P<B>
  }

  method M4<A>() returns (p: P<A>, q: P<int>)
  {
    q := p;  // error: cannot assign P<A> to P<int>
    p := q;  // error: cannot assign P<int> to P<A>
  }

  method EqualityTests<X>(p: P<int>, q: P<bool>, r: P<X>)
  {
    assert p != r;  // error: types must be the same in order to do compare
    assert q != r;  // error: types must be the same in order to do compare
    assert p != q;  // error: types must be the same in order to do compare
  }
}

// ----- new trait -------------------------------------------

module MiscTrait {
  trait J { }
  type JJ = J
  method TraitSynonym()
  {
    var x := new JJ;  // error: new cannot be applied to a trait
  }
}

// ----- set comprehensions where the term type is finite -----

module ObjectSetComprehensions {
  // the following set comprehensions are known to be finite
  function A() : set<object> { set o : object | true :: o }  // error: a function is not allowed to depend on the allocated state

  function method B() : set<object> { set o : object | true :: o }  // error: a function is not allowed to depend on the allocated state

  // outside functions, the comprehension is permitted, but it cannot be compiled
  lemma C() { var x; x := set o : object | true :: o; }

  method D() { var x; x := set o : object | true :: o; }  // error: not (easily) compilable
}

// ------ regression test for type checking of integer division -----

module MiscTests {
  method IntegerDivision(s: set<bool>)
  {
    var t := s / s;  // error: / cannot be used with sets
  }

  // ----- decreases * tests ----

  method NonTermination_A()
  {
    NonTermination_B();  // error: to call a non-terminating method, the caller must be marked 'decreases *'
  }

  method NonTermination_B()
    decreases *;
  {
    while true
      decreases *;
    {
    }
  }

  method NonTermination_C()
  {
    while true
      decreases *;  // error: to use an infinite loop, the enclosing method must be marked 'decreases *'
    {
    }
  }

  method NonTermination_D()
    decreases *;
  {
    var n := 0;
    while n < 100  // note, no 'decreases *' here, even if the nested loop may fail to terminate
    {
      while *
        decreases *;
      {
      }
      n := n + 1;
    }
  }
}

// ------------ type variables whose values are not inferred ----------

module NonInferredTypeVariables {
  class C<CT> {
    var f: CT;
  }

  predicate method P<PT>(x: int)
  {
    x < 100
  }
  function Q<QT>(x: int): QT
  {
    var qt :| true; qt
  }
  method M<MT>(n: nat)
  {
    var a := new MT[n];
  }
  method N<NT>(n: nat) returns (x: NT)
  {
    var a := new NT[10];
    x := a[3];
  }

  method DeterminedClient(n: nat)
  {
    ghost var q := Q(n);
    var x := N(n);
    var a := new array;
    var c := new C;
    var s: set;
    var ss := new set[15];

    q := 3.14;  // this will determine the type parameter of Q to be 'real'
    x := 3.14;  // this will determine the type parameter of N to be 'real'
    if a.Length != 0 {
      a[0] := 3.14;  // this will determine the type parameter of 'array' to be 'real'
    }
    c.f := 3.14;  // this will determine the type parameter of 'C' to be 'real'
    var containsPi := 3.14 in s;  // this will determine the type parameter of 'set' to be 'real'
    ss[12] := s;  // this will determine the type parameter of 'array<set< _ >>' to be 'real'
  }
  method BadClient(n: nat)
  {
    var p := P(n);  // error: cannot infer the type argument for P
    ghost var q := Q(n);  // error: cannot infer the type argument for Q (and thus q's type cannot be determined either)
    M(n);  // error: cannot infer the type argument for M
    var x := N(n);  // error: cannot infer the type argument for N (and thus x's type cannot be determined either)
    var a := new array;  // error: cannot infer the type argument for 'array'
    var c := new C;  // error: cannot infer the type argument for 'C'
    var s: set;  // type argument for 'set'
    var ss := new set[15];  // error: cannot infer the type argument in 'array<set< _ >>'
    var what;  // error: the type of this local variable in underspecified
  }
  method MoreBadClient()
  {
    var b0 := forall s :: s <= {} ==> s == {};  // error: type of s underspecified
    var b1 := forall s: set :: s <= {} ==> s == {};  // error: type of s underspecified
    var b2 := forall c: C? :: c in {null} ==> c == null;  // error: type parameter of c underspecified

    // In the following, the type of the bound variable is completely determined.
    var S: set<set<int>>;
    ghost var d0 := forall s :: s == {7} ==> s != {};
    var d1 := forall s: set :: s in S ==> s == {};
    var ggcc0: C;
    var ggcc1: C;  // error: full type cannot be determined
    ghost var d2 := forall c: C? :: c != null ==> c.f == 10;
    ghost var d2' := forall c: C? :: c == ggcc0 && c != null ==> c.f == 10;
    ghost var d2'' := forall c: C? :: c == ggcc1 && c != null ==> c.f == c.f; // error: here, type of c is not determined

    var d0' := forall s :: s == {7} ==> s != {};
    var d0'' := forall s :: s <= {7} ==> s == {};
  }
}

// -------------- signature completion ------------------

module SignatureCompletion {
  // datatype signatures do not allow auto-declared type parameters on the LHS
  datatype Dt = Ctor(X -> Dt)  // error: X is not a declared type
  datatype Et<Y> = Ctor(X -> Et, Y)  // error: X is not a declared type


  method My0<A,B>(s: set, x: A -> B)
  method My1<A,B>(x: A -> B, s: set)
  method My2<A,B>(s: set, x: A -> B)
  method My3<A,B>(x: A -> B, s: set)

  function F0<A,B>(s: set, x: A -> B): int
  function F1<A,B>(x: A -> B, s: set): int
  function F2<A,B>(s: set, x: A -> B): int
  function F3<A,B>(x: A -> B, s: set): int
}

// -------------- more fields as frame targets --------------------

module FrameTargetFields {
  class C {
    var x: int
    var y: int
    ghost var z: int

    method M()
      modifies this
    {
      var n := 0;
      ghost var save := y;
      while n < x
        modifies `x
      {
        n, x := n + 1, x - 1;
      }
      assert y == save;
    }

    ghost method N()
      modifies this
      modifies `y  // resolution error: cannot mention non-ghost here
      modifies `z  // cool
    {
    }
  }
}

module FrameTargetFields_More {
  class C {
    var x: int
    var y: int
    ghost var z: int
    method P()
      modifies this
    {
      ghost var h := x;
      while 0 <= h
        modifies `x  // resolution error: cannot mention non-ghost here
        modifies `z  // cool
      {
        h, z := h - 1, 5 * z;
      }
    }
  }
}

// ------------------------------------------------------

module AmbiguousModuleReference {
  module A {
    module Inner {
      predicate Q()
    }
  }
  module B {
    module Inner {
      predicate Q()
    }
  }
  module OpenClient {
    import opened A
    import opened B
    lemma M() {
      var a := A.Inner.Q();  // fine
      var b := B.Inner.Q();  // fine
      var p := Inner.Q();  // error: Inner is ambiguous (A.Inner or B.Inner)
    }
  }
}

// --------------------------------------------------

module GhostLet {
  method M() {
    var x: int;
    x := ghost var tmp := 5; tmp;  // error: ghost -> non-ghost
    x := ghost var tmp := 5; 10;  // fine
    x := ghost var a0, a1 :| a0 == 0 && a1 == 1; a0 + a1;  // error: ghost -> non-ghost
    x := ghost var a :| 0 <= a; 10;  // fine
  }
}

// ------------------- tuple equality support -------------------

module TupleEqualitySupport {
  datatype GoodRecord = GoodRecord(set<(int,int)>)
  datatype BadRecord = BadRecord(set<(int, int->bool)>)  // error: this tuple type does not support equality
}

// ------------------- non-type variable names -------------------

module NonTypeVariableNames {
  type X = int

  module Y { }

  method M(m: map<real,string>)
  {
    assert X == X;  // error (x2): type name used as variable
    assert Y == Y;  // error (x2): module name used as variable
    assert X in m;  // error (x2): type name used as variable
    assert Y in m;  // error (x2): module name used as variable
  }

  method N(k: int)
  {
    assert k == X;  // error (x2): type name used as variable
    assert k == Y;  // error (x2): module name used as variable
    X := k;  // error: type name used as variable
    Y := k;  // error: module name used as variable
  }
}

// ------------------- assign-such-that and let-such-that -------------------

module SuchThat {
  method M() {
    var x: int;
    x :| 5 + 7;  // error: constraint should be boolean
    x :| x;  // error: constraint should be boolean
    var y :| 4;  // error: constraint should be boolean
  }
  function F(): int {
    var w :| 6 + 8;  // error: constraint should be boolean
    w
  }
}

// ---------------------- NEW STUFF ----------------------------------------

module GhostTests {
  class G { }

  method GhostNew3(n: nat)
  {
    var g := new G;
    calc {
      5;
      2 + 3;
      { if n != 0 { GhostNew3(n-1); } }  // error: cannot call non-ghost method in a ghost context
      1 + 4;
      { GhostNew4(g); }  // error: cannot call method with nonempty modifies
      -5 + 10;
    }
  }

  ghost method GhostNew4(g: G)
    modifies g;
  {
  }

  class MyClass {
    ghost method SideEffect()
      modifies this;
    {
    }

    method NonGhostMethod()
    {
    }

    ghost method M()
      modifies this;
    {
      calc {
        5;
        { SideEffect(); }  // error: cannot call method with side effects
        5;
      }
    }
    function F(): int
    {
      calc {
        6;
        { assert 6 < 8; }
        { NonGhostMethod(); }  // error: cannot call non-ghost method
        { var x := 8;
          while x != 0
          {
            x := x - 1;
          }
        }
        { var x := 8;
          while x != 0
          {
            x := x - 1;
          }
        }
        { MyField := 12; }  // error: cannot assign to a field, and especially not a non-ghost field
        { MyGhostField := 12; }  // error: cannot assign to any field
        { SideEffect(); }  // error: cannot call (ghost) method with a modifies clause
        { var x := 8;
          while x != 0
            modifies this;  // error: cannot use a modifies clause on a loop
          {
            x := x - 1;
          }
        }
        6;
      }
      5
    }
    var MyField: int;
    ghost var MyGhostField: int;
    method N()
    {
      var y :=
      calc {
        6;
        { assert 6 < 8; }
        { NonGhostMethod(); }  // error: cannot call non-ghost method
        { var x := 8;
          while x != 0
          {
            x := x - 1;
          }
        }
        { MyField := 12; }  // error: cannot assign to a field, and especially not a non-ghost field
        { MyGhostField := 12; }  // error: cannot assign to any field
        { M(); }  // error: cannot call (ghost) method with a modifies clause
        { var x := 8;
          while x != 0
            modifies this;  // error: cannot use a modifies clause on a loop
          {
            x := x - 1;
          }
        }
        { var x := 8;
          while x != 0
          {
            x := x - 1;
          }
        }
        6;
      }
      5;
    }
    ghost method MyLemma()
    ghost method MyGhostMethod()
      modifies this;
    method OrdinaryMethod()
    ghost method OutParamMethod() returns (y: int)

    function UseLemma(): int
    {
      MyLemma();
      OrdinaryMethod();  // error: not a ghost
      10
    }
  }
}

module EvenMoreGhostTests {
  ghost method NiceTry()
    ensures false;
  {
    while (true)
      decreases *  // error:  not allowed here
    {
    }
  }
  method BreakMayNotBeFineHere()
  {
    var n := 0;
    var p := 0;
    while (true)
    {
      var dontKnow;
      if (n == 112) {
      } else if (dontKnow == 708) {
        while * {
          label IfNest:
          if (p == 67) {
            break break;  // fine, since this is not a ghost context
          } else if (*) {
            break break break;  // error: tries to break out of more loop levels than there are
          }
        }
      }
    }
  }
}

module BadGhostTransfer {
  datatype DTD_List = DTD_Nil | DTD_Cons(Car: int, Cdr: DTD_List, ghost g: int)

  method DatatypeDestructors_Ghost(d: DTD_List) {
    var g1; g1 := d.g;  // error: cannot use ghost member in non-ghost code
  }
  method AssignSuchThatFromGhost()
  {
    var x: int;
    ghost var g: int;

    x := g;  // error: ghost cannot flow into non-ghost

    x := *;
    assume x == g;  // this mix of ghosts and non-ghosts is cool (but, of course,
                    // the compiler will complain)

    x :| x == g;  // error: left-side has non-ghost, so RHS must be non-ghost as well

    x :| assume x == g;  // this is cool, since it's an assume (but, of course, the
                         // compiler will complain)

    x :| x == 5;
    g :| g <= g;
    g :| assume g < g;  // the compiler will complain here, despite the LHS being
                        // ghost -- and rightly so, since an assume is used
  }
}

module MoreGhostPrintAttempts {
  method TestCalc_Ghost(m: int, n: int, a: bool, b: bool)
  {
    calc {
      n + m;
      { print n + m; } // error: non-ghost statements are not allowed in hints
      m + n;
    }
  }
}

module MoreLetSuchThatExpr {
  method LetSuchThat_Ghost(ghost z: int, n: nat)
  {
    var x; x := var y :| y < z; y;  // error: contraint depend on ghost (z)
  }
}

module UnderspecifiedTypedShouldBeResolvedOnlyOnce {
  method CalcTest0(s: seq<int>) {
    calc {
      2;
      var t :| true; 2;  // error: type of 't' is underspecified
    }
  }
}

module LoopResolutionTests {
  class C {
    var x: int
    ghost var y: int
  }


  ghost method M(c: C)
    modifies c
  {
    var n := 0;
    while n < 100
      modifies c`y
      modifies c`x  // error: not allowed to mention non-ghost field in modifies clause of ghost loops
    {
      c.x := c.x + 1;  // error: assignment to non-ghost field not allowed here
    }
  }


  method MM(c: C)
    modifies c
  {
    var n := 0;
    while
      invariant n <= 100
      modifies c  // regression test
    {
      case n < 100 =>  n := n + 1;
    }
  }


  method MMX(c: C, ghost g: int)
    modifies c
  {
    var n := 0;
    while
      invariant n <= 100
      modifies c`y
      modifies c`x  // error: not allowed to mention non-ghost field in modifies clause of ghost loops
    {
      case n < 100 =>  n := n + 1;  // error: cannot assign to non-ghost in a ghost loop
      case g < 56 && n != 100 => n := n + 1;  // error: cannot assign to non-ghost in a ghost loop
    }
  }


  method MD0(c: C, ghost g: nat)
    modifies c
    decreases *
  {
    var n := 0;
    while n + g < 100
      invariant n <= 100
      decreases *  // error: disallowed on ghost loops
    {
      n := n + 1;  // error: cannot assign to non-ghost in a ghost loop
    }
  }


  method MD1(c: C, ghost g: nat)
    modifies c
    decreases *
  {
    var n := 0;
    while
      invariant n <= 100
      decreases *  // error: disallowed on ghost loops
    {
      case n + g < 100 =>  n := n + 1;  // error: cannot assign to non-ghost in a ghost loop
    }
  }
}

module UnderspecifiedTypesInAttributes {
  function method P<T>(x: T): int
  method M() {
    var {:myattr var u :| true; 6} v: int;  // error: type of u is underspecified
    var j {:myattr var u :| true; 6} :| 0 <= j < 100;  // error: type of u is underspecified

    var a := new int[100];
    forall lp {:myattr var u :| true; 6} | 0 <= lp < 100 {  // error: type of u is underspecified
      a[lp] := 0;
    }

    modify {:myattr P(10)} {:myattr var u :| true; 6} a;  // error: type of u is underspecified

    calc {:myattr P(10)} {:myattr var u :| true; 6} // error: type of u is underspecified
    {
      5;
    }
  }
}

// ------------------- infer array types for Indexable and MultiIndexable XConstraints ----------
// ------------------- using weaker subtyping constraints                              ----------

module AdvancedIndexableInference {
  datatype MyRecord = Make(x: int, y: int)
  method M(d: array<MyRecord>, e: seq<MyRecord>)
    requires d.Length == 100 == |e|
  {
    if * {
      var c := d;
      var xx := c[25].x;
    } else if * {
      var c := d;
      var xx := c[25..50][10].x;
    } else if * {
      var c := e;
      var xx := c[25].x;
    } else {
      var c := e;
      var xx := c[25..50][10].x;
    }
  }
}

// --------------------------

module TypeConversions {
  trait J { }
  class C extends J { }
  method M() returns (x: int, n: nat, o: object, j: J, c: C) {
    n := x as nat;  // yes, this is allowed now
    o := j;
    j := o;  // OK for type resolution, but must be proved
    j := o as J;  // error: not allowed to convert to 'J'
    j := c;
    c := j;  // OK for type resolution, but must be proved
    c := j as C;  // error: not allowed to convert to 'C'
    var oo := o as realint;  // error: there's no such type as "realint" (this once used to crash Dafny)
  }
}

// --------------------- regression

module Regression_NewType {
  class C { }
  newtype MyInt = x: int | {} == set c: C | c  // this once crashed Dafny
}

// --------------------- regression

module PrefixGeneratorDuplicates {
  greatest predicate P()
  greatest predicate P()  // error: duplicate name (this once crashed Dafny)
  greatest lemma L()
  greatest lemma L()  // error: duplicate name (this once crashed Dafny)
}

// ------------------- unary TLA+ style predicates -------------------

module TLAplusOperators {
  function BadA(y: int): int  // error: body has wrong return type
  {
    && 5 + y  // error: using operator "&&" requires the operand to be boolean
  }
  function BadB(y: int): bool
  {
    && 5 + y  // error: using operator "&&" requires the operand to be boolean
  }
  function BadC(y: int): int  // error: body has wrong return type
  {
    || 5 + y  // error: using operator "||" requires the operand to be boolean
  }
  function BadD(y: int): bool
  {
    || 5 + y  // error: using operator "||" requires the operand to be boolean
  }
  function BadE(y: int): int  // error: body has wrong return type
  {
    && (|| 5 + y)  // error: bad types
  }
}

// ------------------------- divided constructors -------------------

module DividedConstructors {

  class MyClass {
    var a: nat
    var b: nat
    var c: nat
    var n: MyClass
    const t := 17
    static const g := 25

    constructor Init(x: nat)
    {
      this.a := this.b;  // this use of "this" in RHS is allowed
      ((this)).b := 10;
      n := new MyClass();
      n.a := 10;  // error: not allowed use of "this" in this way
      c := a + b;  // error (x2): not allowed "this" in RHS
      var th := this;  // error: not allowed "this" in RHS
      Helper();  // error: not allowed to call instance method
      var mc := new MyClass();
      StaticHelper(mc);
      this.StaticHelper(mc);  // "this" is benign here
      StaticHelper(this);  // error: cannot use "this" here
      P(a);  // error: cannot use "this" here
      P(g);
      P(this.g);  // "this" is benign here
      modify this;  // error: cannot use "this" here
      modify this`c;  // error: cannot use "this" here
      modify `c;  // error: cannot use (implicit) "this" here
      new;
      a := a + b;
      Helper();
    }

    method Helper()
    {
    }

    static method StaticHelper(mc: MyClass)
    {
    }

    static method P(x: nat)
    {
    }

    constructor ()
    {
      a, c := 0, 0;
      new;
    }

  }
}

module ConstructorsThisUsage {
  class C {
    var x: int
    constructor M()
      requires this != null  // error: cannot use "this" here
      modifies this  // error: cannot use "this" here (but we just issue a deprecation warning)
      decreases this.x  // error: cannot use "this" here
      ensures this.x == 5
    {
      x := 5;
    }
  }
}

module ReturnBeforeNew {
  class C {
    var a: int
    var b: int
    constructor TriesToReturnBeforeNew(xyz: int)
    {
      a := 0;
      if xyz < 100 {
        return;  // error: "return" is not allowed before "new;"
      }
    }
  }
}

// ---------------- required auto-initialization -----------------------

module ZI {
  // the following are different syntactic ways of saying that the type
  // must support auto-initialization
  type ZA(0)
  type ZB(==)(0)
  type ZC(0)(==)
  type ZD(==,0)
  type ZE(0,==)
  type Y

  method P<G(0)>(x: G)
  method M0<F,G(0)>(a: ZA, b: ZB, c: ZC, d: ZD, e: ZE, f: F, g: G, y: Y)
  {
    P(a);
    P(b);
    P(c);
    P(d);
    P(e);
    P(f);  // error: type of argument is expected to support auto-initialization
    P(g);
    P(y);  // error: type of argument is expected to support auto-initialization
  }

  datatype List<T> = Nil | Cons(T, List<T>)
  method M1<G,H(0)>(xs: List<G>, ys: List<H>) {
    P(xs);  // yay, type of argument does support auto-initialization
    P(ys);  // yay, type of argument does support auto-initialization
  }

  class Cls {
    var q: int
    var rs: List<List<Cls>>
  }
  method M2(c: Cls?) {
    P(c);
  }

  newtype byte = x: int | 0 <= x < 256  // supports auto-initialization
  newtype MyInt = int  // supports auto-initialization
  newtype SixOrMore = x | 6 <= x ghost witness 6
  newtype AnotherSixOrMore = s: SixOrMore | true ghost witness 6
  newtype MySixOrMore = x: MyInt | 6 <= x ghost witness 6
  // The resolver uses the presence/absence of a "witness" clause to figure out if the type
  // supports auto-initialization.  This can be inaccurate.  If the type does not have a
  // "witness" clause, some type replacements may slip by the resolver, but will then be
  // caught by the verifier when the witness test is performed (because the witness test
  // uses a zero value in the absence of a "witness" clause).
  // A "ghost witness" clause tells the resolver that the type does not support
  // auto-initialization, but only ghost auto-initialzation.

  newtype UnclearA = x: int | true ghost witness 0  // actually supports auto-initialization, but has a "ghost witness" clause
  newtype UnclearB = x | x == 6 && x < 4  // "witness" clause omitted; type does not actually support auto-initialization

  method M3(a: byte, b: MyInt, c: SixOrMore, d: AnotherSixOrMore, e: MySixOrMore,
            ua: UnclearA, ub: UnclearB) {
    P(a);
    P(b);
    P(c);  // error: type of argument is expected to support auto-initialization
    P(d);  // error: type of argument is expected to support auto-initialization
    P(e);  // error: type of argument is expected to support auto-initialization
    P(ua);  // error: as far as the resolver can tell, type of argument does not support auto-initialization
    P(ub);  // fine, as far as the resolver can tell (but this would be caught later by the verifier)
  }

  type Sbyte = x: int | 0 <= x < 256  // supports auto-initialization
  type SMyInt = int  // supports auto-initialization
  type SSixOrMore = x | 6 <= x ghost witness 6
  type SAnotherSixOrMore = s: SSixOrMore | true ghost witness 6
  type SMySixOrMore = x: SMyInt | 6 <= x ghost witness 6
  type SUnclearA = x: int | true ghost witness 0  // see note about for UnclearA
  type SUnclearB = x | 6 <= x  // see note about for UnclearB

  method M4(a: Sbyte, b: SMyInt, c: SSixOrMore, d: SAnotherSixOrMore, e: SMySixOrMore,
            sua: SUnclearA, sub: SUnclearB) {
    P<Sbyte>(a);
    P<SMyInt>(b);
    P<SSixOrMore>(c);  // error: type of argument is expected to support auto-initialization
    P<SAnotherSixOrMore>(d);  // error: type of argument is expected to support auto-initialization
    P<SMySixOrMore>(e);  // error: type of argument is expected to support auto-initialization
    P<SUnclearA>(sua);  // error: as far as the resolver can tell, type of argument does not support auto-initialization
    P<SUnclearB>(sub);  // fine, as far as the resolver can tell (but this would be caught later by the verifier)
  }
}
abstract module ZI_RefinementAbstract {
  type A0
  type A1
  type A2
  type A3
  type B0(0)
  type B1(0)
  type B2(0)
  type B3(0)
  type C0(00)
  type C1(00)
  type C2(00)
  type C3(00)

  method Delta<Q(0),W,E(0),R>()
}
module ZI_RefinementConcrete0 refines ZI_RefinementAbstract {
  newtype Kuusi = x | 6 <= x witness 6  // supports auto-initialization
  newtype Six = x | 6 <= x ghost witness 6  // does not support auto-initialization
  newtype Sesis = x | 6 <= x witness *  // possibly empty
  type A0 = int
  type A1 = Kuusi
  type A2 = Six
  type A3 = Sesis
  type B0 = int
  type B1 = Kuusi
  type B2 = Six  // error: RHS is expected to support auto-initialization
  type B3 = Sesis  // error: RHS is expected to support auto-initialization
  type C0 = int
  type C1 = Kuusi
  type C2 = Six
  type C3 = Sesis  // error: RHS is expected to be nonempty
}
module ZI_ExportSource {
  export
    reveals RGB
    provides XYZ
  datatype RGB = Red | Green | Blue
  datatype XYZ = X | Y | Z
}

module ZI_RefinementConcrete1 refines ZI_RefinementAbstract {
  import Z = ZI_ExportSource

  method P<G(0)>(g: G)
  method M(m: Z.RGB, n: Z.XYZ) {
    P(m);
    P(n);  // error: Z.XYZ is not known to support auto-initialization
  }

  type A0
  type A1(0)   // error: not allowed to change auto-initialization setting
  type A2(00)  // error: not allowed to change nonempty setting
  type B0      // error: not allowed to change auto-initialization setting
  type B1(0)
  type B2(00)  // error: not allowed to change auto-initialization setting
  type C0      // error: not allowed to change nonempty setting
  type C1(0)   // error: not allowed to change auto-initialization setting
  type C2(00)

  method Delta<
    Q,  // error: not allowed to change auto-initialization setting
    W,
    E(0),
    R(0)>()  // error: not allowed to change auto-initialization setting
}

// ----- constructor-less classes with need for initialization -----

module ConstructorlessClasses {
  class C<T(==)> {  // error: must have constructor
    var x: int
    var s: string
    var t: set<T>
    var u: T
    const c: T
  }

  method Test()
  {
    var c := new C<set<real>>;
    print "int: ", c.x, "\n";
    print "string: ", c.s, "\n";
    print "set<set<real>>: ", c.t, "\n";
    print "real: ", c.u, "\n";
    print "real: ", c.c, "\n";
  }

  codatatype Co<X> = Suc(Co<seq<X>>)  // does not know a known compilable value
  codatatype Co2 = CoEnd | CoSuc(Co2)
  trait Trait {
    var co: Co<int>  // has no known initializer
  }
  class Class extends Trait {  // error: must have constructor, because of inherited field "co"
  }

  class CoClass0 {  // error: must have constructor
    const co: Co<int>
  }

  class CoClass1 {  // fine
    const co: Co2 := CoEnd
  }

  trait CoTrait {
    const co: Co2 := CoEnd
  }
  class CoClass2 extends CoTrait {  // fine
  }

  iterator Iter<T>(u: T) yields (v: T)
  {
  }
}

module GhostWitness {
  type BadGhost_EffectlessArrow<A,B> = f: A -> B
    | true
    witness (GhostEffectlessArrowWitness<A,B>)  // error: a ghost witness must use the keyword "ghost"

  type GoodGhost_EffectlessArrow<A,B> = f: A -> B
    | true
    ghost witness (GhostEffectlessArrowWitness<A,B>)

  function GhostEffectlessArrowWitness<A,B>(a: A): B
  {
    var b: B :| true; b
  }
}

module BigOrdinalRestrictions {  // also see BigOrdinalRestrictionsExtremePred below
  method Test() {
    var st: set<ORDINAL>;  // error: cannot use ORDINAL as type argument
    var p: (int, ORDINAL);  // error: cannot use ORDINAL as type argument
    var o: ORDINAL;  // okay
    ghost var f := F(o);  // error: cannot use ORDINAL as type argument
    f := F'<ORDINAL>();  // error: cannot use ORDINAL as type argument
    f := F'<(char,ORDINAL)>();  // error: cannot use ORDINAL as type argument
    var lambda := F'<ORDINAL>;  // error: cannot use ORDINAL as type argument
    ParameterizedMethod(o);  // error: cannot use ORDINAL as type argument
    assert forall r: ORDINAL :: P(r);
    assert forall r: (ORDINAL, int) :: F(r.1) < 8;
    assert exists x: int, r: ORDINAL, y: char :: P(r) && F(x) == F(y);
    var s := set r: ORDINAL | r in {};  // error: cannot use ORDINAL as type argument (to set)
    var s' := set r: ORDINAL | true :: 'G';
    ghost var m := imap r: ORDINAL :: 10;
    var sq := [o, o];  // error: cannot use ORDINAL as type argument (to seq)
    var mp0 := map[o := 'G'];  // error: cannot use ORDINAL as type argument (to map)
    var mp1 := map['G' := o];  // error: cannot use ORDINAL as type argument (to map)
    var w := var h: ORDINAL := 100; h + 40;  // okay
    var w': (int, ORDINAL);  // error: cannot use ORDINAL as type argument
    var u: ORDINAL :| u == 15;
    var ti: ORDINAL :| assume true;
    var u': (ORDINAL, int) :| u' == (15, 15);  // error (x2): ORDINAL cannot be a type argument
    var ti': (ORDINAL, ORDINAL) :| assume true;  // error (x4): ORDINAL cannot be a type argument
    var lstLocal := var lst: ORDINAL :| lst == 15; lst;
    var lstLocal' := var lst: (ORDINAL, int) :| lst == (15, 15); lst.1;  // error: ORDINAL cannot be a type argument
    if yt: ORDINAL :| yt == 16 {
      ghost var pg := P(yt);
    }
    if {
      case zt: ORDINAL :| zt == 180 =>
        ghost var pg := P(zt);
    }
    forall om: ORDINAL  // allowed
      ensures om < om+1
    {
    }
    var arr := new int[23];
    forall om: ORDINAL | om == 11  // allowed
    {
      arr[0] := 0;
    }
  }
  function F<G>(g: G): int
  function F'<G>(): int
  method ParameterizedMethod<G>(g: G)
  predicate P(g: ORDINAL)
}

module IteratorDuplicateParameterNames {
  // each of the following once caused a crash in the resolver
  iterator MyIterX(u: char) yields (u: char)  // error: duplicate name "u"
  iterator MyIterY(us: char) yields (u: char)  // error: in-effect-duplicate name "us"
}

module TernaryTypeCheckinngAndInference {
  codatatype Stream = Cons(int, Stream)

  method M(k: nat, K: ORDINAL, A: Stream, B: Stream)
    requires A == B
  {
    // all of the following are fine
    assert A ==#[k] B;
    assert A ==#[K] B;
    assert A ==#[3] B;
    var b;
    assert A ==#[b] B;
  }
}

module DontQualifyWithNonNullTypeWhenYouMeanAClass {
  module Z {
    class MyClass {
      static const g := 100
    }
    method M0() {
      var x := MyClass?.g;  // error: use MyClass, not MyClass?
      assert x == 100;
    }
    method M1() {
      var x := MyClass.g;  // that's it!
      assert x == 100;
    }
    method P(from: MyClass) returns (to: MyClass?) {
      to := from;
    }
    method Q() {
      var x := MyClass;  // error: type used as variable
      var y := MyClass?;  // error: type used as variable
    }
  }

  module A {
    class MyClass {
      static const g := 100
    }
  }

  module B {
    import A
    method M0() {
      var x := A.MyClass?.g;  // error: use MyClass, not MyClass?
      assert x == 100;
    }
    method M1() {
      var x := A.MyClass.g;  // that's it!
      assert x == 100;
    }
    method P(from: A.MyClass) returns (to: A.MyClass?) {
      to := from;
    }
    method Q() {
      var x := A.MyClass;  // error: type used as variable
      var y := A.MyClass?;  // error: type used as variable
    }
  }
}

module UninterpretedModuleLevelConst {
  type Six = x | 6 <= x witness 6
  type Odd = x | x % 2 == 1 ghost witness 7
  const S: Six  // fine
  const X: Odd  // error: the type of a non-ghost static const must have a known initializer

  class MyClass { }
  const Y: MyClass  // error: the type of a non-ghost static const must have a known (non-ghost) initializer
  ghost const Y': MyClass  // fine, Y' is ghost

  class AnotherClass {  // fine, the class itself is not required to have a constructor, because the bad fields are static
    static const k := 18
    static const W: MyClass  // error: the type of a non-ghost static const must have a known (non-ghost) initializer
    static const U: Six  // fine, since Six has a non-ghost witness and thus has a known initializer
    static const O: Odd  // error: the type of a non-ghost static const must have a known initializer
    const u: Six
  }

  trait Trait {
    static const k := 18
    static const W: MyClass  // error: the type of a non-ghost static const must have a known (non-ghost) initializer
    static const U: Six  // fine, since Six has a non-ghost witness and thus has a known initializer
    static const O: Odd  // error: the type of a non-ghost static const must have a known initializer
  }
  class ClassyTrait extends Trait {  // fine, since the bad fields in Trait are static
  }

  trait InstanceConst {
    const w: MyClass
  }
  class Instance extends InstanceConst {  // error: because of "w", must declare a constructor
  }

  trait GhostTr {
    ghost const w: MyClass  // ghost, so no prob
  }
  class GhostCl extends GhostTr {
    ghost const z: MyClass  // ghost, so no prob
  }
}

module NonThisConstAssignments {
  const X: int

  class Cla {
    constructor () {
      X := 15;  // error: can never assign to static const (this used to crash)
      Clb.Y := 15;  // error: can never assign to static const (this used to crash)
    }
  }

  class Clb {
    static const Y: int
    constructor () {
      Y := 15;  // error: cannot ever assign to a static const (this used to crash)
    }
  }

  class Clc {
    const Z: int
    constructor (c: Clc) {
      c.Z := 15;  // error: can assign to const only for 'this' (this used to crash)
    }
  }

  class Cld {
    const Z: int
    constructor () {
      Z := 15;
    }
  }
}

module ConstGhostRhs {
  class S {
    const m: int := n  // error: use of ghost to assign non-ghost field
    ghost const n: int
  }
  const a: int := b  // error: use of ghost to assign non-ghost field
  ghost const b: int

  class S' {
    ghost const m': int := n'
    const n': int
  }
  ghost const a': int := b'
  const b': int

}

module Regression15 {
  predicate method F(i: int, j: int) { true }
  function method S(i: int): set<int> { {i} }
  method M0() returns (b: bool) {
    b := forall i, j | j <= i <= 100 && i <= j < 100 :: true;  // error: this bogus cyclic dependency was once allowed
  }
  method M4() returns (b: bool) {
    b := forall i, j :: j <= i < 100 && j in S(i) ==> F(i,j);  // error: this bogus cyclic dependency was once allowed
  }
}

module AllocDepend0 {
  class Class {
    const z := if {} == set c: Class | true then 5 else 4  // error (x2): condition depends on alloc; not compilable
  }
  const y := if {} == set c: Class | true then 5 else 4  // error (x2): condition depends on alloc; not compilable
  newtype byte = x | x < 5 || {} == set c: Class | true  // error: condition not allowed to depend on alloc
  type small = x | x < 5 || {} == set c: Class | true  // error: condition not allowed to depend on alloc
}
module AllocDepend1 {
  class Class { }
  predicate method P(x: int) {
    x < 5 || {} == set c: Class | true  // error: function not allowed to depend on alloc
  }
}

module AllocDepend2 {
  class Klass {
    const z := if exists k: Klass :: allocated(k) then 3 else 4  // error (x2): condition depends on alloc
  }
  const y := if exists k: Klass :: allocated(k) then 3 else 4  // error (x2): condition depends on alloc
  newtype byte = x | x < 5 || exists k: Klass :: allocated(k)  // error: condition not allowed to depend on alloc
  type small = x | x < 5 || exists k: Klass :: allocated(k)  // error: condition not allowed to depend on alloc
}
module AllocDepend3 {
  class Klass { }
  predicate method P(x: int) {
    x < 5 || exists k: Klass :: allocated(k)  // error: function not allowed to depend on alloc
  }
}

module AllocDepend4 {
  class Xlass {
    const z := if var k: Xlass? := null; allocated(k) then 3 else 4  // error (x2): condition depends on alloc
  }
  const y := if var k: Xlass? := null; allocated(k) then 3 else 4  // error (x2): condition depends on alloc
  newtype byte = x | x < 5 || var k: Xlass? := null; allocated(k)  // error: condition not allowed to depend on alloc
  type small = x | x < 5 || var k: Xlass? := null; allocated(k)  // error: condition not allowed to depend on alloc
}
module AllocDepend5 {
  class Xlass { }
  predicate method P(x: int) {
    x < 5 || var k: Xlass? := null; allocated(k)  // error: function not allowed to depend on alloc
  }
}

module AbstemiousCompliance {
  codatatype EnormousTree<X> = Node(left: EnormousTree, val: X, right: EnormousTree)

  function {:abstemious} Five(): int {
    5  // error: an abstemious function must return with a co-constructor
  }

  function {:abstemious} Id(t: EnormousTree): EnormousTree
  {
    t  // to be abstemious, a parameter is as good as a co-constructor
  }

  function {:abstemious} IdGood(t: EnormousTree): EnormousTree
  {
    match t
    case Node(l, x, r) => Node(l, x, r)
  }

  function {:abstemious} AlsoGood(t: EnormousTree): EnormousTree
  {
    Node(t.left, t.val, t.right)
  }

  function {:abstemious} UniformTree<X>(x: X): EnormousTree<X>
  {
    Node(UniformTree(x), x, UniformTree(x))
  }

  function {:abstemious} AlternatingTree<X>(x: X, y: X): EnormousTree<X>
  {
    Node(AlternatingTree(y, x), x, AlternatingTree(y, x))
  }

  function {:abstemious} AnotherAlternatingTree<X>(x: X, y: X): EnormousTree<X>
  {
    var t := Node(AlternatingTree(x, y), y, AlternatingTree(x, y));
    Node(t, x, t)
  }

  function {:abstemious} NonObvious<X>(x: X): EnormousTree<X>
  {
    AlternatingTree(x, x)  // error: does not return with a co-constructor
  }

  function {:abstemious} BadDestruct(t: EnormousTree): EnormousTree
  {
    Node(t.left, t.val, t.right.right)  // error: cannot destruct t.right
  }

  function {:abstemious} BadMatch(t: EnormousTree): EnormousTree
  {
    match t.right  // error: cannot destruct t.right
    case Node(a, x, b) =>
      Node(a, x, b)
  }

  function {:abstemious} BadEquality(t: EnormousTree, u: EnormousTree, v: EnormousTree): EnormousTree
  {
    if t == u then  // error: cannot co-compare
      Node(t.left, t.val, t.right)
    else if u != v then  // error: cannot co-compare
      Node(u.left, u.val, u.right)
    else
      Node(v.left, v.val, v.right)
  }

  function {:abstemious} Select(b: bool, t: EnormousTree, u: EnormousTree): EnormousTree
  {
    if b then t else u  // abstemious yes: parameters are as good as a co-constructors
  }

  function {:abstemious} Select'(b: bool, t: EnormousTree, u: EnormousTree): EnormousTree
  {
    if b then
      Node(t.left, t.val, t.right)  // fine, too
    else
      Node(u.left, u.val, u.right)  // fine, too
  }
}

module BigOrdinalRestrictionsExtremePred {
  least predicate Test() {
    var st: set<ORDINAL> := {};  // error: cannot use ORDINAL as type argument
    var p: (int, ORDINAL) := (0,0);  // error: cannot use ORDINAL as type argument
    var o: ORDINAL := 0;  // okay
    ghost var f := F(o);  // error: cannot use ORDINAL as type argument
    var f := F'<ORDINAL>();  // error: cannot use ORDINAL as type argument
    var f := F'<(char,ORDINAL)>();  // error: cannot use ORDINAL as type argument
    var lambda := F'<ORDINAL>;  // error: cannot use ORDINAL as type argument
    ParameterizedLemma(o);  // error: cannot use ORDINAL as type argument
    assert forall r: ORDINAL :: P(r);  // error: cannot quantify over ORDINAL here
    assert forall r: (ORDINAL, int) :: F(r.1) < 8;  // error: cannot quantify over ORDINAL here
    assert exists x: int, r: ORDINAL, y: char :: P(r) && F(x) == F(y);  // error: cannot quantify over ORDINAL here
    var s := set r: ORDINAL | r in {};  // error (x2): cannot use ORDINAL as type argument (to set)
    var s' := set r: ORDINAL | true :: 'G';  // error: cannot use ORDINAL here
    ghost var m := imap r: ORDINAL :: 10;  // error (x2): cannot use ORDINAL here
    var sq := [o, o];  // error: cannot use ORDINAL as type argument (to seq)
    var mp0 := map[o := 'G'];  // error: cannot use ORDINAL as type argument (to map)
    var mp1 := map['G' := o];  // error: cannot use ORDINAL as type argument (to map)
    var w := var h: ORDINAL := 100; h + 40;  // okay
    var w': (int, ORDINAL) := (8,8);  // error: cannot use ORDINAL as type argument
    var u: ORDINAL :| u == 15;
    var ti: ORDINAL :| true;
    var u': (ORDINAL, int) :| u' == (15, 15);  // error (x2): ORDINAL cannot be a type argument
    var ti': (ORDINAL, ORDINAL) :| true;  // error (x2): ORDINAL cannot be a type argument
    var lstLocal := var lst: ORDINAL :| lst == 15; lst;
    var lstLocal' := var lst: (ORDINAL, int) :| lst == (15, 15); lst.1;  // error: ORDINAL cannot be a type argument
    var gr := if yt: ORDINAL :| yt == 16 then
      ghost var pg := P(yt); 5
    else
      7;
    calc {
      100;
    ==  {
          forall om: ORDINAL  // allowed
            ensures om < om+1
          {
          }
        }
      100;
    }
    true
  }
  function F<G>(g: G): int
  function F'<G>(): int
  lemma ParameterizedLemma<G>(g: G)
  predicate P(g: ORDINAL)
}

// ----- label domination -----

module LabelDomination {
  method DuplicateLabels(n: int) {
    var x;
    if (n < 7) {
      label L: x := x + 1;
    } else {
      label L: x := x + 1;
    }
    assert old@L(true);  // error: L is not available here
    label L: x := x + 1;
    assert old@L(true);
    label L: x := x + 1;  // error: duplicate label
    assert old@L(true);

    {
      label K:
      x := x + 1;
    }
    assert old@K(true);
    label K:  // error: duplicate label
    assert old@K(true);
  }

  datatype Color = A | B | C
  method Branches(n: int, c: Color) {
    var x: int;
    if n < 2 {
      label X: x := x + 1;
    } else if n < 4 {
      label X: x := x + 1;
    } else {
      label X: x := x + 1;
    }
    if * {
      label X: x := x + 1;
    } else {
      label X: x := x + 1;
    }

    if {
      case true =>
        label X: x := x + 1;
      case true =>
        label X: x := x + 1;
    }

    var i := 0;
    while i < x {
      label X: x := x + 1;
      i := i + 1;
    }

    i := 0;
    while {
      case i < x =>
        label X: x := x + 1;
        i := i + 1;
      case i < x =>
        label X: x := x + 1;
        i := i + 1;
    }

    match c {
      case A =>
        label X: x := x + 1;
      case B =>
        label X: x := x + 1;
      case C =>
        label X: x := x + 1;
    }

    label X: x := x + 1;  // all okay
  }

  method A0() {
    label Q:
    assert true;
  }
  method A1() {
    label Q:
    assert true;
  }

  class MyClass {
    var x: int
    method LabelNotInScope_Old(y: int) {
      if y < 5 {
        label Treasure:
        assert true;
      }
      assert old(x) == old@Treasure(x);  // error: no label Treasure in scope
      assert 10 == old@WonderfulLabel(x);  // error: no label WonderfulLabel in scope
    }
    method LabelNotInScope_Unchanged(y: int) {
      if y < 5 {
        label Treasure:
        assert true;
      }
      assert unchanged@Treasure(`x);  // error: no label Treasure in scope
      assert unchanged@WonderfulLabel(this);  // error: no label WonderfulLabel in scope
    }
  }
}

// ----- bad use of types without auto-initializers -----

module Initialization {
  datatype Yt<Y> = MakeYt(x: int, y: Y)
  type Even = x | x % 2 == 0
  type Odd = x | x % 2 == 1 witness 17
  type GW = x | x % 2 == 1 ghost witness 17
  method DefiniteAssignmentViolation() returns (e: Yt<Even>, o: Yt<Odd>, g: Yt<GW>)
  {
  }  // no resolution errors (but verification errors, see NonZeroInitialization.dfy)
  method ArrayElementInitViolation() returns (e: array<Yt<Even>>, o: array<Yt<Odd>>, g: array<Yt<GW>>)
  {
    e := new Yt<Even>[20];
    o := new Yt<Odd>[20];
    g := new Yt<GW>[20];
  }  // no resolution errors (but verification errors, see NonZeroInitialization.dfy)
  method GimmieOne<G(0)>() returns (g: G)
  {
  }
  method TypeParamViolation() returns (e: Yt<Even>, o: Yt<Odd>, g: Yt<GW>)
  {
    e := GimmieOne<Yt<Even>>();
    o := GimmieOne<Yt<Odd>>();
    g := GimmieOne<Yt<GW>>();  // error: cannot pass Yt<GW> to a (0)-parameter
  }
}

// ----------------- regression tests ----------------------------------------------------

module FreshTypeInferenceRegression {
  class MyClass {
    method M(N: nat)
    {
      var i, os := 0, {};
      while i < N
        invariant fresh(os)
        invariant forall o :: o in os ==> fresh(o.inner)  // error: type of "o" not yet known (this once caused a crash)
      {
        var o := new Outer();
        os, i := os + {o}, i + 1;
      }
    }
  }

  class Outer {
    const inner: Inner
    constructor ()
      ensures fresh(inner)
    {
      inner := new Inner();
    }
  }

  class Inner {
    constructor ()
  }
}

module RegressionTest {
  class Cache<X> {
    method Lookup(K: X) returns (V: X)
    {
      V := Cache[K];  // error: Cache is not a field but a type
    }
  }
}

module ExistsImpliesWarning {
  method M(a: array<int>, b: array<int>)
    requires a.Length == b.Length
    requires exists i :: 0 <= i < a.Length ==> a[i] == b[i]  // warning
    requires exists i :: true && (0 <= i < a.Length ==> a[i] == b[i])
    requires exists i :: (0 <= i < a.Length ==> a[i] == b[i])
    requires exists i | 0 <= i < a.Length :: true ==> a[i] == b[i]
    requires exists i | 0 <= i < a.Length :: a[i] == b[i]
    requires exists i | 0 <= i < a.Length ==> a[i] == b[i] :: true
    requires exists i :: !(0 <= i < a.Length) || a[i] == b[i]
    requires exists i :: a[i] == b[i] <== 0 <= i < a.Length  // warning
    requires exists i :: !(0 <= i < a.Length && a[i] != b[i])
    requires exists i :: 0 <= i < a.Length && a[i] == b[i]
    requires exists i :: true ==> (0 <= i < a.Length && a[i] == b[i])  // warning
  {
  }

  method N(a: array<int>, b: array<int>)
    requires a.Length == b.Length
    requires forall i :: 0 <= i < a.Length ==> a[i] == b[i]
    requires forall i :: true && (0 <= i < a.Length ==> a[i] == b[i])
    requires forall i :: (0 <= i < a.Length ==> a[i] == b[i])
    requires forall i | 0 <= i < a.Length :: true ==> a[i] == b[i]
    requires forall i | 0 <= i < a.Length :: a[i] == b[i]
    requires forall i | 0 <= i < a.Length ==> a[i] == b[i] :: true
    requires forall i :: !(0 <= i < a.Length) || a[i] == b[i]
    requires forall i :: a[i] == b[i] <== 0 <= i < a.Length
    requires forall i :: !(0 <= i < a.Length && a[i] != b[i])
    requires forall i :: 0 <= i < a.Length && a[i] == b[i]
    requires forall i :: true ==> (0 <= i < a.Length && a[i] == b[i])
  {
  }
}

// --------------- ghost (regression) tests, receivers -------------------------------------

module GhostReceiverTests {
  class C {
    function F(x: int): int { 3 }
    function method G(x: int): int { 4 }
    lemma L(x: int) { }
    method M(x: int) { }
  }
  method Caller(x: int, ghost z: int, c: C, ghost g: C) {
    {
      var y;
      y := c.F(x);  // error: LHS is non-ghost, so RHS cannot use ghost function F
      y := g.F(x);  // error: LHS is non-ghost, so RHS cannot use ghost function F
      y := c.G(x);
      y := g.G(x);  // error: LHS is non-ghost, so RHS cannot use ghost variable g
    }
    {
      // all of the these are fine, because: the LHS is ghost and, therefore, the whole statement is
      ghost var y;
      y := c.F(x);
      y := g.F(x);
      y := c.G(x);
      y := g.G(x);
    }
    {
      // all of the these are fine, because: the LHS is ghost and, therefore, the whole statement is
      ghost var y;
      y := c.F(z);
      y := g.F(z);
      y := c.G(z);
      y := g.G(z);
    }
    c.L(x);
    g.L(x);
    c.M(x);
    g.M(x);  // error: cannot pass ghost receiver to compiled method
  }
}

// --------------- ghost RHS of constants (regression) tests -------------------------------------

module GhostRhsConst {
  class C {
    function F(n: nat): nat { n }  // a ghost function

    const b := F(0);  // error: RHS uses a ghost function
    static const u := F(0);  // error: RHS uses a ghost function
  }

  trait R {
    function F(n: nat): nat { n }  // a ghost function

    const b := F(0);  // error: RHS uses a ghost function
    static const u := F(0);  // error: RHS uses a ghost function
  }
}

// --------------- errors from nested modules -------------------------------------

module ErrorsFromNestedModules {
  method M() {
    U.V.Test();
    UU.V.Test();
  }

  module U {  // regression test: since U is rather empty, this had once caused an error
    module V {
      method Test() {
      }
      module W {
        const x1 := 12 * false  // error: bad types
      }
    }
  }

  module UU.V {  // same regression as above
    method Test() {
    }
    module W {
      const x1 := 12 * false  // error: bad types
    }
  }
}

// --------------- name clashes related to prefix-named modules -------------------------------------

module NameClashes {
  module U.G {
  }
  module U {
    class G { }  // error: duplicate name: G
    class H { }
  }
  module U.H {  // error: duplicate name: H
  }
}

// --------------- regression ghost tests -------------------------------------

module RegressionGhostTests {
  class Cell {
    var data: int
  }

  method field(x: Cell)
    modifies x
  {
    ghost var y := x;
    x.data := 42;
    y.data := 42;  // error: assignment to non-ghost field depends on a ghost
    (assert x == y; x).data := 42;
    (assert x == y; y).data := 42;  // error: assignment to non-ghost field depends on a ghost
  }

  method arr(a: array<int>)
    requires 5 < a.Length
    modifies a
  {
    ghost var b := a;
    ghost var i := 5;
    a[i] := 42;  // error: assignment to non-ghost field depends on a ghost
    b[5] := 42;  // error: assignment to non-ghost field depends on a ghost
  }

  method arr2(a: array2<int>)
    requires 5 < a.Length0 && 5 < a.Length1
    modifies a
  {
    ghost var b := a;
    ghost var i := 5;
    a[i,5] := 42;  // error: assignment to non-ghost field depends on a ghost
    a[5,i] := 42;  // error: assignment to non-ghost field depends on a ghost
    b[5,5] := 42;  // error: assignment to non-ghost field depends on a ghost
  }
}

// --------------- regression test const in frame expression ------------------------------

module RegressionConstFrameExpression {
  class C {
    const x: int
    var y: int
  }
  method m(c: C)
    modifies c`x
    modifies c`y
    ensures unchanged(c`x)
    ensures unchanged(c)
  {

  }
}

// --------------- change in language semantics to forbid !! on maps ------------------------------

module MapDisjointnessNoMore {
  method M<X,Y>(a: map, b: map) {
    assert a !! b;  // error: !! is (no longer) support on maps
    assert a.Keys !! b.Keys;  // instead, this is the way to do it
  }
}

// --------------- expect statements ------------------------------

module ExpectStatements {

  function UnsafeDivide(a: int, b: int): int {
    expect b != 0;  // expect statement is not allowed in this context
    a / b
  }

  method M() {
    ghost var g := 5;
    expect forall i : int :: i == i;  // error: quantifiers in non-ghost contexts must be compilable
    expect false, if g == 5 then "boom" else "splat"; // error: ghost variables are allowed only in specification contexts
  }
}

// --------------- type-parameter scopes ------------------------------

module TypeParameterScopes {
  class C<X> {
    function method G(): X
    method M<X>(f: X) {
      var h: X := f;
      var k: X := G();  // error: this is the wrong X
    }
    function method F<X>(f: X): int {
      var h: X := f;
      var k: X := G();  // error: this is the wrong X
      10
    }
  }
}

// --------------- type of function members (regression tests) ------------------------------

module TypeOfFunctionMember {
  function Fo<X>(x: X): int

  lemma M() {
    // Both of the following once crashed the type checker
    var rd := Fo<real>.reads;
    var rq := Fo<real>.requires;
  }
}

// --------------- update operations ------------------------------

module CollectionUpdates {
  // Update operations on collections must have the right types, modulo subset types.
  // For verification errors, see Maps.dfy.
  trait Trait { }
  class Elem extends Trait { }

  method UpdateValiditySeq(d: Trait, e: Elem) {
    var s: seq<Elem> := [e, e, e, e, e];
    s := s[1 := d];  // error: d is not an Elem (and is not a subset type of it, either)
  }
  method UpdateValidityMultiset(d: Trait) {
    var s: multiset<Elem>;
    s := s[d := 5];  // error: element value is not a Elem
  }
  method UpdateValidityMap(d: Trait, e: Elem) {
    var m: map<Elem, Elem>;
    if * {
      m := m[d := e];  // error: key is not a Elem
    } else {
      m := m[e := d];  // error: value is not a Elem
    }
  }
}

// --------------- update operations ------------------------------

module MoreAutoInitAndNonempty {
  type A(0)
  type B(00)
  type C

  method Q<F(0)>(f: F)
  method P<G(00)>(g: G)
  method R<H>(h: H)

  function method FQ<F(0)>(f: F): int
  function method FP<G(00)>(g: G): int
  function method FR<H>(h: H): int

  method M<X(0), Y(00), Z>(x: X, y: Y, z: Z)
  {
    Q(x);
    P(x);
    R(x);
    Q(y);  // error: auto-init mismatch
    P(y);
    R(y);
    Q(z);  // error: auto-init mismatch
    P(z);  // error: auto-init mismatch
    R(z);
  }

  method N<X(0), Y(00), Z>(x: X, y: Y, z: Z) returns (u: int)
  {
    u := FQ(x);
    u := FP(x);
    u := FR(x);
    u := FQ(y);  // error: auto-init mismatch
    u := FP(y);
    u := FR(y);
    u := FQ(z);  // error: auto-init mismatch
    u := FP(z);  // error: auto-init mismatch
    u := FR(z);
  }
}

<<<<<<< HEAD
// --------------- ghost function error messages ------------------------------

module GhostFunctionErrorMessages {
  function GhostFunction(): int
  predicate GhostPredicate()
  least predicate LeastPredicate()
  greatest predicate GreatestPredicate()
  twostate function TwoFunction(): int
  twostate predicate TwoPredicate()

  method GhostsUsedInCompiledContexts() {
    var x, b;
    x := GhostFunction(); // error
    b := GhostPredicate(); // error
    b := LeastPredicate(); // error
    b := GreatestPredicate(); // error
    x := TwoFunction(); // error
    b := TwoPredicate(); // error
=======
module TypeParameterCount {
  function F0(): int
  function F1<A>(): int
  function F2<A, B>(): int
  method M0()
  method M1<A>()
  method M2<A, B>()

  method TestFunction() {
    var x;
    x := F0();
    x := F1();  // type argument inferred
    x := F2();  // type arguments inferred
    x := F0<int>();  // error: wrong number of type parameters
    x := F1<int>();
    x := F2<int>();  // error: wrong number of type parameters
    x := F0<int, real>();  // error: wrong number of type parameters
    x := F1<int, real>();  // error: wrong number of type parameters
    x := F2<int, real>();
  }

  method TestMethods() {
    M0();
    M1();  // type argument inferred
    M2();  // type arguments inferred
    M0<int>();  // error: wrong number of type parameters
    M1<int>();
    M2<int>();  // error: wrong number of type parameters
    M0<int, real>();  // error: wrong number of type parameters
    M1<int, real>();  // error: wrong number of type parameters
    M2<int, real>();
  }
}

module AutoGhostRegressions {
  datatype Quad<T, U> = Quad(0: T, 1: T, ghost 2: U, ghost 3: U)

  method Test() {
    var q := Quad(20, 30, 40, 50);
    print q, "\n";

    var Quad(a, b, c, d) := q;
    print c, "\n";  // error: c is ghost (this was once not handled correctly)

    match q {
      case Quad(r, s, t, u) =>
        print t, "\n";  // error: t is ghost
    }

    ghost var p := Quad(20, 30, 40, 50);
    var Quad(a', b', c', d') := p;
    print a', "\n";  // error: a' is ghost
    print c', "\n";  // error: c' is ghost
  }

  datatype NoEquality = NoEquality(ghost u: int)
  newtype NT = x | var s: set<NoEquality> := {}; |s| <= x  // fine, since constraint is a ghost context
  type ST = x | var s: set<NoEquality> := {}; |s| <= x  // fine, since constraint is a ghost context
}

module TypeCharacteristicsInGhostCode {
  function method MustBeNonempty<T(00)>(): int { 5 }
  function method MustBeAutoInit<T(0)>(): int { 5 }
  function method MustSupportEquality<T(==)>(): int { 5 }
  function method NoReferences<T(!new)>(): int { 5 }

  type PossiblyEmpty = x: int | true witness *
  type Nonempty = x: int | true ghost witness 0
  datatype NoEquality = NoEquality(ghost u: int)
  class Class { }
  type Good = bool

  method TestCompiled<Z>()
  {
    var w;

    w := MustBeNonempty<PossiblyEmpty>();  // error
    w := MustBeNonempty<Nonempty>();
    w := MustBeNonempty<NoEquality>();
    w := MustBeNonempty<Class?>();
    w := MustBeNonempty<Good>();
    w := MustBeNonempty<Z>();  // error (a hint is given)

    w := MustBeAutoInit<PossiblyEmpty>();  // error
    w := MustBeAutoInit<Nonempty>();  // error
    w := MustBeAutoInit<NoEquality>();
    w := MustBeAutoInit<Class?>();
    w := MustBeAutoInit<Good>();
    w := MustBeAutoInit<Z>();  // error (a hint is given)

    w := MustSupportEquality<PossiblyEmpty>();
    w := MustSupportEquality<Nonempty>();
    w := MustSupportEquality<NoEquality>();  // error
    w := MustSupportEquality<Class?>();
    w := MustSupportEquality<Good>();
    w := MustSupportEquality<Z>();  // error (a hint is given)

    w := NoReferences<PossiblyEmpty>();
    w := NoReferences<Nonempty>();
    w := NoReferences<NoEquality>();
    w := NoReferences<Class?>();  // error
    w := NoReferences<Good>();
    w := NoReferences<Z>();  // error (a hint is given)
  }

  method TestGhost()
  {
    ghost var w;

    w := MustBeNonempty<PossiblyEmpty>();  // error
    w := MustBeNonempty<Nonempty>();
    w := MustBeNonempty<NoEquality>();
    w := MustBeNonempty<Class?>();
    w := MustBeNonempty<Good>();

    w := MustBeAutoInit<PossiblyEmpty>();  // error
    w := MustBeAutoInit<Nonempty>();  // fine, because the call appears in a ghost context
    w := MustBeAutoInit<NoEquality>();
    w := MustBeAutoInit<Class?>();
    w := MustBeAutoInit<Good>();

    w := MustSupportEquality<PossiblyEmpty>();
    w := MustSupportEquality<Nonempty>();
    w := MustSupportEquality<NoEquality>();
    w := MustSupportEquality<Class?>();
    w := MustSupportEquality<Good>();

    w := NoReferences<PossiblyEmpty>();
    w := NoReferences<Nonempty>();
    w := NoReferences<NoEquality>();
    w := NoReferences<Class?>();  // error
    w := NoReferences<Good>();
  }

  function method FF(a: bool, ghost b: bool): int { 5 }
  method MM(a: bool, ghost b: bool) { }
  function method GetInt<T(==)>(): int { 2 }
  method GhostContexts<T>(x: T, y: T) {
    var r;
    r := FF(x == y, true);  // error: T must support equality
    r := FF(true, x == y);  // no problem, since this is a ghost context
    MM(x == y, true);  // error: T must support equality
    MM(true, x == y);  // no problem, since this is a ghost context

    r := FF(GetInt<NoEquality>() == 0, true);  // error: type argument must support equality
    r := FF(true, GetInt<NoEquality>() == 0);  // okay, since this is a ghost context
    MM(GetInt<NoEquality>() == 0, true);  // error: type argument must support equality
    MM(true, GetInt<NoEquality>() == 0);  // okay, since this is a ghost context

    var q0 := Quad(GetInt<NoEquality>() == 0, true, true, true);  // error: type argument must support equality
    var q1 := Quad(true, true, GetInt<NoEquality>() == 0, true);  // fine, since in a ghost context
  }

  datatype Quad<T, U> = Quad(0: T, 1: T, ghost 2: U, ghost 3: U)
  datatype QuadEq<T(==), U(==)> = QuadEq(0: T, 1: T, ghost 2: U, ghost 3: U)

  method VarDecls<T>(x: T, y: T) {
    var a := x == y;  // error: this requires T to support equality
    ghost var b := x == y;  // fine

    var q := Quad(x, y, x, y);
    var Quad(k, l, m, n) := q;  // k,l are compiled; m,n are ghost
    var c := k == l;  // error: this requires T to support equality
    var d := m == n;  // fine, since d is implicitly ghost
    d, c, d := m == n, k == l, m == n;  // error: "k == l" requires T to support equality

    var q' := QuadEq([x], [x], [0], [0]);  // error: seq<T> requires T to support equality
    var q'' := QuadEq([0], [0], [x], [x]); // error: seq<T> requires T to support equality
  }

  newtype NT = x | var s: set<NoEquality> := {}; |s| <= x  // fine, since constraint is a ghost context
  type ST = x | var s: set<NoEquality> := {}; |s| <= x  // fine, since constraint is a ghost context

  method LetVarDecls<T>(x: T, y: T) {
    var lhs;
    lhs :=
      var a := x == y;  // error: this requires T to support equality
      0;
    lhs :=
      ghost var b := x == y;  // fine
      0;

    var q := Quad(x, y, x, y);
    var Quad(k, l, m, n) := q;  // k,l are compiled; m,n are ghost
    lhs :=
      var c := k == l;  // error: this requires T to support equality
      0;
    lhs :=
      var d := m == n;  // fine, since d is implicitly ghost
      0;

    ghost var ghostLhs;
    ghostLhs :=
      var a := x == y;  // fine
      0;
    ghostLhs :=
      ghost var b := x == y;  // fine
      0;
  }

  datatype DatatypeHasMembersToo = Abc | Def {
    method Test() {
      var w;
      w := MustBeNonempty<PossiblyEmpty>();  // error
      w := MustBeAutoInit<PossiblyEmpty>();  // error
      w := MustBeAutoInit<Nonempty>();  // error
      w := MustSupportEquality<NoEquality>();  // error
      w := NoReferences<Class?>();  // error
    }
  }

  newtype NewtypeHasMembersToo = x: int | x == MustBeNonempty<PossiblyEmpty>()  // error: constraint has bad type instantiation
    witness MustBeNonempty<PossiblyEmpty>()  // error: witness expression has bad type instantiation
  {
    method Test() {
      var w;
      w := MustBeNonempty<PossiblyEmpty>();  // error
      w := MustBeAutoInit<PossiblyEmpty>();  // error
      w := MustBeAutoInit<Nonempty>();  // error
      w := MustSupportEquality<NoEquality>();  // error
      w := NoReferences<Class?>();  // error
    }
  }

  type SubsetTypeHasExpressionToo = x: int | x == MustBeNonempty<PossiblyEmpty>()  // error: constraint has bad type instantiation
    witness MustBeNonempty<PossiblyEmpty>()  // error: witness expression has bad type instantiation

  newtype NT_CompiledWitness = x | 0 <= x
    witness MustSupportEquality<NoEquality>()  // error
  newtype NT_GhostWitness = x | 0 <= x
    ghost witness MustSupportEquality<NoEquality>()  // fine, since it's ghost
  type ST_CompiledWitness = x | 0 <= x
    witness MustSupportEquality<NoEquality>()  // error
  type ST_GhostWitness = x | 0 <= x
    ghost witness MustSupportEquality<NoEquality>()  // fine, since it's ghost

  trait
    {:MyAttribute MustSupportEquality<NoEquality>(), MustBeNonempty<PossiblyEmpty>()}  // error: about MustBeNonempty (no prob with (==))
    MyTrait
  {
    const x := (CallMyLemma(MustSupportEquality<NoEquality>(), MustBeNonempty<PossiblyEmpty>()); 23)  // error: about MustBeNonempty (no prob with (==))
  }
  lemma CallMyLemma(x: int, y: int)
}

module MoreAutoGhostTests {
  datatype Quad<T, U> = Quad(0: T, 1: T, ghost 2: U, ghost 3: U)

  method SomeLetVarsAreGhost0(q: Quad<int, int>) returns (r: int) {
    r :=
      var Quad(k, l, m, n) := q;  // k,l are compiled; m,n are ghost
      k + l;
  }

  method SomeLetVarsAreGhost1(q: Quad<int, int>) returns (r: int) {
    r :=
      var Quad(k, l, m, n) := q;  // k,l are compiled; m,n are ghost
      m;  // error: m is ghost
  }

  method AssignSuchThat(ghost m: int) {
    var d :| d == m;  // error: LHS is not inferred to be ghost for :|
  }

  function method LetSuchThat(ghost m: int): int {
    var d :| d == m;  // error: LHS is not inferred to be ghost for :|
    0
  }
}

module RelaxedAutoInitChecking {
  // In a ghost context, the (==) is never relevant. Therefore, checking of adherence to (==) for
  // type arguments is suppressed in ghost contexts.
  // Similarly, in a ghost context, there's no difference between (0) and (00). Therefore, a
  // formal parameter that expects (0) can take either a (0) or a (00) in a ghost context.

  function method MustBeNonempty<T(00)>(): int { 5 }
  function method MustBeAutoInit<T(0)>(): int { 5 }
  function method MustSupportEquality<T(==)>(): int { 5 }
  function method NoReferences<T(!new)>(): int { 5 }

  type PossiblyEmpty = x: int | true witness *
  type Nonempty = x: int | true ghost witness 0
  datatype NoEquality = NoEquality(ghost u: int)
  class Class { }
  type Good = bool

  method M(compiledValue: int, ghost ghostValue: int)

  method TestCompiled()
  {
    M(MustBeNonempty<PossiblyEmpty>(), 0);  // error
    M(MustBeNonempty<Nonempty>(), 0);
    M(MustBeNonempty<NoEquality>(), 0);
    M(MustBeNonempty<Class?>(), 0);
    M(MustBeNonempty<Good>(), 0);

    M(MustBeAutoInit<PossiblyEmpty>(), 0);  // error
    M(MustBeAutoInit<Nonempty>(), 0);  // error
    M(MustBeAutoInit<NoEquality>(), 0);
    M(MustBeAutoInit<Class?>(), 0);
    M(MustBeAutoInit<Good>(), 0);

    M(MustSupportEquality<PossiblyEmpty>(), 0);
    M(MustSupportEquality<Nonempty>(), 0);
    M(MustSupportEquality<NoEquality>(), 0);  // error
    M(MustSupportEquality<Class?>(), 0);
    M(MustSupportEquality<Good>(), 0);

    M(NoReferences<PossiblyEmpty>(), 0);
    M(NoReferences<Nonempty>(), 0);
    M(NoReferences<NoEquality>(), 0);
    M(NoReferences<Class?>(), 0);  // error
    M(NoReferences<Good>(), 0);
  }

  method TestGhost()
  {
    M(0, MustBeNonempty<PossiblyEmpty>());  // error
    M(0, MustBeNonempty<Nonempty>());
    M(0, MustBeNonempty<NoEquality>());
    M(0, MustBeNonempty<Class?>());
    M(0, MustBeNonempty<Good>());

    M(0, MustBeAutoInit<PossiblyEmpty>());  // error
    M(0, MustBeAutoInit<Nonempty>());  // this is fine in a ghost context
    M(0, MustBeAutoInit<NoEquality>());
    M(0, MustBeAutoInit<Class?>());
    M(0, MustBeAutoInit<Good>());

    M(0, MustSupportEquality<PossiblyEmpty>());
    M(0, MustSupportEquality<Nonempty>());
    M(0, MustSupportEquality<NoEquality>());  // this is fine in a ghost context
    M(0, MustSupportEquality<Class?>());
    M(0, MustSupportEquality<Good>());

    M(0, NoReferences<PossiblyEmpty>());
    M(0, NoReferences<Nonempty>());
    M(0, NoReferences<NoEquality>());
    M(0, NoReferences<Class?>());  // error
    M(0, NoReferences<Good>());
>>>>>>> 39decc9c
  }
}<|MERGE_RESOLUTION|>--- conflicted
+++ resolved
@@ -3004,7 +3004,6 @@
   }
 }
 
-<<<<<<< HEAD
 // --------------- ghost function error messages ------------------------------
 
 module GhostFunctionErrorMessages {
@@ -3023,7 +3022,9 @@
     b := GreatestPredicate(); // error
     x := TwoFunction(); // error
     b := TwoPredicate(); // error
-=======
+  }
+}
+
 module TypeParameterCount {
   function F0(): int
   function F1<A>(): int
@@ -3365,6 +3366,5 @@
     M(0, NoReferences<NoEquality>());
     M(0, NoReferences<Class?>());  // error
     M(0, NoReferences<Good>());
->>>>>>> 39decc9c
   }
 }