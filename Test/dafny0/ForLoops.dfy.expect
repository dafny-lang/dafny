--- conflicted
+++ resolved
@@ -21,17 +21,10 @@
 ForLoops.dfy(298,22): Error: result of operation might violate newtype constraint for 'byte'
 ForLoops.dfy(306,17): Error: result of operation might violate newtype constraint for 'byte'
 ForLoops.dfy(311,16): Error: result of operation might violate newtype constraint for 'byte'
-<<<<<<< HEAD
 ForLoops.dfy(344,11): Error: assertion could not be proved
 ForLoops.dfy(362,11): Error: assertion could not be proved
 ForLoops.dfy(372,11): Error: assertion could not be proved
-ForLoops.dfy(415,28): Error: this loop invariant might not be maintained by the loop
-=======
-ForLoops.dfy(344,11): Error: assertion might not hold
-ForLoops.dfy(362,11): Error: assertion might not hold
-ForLoops.dfy(372,11): Error: assertion might not hold
 ForLoops.dfy(415,28): Error: this invariant could not be proved to be maintained by the loop
->>>>>>> 7012d0c7
 ForLoops.dfy(415,28): Related message: loop invariant violation
 ForLoops.dfy(434,26): Error: decreases expression must be bounded below by 0 at end of loop iteration
 ForLoops.dfy(443,18): Error: decreases expression must be bounded below by 0 at end of loop iteration
