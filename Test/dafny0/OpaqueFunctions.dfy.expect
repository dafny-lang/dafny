--- conflicted
+++ resolved
@@ -1,92 +1,3 @@
-<<<<<<< HEAD
-OpaqueFunctions.dfy(27,15): Error: assertion violation
-Execution trace:
-    (0,0): anon0
-OpaqueFunctions.dfy(52,7): Error BP5002: A precondition for this call might not hold.
-OpaqueFunctions.dfy(24,15): Related location: This is the precondition that might not hold.
-Execution trace:
-    (0,0): anon0
-OpaqueFunctions.dfy(58,19): Error: assertion violation
-Execution trace:
-    (0,0): anon0
-OpaqueFunctions.dfy(60,20): Error: assertion violation
-Execution trace:
-    (0,0): anon0
-    (0,0): anon5_Then
-OpaqueFunctions.dfy(63,20): Error: assertion violation
-Execution trace:
-    (0,0): anon0
-    (0,0): anon6_Then
-OpaqueFunctions.dfy(66,20): Error: assertion violation
-Execution trace:
-    (0,0): anon0
-    (0,0): anon6_Else
-OpaqueFunctions.dfy(77,20): Error: assertion violation
-Execution trace:
-    (0,0): anon0
-    (0,0): anon3_Then
-OpaqueFunctions.dfy(79,9): Error BP5002: A precondition for this call might not hold.
-OpaqueFunctions.dfy[A'](24,15): Related location: This is the precondition that might not hold.
-Execution trace:
-    (0,0): anon0
-    (0,0): anon3_Else
-OpaqueFunctions.dfy(86,19): Error: assertion violation
-Execution trace:
-    (0,0): anon0
-OpaqueFunctions.dfy(88,20): Error: assertion violation
-Execution trace:
-    (0,0): anon0
-    (0,0): anon5_Then
-OpaqueFunctions.dfy(91,20): Error: assertion violation
-Execution trace:
-    (0,0): anon0
-    (0,0): anon6_Then
-OpaqueFunctions.dfy(94,20): Error: assertion violation
-Execution trace:
-    (0,0): anon0
-    (0,0): anon6_Else
-OpaqueFunctions.dfy(105,20): Error: assertion violation
-Execution trace:
-    (0,0): anon0
-    (0,0): anon3_Then
-OpaqueFunctions.dfy(107,9): Error BP5002: A precondition for this call might not hold.
-OpaqueFunctions.dfy[A'](24,15): Related location: This is the precondition that might not hold.
-Execution trace:
-    (0,0): anon0
-    (0,0): anon3_Else
-OpaqueFunctions.dfy(114,19): Error: assertion violation
-Execution trace:
-    (0,0): anon0
-OpaqueFunctions.dfy(116,20): Error: assertion violation
-Execution trace:
-    (0,0): anon0
-    (0,0): anon5_Then
-OpaqueFunctions.dfy(119,20): Error: assertion violation
-Execution trace:
-    (0,0): anon0
-    (0,0): anon6_Then
-OpaqueFunctions.dfy(122,20): Error: assertion violation
-Execution trace:
-    (0,0): anon0
-    (0,0): anon6_Else
-OpaqueFunctions.dfy(138,12): Error: assertion violation
-Execution trace:
-    (0,0): anon0
-OpaqueFunctions.dfy(202,11): Error: assertion violation
-Execution trace:
-    (0,0): anon0
-OpaqueFunctions.dfy(218,11): Error: assertion violation
-Execution trace:
-    (0,0): anon0
-OpaqueFunctions.dfy(170,15): Error: assertion violation
-Execution trace:
-    (0,0): anon0
-OpaqueFunctions.dfy(185,19): Error: assertion violation
-Execution trace:
-    (0,0): anon0
-
-Dafny program verifier finished with 64 verified, 23 errors
-=======
 OpaqueFunctions.dfy(27,15): Error: assertion violation
 Execution trace:
     (0,0): anon0
@@ -173,5 +84,4 @@
 Execution trace:
     (0,0): anon0
 
-Dafny program verifier finished with 66 verified, 23 errors
->>>>>>> 48a17d0e
+Dafny program verifier finished with 66 verified, 23 errors