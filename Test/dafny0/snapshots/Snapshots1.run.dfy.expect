--- conflicted
+++ resolved
@@ -2,11 +2,7 @@
   >>> DoNothingToAssert
 
 Dafny program verifier finished with 1 verified, 0 errors
-<<<<<<< HEAD
-Processing call to procedure N (call) in implementation M (implementation correctness) (at Snapshots1.v1.dfy(3,4)):
-=======
 Processing call to procedure N (call) in implementation M (correctness) (at Snapshots1.v1.dfy(3,4)):
->>>>>>> de4fdf99
   >>> added after: a##cached##0 := a##cached##0 && false;
 Processing command (at Snapshots1.v1.dfy(4,10)) assert Lit(false);
   >>> DoNothingToAssert
