--- conflicted
+++ resolved
@@ -10,11 +10,7 @@
   >>> DoNothingToAssert
 
 Dafny program verifier finished with 3 verified, 0 errors
-<<<<<<< HEAD
-Processing call to procedure N (call) in implementation M (implementation correctness) (at Snapshots2.v1.dfy(3,4)):
-=======
 Processing call to procedure N (call) in implementation M (correctness) (at Snapshots2.v1.dfy(3,4)):
->>>>>>> de4fdf99
   >>> added after: a##cached##0 := a##cached##0 && false;
 Processing implementation P (well-formedness) (at Snapshots2.v1.dfy(10,11)):
   >>> added after assuming the current precondition: a##cached##0 := a##cached##0 && false;
