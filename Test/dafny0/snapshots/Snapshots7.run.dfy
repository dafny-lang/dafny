--- conflicted
+++ resolved
@@ -1,8 +1,4 @@
 // RUN: %dafny /compile:0 /verifySnapshots:2 /traceCaching:1 Inputs/Snapshots7.dfy > "%t"
-<<<<<<< HEAD
-// RUN: %diff "%s.expect" "%t"
-=======
 // RUN: %diff "%s.expect" "%t"
 // XFAIL: *
-// FIXME - need to regenerate the snapshots
->>>>>>> b776e38b
+// FIXME - need to regenerate the snapshots