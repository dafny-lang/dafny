--- conflicted
+++ resolved
@@ -916,11 +916,7 @@
   // can infer `0 <= s`. Unfortunately, the condition `0 <= N` is encoded in a `where` clause
   // and Boogie's abstract interpretation doesn't look at `where` clauses (https://github.com/boogie-org/boogie/issues/786).
   //
-<<<<<<< HEAD
-  // For this reason, /typeSystemRefresh:1 cause a cannot-prove-termination complaint for this
-=======
   // For this reason, /typeSystemRefresh:1 causes a cannot-prove-termination complaint for this
->>>>>>> 3c520cbc
   // method. The nearly identical method MultipleGuardConjuncts0' uses a Dafny precondition for
   // the condition `0 <= N`, which Boogie's abstract interpreter does pick up. So, it verifies.
   var s, b := N, *;
