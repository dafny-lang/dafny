--- conflicted
+++ resolved
@@ -1,15 +1,7 @@
-<<<<<<< HEAD
+Char.dfy(81,13): Error: char addition might overflow
+Char.dfy(89,7): Error: char subtraction might underflow
 Char.dfy(48,20): Error: assertion could not be proved
 Char.dfy(52,20): Error: assertion could not be proved
 Char.dfy(63,16): Error: assertion could not be proved
-Char.dfy(81,13): Error: char addition might overflow
-Char.dfy(89,7): Error: char subtraction might underflow
-=======
-Char.dfy(81,13): Error: char addition might overflow
-Char.dfy(89,7): Error: char subtraction might underflow
-Char.dfy(48,20): Error: assertion might not hold
-Char.dfy(52,20): Error: assertion might not hold
-Char.dfy(63,16): Error: assertion might not hold
->>>>>>> 7c47bf5a
 
 Dafny program verifier finished with 8 verified, 5 errors