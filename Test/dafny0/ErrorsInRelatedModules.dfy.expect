--- conflicted
+++ resolved
@@ -1,14 +1,3 @@
-<<<<<<< HEAD
-ErrorsInRelatedModules.dfy(9,29): Error: Type or type parameter is not declared in this scope: UndeclaredType (did you forget to qualify a name or declare a module import 'opened'?) (note that names in outer modules are not visible in nested modules)
-ErrorsInRelatedModules.dfy(13,11): Error: not resolving module 'MainModule' because there were errors in resolving its import 'LibraryModule'
-ErrorsInRelatedModules.dfy(23,31): Error: Type or type parameter is not declared in this scope: UndeclaredType (did you forget to qualify a name or declare a module import 'opened'?) (note that names in outer modules are not visible in nested modules)
-ErrorsInRelatedModules.dfy(22,11): Error: not resolving module 'OuterModule' because there were errors in resolving its nested module 'NestedModule'
-ErrorsInRelatedModules.dfy(34,29): Error: Type or type parameter is not declared in this scope: UndeclaredType (did you forget to qualify a name or declare a module import 'opened'?) (note that names in outer modules are not visible in nested modules)
-ErrorsInRelatedModules.dfy(34,29): Error: Type or type parameter is not declared in this scope: UndeclaredType (did you forget to qualify a name or declare a module import 'opened'?) (note that names in outer modules are not visible in nested modules)
-ErrorsInRelatedModules.dfy(38,11): Error: not resolving module 'ClientModule' because there were errors in resolving its import 'T'
-ErrorsInRelatedModules.dfy(59,21): Error: module I does not exist (position 1 in path Middle.I)
-ErrorsInRelatedModules.dfy(65,27): Error: Type or type parameter is not declared in this scope: UndeclaredType (did you forget to qualify a name or declare a module import 'opened'?) (note that names in outer modules are not visible in nested modules)
-=======
 ErrorsInRelatedModules.dfy(9,29): Error: Type or type parameter is not declared in this scope: UndeclaredType (did you forget to qualify a name or declare a module import 'opened'?) (note that names in outer modules are not visible in contained modules)
 ErrorsInRelatedModules.dfy(13,11): Error: not resolving module 'MainModule' because there were errors in resolving its import 'LibraryModule'
 ErrorsInRelatedModules.dfy(23,31): Error: Type or type parameter is not declared in this scope: UndeclaredType (did you forget to qualify a name or declare a module import 'opened'?) (note that names in outer modules are not visible in contained modules)
@@ -18,7 +7,6 @@
 ErrorsInRelatedModules.dfy(38,11): Error: not resolving module 'ClientModule' because there were errors in resolving its import 'T'
 ErrorsInRelatedModules.dfy(59,21): Error: module I does not exist (position 1 in path Middle.I)
 ErrorsInRelatedModules.dfy(65,27): Error: Type or type parameter is not declared in this scope: UndeclaredType (did you forget to qualify a name or declare a module import 'opened'?) (note that names in outer modules are not visible in contained modules)
->>>>>>> eb042e7b
 ErrorsInRelatedModules.dfy(69,9): Error: not resolving module 'ClientOfErroneousModule0' because there were errors in resolving its import 'ModuleWithErrors'
 ErrorsInRelatedModules.dfy(80,9): Error: not resolving module 'ClientOfErroneousModule2' because there were errors in resolving its import 'ModuleWithErrors'
 ErrorsInRelatedModules.dfy(95,9): Error: not resolving module 'ClientOfErroneousModule2''' because there were errors in resolving its import 'ModuleWithErrors'
