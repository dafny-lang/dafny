<<<<<<< HEAD
ErrorsInRelatedModules.dfy(9,29): Error: Type or type parameter is not declared in this scope: UndeclaredType (did you forget to qualify a name or declare a module import 'opened'? names in outer modules are not visible in nested modules)
ErrorsInRelatedModules.dfy(23,31): Error: Type or type parameter is not declared in this scope: UndeclaredType (did you forget to qualify a name or declare a module import 'opened'? names in outer modules are not visible in nested modules)
ErrorsInRelatedModules.dfy(22,11): Error: not resolving module 'OuterModule' because there were errors in resolving its nested module 'NestedModule'
ErrorsInRelatedModules.dfy(34,29): Error: Type or type parameter is not declared in this scope: UndeclaredType (did you forget to qualify a name or declare a module import 'opened'? names in outer modules are not visible in nested modules)
ErrorsInRelatedModules.dfy(34,29): Error: Type or type parameter is not declared in this scope: UndeclaredType (did you forget to qualify a name or declare a module import 'opened'? names in outer modules are not visible in nested modules)
ErrorsInRelatedModules.dfy(59,21): Error: module I does not exist (position 1 in path Middle.I)
ErrorsInRelatedModules.dfy(65,27): Error: Type or type parameter is not declared in this scope: UndeclaredType (did you forget to qualify a name or declare a module import 'opened'? names in outer modules are not visible in nested modules)
=======
ErrorsInRelatedModules.dfy(9,29): Error: Type or type parameter is not declared in this scope: UndeclaredType (did you forget to qualify a name or declare a module import 'opened'?) (note that names in outer modules are not visible in contained modules)
ErrorsInRelatedModules.dfy(13,11): Error: not resolving module 'MainModule' because there were errors in resolving its import 'LibraryModule'
ErrorsInRelatedModules.dfy(23,31): Error: Type or type parameter is not declared in this scope: UndeclaredType (did you forget to qualify a name or declare a module import 'opened'?) (note that names in outer modules are not visible in contained modules)
ErrorsInRelatedModules.dfy(22,11): Error: not resolving module 'OuterModule' because there were errors in resolving its nested module 'NestedModule'
ErrorsInRelatedModules.dfy(34,29): Error: Type or type parameter is not declared in this scope: UndeclaredType (did you forget to qualify a name or declare a module import 'opened'?) (note that names in outer modules are not visible in contained modules)
ErrorsInRelatedModules.dfy(34,29): Error: Type or type parameter is not declared in this scope: UndeclaredType (did you forget to qualify a name or declare a module import 'opened'?) (note that names in outer modules are not visible in contained modules)
ErrorsInRelatedModules.dfy(38,11): Error: not resolving module 'ClientModule' because there were errors in resolving its import 'T'
ErrorsInRelatedModules.dfy(59,21): Error: module I does not exist (position 1 in path Middle.I)
ErrorsInRelatedModules.dfy(65,27): Error: Type or type parameter is not declared in this scope: UndeclaredType (did you forget to qualify a name or declare a module import 'opened'?) (note that names in outer modules are not visible in contained modules)
ErrorsInRelatedModules.dfy(69,9): Error: not resolving module 'ClientOfErroneousModule0' because there were errors in resolving its import 'ModuleWithErrors'
ErrorsInRelatedModules.dfy(80,9): Error: not resolving module 'ClientOfErroneousModule2' because there were errors in resolving its import 'ModuleWithErrors'
ErrorsInRelatedModules.dfy(95,9): Error: not resolving module 'ClientOfErroneousModule2''' because there were errors in resolving its import 'ModuleWithErrors'
ErrorsInRelatedModules.dfy(101,9): Error: not resolving module 'ClientOfErroneousModule2'3' because there were errors in resolving its import 'ModuleWithErrors'
ErrorsInRelatedModules.dfy(106,9): Error: not resolving module 'ClientOfErroneousModule3' because there were errors in resolving its import 'ModuleWithErrors'
ErrorsInRelatedModules.dfy(121,9): Error: not resolving module 'ClientOfErroneousModule3''' because there were errors in resolving its import 'ModuleWithErrors'
>>>>>>> eb042e7b
ErrorsInRelatedModules.dfy(129,17): Error: RHS (of type bool) not assignable to LHS (of type int)
ErrorsInRelatedModules.dfy(138,17): Error: RHS (of type bool) not assignable to LHS (of type int)
ErrorsInRelatedModules.dfy(151,8): Error: duplicate name of top-level declaration: EverythingHasTheSameName
ErrorsInRelatedModules.dfy(152,11): Error: duplicate name of top-level declaration: EverythingHasTheSameName
<<<<<<< HEAD
ErrorsInRelatedModules.dfy(151,8): Error: a module that already contains a top-level declaration 'EverythingHasTheSameName?' is not allowed to declare a class 'EverythingHasTheSameName'
12 resolution/type errors detected in ErrorsInRelatedModules.dfy
=======
ErrorsInRelatedModules.dfy(151,8): Error: a module that already contains a top-level declaration 'EverythingHasTheSameName?' is not allowed to declare a reference type (class) 'EverythingHasTheSameName'
21 resolution/type errors detected in ErrorsInRelatedModules.dfy
>>>>>>> eb042e7b
<|MERGE_RESOLUTION|>--- conflicted
+++ resolved
@@ -1,36 +1,13 @@
-<<<<<<< HEAD
-ErrorsInRelatedModules.dfy(9,29): Error: Type or type parameter is not declared in this scope: UndeclaredType (did you forget to qualify a name or declare a module import 'opened'? names in outer modules are not visible in nested modules)
-ErrorsInRelatedModules.dfy(23,31): Error: Type or type parameter is not declared in this scope: UndeclaredType (did you forget to qualify a name or declare a module import 'opened'? names in outer modules are not visible in nested modules)
-ErrorsInRelatedModules.dfy(22,11): Error: not resolving module 'OuterModule' because there were errors in resolving its nested module 'NestedModule'
-ErrorsInRelatedModules.dfy(34,29): Error: Type or type parameter is not declared in this scope: UndeclaredType (did you forget to qualify a name or declare a module import 'opened'? names in outer modules are not visible in nested modules)
-ErrorsInRelatedModules.dfy(34,29): Error: Type or type parameter is not declared in this scope: UndeclaredType (did you forget to qualify a name or declare a module import 'opened'? names in outer modules are not visible in nested modules)
-ErrorsInRelatedModules.dfy(59,21): Error: module I does not exist (position 1 in path Middle.I)
-ErrorsInRelatedModules.dfy(65,27): Error: Type or type parameter is not declared in this scope: UndeclaredType (did you forget to qualify a name or declare a module import 'opened'? names in outer modules are not visible in nested modules)
-=======
 ErrorsInRelatedModules.dfy(9,29): Error: Type or type parameter is not declared in this scope: UndeclaredType (did you forget to qualify a name or declare a module import 'opened'?) (note that names in outer modules are not visible in contained modules)
-ErrorsInRelatedModules.dfy(13,11): Error: not resolving module 'MainModule' because there were errors in resolving its import 'LibraryModule'
 ErrorsInRelatedModules.dfy(23,31): Error: Type or type parameter is not declared in this scope: UndeclaredType (did you forget to qualify a name or declare a module import 'opened'?) (note that names in outer modules are not visible in contained modules)
 ErrorsInRelatedModules.dfy(22,11): Error: not resolving module 'OuterModule' because there were errors in resolving its nested module 'NestedModule'
 ErrorsInRelatedModules.dfy(34,29): Error: Type or type parameter is not declared in this scope: UndeclaredType (did you forget to qualify a name or declare a module import 'opened'?) (note that names in outer modules are not visible in contained modules)
 ErrorsInRelatedModules.dfy(34,29): Error: Type or type parameter is not declared in this scope: UndeclaredType (did you forget to qualify a name or declare a module import 'opened'?) (note that names in outer modules are not visible in contained modules)
-ErrorsInRelatedModules.dfy(38,11): Error: not resolving module 'ClientModule' because there were errors in resolving its import 'T'
 ErrorsInRelatedModules.dfy(59,21): Error: module I does not exist (position 1 in path Middle.I)
 ErrorsInRelatedModules.dfy(65,27): Error: Type or type parameter is not declared in this scope: UndeclaredType (did you forget to qualify a name or declare a module import 'opened'?) (note that names in outer modules are not visible in contained modules)
-ErrorsInRelatedModules.dfy(69,9): Error: not resolving module 'ClientOfErroneousModule0' because there were errors in resolving its import 'ModuleWithErrors'
-ErrorsInRelatedModules.dfy(80,9): Error: not resolving module 'ClientOfErroneousModule2' because there were errors in resolving its import 'ModuleWithErrors'
-ErrorsInRelatedModules.dfy(95,9): Error: not resolving module 'ClientOfErroneousModule2''' because there were errors in resolving its import 'ModuleWithErrors'
-ErrorsInRelatedModules.dfy(101,9): Error: not resolving module 'ClientOfErroneousModule2'3' because there were errors in resolving its import 'ModuleWithErrors'
-ErrorsInRelatedModules.dfy(106,9): Error: not resolving module 'ClientOfErroneousModule3' because there were errors in resolving its import 'ModuleWithErrors'
-ErrorsInRelatedModules.dfy(121,9): Error: not resolving module 'ClientOfErroneousModule3''' because there were errors in resolving its import 'ModuleWithErrors'
->>>>>>> eb042e7b
 ErrorsInRelatedModules.dfy(129,17): Error: RHS (of type bool) not assignable to LHS (of type int)
 ErrorsInRelatedModules.dfy(138,17): Error: RHS (of type bool) not assignable to LHS (of type int)
 ErrorsInRelatedModules.dfy(151,8): Error: duplicate name of top-level declaration: EverythingHasTheSameName
 ErrorsInRelatedModules.dfy(152,11): Error: duplicate name of top-level declaration: EverythingHasTheSameName
-<<<<<<< HEAD
-ErrorsInRelatedModules.dfy(151,8): Error: a module that already contains a top-level declaration 'EverythingHasTheSameName?' is not allowed to declare a class 'EverythingHasTheSameName'
-12 resolution/type errors detected in ErrorsInRelatedModules.dfy
-=======
 ErrorsInRelatedModules.dfy(151,8): Error: a module that already contains a top-level declaration 'EverythingHasTheSameName?' is not allowed to declare a reference type (class) 'EverythingHasTheSameName'
-21 resolution/type errors detected in ErrorsInRelatedModules.dfy
->>>>>>> eb042e7b
+12 resolution/type errors detected in ErrorsInRelatedModules.dfy