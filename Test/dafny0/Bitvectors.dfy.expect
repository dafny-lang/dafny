--- conflicted
+++ resolved
@@ -440,11 +440,7 @@
   print "PrintRotates: ", s, ": ", a, " ", b, "\n";
 }
 
-<<<<<<< HEAD
-Dafny program verifier finished with 13 verified, 0 errors
-=======
 Dafny program verifier finished with 0 errors
->>>>>>> b1ab1f6a
 
 Dafny program verifier did not attempt verification
 4000 4000 4000 0
