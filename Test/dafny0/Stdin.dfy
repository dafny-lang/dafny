--- conflicted
+++ resolved
@@ -1,14 +1,9 @@
 // RUN: %exits-with 0 %stdin "module A{}" %baredafny verify --show-snippets:false --stdin > "%t"
 // RUN: %exits-with 4 %stdin "method a() { assert false; }" %baredafny verify --show-snippets:false --stdin >> "%t"
 // RUN: %exits-with 0 %stdin "" %baredafny verify --show-snippets:false --stdin >> "%t"
-<<<<<<< HEAD
-// RUN: %exits-with 0 %stdin "include \"Lib.dfy\"" %baredafny verify --show-snippets:false --stdin >> "%t"
-// RUN: %diff "%s.expect" "%t"
-=======
 // Ensuring include statements work when processing standard in too
 // (regression test for https://github.com/dafny-lang/dafny/issues/4135)
 // We don't capture the output to %t because it ends up including paths,
 // which are platform-dependent (i.e. "\" on Windows vs. "/" on Mac OS and Linux)
 // RUN: %exits-with 4 %baredafny verify --show-snippets:false --verify-included-files --stdin < %S/Input/IncludesTuples.dfy
-// RUN: %diff "%s.expect" "%t"
->>>>>>> a85225ec
+// RUN: %diff "%s.expect" "%t"