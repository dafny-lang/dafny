Twostate-Functions.dfy(11,27): Error: receiver might not be allocated in the state in which its fields are accessed
Twostate-Functions.dfy(18,12): Error: receiver might not be allocated in the state in which its fields are accessed
Twostate-Functions.dfy(23,8): Error: insufficient reads clause to read field
Twostate-Functions.dfy(66,17): Error: assertion might not hold
Twostate-Functions.dfy(54,14): Related location
Twostate-Functions.dfy(68,15): Error: assertion might not hold
Twostate-Functions.dfy(54,14): Related location
Twostate-Functions.dfy(92,24): Error: argument ('u') might not be allocated in the two-state function's previous state
<<<<<<< HEAD
Twostate-Functions.dfy(97,40): Error: argument 1 ('x') might not be allocated in the two-state function's previous state
Twostate-Functions.dfy(129,25): Error: receiver might not be allocated in the state in which its fields are accessed
Twostate-Functions.dfy(147,12): Error: receiver might not be allocated in the state in which its fields are accessed
Twostate-Functions.dfy(164,15): Error: argument ('d') might not be allocated in the two-state function's previous state
Twostate-Functions.dfy(167,13): Error: possible violation of function precondition
Twostate-Functions.dfy(183,15): Error: argument ('d') might not be allocated in the two-state function's previous state
Twostate-Functions.dfy(186,13): Error: possible violation of function precondition
=======
Twostate-Functions.dfy(97,40): Error: argument at index 1 ('x') might not be allocated in the two-state function's previous state
Twostate-Functions.dfy(129,25): Error: receiver might not be allocated in the state in which its fields are accessed
Twostate-Functions.dfy(147,12): Error: receiver might not be allocated in the state in which its fields are accessed
Twostate-Functions.dfy(164,15): Error: argument ('d') might not be allocated in the two-state function's previous state
Twostate-Functions.dfy(167,13): Error: function precondition might not hold
Twostate-Functions.dfy(183,15): Error: argument ('d') might not be allocated in the two-state function's previous state
Twostate-Functions.dfy(186,13): Error: function precondition might not hold
>>>>>>> 53765c53

Dafny program verifier finished with 19 verified, 13 errors<|MERGE_RESOLUTION|>--- conflicted
+++ resolved
@@ -6,15 +6,6 @@
 Twostate-Functions.dfy(68,15): Error: assertion might not hold
 Twostate-Functions.dfy(54,14): Related location
 Twostate-Functions.dfy(92,24): Error: argument ('u') might not be allocated in the two-state function's previous state
-<<<<<<< HEAD
-Twostate-Functions.dfy(97,40): Error: argument 1 ('x') might not be allocated in the two-state function's previous state
-Twostate-Functions.dfy(129,25): Error: receiver might not be allocated in the state in which its fields are accessed
-Twostate-Functions.dfy(147,12): Error: receiver might not be allocated in the state in which its fields are accessed
-Twostate-Functions.dfy(164,15): Error: argument ('d') might not be allocated in the two-state function's previous state
-Twostate-Functions.dfy(167,13): Error: possible violation of function precondition
-Twostate-Functions.dfy(183,15): Error: argument ('d') might not be allocated in the two-state function's previous state
-Twostate-Functions.dfy(186,13): Error: possible violation of function precondition
-=======
 Twostate-Functions.dfy(97,40): Error: argument at index 1 ('x') might not be allocated in the two-state function's previous state
 Twostate-Functions.dfy(129,25): Error: receiver might not be allocated in the state in which its fields are accessed
 Twostate-Functions.dfy(147,12): Error: receiver might not be allocated in the state in which its fields are accessed
@@ -22,6 +13,5 @@
 Twostate-Functions.dfy(167,13): Error: function precondition might not hold
 Twostate-Functions.dfy(183,15): Error: argument ('d') might not be allocated in the two-state function's previous state
 Twostate-Functions.dfy(186,13): Error: function precondition might not hold
->>>>>>> 53765c53
 
 Dafny program verifier finished with 19 verified, 13 errors