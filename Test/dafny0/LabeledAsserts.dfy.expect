LabeledAsserts.dfy(63,9): Warning: Argument to 'old' does not dereference the mutable heap, so this use of 'old' has no effect
LabeledAsserts.dfy(63,30): Warning: Argument to 'old' does not dereference the mutable heap, so this use of 'old' has no effect
<<<<<<< HEAD
LabeledAsserts.dfy(25,11): Error: assertion could not be proved
LabeledAsserts.dfy(27,18): Error: assertion could not be proved
LabeledAsserts.dfy(28,18): Error: assertion could not be proved
LabeledAsserts.dfy(29,15): Error: assertion could not be proved
LabeledAsserts.dfy(32,11): Error: assertion could not be proved
LabeledAsserts.dfy(162,17): Error: assertion could not be proved
LabeledAsserts.dfy(172,15): Error: assertion could not be proved
LabeledAsserts.dfy(189,19): Error: assertion could not be proved
LabeledAsserts.dfy(193,13): Error: assertion could not be proved
LabeledAsserts.dfy(16,11): Error: assertion could not be proved
LabeledAsserts.dfy(42,18): Error: assertion could not be proved
LabeledAsserts.dfy(43,13): Error: assertion could not be proved
LabeledAsserts.dfy(91,13): Error: assertion could not be proved
LabeledAsserts.dfy(105,13): Error: assertion could not be proved
LabeledAsserts.dfy(107,13): Error: assertion could not be proved
LabeledAsserts.dfy(128,15): Error: assertion could not be proved
LabeledAsserts.dfy(142,19): Error: assertion could not be proved
LabeledAsserts.dfy(146,13): Error: assertion could not be proved
LabeledAsserts.dfy(206,20): Error: assertion could not be proved
LabeledAsserts.dfy(207,15): Error: assertion could not be proved
LabeledAsserts.dfy(211,15): Error: assertion could not be proved
LabeledAsserts.dfy(224,20): Error: assertion could not be proved
LabeledAsserts.dfy(226,11): Error: assertion could not be proved
LabeledAsserts.dfy(232,11): Error: assertion could not be proved
LabeledAsserts.dfy(252,6): Error: the calculation step between the previous line and this line could not be proved
LabeledAsserts.dfy(265,9): Error: assertion could not be proved
=======
LabeledAsserts.dfy(16,11): Error: assertion might not hold
LabeledAsserts.dfy(42,18): Error: assertion might not hold
LabeledAsserts.dfy(43,13): Error: assertion might not hold
LabeledAsserts.dfy(91,13): Error: assertion might not hold
LabeledAsserts.dfy(105,13): Error: assertion might not hold
LabeledAsserts.dfy(107,13): Error: assertion might not hold
LabeledAsserts.dfy(128,15): Error: assertion might not hold
LabeledAsserts.dfy(142,19): Error: assertion might not hold
LabeledAsserts.dfy(146,13): Error: assertion might not hold
LabeledAsserts.dfy(206,20): Error: assertion might not hold
LabeledAsserts.dfy(207,15): Error: assertion might not hold
LabeledAsserts.dfy(211,15): Error: assertion might not hold
LabeledAsserts.dfy(224,20): Error: assertion might not hold
LabeledAsserts.dfy(226,11): Error: assertion might not hold
LabeledAsserts.dfy(232,11): Error: assertion might not hold
LabeledAsserts.dfy(252,6): Error: the calculation step between the previous line and this line could not be proved
LabeledAsserts.dfy(265,9): Error: assertion might not hold
LabeledAsserts.dfy(25,11): Error: assertion might not hold
LabeledAsserts.dfy(27,18): Error: assertion might not hold
LabeledAsserts.dfy(28,18): Error: assertion might not hold
LabeledAsserts.dfy(29,15): Error: assertion might not hold
LabeledAsserts.dfy(32,11): Error: assertion might not hold
LabeledAsserts.dfy(162,17): Error: assertion might not hold
LabeledAsserts.dfy(172,15): Error: assertion might not hold
LabeledAsserts.dfy(189,19): Error: assertion might not hold
LabeledAsserts.dfy(193,13): Error: assertion might not hold
>>>>>>> 7c47bf5a

Dafny program verifier finished with 11 verified, 26 errors<|MERGE_RESOLUTION|>--- conflicted
+++ resolved
@@ -1,15 +1,5 @@
 LabeledAsserts.dfy(63,9): Warning: Argument to 'old' does not dereference the mutable heap, so this use of 'old' has no effect
 LabeledAsserts.dfy(63,30): Warning: Argument to 'old' does not dereference the mutable heap, so this use of 'old' has no effect
-<<<<<<< HEAD
-LabeledAsserts.dfy(25,11): Error: assertion could not be proved
-LabeledAsserts.dfy(27,18): Error: assertion could not be proved
-LabeledAsserts.dfy(28,18): Error: assertion could not be proved
-LabeledAsserts.dfy(29,15): Error: assertion could not be proved
-LabeledAsserts.dfy(32,11): Error: assertion could not be proved
-LabeledAsserts.dfy(162,17): Error: assertion could not be proved
-LabeledAsserts.dfy(172,15): Error: assertion could not be proved
-LabeledAsserts.dfy(189,19): Error: assertion could not be proved
-LabeledAsserts.dfy(193,13): Error: assertion could not be proved
 LabeledAsserts.dfy(16,11): Error: assertion could not be proved
 LabeledAsserts.dfy(42,18): Error: assertion could not be proved
 LabeledAsserts.dfy(43,13): Error: assertion could not be proved
@@ -27,33 +17,14 @@
 LabeledAsserts.dfy(232,11): Error: assertion could not be proved
 LabeledAsserts.dfy(252,6): Error: the calculation step between the previous line and this line could not be proved
 LabeledAsserts.dfy(265,9): Error: assertion could not be proved
-=======
-LabeledAsserts.dfy(16,11): Error: assertion might not hold
-LabeledAsserts.dfy(42,18): Error: assertion might not hold
-LabeledAsserts.dfy(43,13): Error: assertion might not hold
-LabeledAsserts.dfy(91,13): Error: assertion might not hold
-LabeledAsserts.dfy(105,13): Error: assertion might not hold
-LabeledAsserts.dfy(107,13): Error: assertion might not hold
-LabeledAsserts.dfy(128,15): Error: assertion might not hold
-LabeledAsserts.dfy(142,19): Error: assertion might not hold
-LabeledAsserts.dfy(146,13): Error: assertion might not hold
-LabeledAsserts.dfy(206,20): Error: assertion might not hold
-LabeledAsserts.dfy(207,15): Error: assertion might not hold
-LabeledAsserts.dfy(211,15): Error: assertion might not hold
-LabeledAsserts.dfy(224,20): Error: assertion might not hold
-LabeledAsserts.dfy(226,11): Error: assertion might not hold
-LabeledAsserts.dfy(232,11): Error: assertion might not hold
-LabeledAsserts.dfy(252,6): Error: the calculation step between the previous line and this line could not be proved
-LabeledAsserts.dfy(265,9): Error: assertion might not hold
-LabeledAsserts.dfy(25,11): Error: assertion might not hold
-LabeledAsserts.dfy(27,18): Error: assertion might not hold
-LabeledAsserts.dfy(28,18): Error: assertion might not hold
-LabeledAsserts.dfy(29,15): Error: assertion might not hold
-LabeledAsserts.dfy(32,11): Error: assertion might not hold
-LabeledAsserts.dfy(162,17): Error: assertion might not hold
-LabeledAsserts.dfy(172,15): Error: assertion might not hold
-LabeledAsserts.dfy(189,19): Error: assertion might not hold
-LabeledAsserts.dfy(193,13): Error: assertion might not hold
->>>>>>> 7c47bf5a
+LabeledAsserts.dfy(25,11): Error: assertion could not be proved
+LabeledAsserts.dfy(27,18): Error: assertion could not be proved
+LabeledAsserts.dfy(28,18): Error: assertion could not be proved
+LabeledAsserts.dfy(29,15): Error: assertion could not be proved
+LabeledAsserts.dfy(32,11): Error: assertion could not be proved
+LabeledAsserts.dfy(162,17): Error: assertion could not be proved
+LabeledAsserts.dfy(172,15): Error: assertion could not be proved
+LabeledAsserts.dfy(189,19): Error: assertion could not be proved
+LabeledAsserts.dfy(193,13): Error: assertion could not be proved
 
 Dafny program verifier finished with 11 verified, 26 errors