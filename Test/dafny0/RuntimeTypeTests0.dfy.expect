
Dafny program verifier finished with 4 verified, 0 errors

Dafny program verifier did not attempt verification
<<<<<<< HEAD
{5, 7} and {5, 7}
Dt.Atom(_module.Class0) and Dt.Atom(_module.Class0)
Dt.Atom(_module.Class0) and Dt.Atom(_module.Class0)
{_module.Class0} and {_module.Class0}
[_module.Class0] and [_module.Class0]
multiset{_module.Class0} and multiset{_module.Class0}
map[7 := _module.Class0] and map[7 := _module.Class0]
[_module.Class0, _module.Class0] and [_module.Class0, _module.Class0]

Dafny program verifier did not attempt verification
RuntimeTypeTests0.dfy(43,9): Error: compilation does not support trait types as a type parameter (got 'object'); consider introducing a ghost
RuntimeTypeTests0.dfy(52,9): Error: compilation does not support trait types as a type parameter (got 'object'); consider introducing a ghost
=======
RuntimeTypeTests0.dfy(48,9): Error: compilation does not support trait types as a type parameter (got 'object'); consider introducing a ghost
RuntimeTypeTests0.dfy(57,9): Error: compilation does not support trait types as a type parameter (got 'object'); consider introducing a ghost

Dafny program verifier did not attempt verification
RuntimeTypeTests0.dfy(48,9): Error: compilation does not support trait types as a type parameter (got 'object'); consider introducing a ghost
RuntimeTypeTests0.dfy(57,9): Error: compilation does not support trait types as a type parameter (got 'object'); consider introducing a ghost
>>>>>>> cbc84bb8
Wrote textual form of partial target program to RuntimeTypeTests0-java/RuntimeTypeTests0.java

Dafny program verifier did not attempt verification
{5, 7} and {5, 7}
Dt.Atom(_module.Class0) and Dt.Atom(_module.Class0)
Dt.Atom(_module.Class0) and Dt.Atom(_module.Class0)
{_module.Class0} and {_module.Class0}
[_module.Class0] and [_module.Class0]
multiset{_module.Class0} and multiset{_module.Class0}
map[7 := _module.Class0] and map[7 := _module.Class0]
[_module.Class0, _module.Class0] and [_module.Class0, _module.Class0]

Dafny program verifier did not attempt verification
{5, 7} and {5, 7}
Dt.Atom(_module.Class0) and Dt.Atom(_module.Class0)
Dt.Atom(_module.Class0) and Dt.Atom(_module.Class0)
{_module.Class0} and {_module.Class0}
[_module.Class0] and [_module.Class0]
multiset{_module.Class0} and multiset{_module.Class0}
map[7 := _module.Class0] and map[7 := _module.Class0]
[_module.Class0, _module.Class0] and [_module.Class0, _module.Class0]<|MERGE_RESOLUTION|>--- conflicted
+++ resolved
@@ -2,7 +2,6 @@
 Dafny program verifier finished with 4 verified, 0 errors
 
 Dafny program verifier did not attempt verification
-<<<<<<< HEAD
 {5, 7} and {5, 7}
 Dt.Atom(_module.Class0) and Dt.Atom(_module.Class0)
 Dt.Atom(_module.Class0) and Dt.Atom(_module.Class0)
@@ -13,16 +12,8 @@
 [_module.Class0, _module.Class0] and [_module.Class0, _module.Class0]
 
 Dafny program verifier did not attempt verification
-RuntimeTypeTests0.dfy(43,9): Error: compilation does not support trait types as a type parameter (got 'object'); consider introducing a ghost
-RuntimeTypeTests0.dfy(52,9): Error: compilation does not support trait types as a type parameter (got 'object'); consider introducing a ghost
-=======
-RuntimeTypeTests0.dfy(48,9): Error: compilation does not support trait types as a type parameter (got 'object'); consider introducing a ghost
-RuntimeTypeTests0.dfy(57,9): Error: compilation does not support trait types as a type parameter (got 'object'); consider introducing a ghost
-
-Dafny program verifier did not attempt verification
-RuntimeTypeTests0.dfy(48,9): Error: compilation does not support trait types as a type parameter (got 'object'); consider introducing a ghost
-RuntimeTypeTests0.dfy(57,9): Error: compilation does not support trait types as a type parameter (got 'object'); consider introducing a ghost
->>>>>>> cbc84bb8
+RuntimeTypeTests0.dfy(42,9): Error: compilation does not support trait types as a type parameter (got 'object'); consider introducing a ghost
+RuntimeTypeTests0.dfy(51,9): Error: compilation does not support trait types as a type parameter (got 'object'); consider introducing a ghost
 Wrote textual form of partial target program to RuntimeTypeTests0-java/RuntimeTypeTests0.java
 
 Dafny program verifier did not attempt verification
