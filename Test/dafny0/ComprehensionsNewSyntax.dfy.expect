ComprehensionsNewSyntax.dfy(6,17): Warning: /!\ No terms found to trigger on.
ComprehensionsNewSyntax.dfy(22,11): Warning: /!\ No terms found to trigger on.
ComprehensionsNewSyntax.dfy(24,7): Warning: /!\ No terms found to trigger on.
ComprehensionsNewSyntax.dfy(25,11): Warning: /!\ No terms found to trigger on.
ComprehensionsNewSyntax.dfy(32,11): Warning: /!\ No trigger covering all quantified variables found.
ComprehensionsNewSyntax.dfy(54,11): Warning: /!\ No terms found to trigger on.
ComprehensionsNewSyntax.dfy(12,13): Error: assertion might not hold
ComprehensionsNewSyntax.dfy(78,22): Error: assertion might not hold
ComprehensionsNewSyntax.dfy(99,4): Error: insufficient reads clause to invoke the function passed as an argument to the sequence constructor
ComprehensionsNewSyntax.dfy(107,4): Error: insufficient reads clause to invoke the function passed as an argument to the sequence constructor
ComprehensionsNewSyntax.dfy(115,40): Error: insufficient reads clause to read field
ComprehensionsNewSyntax.dfy(118,4): Error: insufficient reads clause to invoke the function passed as an argument to the sequence constructor
ComprehensionsNewSyntax.dfy(126,4): Error: all sequence indices must be in the domain of the initialization function
ComprehensionsNewSyntax.dfy(132,4): Error: insufficient reads clause to invoke the function passed as an argument to the sequence constructor
ComprehensionsNewSyntax.dfy(148,4): Error: insufficient reads clause to invoke the function passed as an argument to the sequence constructor
ComprehensionsNewSyntax.dfy(168,16): Error: value does not satisfy the subset constraints of 'nat'
ComprehensionsNewSyntax.dfy(171,11): Error: value does not satisfy the subset constraints of 'nat'
ComprehensionsNewSyntax.dfy(174,4): Error: all sequence indices must be in the domain of the initialization function
ComprehensionsNewSyntax.dfy(180,38): Error: value does not satisfy the subset constraints of 'nat'
ComprehensionsNewSyntax.dfy(186,30): Error: value does not satisfy the subset constraints of 'nat'
ComprehensionsNewSyntax.dfy(189,16): Error: value does not satisfy the subset constraints of 'nat'
<<<<<<< HEAD
ComprehensionsNewSyntax.dfy(12,13): Error: assertion could not be proved
ComprehensionsNewSyntax.dfy(78,22): Error: assertion could not be proved
=======
>>>>>>> 7c47bf5a

Dafny program verifier finished with 16 verified, 15 errors<|MERGE_RESOLUTION|>--- conflicted
+++ resolved
@@ -4,8 +4,8 @@
 ComprehensionsNewSyntax.dfy(25,11): Warning: /!\ No terms found to trigger on.
 ComprehensionsNewSyntax.dfy(32,11): Warning: /!\ No trigger covering all quantified variables found.
 ComprehensionsNewSyntax.dfy(54,11): Warning: /!\ No terms found to trigger on.
-ComprehensionsNewSyntax.dfy(12,13): Error: assertion might not hold
-ComprehensionsNewSyntax.dfy(78,22): Error: assertion might not hold
+ComprehensionsNewSyntax.dfy(12,13): Error: assertion could not be proved
+ComprehensionsNewSyntax.dfy(78,22): Error: assertion could not be proved
 ComprehensionsNewSyntax.dfy(99,4): Error: insufficient reads clause to invoke the function passed as an argument to the sequence constructor
 ComprehensionsNewSyntax.dfy(107,4): Error: insufficient reads clause to invoke the function passed as an argument to the sequence constructor
 ComprehensionsNewSyntax.dfy(115,40): Error: insufficient reads clause to read field
@@ -19,10 +19,5 @@
 ComprehensionsNewSyntax.dfy(180,38): Error: value does not satisfy the subset constraints of 'nat'
 ComprehensionsNewSyntax.dfy(186,30): Error: value does not satisfy the subset constraints of 'nat'
 ComprehensionsNewSyntax.dfy(189,16): Error: value does not satisfy the subset constraints of 'nat'
-<<<<<<< HEAD
-ComprehensionsNewSyntax.dfy(12,13): Error: assertion could not be proved
-ComprehensionsNewSyntax.dfy(78,22): Error: assertion could not be proved
-=======
->>>>>>> 7c47bf5a
 
 Dafny program verifier finished with 16 verified, 15 errors