CompilationErrors.dfy(52,2): Warning: note, this loop has no body (loop frame: x)
CompilationErrors.dfy(62,4): Warning: note, this loop has no body (loop frame: x)

<<<<<<< HEAD
Dafny program verifier finished with 2 verified, 0 errors
CompilationErrors.dfy(4,5): Error: Opaque type ('_module.MyType') cannot be compiled; perhaps make it a type synonym or use :extern.
=======
Dafny program verifier finished with 4 verified, 0 errors
CompilationErrors.dfy(4,5): Error: Opaque type ('_module.MyType') cannot be compiled
>>>>>>> df707bc0
CompilationErrors.dfy(5,9): Error: Iterator _module.Iter has no body
CompilationErrors.dfy(12,6): Error: an assume statement cannot be compiled
CompilationErrors.dfy(6,13): Error: Method _module._default.M has no body
CompilationErrors.dfy(7,7): Error: Method _module._default.P has no body
CompilationErrors.dfy(18,9): Error: Function _module._default.F has no body
CompilationErrors.dfy(19,16): Error: Function _module._default.H has no body
CompilationErrors.dfy(22,2): Error: an assume statement cannot be compiled
CompilationErrors.dfy(25,2): Error: an assume statement cannot be compiled
CompilationErrors.dfy(30,2): Error: an assume statement cannot be compiled
CompilationErrors.dfy(39,6): Error: an assume statement cannot be compiled
CompilationErrors.dfy(52,2): Error: a while statement without a body cannot be compiled
CompilationErrors.dfy(62,4): Error: a while statement without a body cannot be compiled<|MERGE_RESOLUTION|>--- conflicted
+++ resolved
@@ -1,13 +1,8 @@
 CompilationErrors.dfy(52,2): Warning: note, this loop has no body (loop frame: x)
 CompilationErrors.dfy(62,4): Warning: note, this loop has no body (loop frame: x)
 
-<<<<<<< HEAD
-Dafny program verifier finished with 2 verified, 0 errors
+Dafny program verifier finished with 4 verified, 0 errors
 CompilationErrors.dfy(4,5): Error: Opaque type ('_module.MyType') cannot be compiled; perhaps make it a type synonym or use :extern.
-=======
-Dafny program verifier finished with 4 verified, 0 errors
-CompilationErrors.dfy(4,5): Error: Opaque type ('_module.MyType') cannot be compiled
->>>>>>> df707bc0
 CompilationErrors.dfy(5,9): Error: Iterator _module.Iter has no body
 CompilationErrors.dfy(12,6): Error: an assume statement cannot be compiled
 CompilationErrors.dfy(6,13): Error: Method _module._default.M has no body
