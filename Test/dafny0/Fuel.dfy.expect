--- conflicted
+++ resolved
@@ -1,7 +1,7 @@
 Fuel.dfy(129,8): Error: Fuel can only increase within a given scope.
 Fuel.dfy(407,8): Error: Fuel can only increase within a given scope.
-<<<<<<< HEAD
 Fuel.dfy(17,22): Error: assertion could not be proved
+Fuel.dfy(65,27): Error: assertion might not hold
 Fuel.dfy(69,27): Error: assertion could not be proved
 Fuel.dfy(92,22): Error: assertion could not be proved
 Fuel.dfy(93,23): Error: assertion could not be proved
@@ -18,44 +18,16 @@
 Fuel.dfy(280,26): Error: assertion could not be proved
 Fuel.dfy(335,26): Error: function precondition could not be proved
 Fuel.dfy(324,21): Related location
-Fuel.dfy(312,58): Related location
-=======
-Fuel.dfy(17,22): Error: assertion might not hold
-Fuel.dfy(65,27): Error: assertion might not hold
-Fuel.dfy(69,27): Error: assertion might not hold
-Fuel.dfy(92,22): Error: assertion might not hold
-Fuel.dfy(93,23): Error: assertion might not hold
-Fuel.dfy(94,22): Error: assertion might not hold
-Fuel.dfy(120,22): Error: assertion might not hold
-Fuel.dfy(121,23): Error: assertion might not hold
-Fuel.dfy(122,22): Error: assertion might not hold
-Fuel.dfy(132,26): Error: assertion might not hold
-Fuel.dfy(133,26): Error: assertion might not hold
-Fuel.dfy(157,22): Error: assertion might not hold
-Fuel.dfy(200,55): Error: assertion might not hold
-Fuel.dfy(245,22): Error: assertion might not hold
-Fuel.dfy(247,22): Error: assertion might not hold
-Fuel.dfy(280,26): Error: assertion might not hold
-Fuel.dfy(335,26): Error: function precondition could not be proved
-Fuel.dfy(324,21): Related location
 Fuel.dfy(313,41): Related location
->>>>>>> 7c47bf5a
 Fuel.dfy(335,26): Error: function precondition could not be proved
 Fuel.dfy(324,21): Related location
 Fuel.dfy(312,43): Related location
 Fuel.dfy(335,26): Error: function precondition could not be proved
 Fuel.dfy(324,21): Related location
-<<<<<<< HEAD
-Fuel.dfy(314,46): Related location
-Fuel.dfy(335,26): Error: function precondition could not be proved
-Fuel.dfy(324,21): Related location
-Fuel.dfy(314,93): Related location
-=======
 Fuel.dfy(312,58): Related location
 Fuel.dfy(335,26): Error: function precondition could not be proved
 Fuel.dfy(324,21): Related location
 Fuel.dfy(314,46): Related location
->>>>>>> 7c47bf5a
 Fuel.dfy(335,26): Error: function precondition could not be proved
 Fuel.dfy(324,21): Related location
 Fuel.dfy(314,72): Related location
@@ -70,15 +42,6 @@
 Fuel.dfy(329,21): Related location
 Fuel.dfy(311,43): Related location
 Fuel.dfy(336,45): Error: function precondition could not be proved
-<<<<<<< HEAD
-Fuel.dfy(329,21): Related location
-Fuel.dfy(312,58): Related location
-Fuel.dfy(336,45): Error: function precondition could not be proved
-Fuel.dfy(329,21): Related location
-Fuel.dfy(312,43): Related location
-Fuel.dfy(336,45): Error: function precondition could not be proved
-=======
->>>>>>> 7c47bf5a
 Fuel.dfy(329,21): Related location
 Fuel.dfy(313,41): Related location
 Fuel.dfy(336,45): Error: function precondition could not be proved
@@ -88,12 +51,9 @@
 Fuel.dfy(329,21): Related location
 Fuel.dfy(314,72): Related location
 Fuel.dfy(336,45): Error: function precondition could not be proved
-<<<<<<< HEAD
-=======
 Fuel.dfy(329,21): Related location
 Fuel.dfy(314,93): Related location
 Fuel.dfy(336,45): Error: function precondition could not be proved
->>>>>>> 7c47bf5a
 Fuel.dfy(329,21): Related location
 Fuel.dfy(312,58): Related location
 Fuel.dfy(336,71): Error: index out of range
