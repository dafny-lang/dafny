Definedness.dfy(11,6): Error: possible division by zero
Definedness.dfy(18,15): Error: possible division by zero
Definedness.dfy(27,15): Error: target object might be null
Definedness.dfy(28,20): Error: target object might be null
Definedness.dfy(29,16): Error: possible division by zero
Definedness.dfy(36,15): Error: target object might be null
Definedness.dfy(45,15): Error: target object might be null
Definedness.dfy(53,17): Error: target object might be null
Definedness.dfy(54,2): Error: A postcondition might not hold on this return path.
Definedness.dfy(53,21): Related location: This is the postcondition that might not hold.
Definedness.dfy(60,17): Error: target object might be null
Definedness.dfy(61,2): Error: A postcondition might not hold on this return path.
Definedness.dfy(60,21): Related location: This is the postcondition that might not hold.
Definedness.dfy(68,2): Error: A postcondition might not hold on this return path.
Definedness.dfy(67,21): Related location: This is the postcondition that might not hold.
Definedness.dfy(88,6): Error: target object might be null
<<<<<<< HEAD
Definedness.dfy(89,4): Error: possible violation of function precondition
Definedness.dfy(79,15): Related location
Definedness.dfy(89,9): Error: target object might be null
Definedness.dfy(89,9): Error: assignment might update an object not in the enclosing context's modifies clause
Definedness.dfy(90,9): Error: possible violation of function precondition
=======
Definedness.dfy(89,4): Error: function precondition might not hold
Definedness.dfy(79,15): Related location
Definedness.dfy(89,9): Error: target object might be null
Definedness.dfy(89,9): Error: assignment might update an object not in the enclosing context's modifies clause
Definedness.dfy(90,9): Error: function precondition might not hold
>>>>>>> 53765c53
Definedness.dfy(79,15): Related location
Definedness.dfy(95,13): Error: possible division by zero
Definedness.dfy(95,22): Error: possible division by zero
Definedness.dfy(96,14): Error: possible division by zero
Definedness.dfy(101,11): Error: possible division by zero
Definedness.dfy(108,14): Error: possible division by zero
Definedness.dfy(117,22): Error: function precondition might not hold
Definedness.dfy(79,15): Related location
Definedness.dfy(123,16): Error: function precondition might not hold
Definedness.dfy(79,15): Related location
Definedness.dfy(133,16): Error: function precondition might not hold
Definedness.dfy(79,15): Related location
Definedness.dfy(133,21): Error: This loop invariant might not hold on entry.
Definedness.dfy(133,21): Related message: loop invariant violation
Definedness.dfy(134,16): Error: function precondition might not hold
Definedness.dfy(79,15): Related location
Definedness.dfy(143,14): Error: possible division by zero
Definedness.dfy(162,14): Error: possible division by zero
Definedness.dfy(175,27): Error: This loop invariant might not hold on entry.
Definedness.dfy(175,27): Related message: loop invariant violation
Definedness.dfy(181,16): Error: function precondition might not hold
Definedness.dfy(79,15): Related location
Definedness.dfy(196,18): Error: possible division by zero
Definedness.dfy(196,22): Error: This loop invariant might not hold on entry.
Definedness.dfy(196,22): Related message: loop invariant violation
Definedness.dfy(196,27): Error: possible division by zero
Definedness.dfy(215,9): Error: A postcondition might not hold on this return path.
Definedness.dfy(217,45): Related location: This is the postcondition that might not hold.
Definedness.dfy(224,21): Error: target object might be null
Definedness.dfy(237,9): Error: A postcondition might not hold on this return path.
Definedness.dfy(240,23): Related location: This is the postcondition that might not hold.

Dafny program verifier finished with 9 verified, 37 errors<|MERGE_RESOLUTION|>--- conflicted
+++ resolved
@@ -14,19 +14,11 @@
 Definedness.dfy(68,2): Error: A postcondition might not hold on this return path.
 Definedness.dfy(67,21): Related location: This is the postcondition that might not hold.
 Definedness.dfy(88,6): Error: target object might be null
-<<<<<<< HEAD
-Definedness.dfy(89,4): Error: possible violation of function precondition
-Definedness.dfy(79,15): Related location
-Definedness.dfy(89,9): Error: target object might be null
-Definedness.dfy(89,9): Error: assignment might update an object not in the enclosing context's modifies clause
-Definedness.dfy(90,9): Error: possible violation of function precondition
-=======
 Definedness.dfy(89,4): Error: function precondition might not hold
 Definedness.dfy(79,15): Related location
 Definedness.dfy(89,9): Error: target object might be null
 Definedness.dfy(89,9): Error: assignment might update an object not in the enclosing context's modifies clause
 Definedness.dfy(90,9): Error: function precondition might not hold
->>>>>>> 53765c53
 Definedness.dfy(79,15): Related location
 Definedness.dfy(95,13): Error: possible division by zero
 Definedness.dfy(95,22): Error: possible division by zero
