Definedness.dfy(11,6): Error: possible division by zero
Definedness.dfy(18,15): Error: possible division by zero
Definedness.dfy(27,15): Error: target object might be null
Definedness.dfy(28,20): Error: target object might be null
Definedness.dfy(29,16): Error: possible division by zero
Definedness.dfy(36,15): Error: target object might be null
Definedness.dfy(45,15): Error: target object might be null
Definedness.dfy(53,17): Error: target object might be null
Definedness.dfy(54,2): Error: a postcondition could not be proved on this return path
Definedness.dfy(53,21): Related location: this is the postcondition that could not be proved
Definedness.dfy(60,17): Error: target object might be null
Definedness.dfy(61,2): Error: a postcondition could not be proved on this return path
Definedness.dfy(60,21): Related location: this is the postcondition that could not be proved
Definedness.dfy(68,2): Error: a postcondition could not be proved on this return path
Definedness.dfy(67,21): Related location: this is the postcondition that could not be proved
Definedness.dfy(88,6): Error: target object might be null
Definedness.dfy(89,4): Error: function precondition might not hold
Definedness.dfy(79,15): Related location
Definedness.dfy(89,9): Error: assignment might update an object not in the enclosing context's modifies clause
Definedness.dfy(89,9): Error: target object might be null
Definedness.dfy(90,9): Error: function precondition might not hold
Definedness.dfy(79,15): Related location
Definedness.dfy(95,13): Error: possible division by zero
Definedness.dfy(95,22): Error: possible division by zero
Definedness.dfy(96,14): Error: possible division by zero
Definedness.dfy(101,11): Error: possible division by zero
Definedness.dfy(108,14): Error: possible division by zero
Definedness.dfy(117,22): Error: function precondition might not hold
Definedness.dfy(79,15): Related location
Definedness.dfy(123,16): Error: function precondition might not hold
Definedness.dfy(79,15): Related location
Definedness.dfy(133,16): Error: function precondition might not hold
Definedness.dfy(79,15): Related location
Definedness.dfy(133,21): Error: this loop invariant could not be proved on entry
Definedness.dfy(133,21): Related message: loop invariant violation
Definedness.dfy(134,16): Error: function precondition might not hold
Definedness.dfy(79,15): Related location
Definedness.dfy(143,14): Error: possible division by zero
Definedness.dfy(162,14): Error: possible division by zero
Definedness.dfy(175,27): Error: this loop invariant could not be proved on entry
Definedness.dfy(175,27): Related message: loop invariant violation
Definedness.dfy(181,16): Error: function precondition might not hold
Definedness.dfy(79,15): Related location
Definedness.dfy(196,18): Error: possible division by zero
Definedness.dfy(196,22): Error: this loop invariant could not be proved on entry
Definedness.dfy(196,22): Related message: loop invariant violation
Definedness.dfy(196,27): Error: possible division by zero
<<<<<<< HEAD
Definedness.dfy(215,9): Error: a postcondition could not be proved on this return path
Definedness.dfy(217,45): Related location: this is the postcondition that could not be proved
Definedness.dfy(224,21): Error: target object might be null
Definedness.dfy(237,9): Error: a postcondition could not be proved on this return path
Definedness.dfy(240,23): Related location: this is the postcondition that could not be proved
=======
Definedness.dfy(215,15): Error: A postcondition might not hold on this return path.
Definedness.dfy(217,45): Related location: This is the postcondition that might not hold.
Definedness.dfy(224,21): Error: target object might be null
Definedness.dfy(237,15): Error: A postcondition might not hold on this return path.
Definedness.dfy(240,23): Related location: This is the postcondition that might not hold.
>>>>>>> 055c2b75

Dafny program verifier finished with 9 verified, 37 errors<|MERGE_RESOLUTION|>--- conflicted
+++ resolved
@@ -45,18 +45,10 @@
 Definedness.dfy(196,22): Error: this loop invariant could not be proved on entry
 Definedness.dfy(196,22): Related message: loop invariant violation
 Definedness.dfy(196,27): Error: possible division by zero
-<<<<<<< HEAD
-Definedness.dfy(215,9): Error: a postcondition could not be proved on this return path
+Definedness.dfy(215,15): Error: a postcondition could not be proved on this return path
 Definedness.dfy(217,45): Related location: this is the postcondition that could not be proved
 Definedness.dfy(224,21): Error: target object might be null
-Definedness.dfy(237,9): Error: a postcondition could not be proved on this return path
+Definedness.dfy(237,15): Error: a postcondition could not be proved on this return path
 Definedness.dfy(240,23): Related location: this is the postcondition that could not be proved
-=======
-Definedness.dfy(215,15): Error: A postcondition might not hold on this return path.
-Definedness.dfy(217,45): Related location: This is the postcondition that might not hold.
-Definedness.dfy(224,21): Error: target object might be null
-Definedness.dfy(237,15): Error: A postcondition might not hold on this return path.
-Definedness.dfy(240,23): Related location: This is the postcondition that might not hold.
->>>>>>> 055c2b75
 
 Dafny program verifier finished with 9 verified, 37 errors