<<<<<<< HEAD
DividedConstructors.dfy(62,9): Warning: the ... refinement feature in statements is deprecated
// DividedConstructors.dfy


module M0 {
  class MyClass {
    var a: nat
    const b := 17
    var c: real

    constructor Init(x: nat)
    {
      this.a := x;
      c := 3.14;
      new;
      a := a + b;
      assert c == 3.14;
      assert this.a == 17 + x;
    }

    constructor (z: real)
      ensures c <= 2.0 * z
    {
      a, c := 50, 2.0 * z;
      new;
    }

    constructor Make()
      ensures 10 <= a
    {
      new;
      a := a + b;
    }

    constructor Create()
      ensures 30 <= a
    {
      new;
      a := a + 2 * b;
    }
  }
}

module M1 refines M0 {
  class MyClass ... {
    const d := 'D'
    var e: char

    constructor Init ...
    {
      e := 'e';
      new;
      e := 'x';
      ...;
      assert e == 'x';
    }

    constructor  ...
    {
      e := 'y';
      new;
    }

    constructor Make ...
    {
      new;
      e := 'z';
    }

    constructor Create ...
    {
      e := 'w';
    }
  }
}

module TypeOfThis {
  class LinkedList<T(0)> {
    ghost var Repr: set<LinkedList<T>>
    ghost var Rapr: set<LinkedList?<T>>
    ghost var S: set<object>
    ghost var T: set<object?>

    constructor Init()
    {
      Repr := {this};
    }

    constructor Init'()
    {
      Rapr := {this};
    }

    constructor Create()
    {
      S := {this};
    }

    constructor Create'()
    {
      T := {this};
    }

    constructor Two()
    {
      new;
      var ll: LinkedList? := this;
      var o: object? := this;
      if
      case true =>
        T := {o};
      case true =>
        S := {o};
      case true =>
        Repr := {ll};
      case true =>
        Rapr := {ll};
      case true =>
        S := {ll};
      case true =>
        T := {ll};
    }

    method Mutate()
      modifies this
    {
      Repr := {this};
      Rapr := {this};
      S := {this};
      T := {this};
    }
  }
}

module Regression {
  class A {
    var b: bool
    var y: int

    constructor Make0()
      ensures b == false
    {
      b := false;
    }

    constructor Make1()
      ensures b == true
    {
      b := true;
    }

    constructor Make2()
    {
      b := false;
      new;
      assert !b;
    }

    constructor Make3()
      ensures b == false && y == 65
    {
      b := false;
      y := 65;
      new;
      assert !b;
      assert y == 65;
    }

    constructor Make4(bb: bool, yy: int)
      ensures b == bb && y == yy
    {
      b, y := bb, yy;
    }
  }
}
method Main()
{
  var m := new M0.MyClass.Init(20);
  print m.a, ", ", m.b, ", ", m.c, "\n";
  var r0 := new Regression.A.Make0();
  var r1 := new Regression.A.Make1();
  assert r0.b != r1.b;
  print r0.b, ", ", r1.b, "\n";
}

Dafny program verifier finished with 17 verified, 0 errors
=======
>>>>>>> 18eaf5b3
37, 17, 3.14
false, true<|MERGE_RESOLUTION|>--- conflicted
+++ resolved
@@ -1,191 +1,2 @@
-<<<<<<< HEAD
-DividedConstructors.dfy(62,9): Warning: the ... refinement feature in statements is deprecated
-// DividedConstructors.dfy
-
-
-module M0 {
-  class MyClass {
-    var a: nat
-    const b := 17
-    var c: real
-
-    constructor Init(x: nat)
-    {
-      this.a := x;
-      c := 3.14;
-      new;
-      a := a + b;
-      assert c == 3.14;
-      assert this.a == 17 + x;
-    }
-
-    constructor (z: real)
-      ensures c <= 2.0 * z
-    {
-      a, c := 50, 2.0 * z;
-      new;
-    }
-
-    constructor Make()
-      ensures 10 <= a
-    {
-      new;
-      a := a + b;
-    }
-
-    constructor Create()
-      ensures 30 <= a
-    {
-      new;
-      a := a + 2 * b;
-    }
-  }
-}
-
-module M1 refines M0 {
-  class MyClass ... {
-    const d := 'D'
-    var e: char
-
-    constructor Init ...
-    {
-      e := 'e';
-      new;
-      e := 'x';
-      ...;
-      assert e == 'x';
-    }
-
-    constructor  ...
-    {
-      e := 'y';
-      new;
-    }
-
-    constructor Make ...
-    {
-      new;
-      e := 'z';
-    }
-
-    constructor Create ...
-    {
-      e := 'w';
-    }
-  }
-}
-
-module TypeOfThis {
-  class LinkedList<T(0)> {
-    ghost var Repr: set<LinkedList<T>>
-    ghost var Rapr: set<LinkedList?<T>>
-    ghost var S: set<object>
-    ghost var T: set<object?>
-
-    constructor Init()
-    {
-      Repr := {this};
-    }
-
-    constructor Init'()
-    {
-      Rapr := {this};
-    }
-
-    constructor Create()
-    {
-      S := {this};
-    }
-
-    constructor Create'()
-    {
-      T := {this};
-    }
-
-    constructor Two()
-    {
-      new;
-      var ll: LinkedList? := this;
-      var o: object? := this;
-      if
-      case true =>
-        T := {o};
-      case true =>
-        S := {o};
-      case true =>
-        Repr := {ll};
-      case true =>
-        Rapr := {ll};
-      case true =>
-        S := {ll};
-      case true =>
-        T := {ll};
-    }
-
-    method Mutate()
-      modifies this
-    {
-      Repr := {this};
-      Rapr := {this};
-      S := {this};
-      T := {this};
-    }
-  }
-}
-
-module Regression {
-  class A {
-    var b: bool
-    var y: int
-
-    constructor Make0()
-      ensures b == false
-    {
-      b := false;
-    }
-
-    constructor Make1()
-      ensures b == true
-    {
-      b := true;
-    }
-
-    constructor Make2()
-    {
-      b := false;
-      new;
-      assert !b;
-    }
-
-    constructor Make3()
-      ensures b == false && y == 65
-    {
-      b := false;
-      y := 65;
-      new;
-      assert !b;
-      assert y == 65;
-    }
-
-    constructor Make4(bb: bool, yy: int)
-      ensures b == bb && y == yy
-    {
-      b, y := bb, yy;
-    }
-  }
-}
-method Main()
-{
-  var m := new M0.MyClass.Init(20);
-  print m.a, ", ", m.b, ", ", m.c, "\n";
-  var r0 := new Regression.A.Make0();
-  var r1 := new Regression.A.Make1();
-  assert r0.b != r1.b;
-  print r0.b, ", ", r1.b, "\n";
-}
-
-Dafny program verifier finished with 17 verified, 0 errors
-=======
->>>>>>> 18eaf5b3
 37, 17, 3.14
 false, true