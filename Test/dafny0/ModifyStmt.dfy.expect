<<<<<<< HEAD
ModifyStmt.dfy(135,4): Warning: the modify statement with a block statement is deprecated
ModifyStmt.dfy(143,4): Warning: the modify statement with a block statement is deprecated
ModifyStmt.dfy(150,4): Warning: the modify statement with a block statement is deprecated
ModifyStmt.dfy(162,10): Warning: the modify statement with a block statement is deprecated
ModifyStmt.dfy(163,8): Warning: the modify statement with a block statement is deprecated
ModifyStmt.dfy(164,6): Warning: the modify statement with a block statement is deprecated
ModifyStmt.dfy(165,4): Warning: the modify statement with a block statement is deprecated
ModifyStmt.dfy(180,4): Warning: the modify statement with a block statement is deprecated
ModifyStmt.dfy(27,13): Error: assertion could not be proved
=======
ModifyStmt.dfy(133,14): Warning: the modify statement with a block statement is deprecated
ModifyStmt.dfy(140,14): Warning: the modify statement with a block statement is deprecated
ModifyStmt.dfy(148,16): Warning: the modify statement with a block statement is deprecated
ModifyStmt.dfy(160,20): Warning: the modify statement with a block statement is deprecated
ModifyStmt.dfy(158,17): Warning: the modify statement with a block statement is deprecated
ModifyStmt.dfy(157,21): Warning: the modify statement with a block statement is deprecated
ModifyStmt.dfy(155,24): Warning: the modify statement with a block statement is deprecated
ModifyStmt.dfy(178,16): Warning: the modify statement with a block statement is deprecated
ModifyStmt.dfy(27,13): Error: assertion might not hold
>>>>>>> 7c47bf5a
ModifyStmt.dfy(42,4): Error: modify statement might violate context's modifies clause
ModifyStmt.dfy(48,4): Error: modify statement might violate context's modifies clause
ModifyStmt.dfy(61,4): Error: modify statement might violate context's modifies clause
ModifyStmt.dfy(70,13): Error: assertion could not be proved
ModifyStmt.dfy(89,13): Error: assertion could not be proved
ModifyStmt.dfy(99,13): Error: assertion could not be proved
ModifyStmt.dfy(110,13): Error: assertion could not be proved
ModifyStmt.dfy(122,15): Error: assertion could not be proved
ModifyStmt.dfy(134,6): Error: assignment might update an object not in the enclosing context's modifies clause
ModifyStmt.dfy(172,14): Error: assertion could not be proved

Dafny program verifier finished with 11 verified, 11 errors<|MERGE_RESOLUTION|>--- conflicted
+++ resolved
@@ -1,14 +1,3 @@
-<<<<<<< HEAD
-ModifyStmt.dfy(135,4): Warning: the modify statement with a block statement is deprecated
-ModifyStmt.dfy(143,4): Warning: the modify statement with a block statement is deprecated
-ModifyStmt.dfy(150,4): Warning: the modify statement with a block statement is deprecated
-ModifyStmt.dfy(162,10): Warning: the modify statement with a block statement is deprecated
-ModifyStmt.dfy(163,8): Warning: the modify statement with a block statement is deprecated
-ModifyStmt.dfy(164,6): Warning: the modify statement with a block statement is deprecated
-ModifyStmt.dfy(165,4): Warning: the modify statement with a block statement is deprecated
-ModifyStmt.dfy(180,4): Warning: the modify statement with a block statement is deprecated
-ModifyStmt.dfy(27,13): Error: assertion could not be proved
-=======
 ModifyStmt.dfy(133,14): Warning: the modify statement with a block statement is deprecated
 ModifyStmt.dfy(140,14): Warning: the modify statement with a block statement is deprecated
 ModifyStmt.dfy(148,16): Warning: the modify statement with a block statement is deprecated
@@ -17,8 +6,7 @@
 ModifyStmt.dfy(157,21): Warning: the modify statement with a block statement is deprecated
 ModifyStmt.dfy(155,24): Warning: the modify statement with a block statement is deprecated
 ModifyStmt.dfy(178,16): Warning: the modify statement with a block statement is deprecated
-ModifyStmt.dfy(27,13): Error: assertion might not hold
->>>>>>> 7c47bf5a
+ModifyStmt.dfy(27,13): Error: assertion could not be proved
 ModifyStmt.dfy(42,4): Error: modify statement might violate context's modifies clause
 ModifyStmt.dfy(48,4): Error: modify statement might violate context's modifies clause
 ModifyStmt.dfy(61,4): Error: modify statement might violate context's modifies clause
