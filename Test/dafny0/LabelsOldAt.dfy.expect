--- conflicted
+++ resolved
@@ -1,17 +1,6 @@
 LabelsOldAt.dfy(429,9): Warning: Argument to 'old' does not dereference the mutable heap, so this use of 'old' has no effect
 LabelsOldAt.dfy(430,9): Warning: Argument to 'old' does not dereference the mutable heap, so this use of 'old' has no effect
 LabelsOldAt.dfy(160,13): Warning: Argument to 'old' does not dereference the mutable heap, so this use of 'old' has no effect
-<<<<<<< HEAD
-LabelsOldAt.dfy(34,13): Error: assertion could not be proved
-LabelsOldAt.dfy(56,11): Error: assertion could not be proved
-LabelsOldAt.dfy(78,13): Error: assertion could not be proved
-LabelsOldAt.dfy(110,13): Error: assertion could not be proved
-LabelsOldAt.dfy(112,13): Error: assertion could not be proved
-LabelsOldAt.dfy(116,13): Error: assertion could not be proved
-LabelsOldAt.dfy(118,13): Error: assertion could not be proved
-LabelsOldAt.dfy(140,13): Error: assertion could not be proved
-LabelsOldAt.dfy(142,13): Error: assertion could not be proved
-=======
 LabelsOldAt.dfy(358,11): Error: assertion might not hold
 LabelsOldAt.dfy(367,11): Error: assertion might not hold
 LabelsOldAt.dfy(376,11): Error: assertion might not hold
@@ -28,16 +17,15 @@
 LabelsOldAt.dfy(286,15): Error: some set element might not be allocated in the old-state of the 'unchanged' predicate
 LabelsOldAt.dfy(291,15): Error: some sequence element might be null
 LabelsOldAt.dfy(291,15): Error: some sequence element might not be allocated in the old-state of the 'unchanged' predicate
-LabelsOldAt.dfy(34,13): Error: assertion might not hold
-LabelsOldAt.dfy(56,11): Error: assertion might not hold
-LabelsOldAt.dfy(78,13): Error: assertion might not hold
-LabelsOldAt.dfy(110,13): Error: assertion might not hold
-LabelsOldAt.dfy(112,13): Error: assertion might not hold
-LabelsOldAt.dfy(116,13): Error: assertion might not hold
-LabelsOldAt.dfy(118,13): Error: assertion might not hold
-LabelsOldAt.dfy(140,13): Error: assertion might not hold
-LabelsOldAt.dfy(142,13): Error: assertion might not hold
->>>>>>> 7c47bf5a
+LabelsOldAt.dfy(34,13): Error: assertion could not be proved
+LabelsOldAt.dfy(56,11): Error: assertion could not be proved
+LabelsOldAt.dfy(78,13): Error: assertion could not be proved
+LabelsOldAt.dfy(110,13): Error: assertion could not be proved
+LabelsOldAt.dfy(112,13): Error: assertion could not be proved
+LabelsOldAt.dfy(116,13): Error: assertion could not be proved
+LabelsOldAt.dfy(118,13): Error: assertion could not be proved
+LabelsOldAt.dfy(140,13): Error: assertion could not be proved
+LabelsOldAt.dfy(142,13): Error: assertion could not be proved
 LabelsOldAt.dfy(164,21): Error: receiver might not be allocated in the state in which its fields are accessed
 LabelsOldAt.dfy(166,27): Error: receiver might not be allocated in the state in which its fields are accessed
 LabelsOldAt.dfy(175,19): Error: array might not be allocated
