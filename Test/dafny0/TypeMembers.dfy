<<<<<<< HEAD
// RUN: %dafny /compile:0 /dprint:"%t.dprint" "%s" > "%t"
// RUN: %dafny /noVerify /compile:4 /compileTarget:cs "%s" >> "%t"
// RUN: %dafny /noVerify /compile:4 /compileTarget:java "%s" >> "%t"
// RUN: %dafny /noVerify /compile:4 /compileTarget:js "%s" >> "%t"
// RUN: %dafny /noVerify /compile:4 /compileTarget:go "%s" >> "%t"
// RUN: %dafny /noVerify /compile:4 /compileTarget:py "%s" >> "%t"
// RUN: %diff "%s.expect" "%t"
=======
// RUN: %testDafnyForEachCompiler "%s" -- --relax-definite-assignment
>>>>>>> bdad1717

method Main() {
  BasicTests();
  MoreTests();
}

// ---------- basic tests ----------

method BasicTests() {
  var t := Yes;
  var r := t.W();  // 10
  var q := t.Q() + DaTy.Q();  // 13 + 13
  print t, " ", r, " ", q, "\n";

  var p: Pos := 8; print p, " ";
  var u := Pos.Func(p); assert u == 11; print u, " ";
  var v := p.Gittit(); assert v == 10; print v, " ";
  var w := Pos.Method(p); assert w == 11; print w, " ";
  var x := p.Collect(); assert x == 10; print x, " ";
  print "\n";
}

datatype DaTy = Yes {
  function W(): int { 10 }
  static function Q(): int { 13 }
}

newtype Pos = x | 0 < x witness 1
{
  static function Func(y: Pos): int { (y + 3) as int }
  function Gittit(): int { (this + 2) as int }
  static method Method(y: Pos) returns (r: int) ensures r == (y + 3) as int { return (y + 3) as int; }
  method Collect() returns (r: int) ensures r == (this + 2) as int { return (this + 2) as int; }
}

// ---------- more comprehensive tests ----------

method MoreTests() {
  var d := Business(true, 5);
  var v := d.G(5);  // 10
  var u := Dt<int>.G(7);  // 14
  print d.F(10), " ", v, " ", u, "\n";  // 35 10 14
  print Dt<real>.g, " ", d.g, "\n";  // 22 22
  var yy, dd := d.M(93);
  print yy, " ", dd, "\n";  // 9 Business(false, 5)
  var a0 := d.P(54);
  var a1 := Dt<bool>.P(55);
  print a0, " ", a1, "\n";  // 76 77
  print d.c, "\n";  // 19

  var c: Co<real> := Cobalt;
  print Co<bv11>.g, " ", c.g, "\n";  // 0 0
  print c.F(2), " ", Co<bv11>.G(70), " ", c.G(71), "\n";  // 19 82 83
  var c';
  yy, c' := c.M(93);
  print yy, " ", c, "\n";  // 93 Cobalt
  a0 := c.P(54);
  a1 := Co<bool>.P(55);
  print a0, " ", a1, "\n";  // 27 27
  print c.c, "\n";  // 18

  var pr: Primes := 11;
  print pr, " ", Primes.g, " ", pr.g, " ", pr.c, "\n";  // 11 18 18 22
  print pr.F(2), " ", Primes.G(70), " ", pr.G(71), "\n";  // 15 30 29
  yy, pr := pr.M(95);
  print yy, " ", pr, "\n";  // 95 11
  a0 := pr.P(54);
  a1 := Primes.P(55);
  print a0, " ", a1, "\n";  // 162 165

  var sm: Small := 11;
  print sm, " ", Small.g, " ", sm.g, " ", sm.c, "\n";  // 11 18 18 3
  print sm.F(2), " ", Small.G(70), " ", sm.G(71), "\n";  // 15 30 29
  yy, sm := sm.M(95);
  print yy, " ", sm, "\n";  // 95 11
  a0 := sm.P(54);
  a1 := Small.P(55);
  print a0, " ", a1, "\n";  // 162 165
}

datatype Dt<A> = Blue | Bucket(diameter: real) | Business(trendy: bool, a: A)
{
  const c: int := if this.Blue? then 18 else 19
  static const g: int := 22
  function F(x: int): int {
    x + if this.Bucket? then this.diameter.Floor else 25
  }
  static function G(x: int): int {
    2 * x
  }
  method M(x: int) returns (y: int, d: Dt<A>) {
    if this == Blue {
      y := x;
    } else {
      y := 9;
    }
    var z := RecursiveZero(3);
    y := y + z;
    z := StaticRecursiveZero(3);
    y := y + z;
    match this
    case Blue =>
      assert y == x;
      d := Bucket(0.0);
    case Bucket(dm) =>
      d := this.(diameter := this.diameter + 2.0);
    case Business(t, a) =>
      d := this.(trendy := !t);
  }
  static method P(x: int) returns (y: int) {
    y := x + g;
  }
  twostate predicate Toop() { old(this) == this } // warning: old has no effect
  twostate lemma Tool() { }
  least predicate IndP() { true }
  greatest predicate CoP() { true }
  method RecursiveZero(x: int) returns (z: int) ensures z == 0 decreases x != 0 {
    if x == 0 { return 0; } else { z := RecursiveZero(0); }
  }
  static method StaticRecursiveZero(x: int) returns (z: int) ensures z == 0 decreases x != 0 {
    if x == 0 { return 0; } else { z := StaticRecursiveZero(0); }
  }
}
codatatype Co<A> = Cobalt | Continues(next: Co<A>)
{
  const c: int := if this.Cobalt? then 18 else 19
  static const g: int
  function F(x: int): int { 19 }
  static function G(x: int): int { x + 12 }
  method M(x: int) returns (y: int, d: Co<int>) {
    if this == Cobalt {
      y := x;
    } else {
      y := 9;
    }
    var z := RecursiveZero(3);
    y := y + z;
    z := StaticRecursiveZero(3);
    y := y + z;
    d := Cobalt;
  }
  static method P(x: int) returns (y: int) {
    y := x / 2;
  }
  method RecursiveZero(x: int) returns (z: int) ensures z == 0 decreases x != 0 {
    if x == 0 { return 0; } else { z := RecursiveZero(0); }
  }
  static method StaticRecursiveZero(x: int) returns (z: int) ensures z == 0 decreases x != 0 {
    if x == 0 { return 0; } else { z := StaticRecursiveZero(0); }
  }
}

newtype Primes = x | 2 <= x && forall y :: 2 <= y < x ==> x % y != 0 witness 2
{
  const c: int := this as int * 2
  static const g: int := 18
  function F(x: int): int { 2 * x + this as int }
  static function G(x: int): int { 100 - x }
  method M(x: int) returns (y: int, d: Primes) {
    var z := RecursiveZero(3);
    return x + z, this;
  }
  static method P(x: int) returns (y: int) {
    var z := StaticRecursiveZero(3);
    y := 3*x + z;
  }
  method RecursiveZero(x: int) returns (z: int) ensures z == 0 decreases x != 0 {
    if x == 0 { return 0; } else { z := RecursiveZero(0); }
  }
  static method StaticRecursiveZero(x: int) returns (z: int) ensures z == 0 decreases x != 0 {
    if x == 0 { return 0; } else { z := StaticRecursiveZero(0); }
  }
}

newtype Small = x | 0 <= x < 25
{
  const c := this as int % 4
  static const g: int := 18
  function F(x: int): int { 2 * x + this as int }
  static function G(x: int): int { 100 - x }
  method M(x: int) returns (y: int, d: Small) {
    var z := RecursiveZero(3);
    return x + z, this;
  }
  static method P(x: int) returns (y: int) {
    var z := StaticRecursiveZero(3);
    y := 3*x + z;
  }
  method RecursiveZero(x: int) returns (z: int) ensures z == 0 decreases x != 0 {
    if x == 0 { return 0; } else { z := RecursiveZero(0); }
  }
  static method StaticRecursiveZero(x: int) returns (z: int) ensures z == 0 decreases x != 0 {
    if x == 0 { return 0; } else { z := StaticRecursiveZero(0); }
  }
}

// TODO: test recursive dependencies<|MERGE_RESOLUTION|>--- conflicted
+++ resolved
@@ -1,14 +1,4 @@
-<<<<<<< HEAD
-// RUN: %dafny /compile:0 /dprint:"%t.dprint" "%s" > "%t"
-// RUN: %dafny /noVerify /compile:4 /compileTarget:cs "%s" >> "%t"
-// RUN: %dafny /noVerify /compile:4 /compileTarget:java "%s" >> "%t"
-// RUN: %dafny /noVerify /compile:4 /compileTarget:js "%s" >> "%t"
-// RUN: %dafny /noVerify /compile:4 /compileTarget:go "%s" >> "%t"
-// RUN: %dafny /noVerify /compile:4 /compileTarget:py "%s" >> "%t"
-// RUN: %diff "%s.expect" "%t"
-=======
 // RUN: %testDafnyForEachCompiler "%s" -- --relax-definite-assignment
->>>>>>> bdad1717
 
 method Main() {
   BasicTests();
