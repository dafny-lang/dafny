SubsetTypes.dfy(7,18): Error: value does not satisfy the subset constraints of 'nat'
SubsetTypes.dfy(8,9): Error: value does not satisfy the subset constraints of 'nat'
SubsetTypes.dfy(10,23): Error: value does not satisfy the subset constraints of 'nat'
SubsetTypes.dfy(11,9): Error: cannot establish the existence of LHS values that satisfy the such-that predicate
SubsetTypes.dfy(15,15): Error: cannot establish the existence of LHS values that satisfy the such-that predicate
SubsetTypes.dfy(16,6): Error: cannot establish the existence of LHS values that satisfy the such-that predicate
SubsetTypes.dfy(19,11): Error: value does not satisfy the subset constraints of 'nat'
SubsetTypes.dfy(21,15): Error: value does not satisfy the subset constraints of 'nat'
SubsetTypes.dfy(23,8): Error: value does not satisfy the subset constraints of 'nat'
SubsetTypes.dfy(30,4): Error: value does not satisfy the subset constraints of 'nat'
SubsetTypes.dfy(31,7): Error: value does not satisfy the subset constraints of 'nat'
SubsetTypes.dfy(42,24): Error: value does not satisfy the subset constraints of 'nat'
SubsetTypes.dfy(44,15): Error: value does not satisfy the subset constraints of 'nat'
SubsetTypes.dfy(49,15): Error: value does not satisfy the subset constraints of 'nat'
SubsetTypes.dfy(51,9): Error: value does not satisfy the subset constraints of 'int -> nat' (possible cause: it may be partial or have read effects)
SubsetTypes.dfy(56,4): Error: value does not satisfy the subset constraints of 'nat'
SubsetTypes.dfy(63,23): Error: value of expression (of type 'set<int>') is not known to be an instance of type 'set<nat>'
SubsetTypes.dfy(64,9): Error: value of expression (of type 'set<int>') is not known to be an instance of type 'set<nat>'
SubsetTypes.dfy(66,28): Error: value of expression (of type 'set<int>') is not known to be an instance of type 'set<nat>'
SubsetTypes.dfy(67,9): Error: cannot establish the existence of LHS values that satisfy the such-that predicate
SubsetTypes.dfy(71,20): Error: cannot establish the existence of LHS values that satisfy the such-that predicate
SubsetTypes.dfy(72,6): Error: cannot establish the existence of LHS values that satisfy the such-that predicate
SubsetTypes.dfy(75,11): Error: value of expression (of type 'set<int>') is not known to be an instance of type 'set<nat>'
SubsetTypes.dfy(77,15): Error: value of expression (of type 'set<int>') is not known to be an instance of type 'set<nat>'
SubsetTypes.dfy(79,8): Error: value of expression (of type 'set<int>') is not known to be an instance of type 'set<nat>'
SubsetTypes.dfy(86,4): Error: value of expression (of type 'set<int>') is not known to be an instance of type 'set<nat>'
SubsetTypes.dfy(87,7): Error: value of expression (of type 'set<int>') is not known to be an instance of type 'set<nat>'
SubsetTypes.dfy(98,24): Error: value of expression (of type 'set<int>') is not known to be an instance of type 'set<nat>'
SubsetTypes.dfy(100,15): Error: value of expression (of type 'set<int>') is not known to be an instance of type 'set<nat>'
SubsetTypes.dfy(101,9): Error: value of expression (of type 'set<int> -> set<int>') is not known to be an instance of type 'set<int> ~> set<nat>'
SubsetTypes.dfy(106,15): Error: value of expression (of type 'set<int>') is not known to be an instance of type 'set<nat>'
SubsetTypes.dfy(108,9): Error: value does not satisfy the subset constraints of 'set<int> -> set<nat>' (possible cause: it may be partial or have read effects)
SubsetTypes.dfy(113,4): Error: value of expression (of type 'set<int>') is not known to be an instance of type 'set<nat>'
SubsetTypes.dfy(123,32): Error: value does not satisfy the subset constraints of 'nat'
SubsetTypes.dfy(125,20): Error: value does not satisfy the subset constraints of 'nat'
SubsetTypes.dfy(135,25): Error: value of expression (of type 'nat ~> int') is not known to be an instance of type 'int ~> int'
SubsetTypes.dfy(136,25): Error: value of expression (of type 'nat ~> nat') is not known to be an instance of type 'int ~> int'
SubsetTypes.dfy(141,25): Error: value of expression (of type 'int ~> int') is not known to be an instance of type 'int ~> nat'
SubsetTypes.dfy(143,25): Error: value of expression (of type 'nat ~> int') is not known to be an instance of type 'int ~> nat'
SubsetTypes.dfy(144,25): Error: value of expression (of type 'nat ~> nat') is not known to be an instance of type 'int ~> nat'
SubsetTypes.dfy(157,25): Error: value of expression (of type 'int ~> int') is not known to be an instance of type 'nat ~> nat'
SubsetTypes.dfy(159,25): Error: value of expression (of type 'nat ~> int') is not known to be an instance of type 'nat ~> nat'
SubsetTypes.dfy(169,20): Error: cannot establish the existence of LHS values that satisfy the such-that predicate
SubsetTypes.dfy(182,11): Error: value of expression (of type 'int -> int') is not known to be an instance of type 'int ~> nat'
SubsetTypes.dfy(199,25): Error: value of expression (of type 'Person?') is not known to be an instance of type 'Person', because it might be null
SubsetTypes.dfy(204,23): Error: value of expression (of type 'Person?') is not known to be an instance of type 'Person', because it might be null
SubsetTypes.dfy(213,11): Error: value of expression (of type 'array<Person>') is not known to be an instance of type 'array<Person?>'
SubsetTypes.dfy(216,11): Error: value of expression (of type 'array<Person?>') is not known to be an instance of type 'array<Person>'
SubsetTypes.dfy(232,11): Error: value of expression (of type 'seq<Person?>') is not known to be an instance of type 'seq<Person>'
SubsetTypes.dfy(241,11): Error: value of expression (of type 'seq<Person?>') is not known to be an instance of type 'seq<Person>'
SubsetTypes.dfy(270,28): Error: value does not satisfy the subset constraints of 'byte'
SubsetTypes.dfy(271,30): Error: value does not satisfy the subset constraints of 'byte'
SubsetTypes.dfy(272,30): Error: value does not satisfy the subset constraints of 'byte'
SubsetTypes.dfy(273,38): Error: value does not satisfy the subset constraints of 'byte'
SubsetTypes.dfy(278,33): Error: value does not satisfy the subset constraints of 'byte'
SubsetTypes.dfy(279,39): Error: value does not satisfy the subset constraints of 'byte'
SubsetTypes.dfy(284,28): Error: value does not satisfy the subset constraints of 'byte'
SubsetTypes.dfy(285,29): Error: value of expression (of type 'seq<int>') is not known to be an instance of type 'seq<byte>'
SubsetTypes.dfy(286,29): Error: value of expression (of type 'set<int>') is not known to be an instance of type 'set<byte>'
SubsetTypes.dfy(287,29): Error: value of expression (of type 'multiset<int>') is not known to be an instance of type 'multiset<byte>'
SubsetTypes.dfy(288,29): Error: value of expression (of type 'map<int, int>') is not known to be an instance of type 'map<byte, byte>'
SubsetTypes.dfy(318,18): Error: value does not satisfy the subset constraints of 'nat'
SubsetTypes.dfy(323,20): Error: value does not satisfy the subset constraints of 'nat'
SubsetTypes.dfy(330,20): Error: result of operation might violate newtype constraint for 'Nat'
SubsetTypes.dfy(337,20): Error: result of operation might violate newtype constraint for 'Nat'
SubsetTypes.dfy(343,18): Error: value does not satisfy the subset constraints of 'Nat'
SubsetTypes.dfy(342,7): Error: cannot find witness that shows type is inhabited (only tried 0); try giving a hint through a 'witness' or 'ghost witness' clause, or use 'witness *' to treat as a possibly empty type
SubsetTypes.dfy(348,18): Error: result of operation might violate newtype constraint for 'Nat'
SubsetTypes.dfy(347,10): Error: cannot find witness that shows type is inhabited (only tried 0); try giving a hint through a 'witness' or 'ghost witness' clause, or use 'witness *' to treat as a possibly empty type
SubsetTypes.dfy(352,7): Error: cannot find witness that shows type is inhabited (only tried 0); try giving a hint through a 'witness' or 'ghost witness' clause, or use 'witness *' to treat as a possibly empty type
SubsetTypes.dfy(360,21): Error: possible division by zero
SubsetTypes.dfy(365,23): Error: possible division by zero
SubsetTypes.dfy(377,19): Error: value does not satisfy the subset constraints of 'X'
SubsetTypes.dfy(379,19): Error: value does not satisfy the subset constraints of 'Y'
SubsetTypes.dfy(381,19): Error: value does not satisfy the subset constraints of 'Y'
SubsetTypes.dfy(383,19): Error: value does not satisfy the subset constraints of 'Y'
SubsetTypes.dfy(385,19): Error: value of expression (of type 'C?') is not known to be an instance of type 'C', because it might be null
SubsetTypes.dfy(390,29): Error: value does not satisfy the subset constraints of 'int --> int' (possible cause: it may have read effects)
SubsetTypes.dfy(392,28): Error: value does not satisfy the subset constraints of 'int -> int' (possible cause: it may be partial or have read effects)
SubsetTypes.dfy(394,28): Error: value does not satisfy the subset constraints of 'int -> int' (possible cause: it may be partial or have read effects)
SubsetTypes.dfy(396,28): Error: value of expression (of type 'int ~> int') is not known to be an instance of type 'int ~> nat'
SubsetTypes.dfy(398,26): Error: value of expression (of type 'int ~> int') is not known to be an instance of type 'int ~> X'
SubsetTypes.dfy(401,9): Error: value does not satisfy the subset constraints of 'nat'
SubsetTypes.dfy(411,7): Error: cannot find witness that shows type is inhabited (only tried 'D'); try giving a hint through a 'witness' or 'ghost witness' clause, or use 'witness *' to treat as a possibly empty type
<<<<<<< HEAD
SubsetTypes.dfy(427,13): Error: assertion could not be proved
SubsetTypes.dfy(434,15): Error: assertion could not be proved
SubsetTypes.dfy(443,15): Error: assertion could not be proved
SubsetTypes.dfy(450,15): Error: assertion could not be proved
SubsetTypes.dfy(457,15): Error: assertion could not be proved
SubsetTypes.dfy(462,13): Error: assertion could not be proved
=======
SubsetTypes.dfy(413,7): Error: cannot find witness that shows type is inhabited (only tried 'D'); try giving a hint through a 'witness' or 'ghost witness' clause, or use 'witness *' to treat as a possibly empty type
SubsetTypes.dfy(429,13): Error: assertion might not hold
SubsetTypes.dfy(436,15): Error: assertion might not hold
SubsetTypes.dfy(445,15): Error: assertion might not hold
SubsetTypes.dfy(452,15): Error: assertion might not hold
SubsetTypes.dfy(459,15): Error: assertion might not hold
SubsetTypes.dfy(464,13): Error: assertion might not hold
>>>>>>> 7c47bf5a

Dafny program verifier finished with 13 verified, 91 errors<|MERGE_RESOLUTION|>--- conflicted
+++ resolved
@@ -82,21 +82,12 @@
 SubsetTypes.dfy(398,26): Error: value of expression (of type 'int ~> int') is not known to be an instance of type 'int ~> X'
 SubsetTypes.dfy(401,9): Error: value does not satisfy the subset constraints of 'nat'
 SubsetTypes.dfy(411,7): Error: cannot find witness that shows type is inhabited (only tried 'D'); try giving a hint through a 'witness' or 'ghost witness' clause, or use 'witness *' to treat as a possibly empty type
-<<<<<<< HEAD
-SubsetTypes.dfy(427,13): Error: assertion could not be proved
-SubsetTypes.dfy(434,15): Error: assertion could not be proved
-SubsetTypes.dfy(443,15): Error: assertion could not be proved
-SubsetTypes.dfy(450,15): Error: assertion could not be proved
-SubsetTypes.dfy(457,15): Error: assertion could not be proved
-SubsetTypes.dfy(462,13): Error: assertion could not be proved
-=======
 SubsetTypes.dfy(413,7): Error: cannot find witness that shows type is inhabited (only tried 'D'); try giving a hint through a 'witness' or 'ghost witness' clause, or use 'witness *' to treat as a possibly empty type
-SubsetTypes.dfy(429,13): Error: assertion might not hold
-SubsetTypes.dfy(436,15): Error: assertion might not hold
-SubsetTypes.dfy(445,15): Error: assertion might not hold
-SubsetTypes.dfy(452,15): Error: assertion might not hold
-SubsetTypes.dfy(459,15): Error: assertion might not hold
-SubsetTypes.dfy(464,13): Error: assertion might not hold
->>>>>>> 7c47bf5a
+SubsetTypes.dfy(429,13): Error: assertion could not be proved
+SubsetTypes.dfy(436,15): Error: assertion could not be proved
+SubsetTypes.dfy(445,15): Error: assertion could not be proved
+SubsetTypes.dfy(452,15): Error: assertion could not be proved
+SubsetTypes.dfy(459,15): Error: assertion could not be proved
+SubsetTypes.dfy(464,13): Error: assertion could not be proved
 
 Dafny program verifier finished with 13 verified, 91 errors