<<<<<<< HEAD
RevealConsistency.dfy(7,9): Error: a postcondition could not be proved on this return path
RevealConsistency.dfy(8,14): Related location: this is the postcondition that could not be proved
=======
RevealConsistency.dfy(7,15): Error: A postcondition might not hold on this return path.
RevealConsistency.dfy(8,14): Related location: This is the postcondition that might not hold.
>>>>>>> 055c2b75

Dafny program verifier finished with 1 verified, 1 error<|MERGE_RESOLUTION|>--- conflicted
+++ resolved
@@ -1,9 +1,4 @@
-<<<<<<< HEAD
-RevealConsistency.dfy(7,9): Error: a postcondition could not be proved on this return path
+RevealConsistency.dfy(7,15): Error: a postcondition could not be proved on this return path
 RevealConsistency.dfy(8,14): Related location: this is the postcondition that could not be proved
-=======
-RevealConsistency.dfy(7,15): Error: A postcondition might not hold on this return path.
-RevealConsistency.dfy(8,14): Related location: This is the postcondition that might not hold.
->>>>>>> 055c2b75
 
 Dafny program verifier finished with 1 verified, 1 error