// RUN: %dafny /compile:0 "%s" > "%t"
// RUN: %diff "%s.expect" "%t"

// Note: We are using the built-in equality to compare keys.
//
// The implementation uses a linked list, which isn't the most efficient
// representation of a dictionary.  However, for the benchmark, it shows
// that the specification can use mathematical sequences while the
// implementation uses a linked list.

class Map<Key(==),Value> {
  ghost var M: map<Key,Value>
  ghost var Repr: set<object>

  var head: Node?<Key,Value>
  ghost var Spine: set<Node<Key,Value>>

  ghost predicate Valid()
    reads this, Repr
    ensures Valid() ==> this in Repr
  {
    this in Repr && Spine <= Repr &&
    SpineValid(Spine, head) &&
    (forall k :: k in M ==> exists n :: n in Spine && n.key == k) &&
    (forall n :: n in Spine ==> n.key in M && n.val == M[n.key]) &&
    (forall n,n' :: n in Spine && n' in Spine && n != n' ==> n.key != n'.key) &&
    (forall n :: n in Spine ==> n.next != head) &&
    (forall n,n' :: n in Spine && n' in Spine && n.next == n'.next ==> n == n')
  }
  static ghost predicate SpineValid(spine: set<Node<Key,Value>>, n: Node?<Key,Value>)
    reads spine
  {
    (n == null && spine == {}) ||
    (n != null && n in spine && n.Spine == spine - {n} && SpineValid(n.Spine, n.next))
  }
  static ghost predicate SpineValid_One(spine: set<Node<Key,Value>>, n: Node?<Key,Value>)
    reads spine
  {
    (n == null && spine == {}) ||
    (n != null && n in spine && n.Spine == spine - {n})
  }
  lemma SpineValidSplit(spine: set<Node<Key,Value>>, p: Node?<Key,Value>)
    requires SpineValid(spine, p)
    ensures SpineValid_One(spine, p)
    ensures forall n :: n in spine ==> SpineValid_One(n.Spine, n.next)
    ensures forall n :: n in spine ==> n.next == null || n.next in spine
  {
  }
  lemma SpineValidCombine(spine: set<Node<Key,Value>>, p: Node?<Key,Value>)
    requires SpineValid_One(spine, p)
    requires forall n :: n in spine ==> SpineValid_One(n.Spine, n.next)
    ensures SpineValid(spine, p)
  {
  }


  constructor Init()
    ensures Valid() && fresh(Repr)
    ensures M == map[]
  {
    head, Spine := null, {};
    M, Repr := map[], {this};
  }

  /*private*/ method FindIndex(key: Key) returns (prev: Node?<Key,Value>, p: Node?<Key,Value>)
    requires Valid()
    ensures p == null ==> key !in M
    ensures p != null ==>
              key in M &&
              p in Spine && p.key == key &&
              (p == head ==> prev == null) &&
              (p != head ==> prev in Spine && prev.next == p)
  {
    prev, p := null, head;
    ghost var spine := Spine;
    while p != null
      invariant SpineValid(spine, p)
      invariant p != null ==> p in spine
      invariant p == head ==> prev == null
      invariant p != head ==> prev in Spine && prev.next == p && head !in spine
      invariant key in M ==> exists n :: n in spine && n.key == key;
      decreases spine
    {
      if p.key == key {
        return;
      } else {
        spine := p.Spine;
        prev, p := p, p.next;
      }
    }
  }

  method Find(key: Key) returns (result: Maybe<Value>)
    requires Valid()
    ensures result == None ==> key !in M
    ensures result.Some? ==> key in M && result.get == M[key]
  {
    var prev, p := FindIndex(key);
    if p == null {
      result := None;
    } else {
      result := Some(p.val);
    }
  }

  // If key is not already in M, add [key := val].
  // If key is already in M, change M[key] to val.
  method Add(key: Key, val: Value)
    requires Valid()
    modifies Repr
    ensures Valid() && fresh(Repr - old(Repr))
    ensures M == old(M)[key := val]
  {
    var prev, p := FindIndex(key);
    if p == null {
      var h := new Node(key, val);
      h.next, h.Spine := head, Spine;
      head, Spine, Repr := h, Spine + {h}, Repr + {h};
      M := M[key := val];
    } else {
      p.val := val;
      M := M[key := val];
      // prove that SpineValid(Spine, head) has not changed
      // TODO: This is wonderful, but how come this actually works?
      // NOTE: This is a place where a two-state lemma would be highly useful
      ghost var s', p' := Spine, head;
      while p' != null
        invariant old(allocated(p'))
        invariant old(SpineValid(s', p'))
        invariant old(SpineValid(Spine, head)) ==> SpineValid(Spine, head) || !SpineValid(s', p')
        decreases s'
      {
        s', p' := p'.Spine, p'.next;
      }
    }
  }

  // Removes key from the domain of M (and does nothing if key wasn't in M to begin with)
  method {:rlimit 3000} {:vcs_split_on_every_assert} Remove(key: Key)
    requires Valid()
    modifies Repr
    ensures Valid() && fresh(Repr - old(Repr))
    ensures M == map k | k in old(M) && k != key :: old(M)[k]
  {
    var prev, p := FindIndex(key);
    if p != null {
      if prev == null {
        RemoveFirst(key, p);
      } else {
<<<<<<< HEAD
        SpineValidSplit(Spine, head);

        prev.next := p.next;
        forall n | n in Spine {
          n.Spine := n.Spine - {p};
        }
        Spine := Spine - {p};
        M := map k | k in M && k != key :: M[k];

        forall k | k in M
          ensures exists n :: n in Spine && n.key == k
        {
          assert k in old(M) && k != key;
          var n :| n in old(Spine) && old(n.key) == k;
          assert n.key == old(n.key);
        }

        forall n | n in Spine
          ensures SpineValid_One(n.Spine, n.next)
        {
          if n != prev && n.next != null {
            assert n.next in n.Spine && n.next.Spine == n.Spine - {n.next};
          }
        }
        SpineValidCombine(Spine, head);
        assert forall n :: n in Spine ==> n.key in M && n.val == M[n.key];
        assert forall n,n' | n in Spine && n' in Spine  ::
            (&& (n != n' ==> n.key != n'.key)
             && (n.next == n'.next ==> n == n'));
=======
        RemoveNonFirst(key, prev, p);
>>>>>>> 61aeccf6
      }
    }
  }

  /*private*/ method RemoveFirst(key: Key, p: Node<Key,Value>)
    requires Valid()
    requires key in M && p == head
    requires p in Spine && p.key == key
    modifies Repr
    ensures Valid() && fresh(Repr - old(Repr))
    ensures M == map k | k in old(M) && k != key :: old(M)[k]
  {
    Spine, head := head.Spine, head.next;
    M := map k | k in M && k != key :: M[k];
    forall k | k in M
      ensures exists n :: n in Spine && n.key == k
    {
      if k != key {
        assert k in old(M);
        var n :| n in old(Spine) && old(n.key) == k;
        assert n.key == old(n.key);
      }
    }
  }

  /*private*/ method RemoveNonFirst(key: Key, prev: Node<Key,Value>, p: Node<Key,Value>)
    requires Valid()
    requires key in M && p != head
    requires p in Spine && p.key == key
    requires prev in Spine && prev.next == p
    modifies Repr
    ensures Valid() && fresh(Repr - old(Repr))
    ensures M == map k | k in old(M) && k != key :: old(M)[k]

  {
    SpineValidSplit(Spine, head);

    prev.next := p.next;
    forall n | n in Spine {
      n.Spine := n.Spine - {p};
    }
    Spine := Spine - {p};
    M := map k | k in M && k != key :: M[k];

    forall k | k in M
      ensures exists n :: n in Spine && n.key == k
    {
      assert k in old(M) && k != key;
      var n :| n in old(Spine) && old(n.key) == k;
      assert n.key == old(n.key);
    }

    assert SpineValid(Spine, head) by {
      SpineValidCombine(Spine, head);
    }
  }

}

class Node<Key,Value> {
  var key: Key
  var val: Value
  var next: Node?<Key,Value>
  ghost var Spine: set<Node<Key,Value>>

  constructor (key: Key, val: Value)
    ensures this.key == key && this.val == val
  {
    this.key, this.val := key, val;
  }
}

datatype Maybe<T> = None | Some(get: T)<|MERGE_RESOLUTION|>--- conflicted
+++ resolved
@@ -147,39 +147,7 @@
       if prev == null {
         RemoveFirst(key, p);
       } else {
-<<<<<<< HEAD
-        SpineValidSplit(Spine, head);
-
-        prev.next := p.next;
-        forall n | n in Spine {
-          n.Spine := n.Spine - {p};
-        }
-        Spine := Spine - {p};
-        M := map k | k in M && k != key :: M[k];
-
-        forall k | k in M
-          ensures exists n :: n in Spine && n.key == k
-        {
-          assert k in old(M) && k != key;
-          var n :| n in old(Spine) && old(n.key) == k;
-          assert n.key == old(n.key);
-        }
-
-        forall n | n in Spine
-          ensures SpineValid_One(n.Spine, n.next)
-        {
-          if n != prev && n.next != null {
-            assert n.next in n.Spine && n.next.Spine == n.Spine - {n.next};
-          }
-        }
-        SpineValidCombine(Spine, head);
-        assert forall n :: n in Spine ==> n.key in M && n.val == M[n.key];
-        assert forall n,n' | n in Spine && n' in Spine  ::
-            (&& (n != n' ==> n.key != n'.key)
-             && (n.next == n'.next ==> n == n'));
-=======
         RemoveNonFirst(key, prev, p);
->>>>>>> 61aeccf6
       }
     }
   }
