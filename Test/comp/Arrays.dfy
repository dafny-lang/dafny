<<<<<<< HEAD
// RUN: %baredafny verify %args "%s" > "%t"
// RUN: %baredafny run --noVerify --target=cs %args "%s" >> "%t"
// RUN: %baredafny run --noVerify --target=js %args  "%s" >> "%t"
// RUN: %baredafny run --noVerify --target=go %args  "%s" >> "%t"
// RUN: %baredafny run --noVerify --target=java %args  "%s" >> "%t"
=======
// RUN: %dafny /compile:0 "%s" > "%t"
// RUN: %dafny /noVerify /compile:4 /compileTarget:cs "%s" >> "%t"
// RUN: %dafny /noVerify /compile:4 /compileTarget:js "%s" >> "%t"
// RUN: %dafny /noVerify /compile:4 /compileTarget:go "%s" >> "%t"
// RUN: %dafny /noVerify /compile:4 /compileTarget:java "%s" >> "%t"
// RUN: %dafny /noVerify /compile:4 /compileTarget:py "%s" >> "%t"
>>>>>>> db63d3c5
// RUN: %diff "%s.expect" "%t"

method LinearSearch(a: array<int>, key: int) returns (n: nat)
  ensures 0 <= n <= a.Length
  ensures n == a.Length || a[n] == key
{
  n := 0;
  while n < a.Length
    invariant n <= a.Length
  {
    if a[n] == key {
      return;
    }
    n := n + 1;
  }
}

method PrintArray<A>(a: array?<A>) {
  if (a == null) {
    print "It's null\n";
  } else {
    var i := 0;
    while i < a.Length {
      print a[i], " ";
      i := i + 1;
    }
    print "\n";
  }
}

method Main() {
  var a := new int[23];
  var i := 0;
  while i < 23 {
    a[i] := i;
    i := i + 1;
  }
  PrintArray(a);
  var n := LinearSearch(a, 17);
  print n, "\n";
  var s : seq<int> := a[..];
  print s, "\n";
  s := a[2..16];
  print s, "\n";
  s := a[20..];
  print s, "\n";
  s := a[..8];
  print s, "\n";

  // Conversion to sequence should copy elements (sequences are immutable!)
  a[0] := 42;
  print s, "\n";

  InitTests();

  MultipleDimensions();

  PrintArray<int>(null);

  Index();
  More();
  MoreWithDefaults();

  Coercions();

  CharValues();

  TypeSynonym.Test();
}

type lowercase = ch | 'a' <= ch <= 'z' witness 'd'

method InitTests() {
  var aa := new lowercase[3];
  PrintArray(aa);
  var s := "hello";
  aa := new lowercase[|s|](i requires 0 <= i < |s| => s[i]);
  PrintArray(aa);
}

method MultipleDimensions() {
  var matrix := new int[2,8];
  PrintMatrix(matrix);
  matrix := DiagMatrix(3, 5, 0, 1);
  PrintMatrix(matrix);

  var cube := new int[3,0,4]((_,_,_) => 16);
  print "cube dims: ", cube.Length0, " ", cube.Length1, " ", cube.Length2, "\n";

  var jagged := new array<int>[5];
  var i := 0;
  while i < 5 {
    jagged[i] := new int[i];
    i := i + 1;
  }
  PrintArrayArray(jagged);
}

method DiagMatrix<A>(rows: int, cols: int, zero: A, one: A)
    returns (a: array2<A>)
    requires rows >= 0 && cols >= 0
{
  return new A[rows, cols]((x,y) => if x==y then one else zero);
}

method PrintMatrix<A>(m: array2<A>) {
  var i := 0;
  while i < m.Length0 {
    var j := 0;
    while j < m.Length1 {
      print m[i,j], " ";
      j := j + 1;
    }
    print "\n";
    i := i + 1;
  }
}

method PrintArrayArray<A>(a: array<array<A>>) {
  var i := 0;
  while i < a.Length {
    print a[i][..], " ";
    i := i + 1;
  }
  print "\n";
}

type BV10 = x: bv10 | x != 999 witness 8
type Yes = b | b witness true
newtype nByte = x | -10 <= x < 100 witness 1
newtype nShort = x | -10 <= x < 1000 witness 2
newtype nInt = x | -10 <= x < 1_000_000 witness 3
newtype nLong = x | -10 <= x < 0x100_0000_0000_0000 witness 4
newtype ubyte = x | 0 <= x < 256

method Index() {
  var i: nByte := 0;
  var j: nLong := 1;
  var k: BV10 := 2;
  var l: ubyte := 250;  // we wanna be sure this does become negative when used in Java
  var m: int := 100;

  var a := new string[300];
  a[i] := "hi";
  a[j] := "hello";
  a[k] := "tjena";
  a[l] := "hej";
  a[m] := "hola";
  print a[i], " ", a[j], " ", a[k], " ", a[l], " ", a[m], "\n";

  var b := new string[20, 300];
  b[18, i] := "hi";
  b[18, j] := "hello";
  b[18, k] := "tjena";
  b[18, l] := "hej";
  b[18, m] := "hola";
  print b[18, i], " ", b[18, j], " ", b[18, k], " ", b[18, l], " ", b[18, m], "\n";

  var s := seq(300, _ => "x");
  s := s[i := "hi"];
  s := s[j := "hello"];
  s := s[k := "tjena"];
  s := s[l := "hej"];
  s := s[m := "hola"];
  print s[i], " ", s[j], " ", s[k], " ", s[l], " ", s[m], "\n";
}

method More() {
  var aa := new lowercase[3];
  forall i | 0 <= i < aa.Length {
    // aa[i] should not be '\0', but in case erroneous code causes it to get a zero-equivalent
    // value to be produced, then the following if-then-else will give better test output
    aa[i] := if aa[i] == '\0' then 'a' else aa[i];  // don't print ugly '\0' characters into test output
  }
  PrintArray(aa);

  var s := "hello";
  aa := new lowercase[|s|](i requires 0 <= i < |s| => s[i]);
  PrintArray(aa);

  var vv := new BV10[4];
  PrintArray(vv);

  var yy := new Yes[3];
  PrintArray(yy);

  var a0 := new nByte[5];
  PrintArray(a0);
  var a1 := new nShort[5];
  PrintArray(a1);
  var a2 := new nInt[5];
  PrintArray(a2);
  var a3 := new nLong[5];
  PrintArray(a3);

  var kitchenSink: (lowercase, BV10, Yes, nByte, nShort, nInt, nLong);
  if kitchenSink.0 == '\0' {
    kitchenSink := kitchenSink.(0 := 'a');  // don't print ugly '\0' characters into test output
  }
  print kitchenSink, "\n";  // (d, 8, true, 1, 2, 3, 4)
}

type xchar = ch | '\0' <= ch <= 'z'
type xBV10 = x: bv10 | x != 999
type xYes = b | !b
newtype xnByte = x | -10 <= x < 100
newtype xnShort = x | -10 <= x < 1000
newtype xnInt = x | -10 <= x < 1_000_000
newtype xnLong = x | -10 <= x < 0x100_0000_0000_0000

method MoreWithDefaults() {
  var aa := new xchar[3];
  forall i | 0 <= i < aa.Length {
    aa[i] := if aa[i] == '\0' then 'a' else aa[i];  // don't print ugly '\0' characters into test output
  }
  PrintArray(aa);  // D D D

  var vv := new xBV10[4];
  PrintArray(vv);

  var yy := new xYes[3];
  PrintArray(yy);

  var a0 := new xnByte[5];
  PrintArray(a0);
  var a1 := new xnShort[5];
  PrintArray(a1);
  var a2 := new xnInt[5];
  PrintArray(a2);
  var a3 := new xnLong[5];
  PrintArray(a3);

  var kitchenSink: (xchar, xBV10, xYes, xnByte, xnShort, xnInt, xnLong);
  if kitchenSink.0 == '\0' {
    kitchenSink := kitchenSink.(0 := 'a');  // don't print ugly '\0' characters into test output
  }
  print kitchenSink, "\n";  // (D, 0, false, 0, 0, 0, 0)
}

method Coercions() {
  // fields
  var cell := new Cell(8 as short);
  var a := cell.arr;
  var x := a[0];

  var b := new short[22];
  var y := b[0];

  print x, " ", y, "\n";  // 8 0

  // different types of arrays, where coercions may not be needed
  var c := new bool[22];
  var d := new int[22];
  var e := new object?[22];
  var f := new Cell?<real>[22];
  var c0, d0, e0, f0 := c[0], d[0], e[0], f[0];
  print c0, " ", d0, " ", e0, " ", f0, "\n";

  // function
  a := cell.FArray();
  // method with one out-parameter
  b := cell.MArray();
  x, y := a[0], b[0];
  print x, " ", y, "\n";
  // method with two out-parameters (which may need different compilation scheme)
  a, b := cell.MArray2();
  x, y := a[0], b[0];
  print x, " ", y, "\n";

  // lambda expression
  b := (sa => sa)(b);
  // array element
  var barray := new array<short>[9](_ => b);
  x, y := b[0], barray[3][0];
  print x, " ", y, "\n";

  // multi-dimensional arrays
  var marray := new array<short>[9, 2]((_, _) => b);
  x, y := marray[3, 1][0], cell.mat[7, 6];
  print x, " ", y, "\n";
}

newtype short = x | -10 <= x < 12_000

class Cell<T> {
  var arr: array<T>
  const crr: array<T>
  var mat: array2<T>
  constructor (t: T)
    ensures arr.Length == 15 && arr == crr
    ensures mat.Length0 == mat.Length1 == 15
  {
    arr := new T[15](_ => t);
    crr := arr;
    mat := new T[15, 15]((_, _) => t);
  }
  function method FArray(): array<T>
    reads this
  {
    arr
  }
  method MArray() returns (x: array<T>)
    ensures x == arr
  {
    x := arr;
  }
  method MArray2() returns (x: array<T>, y: array<T>)
    ensures x == y == arr
  {
    x, y := arr, arr;
  }
  method UArray(x: T)
    modifies arr
  {
    if arr.Length > 0 {
      arr[0] := x;
    }
  }
}

type ychar = ch | '\0' <= ch <= 'z'
type zchar = ch | '\0' <= ch <= 'z' witness 'r'

method CharValues() {
  var aa := new char[3];
  forall i | 0 <= i < aa.Length {
    aa[i] := if aa[i] == '\0' then 'a' else aa[i];  // don't print ugly '\0' characters into test output
  }
  PrintArray(aa);  // D D D

  var bb := new ychar[3];
  forall i | 0 <= i < bb.Length {
    bb[i] := if bb[i] == '\0' then 'a' else bb[i];  // don't print ugly '\0' characters into test output
  }
  PrintArray(bb);  // D D D

  var cc := new char[3];
  forall i | 0 <= i < cc.Length {
    cc[i] := if cc[i] == '\0' then 'a' else cc[i];  // don't print ugly '\0' characters into test output
  }
  PrintArray(cc);  // r r r

  var e0: char, e1: ychar, e2: zchar, ee: (char, ychar, zchar);
  print e0, " ", e1, " ", e2, " ", ee, "\n";  // D D r (D, D, r)

  var mm := new char[3, 3];
  var mx := new ychar[3, 3];
  var my := new zchar[3, 3];
  print mm[1, 2], " ", mx[1, 2], " ", my[1, 2], "\n";  // D D r
}

module TypeSynonym {
  export
    provides Test

  newtype uint8 = i:int | 0 <= i < 0x100

  type buffer<T> = a: array<T> | a.Length < 0x1_0000_0000 witness *
  type buffer_t = buffer<uint8>

  method BufferTest(b: buffer_t) {
    var t := b[..];
    print t, "\n";
  }

  method Test() {
    var b := new uint8[] [19, 18, 9, 8];
    BufferTest(b);
  }
}<|MERGE_RESOLUTION|>--- conflicted
+++ resolved
@@ -1,17 +1,8 @@
-<<<<<<< HEAD
 // RUN: %baredafny verify %args "%s" > "%t"
 // RUN: %baredafny run --noVerify --target=cs %args "%s" >> "%t"
 // RUN: %baredafny run --noVerify --target=js %args  "%s" >> "%t"
 // RUN: %baredafny run --noVerify --target=go %args  "%s" >> "%t"
 // RUN: %baredafny run --noVerify --target=java %args  "%s" >> "%t"
-=======
-// RUN: %dafny /compile:0 "%s" > "%t"
-// RUN: %dafny /noVerify /compile:4 /compileTarget:cs "%s" >> "%t"
-// RUN: %dafny /noVerify /compile:4 /compileTarget:js "%s" >> "%t"
-// RUN: %dafny /noVerify /compile:4 /compileTarget:go "%s" >> "%t"
-// RUN: %dafny /noVerify /compile:4 /compileTarget:java "%s" >> "%t"
-// RUN: %dafny /noVerify /compile:4 /compileTarget:py "%s" >> "%t"
->>>>>>> db63d3c5
 // RUN: %diff "%s.expect" "%t"
 
 method LinearSearch(a: array<int>, key: int) returns (n: nat)
