// RUN: %dafny /compile:0 "%s" > "%t"
// RUN: %dafny /noVerify /compile:4 /spillTargetCode:2 /compileTarget:cs "%s" >> "%t"
// RUN: %dafny /noVerify /compile:4 /spillTargetCode:2 /compileTarget:js "%s" >> "%t"
// RUN: %dafny /noVerify /compile:4 /spillTargetCode:2 /compileTarget:go "%s" >> "%t"
// RUN: %dafny /noVerify /compile:4 /spillTargetCode:2 /compileTarget:java "%s" >> "%t"
// RUN: %diff "%s.expect" "%t"

method Main() {
  // TODO: include tests of assignments from coll<Number> back to coll<Integer> when all elements are known to be Integer
  Sequences();
  Sets();
<<<<<<< HEAD
  Maps();
=======
  Multisets();
>>>>>>> e3d4f352
}

trait Number {
  const value: int
  method Print()
}

class Integer extends Number {
  constructor(value: int) {
    this.value := value;
  }
  method Print() {
    print value;
  }
}

// -------------------- seq --------------------

method PrintSeq(prefix: string, s: seq<Number>) {
  print prefix, "[";
  var i, sep := 0, "";
  while i < |s| {
    print sep;
    s[i].Print();
    i, sep := i + 1, ", ";
  }
  print "]";
}

method Sequences() {
  var twelve := new Integer(12);
  var seventeen := new Integer(17);
  var fortyTwo := new Integer(42);
  var eightyTwo := new Integer(82);

  var a := [];
  var b: seq<Number> := [seventeen, eightyTwo, seventeen, eightyTwo];
  var c := [twelve, seventeen];

  PrintSeq("Sequences: ", a);
  PrintSeq(" ", b);
  PrintSeq(" ", c);
  print "\n";

  print "  cardinality: ", |a|, " ", |b|, " ", |c|, "\n";
  PrintSeq("  update: ", b[0 := fortyTwo]);
  PrintSeq(" ", c[0 := fortyTwo]);
  print "\n";

  print "  index: ";
  b[0].Print();
  print " ";
  c[0].Print();
  print "\n";

  PrintSeq("  subsequence ([lo..hi]): ", b[1..3]);
  PrintSeq(" ", c[1..2]);
  print "\n";

  PrintSeq("  subsequence ([lo..]): ", b[1..]);
  PrintSeq(" ", c[1..]);
  print "\n";

  PrintSeq("  subsequence ([..hi]): ", b[..3]);
  PrintSeq(" ", c[..2]);
  print "\n";

  PrintSeq("  subsequence ([..]): ", a[..]);
  PrintSeq(" ", b[..]);
  PrintSeq(" ", c[..]);
  print "\n";

  PrintSeq("  concatenation: ", a + b);
  PrintSeq(" ", b + c);
  print "\n";

  print "  prefix: ", a <= b, " ", b <= c, " ", c <= c, "\n";
  print "  proper prefix: ", a < b, " ", b < c, " ", c < c, "\n";
  print "  membership: ", seventeen in a, " ", seventeen in b, " ", seventeen in c, "\n";
}

// -------------------- set --------------------

method PrintSet(prefix: string, S: set<Number>) {
  print prefix, "{";
  var s: set<Number>, sep := S, "";
  while |s| != 0 {
    print sep;
    // pick smallest Number in s
    ghost var m := ThereIsASmallest(s);
    var x :| x in s && forall y :: y in s ==> x.value <= y.value;
    x.Print();
    s, sep := s - {x}, ", ";
  }
  print "}";
}

lemma ThereIsASmallest(s: set<Number>) returns (m: Number)
  requires s != {}
  ensures m in s && forall y :: y in s ==> m.value <= y.value;
{
  m :| m in s;
  if y :| y in s && y.value < m.value {
    var s' := s - {m};
    assert y in s';
    m := ThereIsASmallest(s');
  }
}

method Sets() {
  var twelve := new Integer(12);
  var seventeen := new Integer(17);
  var fortyTwo := new Integer(42);
  var eightyTwo := new Integer(82);

  var a := {};
  var b: set<Number> := {seventeen, eightyTwo, seventeen, eightyTwo};
  var c := {twelve, seventeen};

  PrintSet("Sets: ", a);
  PrintSet(" ", b);
  PrintSet(" ", c);
  print "\n";

  print "  cardinality: ", |a|, " ", |b|, " ", |c|, "\n";

  var comprehension := set n | n in b && n.value % 2 == 0;
  PrintSet("  comprehension: ", comprehension);
  print "\n";

  PrintSet("  union: ", a + b);
  PrintSet(" ", b + c);
  print "\n";

  PrintSet("  intersection: ", a * b);
  PrintSet(" ", b * c);
  print "\n";

  PrintSet("  difference: ", a - b);
  PrintSet(" ", b - c);
  print "\n";

  print "  subset: ", a <= b, " ", b <= c, " ", c <= c, "\n";
  print "  proper subset: ", a < b, " ", b < c, " ", c < c, "\n";
  print "  membership: ", seventeen in a, " ", seventeen in b, " ", seventeen in c, "\n";
}

<<<<<<< HEAD
// -------------------- map --------------------

method PrintMap(prefix: string, M: map<Number, Number>) {
  print prefix, "{";
  var m: map<Number, Number>, sep := M, "";
  var s := m.Keys;
  while |s| != 0
    invariant s <= m.Keys
  {
    print sep;
    // pick smallest Number in s
    ghost var min := ThereIsASmallest(s);
    var x :| x in s && forall y :: y in s ==> x.value <= y.value;
    x.Print();
    print " := ";
    m[x].Print();
    s, sep := s - {x}, ", ";
=======
// -------------------- multiset --------------------

method PrintMultiset(prefix: string, S: multiset<Number>) {
  print prefix, "{";
  var s: multiset<Number>, sep := S, "";
  while |s| != 0 {
    print sep;
    // pick smallest Number in s
    ghost var m := ThereIsASmallestInMultiset(s);
    var x :| x in s && forall y :: y in s ==> x.value <= y.value;
    x.Print();
    s, sep := s - multiset{x}, ", ";
>>>>>>> e3d4f352
  }
  print "}";
}

<<<<<<< HEAD
method Maps() {
=======
lemma ThereIsASmallestInMultiset(s: multiset<Number>) returns (m: Number)
  requires s != multiset{}
  ensures m in s && forall y :: y in s ==> m.value <= y.value;
{
  m :| m in s;
  if y :| y in s && y.value < m.value {
    var s' := s - multiset{m};
    assert y in s';
    m := ThereIsASmallestInMultiset(s');
  }
}

method Multisets() {
>>>>>>> e3d4f352
  var twelve := new Integer(12);
  var seventeen := new Integer(17);
  var fortyTwo := new Integer(42);
  var eightyTwo := new Integer(82);

<<<<<<< HEAD
  var a := map[];
  var b: map<Number, Number> := map[seventeen := eightyTwo, eightyTwo := seventeen, twelve := seventeen];
  var c := map[twelve := seventeen, seventeen := seventeen];

  PrintMap("Maps: ", a);
  PrintMap(" ", b);
  PrintMap(" ", c);
=======
  var a := multiset{};
  var b: multiset<Number> := multiset{seventeen, eightyTwo, seventeen, eightyTwo};
  var c := multiset{twelve, seventeen};

  PrintMultiset("Multisets: ", a);
  PrintMultiset(" ", b);
  PrintMultiset(" ", c);
>>>>>>> e3d4f352
  print "\n";

  print "  cardinality: ", |a|, " ", |b|, " ", |c|, "\n";

<<<<<<< HEAD
  PrintMap("  update: ", b[fortyTwo := seventeen]);
  PrintMap(" ", c[twelve := fortyTwo]);
  print "\n";

  var comprehension: map<Integer, Integer> := map n,p | n in b.Keys && p in b.Keys && b[n] == p && b[p] == n :: n := twelve;  // map[17 := 12, 82 := 12]
  PrintMap("  comprehension: ", comprehension);
  print "\n";

  PrintSet("  Keys: ", b.Keys); print "\n";
  PrintSet("  Values: ", b.Values); print "\n";
  //SOON (requires covariant datatypes):  PrintPairs("  Items: ", b.Items); print "\n";
  print "  eq: ", a == b, " ", comprehension == comprehension, " ", c == map[seventeen := seventeen, twelve := seventeen], "\n"; // false true true

  // covariance issues with equality
  var m00: map<Number, Number> := map[seventeen := fortyTwo];
  var m01: map<Number, Integer> := map[seventeen := fortyTwo];
  var m10: map<Integer, Number> := map[seventeen := fortyTwo];
  var m11: map<Integer, Integer> := map[seventeen := fortyTwo];
  print "  eq: ", m00 == m01, " ", m00 == m10, " ", m00 == m11, " ", m01 == m10, " ", m01 == m11, " ", m10 == m11, "\n"; // true^6
  print "  eq: ", m01 == m00, " ", m10 == m00, " ", m11 == m00, " ", m10 == m01, " ", m11 == m01, " ", m11 == m10, "\n"; // true^6

  // covariance issues with equality
  var n00: map<Number?, Number> := map[seventeen := fortyTwo, null := eightyTwo];
  var n01: map<Number?, Integer> := map[seventeen := fortyTwo, null := eightyTwo];
  var n10: map<Integer?, Number> := map[seventeen := fortyTwo];
  var n11: map<Integer?, Integer> := map[seventeen := fortyTwo, null := eightyTwo];
  print "  eq: ", n00 == n01, " ", n00 == n10, " ", n00 == n11, " ", n01 == n10, " ", n01 == n11, " ", n10 == n11, "\n"; // t F t F t F
  print "  eq: ", n01 == n00, " ", n10 == n00, " ", n11 == n00, " ", n10 == n01, " ", n11 == n01, " ", n11 == n10, "\n"; // F t F t F t
  n10 := n10[null := eightyTwo];
  print "  eq: ", n00 == n01, " ", n00 == n10, " ", n00 == n11, " ", n01 == n10, " ", n01 == n11, " ", n10 == n11, "\n"; // true^6
  print "  eq: ", n01 == n00, " ", n10 == n00, " ", n11 == n00, " ", n10 == n01, " ", n11 == n01, " ", n11 == n10, "\n"; // true^6
}

/*SOON (requires covariant datatypes):
method PrintPairs(prefix: string, S: set<(Number, Number)>) {
  print prefix, "{";
  var s: set<Number>, sep := set pair | pair in S :: pair.0, "";
  while |s| != 0
    invariant forall x :: x in s ==> exists y :: (x,y) in S
  {
    print sep;
    // pick smallest Number in s
    ghost var m := ThereIsASmallest(s);
    var x :| x in s && forall y :: y in s ==> x.value <= y.value;
    var pair :| pair in S && pair.0 == x;
    print "(";
    pair.0.Print();
    print ", ";
    pair.1.Print();
    print ")";
    s, sep := s - {x}, ", ";
  }
  print "}";
}
*/
=======
  PrintMultiset("  update: ", b[fortyTwo := 3][eightyTwo := 0]);
  PrintMultiset(" ", c[fortyTwo := 1]);
  print "\n";

  print "  multiplicity: ", b[eightyTwo], " ", c[eightyTwo], " ", c[fortyTwo := 20][fortyTwo], "\n";

  PrintMultiset("  union: ", a + b);
  PrintMultiset(" ", b + c);
  print "\n";

  PrintMultiset("  intersection: ", a * b);
  PrintMultiset(" ", b * c[eightyTwo := 100]);
  print "\n";

  PrintMultiset("  difference: ", a - b);
  PrintMultiset(" ", b - c);
  print "\n";

  print "  subset: ", a <= b, " ", b <= c, " ", c <= c, "\n";
  print "  proper subset: ", a < b, " ", b < c, " ", c < c, "\n";
  print "  membership: ", seventeen in a, " ", seventeen in b, " ", seventeen in c, "\n";
}
>>>>>>> e3d4f352
<|MERGE_RESOLUTION|>--- conflicted
+++ resolved
@@ -9,11 +9,8 @@
   // TODO: include tests of assignments from coll<Number> back to coll<Integer> when all elements are known to be Integer
   Sequences();
   Sets();
-<<<<<<< HEAD
+  Multisets();
   Maps();
-=======
-  Multisets();
->>>>>>> e3d4f352
 }
 
 trait Number {
@@ -161,25 +158,6 @@
   print "  membership: ", seventeen in a, " ", seventeen in b, " ", seventeen in c, "\n";
 }
 
-<<<<<<< HEAD
-// -------------------- map --------------------
-
-method PrintMap(prefix: string, M: map<Number, Number>) {
-  print prefix, "{";
-  var m: map<Number, Number>, sep := M, "";
-  var s := m.Keys;
-  while |s| != 0
-    invariant s <= m.Keys
-  {
-    print sep;
-    // pick smallest Number in s
-    ghost var min := ThereIsASmallest(s);
-    var x :| x in s && forall y :: y in s ==> x.value <= y.value;
-    x.Print();
-    print " := ";
-    m[x].Print();
-    s, sep := s - {x}, ", ";
-=======
 // -------------------- multiset --------------------
 
 method PrintMultiset(prefix: string, S: multiset<Number>) {
@@ -192,14 +170,10 @@
     var x :| x in s && forall y :: y in s ==> x.value <= y.value;
     x.Print();
     s, sep := s - multiset{x}, ", ";
->>>>>>> e3d4f352
   }
   print "}";
 }
 
-<<<<<<< HEAD
-method Maps() {
-=======
 lemma ThereIsASmallestInMultiset(s: multiset<Number>) returns (m: Number)
   requires s != multiset{}
   ensures m in s && forall y :: y in s ==> m.value <= y.value;
@@ -213,13 +187,72 @@
 }
 
 method Multisets() {
->>>>>>> e3d4f352
   var twelve := new Integer(12);
   var seventeen := new Integer(17);
   var fortyTwo := new Integer(42);
   var eightyTwo := new Integer(82);
 
-<<<<<<< HEAD
+  var a := multiset{};
+  var b: multiset<Number> := multiset{seventeen, eightyTwo, seventeen, eightyTwo};
+  var c := multiset{twelve, seventeen};
+
+  PrintMultiset("Multisets: ", a);
+  PrintMultiset(" ", b);
+  PrintMultiset(" ", c);
+  print "\n";
+
+  print "  cardinality: ", |a|, " ", |b|, " ", |c|, "\n";
+
+  PrintMultiset("  update: ", b[fortyTwo := 3][eightyTwo := 0]);
+  PrintMultiset(" ", c[fortyTwo := 1]);
+  print "\n";
+
+  print "  multiplicity: ", b[eightyTwo], " ", c[eightyTwo], " ", c[fortyTwo := 20][fortyTwo], "\n";
+
+  PrintMultiset("  union: ", a + b);
+  PrintMultiset(" ", b + c);
+  print "\n";
+
+  PrintMultiset("  intersection: ", a * b);
+  PrintMultiset(" ", b * c[eightyTwo := 100]);
+  print "\n";
+
+  PrintMultiset("  difference: ", a - b);
+  PrintMultiset(" ", b - c);
+  print "\n";
+
+  print "  subset: ", a <= b, " ", b <= c, " ", c <= c, "\n";
+  print "  proper subset: ", a < b, " ", b < c, " ", c < c, "\n";
+  print "  membership: ", seventeen in a, " ", seventeen in b, " ", seventeen in c, "\n";
+}
+
+// -------------------- map --------------------
+
+method PrintMap(prefix: string, M: map<Number, Number>) {
+  print prefix, "{";
+  var m: map<Number, Number>, sep := M, "";
+  var s := m.Keys;
+  while |s| != 0
+    invariant s <= m.Keys
+  {
+    print sep;
+    // pick smallest Number in s
+    ghost var min := ThereIsASmallest(s);
+    var x :| x in s && forall y :: y in s ==> x.value <= y.value;
+    x.Print();
+    print " := ";
+    m[x].Print();
+    s, sep := s - {x}, ", ";
+  }
+  print "}";
+}
+
+method Maps() {
+  var twelve := new Integer(12);
+  var seventeen := new Integer(17);
+  var fortyTwo := new Integer(42);
+  var eightyTwo := new Integer(82);
+
   var a := map[];
   var b: map<Number, Number> := map[seventeen := eightyTwo, eightyTwo := seventeen, twelve := seventeen];
   var c := map[twelve := seventeen, seventeen := seventeen];
@@ -227,20 +260,10 @@
   PrintMap("Maps: ", a);
   PrintMap(" ", b);
   PrintMap(" ", c);
-=======
-  var a := multiset{};
-  var b: multiset<Number> := multiset{seventeen, eightyTwo, seventeen, eightyTwo};
-  var c := multiset{twelve, seventeen};
-
-  PrintMultiset("Multisets: ", a);
-  PrintMultiset(" ", b);
-  PrintMultiset(" ", c);
->>>>>>> e3d4f352
   print "\n";
 
   print "  cardinality: ", |a|, " ", |b|, " ", |c|, "\n";
 
-<<<<<<< HEAD
   PrintMap("  update: ", b[fortyTwo := seventeen]);
   PrintMap(" ", c[twelve := fortyTwo]);
   print "\n";
@@ -295,28 +318,4 @@
   }
   print "}";
 }
-*/
-=======
-  PrintMultiset("  update: ", b[fortyTwo := 3][eightyTwo := 0]);
-  PrintMultiset(" ", c[fortyTwo := 1]);
-  print "\n";
-
-  print "  multiplicity: ", b[eightyTwo], " ", c[eightyTwo], " ", c[fortyTwo := 20][fortyTwo], "\n";
-
-  PrintMultiset("  union: ", a + b);
-  PrintMultiset(" ", b + c);
-  print "\n";
-
-  PrintMultiset("  intersection: ", a * b);
-  PrintMultiset(" ", b * c[eightyTwo := 100]);
-  print "\n";
-
-  PrintMultiset("  difference: ", a - b);
-  PrintMultiset(" ", b - c);
-  print "\n";
-
-  print "  subset: ", a <= b, " ", b <= c, " ", c <= c, "\n";
-  print "  proper subset: ", a < b, " ", b < c, " ", c < c, "\n";
-  print "  membership: ", seventeen in a, " ", seventeen in b, " ", seventeen in c, "\n";
-}
->>>>>>> e3d4f352
+*/