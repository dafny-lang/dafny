<<<<<<< HEAD
=======
// RUN: %dafny /compile:0 "%s" > "%t"
// RUN: %dafny /noVerify /compile:4 /spillTargetCode:2 /compileTarget:cs "%s" >> "%t"
// RUN: %dafny /noVerify /compile:4 /spillTargetCode:2 /compileTarget:js "%s" >> "%t"
// RUN: %dafny /noVerify /compile:4 /spillTargetCode:2 /compileTarget:go "%s" >> "%t"
// RUN: %dafny /noVerify /compile:4 /spillTargetCode:2 /compileTarget:java "%s" >> "%t"
// RUN: %diff "%s.expect" "%t"

>>>>>>> 2236b1fc
method Main() {
  // TODO: include tests of assignments from coll<Number> back to coll<Integer> when all elements are known to be Integer
  Sequences();
  Sets();
  Multisets();
  Maps();
}

trait Number {
  const value: int
  method Print()
}

class Integer extends Number {
  constructor(value: int) {
    this.value := value;
  }
  method Print() {
    print value;
  }
}

// -------------------- seq --------------------

method PrintSeq(prefix: string, s: seq<Number>) {
  print prefix, "[";
  var i, sep := 0, "";
  while i < |s| {
    print sep;
    s[i].Print();
    i, sep := i + 1, ", ";
  }
  print "]";
}

method Sequences() {
  var twelve := new Integer(12);
  var seventeen := new Integer(17);
  var fortyTwo := new Integer(42);
  var eightyTwo := new Integer(82);

  var a := [];
  var b: seq<Number> := [seventeen, eightyTwo, seventeen, eightyTwo];
  var c := [twelve, seventeen];

  PrintSeq("Sequences: ", a);
  PrintSeq(" ", b);
  PrintSeq(" ", c);
  print "\n";

  print "  cardinality: ", |a|, " ", |b|, " ", |c|, "\n";
  PrintSeq("  update: ", b[0 := fortyTwo]);
  PrintSeq(" ", c[0 := fortyTwo]);
  print "\n";

  print "  index: ";
  b[0].Print();
  print " ";
  c[0].Print();
  print "\n";

  PrintSeq("  subsequence ([lo..hi]): ", b[1..3]);
  PrintSeq(" ", c[1..2]);
  print "\n";

  PrintSeq("  subsequence ([lo..]): ", b[1..]);
  PrintSeq(" ", c[1..]);
  print "\n";

  PrintSeq("  subsequence ([..hi]): ", b[..3]);
  PrintSeq(" ", c[..2]);
  print "\n";

  PrintSeq("  subsequence ([..]): ", a[..]);
  PrintSeq(" ", b[..]);
  PrintSeq(" ", c[..]);
  print "\n";

  PrintSeq("  concatenation: ", a + b);
  PrintSeq(" ", b + c);
  print "\n";

  print "  prefix: ", a <= b, " ", b <= c, " ", c <= c, "\n";
  print "  proper prefix: ", a < b, " ", b < c, " ", c < c, "\n";
  print "  membership: ", seventeen in a, " ", seventeen in b, " ", seventeen in c, "\n";
}

// -------------------- set --------------------

method PrintSet(prefix: string, S: set<Number>) {
  print prefix, "{";
  var s: set<Number>, sep := S, "";
  while |s| != 0 {
    print sep;
    // pick smallest Number in s
    ghost var m := ThereIsASmallest(s);
    var x :| x in s && forall y :: y in s ==> x.value <= y.value;
    x.Print();
    s, sep := s - {x}, ", ";
  }
  print "}";
}

lemma ThereIsASmallest(s: set<Number>) returns (m: Number)
  requires s != {}
  ensures m in s && forall y :: y in s ==> m.value <= y.value;
{
  m :| m in s;
  if y :| y in s && y.value < m.value {
    var s' := s - {m};
    assert y in s';
    m := ThereIsASmallest(s');
  }
}

method Sets() {
  var twelve := new Integer(12);
  var seventeen := new Integer(17);
  var fortyTwo := new Integer(42);
  var eightyTwo := new Integer(82);

  var a := {};
  var b: set<Number> := {seventeen, eightyTwo, seventeen, eightyTwo};
  var c := {twelve, seventeen};

  PrintSet("Sets: ", a);
  PrintSet(" ", b);
  PrintSet(" ", c);
  print "\n";

  print "  cardinality: ", |a|, " ", |b|, " ", |c|, "\n";

  var comprehension := set n | n in b && n.value % 2 == 0;
  PrintSet("  comprehension: ", comprehension);
  print "\n";

  PrintSet("  union: ", a + b);
  PrintSet(" ", b + c);
  print "\n";

  PrintSet("  intersection: ", a * b);
  PrintSet(" ", b * c);
  print "\n";

  PrintSet("  difference: ", a - b);
  PrintSet(" ", b - c);
  print "\n";

  print "  subset: ", a <= b, " ", b <= c, " ", c <= c, "\n";
  print "  proper subset: ", a < b, " ", b < c, " ", c < c, "\n";
  print "  membership: ", seventeen in a, " ", seventeen in b, " ", seventeen in c, "\n";
}

// -------------------- multiset --------------------

method PrintMultiset(prefix: string, S: multiset<Number>) {
  print prefix, "{";
  var s: multiset<Number>, sep := S, "";
  while |s| != 0 {
    print sep;
    // pick smallest Number in s
    ghost var m := ThereIsASmallestInMultiset(s);
    var x :| x in s && forall y :: y in s ==> x.value <= y.value;
    x.Print();
    s, sep := s - multiset{x}, ", ";
  }
  print "}";
}

lemma ThereIsASmallestInMultiset(s: multiset<Number>) returns (m: Number)
  requires s != multiset{}
  ensures m in s && forall y :: y in s ==> m.value <= y.value;
{
  m :| m in s;
  if y :| y in s && y.value < m.value {
    var s' := s - multiset{m};
    assert y in s';
    m := ThereIsASmallestInMultiset(s');
  }
}

method Multisets() {
  var twelve := new Integer(12);
  var seventeen := new Integer(17);
  var fortyTwo := new Integer(42);
  var eightyTwo := new Integer(82);

  var a := multiset{};
  var b: multiset<Number> := multiset{seventeen, eightyTwo, seventeen, eightyTwo};
  var c := multiset{twelve, seventeen};

  PrintMultiset("Multisets: ", a);
  PrintMultiset(" ", b);
  PrintMultiset(" ", c);
  print "\n";

  print "  cardinality: ", |a|, " ", |b|, " ", |c|, "\n";

  PrintMultiset("  update: ", b[fortyTwo := 3][eightyTwo := 0]);
  PrintMultiset(" ", c[fortyTwo := 1]);
  print "\n";

  print "  multiplicity: ", b[eightyTwo], " ", c[eightyTwo], " ", c[fortyTwo := 20][fortyTwo], "\n";

  PrintMultiset("  union: ", a + b);
  PrintMultiset(" ", b + c);
  print "\n";

  PrintMultiset("  intersection: ", a * b);
  PrintMultiset(" ", b * c[eightyTwo := 100]);
  print "\n";

  PrintMultiset("  difference: ", a - b);
  PrintMultiset(" ", b - c);
  print "\n";

  print "  subset: ", a <= b, " ", b <= c, " ", c <= c, "\n";
  print "  proper subset: ", a < b, " ", b < c, " ", c < c, "\n";
  print "  membership: ", seventeen in a, " ", seventeen in b, " ", seventeen in c, "\n";
}

// -------------------- map --------------------

method PrintMap(prefix: string, M: map<Number, Number>) {
  print prefix, "{";
  var m: map<Number, Number>, sep := M, "";
  var s := m.Keys;
  while |s| != 0
    invariant s <= m.Keys
  {
    print sep;
    // pick smallest Number in s
    ghost var min := ThereIsASmallest(s);
    var x :| x in s && forall y :: y in s ==> x.value <= y.value;
    x.Print();
    print " := ";
    m[x].Print();
    s, sep := s - {x}, ", ";
  }
  print "}";
}

method Maps() {
  var twelve := new Integer(12);
  var seventeen := new Integer(17);
  var fortyTwo := new Integer(42);
  var eightyTwo := new Integer(82);

  var a := map[];
  var b: map<Number, Number> := map[seventeen := eightyTwo, eightyTwo := seventeen, twelve := seventeen];
  var c := map[twelve := seventeen, seventeen := seventeen];

  PrintMap("Maps: ", a);
  PrintMap(" ", b);
  PrintMap(" ", c);
  print "\n";

  print "  cardinality: ", |a|, " ", |b|, " ", |c|, "\n";

  PrintMap("  update: ", b[fortyTwo := seventeen]);
  PrintMap(" ", c[twelve := fortyTwo]);
  print "\n";

  var comprehension: map<Integer, Integer> := map n,p | n in b.Keys && p in b.Keys && b[n] == p && b[p] == n :: n := twelve;  // map[17 := 12, 82 := 12]
  PrintMap("  comprehension: ", comprehension);
  print "\n";

  PrintSet("  Keys: ", b.Keys); print "\n";
  PrintSet("  Values: ", b.Values); print "\n";
  //SOON (requires covariant datatypes):  PrintPairs("  Items: ", b.Items); print "\n";
  print "  eq: ", a == b, " ", comprehension == comprehension, " ", c == map[seventeen := seventeen, twelve := seventeen], "\n"; // false true true

  // covariance issues with equality
  var m00: map<Number, Number> := map[seventeen := fortyTwo];
  var m01: map<Number, Integer> := map[seventeen := fortyTwo];
  var m10: map<Integer, Number> := map[seventeen := fortyTwo];
  var m11: map<Integer, Integer> := map[seventeen := fortyTwo];
  print "  eq: ", m00 == m01, " ", m00 == m10, " ", m00 == m11, " ", m01 == m10, " ", m01 == m11, " ", m10 == m11, "\n"; // true^6
  print "  eq: ", m01 == m00, " ", m10 == m00, " ", m11 == m00, " ", m10 == m01, " ", m11 == m01, " ", m11 == m10, "\n"; // true^6

  // covariance issues with equality
  var n00: map<Number?, Number> := map[seventeen := fortyTwo, null := eightyTwo];
  var n01: map<Number?, Integer> := map[seventeen := fortyTwo, null := eightyTwo];
  var n10: map<Integer?, Number> := map[seventeen := fortyTwo];
  var n11: map<Integer?, Integer> := map[seventeen := fortyTwo, null := eightyTwo];
  print "  eq: ", n00 == n01, " ", n00 == n10, " ", n00 == n11, " ", n01 == n10, " ", n01 == n11, " ", n10 == n11, "\n"; // t F t F t F
  print "  eq: ", n01 == n00, " ", n10 == n00, " ", n11 == n00, " ", n10 == n01, " ", n11 == n01, " ", n11 == n10, "\n"; // F t F t F t
  n10 := n10[null := eightyTwo];
  print "  eq: ", n00 == n01, " ", n00 == n10, " ", n00 == n11, " ", n01 == n10, " ", n01 == n11, " ", n10 == n11, "\n"; // true^6
  print "  eq: ", n01 == n00, " ", n10 == n00, " ", n11 == n00, " ", n10 == n01, " ", n11 == n01, " ", n11 == n10, "\n"; // true^6
}

/*SOON (requires covariant datatypes):
method PrintPairs(prefix: string, S: set<(Number, Number)>) {
  print prefix, "{";
  var s: set<Number>, sep := set pair | pair in S :: pair.0, "";
  while |s| != 0
    invariant forall x :: x in s ==> exists y :: (x,y) in S
  {
    print sep;
    // pick smallest Number in s
    ghost var m := ThereIsASmallest(s);
    var x :| x in s && forall y :: y in s ==> x.value <= y.value;
    var pair :| pair in S && pair.0 == x;
    print "(";
    pair.0.Print();
    print ", ";
    pair.1.Print();
    print ")";
    s, sep := s - {x}, ", ";
  }
  print "}";
}
*/<|MERGE_RESOLUTION|>--- conflicted
+++ resolved
@@ -1,13 +1,3 @@
-<<<<<<< HEAD
-=======
-// RUN: %dafny /compile:0 "%s" > "%t"
-// RUN: %dafny /noVerify /compile:4 /spillTargetCode:2 /compileTarget:cs "%s" >> "%t"
-// RUN: %dafny /noVerify /compile:4 /spillTargetCode:2 /compileTarget:js "%s" >> "%t"
-// RUN: %dafny /noVerify /compile:4 /spillTargetCode:2 /compileTarget:go "%s" >> "%t"
-// RUN: %dafny /noVerify /compile:4 /spillTargetCode:2 /compileTarget:java "%s" >> "%t"
-// RUN: %diff "%s.expect" "%t"
-
->>>>>>> 2236b1fc
 method Main() {
   // TODO: include tests of assignments from coll<Number> back to coll<Integer> when all elements are known to be Integer
   Sequences();
