--- conflicted
+++ resolved
@@ -1,36 +1,3 @@
-<<<<<<< HEAD
-
-Dafny program verifier finished with 13 verified, 0 errors
-
-Dafny program verifier did not attempt verification
-=======
->>>>>>> bdad1717
-List.Nil
-List.Cons(5, List.Nil)
-(List.Nil, List.Cons(5, List.Nil))
-(List.Cons(5, List.Nil), List.Nil)
-()
-(1, 2, 3, 4, 5, 6, 7, 8, 9, 10, 11, 12, 13, 14, 15, 16, 17, 18, 19, 20)
-5 List.Nil
-List.Cons(0, List.Cons(1, List.Cons(2, List.Cons(3, List.Cons(4, List.Cons(5, List.Cons(6, List.Nil)))))))
-0 + 1 + 2 + 3 + 4 + 5 + 6 == 21 (once more, that's 21)
-List.Cons(0, List.Cons(1, List.Cons(2, List.Cons(3, List.Nil))))
-0 List.Cons(1, List.Cons(2, List.Cons(3, List.Nil)))
-Stream.Next
-Stream.Next
-{Berry.Smultron, Berry.Jordgubb, Berry.Hallon}
-CoBerry.Hjortron true true false
-false
-42 'q' hello
-1701
-Record.Record(58, true)
-199
-800 801 802
-<<<<<<< HEAD
-800 801 802
-TypeDescriptorsInCovariantPositions_Compile.Unit.Unit 0.0 0.0
-
-Dafny program verifier did not attempt verification
 List.Nil
 List.Cons(5, List.Nil)
 (List.Nil, List.Cons(5, List.Nil))
@@ -53,82 +20,4 @@
 199
 800 801 802
 800 801 802
-TypeDescriptorsInCovariantPositions_Compile.Unit.Unit 0.0 0.0
-
-Dafny program verifier did not attempt verification
-List.Nil
-List.Cons(5, List.Nil)
-(List.Nil, List.Cons(5, List.Nil))
-(List.Cons(5, List.Nil), List.Nil)
-()
-(1, 2, 3, 4, 5, 6, 7, 8, 9, 10, 11, 12, 13, 14, 15, 16, 17, 18, 19, 20)
-5 List.Nil
-List.Cons(0, List.Cons(1, List.Cons(2, List.Cons(3, List.Cons(4, List.Cons(5, List.Cons(6, List.Nil)))))))
-0 + 1 + 2 + 3 + 4 + 5 + 6 == 21 (once more, that's 21)
-List.Cons(0, List.Cons(1, List.Cons(2, List.Cons(3, List.Nil))))
-0 List.Cons(1, List.Cons(2, List.Cons(3, List.Nil)))
-Stream.Next
-Stream.Next
-{Berry.Smultron, Berry.Jordgubb, Berry.Hallon}
-CoBerry.Hjortron true true false
-false
-42 'q' hello
-1701
-Record.Record(58, true)
-199
-800 801 802
-800 801 802
-TypeDescriptorsInCovariantPositions_Compile.Unit.Unit 0.0 0.0
-
-Dafny program verifier did not attempt verification
-List.Nil
-List.Cons(5, List.Nil)
-(List.Nil, List.Cons(5, List.Nil))
-(List.Cons(5, List.Nil), List.Nil)
-()
-(1, 2, 3, 4, 5, 6, 7, 8, 9, 10, 11, 12, 13, 14, 15, 16, 17, 18, 19, 20)
-5 List.Nil
-List.Cons(0, List.Cons(1, List.Cons(2, List.Cons(3, List.Cons(4, List.Cons(5, List.Cons(6, List.Nil)))))))
-0 + 1 + 2 + 3 + 4 + 5 + 6 == 21 (once more, that's 21)
-List.Cons(0, List.Cons(1, List.Cons(2, List.Cons(3, List.Nil))))
-0 List.Cons(1, List.Cons(2, List.Cons(3, List.Nil)))
-Stream.Next
-Stream.Next
-{Berry.Jordgubb, Berry.Smultron, Berry.Hallon}
-CoBerry.Hjortron true true false
-false
-42 'q' hello
-1701
-Record.Record(58, true)
-199
-800 801 802
-800 801 802
-TypeDescriptorsInCovariantPositions_Compile.Unit.Unit 0.0 0.0
-
-Dafny program verifier did not attempt verification
-List.Nil
-List.Cons(5, List.Nil)
-(List.Nil, List.Cons(5, List.Nil))
-(List.Cons(5, List.Nil), List.Nil)
-()
-(1, 2, 3, 4, 5, 6, 7, 8, 9, 10, 11, 12, 13, 14, 15, 16, 17, 18, 19, 20)
-5 List.Nil
-List.Cons(0, List.Cons(1, List.Cons(2, List.Cons(3, List.Cons(4, List.Cons(5, List.Cons(6, List.Nil)))))))
-0 + 1 + 2 + 3 + 4 + 5 + 6 == 21 (once more, that's 21)
-List.Cons(0, List.Cons(1, List.Cons(2, List.Cons(3, List.Nil))))
-0 List.Cons(1, List.Cons(2, List.Cons(3, List.Nil)))
-Stream.Next
-Stream.Next
-{Berry.Hallon, Berry.Smultron, Berry.Jordgubb}
-CoBerry.Hjortron true true false
-false
-42 'q' hello
-1701
-Record.Record(58, true)
-199
-800 801 802
-800 801 802
-TypeDescriptorsInCovariantPositions_Compile.Unit.Unit 0.0 0.0
-=======
-800 801 802
->>>>>>> bdad1717
+TypeDescriptorsInCovariantPositions.Unit.Unit 0.0 0.0