--- conflicted
+++ resolved
@@ -134,15 +134,11 @@
   b := a;
   print a, " and ", b, "\n";
 
-<<<<<<< HEAD
-  var s: Con<X> := Con(_ => 1);
-=======
-  var s := Cont(_ => 1);
->>>>>>> 4e17eadf
+  var s: Cont<X> := Cont(_ => 1);
   var i := new Int.Int();
   var t := s.mD(i);
   var y := s.mA(t);
-  print t, y, s.C(s.x), s.B(s.y), s.A(t), Con.sA(t), s.gA(t), "\n"; 
+  print t, y, s.C(s.x), s.B(s.y), s.A(t), Cont.sA(t), s.gA(t), "\n"; 
 }
 
 method CCovariant() {
