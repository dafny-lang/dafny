<<<<<<< HEAD

Dafny program verifier finished with 12 verified, 0 errors

Dafny program verifier did not attempt verification
=======
>>>>>>> bdad1717
62 63 (2, 5) (2, 5) 3 <gen>
62 63 5 5 3 <gen>
5 5 3 <gen>
1062 1063 1005 1005 1003 <neg>
true true true
20 20 *20 21 20 <gen>
20 20 *20 21 20 <gen>
true false
true false true false
true false
0 (0, 0) 0 Color.Pink
13 13 13 GenericDouble.GenericDouble(13, 0) 0 13 false
<gen> 3.14 2.7
18.0 18.0 3.0 false
18.0 4.0 true
HasConst.MakeC(4) (4, 4)
4 (4, 4)
<<<<<<< HEAD
OptimizationChecks_Compile.Ints.Ints(5, 7) OptimizationChecks_Compile.Ints.Ints(5, 7) OptimizationChecks_Compile.Ints.AnotherIntsWrapper(OptimizationChecks_Compile.Ints.Ints(5, 7))
D D
5 5

Dafny program verifier did not attempt verification
62 63 (2, 5) (2, 5) 3 <gen>
62 63 5 5 3 <gen>
5 5 3 <gen>
1062 1063 1005 1005 1003 <neg>
true true true
20 20 *20 21 20 <gen>
20 20 *20 21 20 <gen>
true false
true false true false
true false
0 (0, 0) 0 Color.Pink
13 13 13 GenericDouble.GenericDouble(13, 0) 0 13 false
<gen> 3.14 2.7
18.0 18.0 3.0 false
18.0 4.0 true
HasConst.MakeC(4) (4, 4)
4 (4, 4)
OptimizationChecks_Compile.Ints.Ints(5, 7) OptimizationChecks_Compile.Ints.Ints(5, 7) OptimizationChecks_Compile.Ints.AnotherIntsWrapper(OptimizationChecks_Compile.Ints.Ints(5, 7))
D D
5 5

Dafny program verifier did not attempt verification
62 63 (2, 5) (2, 5) 3 <gen>
62 63 5 5 3 <gen>
5 5 3 <gen>
1062 1063 1005 1005 1003 <neg>
true true true
20 20 *20 21 20 <gen>
20 20 *20 21 20 <gen>
true false
true false true false
true false
0 (0, 0) 0 Color.Pink
13 13 13 GenericDouble.GenericDouble(13, 0) 0 13 false
<gen> 3.14 2.7
18.0 18.0 3.0 false
18.0 4.0 true
HasConst.MakeC(4) (4, 4)
4 (4, 4)
OptimizationChecks_Compile.Ints.Ints(5, 7) OptimizationChecks_Compile.Ints.Ints(5, 7) OptimizationChecks_Compile.Ints.AnotherIntsWrapper(OptimizationChecks_Compile.Ints.Ints(5, 7))
D D
5 5

Dafny program verifier did not attempt verification
62 63 (2, 5) (2, 5) 3 <gen>
62 63 5 5 3 <gen>
5 5 3 <gen>
1062 1063 1005 1005 1003 <neg>
true true true
20 20 *20 21 20 <gen>
20 20 *20 21 20 <gen>
true false
true false true false
true false
0 (0, 0) 0 Color.Pink
13 13 13 GenericDouble.GenericDouble(13, 0) 0 13 false
<gen> 3.14 2.7
18.0 18.0 3.0 false
18.0 4.0 true
HasConst.MakeC(4) (4, 4)
4 (4, 4)
OptimizationChecks_Compile.Ints.Ints(5, 7) OptimizationChecks_Compile.Ints.Ints(5, 7) OptimizationChecks_Compile.Ints.AnotherIntsWrapper(OptimizationChecks_Compile.Ints.Ints(5, 7))
D D
5 5

Dafny program verifier did not attempt verification
62 63 (2, 5) (2, 5) 3 <gen>
62 63 5 5 3 <gen>
5 5 3 <gen>
1062 1063 1005 1005 1003 <neg>
true true true
20 20 *20 21 20 <gen>
20 20 *20 21 20 <gen>
true false
true false true false
true false
0 (0, 0) 0 Color.Pink
13 13 13 GenericDouble.GenericDouble(13, 0) 0 13 false
<gen> 3.14 2.7
18.0 18.0 3.0 false
18.0 4.0 true
HasConst.MakeC(4) (4, 4)
4 (4, 4)
OptimizationChecks_Compile.Ints.Ints(5, 7) OptimizationChecks_Compile.Ints.Ints(5, 7) OptimizationChecks_Compile.Ints.AnotherIntsWrapper(OptimizationChecks_Compile.Ints.Ints(5, 7))
D D
5 5
=======
OptimizationChecks.Ints.Ints(5, 7) OptimizationChecks.Ints.Ints(5, 7) OptimizationChecks.Ints.AnotherIntsWrapper(OptimizationChecks.Ints.Ints(5, 7))
>>>>>>> bdad1717
<|MERGE_RESOLUTION|>--- conflicted
+++ resolved
@@ -1,10 +1,3 @@
-<<<<<<< HEAD
-
-Dafny program verifier finished with 12 verified, 0 errors
-
-Dafny program verifier did not attempt verification
-=======
->>>>>>> bdad1717
 62 63 (2, 5) (2, 5) 3 <gen>
 62 63 5 5 3 <gen>
 5 5 3 <gen>
@@ -22,98 +15,6 @@
 18.0 4.0 true
 HasConst.MakeC(4) (4, 4)
 4 (4, 4)
-<<<<<<< HEAD
-OptimizationChecks_Compile.Ints.Ints(5, 7) OptimizationChecks_Compile.Ints.Ints(5, 7) OptimizationChecks_Compile.Ints.AnotherIntsWrapper(OptimizationChecks_Compile.Ints.Ints(5, 7))
+OptimizationChecks.Ints.Ints(5, 7) OptimizationChecks.Ints.Ints(5, 7) OptimizationChecks.Ints.AnotherIntsWrapper(OptimizationChecks.Ints.Ints(5, 7))
 D D
-5 5
-
-Dafny program verifier did not attempt verification
-62 63 (2, 5) (2, 5) 3 <gen>
-62 63 5 5 3 <gen>
-5 5 3 <gen>
-1062 1063 1005 1005 1003 <neg>
-true true true
-20 20 *20 21 20 <gen>
-20 20 *20 21 20 <gen>
-true false
-true false true false
-true false
-0 (0, 0) 0 Color.Pink
-13 13 13 GenericDouble.GenericDouble(13, 0) 0 13 false
-<gen> 3.14 2.7
-18.0 18.0 3.0 false
-18.0 4.0 true
-HasConst.MakeC(4) (4, 4)
-4 (4, 4)
-OptimizationChecks_Compile.Ints.Ints(5, 7) OptimizationChecks_Compile.Ints.Ints(5, 7) OptimizationChecks_Compile.Ints.AnotherIntsWrapper(OptimizationChecks_Compile.Ints.Ints(5, 7))
-D D
-5 5
-
-Dafny program verifier did not attempt verification
-62 63 (2, 5) (2, 5) 3 <gen>
-62 63 5 5 3 <gen>
-5 5 3 <gen>
-1062 1063 1005 1005 1003 <neg>
-true true true
-20 20 *20 21 20 <gen>
-20 20 *20 21 20 <gen>
-true false
-true false true false
-true false
-0 (0, 0) 0 Color.Pink
-13 13 13 GenericDouble.GenericDouble(13, 0) 0 13 false
-<gen> 3.14 2.7
-18.0 18.0 3.0 false
-18.0 4.0 true
-HasConst.MakeC(4) (4, 4)
-4 (4, 4)
-OptimizationChecks_Compile.Ints.Ints(5, 7) OptimizationChecks_Compile.Ints.Ints(5, 7) OptimizationChecks_Compile.Ints.AnotherIntsWrapper(OptimizationChecks_Compile.Ints.Ints(5, 7))
-D D
-5 5
-
-Dafny program verifier did not attempt verification
-62 63 (2, 5) (2, 5) 3 <gen>
-62 63 5 5 3 <gen>
-5 5 3 <gen>
-1062 1063 1005 1005 1003 <neg>
-true true true
-20 20 *20 21 20 <gen>
-20 20 *20 21 20 <gen>
-true false
-true false true false
-true false
-0 (0, 0) 0 Color.Pink
-13 13 13 GenericDouble.GenericDouble(13, 0) 0 13 false
-<gen> 3.14 2.7
-18.0 18.0 3.0 false
-18.0 4.0 true
-HasConst.MakeC(4) (4, 4)
-4 (4, 4)
-OptimizationChecks_Compile.Ints.Ints(5, 7) OptimizationChecks_Compile.Ints.Ints(5, 7) OptimizationChecks_Compile.Ints.AnotherIntsWrapper(OptimizationChecks_Compile.Ints.Ints(5, 7))
-D D
-5 5
-
-Dafny program verifier did not attempt verification
-62 63 (2, 5) (2, 5) 3 <gen>
-62 63 5 5 3 <gen>
-5 5 3 <gen>
-1062 1063 1005 1005 1003 <neg>
-true true true
-20 20 *20 21 20 <gen>
-20 20 *20 21 20 <gen>
-true false
-true false true false
-true false
-0 (0, 0) 0 Color.Pink
-13 13 13 GenericDouble.GenericDouble(13, 0) 0 13 false
-<gen> 3.14 2.7
-18.0 18.0 3.0 false
-18.0 4.0 true
-HasConst.MakeC(4) (4, 4)
-4 (4, 4)
-OptimizationChecks_Compile.Ints.Ints(5, 7) OptimizationChecks_Compile.Ints.Ints(5, 7) OptimizationChecks_Compile.Ints.AnotherIntsWrapper(OptimizationChecks_Compile.Ints.Ints(5, 7))
-D D
-5 5
-=======
-OptimizationChecks.Ints.Ints(5, 7) OptimizationChecks.Ints.Ints(5, 7) OptimizationChecks.Ints.AnotherIntsWrapper(OptimizationChecks.Ints.Ints(5, 7))
->>>>>>> bdad1717
+5 5