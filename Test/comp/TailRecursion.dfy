--- conflicted
+++ resolved
@@ -1,26 +1,3 @@
-<<<<<<< HEAD
-/*
----
-!dafnyTestSpec
-compileTargetOverrides:
-    js:
-        expected:
-            outputFile: TailRecursion.dfy.js.expect
-            specialCaseReason: Set output is inconsistently ordered
-    go:
-        expected:
-            outputFile: TailRecursion.dfy.go.expect
-            specialCaseReason: Set output is inconsistently ordered
-*/
-=======
-// RUN: %dafny /compile:0 "%s" > "%t"
-// RUN: %dafny /noVerify /compile:4 /compileTarget:cs "%s" >> "%t"
-// RUN: %dafny /noVerify /compile:4 /compileTarget:java "%s" >> "%t"
-// RUN: %dafny /noVerify /compile:4 /compileTarget:js "%s" >> "%t"
-// RUN: %dafny /noVerify /compile:4 /compileTarget:go "%s" >> "%t"
-// RUN: %diff "%s.expect" "%t"
-
->>>>>>> b776e38b
 method Main() {
   // In the following, 2_000_000 is too large an argument without tail-calls
   var x := M(2_000_000, 0);
