# -*- Python -*-

# Configuration file for the 'lit' test runner.

import os
import sys
import shutil
from os import path

import lit.util
import lit.formats

# name: The name of this test suite.
config.name = 'Dafny'

config.test_format = lit.formats.ShTest(execute_external=False)

# suffixes: A list of file extensions to treat as test files. This is overriden
# by individual lit.local.cfg files in the test subdirectories.
config.suffixes = ['.dfy']

# excludes: A list of directories to exclude from the testsuite. The 'Inputs'
# subdirectories contain auxiliary inputs for various tests in their parent
# directories.
config.excludes = ['Inputs', 'sandbox', 'separate-compilation']

# test_source_root: The root path where tests are located.
config.test_source_root = os.path.dirname(os.path.abspath(__file__))

# test_exec_root: The root path where tests should be run.
config.test_exec_root = config.test_source_root

config.environment['MSBUILDSINGLELOADCONTEXT'] = "1"

PROPAGATE_ENV = [
    'APPDATA',
    'HOME',
    'INCLUDE',
    'LIB',

    # Fixes error on Windows: build cache is required, but could not be located:
    # GOCACHE is not defined and %LocalAppData% is not defined
    'LOCALAPPDATA',

    'NODE_PATH',

    # Fixes NuGet.targets(564,5): error : Value cannot be null. (Parameter 'path1')
    'ProgramFiles',
    'ProgramFiles(x86)',

    # Prevent dotnet from creating a folder called %SystemDrive%
    'SystemDrive',

    'TEMP',
    'TMP',
    'USERPROFILE',
]

for var in PROPAGATE_ENV:
    if var in os.environ:
        config.environment[var] = os.environ[var]

# Prevent this issue on windows: https://github.com/dotnet/sdk/issues/8887
if 'HOMEPATH' in os.environ and 'HOMEDRIVE' in os.environ:
    config.environment['DOTNET_CLI_HOME'] = os.environ['HOMEDRIVE'] + os.environ['HOMEPATH']

# Propagate PYTHON_EXECUTABLE into the environment
config.environment['PYTHON_EXECUTABLE'] = getattr(config, 'python_executable', '')

# Silence dotnet's welcome message
config.environment['DOTNET_NOLOGO'] = "true"

# Check that the object root is known.
if config.test_exec_root is None:
    lit_config.fatal('Could not determine execution root for tests!')

"""
   Function for quoting filepaths
   so that if they contain spaces
   lit's shell interpreter will
   treat the path as a single argument
"""
def quotePath(path):
    if ' ' in path:
        return '"{path}"'.format(path=path)
    else:
        return path

### Add Dafny specific substitutions

# Find Dafny.exe
up = os.path.dirname
repositoryRoot = up(
                     up( os.path.abspath(__file__) )
                   )
lit_config.note('Repository root is {}'.format(repositoryRoot))

binaryDir = os.path.join(repositoryRoot, 'Binaries')
config.dafnyBinaryDir = binaryDir
sourceDirectory = os.path.join(repositoryRoot, 'Source')

defaultDafnyExecutable = 'dotnet run --no-build --project ' + quotePath(os.path.join(sourceDirectory, 'Dafny', 'Dafny.csproj'))
dafnyExecutable = lit_config.params.get('executable', defaultDafnyExecutable )

testDafnyExecutable = 'dotnet run --no-build --project ' + quotePath(os.path.join(sourceDirectory, 'TestDafny', 'TestDafny.csproj')) + " -- for-each-compiler"

defaultServerExecutable = 'dotnet run --no-build --project ' + quotePath(os.path.join(sourceDirectory, 'DafnyServer', 'DafnyServer.csproj'))
serverExecutable = lit_config.params.get('serverExecutable', defaultServerExecutable)

boogieExecutable = 'dotnet tool run boogie'

config.suffixes.append('.transcript')

dafnyArgs = [
    # We do not want absolute or relative paths in error messages, just the basename of the file
    'useBaseNameForFileName',

    # Try to verify 2 verification conditions at once
    'vcsCores:2',

    # We do not want output such as "Compiled program written to Foo.cs"
    # from the compilers, since that changes with the target language
    'compileVerbose:0',

    # Set a default time limit, to catch cases where verification time runs off the rails
    'timeLimit:300'
]
    
boogieArgs = [
    'infer:j',
    'proverOpt:O:auto_config=false',
    'proverOpt:O:type_check=true',
    'proverOpt:O:smt.case_split=3',
    'proverOpt:O:smt.qi.eager_threshold=100',
    'proverOpt:O:smt.delay_units=true',
    'proverOpt:O:smt.arith.solver=2'
]

# Add standart parameters
newDafnyArgs = [
# We do not want absolute or relative paths in error messages, just the basename of the file
'--use-basename-for-filename',

# Try to verify 2 verification conditions at once
'--cores=2',

# Set a default time limit, to catch cases where verification time runs off the rails
'--verification-time-limit=300'
]

# Add standard parameters
def addParams(cmd):
    dafnyParams = lit_config.params.get('dafny_params','')
    if len(dafnyParams) > 0:
        return f'{cmd} {dafnyParams}'
    else:
        return cmd

# Add run specific parameters
def buildCmd(cmd, args):
    if len(args) > 0:
        argStr = ' /'.join(args)
        return f'{cmd} /{argStr}'
    else:
        return args

<<<<<<< HEAD
dafny = addParams(buildCmd(dafnyExecutable, dafnyArgs))
# The following option adjusts the exit codes of the Dafny executable
dafny_0 = addParams(buildCmd(dafnyExecutable, ['countVerificationErrors:0'] + dafnyArgs))
boogie = buildCmd(boogieExecutable, boogieArgs)
=======
dafny = addParams(buildCmd(dafnyArgs))
>>>>>>> f6bd1b8e

standardArguments = addParams(' '.join(newDafnyArgs))

# Inform user what executable is being used
lit_config.note(f'Using Dafny (%dafny): {dafny}\n')
lit_config.note(f'%baredafny will expand to {dafnyExecutable}\n')
lit_config.note(f'%boogie will expand to {boogie}\n')

ver = "0"
if os.name != "nt":
    ver = os.uname().version

config.substitutions.append( ('%resolveargs', "--useBaseNameForFileName" ) )
config.substitutions.append( ('%repositoryRoot', repositoryRoot) )
config.substitutions.append( ('%binaryDir', binaryDir) )
config.substitutions.append( ('%dafny', dafny) )
config.substitutions.append( ('%boogie', boogie) )
config.substitutions.append( ('%args', standardArguments) )
config.substitutions.append( ('%testDafnyForEachCompiler', testDafnyExecutable) )
config.substitutions.append( ('%baredafny', dafnyExecutable) )
config.substitutions.append( ('%server', serverExecutable) )
config.substitutions.append( ('%refmanexamples', os.path.join(repositoryRoot, 'docs', 'DafnyRef', 'examples')) )
config.substitutions.append( ('%os', os.name) )
config.substitutions.append( ('%ver', ver ) )
config.substitutions.append( ('%sed', 'sed -E' ) )
config.substitutions.append( ('%exits-with', "python3 " + os.path.join(repositoryRoot, 'Scripts/test-exit.py') ) )
config.substitutions.append( ('!', "python3 " + os.path.join(repositoryRoot, 'Scripts/test-exit.py') + " -z" ) )

if os.name == "nt":
    config.available_features = [ 'windows' ]
elif "Darwin" in ver:
    config.available_features = [ 'macosx', 'posix' ]
elif "18.04" in ver and "Ubuntu" in ver:
    config.available_features = [ 'ubuntu18', 'ubuntu', 'posix' ]
else:
    config.available_features = [ 'ubuntu', 'posix' ]

# Sanity check: Check solver executable is available
solverRoots = os.pathsep.join(
    (path.dirname(dafnyExecutable), binaryDir, os.environ["PATH"])
)

print(solverRoots)

solverPath = \
    lit.util.which("z3", solverRoots) or \
    lit.util.which("cvc4", solverRoots)

if not solverPath:
    lit_config.fatal('Could not find solver')
config.substitutions.append( ('%z3', solverPath ) )

# Add diff tool substitution
commonDiffFlags=' --unified=3 --strip-trailing-cr'
diffExecutable = None
if os.name == 'posix' or os.name == 'nt':
    pydiff = quotePath( os.path.join(config.test_source_root, 'pydiff.py') )
    diffExecutable = sys.executable + ' ' + pydiff + commonDiffFlags
else:
    lit_config.fatal('Unsupported platform')
lit_config.note("Using diff tool '{}'".format(diffExecutable))

config.substitutions.append( ('%diff', diffExecutable ))

# Detect the OutputCheck tool
outputCheckPath = lit.util.which('OutputCheck')
if outputCheckPath == None:
    lit_config.fatal('The OutputCheck tool is not in your PATH. Please install it.')

config.substitutions.append( ('%OutputCheck', outputCheckPath + ' --dump-file-to-check  --comment=//') )

config.substitutions.append( ('%{dirsep}', os.sep) )<|MERGE_RESOLUTION|>--- conflicted
+++ resolved
@@ -163,15 +163,9 @@
         return f'{cmd} /{argStr}'
     else:
         return args
-
-<<<<<<< HEAD
+        
 dafny = addParams(buildCmd(dafnyExecutable, dafnyArgs))
-# The following option adjusts the exit codes of the Dafny executable
-dafny_0 = addParams(buildCmd(dafnyExecutable, ['countVerificationErrors:0'] + dafnyArgs))
 boogie = buildCmd(boogieExecutable, boogieArgs)
-=======
-dafny = addParams(buildCmd(dafnyArgs))
->>>>>>> f6bd1b8e
 
 standardArguments = addParams(' '.join(newDafnyArgs))
 
