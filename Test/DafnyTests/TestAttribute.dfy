// UNSUPPORTED: windows, ubuntu16, ubuntu, macosx
// RUN: %dafny /out:Output/DafnyMain.cs TestAttribute.dfy /compile:0 /spillTargetCode:3 /noVerify
<<<<<<< HEAD
// RUN: msbuild -t:restore ../DafnyTests.sln
// RUN: msbuild -t:Test -v:q > "%t".raw
=======
// RUN: dotnet build -t:restore ../DafnyTests.sln
// RUN: dotnet build -t:Test -v:q -noLogo > "%t".raw || true
>>>>>>> 8956a5d8
// Remove the absolute file path before the expected error
// RUN: sed 's/[^:]*://' "%t".raw > "%t"
// RUN: %diff "%s.expect" "%t"

include "../exceptions/VoidOutcomeDt.dfy"
include "../exceptions/NatOutcomeDt.dfy"

function method SafeDivide(a: nat, b: nat): NatOutcome {
  if b == 0 then
    NatFailure("Divide by zero")
  else
    NatSuccess(a/b)
}

method UnsafeDivide(a: nat, b: nat) returns (r: nat) {
  expect b != 0;
  return a/b;
}

method FailUnless(p: bool) returns (r: VoidOutcome) ensures r.VoidSuccess? ==> p {
  if p {
    return VoidSuccess;
  } else {
    return VoidFailure("requirement failed");
  }
}

function method {:test} PassingTest(): VoidOutcome {
  VoidSuccess
}

function method {:test} FailingTest(): VoidOutcome {
  VoidFailure("Whoopsie")
}

method {:test} PassingTestUsingExpect() {
  expect 2 + 2 == 4;
}

method {:test} FailingTestUsingExpect() {
  expect 2 + 2 == 5;
}

method {:test} FailingTestUsingExpectWithMessage() {
  expect 2 + 2 == 5, "Down with DoubleThink!";
}

method {:test} PassingTestUsingAssignOrHalt() {
  var x := 5;
  var y := 2;
  var q :- expect SafeDivide(x, y);
  expect q == 2;
}

method {:test} FailingTestUsingAssignOrHalt() {
  var x := 5;
  var y := 0;
  var q :- expect SafeDivide(x, y);
}

method {:test} PassingTestUsingNoLHSAssignOrHalt() {
  :- expect FailUnless(true);
}

method {:test} FailingTestUsingNoLHSAssignOrHalt() {
  :- expect FailUnless(false);
}<|MERGE_RESOLUTION|>--- conflicted
+++ resolved
@@ -1,12 +1,7 @@
 // UNSUPPORTED: windows, ubuntu16, ubuntu, macosx
 // RUN: %dafny /out:Output/DafnyMain.cs TestAttribute.dfy /compile:0 /spillTargetCode:3 /noVerify
-<<<<<<< HEAD
-// RUN: msbuild -t:restore ../DafnyTests.sln
-// RUN: msbuild -t:Test -v:q > "%t".raw
-=======
 // RUN: dotnet build -t:restore ../DafnyTests.sln
 // RUN: dotnet build -t:Test -v:q -noLogo > "%t".raw || true
->>>>>>> 8956a5d8
 // Remove the absolute file path before the expected error
 // RUN: sed 's/[^:]*://' "%t".raw > "%t"
 // RUN: %diff "%s.expect" "%t"
