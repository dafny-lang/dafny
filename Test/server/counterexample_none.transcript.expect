# Reading from counterexample_none.transcript

<<<<<<< HEAD
Verifying AbsCorrect (implementation correctness) ...
=======
Verifying AbsCorrect (correctness) ...
>>>>>>> de4fdf99
  [1 proof obligation]  verified
COUNTEREXAMPLE_START {"States":[]} COUNTEREXAMPLE_END
Verification completed successfully!
[SUCCESS] [[DAFNY-SERVER: EOM]]<|MERGE_RESOLUTION|>--- conflicted
+++ resolved
@@ -1,10 +1,6 @@
 # Reading from counterexample_none.transcript
 
-<<<<<<< HEAD
-Verifying AbsCorrect (implementation correctness) ...
-=======
 Verifying AbsCorrect (correctness) ...
->>>>>>> de4fdf99
   [1 proof obligation]  verified
 COUNTEREXAMPLE_START {"States":[]} COUNTEREXAMPLE_END
 Verification completed successfully!
