--- conflicted
+++ resolved
@@ -1,15 +1,7 @@
-<<<<<<< HEAD
-triggers-prevent-some-inlining.dfy(17,2): Info: Selected triggers: {sum(a, b)} Trigger position: triggers-prevent-some-inlining.dfy(17,33)
+triggers-prevent-some-inlining.dfy(17,2): Info: Selected triggers: {sum(a, b)}
 triggers-prevent-some-inlining.dfy(24,10): Info: Some instances of this call are not inlined.
 triggers-prevent-some-inlining.dfy(25,10): Info: Some instances of this call are not inlined.
 triggers-prevent-some-inlining.dfy(24,10): Info: Some instances of this call are not inlined.
 triggers-prevent-some-inlining.dfy(25,10): Info: Some instances of this call are not inlined.
-=======
-triggers-prevent-some-inlining.dfy(17,2): Info: Selected triggers: {sum(a, b)}
-triggers-prevent-some-inlining.dfy(24,10): Info: Some instances of this call cannot safely be inlined.
-triggers-prevent-some-inlining.dfy(25,10): Info: Some instances of this call cannot safely be inlined.
-triggers-prevent-some-inlining.dfy(24,10): Info: Some instances of this call cannot safely be inlined.
-triggers-prevent-some-inlining.dfy(25,10): Info: Some instances of this call cannot safely be inlined.
->>>>>>> e83afb90
 
 Dafny program verifier finished with 2 verified, 0 errors