// RUN: %exits-with 4 %dafny /compile:4 /dprint:"%t.dprint" "%s" > "%t"
// RUN: %diff "%s.expect" "%t"

// Rustan Leino, September 2011.
// This file contains a version of the C5 library's snapshotable trees.  A different verification
// of a version like this has been done by Hannes Mehnert, Filip Sieczkowski, Lars Birkedal, and
// Peter Sestoft in separation logic using Coq.

module SnapTreeTestHarness {
  import opened SnapTree

  method Main()
  {
    var t := new SnapTree.Tree.Empty();
    ghost var pos := t.Insert(2);
    pos := t.Insert(1);
    pos := t.Insert(3);
    pos := t.Insert(-15);
    pos := t.Insert(0);

    var s := t.CreateSnapshot();
    ghost var sc := s.Contents;
    var it := s.CreateIterator();
    var more := it.MoveNext();
    while more
      invariant t.Valid() && !t.IsReadonly && it.Valid()
      invariant more ==> 0 <= it.N < |it.Contents|
      invariant fresh(t.Repr) && fresh(it.IterRepr)
      invariant t.MutableRepr <= t.Repr && it !in t.MutableRepr && t.MutableRepr !! it.T.Repr && t.Repr !! it.IterRepr
      invariant it.T == s && s.Valid()
      invariant s.Contents == sc  // this is not needed in the loop, but serves as an extra test case of the specifications
      decreases |it.Contents| - it.N
    {
      var x := it.Current();
      print "Main iterates on ", x, "\n";
      pos := t.Insert(x*3);
      more := it.MoveNext();
    }
    assert s.Contents == sc;  // this is not needed in the loop, but serves as an extra test case of the specifications
    t.Print();
  }

  method TestContents()  // this method tests Tree.Insert's specifications of Contents
  {
    var t := new SnapTree.Tree.Empty();   assert t.Contents == [];
    ghost var pos := t.Insert(2);         assert pos == 0 && t.Contents == [2];

    pos := t.Insert(1);
    // Convince the verifier of the absurdity of pos==1
    assert pos == 1 ==> t.Contents == [2,1];
    ghost var hc := [2,1];
    SnapTree.Tree.IsSortedProperty(hc);
    assert hc[0] == 2 && hc[1] == 1 && !SnapTree.Tree.IsSorted(hc);
    // So:
    assert pos == 0 && t.Contents == [1, 2];
  }

  /*  The following method shows the problem of concurrent modifications and shows that the
   *  design of the snapshotable trees herein handle this correctly.  That is, after inserting
   *  into a tree that is being iterated, use of the associated iterator can no longer be
   *  proved to be correct.
   */
  method TestConcurrentModification(t: SnapTree.Tree)
    requires t.Valid() && !t.IsReadonly
    modifies t.MutableRepr
  {
    var it := t.CreateIterator();
    var more := it.MoveNext();
    if more {
      var pos := t.Insert(52);  // this modification of the collection renders all associated iterators invalid
      more := it.MoveNext();  // error: operation t.Insert may have made this iterator invalid
    }
  }
}

// ------------------------------------------------------------------------

module SnapTree {

  datatype List = Nil | Cons(Node, List)

  class Tree
  {
    // public
    ghost var Contents: seq<int>
    var IsReadonly: bool
    ghost var Repr: set<object>
    ghost var MutableRepr: set<object>
    // private
    var root: Node?
    var reprIsShared: bool

<<<<<<< HEAD
    ghost predicate Valid()
=======
    opaque predicate Valid()
>>>>>>> a47e4a30
      reads this, Repr
      ensures Valid() ==> this in Repr && MutableRepr <= Repr
      ensures Valid() ==> IsSorted(Contents)
    {
      this in MutableRepr && MutableRepr <= Repr &&
      (root == null ==> Contents == []) &&
      (root != null ==>
        root in Repr && root.Repr <= Repr && this !in root.Repr &&
        root.NodeValid() && Contents == root.Contents) &&
      IsSorted(Contents) &&
      (IsReadonly ==> reprIsShared) &&
      (!reprIsShared && root != null ==> root.Repr <= MutableRepr) &&
      (reprIsShared ==> MutableRepr == {this})
    }

    static ghost predicate {:opaque} IsSorted(c: seq<int>)  // checks if "c" is sorted and has no duplicates
    {
      forall i, j :: 0 <= i < j < |c| ==> c[i] < c[j]
    }
    static lemma IsSortedProperty(c: seq<int>)
      ensures IsSorted(c) <==> forall i, j :: 0 <= i < j < |c| ==> c[i] < c[j]
    {
      reveal IsSorted();
    }
    static lemma SmallIsSorted(s: seq<int>)
      ensures |s| <= 1 ==> IsSorted(s)
    {
      reveal IsSorted();
    }
    static ghost predicate AllBelow(s: seq<int>, d: int)
    {
      forall i :: 0 <= i < |s| ==> s[i] < d
    }
    static ghost predicate AllAbove(d: int, s: seq<int>)
    {
      forall i :: 0 <= i < |s| ==> d < s[i]
    }
    static ghost predicate SortedSplit(left: seq<int>, data: int, right: seq<int>)
    {
      IsSorted(left) && IsSorted(right) &&
      AllBelow(left, data) && AllAbove(data, right)
    }
    static lemma SortCombineProperty(left: seq<int>, data: int, right: seq<int>)
      requires SortedSplit(left, data, right)
      ensures IsSorted(left + [data] + right)
    {
      reveal IsSorted();
    }

    constructor Empty()
      ensures Valid() && Contents == [] && !IsReadonly
      ensures MutableRepr <= Repr && fresh(Repr)
    {
      new;
      reveal Valid();
      Contents := [];
      IsReadonly := false;
      MutableRepr := {this};
      Repr := MutableRepr;
      root := null;
      reprIsShared := false;
      SmallIsSorted(Contents);
    }

    method CreateSnapshot() returns (snapshot: Tree)
      requires Valid()
      modifies Repr
      ensures Valid() && fresh(Repr - old(Repr))
      ensures Contents == old(Contents) && IsReadonly == old(IsReadonly)
      ensures snapshot.Valid()
      ensures snapshot.Contents == Contents && snapshot.IsReadonly
      // the mutable part of the original tree is disjoint from the representation of the snapshot
      ensures snapshot.Repr !! MutableRepr
      // representation of the snapshot consists of new things of things from the previous tree (that are now immutable)
      ensures fresh(snapshot.Repr - old(Repr))
    {
      reveal Valid();
      // from now on, only "this" is mutable; the rest of the representation is immutable
      Repr := Repr + MutableRepr;
      MutableRepr := {this};
      reprIsShared := true;
      snapshot := new Tree.Private();
      snapshot.Contents := Contents;
      snapshot.IsReadonly := true;
      snapshot.MutableRepr := {snapshot};
      snapshot.Repr := Repr - {this} + {snapshot};
      snapshot.root := root;
      snapshot.reprIsShared := true;
    }

    // private
    constructor Private() { }

    method Insert(x: int) returns (ghost pos: int)
      requires Valid() && !IsReadonly
      modifies MutableRepr
      ensures Valid() && fresh(Repr - old(Repr)) && fresh(MutableRepr - old(MutableRepr))
      ensures IsReadonly == old(IsReadonly)
      ensures x in old(Contents) ==> pos < 0 && Contents == old(Contents)
      ensures x !in old(Contents) ==>
        0 <= pos < |Contents| == |old(Contents)| + 1 &&
        Contents == old(Contents[..pos] + [x] + Contents[pos..])
    {
      reveal Valid();
      if reprIsShared {
        root, pos := Node.FunctionalInsert(root, x);
        Contents := root.Contents;
        Repr := root.Repr + {this};
        MutableRepr := {this};
      } else if root == null {
        root := new Node.Init(x);
        Contents := root.Contents;
        pos := 0;
        MutableRepr := root.Repr + {this};
        Repr := MutableRepr;
      } else {
        pos := root.MutatingInsert(x);
        Contents := root.Contents;
        MutableRepr := MutableRepr + root.Repr;
        Repr := MutableRepr;
      }
    }

    method CreateIterator() returns (iter: Iterator)
      requires Valid() // && IsReadonly;
      ensures iter.Valid() && fresh(iter.IterRepr)
      ensures iter.T == this && iter.Contents == Contents && iter.N == -1
    {
      reveal Valid();
      iter := new Iterator.Init(this);
    }

    method Print()
      requires Valid()
      modifies Repr
      ensures Valid() && fresh(Repr - old(Repr))
      ensures Contents == old(Contents) && IsReadonly == old(IsReadonly)
    {
      reveal Valid();
      var s;
      if IsReadonly {
        s := this;
      } else {
        s := CreateSnapshot();
      }
      var it := s.CreateIterator();
      it.Print();
    }
  }

  class Node
  {
    ghost var Contents: seq<int>
    ghost var Repr: set<object>
    var data: int
    var left: Node?
    var right: Node?

    ghost predicate {:opaque} NodeValid()
      reads this, Repr
      ensures NodeValid() ==> this in Repr && Tree.IsSorted(Contents)
    {
      this in Repr &&
      (left != null ==>
        left in Repr && left.Repr <= Repr && this !in left.Repr && left.NodeValid()) &&
      (right != null ==>
        right in Repr && right.Repr <= Repr && this !in right.Repr && right.NodeValid()) &&
      (left != null && right != null ==> left.Repr !! right.Repr) &&
      SortedSplit(left, data, right) &&
      Contents == CombineSplit(left, data, right) &&
      Tree.IsSorted(Contents)
    }

    static ghost predicate SortedSplit(left: Node?, data: int, right: Node?)
      reads left, right
    {
      Tree.SortedSplit(if left == null then [] else left.Contents, data, if right == null then [] else right.Contents)
    }
    static ghost function CombineSplit(left: Node?, data: int, right: Node?): seq<int>
      reads left, right
    {
      if left == null && right == null then
        [data]
      else if left != null && right == null then
        left.Contents + [data]
      else if left == null && right != null then
        [data] + right.Contents
      else
        left.Contents + [data] + right.Contents
    }
    static lemma CombineSortedSplit(left: Node?, data: int, right: Node?)
      requires SortedSplit(left, data, right)
      ensures Tree.IsSorted(CombineSplit(left, data, right))
    {
      var L := if left == null then [] else left.Contents;
      var R := if right == null then [] else right.Contents;
      Tree.SortCombineProperty(L, data, R);
      assert CombineSplit(left, data, right) == L + [data] + R;
    }

    constructor Init(x: int)
      ensures NodeValid() && fresh(Repr)
      ensures Contents == [x]
    {
      Contents := [x];
      Repr := {this};
      left, data, right := null, x, null;
      new;
      Tree.SmallIsSorted([]);
      Tree.SmallIsSorted([x]);
      reveal NodeValid();
    }

    constructor Build(left: Node?, x: int, right: Node?)
      requires left != null ==> left.NodeValid() && Tree.AllBelow(left.Contents, x)
      requires right != null ==> right.NodeValid() && Tree.AllAbove(x, right.Contents)
      requires left != null && right != null ==> left.Repr !! right.Repr
      ensures NodeValid()
      ensures Contents == CombineSplit(left, x, right)
      ensures left == null && right == null ==> fresh(Repr)
      ensures left != null && right == null ==> fresh(Repr - left.Repr)
      ensures left == null && right != null ==> fresh(Repr - right.Repr)
      ensures left != null && right != null ==> fresh(Repr - left.Repr - right.Repr)
    {
      Contents := [x];
      Repr := {this};
      this.left, data, this.right := left, x, right;
      if left != null {
        Contents := left.Contents + Contents;
        Repr := Repr + left.Repr;
      }
      if right != null {
        Contents := Contents + right.Contents;
        Repr := Repr + right.Repr;
      }
      new;
      ghost var L := if left == null then [] else left.Contents;
      ghost var R := if right == null then [] else right.Contents;
      Tree.SmallIsSorted([]);
      CombineSortedSplit(left, x, right);
      reveal NodeValid();
    }

    static method FunctionalInsert(n: Node?, x: int) returns (r: Node, ghost pos: int)
      requires n != null ==> n.NodeValid()
      ensures r.NodeValid()
      ensures n == null ==> fresh(r.Repr)
      ensures n != null ==> fresh(r.Repr - n.Repr)
      ensures n == null ==> r.Contents == [x] && pos == 0
      ensures n != null && x in n.Contents ==> r == n && pos < 0
      ensures n != null && x !in n.Contents ==>
        0 <= pos < |r.Contents| == |n.Contents| + 1 &&
        r.Contents == n.Contents[..pos] + [x] + n.Contents[pos..]
      decreases if n == null then {} else n.Repr
    {
      if n == null {
        r := new Node.Init(x);
        pos := 0;
      } else if x < n.data {
        r, pos := FunctionalInsert_Left(n, x);
      } else if n.data < x {
        r, pos := FunctionalInsert_Right(n, x);
      } else {
        reveal n.NodeValid();
        r, pos := n, -1;
      }
    }

    static method FunctionalInsert_Left(n: Node, x: int) returns (r: Node, ghost pos: int)
      requires n.NodeValid() && x < n.data
      ensures r.NodeValid()
      ensures fresh(r.Repr - n.Repr)
      ensures x in n.Contents ==> r == n && pos < 0
      ensures x !in n.Contents ==>
        0 <= pos < |r.Contents| == |n.Contents| + 1 &&
        r.Contents == n.Contents[..pos] + [x] + n.Contents[pos..]
      decreases n.Repr, 0
    {
      reveal n.NodeValid();
      var left;
      left, pos := FunctionalInsert(n.left, x);
      if left == n.left {
        r, pos := n, -1;
      } else {
        r := new Node.Build(left, n.data, n.right);
      }
    }

    static method FunctionalInsert_Right(n: Node, x: int) returns (r: Node, ghost pos: int)
      requires n.NodeValid() && n.data < x
      ensures r.NodeValid()
      ensures fresh(r.Repr - n.Repr)
      ensures x in n.Contents ==> r == n && pos < 0
      ensures x !in n.Contents ==>
        0 <= pos < |r.Contents| == |n.Contents| + 1 &&
        r.Contents == n.Contents[..pos] + [x] + n.Contents[pos..]
      decreases n.Repr, 0
    {
      reveal n.NodeValid();
      var right;
      right, pos := FunctionalInsert(n.right, x);
      if right == n.right {
        r, pos := n, -1;
      } else {
        ghost var L := if n.left == null then [] else n.left.Contents;
        ghost var Llen := |L| + 1;
        pos := Llen + pos;
        r := new Node.Build(n.left, n.data, right);
      }
    }

    method MutatingInsert(x: int) returns (ghost pos: int)
      requires NodeValid()
      modifies Repr
      ensures NodeValid() && fresh(Repr - old(Repr))
      ensures x in old(Contents) ==> pos < 0 && Contents == old(Contents)
      ensures x !in old(Contents) ==>
        0 <= pos < |Contents| == |old(Contents)| + 1 &&
        Contents == old(Contents[..pos] + [x] + Contents[pos..])
      decreases Repr
    {
      if x < data {
        pos := MutatingInsert_Left(x);
      } else if data < x {
        pos := MutatingInsert_Right(x);
      } else {
        reveal NodeValid();
        pos := -1;
      }
    }

    method MutatingInsert_Left(x: int) returns (ghost pos: int)
      requires NodeValid() && x < data
      modifies Repr
      ensures NodeValid() && fresh(Repr - old(Repr))
      ensures x in old(Contents) ==> pos < 0 && Contents == old(Contents)
      ensures x !in old(Contents) ==>
        0 <= pos < |Contents| == |old(Contents)| + 1 &&
        Contents == old(Contents[..pos] + [x] + Contents[pos..])
      decreases Repr, 0
    {
      reveal NodeValid();
      ghost var R := if right == null then [] else right.Contents;
      Tree.SmallIsSorted([]);
      if left == null {
        left := new Node.Init(x);
        pos := 0;
      } else {
        pos := left.MutatingInsert(x);
      }
      Repr := Repr + left.Repr;
      Contents := left.Contents + [data] + R;
      Tree.SortCombineProperty(left.Contents, data, R);
      reveal NodeValid();
    }

    method MutatingInsert_Right(x: int) returns (ghost pos: int)
      requires NodeValid() && data < x
      modifies Repr
      ensures NodeValid() && fresh(Repr - old(Repr))
      ensures x in old(Contents) ==> pos < 0 && Contents == old(Contents)
      ensures x !in old(Contents) ==>
        0 <= pos < |Contents| == |old(Contents)| + 1 &&
        Contents == old(Contents[..pos] + [x] + Contents[pos..])
      decreases Repr, 0
    {
      reveal NodeValid();
      ghost var L := if left == null then [] else left.Contents;
      ghost var Llen := |L| + 1;
      if right == null {
        right := new Node.Init(x);
        pos := Llen;
      } else {
        pos := right.MutatingInsert(x);
        if pos < 0 {
        } else {
          pos := Llen + pos;
        }
      }
      Repr := Repr + right.Repr;
      Contents := L + [data] + right.Contents;
      Tree.SmallIsSorted([]);
      Tree.SortCombineProperty(L, data, right.Contents);
      reveal NodeValid();
    }
  }

  class Iterator
  {
    // public
    ghost var IterRepr: set<object>  // note, IterRepr does not include T.Repr
    ghost var Contents: seq<int>
    ghost var N: int
    var T: Tree?
    // private
    var initialized: bool
    var stack: List

<<<<<<< HEAD
    ghost predicate Valid()
=======
    opaque predicate Valid()
>>>>>>> a47e4a30
      reads this, IterRepr, T
      reads if T != null then T.Repr else {}
      ensures Valid() ==> T != null && IterRepr !! T.Repr
    {
      this in IterRepr &&
      T != null && T.Valid() && IterRepr !! T.Repr &&
      Contents == T.Contents && -1 <= N <= |Contents| &&
      (initialized <==> 0 <= N) &&
      (N < 0 ==> R(stack, 0, Contents, T.Repr)) &&
      (0 <= N ==> R(stack, N, Contents, T.Repr))
    }

    // R(wlist, n, C, Nodes) says that C[n..] are data items yet to be processed.
    // In more detail, wlist is a stack of tree fragments, where the concatenation of the
    // "load" of each tree fragment (from the top of the stack downwards) equals
    // C[n..].  A tree fragment is either
    //  * for Nil, the empty fragment
    //  * for Cons(p, rest), fragment [p.data]+p.right.Contents
    // In each case, R(wlist,n,C,Nodes) implies that the fragment wlist proper is a prefix of C[n..].
    // Nodes is (an overapproximation of) the set of nodes read by R.
<<<<<<< HEAD
    static ghost predicate R(wlist: List, n: int, C: seq<int>, Nodes: set<object>)
=======
    static opaque predicate R(wlist: List, n: int, C: seq<int>, Nodes: set<object>)
>>>>>>> a47e4a30
      reads Nodes
      decreases wlist
    {
      match wlist
      case Nil => n == |C|
      case Cons(p, rest) =>
        p in Nodes && p.Repr <= Nodes && p.NodeValid() &&
        0 <= n < |C| && p.data == C[n] &&
        (reveal p.NodeValid();
         R(rest, n + 1 + if p.right==null then 0 else |p.right.Contents|, C, Nodes) &&
         p.Contents[if p.left==null then 0 else |p.left.Contents| ..] <= C[n..])
    }

    constructor Init(t: Tree)
      requires t.Valid()
      ensures Valid() && fresh(IterRepr)
      ensures T == t && Contents == t.Contents && N == -1
    {
      new;
      reveal Valid();
      reveal t.Valid();
      reveal R();
      Init_Aux(t);
    }
    method Init_Aux(t: Tree)
      requires this !in t.Repr
      // The following three lines say what it is we need from t.Valid():
      requires t.root == null ==> |t.Contents| == 0
      requires t.root != null ==> t.root in t.Repr && t.root.Repr <= t.Repr && t.root.NodeValid()
      requires t.root != null ==> t.root.Contents <= t.Contents && |t.Contents| == |t.root.Contents|
      modifies this
      ensures t.Valid() ==> Valid()
      ensures fresh(IterRepr - {this})
      ensures T == t && Contents == t.Contents && N == -1
    {
      reveal Valid();
      reveal R();
      T := t;
      IterRepr := {this};
      Contents := T.Contents;
      initialized, stack, N := false, Nil, -1;
      if t.root != null {
        stack := Push(stack, 0, t.root, Contents, T.Repr);
      }
    }

    method Print()
      requires Valid()
      modifies IterRepr
    {
      reveal Valid();
      reveal R();
      print "Tree:";
      var more := MoveNext();
      while more
        invariant Valid()
        invariant more ==> 0 <= N < |Contents|
        invariant fresh(IterRepr - old(IterRepr))
        decreases |Contents| - N
      {
        var x := Current();
        print " ", x;
        more := MoveNext();
      }
      print "\n";
    }

    // private
    static method Push(stIn: List, ghost n: int, p: Node, ghost C: seq<int>, ghost Nodes: set<object>) returns (st: List)
      requires p in Nodes && p.Repr <= Nodes && p.NodeValid()
      requires 0 <= n <= |C|
      requires p.Contents <= C[n..]
      requires R(stIn, n + |p.Contents|, C, Nodes)
      ensures R(st, n, C, Nodes)
      decreases |p.Contents|
    {
      st := Cons(p, stIn);

      reveal R();
      reveal p.NodeValid();
      if p.left != null {
        st := Push(st, n, p.left, C, Nodes);
      }
    }

    method Current() returns (x: int)
      requires Valid() && 0 <= N < |Contents|
      ensures x == Contents[N]
    {
      reveal Valid();
      reveal R();
      match (stack)
      case Cons(y, rest) => x := y.data;
    }

    method {:vcs_split_on_every_assert} MoveNext() returns (hasCurrent: bool)
      requires Valid() && N <= |Contents|
      modifies IterRepr
      ensures Valid() && fresh(IterRepr - old(IterRepr)) && T.Repr == old(T.Repr)
      ensures Contents == old(Contents) && T == old(T)
      ensures old(N) < |Contents| ==> N == old(N) + 1
      ensures old(N) == |Contents| ==> N == old(N)
      ensures hasCurrent <==> 0 <= N < |Contents|
    {
      reveal Valid();
      if !initialized {
        initialized, N := true, 0;
        hasCurrent := stack != Nil;
      } else {
        match (stack)
        case Nil =>
          hasCurrent := false;
        case Cons(p, rest) =>
          // lemmas:
          reveal p.NodeValid();

          stack, N := rest, N+1;

          if p.right != null {
            reveal R();
            reveal p.right.NodeValid();
            assert p.right.Contents <= Contents[N..];
            stack := Push(stack, N, p.right, Contents, T.Repr);
          }
          hasCurrent := stack != Nil;
      }
      reveal R();
    }
  }

}  // module SnapTree<|MERGE_RESOLUTION|>--- conflicted
+++ resolved
@@ -90,11 +90,7 @@
     var root: Node?
     var reprIsShared: bool
 
-<<<<<<< HEAD
-    ghost predicate Valid()
-=======
-    opaque predicate Valid()
->>>>>>> a47e4a30
+    ghost opaque predicate Valid()
       reads this, Repr
       ensures Valid() ==> this in Repr && MutableRepr <= Repr
       ensures Valid() ==> IsSorted(Contents)
@@ -493,11 +489,7 @@
     var initialized: bool
     var stack: List
 
-<<<<<<< HEAD
-    ghost predicate Valid()
-=======
-    opaque predicate Valid()
->>>>>>> a47e4a30
+    ghost opaque predicate Valid()
       reads this, IterRepr, T
       reads if T != null then T.Repr else {}
       ensures Valid() ==> T != null && IterRepr !! T.Repr
@@ -518,11 +510,7 @@
     //  * for Cons(p, rest), fragment [p.data]+p.right.Contents
     // In each case, R(wlist,n,C,Nodes) implies that the fragment wlist proper is a prefix of C[n..].
     // Nodes is (an overapproximation of) the set of nodes read by R.
-<<<<<<< HEAD
-    static ghost predicate R(wlist: List, n: int, C: seq<int>, Nodes: set<object>)
-=======
-    static opaque predicate R(wlist: List, n: int, C: seq<int>, Nodes: set<object>)
->>>>>>> a47e4a30
+    ghost static opaque predicate R(wlist: List, n: int, C: seq<int>, Nodes: set<object>)
       reads Nodes
       decreases wlist
     {
