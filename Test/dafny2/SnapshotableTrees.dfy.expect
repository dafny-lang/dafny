--- conflicted
+++ resolved
@@ -1,14 +1,10 @@
 SnapshotableTrees.dfy(71,25): Error: A precondition for this call might not hold.
 SnapshotableTrees.dfy(610,15): Related location: This is the precondition that might not hold.
 
-<<<<<<< HEAD
-Dafny program verifier finished with 52 verified, 1 error
-=======
 Dafny program verifier finished with 52 verified, 1 error
 Main iterates on -15
 Main iterates on 0
 Main iterates on 1
 Main iterates on 2
 Main iterates on 3
-Tree: -45 -15 0 1 2 3 6 9
->>>>>>> c07914f8
+Tree: -45 -15 0 1 2 3 6 9