--- conflicted
+++ resolved
@@ -1,7 +1,3 @@
 // dafny should emit exit value 1
-<<<<<<< HEAD
-// RUN: %dafny /compile:3 x.cs > "%t" || echo ERROR EXIT >> "%t"
-=======
 // RUN: %dafny /compile:3 x.cs > "%t"
->>>>>>> 1e255eb7
 // RUN: %diff "%s.expect" "%t"