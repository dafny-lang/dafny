--- conflicted
+++ resolved
@@ -2,11 +2,7 @@
 git-issue-2605.dfy(6,23): Error: possible division by zero
 git-issue-2605.dfy(7,13): Error: index out of range
 git-issue-2605.dfy(7,21): Error: index out of range
-<<<<<<< HEAD
 git-issue-2605.dfy(9,11): Error: assertion could not be proved
-=======
-git-issue-2605.dfy(9,11): Error: assertion might not hold
-git-issue-2605.dfy(11,9): Error: assertion might not hold
->>>>>>> 7c47bf5a
+git-issue-2605.dfy(11,9): Error: assertion could not be proved
 
 Dafny program verifier finished with 0 verified, 6 errors