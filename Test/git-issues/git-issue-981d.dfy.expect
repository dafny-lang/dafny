--- conflicted
+++ resolved
@@ -9,11 +9,7 @@
 git-issue-981d.dfy(50,9): Error: duplicate declaration for name T3
 git-issue-981d.dfy(51,9): Error: duplicate declaration for name T3
 git-issue-981d.dfy(52,8): Error: duplicate declaration for name T4
-<<<<<<< HEAD
 git-issue-981d.dfy(53,9): Error: duplicate declaration for name T4
 git-issue-981d.dfy(54,8): Error: duplicate name of top-level declaration: T4
-git-issue-981d.dfy(54,8): Error: a module that already contains a top-level declaration 'T4?' is not allowed to declare a class 'T4'
-=======
 git-issue-981d.dfy(54,8): Error: a module that already contains a top-level declaration 'T4?' is not allowed to declare a reference type (class) 'T4'
->>>>>>> 041e0c35
 14 resolution/type errors detected in git-issue-981d.dfy