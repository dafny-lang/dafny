// RUN: %exits-with 2 %dafny /compile:0 /functionSyntax:4 "%s" > "%t"
// RUN: %diff "%s.expect" "%t"

datatype FailureCompatible = Make {
  ghost predicate IsFailure() { true }
  ghost function PropagateFailure(): real { 12.0 }
<<<<<<< HEAD
  ghost method Extract() returns (r: real) { }
=======
  ghost function Extract(): real { 9.0 }
>>>>>>> b6c1ea9c
}

datatype FailureCompatible2 = Make {
  predicate IsFailure() { true }
  function PropagateFailure(): real { 12.0 }
<<<<<<< HEAD
  ghost method Extract() returns (r: real) { }
=======
  ghost function Extract(): real { 9.0 }
>>>>>>> b6c1ea9c
}

datatype FailureCompatible3 = Make {
  predicate IsFailure() { true }
  function PropagateFailure(): real { 12.0 }
<<<<<<< HEAD
  method Extract() returns (r: real) { }
=======
  function Extract(): real { 9.0 }
>>>>>>> b6c1ea9c
}

method M() returns (r: FailureCompatible) { }
method M2() returns (r: FailureCompatible2) { }
method M3() returns (r: FailureCompatible3) { }

method NN2() returns (ss: real) {
  var s4 :- M2(); // OK - s4 is auto-ghost, so is ghost to match Extract in FailureCompatible2
  var s5 :- M3(); // OK - not ghost
  print s4, s5; // ERROR - s4 is ghost
}
<|MERGE_RESOLUTION|>--- conflicted
+++ resolved
@@ -4,31 +4,19 @@
 datatype FailureCompatible = Make {
   ghost predicate IsFailure() { true }
   ghost function PropagateFailure(): real { 12.0 }
-<<<<<<< HEAD
-  ghost method Extract() returns (r: real) { }
-=======
   ghost function Extract(): real { 9.0 }
->>>>>>> b6c1ea9c
 }
 
 datatype FailureCompatible2 = Make {
   predicate IsFailure() { true }
   function PropagateFailure(): real { 12.0 }
-<<<<<<< HEAD
-  ghost method Extract() returns (r: real) { }
-=======
   ghost function Extract(): real { 9.0 }
->>>>>>> b6c1ea9c
 }
 
 datatype FailureCompatible3 = Make {
   predicate IsFailure() { true }
   function PropagateFailure(): real { 12.0 }
-<<<<<<< HEAD
-  method Extract() returns (r: real) { }
-=======
   function Extract(): real { 9.0 }
->>>>>>> b6c1ea9c
 }
 
 method M() returns (r: FailureCompatible) { }
