--- conflicted
+++ resolved
@@ -1,15 +1,9 @@
 // RUN: %testDafnyForEachCompiler "%s"
 
 datatype Result<T> = Failure(msg: string) | Success(value: T) {
-<<<<<<< HEAD
   predicate IsFailure() { Failure? }
   function PropagateFailure(): Result<T> requires IsFailure() { this }
-  method Extract() returns (t: T) requires !IsFailure() ensures t == this.value { return this.value; }
-=======
-  predicate method IsFailure() { Failure? }
-  function method PropagateFailure(): Result<T> requires IsFailure() { this }
-  function method Extract(): T requires !IsFailure() { this.value }
->>>>>>> b6c1ea9c
+  function Extract(): (t: T) requires !IsFailure() ensures t == this.value { this.value }
 }
 
 class Cell {
