--- conflicted
+++ resolved
@@ -1,13 +1,7 @@
-<<<<<<< HEAD
-// RUN: %baredafny /countVerificationErrors:0 /compile:0 /spillTargetCode:2 "%s" > "%t"
-// RUN: sed -e "s:%S:...:" -e 'sx\\x/x' < "%t" > "%t".2
-// RUN: %diff "%s.expect" "%t".2
-=======
 // UNSUPPORTED: windows
-// RUN: %baredafny /nologo /countVerificationErrors:0 /compile:0 /spillTargetCode:2 "%s" > "%t.2"
+// RUN: %baredafny /countVerificationErrors:0 /compile:0 /spillTargetCode:2 "%s" > "%t.2"
 // RUN: sed -e "s:%S:...:" -e 'sx\\x/x' < "%t.2" > "%t"
 // RUN: %diff "%s".expect "%t"
->>>>>>> 8956a5d8
 
 method hasNoBody()
 
