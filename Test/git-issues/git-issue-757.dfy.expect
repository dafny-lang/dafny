
<<<<<<< HEAD
Dafny program verifier finished with 2 verified, 0 errors
=======
Dafny program verifier finished with 0 errors
>>>>>>> b1ab1f6a
<|MERGE_RESOLUTION|>--- conflicted
+++ resolved
@@ -1,6 +1,2 @@
 
-<<<<<<< HEAD
-Dafny program verifier finished with 2 verified, 0 errors
-=======
-Dafny program verifier finished with 0 errors
->>>>>>> b1ab1f6a
+Dafny program verifier finished with 0 errors