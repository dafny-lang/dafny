// RUN: %testDafnyForEachCompiler "%s"

datatype FailureCompatible = Make {
<<<<<<< HEAD
  predicate IsFailure() { true }
  function PropagateFailure(): int { 12 }
  method Extract() returns (r: real) { }
=======
  predicate method IsFailure() { true }
  function method PropagateFailure(): int { 12 }
  function method Extract(): real { 9.0 }
>>>>>>> b6c1ea9c
}

method M() returns (r: FailureCompatible) { }

method N() returns (x: int) {
  var s: real :- M();
  return 13;
}

method Main() {
  var x := N();
  print x, "\n";
}
<|MERGE_RESOLUTION|>--- conflicted
+++ resolved
@@ -1,15 +1,9 @@
 // RUN: %testDafnyForEachCompiler "%s"
 
 datatype FailureCompatible = Make {
-<<<<<<< HEAD
   predicate IsFailure() { true }
   function PropagateFailure(): int { 12 }
-  method Extract() returns (r: real) { }
-=======
-  predicate method IsFailure() { true }
-  function method PropagateFailure(): int { 12 }
-  function method Extract(): real { 9.0 }
->>>>>>> b6c1ea9c
+  function Extract(): (r: real) { 0.0 }
 }
 
 method M() returns (r: FailureCompatible) { }
