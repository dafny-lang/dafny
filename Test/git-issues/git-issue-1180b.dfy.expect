--- conflicted
+++ resolved
@@ -1,85 +1,42 @@
-<<<<<<< HEAD
-git-issue-1180b.dfy(28,22): Error: a postcondition could not be proved on this return path
+git-issue-1180b.dfy(28,15): Error: a postcondition could not be proved on this return path
 git-issue-1180b.dfy(12,21): Related location: this is the postcondition that could not be proved
 git-issue-1180b.dfy(29,40): Error: a postcondition could not be proved on this return path
 git-issue-1180b.dfy(15,18): Related location: this is the postcondition that could not be proved
-git-issue-1180b.dfy(34,22): Error: a postcondition could not be proved on this return path
+git-issue-1180b.dfy(34,15): Error: a postcondition could not be proved on this return path
 git-issue-1180b.dfy(12,21): Related location: this is the postcondition that could not be proved
 git-issue-1180b.dfy(35,40): Error: a postcondition could not be proved on this return path
 git-issue-1180b.dfy(15,18): Related location: this is the postcondition that could not be proved
-git-issue-1180b.dfy(40,22): Error: a postcondition could not be proved on this return path
+git-issue-1180b.dfy(40,15): Error: a postcondition could not be proved on this return path
 git-issue-1180b.dfy(12,21): Related location: this is the postcondition that could not be proved
 git-issue-1180b.dfy(41,40): Error: a postcondition could not be proved on this return path
 git-issue-1180b.dfy(15,18): Related location: this is the postcondition that could not be proved
-git-issue-1180b.dfy(46,22): Error: a postcondition could not be proved on this return path
+git-issue-1180b.dfy(46,15): Error: a postcondition could not be proved on this return path
 git-issue-1180b.dfy(12,21): Related location: this is the postcondition that could not be proved
 git-issue-1180b.dfy(47,40): Error: a postcondition could not be proved on this return path
 git-issue-1180b.dfy(15,18): Related location: this is the postcondition that could not be proved
-git-issue-1180b.dfy(56,22): Error: a postcondition could not be proved on this return path
+git-issue-1180b.dfy(56,15): Error: a postcondition could not be proved on this return path
 git-issue-1180b.dfy(12,21): Related location: this is the postcondition that could not be proved
 git-issue-1180b.dfy(57,40): Error: a postcondition could not be proved on this return path
 git-issue-1180b.dfy(15,18): Related location: this is the postcondition that could not be proved
-git-issue-1180b.dfy(63,22): Error: a postcondition could not be proved on this return path
+git-issue-1180b.dfy(63,15): Error: a postcondition could not be proved on this return path
 git-issue-1180b.dfy(12,21): Related location: this is the postcondition that could not be proved
 git-issue-1180b.dfy(64,40): Error: a postcondition could not be proved on this return path
 git-issue-1180b.dfy(15,18): Related location: this is the postcondition that could not be proved
-git-issue-1180b.dfy(83,22): Error: a postcondition could not be proved on this return path
+git-issue-1180b.dfy(83,15): Error: a postcondition could not be proved on this return path
 git-issue-1180b.dfy(75,21): Related location: this is the postcondition that could not be proved
 git-issue-1180b.dfy(84,40): Error: a postcondition could not be proved on this return path
 git-issue-1180b.dfy(78,18): Related location: this is the postcondition that could not be proved
-git-issue-1180b.dfy(103,22): Error: a postcondition could not be proved on this return path
+git-issue-1180b.dfy(103,15): Error: a postcondition could not be proved on this return path
 git-issue-1180b.dfy(95,21): Related location: this is the postcondition that could not be proved
 git-issue-1180b.dfy(104,40): Error: a postcondition could not be proved on this return path
 git-issue-1180b.dfy(98,18): Related location: this is the postcondition that could not be proved
-git-issue-1180b.dfy(123,22): Error: a postcondition could not be proved on this return path
+git-issue-1180b.dfy(123,15): Error: a postcondition could not be proved on this return path
 git-issue-1180b.dfy(115,21): Related location: this is the postcondition that could not be proved
 git-issue-1180b.dfy(124,40): Error: a postcondition could not be proved on this return path
 git-issue-1180b.dfy(118,18): Related location: this is the postcondition that could not be proved
-git-issue-1180b.dfy(143,22): Error: a postcondition could not be proved on this return path
+git-issue-1180b.dfy(143,15): Error: a postcondition could not be proved on this return path
 git-issue-1180b.dfy(135,21): Related location: this is the postcondition that could not be proved
 git-issue-1180b.dfy(144,40): Error: a postcondition could not be proved on this return path
 git-issue-1180b.dfy(138,18): Related location: this is the postcondition that could not be proved
-=======
-git-issue-1180b.dfy(28,15): Error: A postcondition might not hold on this return path.
-git-issue-1180b.dfy(12,21): Related location: This is the postcondition that might not hold.
-git-issue-1180b.dfy(29,40): Error: A postcondition might not hold on this return path.
-git-issue-1180b.dfy(15,18): Related location: This is the postcondition that might not hold.
-git-issue-1180b.dfy(34,15): Error: A postcondition might not hold on this return path.
-git-issue-1180b.dfy(12,21): Related location: This is the postcondition that might not hold.
-git-issue-1180b.dfy(35,40): Error: A postcondition might not hold on this return path.
-git-issue-1180b.dfy(15,18): Related location: This is the postcondition that might not hold.
-git-issue-1180b.dfy(40,15): Error: A postcondition might not hold on this return path.
-git-issue-1180b.dfy(12,21): Related location: This is the postcondition that might not hold.
-git-issue-1180b.dfy(41,40): Error: A postcondition might not hold on this return path.
-git-issue-1180b.dfy(15,18): Related location: This is the postcondition that might not hold.
-git-issue-1180b.dfy(46,15): Error: A postcondition might not hold on this return path.
-git-issue-1180b.dfy(12,21): Related location: This is the postcondition that might not hold.
-git-issue-1180b.dfy(47,40): Error: A postcondition might not hold on this return path.
-git-issue-1180b.dfy(15,18): Related location: This is the postcondition that might not hold.
-git-issue-1180b.dfy(56,15): Error: A postcondition might not hold on this return path.
-git-issue-1180b.dfy(12,21): Related location: This is the postcondition that might not hold.
-git-issue-1180b.dfy(57,40): Error: A postcondition might not hold on this return path.
-git-issue-1180b.dfy(15,18): Related location: This is the postcondition that might not hold.
-git-issue-1180b.dfy(63,15): Error: A postcondition might not hold on this return path.
-git-issue-1180b.dfy(12,21): Related location: This is the postcondition that might not hold.
-git-issue-1180b.dfy(64,40): Error: A postcondition might not hold on this return path.
-git-issue-1180b.dfy(15,18): Related location: This is the postcondition that might not hold.
-git-issue-1180b.dfy(83,15): Error: A postcondition might not hold on this return path.
-git-issue-1180b.dfy(75,21): Related location: This is the postcondition that might not hold.
-git-issue-1180b.dfy(84,40): Error: A postcondition might not hold on this return path.
-git-issue-1180b.dfy(78,18): Related location: This is the postcondition that might not hold.
-git-issue-1180b.dfy(103,15): Error: A postcondition might not hold on this return path.
-git-issue-1180b.dfy(95,21): Related location: This is the postcondition that might not hold.
-git-issue-1180b.dfy(104,40): Error: A postcondition might not hold on this return path.
-git-issue-1180b.dfy(98,18): Related location: This is the postcondition that might not hold.
-git-issue-1180b.dfy(123,15): Error: A postcondition might not hold on this return path.
-git-issue-1180b.dfy(115,21): Related location: This is the postcondition that might not hold.
-git-issue-1180b.dfy(124,40): Error: A postcondition might not hold on this return path.
-git-issue-1180b.dfy(118,18): Related location: This is the postcondition that might not hold.
-git-issue-1180b.dfy(143,15): Error: A postcondition might not hold on this return path.
-git-issue-1180b.dfy(135,21): Related location: This is the postcondition that might not hold.
-git-issue-1180b.dfy(144,40): Error: A postcondition might not hold on this return path.
-git-issue-1180b.dfy(138,18): Related location: This is the postcondition that might not hold.
->>>>>>> 055c2b75
 
 Dafny program verifier finished with 13 verified, 20 errors