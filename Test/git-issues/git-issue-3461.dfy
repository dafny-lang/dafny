--- conflicted
+++ resolved
@@ -1,8 +1,4 @@
-<<<<<<< HEAD
-// RUN: %exits-with 2 %resolve "%s" > "%t"
-=======
 // RUN: %exits-with 2 %baredafny resolve --use-basename-for-filename "%s" > "%t"
->>>>>>> 6b716e97
 // RUN: %diff "%s.expect" "%t"
 
 opaque method m() {} // NO
