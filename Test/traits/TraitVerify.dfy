--- conflicted
+++ resolved
@@ -35,188 +35,8 @@
   t := a;
 }
 
-<<<<<<< HEAD
-// -----------------------------------------------------
-
-module TestParentTraitRelation {
-  trait BTrait {
-    ghost var Repr: set<object>
-    predicate Valid()
-      reads this, Repr
-      ensures Valid() ==> this in Repr
-    method SomeMethod()
-      requires Valid()
-      modifies Repr
-      ensures Valid() && fresh(Repr - old(Repr))
-  }
-
-  trait CTrait {
-    ghost var Repr: set<object>
-    predicate Valid()
-      reads this, Repr
-      ensures Valid() ==> this in Repr
-  }
-
-  method doSomething(b: BTrait, c: BTrait)
-    requires b.Valid() && c.Valid() && b.Repr !! c.Repr
-    modifies b.Repr
-    ensures b.Valid() && c.Valid()
-  {
-    b.SomeMethod();
-  }
-}
-
-// -----------------------------------------------------
-
-module TraitsExtendingTraits {
-  trait A<Y0, Y1> {
-    var y0: Y0
-    const y1: Y1
-  }
-
-  trait K<Y> extends A<Y, int> {
-    const k := y1
-  }
-
-  class G<X> extends K<X> {
-    constructor () {
-    }  // error: must assign to y0 (but assigning to y1 is not necessary)
-  }
-
-  // ----
-
-  trait B {
-    method Get() returns (x: int)
-  }
-  trait M extends B {
-    method Get() returns (x: int)
-      ensures 0 <= x <= 20
-    {
-      return 15;
-    }
-  }
-  trait N extends B {
-  }
-  class H extends M, N {
-    constructor () { }
-  }
-  method BMNH() {
-    var h := new H();
-    var b: B, m: M, n: N := h, h, h;
-
-    if
-    case true =>
-      var x := h.Get();
-      assert x <= 20;
-    case true =>
-      var x := b.Get();
-      assert x <= 20;  // error: this is not provable
-    case true =>
-      var x := m.Get();
-      assert x <= 20;
-    case true =>
-      var x := n.Get();
-      assert x <= 20;  // error: this is not provable
-  }
-}
-
-// -----
-
-module StandardIdiom {
-  trait ValidReprIdiom {
-    ghost var Repr: set<object>
-
-    predicate Valid()
-      reads this, Repr
-      ensures Valid() ==> this in Repr
-  }
-
-  class Filter extends ValidReprIdiom {
-    const next: ValidReprIdiom
-
-    predicate Valid()
-      reads this, Repr
-      ensures Valid() ==> this in Repr
-    {
-      this in Repr &&
-      next in Repr && next.Repr <= Repr && this !in next.Repr && next.Valid()
-    }
-
-    constructor(next: ValidReprIdiom) {
-      this.next := next;
-    }
-  }
-
-  class ABC extends ValidReprIdiom {
-    predicate Valid()
-      reads this, Repr
-      ensures Valid() ==> this in Repr
-    {
-      this in Repr
-    }
-
-    constructor()
-      ensures Valid() && fresh(Repr)
-    {
-      Repr := {this};
-    }
-  }
-}
-
-module OverrideWithDifferentFuels {
-  trait Tr {
-    function method F(x: nat): nat
-  }
-  class Cl extends Tr {
-    function method F(x: nat): nat {
-      if x == 0 then 0 else F(x - 1)
-    }
-  }
-  method Test(c: Cl) {
-    var t: Tr := c;
-    var x := t.F(5);
-    var y := c.F(5);
-    assert x == y;
-  }
-}
-
-module MyModule1 {
-  trait {:termination false} MyTrait {
-    ghost const Repr: set<object>
-    predicate Valid() reads this, Repr ensures Valid() ==> this in Repr
-  }
-
-  class MyClass2 extends MyTrait {
-    var someVar: MyTrait
-
-    predicate Valid() reads this, Repr ensures Valid() ==> this in Repr
-    {
-      this in Repr &&
-      someVar in Repr && someVar.Repr <= Repr && this !in someVar.Repr && someVar.Valid()
-    }
-
-    constructor (someVar: MyTrait)
-      requires someVar.Valid()
-      ensures Valid() && fresh(Repr - someVar.Repr)
-    {
-      this.someVar := someVar;
-      this.Repr := {this} + someVar.Repr;
-    }
-  }
-}
-
-module MyModule2 {
-  import MyModule1
-
-  class MyClass1 extends MyModule1.MyTrait {
-    predicate Valid() reads this, Repr ensures Valid() ==> this in Repr { this in Repr }
-    constructor () ensures Valid() && fresh(Repr) { this.Repr := {this}; }
-  }
-
-  method Run() {
-    var myClass1 := new MyClass1();
-    var myClass2 := new MyModule1.MyClass2(myClass1);
-=======
+// -----------------------------------------------------
+
 module ForallSubstitution {
   trait Tr<X> {
     predicate P<Y>(x: X, y: Y) { true }
@@ -260,6 +80,190 @@
   method N() {
     var foo := new MyClass<int, int>();
     ghost var f := foo.F();
->>>>>>> 1d6e40e1
+  }
+}
+
+// -----------------------------------------------------
+
+module TestParentTraitRelation {
+  trait BTrait {
+    ghost var Repr: set<object>
+    predicate Valid()
+      reads this, Repr
+      ensures Valid() ==> this in Repr
+    method SomeMethod()
+      requires Valid()
+      modifies Repr
+      ensures Valid() && fresh(Repr - old(Repr))
+  }
+
+  trait CTrait {
+    ghost var Repr: set<object>
+    predicate Valid()
+      reads this, Repr
+      ensures Valid() ==> this in Repr
+  }
+
+  method doSomething(b: BTrait, c: BTrait)
+    requires b.Valid() && c.Valid() && b.Repr !! c.Repr
+    modifies b.Repr
+    ensures b.Valid() && c.Valid()
+  {
+    b.SomeMethod();
+  }
+}
+
+// -----------------------------------------------------
+
+module TraitsExtendingTraits {
+  trait A<Y0, Y1> {
+    var y0: Y0
+    const y1: Y1
+  }
+
+  trait K<Y> extends A<Y, int> {
+    const k := y1
+  }
+
+  class G<X> extends K<X> {
+    constructor () {
+    }  // error: must assign to y0 (but assigning to y1 is not necessary)
+  }
+
+  // ----
+
+  trait B {
+    method Get() returns (x: int)
+  }
+  trait M extends B {
+    method Get() returns (x: int)
+      ensures 0 <= x <= 20
+    {
+      return 15;
+    }
+  }
+  trait N extends B {
+  }
+  class H extends M, N {
+    constructor () { }
+  }
+  method BMNH() {
+    var h := new H();
+    var b: B, m: M, n: N := h, h, h;
+
+    if
+    case true =>
+      var x := h.Get();
+      assert x <= 20;
+    case true =>
+      var x := b.Get();
+      assert x <= 20;  // error: this is not provable
+    case true =>
+      var x := m.Get();
+      assert x <= 20;
+    case true =>
+      var x := n.Get();
+      assert x <= 20;  // error: this is not provable
+  }
+}
+
+// -----------------------------------------------------
+
+module StandardIdiom {
+  trait ValidReprIdiom {
+    ghost var Repr: set<object>
+
+    predicate Valid()
+      reads this, Repr
+      ensures Valid() ==> this in Repr
+  }
+
+  class Filter extends ValidReprIdiom {
+    const next: ValidReprIdiom
+
+    predicate Valid()
+      reads this, Repr
+      ensures Valid() ==> this in Repr
+    {
+      this in Repr &&
+      next in Repr && next.Repr <= Repr && this !in next.Repr && next.Valid()
+    }
+
+    constructor(next: ValidReprIdiom) {
+      this.next := next;
+    }
+  }
+
+  class ABC extends ValidReprIdiom {
+    predicate Valid()
+      reads this, Repr
+      ensures Valid() ==> this in Repr
+    {
+      this in Repr
+    }
+
+    constructor()
+      ensures Valid() && fresh(Repr)
+    {
+      Repr := {this};
+    }
+  }
+}
+
+module OverrideWithDifferentFuels {
+  trait Tr {
+    function method F(x: nat): nat
+  }
+  class Cl extends Tr {
+    function method F(x: nat): nat {
+      if x == 0 then 0 else F(x - 1)
+    }
+  }
+  method Test(c: Cl) {
+    var t: Tr := c;
+    var x := t.F(5);
+    var y := c.F(5);
+    assert x == y;
+  }
+}
+
+// -----------------------------------------------------
+
+module MyModule1 {
+  trait {:termination false} MyTrait {
+    ghost const Repr: set<object>
+    predicate Valid() reads this, Repr ensures Valid() ==> this in Repr
+  }
+
+  class MyClass2 extends MyTrait {
+    var someVar: MyTrait
+
+    predicate Valid() reads this, Repr ensures Valid() ==> this in Repr
+    {
+      this in Repr &&
+      someVar in Repr && someVar.Repr <= Repr && this !in someVar.Repr && someVar.Valid()
+    }
+
+    constructor (someVar: MyTrait)
+      requires someVar.Valid()
+      ensures Valid() && fresh(Repr - someVar.Repr)
+    {
+      this.someVar := someVar;
+      this.Repr := {this} + someVar.Repr;
+    }
+  }
+}
+
+module MyModule2 {
+  import MyModule1
+
+  class MyClass1 extends MyModule1.MyTrait {
+    predicate Valid() reads this, Repr ensures Valid() ==> this in Repr { this in Repr }
+    constructor () ensures Valid() && fresh(Repr) { this.Repr := {this}; }
+  }
+
+  method Run() {
+    var myClass1 := new MyClass1();
+    var myClass2 := new MyModule1.MyClass2(myClass1);
   }
 }