// RUN: %dafny /compile:0 /dprint:"%t.dprint" "%s" > "%t"
// RUN: %diff "%s.expect" "%t"

class BreadthFirstSearch<Vertex(==)>
{
  // The following function is left uninterpreted (for the purpose of the
  // verification problem, it can be thought of as a parameter to the class)
  function method Succ(x: Vertex): set<Vertex>

  // This is the definition of what it means to be a path "p" from vertex
  // "source" to vertex "dest"
  predicate IsPath(source: Vertex, dest: Vertex, p: List<Vertex>)
  {
    match p
    case Nil => source == dest
    case Cons(v, tail) => dest in Succ(v) && IsPath(source, v, tail)
  }

  predicate IsClosed(S: set<Vertex>)  // says that S is closed under Succ
  {
    forall v :: v in S ==> Succ(v) <= S
  }

  // This is the main method to be verified.  Note, instead of using a
  // postcondition that talks about that there exists a path (such that ...),
  // this method returns, as a ghost out-parameter, that existential
  // witness.  The method could equally well have been written using an
  // existential quantifier and no ghost out-parameter.
  method {:vcs_split_on_every_assert} BFS(source: Vertex, dest: Vertex, ghost AllVertices: set<Vertex>)
         returns (d: int, ghost path: List<Vertex>)
    // source and dest are among AllVertices
    requires source in AllVertices && dest in AllVertices;
    // AllVertices is closed under Succ
    requires IsClosed(AllVertices);
    // This method has two basic outcomes, as indicated by the sign of "d".
    // More precisely, "d" is non-negative iff "source" can reach "dest".
    // The following postcondition says that under the "0 <= d" outcome,
    // "path" denotes a path of length "d" from "source" to "dest":
    ensures 0 <= d ==> IsPath(source, dest, path) && length(path) == d;
    // Moreover, that path is as short as any path from "source" to "dest":
    ensures 0 <= d ==> forall p :: IsPath(source, dest, p) ==> length(path) <= length(p);
    // Finally, under the outcome "d < 0", there is no path from "source" to "dest":
    ensures d < 0 ==> !exists p :: IsPath(source, dest, p);
  {
    var V, C, N := {source}, {source}, {};
    ghost var Processed, paths := {}, map[source := Nil];
    assert paths.Keys == {source};
    // V - all encountered vertices
    // Processed - vertices reachable from "source" is at most "d" steps
    // C - unprocessed vertices reachable from "source" in "d" steps
    //     (but no less)
    // N - vertices encountered and reachable from "source" in "d+1" steps
    //     (but no less)
    d := 0;
    assert dest in R(source, d, AllVertices) ==> dest in C by { reveal R(); }
    assert d != 0 ==> dest !in R(source, d-1, AllVertices) by { reveal R(); }
    assert Processed + C == R(source, d, AllVertices) by { reveal R(); }
    assert N == Successors(Processed, AllVertices) - R(source, d, AllVertices) by { reveal R(); }
    while C != {}
      // V, Processed, C, N are all subsets of AllVertices:
      invariant V <= AllVertices && Processed <= AllVertices && C <= AllVertices && N <= AllVertices;
      // source is encountered:
      invariant source in V;
      // V is the disjoint union of Processed, C, and N:
      invariant V == Processed + C + N;
      invariant Processed !! C !! N;  // Processed, C, and N are mutually disjoint
      // "paths" records a path for every encountered vertex
      invariant ValidMap(source, paths);
      invariant V == paths.Keys;
      // shortest paths for vertices in C have length d, and for vertices in N
      // have length d+1
      invariant forall x :: x in C ==> length(Find(source, x, paths)) == d;
      invariant forall x :: x in N ==> length(Find(source, x, paths)) == d + 1;
      // "dest" is not reachable for any smaller value of "d":
      invariant dest in R(source, d, AllVertices) ==> dest in C;
      invariant d != 0 ==> dest !in R(source, d-1, AllVertices);
      // together, Processed and C are all the vertices reachable in at most d steps:
      invariant Processed + C == R(source, d, AllVertices);
      // N are the successors of Processed that are not reachable within d steps:
      invariant N == Successors(Processed, AllVertices) - R(source, d, AllVertices);
      // if we have exhausted C, then we have also exhausted N:
      invariant C == {} ==> N == {};
      // variant:
      decreases AllVertices - Processed;
    {
      // remove a vertex "v" from "C"
      var v :| v in C;
      C, Processed := C - {v}, Processed + {v};
      ghost var pathToV := Find(source, v, paths);

      if v == dest {
        forall p | IsPath(source, dest, p)
          ensures length(pathToV) <= length(p);
        {
          reveal R();
          Lemma_IsPath_R(source, dest, p, AllVertices);
          if length(p) < length(pathToV) {
            // show that this branch is impossible
            RMonotonicity(source, length(p), d-1, AllVertices);
          }
        }
        return d, pathToV;
      }

      // process newly encountered successors
      var newlyEncountered := set w | w in Succ(v) && w !in V;
      V, N := V + newlyEncountered, N + newlyEncountered;
      paths := UpdatePaths(newlyEncountered, source, paths, v, pathToV);

      if C == {} {
        C, N, d := N, {}, d+1;
      }

      assert dest in R(source, d, AllVertices) ==> dest in C by { reveal R(); }
      assert d != 0 ==> dest !in R(source, d-1, AllVertices) by { reveal R(); }
      assert Processed + C == R(source, d, AllVertices) by { reveal R(); }
      assert N == Successors(Processed, AllVertices) - R(source, d, AllVertices) by { reveal R(); }
    }

    // show that "dest" in not in any reachability set, no matter
    // how many successors one follows
    forall n: nat
      ensures dest !in R(source, n, AllVertices);
    {
      reveal R();
      if n < d {
        RMonotonicity(source, n, d, AllVertices);
      } else {
        IsReachFixpoint(source, d, n, AllVertices);
      }
    }

    // Now, show what what the above means in terms of IsPath.  More
    // precisely, show that there is no path "p" from "source" to "dest".
    forall p | IsPath(source, dest, p)
      // this and the previous two lines will establish the
      // absurdity of a "p" satisfying IsPath(source, dest, p)
      ensures false;
    {
      reveal R();
      Lemma_IsPath_R(source, dest, p, AllVertices);
      // a consequence of Lemma_IsPath_R is:
      // dest in R(source, |p|), AllVertices)
      // but that contradicts the conclusion of the preceding forall statement
    }

    d := -1;  // indicate "no path"
  }

  // property of IsPath

  lemma Lemma_IsPath_Closure(source: Vertex, dest: Vertex,
                             p: List<Vertex>, AllVertices: set<Vertex>)
    requires IsPath(source, dest, p) && source in AllVertices && IsClosed(AllVertices);
    ensures dest in AllVertices && forall v :: v in elements(p) ==> v in AllVertices;
  {
    match p {
      case Nil =>
      case Cons(v, tail) =>
        Lemma_IsPath_Closure(source, v, tail, AllVertices);
    }
  }

  // Reachability

<<<<<<< HEAD
  function {:opaque} R(source: Vertex, n: nat, AllVertices: set<Vertex>): set<Vertex>
=======
  opaque function R(source: Vertex, n: nat, AllVertices: set<Vertex>): set<Vertex>
>>>>>>> c07914f8
  {
    if n == 0 then {source} else
    R(source, n-1, AllVertices) + Successors(R(source, n-1, AllVertices), AllVertices)
  }

  function Successors(S: set<Vertex>, AllVertices: set<Vertex>): set<Vertex>
  {
    set w | w in AllVertices && exists x :: x in S && w in Succ(x)
  }

  lemma RMonotonicity(source: Vertex, m: nat, n: nat, AllVertices: set<Vertex>)
    requires m <= n;
    ensures R(source, m, AllVertices) <= R(source, n, AllVertices);
    decreases n - m;
  {
    reveal R();
    if m < n {
      RMonotonicity(source, m + 1, n, AllVertices);
    }
  }

  lemma {:vcs_split_on_every_assert} IsReachFixpoint(source: Vertex, m: nat, n: nat, AllVertices: set<Vertex>)
    requires R(source, m, AllVertices) == R(source, m+1, AllVertices);
    requires m <= n;
    ensures R(source, m, AllVertices) == R(source, n, AllVertices);
    decreases n - m;
  {
    reveal R();
    if m < n {
      IsReachFixpoint(source, m + 1, n, AllVertices);
    }
  }

  lemma Lemma_IsPath_R(source: Vertex, x: Vertex, p: List<Vertex>, AllVertices: set<Vertex>)
    requires IsPath(source, x, p) && source in AllVertices && IsClosed(AllVertices);
    ensures x in R(source, length(p), AllVertices);
  {
    reveal R();
    match p {
      case Nil =>
      case Cons(v, tail) =>
        Lemma_IsPath_Closure(source, x, p, AllVertices);
        Lemma_IsPath_R(source, v, tail, AllVertices);
    }
  }

  // ValidMap encodes the consistency of maps (think, invariant).
  // An explanation of this idiom is explained in the README file.
  predicate ValidMap(source: Vertex, m: map<Vertex, List<Vertex>>)
  {
    forall v :: v in m ==> IsPath(source, v, m[v])
  }

  function Find(source: Vertex, x: Vertex, m: map<Vertex, List<Vertex>>): List<Vertex>
    requires ValidMap(source, m) && x in m;
    ensures IsPath(source, x, Find(source, x, m));
  {
    m[x]
  }

  ghost method UpdatePaths(vSuccs: set<Vertex>, source: Vertex,
                           paths: map<Vertex, List<Vertex>>, v: Vertex, pathToV: List<Vertex>)
               returns (newPaths: map<Vertex, List<Vertex>>)
    requires ValidMap(source, paths);
    requires vSuccs !! paths.Keys;
    requires forall succ :: succ in vSuccs ==> IsPath(source, succ, Cons(v, pathToV));
    ensures ValidMap(source, newPaths) && newPaths.Keys == paths.Keys + vSuccs;
    ensures forall x :: x in paths ==>
                        Find(source, x, paths) == Find(source, x, newPaths);
    ensures forall x :: x in vSuccs ==> Find(source, x, newPaths) == Cons(v, pathToV);
  {
    if vSuccs == {} {
      newPaths := paths;
    } else {
      var succ :| succ in vSuccs;
      newPaths := paths[succ := Cons(v, pathToV)];
      assert newPaths.Keys == paths.Keys + {succ};
      newPaths := UpdatePaths(vSuccs - {succ}, source, newPaths, v, pathToV);
    }
  }
}

datatype List<T> = Nil | Cons(head: T, tail: List)

function length(list: List): nat
{
  match list
  case Nil => 0
  case Cons(_, tail) => 1 + length(tail)
}

function elements<T>(list: List<T>): set<T>
{
  match list
  case Nil => {}
  case Cons(x, tail) => {x} + elements(tail)
}<|MERGE_RESOLUTION|>--- conflicted
+++ resolved
@@ -163,11 +163,7 @@
 
   // Reachability
 
-<<<<<<< HEAD
-  function {:opaque} R(source: Vertex, n: nat, AllVertices: set<Vertex>): set<Vertex>
-=======
   opaque function R(source: Vertex, n: nat, AllVertices: set<Vertex>): set<Vertex>
->>>>>>> c07914f8
   {
     if n == 0 then {source} else
     R(source, n-1, AllVertices) + Successors(R(source, n-1, AllVertices), AllVertices)
