--- conflicted
+++ resolved
@@ -1,8 +1,4 @@
-<<<<<<< HEAD
-// RUN: %baredafny verify %args --relax-definite-assignment "%s" > "%t"
-=======
 // RUN: %baredafny verify %args "%s" > "%t"
->>>>>>> 852904eb
 // RUN: %diff "%s.expect" "%t"
 
 // VSComp 2010, problem 1, compute the sum and max of the elements of an array and prove
