// RUN: %exits-with 4 %dafny "%s" > "%t"
// RUN: %diff "%s.expect" "%t"

// Issue 245 pointed out that trait override checks ignored the optional name of function results

trait T {
  // d does not name the result in either trait or class
  function d(x: nat): nat
    ensures d(x) < 10 + x
  // f names the result in both trait and class
  function f(x: nat): (res: nat)
    ensures res < 10 + x
  // g names the result in just the class
  function g(x: nat): nat
    ensures g(x) < 10 + x
  // h names the result in just the trait
  function h(x: nat): (res: nat)
    ensures res < 10 + x
}

class C extends T {
  // d does not name the result in either trait or class
  function d(y: nat): nat
    ensures d(y) < 8 + y
  { 5 + y }
  // f names the result in both trait and class
  function f(y: nat): (result: nat)
    ensures result < 8 + y
  { 5 + y }
  // g names the result in just the class
  function g(y: nat): (result: nat)
    ensures result < 8 + y
  { 5 + y }
  // h names the result in just the trait
  function h(y: nat): nat
    ensures h(y) < 8 + y
  { 5 + y }
}

// class D is like C, but in each case, the spec is NOT stronger than that in T
class D extends T {
  // d does not name the result in either trait or class
<<<<<<< HEAD
  function d(y: nat): nat
    ensures d(y) < 20 + y  // error: specification is not weaker
  { 11 + y }
  // f names the result in both trait and class
  function f(y: nat): (result: nat)
    ensures result < 20 + y  // error: specification is not weaker
  { 11 + y }
  // g names the result in just the class
  function g(y: nat): (result: nat)
    ensures result < 20 + y  // error: specification is not weaker
  { 11 + y }
  // h names the result in just the trait
  function h(y: nat): nat
    ensures h(y) < 20 + y  // error: specification is not weaker
=======
  function method d(y: nat): nat
    ensures d(y) < 20 + y  // error: specification is not stronger
  { 11 + y }
  // f names the result in both trait and class
  function method f(y: nat): (result: nat)
    ensures result < 20 + y  // error: specification is not stronger
  { 11 + y }
  // g names the result in just the class
  function method g(y: nat): (result: nat)
    ensures result < 20 + y  // error: specification is not stronger
  { 11 + y }
  // h names the result in just the trait
  function method h(y: nat): nat
    ensures h(y) < 20 + y  // error: specification is not stronger
>>>>>>> f82c0d9b
  { 11 + y }
}


// class E is like D, but the function implementations still live up to T's specs
class E extends T {
  // d does not name the result in either trait or class
<<<<<<< HEAD
  function d(y: nat): nat
    ensures d(y) < 20 + y
  { 5 + y }
  // f names the result in both trait and class
  function f(y: nat): (result: nat)
    ensures result < 20 + y
  { 5 + y }
  // g names the result in just the class
  function g(y: nat): (result: nat)
    ensures result < 20 + y
  { 5 + y }
  // h names the result in just the trait
  function h(y: nat): nat
    ensures h(y) < 20 + y
=======
  function method d(y: nat): nat
    ensures d(y) < 20 + y  // error: specification is not stronger
  { 5 + y }
  // f names the result in both trait and class
  function method f(y: nat): (result: nat)
    ensures result < 20 + y  // error: specification is not stronger
  { 5 + y }
  // g names the result in just the class
  function method g(y: nat): (result: nat)
    ensures result < 20 + y  // error: specification is not stronger
  { 5 + y }
  // h names the result in just the trait
  function method h(y: nat): nat
    ensures h(y) < 20 + y  // error: specification is not stronger
>>>>>>> f82c0d9b
  { 5 + y }
}

// class F is like C, except that the implementations don't satisfy the specs
class F extends T {
  // d does not name the result in either trait or class
  function d(y: nat): nat  // error: postcondition violation
    ensures d(y) < 8 + y
  { 20 + y }
  // f names the result in both trait and class
  function f(y: nat): (result: nat)  // error: postcondition violation
    ensures result < 8 + y
  { 20 + y }
  // g names the result in just the class
  function g(y: nat): (result: nat)  // error: postcondition violation
    ensures result < 8 + y
  { 20 + y }
  // h names the result in just the trait
  function h(y: nat): nat  // error: postcondition violation
    ensures h(y) < 8 + y
  { 20 + y }
}<|MERGE_RESOLUTION|>--- conflicted
+++ resolved
@@ -40,37 +40,20 @@
 // class D is like C, but in each case, the spec is NOT stronger than that in T
 class D extends T {
   // d does not name the result in either trait or class
-<<<<<<< HEAD
   function d(y: nat): nat
-    ensures d(y) < 20 + y  // error: specification is not weaker
+    ensures d(y) < 20 + y  // error: specification is not stronger
   { 11 + y }
   // f names the result in both trait and class
   function f(y: nat): (result: nat)
-    ensures result < 20 + y  // error: specification is not weaker
+    ensures result < 20 + y  // error: specification is not stronger
   { 11 + y }
   // g names the result in just the class
   function g(y: nat): (result: nat)
-    ensures result < 20 + y  // error: specification is not weaker
+    ensures result < 20 + y  // error: specification is not stronger
   { 11 + y }
   // h names the result in just the trait
   function h(y: nat): nat
-    ensures h(y) < 20 + y  // error: specification is not weaker
-=======
-  function method d(y: nat): nat
-    ensures d(y) < 20 + y  // error: specification is not stronger
-  { 11 + y }
-  // f names the result in both trait and class
-  function method f(y: nat): (result: nat)
-    ensures result < 20 + y  // error: specification is not stronger
-  { 11 + y }
-  // g names the result in just the class
-  function method g(y: nat): (result: nat)
-    ensures result < 20 + y  // error: specification is not stronger
-  { 11 + y }
-  // h names the result in just the trait
-  function method h(y: nat): nat
     ensures h(y) < 20 + y  // error: specification is not stronger
->>>>>>> f82c0d9b
   { 11 + y }
 }
 
@@ -78,37 +61,20 @@
 // class E is like D, but the function implementations still live up to T's specs
 class E extends T {
   // d does not name the result in either trait or class
-<<<<<<< HEAD
   function d(y: nat): nat
-    ensures d(y) < 20 + y
+    ensures d(y) < 20 + y  // error: specification is not stronger
   { 5 + y }
   // f names the result in both trait and class
   function f(y: nat): (result: nat)
-    ensures result < 20 + y
+    ensures result < 20 + y  // error: specification is not stronger
   { 5 + y }
   // g names the result in just the class
   function g(y: nat): (result: nat)
-    ensures result < 20 + y
+    ensures result < 20 + y  // error: specification is not stronger
   { 5 + y }
   // h names the result in just the trait
   function h(y: nat): nat
-    ensures h(y) < 20 + y
-=======
-  function method d(y: nat): nat
-    ensures d(y) < 20 + y  // error: specification is not stronger
-  { 5 + y }
-  // f names the result in both trait and class
-  function method f(y: nat): (result: nat)
-    ensures result < 20 + y  // error: specification is not stronger
-  { 5 + y }
-  // g names the result in just the class
-  function method g(y: nat): (result: nat)
-    ensures result < 20 + y  // error: specification is not stronger
-  { 5 + y }
-  // h names the result in just the trait
-  function method h(y: nat): nat
     ensures h(y) < 20 + y  // error: specification is not stronger
->>>>>>> f82c0d9b
   { 5 + y }
 }
 
