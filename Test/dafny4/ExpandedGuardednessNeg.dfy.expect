<<<<<<< HEAD
ExpandedGuardednessNeg.dfy(8,17): Error: decreases clause must be bounded below by 0
ExpandedGuardednessNeg.dfy(6,27): Related location
ExpandedGuardednessNeg.dfy(8,17): Error: cannot prove termination; try supplying a decreases clause (note that calls cannot be co-recursive in this context)
ExpandedGuardednessNeg.dfy(13,16): Error: decreases clause must be bounded below by 0
=======
ExpandedGuardednessNeg.dfy(8,17): Error: decreases expression must be bounded below by 0
ExpandedGuardednessNeg.dfy(6,27): Related location
ExpandedGuardednessNeg.dfy(8,17): Error: cannot prove termination; try supplying a decreases clause (note that calls cannot be co-recursive in this context)
ExpandedGuardednessNeg.dfy(13,16): Error: decreases expression must be bounded below by 0
>>>>>>> 53765c53
ExpandedGuardednessNeg.dfy(11,21): Related location
ExpandedGuardednessNeg.dfy(13,16): Error: cannot prove termination; try supplying a decreases clause

Dafny program verifier finished with 0 verified, 4 errors<|MERGE_RESOLUTION|>--- conflicted
+++ resolved
@@ -1,14 +1,7 @@
-<<<<<<< HEAD
-ExpandedGuardednessNeg.dfy(8,17): Error: decreases clause must be bounded below by 0
-ExpandedGuardednessNeg.dfy(6,27): Related location
-ExpandedGuardednessNeg.dfy(8,17): Error: cannot prove termination; try supplying a decreases clause (note that calls cannot be co-recursive in this context)
-ExpandedGuardednessNeg.dfy(13,16): Error: decreases clause must be bounded below by 0
-=======
 ExpandedGuardednessNeg.dfy(8,17): Error: decreases expression must be bounded below by 0
 ExpandedGuardednessNeg.dfy(6,27): Related location
 ExpandedGuardednessNeg.dfy(8,17): Error: cannot prove termination; try supplying a decreases clause (note that calls cannot be co-recursive in this context)
 ExpandedGuardednessNeg.dfy(13,16): Error: decreases expression must be bounded below by 0
->>>>>>> 53765c53
 ExpandedGuardednessNeg.dfy(11,21): Related location
 ExpandedGuardednessNeg.dfy(13,16): Error: cannot prove termination; try supplying a decreases clause
 
