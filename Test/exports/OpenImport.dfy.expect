<<<<<<< HEAD
OpenImport.dfy(25,22): Error: Raised while checking export set Body: Undeclared top-level type or type parameter: T (did you forget to qualify a name or declare a module import 'opened'?)
OpenImport.dfy(26,22): Error: Raised while checking export set Body: Undeclared top-level type or type parameter: A (did you forget to qualify a name or declare a module import 'opened'?)
=======
OpenImport.dfy(25,16): Error: Raised while checking export set Body: Type or type parameter is not declared in this scope: T (did you forget to qualify a name or declare a module import 'opened'? names in outer modules are not visible in nested modules)
OpenImport.dfy(26,16): Error: Raised while checking export set Body: Type or type parameter is not declared in this scope: A (did you forget to qualify a name or declare a module import 'opened'? names in outer modules are not visible in nested modules)
>>>>>>> 0d78ab50
OpenImport.dfy(24,9): Error: This export set is not consistent: Body
OpenImport.dfy(33,32): Error: unresolved identifier: f
OpenImport.dfy(35,28): Error: unresolved identifier: f
5 resolution/type errors detected in OpenImport.dfy<|MERGE_RESOLUTION|>--- conflicted
+++ resolved
@@ -1,10 +1,5 @@
-<<<<<<< HEAD
-OpenImport.dfy(25,22): Error: Raised while checking export set Body: Undeclared top-level type or type parameter: T (did you forget to qualify a name or declare a module import 'opened'?)
-OpenImport.dfy(26,22): Error: Raised while checking export set Body: Undeclared top-level type or type parameter: A (did you forget to qualify a name or declare a module import 'opened'?)
-=======
-OpenImport.dfy(25,16): Error: Raised while checking export set Body: Type or type parameter is not declared in this scope: T (did you forget to qualify a name or declare a module import 'opened'? names in outer modules are not visible in nested modules)
-OpenImport.dfy(26,16): Error: Raised while checking export set Body: Type or type parameter is not declared in this scope: A (did you forget to qualify a name or declare a module import 'opened'? names in outer modules are not visible in nested modules)
->>>>>>> 0d78ab50
+OpenImport.dfy(25,22): Error: Raised while checking export set Body: Type or type parameter is not declared in this scope: T (did you forget to qualify a name or declare a module import 'opened'? names in outer modules are not visible in nested modules)
+OpenImport.dfy(26,22): Error: Raised while checking export set Body: Type or type parameter is not declared in this scope: A (did you forget to qualify a name or declare a module import 'opened'? names in outer modules are not visible in nested modules)
 OpenImport.dfy(24,9): Error: This export set is not consistent: Body
 OpenImport.dfy(33,32): Error: unresolved identifier: f
 OpenImport.dfy(35,28): Error: unresolved identifier: f
