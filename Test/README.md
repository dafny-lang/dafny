# Dafny Integration Tests

The tests in this directory are run using the [IntegrationTests](../Source/IntegrationTests) project,
which uses the xUnit-based LIT test runner from the [XUnitExtensions](../Source/XUnitExtensions) package 
rather than the LLVM `lit` CLI.

## Executing Tests from the Command Line

The xUnit LIT test interpreter is run through xUnit `Theory` parameterized tests, and therefore
hooks into the general-purpose `dotnet test` command:

```
dotnet test --logger "console;verbosity=normal" Source/IntegrationTests
```

`-logger "console;verbosity=normal"` is optional, and increases the default logging verbosity so that you can see individual tests as the pass.

The file path of each test file, relative to the `Test` directory, is used as the display name of its corresponding test.
This means you can use the `--filter` option to run a subset of tests, or even a single file:

```
dotnet test --logger "console;verbosity=normal" Source/IntegrationTests --filter DisplayName~comp/Hello.dfy
```

[See here](https://docs.microsoft.com/en-us/dotnet/core/tools/dotnet-test) for more information about
the `dotnet test` command and other supported options.

## Writing tests

<<<<<<< HEAD
Lit tests use a very restricted form of command-line: just commands, little piping, just > and >> redirection.
To work cross-platform, use a number of macros: %verify, %resolve, %build, %run, %translate (with %trargs)
and %exits-with, %diff, %sed and others you can find defined in lit.site.cfg

Any new macros defined here must also be defied in Source/IntegrationTetss/LitTests.cs

A typical simple test for a single source file that has verification errors is
// RUN: %exits-with 4 %verify "%s" > "%t"
// RUN: %diff "%s.expect" "%t"
=======
Lit tests use a very restricted form of command-line: executables and their arguments piping, `>` and `>>` redirections (for respectively writing and appending stdout to a file) and `2>` and `2>>` redirections (for respectively writing and appending both stdout and stderr to a file).
To work cross-platform, use a number of macros: %verify, %resolve, %build, %run, %translate (with %trargs),
%exits-with, %diff, %sed and others you can find defined in lit.site.cfg

`Any new macros defined here must also be defied in Source/IntegrationTetss/LitTests.cs`

A typical simple test for a single source file that has verification errors is
```
// RUN: %exits-with 4 %verify "%s" > "%t"
// RUN: %diff "%s.expect" "%t"
```
>>>>>>> 2a4e0219

There are many examples in the .dfy files under this directory.

## Executing Tests from JetBrains Rider

You will likely find it more convenient to run tests from an IDE such as
[JetBrains Rider](https://github.com/dafny-lang/dafny/wiki/JetBrains-Rider-FAQ), with a proper JDK installed like JDK 8.

Assuming you have loaded the `Dafny.sln` solution in Rider, you can execute all the integration tests
by right-clicking on the `IntegrationTests` package and selecting `Run Unit Tests`.

![Running Integration Tests in Rider](rider-run-unit-tests.png)

You will see a tree of running tests and their results, with lots of options for filtering and summarizing results.
Note the search window in the top-left, which can be used to filter to tests matching a particular substring.

![Running Integration Tests in Rider](rider-unit-tests-window.png)

Once you have at least started running these tests at least once and this tree has been populated, you can right-click any
individual test to execute it, or similarly any subset of selected tests. You will often want to start the test suite and then
immediately cancel it just to populate the tree for this purpose.

## Debugging Tests

The xUnit test runner supports executing commands such as `%dafny` by directly invoking the main entry point
of the corresponding C# package (i.e. [`DafnyDriver`](../Source/DafnyDriver)), which makes running the debugger against
a particular test much more convenient. By default this is disabled and the runner creates a separate dafny process
just as LIT does, however. This is because the main CLI implementation currently has shared static state, which
causes errors when invoking the CLI in the same process on multiple inputs in sequence, much less in parallel.
Future changes will address this so that the in-process Main invocation can be used instead, however,
which will likely improve performance but more importantly allow us to measure code coverage of the test suite.

To debug a single test, change the value of the `InvokeMainMethodsDirectly` boolean constant in the
[LitTests class](../Source/IntegrationTests/LitTests.cs) to `true`, and then right-click the test you wish to debug and select
`Debug Selected Unit Tests`. You will see exceptions if the test you are running makes multiple calls to commands like `%dafny`,
so you may wish to remove the calls you are not interested in first, e.g. if you are debugging an issue with a specific compiler.<|MERGE_RESOLUTION|>--- conflicted
+++ resolved
@@ -27,18 +27,9 @@
 
 ## Writing tests
 
-<<<<<<< HEAD
-Lit tests use a very restricted form of command-line: just commands, little piping, just > and >> redirection.
-To work cross-platform, use a number of macros: %verify, %resolve, %build, %run, %translate (with %trargs)
-and %exits-with, %diff, %sed and others you can find defined in lit.site.cfg
-
-Any new macros defined here must also be defied in Source/IntegrationTetss/LitTests.cs
-
-A typical simple test for a single source file that has verification errors is
-// RUN: %exits-with 4 %verify "%s" > "%t"
-// RUN: %diff "%s.expect" "%t"
-=======
-Lit tests use a very restricted form of command-line: executables and their arguments piping, `>` and `>>` redirections (for respectively writing and appending stdout to a file) and `2>` and `2>>` redirections (for respectively writing and appending both stdout and stderr to a file).
+Lit tests use a very restricted form of command-line: executables and their arguments piping, 
+`>` and `>>` redirections (for respectively writing and appending stdout to a file) and `2>` and `2>>` redirections 
+(for respectively writing and appending both stdout and stderr to a file).
 To work cross-platform, use a number of macros: %verify, %resolve, %build, %run, %translate (with %trargs),
 %exits-with, %diff, %sed and others you can find defined in lit.site.cfg
 
@@ -49,7 +40,6 @@
 // RUN: %exits-with 4 %verify "%s" > "%t"
 // RUN: %diff "%s.expect" "%t"
 ```
->>>>>>> 2a4e0219
 
 There are many examples in the .dfy files under this directory.
 
