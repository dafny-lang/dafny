--- conflicted
+++ resolved
@@ -7,13 +7,6 @@
 TestAuditor.dfy(102,4): Warning: note, this loop has no body (loop frame: i)
 TestAuditor.dfy(126,2): Warning: note, this forall statement has no body
 TestAuditor.dfy(130,2): Warning: note, this loop has no body (loop frame: i)
-<<<<<<< HEAD
-TestAuditor.dfy(93,10): Warning: /!\ No terms found to trigger on.
-TestAuditor.dfy(95,4): Warning: /!\ No terms found to trigger on.
-TestAuditor.dfy(126,2): Warning: /!\ No terms found to trigger on.
-=======
-TestAuditor.dfy(89,27): Warning: T: Trait method calls may not terminate (uses `{:termination false}`). Possible mitigation: Remove if possible.
->>>>>>> 0f9eb640
 TestAuditor.dfy(22,6): Warning: MinusBv8NoBody: Ghost declaration has no body and has an ensures clause. Possible mitigation: Provide a body or add `{:axiom}`.
 TestAuditor.dfy(27,15): Warning: LeftShiftBV128: Declaration has explicit `{:axiom}` attribute. Possible mitigation: Provide a proof or test.
 TestAuditor.dfy(38,2): Warning: MinusBv8Assume: Definition has `assume` statement in body. Possible mitigation: Replace with `assert` and prove or add `{:axiom}`.
