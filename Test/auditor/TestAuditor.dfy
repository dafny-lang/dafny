--- conflicted
+++ resolved
@@ -2,19 +2,13 @@
 // RUN: %baredafny audit --report-file "%t.md" --compare-report "%s"
 // RUN: %baredafny audit --report-file "%t.html" "%s"
 // RUN: %baredafny audit --report-file "%t-ietf.md" --report-format markdown-ietf "%s"
-<<<<<<< HEAD
 // RUN: %baredafny audit --use-basename-for-filename "%s" > "%t.expect"
-// RUN: %diff "%t.md" "%s.md.expect"
-// RUN: %diff "%t-ietf.md" "%s-ietf.md.expect"
-// RUN: %diff "%t.html" "%s.html.expect"
-// RUN: %diff "%t.expect" "%s.expect"
-
-include "IgnoredAssumptions.dfy"
-=======
 // RUN: %diff "%s.md.expect" "%t.md"
 // RUN: %diff "%s-ietf.md.expect" "%t-ietf.md"
 // RUN: %diff "%s.html.expect" "%t.html"
->>>>>>> 0727f12f
+// RUN: %diff "%s.expect" %t.expect"
+
+include "IgnoredAssumptions.dfy"
 
 // Method or lemma with a failed proof (top priority, but shown only in reports from later versions of the tool)
 method BadMethod(i: nat) returns (res: nat)
@@ -125,7 +119,6 @@
   return x;
 }
 
-<<<<<<< HEAD
 method {:axiom} AxiomWithStuffInIt(x: int) returns (r: int) {
   assume x > 0;
   assume {:axiom} x > 10;
@@ -138,9 +131,9 @@
     decreases x - i
 
   return x;
-=======
+}
+
 method AssertOnly() {
   assert {:only} true;
   assert false;
->>>>>>> 0727f12f
 }